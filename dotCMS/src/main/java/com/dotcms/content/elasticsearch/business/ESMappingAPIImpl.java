package com.dotcms.content.elasticsearch.business;

import static com.dotcms.content.elasticsearch.business.ESIndexAPI.INDEX_OPERATIONS_TIMEOUT_IN_MS;
import static com.dotmarketing.business.PermissionAPI.PERMISSION_PUBLISH;
import static com.dotmarketing.business.PermissionAPI.PERMISSION_READ;
import static com.dotmarketing.business.PermissionAPI.PERMISSION_WRITE;

import com.dotcms.business.CloseDBIfOpened;
import com.dotcms.content.business.ContentMappingAPI;
import com.dotcms.content.business.DotMappingException;
import com.dotcms.content.elasticsearch.constants.ESMappingConstants;
import com.dotcms.content.elasticsearch.util.RestHighLevelClientProvider;
import com.dotcms.content.elasticsearch.util.ESUtils;
import com.dotcms.contenttype.model.field.CategoryField;
import com.dotcms.contenttype.model.type.BaseContentType;
import com.dotcms.contenttype.model.type.ContentType;
import com.dotcms.enterprise.LicenseUtil;
import com.dotcms.enterprise.license.LicenseLevel;
import com.dotcms.tika.TikaUtils;
import com.dotcms.util.CollectionsUtils;
import com.dotmarketing.beans.Host;
import com.dotmarketing.beans.Identifier;
import com.dotmarketing.beans.Permission;
import com.dotmarketing.business.APILocator;
import com.dotmarketing.business.CacheLocator;
import com.dotmarketing.business.DotStateException;
import com.dotmarketing.business.FactoryLocator;
import com.dotmarketing.business.PermissionAPI;
import com.dotmarketing.business.RelationshipAPI;
import com.dotmarketing.cache.FieldsCache;
import com.dotmarketing.common.db.DotConnect;
import com.dotmarketing.exception.DotDataException;
import com.dotmarketing.exception.DotSecurityException;
import com.dotmarketing.portlets.categories.model.Category;
import com.dotmarketing.portlets.contentlet.business.ContentletAPI;
import com.dotmarketing.portlets.contentlet.model.Contentlet;
import com.dotmarketing.portlets.contentlet.model.ContentletVersionInfo;
import com.dotmarketing.portlets.fileassets.business.FileAssetAPI;
import com.dotmarketing.portlets.folders.model.Folder;
import com.dotmarketing.portlets.structure.business.FieldAPI;
import com.dotmarketing.portlets.structure.model.Field;
import com.dotmarketing.portlets.structure.model.FieldVariable;
import com.dotmarketing.portlets.structure.model.KeyValueFieldUtil;
import com.dotmarketing.portlets.structure.model.Relationship;
import com.dotmarketing.portlets.structure.model.Structure;
import com.dotmarketing.portlets.workflows.business.WorkflowAPI;
import com.dotmarketing.portlets.workflows.model.WorkflowScheme;
import com.dotmarketing.portlets.workflows.model.WorkflowStep;
import com.dotmarketing.portlets.workflows.model.WorkflowTask;
import com.dotmarketing.tag.model.Tag;
import com.dotmarketing.util.Config;
import com.dotmarketing.util.InodeUtils;
import com.dotmarketing.util.Logger;
import com.dotmarketing.util.ThreadSafeSimpleDateFormat;
import com.dotmarketing.util.UtilMethods;
import com.fasterxml.jackson.databind.ObjectMapper;
import com.liferay.portal.model.User;
import com.liferay.util.StringPool;
import java.io.File;
import java.io.IOException;
import java.io.StringWriter;
import java.text.DecimalFormat;
import java.text.DecimalFormatSymbols;
import java.util.ArrayList;
import java.util.HashMap;
import java.util.HashSet;
import java.util.List;
import java.util.Map;
import java.util.Map.Entry;
import java.util.Set;
import java.util.stream.Collectors;
import org.apache.commons.collections.CollectionUtils;
import org.apache.commons.lang.time.FastDateFormat;
import org.elasticsearch.ElasticsearchException;
import org.elasticsearch.action.support.master.AcknowledgedResponse;
import org.elasticsearch.client.RequestOptions;
import org.elasticsearch.client.indices.GetMappingsRequest;
import org.elasticsearch.client.indices.GetMappingsResponse;
import org.elasticsearch.client.indices.PutMappingRequest;
import org.elasticsearch.common.unit.TimeValue;
import org.elasticsearch.common.xcontent.XContentType;
import static com.dotcms.content.elasticsearch.constants.ESMappingConstants.PERSONA_KEY_TAG;
import static com.dotcms.contenttype.model.field.LegacyFieldTypes.CUSTOM_FIELD;
import static com.dotcms.contenttype.model.type.PersonaContentType.PERSONA_KEY_TAG_FIELD_VAR;

/**
 * Implementation class for the {@link ContentMappingAPI}.
 * <p>
 * This class provides useful methods and mechanisms to map properties that are present in a {@link Contentlet} object,
 * specially for ES indexation purposes.
 *
 * @author root
 * @since Mar 22nd, 2012
 */
public class ESMappingAPIImpl implements ContentMappingAPI {

	public static final String TEXT = "_text";
	static ObjectMapper mapper = null;

	public ESMappingAPIImpl() {
		if (mapper == null) {
			synchronized (this.getClass().getName()) {
				if (mapper == null) {
					mapper = new ObjectMapper();
					ThreadSafeSimpleDateFormat df = new ThreadSafeSimpleDateFormat("yyyy-MM-dd'T'HH:mm:ss'Z'");
					mapper.setDateFormat(df);
				}
			}
		}
	}

	/**
	 * This method takes a mapping string, a type and puts it as the mapping
	 * @param indexName
	 * @param mapping
	 * @return
	 * @throws ElasticsearchException
	 * @throws IOException
	 */
	public  boolean putMapping(String indexName, String mapping) throws ElasticsearchException, IOException{

<<<<<<< HEAD
		final PutMappingRequest request = new PutMappingRequest(indexName);
		request.setTimeout(TimeValue.timeValueMillis(INDEX_OPERATIONS_TIMEOUT_IN_MS));
		request.source(mapping, XContentType.JSON);

		AcknowledgedResponse putMappingResponse = RestHighLevelClientProvider.getInstance().getClient().indices()
				.putMapping(request, RequestOptions.DEFAULT);

		return putMappingResponse.isAcknowledged();
=======
        final PutMappingRequest request = new PutMappingRequest(
                APILocator.getESIndexAPI().getIndexNameWithClusterIDPrefix(indexName));
        request.setTimeout(TimeValue.timeValueMillis(INDEX_OPERATIONS_TIMEOUT_IN_MS));
        request.source(mapping, XContentType.JSON);

        final AcknowledgedResponse putMappingResponse = RestHighLevelClientProvider.getInstance()
                .getClient().indices()
                .putMapping(request, RequestOptions.DEFAULT);

        return putMappingResponse.isAcknowledged();
>>>>>>> d7858b3c
	}


	/**
	 * Gets the mapping params for an index and type
	 * @param index
	 * @return
	 * @throws ElasticsearchException
	 * @throws IOException
	 */
	public  String getMapping(String index) throws ElasticsearchException, IOException{

		final GetMappingsRequest request = new GetMappingsRequest();
		request.indices(index);

		GetMappingsResponse getMappingResponse = RestHighLevelClientProvider.getInstance().getClient()
				.indices().getMapping(request, RequestOptions.DEFAULT);

		return getMappingResponse.mappings().get(index).source().string();
	}

	@SuppressWarnings("unchecked")
	public String toJson(Contentlet con) throws DotMappingException {

		try {
			Map<String,Object> m = toMap(con);
			return mapper.writeValueAsString(m);
		} catch (Exception e) {
			Logger.error(this.getClass(), e.getMessage(), e);
			throw new DotMappingException(e.getMessage(), e);
		}
	}

	/**
	 * This method is the same of the toJson except that it returns directly the mlowered map.
	 *
	 * It checks first if this contentlet is already into the temporarily memory otherwise it recreate.
	 *
	 * @author Graziano Aliberti - Engineering Ingegneria Informatica S.p.a
	 *
	 * Jun 7, 2013 - 3:47:26 PM
	 */
	@CloseDBIfOpened
	public Map<String,Object> toMap(final Contentlet contentlet) throws DotMappingException {
		try {
			final StringWriter sw = new StringWriter();
			final User systemUser = APILocator.getUserAPI().getSystemUser();
			final Map<String,Object> contentletMap = new HashMap();
			final Map<String,Object> mlowered	   = new HashMap();
			loadCategories(contentlet, contentletMap);
			loadFields(contentlet, contentletMap);
			loadPermissions(contentlet, contentletMap);
            loadRelationshipFields(contentlet, contentletMap, sw);

			final Identifier contentIdentifier = APILocator.getIdentifierAPI().find(contentlet);
			final ContentletVersionInfo versionInfo = APILocator.getVersionableAPI().getContentletVersionInfo(contentIdentifier.getId(), contentlet.getLanguageId());
			final ContentType contentType = CacheLocator.getContentTypeCache2().byVarOrInode(contentlet.getContentTypeId());
			final Folder contentFolder = APILocator.getFolderAPI().findFolderByPath(contentIdentifier.getParentPath(), contentIdentifier.getHostId(), systemUser, false);
			final Host contentSite = APILocator.getHostAPI().find(contentIdentifier.getHostId(), systemUser, false);

			contentletMap.put(ESMappingConstants.TITLE, contentlet.getTitle());
			contentletMap.put(ESMappingConstants.STRUCTURE_NAME, contentType.variable()); // marked for DEPRECATION
			contentletMap.put(ESMappingConstants.CONTENT_TYPE, contentType.variable());
			contentletMap.put(ESMappingConstants.STRUCTURE_TYPE, contentType.baseType().getType()); // marked for DEPRECATION
			contentletMap.put(ESMappingConstants.STRUCTURE_TYPE + TEXT, Integer.toString(contentType.baseType().getType())); // marked for DEPRECATION
			contentletMap.put(ESMappingConstants.BASE_TYPE, contentType.baseType().getType());
			contentletMap.put(ESMappingConstants.BASE_TYPE + TEXT, Integer.toString(contentType.baseType().getType()));
			contentletMap.put(ESMappingConstants.TYPE, ESMappingConstants.CONTENT);
			contentletMap.put(ESMappingConstants.INODE, contentlet.getInode());
			contentletMap.put(ESMappingConstants.MOD_DATE, elasticSearchDateTimeFormat.format(contentlet.getModDate()));
			contentletMap.put(ESMappingConstants.MOD_DATE + TEXT, datetimeFormat.format(contentlet.getModDate()));
			contentletMap.put(ESMappingConstants.OWNER, contentlet.getOwner()==null ? "0" : contentlet.getOwner());
			contentletMap.put(ESMappingConstants.MOD_USER, contentlet.getModUser());
			contentletMap.put(ESMappingConstants.LIVE, contentlet.isLive());
			contentletMap.put(ESMappingConstants.LIVE + TEXT, Boolean.toString(contentlet.isLive()));
			contentletMap.put(ESMappingConstants.WORKING, contentlet.isWorking());
			contentletMap.put(ESMappingConstants.WORKING + TEXT, Boolean.toString(contentlet.isWorking()));
			contentletMap.put(ESMappingConstants.LOCKED, contentlet.isLocked());
			contentletMap.put(ESMappingConstants.LOCKED + TEXT, Boolean.toString(contentlet.isLocked()));
			contentletMap.put(ESMappingConstants.DELETED, contentlet.isArchived());
			contentletMap.put(ESMappingConstants.DELETED + TEXT, Boolean.toString(contentlet.isArchived()));
			contentletMap.put(ESMappingConstants.LANGUAGE_ID, contentlet.getLanguageId());
			contentletMap.put(ESMappingConstants.LANGUAGE_ID + TEXT, Long.toString(contentlet.getLanguageId()));
			contentletMap.put(ESMappingConstants.IDENTIFIER, contentIdentifier.getId());
			contentletMap.put(ESMappingConstants.CONTENTLET_HOST, contentIdentifier.getHostId());
			contentletMap.put(ESMappingConstants.CONTENTLET_HOSTNAME, contentSite.getHostname());
			contentletMap.put(ESMappingConstants.CONTENTLET_FOLER, contentFolder!=null && InodeUtils.isSet(contentFolder.getInode()) ? contentFolder.getInode() : contentlet.getFolder());
			contentletMap.put(ESMappingConstants.PARENT_PATH, contentIdentifier.getParentPath());
			contentletMap.put(ESMappingConstants.PATH, contentIdentifier.getPath());
			// makes shorties searchable regardless of length
			contentletMap.put(ESMappingConstants.SHORT_ID, contentIdentifier.getId().replace("-", ""));
			contentletMap.put(ESMappingConstants.SHORT_INODE, contentlet.getInode().replace("-", ""));
			//add workflow to map
			contentletMap.putAll(getWorkflowInfoForContentlet(contentlet));

			if(UtilMethods.isSet(contentIdentifier.getSysPublishDate())) {
				contentletMap.put(ESMappingConstants.PUBLISH_DATE, elasticSearchDateTimeFormat.format(contentIdentifier.getSysPublishDate()));
				contentletMap.put(ESMappingConstants.PUBLISH_DATE + TEXT,
						datetimeFormat.format(contentIdentifier.getSysPublishDate()));
			}else {
				contentletMap.put(ESMappingConstants.PUBLISH_DATE, elasticSearchDateTimeFormat.format(versionInfo.getVersionTs()));
				contentletMap.put(ESMappingConstants.PUBLISH_DATE + TEXT,
						datetimeFormat.format(versionInfo.getVersionTs()));
			}

			if(UtilMethods.isSet(contentIdentifier.getSysExpireDate())) {
				contentletMap.put(ESMappingConstants.EXPIRE_DATE, elasticSearchDateTimeFormat.format(contentIdentifier.getSysExpireDate()));
				contentletMap.put(ESMappingConstants.EXPIRE_DATE + TEXT,
						datetimeFormat.format(contentIdentifier.getSysExpireDate()));
			}else {
				contentletMap.put(ESMappingConstants.EXPIRE_DATE, elasticSearchDateTimeFormat.format(29990101000000L));
				contentletMap.put(ESMappingConstants.EXPIRE_DATE + TEXT, "29990101000000");
			}

			contentletMap.put(ESMappingConstants.VERSION_TS, elasticSearchDateTimeFormat.format(versionInfo.getVersionTs()));
			contentletMap.put(ESMappingConstants.VERSION_TS + TEXT, datetimeFormat.format(versionInfo.getVersionTs()));

			String urlMap = null;
			try{
				urlMap = APILocator.getContentletAPI().getUrlMapForContentlet(contentlet, APILocator.getUserAPI().getSystemUser(), true);
				if(urlMap != null){
					contentletMap.put(ESMappingConstants.URL_MAP,urlMap );
				}
			} catch (final Exception e) {
				Logger.warn(this.getClass(), "Cannot get URLMap for Content Type: " + contentType.name() + " and " +
						"contentlet.id : " + ((contentIdentifier != null) ? contentIdentifier.getId() : contentlet) +
						" , reason: " + e.getMessage());
			}

			for(final Entry<String,Object> entry : contentletMap.entrySet()){
				final String lowerCaseKey = entry.getKey().toLowerCase();
				Object lowerCaseValue = entry.getValue();

				if (UtilMethods.isSet(lowerCaseValue) && (lowerCaseValue instanceof String || (
						//filters relationships
                        !(lowerCaseValue instanceof List) &&
						 !lowerCaseKey
								.endsWith(ESMappingConstants.TAGS)))) {

					if (lowerCaseValue instanceof String){
						lowerCaseValue = ((String) lowerCaseValue).toLowerCase();
					}

                    if (!lowerCaseKey.endsWith(TEXT)){
						//for example: when lowerCaseValue=moddate, moddate_dotraw must be created from its moddate_text if exists
						//when the moddate_text is evaluated.
						if (!contentletMap.containsKey(entry.getKey() + TEXT)){
							mlowered.put(lowerCaseKey + "_dotraw", lowerCaseValue);
						}
					}else{
						mlowered.put(lowerCaseKey.replace(TEXT, "_dotraw"), lowerCaseValue);
					}
				}

				mlowered.put(lowerCaseKey, lowerCaseValue);

				//exclude null values and relationships because they where appended on the loadRelationships method
				if(lowerCaseValue!=null && !(lowerCaseValue instanceof List)) {
					sw.append(lowerCaseValue.toString()).append(' ');
				}
			}

			if (contentlet.getContentType().baseType().getType() == BaseContentType.FILEASSET.getType()) {
                //Verify if it is enabled the option to regenerate missing metadata files on reindex
                boolean regenerateMissingMetadata = Config
                        .getBooleanProperty("regenerate.missing.metadata.on.reindex", true);
                /*
                Verify if it is enabled the option to always regenerate metadata files on reindex,
                enabling this could affect greatly the performance of a reindex process.
                 */
                final boolean alwaysRegenerateMetadata = Config
                        .getBooleanProperty("always.regenerate.metadata.on.reindex", false);
                if (contentlet.isLive() || contentlet.isWorking()) {
                    if (alwaysRegenerateMetadata) {
                        new TikaUtils().generateMetaData(contentlet, true);
                    } else if (regenerateMissingMetadata) {
                        new TikaUtils().generateMetaData(contentlet);
                    }
                }
				// see if we have content metadata
				File contentMeta=APILocator.getFileAssetAPI().getContentMetadataFile(contentlet.getInode());
				if(contentMeta.exists() && contentMeta.length()>0) {
					final String contentData=APILocator.getFileAssetAPI().getContentMetadataAsString(contentMeta);
					mlowered.put(FileAssetAPI.META_DATA_FIELD.toLowerCase() + StringPool.PERIOD + "content", contentData);
					sw.append(contentData).append(' ');
				}
			}
			//The url is now stored under the identifier for html pages, so we need to index that also.
			if (contentlet.getContentType().baseType().getType() == BaseContentType.HTMLPAGE.getType()) {
				mlowered.put(contentlet.getContentType().variable().toLowerCase() + ".url", contentIdentifier.getAssetName());
				mlowered.put(contentlet.getContentType().variable().toLowerCase() + ".url_dotraw", contentIdentifier.getAssetName());
				sw.append(contentIdentifier.getAssetName());
			}
			mlowered.put("catchall", sw.toString());

			return mlowered;
		} catch (final Exception e) {
			Logger.error(this, "An error occurred when mapping properties of Contentlet '" + contentlet.getIdentifier
					() + "' : " + e.getMessage(), e);
			throw new DotMappingException(e.getMessage(), e);
		}
	}

    /**
     * Adds the current workflow task to the contentlet in order to be reindexed.
     * 
     * @param contentlet {@link Contentlet}
     * @return {@link Map}
     */
    protected Map<String, Object> getWorkflowInfoForContentlet(final Contentlet contentlet) {
        
        final Map<String, Object> workflowMap = new HashMap<>();
        final WorkflowAPI workflowAPI 		  = APILocator.getWorkflowAPI();

        try {

            final WorkflowTask task 		  = workflowAPI.findTaskByContentlet(contentlet);

            if(task != null && task.getId() != null && null != task.getStatus()) {

                final WorkflowStep step = workflowAPI.findStep(task.getStatus());
                workflowMap.put(ESMappingConstants.WORKFLOW_SCHEME, step.getSchemeId());
                workflowMap.put(ESMappingConstants.WORKFLOW_STEP, task.getStatus());
				workflowMap.put(ESMappingConstants.WORKFLOW_CURRENT_STEP, step.getName());
                workflowMap.put(ESMappingConstants.WORKFLOW_CREATED_BY, task.getCreatedBy());
                workflowMap.put(ESMappingConstants.WORKFLOW_ASSIGN, task.getAssignedTo());
                workflowMap.put(ESMappingConstants.WORKFLOW_MOD_DATE, elasticSearchDateTimeFormat.format(task.getModDate()));
                workflowMap.put(ESMappingConstants.WORKFLOW_MOD_DATE + TEXT, datetimeFormat.format(task.getModDate()));
            }
                
        } catch (Exception e) {
            Logger.debug(this.getClass(), "No workflow info for contentlet " +  contentlet.getIdentifier());
        }

        if(workflowMap.isEmpty()) {

            try {

                final List<String> stepIds = new ArrayList<>();
                final Set<String> schemeWriter = new HashSet<>();
                final List<WorkflowScheme> schemes = workflowAPI.findSchemesForContentType(contentlet.getContentType());
                for (final WorkflowScheme scheme : schemes) {
                    final String entryStep = scheme.entryStep();
                    if (entryStep != null) {
                        schemeWriter.add(scheme.getId());
                        stepIds.add(entryStep);
                    }
                }
    
                workflowMap.put(ESMappingConstants.WORKFLOW_SCHEME, String.join(" ", schemeWriter));
                workflowMap.put(ESMappingConstants.WORKFLOW_STEP, stepIds);
				workflowMap.put(ESMappingConstants.WORKFLOW_CURRENT_STEP, ESMappingConstants.WORKFLOW_CURRENT_STEP_NOT_ASSIGNED_VALUE); // multiple steps -> not assigned.
            } catch (Exception e) {
                Logger.error(this.getClass(), "unable to add workflow info to index:" + e, e);
            }
        }

        return workflowMap;
    }

	public Object toMappedObj(Contentlet con) throws DotMappingException {
		return toJson(con);
	}

	@SuppressWarnings("unchecked")
	protected void loadCategories(final Contentlet con, final Map<String,Object> m)
			throws DotDataException, DotSecurityException {
	    // first we check if there is a category field in the structure. We don't hit db if not needed

	    final ContentType type = APILocator.getContentTypeAPI(APILocator.systemUser()).find(con.getContentTypeId());
	    List<com.dotcms.contenttype.model.field.Field> catFields = type.fields().stream()
				.filter(field -> field instanceof CategoryField).collect(CollectionsUtils.toImmutableList());

        if(catFields.isEmpty()) {
        	return;
		}

	    List<Category> cats = APILocator.getCategoryAPI().getParents(con, APILocator.systemUser(), false);

        List<String> catsVarNames = cats.stream().map(Category::getCategoryVelocityVarName).map(
                String::toLowerCase).collect(Collectors.toList());

        m.put(ESMappingConstants.CATEGORIES, catsVarNames);
        

	    for(final com.dotcms.contenttype.model.field.Field f : catFields){
	        // I don't think we care if we put all the categories in each field
            m.put(type.variable() + "." + f.variable(), catsVarNames);
	    
	    }
	}

	@SuppressWarnings("unchecked")
	protected void loadPermissions(final Contentlet con, final Map<String,Object> m) throws DotDataException {
		PermissionAPI permissionAPI = APILocator.getPermissionAPI();
		List<Permission> permissions = permissionAPI.getPermissions(con, false, false, false);
		StringBuilder permissionsSt = new StringBuilder();
		boolean ownerCanRead = false;
		boolean ownerCanWrite = false;
		boolean ownerCanPub = false;
		for (Permission permission : permissions) {
			String str = "P" + permission.getRoleId() + "." + permission.getPermission() + "P ";
			if (permissionsSt.toString().indexOf(str) < 0) {
				permissionsSt.append(str);
			}
			if(APILocator.getRoleAPI().loadCMSOwnerRole().getId().equals(String.valueOf(permission.getRoleId()))){
				if(permission.getPermission() == PERMISSION_READ){
					ownerCanRead = true;
				}else if(permission.getPermission() == PERMISSION_WRITE){
					ownerCanRead = true;
					ownerCanWrite = true;
				}else if(permission.getPermission() == PERMISSION_PUBLISH){
					ownerCanRead = true;
					ownerCanWrite = true;
					ownerCanPub = true;
				}
			}
		}
		m.put(ESMappingConstants.PERMISSIONS, permissionsSt.toString());
		m.put(ESMappingConstants.OWNER_CAN_READ, ownerCanRead);
		m.put(ESMappingConstants.OWNER_CAN_READ + TEXT, Boolean.toString(ownerCanRead));
		m.put(ESMappingConstants.OWNER_CAN_WRITE, ownerCanWrite);
		m.put(ESMappingConstants.OWNER_CAN_WRITE + TEXT, Boolean.toString(ownerCanWrite));
		m.put(ESMappingConstants.OWNER_CAN_PUBLISH, ownerCanPub);
		m.put(ESMappingConstants.OWNER_CAN_PUBLISH + TEXT, Boolean.toString(ownerCanPub));
	}

	public static final FastDateFormat dateFormat = FastDateFormat.getInstance("yyyyMMdd");
	public static final FastDateFormat datetimeFormat = FastDateFormat.getInstance("yyyyMMddHHmmss");

	public static final String elasticSearchDateTimeFormatPattern="yyyy-MM-dd'T'HH:mm:ss";
	public static final FastDateFormat elasticSearchDateTimeFormat = FastDateFormat.getInstance(elasticSearchDateTimeFormatPattern);

	public static final FastDateFormat timeFormat = FastDateFormat.getInstance("HH:mm:ss");

	protected void loadFields(Contentlet con, Map<String, Object> m) throws DotDataException {

		// https://github.com/dotCMS/dotCMS/issues/6152
		DecimalFormatSymbols otherSymbols = new DecimalFormatSymbols();
		otherSymbols.setDecimalSeparator('.');

		DecimalFormat numFormatter = new DecimalFormat("0000000000000000000.000000000000000000", otherSymbols);

		FieldAPI fAPI=APILocator.getFieldAPI();
		final List<Field> fields = new ArrayList<>(
				FieldsCache.getFieldsByStructureInode(con.getStructureInode()));

		Structure st=con.getStructure();
		StringBuilder keyNameBuilder;
		String keyName;
		String keyNameText;

		final TikaUtils tikaUtils = new TikaUtils();

		for (Field f : fields) {

			keyNameBuilder = new StringBuilder(st.getVelocityVarName()).append(".")
					.append(f.getVelocityVarName());
			keyName        = keyNameBuilder.toString();
			keyNameText    = keyNameBuilder.append(TEXT).toString();
			if (f.getFieldType().equals(Field.FieldType.BINARY.toString())
					|| f.getFieldContentlet() != null && (f.getFieldContentlet().startsWith(ESMappingConstants.FIELD_TYPE_SYSTEM_FIELD) && !f.getFieldType().equals(Field.FieldType.TAG.toString()))) {
				continue;
			}
			if(!f.isIndexed()){
				continue;
			}
			try {
				if(fAPI.isElementConstant(f)){
					m.put(keyName, (f.getValues() == null ? "":f.getValues()));
					continue;
				}

				Object valueObj = con.get(f.getVelocityVarName());

				if (f.getFieldContentlet().startsWith(ESMappingConstants.FIELD_TYPE_SECTION_DIVIDER)) {
					valueObj = "";
				}

				if (!UtilMethods.isSet(valueObj) && !f.getFieldType()
						.equals(Field.FieldType.TAG.toString())) {
					m.put(keyName, null);
				}
				else if(f.getFieldType().equals(ESMappingConstants.FIELD_TYPE_TIME)) {
					try{
						String timeStr=timeFormat.format(valueObj);
						m.put(keyName, elasticSearchDateTimeFormat.format(valueObj));
						m.put(keyNameText, timeStr);
					}
					catch(Exception e){
						m.put(keyName, null);
						m.put(keyNameText, null);
					}
				}
				else if (f.getFieldType().equals(ESMappingConstants.FIELD_ELASTIC_TYPE_DATE)) {
					try {
						String dateString = dateFormat.format(valueObj);
						m.put(keyName, elasticSearchDateTimeFormat.format(valueObj));
						m.put(keyNameText, dateString);
					}
					catch(Exception ex) {
						m.put(keyName, null);
						m.put(keyNameText, null);
					}
				} else if(f.getFieldType().equals(ESMappingConstants.FIELD_TYPE_DATE_TIME)) {
					try {
						String datetimeString = datetimeFormat.format(valueObj);
						m.put(keyName, elasticSearchDateTimeFormat.format(valueObj));
						m.put(keyNameText, datetimeString);
					}
					catch(Exception ex) {
						m.put(keyName, null);
						m.put(keyNameText, null);
					}
				} else if (f.getFieldType().equals(ESMappingConstants.FIELD_TYPE_CATEGORY)) {
					// moved the logic to loadCategories
				} else if (f.getFieldType().equals(ESMappingConstants.FIELD_TYPE_RELATIONSHIP)) {
                    // loadRelationshipFields processes relationship fields
                    continue;
                } else if (f.getFieldType().equals(ESMappingConstants.FIELD_TYPE_CHECKBOX) || f
						.getFieldType().equals(ESMappingConstants.FIELD_TYPE_MULTI_SELECT)) {
					if (f.getFieldContentlet().startsWith(ESMappingConstants.FIELD_ELASTIC_TYPE_BOOLEAN)) {
						m.put(keyName, valueObj);
						m.put(keyNameText, valueObj.toString());
					} else {
						m.put(keyName,
								UtilMethods.listToString(valueObj.toString()));
					}
				} else if (f.getFieldType().equals(ESMappingConstants.FIELD_TYPE_KEY_VALUE)){
					final boolean fileMetadata =
							f.getVelocityVarName().equals(FileAssetAPI.META_DATA_FIELD)
									&& st.getStructureType() == Structure.STRUCTURE_TYPE_FILEASSET;
					if(LicenseUtil.getLevel()>= LicenseLevel.STANDARD.level) {

						Map<String,Object> keyValueMap = KeyValueFieldUtil.JSONValueToHashMap((String)valueObj);

						Set<String> allowedFields = new HashSet<>();
						if(fileMetadata) {
							// http://jira.dotmarketing.net/browse/DOTCMS-7243
							List<FieldVariable> fieldVariables=APILocator.getFieldAPI().getFieldVariablesForField(
									f.getInode(), APILocator.getUserAPI().getSystemUser(), false);
							for(FieldVariable fv : fieldVariables) {
								if(fv.getKey().equals(ESMappingConstants.DOT_INDEX_PATTERN)) {
									String[] names=fv.getValue().split(",");
									allowedFields=new HashSet<>();
									for(String n : names)
										allowedFields.add(n.trim().toLowerCase());
								}
							}

							allowedFields
									.addAll(tikaUtils.getConfiguredMetadataFields());

							tikaUtils.filterMetadataFields(keyValueMap, allowedFields);

						}

						final String keyValuePrefix = fileMetadata ?
								FileAssetAPI.META_DATA_FIELD.toLowerCase() : keyName;
						keyValueMap.forEach((k, v) -> m
								.put(keyValuePrefix + StringPool.PERIOD + k, v));
					}
				} else if(f.getFieldType().equals(Field.FieldType.TAG.toString())) {

					StringBuilder personaTags = new StringBuilder();
					List<Tag> tagList = APILocator.getTagAPI().getTagsByInode(con.getInode());
					if(tagList ==null || tagList.size()==0) continue;

					final String tagDelimit = Config.getStringProperty("ES_TAG_DELIMITER_PATTERN", ",,");


					for ( Tag t : tagList ) {
						if(t.getTagName() ==null) continue;
						String myTag = t.getTagName().trim();
						if ( t.isPersona() ) {
							personaTags.append(myTag).append(' ');
						}
					}

					final List<String> tagsNames = tagList.stream().map(Tag::getTagName).collect(
							Collectors.toList());

					m.put(keyName, tagsNames);
					m.put(ESMappingConstants.TAGS, tagsNames);

					if ( Structure.STRUCTURE_TYPE_PERSONA != con.getStructure().getStructureType() ) {
						final List<String> personaTagsNames = tagList.stream()
								.filter(Tag::isPersona)
								.map(Tag::getTagName)
								.collect(Collectors.toList());

						m.put(st.getVelocityVarName() + "."
								+ ESMappingConstants.PERSONAS, personaTagsNames);
						m.put(ESMappingConstants.PERSONAS, personaTagsNames);
					}

				} else if(f.getFieldType().equals(CUSTOM_FIELD.legacyValue())
						&& f.getVelocityVarName().equals(PERSONA_KEY_TAG_FIELD_VAR)) {
					m.put(PERSONA_KEY_TAG,valueObj.toString());
					m.put(keyName, valueObj.toString());
				} else {
					if (f.getFieldContentlet()
							.startsWith(ESMappingConstants.FIELD_ELASTIC_TYPE_BOOLEAN)) {
						m.put(keyName, valueObj);
						m.put(keyNameText,valueObj.toString());
					} else if (f.getFieldContentlet()
							.startsWith(ESMappingConstants.FIELD_ELASTIC_TYPE_FLOAT) || f
							.getFieldContentlet()
							.startsWith(ESMappingConstants.FIELD_ELASTIC_TYPE_INTEGER)) {
						m.put(keyName, valueObj);
						m.put(keyNameText, numFormatter.format(valueObj));
					} else {
						m.put(keyName, valueObj);
						m.put(keyNameText, valueObj.toString());
					}
				}

				// Store sha256 hash for unique fields in the index
				if (f.isUnique() && m.containsKey(keyName)) {
					final Object uniqueValue = m.get(keyName);
					m.put(keyName + ESUtils.SHA_256,
							ESUtils.sha256(keyName, uniqueValue, con.getLanguageId()));
				}

			} catch (Exception e) {
				Logger.warn(ESMappingAPIImpl.class, "Error indexing field: " + f.getFieldName()
						+ " of contentlet: " + con.getInode(), e);
				throw new DotDataException(e.getMessage(),e);
			}
		}
	}

	public String toJsonString(Map<String, Object> map) throws IOException{
		return mapper.writeValueAsString(map);
	}

	@CloseDBIfOpened
	public List<String> dependenciesLeftToReindex(final Contentlet contentlet) throws DotStateException, DotDataException, DotSecurityException {
		final List<String> dependenciesToReindex = new ArrayList<>();

		final ContentletAPI conAPI=APILocator.getContentletAPI();

		final String relatedSQL = "select tree.* from tree where child = ? order by tree_order";
		final DotConnect db = new DotConnect();
		db.setSQL(relatedSQL);
		db.addParam(contentlet.getIdentifier());

		final List<HashMap<String, String>> relatedContentlets = db.loadResults();

		if(relatedContentlets.size()>0) {

			final List<Relationship> relationships = FactoryLocator.getRelationshipFactory()
					.byContentType(contentlet.getContentType());

			for(Relationship relationship : relationships) {

				final List<Contentlet> oldDocs;
				final List<String> oldRelatedIds = new ArrayList<>();
				final List<String> newRelatedIds = new ArrayList<>();

                oldDocs = conAPI.getRelatedContent(contentlet, relationship,
                        APILocator.getUserAPI().getSystemUser(), false);

                if(oldDocs.size() > 0) {
					for(Contentlet oldDoc : oldDocs) {
						oldRelatedIds.add(oldDoc.getIdentifier());
					}
				}

				relatedContentlets.stream().filter(map -> map.get(ESMappingConstants.RELATION_TYPE)
						.equals(relationship.getRelationTypeValue())).forEach(
						entry -> replaceExistingRelatedContent(entry, contentlet,
								oldRelatedIds, newRelatedIds));

				//Taking the disjunction of both collections will give the old list of dependencies that need to be removed from the
				//re-indexation and the list of new dependencies no re-indexed yet
				dependenciesToReindex.addAll(
						CollectionUtils.disjunction(oldRelatedIds, newRelatedIds));
			}
		}
		return dependenciesToReindex;
	}

	/**
	 *
	 * @param relatedEntry
	 * @param con
	 * @param oldRelatedIds
	 * @param newRelatedIds
	 */
	private void replaceExistingRelatedContent(final Map<String, String> relatedEntry,
			final Contentlet con, final List<String> oldRelatedIds,
			final List<String> newRelatedIds) {

		final String childId = relatedEntry.get(ESMappingConstants.CHILD);
		final String parentId = relatedEntry.get(ESMappingConstants.PARENT);
		if (con.getIdentifier().equalsIgnoreCase(childId)) {
			newRelatedIds.add(parentId);
			oldRelatedIds.remove(parentId);
		} else {
			newRelatedIds.add(childId);
			oldRelatedIds.remove(childId);
		}
	}

    /**
     * @deprecated Use {@link ESMappingAPIImpl#loadRelationshipFields(Contentlet, Map, StringWriter)} instead
     * @param contentlet
     * @param esMap
     * @throws DotStateException
     * @throws DotDataException
     */
	@Deprecated
    protected void loadRelationshipFields(final Contentlet contentlet,
            final Map<String, Object> esMap) throws DotStateException, DotDataException {
        loadRelationshipFields(contentlet, esMap, new StringWriter());
    }

    /**
     *
     * @param contentlet Contentlet to be mapped
     * @param esMap Map with fields to be indexed
     * @param catchallWriter StringWriter to save related content identifiers in the catchall field
     * @throws DotStateException
     * @throws DotDataException
     */
    protected void loadRelationshipFields(final Contentlet contentlet,
            final Map<String, Object> esMap, final StringWriter catchallWriter)
            throws DotStateException, DotDataException {

        final RelationshipAPI relationshipAPI = APILocator.getRelationshipAPI();

        final DotConnect db = new DotConnect();
        db.setSQL(
                "select child, relation_type from tree where parent = ? and relation_type !='child' order by tree_order asc");
        db.addParam(contentlet.getIdentifier());

        for (Map<String, Object> relatedEntry : db.loadObjectResults()) {

            final String childId = relatedEntry.get(ESMappingConstants.CHILD).toString();
            final String relType = relatedEntry.get(ESMappingConstants.RELATION_TYPE).toString();
            final Relationship relationship = relationshipAPI.byTypeValue(relType);

            if (relationship != null && InodeUtils.isSet(relationship.getInode())) {
                List.class.cast(esMap
                        .computeIfAbsent(relType,
                                k -> new ArrayList<>()))
                        .add(childId);

                //add related content to catchall
                catchallWriter.append(childId).append(' ');
            }
        }
    }

}<|MERGE_RESOLUTION|>--- conflicted
+++ resolved
@@ -119,16 +119,6 @@
 	 */
 	public  boolean putMapping(String indexName, String mapping) throws ElasticsearchException, IOException{
 
-<<<<<<< HEAD
-		final PutMappingRequest request = new PutMappingRequest(indexName);
-		request.setTimeout(TimeValue.timeValueMillis(INDEX_OPERATIONS_TIMEOUT_IN_MS));
-		request.source(mapping, XContentType.JSON);
-
-		AcknowledgedResponse putMappingResponse = RestHighLevelClientProvider.getInstance().getClient().indices()
-				.putMapping(request, RequestOptions.DEFAULT);
-
-		return putMappingResponse.isAcknowledged();
-=======
         final PutMappingRequest request = new PutMappingRequest(
                 APILocator.getESIndexAPI().getIndexNameWithClusterIDPrefix(indexName));
         request.setTimeout(TimeValue.timeValueMillis(INDEX_OPERATIONS_TIMEOUT_IN_MS));
@@ -139,7 +129,6 @@
                 .putMapping(request, RequestOptions.DEFAULT);
 
         return putMappingResponse.isAcknowledged();
->>>>>>> d7858b3c
 	}
 
 
