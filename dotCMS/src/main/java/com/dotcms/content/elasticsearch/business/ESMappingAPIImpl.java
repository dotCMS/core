--- conflicted
+++ resolved
@@ -884,13 +884,6 @@
 
 		final Map<String,Object> keyValueMap = keyValueMap(valueObj);
 
-<<<<<<< HEAD
-            final String keyValuePrefix = FileAssetAPI.META_DATA_FIELD.toLowerCase();
-            keyValueMap.forEach((k, v) -> contentletMap.put(keyValuePrefix + PERIOD + k, String.valueOf(v)));
-		} 
-
-=======
->>>>>>> 0d57f0dc
 		keyValueMap.forEach((k, v) -> {
 			((List)contentletMap.computeIfAbsent(keyName, key -> new ArrayList<>())).add(
                 ImmutableMap.of( "key", k.toLowerCase(), "value", String.valueOf(v),  "key_value", (k + "_" + v).toLowerCase())   
