package com.dotcms.content.elasticsearch.business;

import static com.dotmarketing.business.PermissionAPI.PERMISSION_PUBLISH;
import static com.dotmarketing.business.PermissionAPI.PERMISSION_READ;
import static com.dotmarketing.business.PermissionAPI.PERMISSION_WRITE;

import java.io.File;
import java.io.IOException;
import java.io.StringWriter;
import java.text.DecimalFormat;
import java.text.DecimalFormatSymbols;
import java.util.ArrayList;
import java.util.HashMap;
import java.util.HashSet;
import java.util.List;
import java.util.Map;
import java.util.Map.Entry;
import java.util.Set;
import java.util.stream.Collector;
import java.util.stream.Collectors;

import com.dotcms.content.business.ContentMappingAPI;
import com.dotcms.content.business.DotMappingException;
import com.dotcms.content.elasticsearch.util.ESClient;
import com.dotcms.contenttype.business.ContentTypeAPI;
import com.dotcms.contenttype.model.field.CategoryField;
import com.dotcms.contenttype.model.type.ContentType;
import com.dotcms.enterprise.LicenseUtil;
import com.dotcms.enterprise.license.LicenseLevel;
import com.dotcms.repackage.com.fasterxml.jackson.databind.ObjectMapper;
import com.dotcms.repackage.org.apache.commons.collections.CollectionUtils;
import com.dotcms.repackage.org.apache.commons.lang.time.FastDateFormat;
import org.elasticsearch.ElasticsearchException;
import org.elasticsearch.action.ListenableActionFuture;
import org.elasticsearch.action.admin.cluster.state.ClusterStateRequest;
import org.elasticsearch.action.admin.indices.mapping.put.PutMappingResponse;
import com.dotmarketing.beans.Identifier;
import com.dotmarketing.beans.Permission;
import com.dotmarketing.business.APILocator;
import com.dotmarketing.business.CacheLocator;
import com.dotmarketing.business.DotStateException;
import com.dotmarketing.business.FactoryLocator;
import com.dotmarketing.business.PermissionAPI;
import com.dotmarketing.cache.FieldsCache;
import com.dotmarketing.common.db.DotConnect;
import com.dotmarketing.exception.DotDataException;
import com.dotmarketing.exception.DotRuntimeException;
import com.dotmarketing.exception.DotSecurityException;
import com.dotmarketing.portlets.categories.model.Category;
import com.dotmarketing.portlets.contentlet.business.ContentletAPI;
import com.dotmarketing.portlets.contentlet.model.Contentlet;
import com.dotmarketing.portlets.contentlet.model.ContentletVersionInfo;
import com.dotmarketing.portlets.fileassets.business.FileAssetAPI;
import com.dotmarketing.portlets.folders.model.Folder;
import com.dotmarketing.portlets.structure.business.FieldAPI;

import com.dotmarketing.portlets.structure.model.Field;
import com.dotmarketing.portlets.structure.model.Field.FieldType;
import com.dotmarketing.portlets.structure.model.FieldVariable;
import com.dotmarketing.portlets.structure.model.KeyValueFieldUtil;
import com.dotmarketing.portlets.structure.model.Relationship;
import com.dotmarketing.portlets.structure.model.Structure;
import com.dotmarketing.portlets.workflows.model.WorkflowTask;
import com.dotmarketing.tag.model.Tag;
import com.dotmarketing.util.Config;
import com.dotmarketing.util.InodeUtils;
import com.dotmarketing.util.Logger;
import com.dotmarketing.util.ThreadSafeSimpleDateFormat;
import com.dotmarketing.util.UtilMethods;


public class ESMappingAPIImpl implements ContentMappingAPI {

	static ObjectMapper mapper = null;

	public ESMappingAPIImpl() {
		if (mapper == null) {
			synchronized (this.getClass().getName()) {
				if (mapper == null) {
					mapper = new ObjectMapper();
					ThreadSafeSimpleDateFormat df = new ThreadSafeSimpleDateFormat("yyyy-MM-dd'T'HH:mm:ss'Z'");
					mapper.setDateFormat(df);
				}
			}
		}
	}

	
	
	/**
	 * This method takes a mapping string, a type and puts it as the mapping
	 * @param indexName
	 * @param type
	 * @param mapping
	 * @return
	 * @throws ElasticsearchException
	 * @throws IOException
	 */
    public  boolean putMapping(String indexName, String type, String mapping) throws ElasticsearchException, IOException{

    	ListenableActionFuture<PutMappingResponse> lis = new ESClient().getClient().admin().indices().preparePutMapping().setIndices(indexName).setType(type).setSource(mapping).execute();
    	return lis.actionGet().isAcknowledged();
    }

	/**
	 * This method takes a mapping string, a type and puts it as the mapping
	 * @param indexName
	 * @param type
	 * @param mapping
	 * @return
	 * @throws ElasticsearchException
	 * @throws IOException
	 */
    public  boolean putMapping(String indexName, String type, String mapping, String settings) throws ElasticsearchException, IOException{
    	ListenableActionFuture<PutMappingResponse> lis = new ESClient().getClient().admin().indices().preparePutMapping().setIndices(indexName).setType(type).setSource(mapping).execute();
    	return lis.actionGet().isAcknowledged();
    }

    public  boolean setSettings(String indexName,   String settings) throws ElasticsearchException, IOException{
    	new ESClient().getClient().admin().indices().prepareUpdateSettings().setSettings(settings).setIndices( indexName).execute().actionGet();
    	return true;
    }



    /**
     * Gets the mapping params for an index and type
     * @param index
     * @param type
     * @return
     * @throws ElasticsearchException
     * @throws IOException
     */
    public  String getMapping(String index, String type) throws ElasticsearchException, IOException{

    	return new ESClient().getClient().admin().cluster().state(new ClusterStateRequest())
        .actionGet().getState().metaData().indices()
        .get(index).mapping(type).source().string();

    }
    
    public  String getSettings(String index, String type) throws ElasticsearchException, IOException{

    	return new ESClient().getClient().admin().cluster().state(new ClusterStateRequest())
    	        .actionGet().getState().metaData().indices()
    	        
    	        .get(index).settings().getAsMap().toString();

    }



	private Map<String, Object> getDefaultFieldMap() {

		Map<String, Object> fieldProps = new HashMap<String, Object>();
		fieldProps.put("store", "no");
		fieldProps.put("include_in_all", false);
		return fieldProps;

	}




	@SuppressWarnings("unchecked")
	public String toJson(Contentlet con) throws DotMappingException {

		try {
			Map<String,Object> m = toMap(con);
			return mapper.writeValueAsString(m);
		} catch (Exception e) {
			Logger.error(this.getClass(), e.getMessage(), e);
			throw new DotMappingException(e.getMessage(), e);
		}
	}

	/**
	 * This method is the same of the toJson except that it returns directly the mlowered map.
	 *
	 * It checks first if this contentlet is already into the temporarily memory otherwise it recreate.
	 *
	 * @author Graziano Aliberti - Engineering Ingegneria Informatica S.p.a
	 *
	 * Jun 7, 2013 - 3:47:26 PM
	 */
	public Map<String,Object> toMap(Contentlet con) throws DotMappingException {
		try {

			Map<String,String> m = new HashMap<String,String>();
			Map<String,Object> mlowered=new HashMap<String,Object>();
			loadCategories(con, m);
			loadFields(con, m);
			loadPermissions(con, m);
			loadRelationshipFields(con, m);

			Identifier ident = APILocator.getIdentifierAPI().find(con);
			ContentletVersionInfo cvi = APILocator.getVersionableAPI().getContentletVersionInfo(ident.getId(), con.getLanguageId());
			Structure st=CacheLocator.getContentTypeCache().getStructureByInode(con.getStructureInode());

			Folder conFolder=APILocator.getFolderAPI().findFolderByPath(ident.getParentPath(), ident.getHostId(), APILocator.getUserAPI().getSystemUser(), false);

			m.put("title", con.getTitle());
			m.put("structureName", st.getVelocityVarName()); // marked for DEPRECATION
			m.put("contentType", st.getVelocityVarName());
            m.put("structureType", st.getStructureType() + ""); // marked for DEPRECATION
            m.put("baseType", st.getStructureType() + "");
            m.put("type", "content");
            m.put("inode", con.getInode());
            m.put("modDate", datetimeFormat.format(con.getModDate()));
            m.put("owner", con.getOwner()==null ? "0" : con.getOwner());
            m.put("modUser", con.getModUser());
            m.put("live", Boolean.toString(con.isLive()));
            m.put("working", Boolean.toString(con.isWorking()));
            m.put("locked", Boolean.toString(con.isLocked()));
            m.put("deleted", Boolean.toString(con.isArchived()));
            m.put("languageId", Long.toString(con.getLanguageId()));
            m.put("identifier", ident.getId());
            m.put("conHost", ident.getHostId());
            m.put("conFolder", conFolder!=null && InodeUtils.isSet(conFolder.getInode()) ? conFolder.getInode() : con.getFolder());
            m.put("parentPath", ident.getParentPath());
            m.put("path", ident.getPath());
            // makes shorties searchable regardless of length
            m.put("shortId", ident.getId().replace("-", ""));
            m.put("shortInode", con.getInode().replace("-", ""));
            try{
            	WorkflowTask task = APILocator.getWorkflowAPI().findTaskByContentlet(con);
            	if(task!=null && task.getId()!=null){
            		m.put("wfcreatedBy", task.getCreatedBy());
                    m.put("wfassign", task.getAssignedTo());
            		m.put("wfstep", task.getStatus());
            		m.put("wfModDate", datetimeFormat.format(task.getModDate()));
            	}
            			
            }
            catch(DotDataException e){
            	Logger.error(this.getClass(), "unable to add workflow info to index:" + e, e);
            }
            
            
            
            if(UtilMethods.isSet(ident.getSysPublishDate()))
                m.put("pubdate", datetimeFormat.format(ident.getSysPublishDate()));
            else
                m.put("pubdate", datetimeFormat.format(cvi.getVersionTs()));

            if(UtilMethods.isSet(ident.getSysExpireDate()))
                m.put("expdate", datetimeFormat.format(ident.getSysExpireDate()));
            else
                m.put("expdate", "29990101000000");

            m.put("versionTs", datetimeFormat.format(cvi.getVersionTs()));

            String urlMap = null;
            try{
            	urlMap = APILocator.getContentletAPI().getUrlMapForContentlet(con, APILocator.getUserAPI().getSystemUser(), true);
                if(urlMap != null){
                	m.put("urlMap",urlMap );
                }
            }
            catch(Exception e){
            	Logger.warn(this.getClass(), "Cannot get URLMap for contentlet.id : " + ((ident != null) ? ident.getId() : con) + " , reason: "+e.getMessage());
            	throw new DotRuntimeException(urlMap, e);
            }

            for(Entry<String,String> entry : m.entrySet()){
                final String lcasek=entry.getKey().toLowerCase();
				final String lcasev = UtilMethods.isSet(entry.getValue()) ? entry.getValue().toLowerCase() : null;
                mlowered.put(lcasek, lcasev);
                mlowered.put(lcasek + "_dotraw", lcasev);
            }

            if(con.getStructure().getStructureType()==Structure.STRUCTURE_TYPE_FILEASSET) {
                // see if we have content metadata
                File contentMeta=APILocator.getFileAssetAPI().getContentMetadataFile(con.getInode());
                if(contentMeta.exists() && contentMeta.length()>0) {

                    String contentData=APILocator.getFileAssetAPI().getContentMetadataAsString(contentMeta);

                    String lvar=con.getStructure().getVelocityVarName().toLowerCase();

                    mlowered.put(lvar+".metadata.content", contentData);
                }
            }

			//The url is now stored under the identifier for html pages, so we need to index that also.
			if(con.getStructure().getStructureType() == Structure.STRUCTURE_TYPE_HTMLPAGE){
				mlowered.put(con.getStructure().getVelocityVarName().toLowerCase() + ".url", ident.getAssetName());
				mlowered.put(con.getStructure().getVelocityVarName().toLowerCase() + ".url_dotraw", ident.getAssetName());
			}

            return mlowered;
		} catch (Exception e) {
			//Logger.error(this.getClass(), e.getMessage(), e);
			throw new DotMappingException(e.getMessage(), e);
		}
	}


	public Object toMappedObj(Contentlet con) throws DotMappingException {
		return toJson(con);
	}

	@SuppressWarnings("unchecked")
	protected void loadCategories(final Contentlet con, final Map<String,String> m) throws DotDataException, DotSecurityException {
	    // first we check if there is a category field in the structure. We don't hit db if not needed

	    ContentType type = APILocator.getContentTypeAPI(APILocator.systemUser()).find(con.getContentTypeId());
	    List<com.dotcms.contenttype.model.field.Field> catFields = type.fields().stream().filter(field -> field instanceof CategoryField).collect(Collectors.toList());

        if(catFields.size()==0) return;


	    List<Category> myCats = APILocator.getCategoryAPI().getParents(con, APILocator.systemUser(), false);
	    StringWriter myCatsString=new StringWriter();
	    for(Category me : myCats){
	        myCatsString.append(me.getCategoryVelocityVarName()).append(" ");
	    }

        m.put("categories", myCatsString.toString());
        

	    for(com.dotcms.contenttype.model.field.Field f : catFields){/*
	        StringWriter fieldCatString=new StringWriter();
	        Category parent = APILocator.getCategoryAPI().find(f.values(), APILocator.systemUser(), false);
            List<Category> childrens=APILocator.getCategoryAPI().getAllChildren(
                            parent, APILocator.systemUser(), false);
            for(Category me : myCats){
                if(childrens.contains(me)){
                    fieldCatString.append(me.getCategoryVelocityVarName()).append(" ");
                }
            }
            */
	        // I don't think we care if we put all the categories in each field
            m.put(type.variable() + "." + f.variable(), myCatsString.toString());
	    
	    }

	}

	@SuppressWarnings("unchecked")
	protected void loadPermissions(Contentlet con, Map<String,String> m) throws DotDataException {
        PermissionAPI permissionAPI = APILocator.getPermissionAPI();
        List<Permission> permissions = permissionAPI.getPermissions(con, false, false, false);
        StringBuilder permissionsSt = new StringBuilder();
        boolean ownerCanRead = false;
        boolean ownerCanWrite = false;
        boolean ownerCanPub = false;
        for (Permission permission : permissions) {
            String str = "P" + permission.getRoleId() + "." + permission.getPermission() + "P ";
            if (permissionsSt.toString().indexOf(str) < 0) {
                permissionsSt.append(str);
            }
            if(APILocator.getRoleAPI().loadCMSOwnerRole().getId().equals(String.valueOf(permission.getRoleId()))){
                if(permission.getPermission() == PERMISSION_READ){
                    ownerCanRead = true;
                }else if(permission.getPermission() == PERMISSION_WRITE){
                    ownerCanRead = true;
                    ownerCanWrite = true;
                }else if(permission.getPermission() == PERMISSION_PUBLISH){
                    ownerCanRead = true;
                    ownerCanWrite = true;
                    ownerCanPub = true;
                }
            }
        }
        m.put("permissions", permissionsSt.toString());
        m.put("ownerCanRead", Boolean.toString(ownerCanRead));
        m.put("ownerCanWrite", Boolean.toString(ownerCanWrite));
        m.put("ownerCanPublish", Boolean.toString(ownerCanPub));
	}

	public static final FastDateFormat dateFormat = FastDateFormat.getInstance("yyyyMMdd");
	public static final FastDateFormat datetimeFormat = FastDateFormat.getInstance("yyyyMMddHHmmss");

	public static final String elasticSearchDateTimeFormatPattern="yyyy-MM-dd'T'HH:mm:ss'Z'";
	public static final FastDateFormat elasticSearchDateTimeFormat = FastDateFormat.getInstance(elasticSearchDateTimeFormatPattern);

	public static final FastDateFormat timeFormat = FastDateFormat.getInstance("HHmmss");

	protected void loadFields(Contentlet con, Map<String, String> m) throws DotDataException {
		
		// https://github.com/dotCMS/dotCMS/issues/6152
		DecimalFormatSymbols otherSymbols = new DecimalFormatSymbols();
		otherSymbols.setDecimalSeparator('.');
		
		DecimalFormat numFormatter = new DecimalFormat("0000000000000000000.000000000000000000", otherSymbols);
		
	    FieldAPI fAPI=APILocator.getFieldAPI();
	    List<Field> fields = new ArrayList<Field>(FieldsCache.getFieldsByStructureInode(con.getStructureInode()));

	    Structure st=con.getStructure();
        for (Field f : fields) {
            if (f.getFieldType().equals(Field.FieldType.BINARY.toString())
                    || f.getFieldContentlet() != null && (f.getFieldContentlet().startsWith("system_field") && !f.getFieldType().equals(Field.FieldType.TAG.toString()))) {
                continue;
            }
            if(!f.isIndexed()){
            	continue;
            }
            try {
                if(fAPI.isElementConstant(f)){
                    m.put(st.getVelocityVarName() + "." + f.getVelocityVarName(), (f.getValues() == null ? "":f.getValues().toString()));
                    continue;
                }

                Object valueObj = con.get(f.getVelocityVarName());
                if(valueObj == null){
                    valueObj = "";
                }
                if (f.getFieldContentlet().startsWith("section_divider")) {
                    valueObj = "";
                }

                if(!UtilMethods.isSet(valueObj)) {
                    m.put(st.getVelocityVarName() + "." + f.getVelocityVarName(), "");
                }
                else if(f.getFieldType().equals("time")) {
                	try{
                        String timeStr=timeFormat.format(valueObj);
                        m.put(st.getVelocityVarName() + "." + f.getVelocityVarName(), timeStr);
                	}
                	catch(Exception e){
                		m.put(st.getVelocityVarName() + "." + f.getVelocityVarName(),"");
                	}
                }
                else if (f.getFieldType().equals("date")) {
                    try {
                        String dateString = dateFormat.format(valueObj);
                        m.put(st.getVelocityVarName() + "." + f.getVelocityVarName(), dateString);
                    }
                    catch(Exception ex) {
                        m.put(st.getVelocityVarName() + "." + f.getVelocityVarName(),"");
                    }
                } else if(f.getFieldType().equals("date_time")) {
                    try {
                        String datetimeString = datetimeFormat.format(valueObj);
                        m.put(st.getVelocityVarName() + "." + f.getVelocityVarName(), datetimeString);
                    }
                    catch(Exception ex) {
                        m.put(st.getVelocityVarName() + "." + f.getVelocityVarName(),"");
                    }
                } else if (f.getFieldType().equals("category")) {
                    // moved the logic to loadCategories
                } else if (f.getFieldType().equals("checkbox") || f.getFieldType().equals("multi_select")) {
                    if (f.getFieldContentlet().startsWith("bool")) {
                        m.put(st.getVelocityVarName() + "." + f.getVelocityVarName(), valueObj.toString());
                    } else {
                        m.put(st.getVelocityVarName() + "." + f.getVelocityVarName(), UtilMethods.listToString(valueObj.toString()));
                    }
                } else if (f.getFieldType().equals("key_value")){
                    boolean fileMetadata=f.getVelocityVarName().equals(FileAssetAPI.META_DATA_FIELD) && st.getStructureType()==Structure.STRUCTURE_TYPE_FILEASSET;
                	if(!fileMetadata || LicenseUtil.getLevel()>= LicenseLevel.STANDARD.level) {

                	    m.put(st.getVelocityVarName() + "." + f.getVelocityVarName(), (String)valueObj);
                        Map<String,Object> keyValueMap = KeyValueFieldUtil.JSONValueToHashMap((String)valueObj);

                        Set<String> allowedFields=null;
                        if(fileMetadata) {
                    	    // http://jira.dotmarketing.net/browse/DOTCMS-7243
                    	    List<FieldVariable> fieldVariables=APILocator.getFieldAPI().getFieldVariablesForField(
                                    f.getInode(), APILocator.getUserAPI().getSystemUser(), false);
                            for(FieldVariable fv : fieldVariables) {
                                if(fv.getKey().equals("dotIndexPattern")) {
                                    String[] names=fv.getValue().split(",");
                                    allowedFields=new HashSet<String>();
                                    for(String n : names)
                                        allowedFields.add(n.trim().toLowerCase());
                                }
                            }
                            // aditional fields from the configuration file
                            String configFields=Config.getStringProperty("INDEX_METADATA_FIELDS", "");
                            if(configFields.trim().length()>0) {
                                String[] names=configFields.split(",");
                                if(names.length>0 && allowedFields==null)
                                    allowedFields=new HashSet<String>();
                                for(String n : names)
                                    allowedFields.add(n.trim().toLowerCase());
                            }
                        }

                		if(keyValueMap!=null && !keyValueMap.isEmpty())
                			for(String key : keyValueMap.keySet())
                			    if(allowedFields==null || allowedFields.contains(key.toLowerCase()))
                			        m.put(st.getVelocityVarName() + "." + f.getVelocityVarName() + "." + key, (String)keyValueMap.get(key));
                	}
                } else if(f.getFieldType().equals(Field.FieldType.TAG.toString())) {

                    StringBuilder personaTags = new StringBuilder();
                    StringBuilder tagg = new StringBuilder();
                    List<Tag> tagList = APILocator.getTagAPI().getTagsByInode(con.getInode());
                    if(tagList ==null || tagList.size()==0) continue;
                    
                    final String tagDelimit = Config.getStringProperty("ES_TAG_DELIMITER_PATTERN", ",,");
                    
                    
                    for ( Tag t : tagList ) {
                    	if(t.getTagName() ==null) continue;
                    	String myTag = t.getTagName().trim();
                        tagg.append(myTag).append(tagDelimit);
                        if ( t.isPersona() ) {
                            personaTags.append(myTag).append(' ');
                        }
                    }
                    if(tagg.length() >tagDelimit.length()){
                    	String taggStr = tagg.substring(0, tagg.length()-tagDelimit.length());
                        m.put(st.getVelocityVarName() + "." + f.getVelocityVarName(), taggStr.replaceAll(",,", " "));
                        m.put("tags", taggStr);
                    }


                    if ( Structure.STRUCTURE_TYPE_PERSONA != con.getStructure().getStructureType() ) {
                        if ( personaTags.length() > tagDelimit.length() ) {
                        	String personaStr = personaTags.substring(0, personaTags.length()-tagDelimit.length());
                            m.put(st.getVelocityVarName() + ".personas", personaStr);
                            m.put("personas", personaStr);
                        }
                    }

                } else {
                    if (f.getFieldContentlet().startsWith("bool")) {
                        m.put(st.getVelocityVarName() + "." + f.getVelocityVarName(), valueObj.toString());
                    } else if (f.getFieldContentlet().startsWith("float") || f.getFieldContentlet().startsWith("integer")) {
                        m.put(st.getVelocityVarName() + "." + f.getVelocityVarName(), numFormatter.format(valueObj));
                    } else {
                        m.put(st.getVelocityVarName() + "." + f.getVelocityVarName(), valueObj.toString());
                    }
                }
            } catch (Exception e) {
                Logger.warn(ESMappingAPIImpl.class, "Error indexing field: " + f.getFieldName()
                        + " of contentlet: " + con.getInode(), e);
                throw new DotDataException(e.getMessage(),e);
            }
        }
	}
	public String toJsonString(Map<String, Object> map) throws IOException{
		return mapper.writeValueAsString(map);
	}
	public List<String> dependenciesLeftToReindex(Contentlet con) throws DotStateException, DotDataException, DotSecurityException {
	    List<String> dependenciesToReindex = new ArrayList<String>();

	    ContentletAPI conAPI=APILocator.getContentletAPI();

	    String relatedSQL = "select tree.* from tree where parent = ? or child = ? order by tree_order";
	    DotConnect db = new DotConnect();
	    db.setSQL(relatedSQL);
        db.addParam(con.getIdentifier());
        db.addParam(con.getIdentifier());
        ArrayList<HashMap<String, String>> relatedContentlets = db.loadResults();

        if(relatedContentlets.size()>0) {

            List<Relationship> relationships = FactoryLocator.getRelationshipFactory().byContentType(con.getStructure());

            for(Relationship rel : relationships) {

                List<Contentlet> oldDocs = new ArrayList <Contentlet>();

                String q = "";
                boolean isSameStructRelationship = rel.getParentStructureInode().equalsIgnoreCase(rel.getChildStructureInode());

                if(isSameStructRelationship)
                    q = "+type:content +(" + rel.getRelationTypeValue() + "-parent:" + con.getIdentifier() + " " +
                        rel.getRelationTypeValue() + "-child:" + con.getIdentifier() + ") ";
                else
                    q = "+type:content +" + rel.getRelationTypeValue() + ":" + con.getIdentifier();

                oldDocs  = conAPI.search(q, -1, 0, null, APILocator.getUserAPI().getSystemUser(), false);

                List<String> oldRelatedIds = new ArrayList<String>();
                if(oldDocs.size() > 0) {
                    for(Contentlet oldDoc : oldDocs) {
                        oldRelatedIds.add(oldDoc.getIdentifier());
                    }
                }

                List<String> newRelatedIds = new ArrayList<String>();
                for(HashMap<String, String> relatedEntry : relatedContentlets) {
                    String childId = relatedEntry.get("child");
                    String parentId = relatedEntry.get("parent");
                    if(relatedEntry.get("relation_type").equals(rel.getRelationTypeValue())) {
                        if(con.getIdentifier().equalsIgnoreCase(childId)) {
                            newRelatedIds.add(parentId);
                            oldRelatedIds.remove(parentId);
                        } else {
                            newRelatedIds.add(childId);
                            oldRelatedIds.remove(childId);
                        }
                    }
                }

                //Taking the disjunction of both collections will give the old list of dependencies that need to be removed from the
                //re-indexation and the list of new dependencies no re-indexed yet
                dependenciesToReindex.addAll(CollectionUtils.disjunction(oldRelatedIds, newRelatedIds));
            }
        }
        return dependenciesToReindex;
	}

	protected void loadRelationshipFields(Contentlet con, Map<String,String> m) throws DotStateException, DotDataException {
	    DotConnect db = new DotConnect();
        db.setSQL("select * from tree where parent = ? or child = ? order by tree_order asc");
        db.addParam(con.getIdentifier());
        db.addParam(con.getIdentifier());

        for(Map<String, Object> relatedEntry : db.loadObjectResults()) {

            String childId = relatedEntry.get("child").toString();
            String parentId = relatedEntry.get("parent").toString();
            String relType=relatedEntry.get("relation_type").toString();
            String order = relatedEntry.get("tree_order").toString();
            if("child".equals(relType)) continue;
            Relationship rel = FactoryLocator.getRelationshipFactory().byTypeValue(relType);

            if(rel!=null && InodeUtils.isSet(rel.getInode())) {
                boolean isSameStructRelationship = rel.getParentStructureInode().equals(rel.getChildStructureInode());

                String propName = isSameStructRelationship ?
                        (con.getIdentifier().equals(parentId)?rel.getRelationTypeValue() + "-child":rel.getRelationTypeValue() + "-parent")
                        : rel.getRelationTypeValue();

                String orderKey = rel.getRelationTypeValue()+"-order";

<<<<<<< HEAD

                if(relatedEntry.get("relation_type").equals(rel.getRelationTypeValue())) {
=======
                if(relType.equals(rel.getRelationTypeValue())) {
>>>>>>> c2c07f3e
                    String me = con.getIdentifier();
                    String related = me.equals(childId)? parentId : childId;

                    String previousPropNameValue = m.get(propName);
                    int previousPropNameValueLength = previousPropNameValue!=null?previousPropNameValue.length():0;

                    // put a pointer to the related content
                    StringBuilder propNameValue = new StringBuilder(previousPropNameValueLength + 36 + 1);
//                    StringBuilder propNameValue = new StringBuilder();
                    m.put(propName, propNameValue.append(previousPropNameValue != null ? previousPropNameValue : "")
                            .append(related).append(" ").toString() );

                    // make a way to sort
                    String previousOrderKeyValue = m.get(orderKey);
                    int previousOrderKeyValueLength = previousOrderKeyValue!=null?previousOrderKeyValue.length():0;
                    int orderLength = order!=null?order.length():0;

                    StringBuilder orderKeyValue = new StringBuilder(previousOrderKeyValueLength + 36 + 1 + orderLength + 1);
//                    StringBuilder orderKeyValue = new StringBuilder();
                    m.put(orderKey, orderKeyValue.append(previousOrderKeyValue!=null ? previousOrderKeyValue : "")
                            .append(related).append("_").append(order).append(" ").toString());
                }
            }
        }

	}


}<|MERGE_RESOLUTION|>--- conflicted
+++ resolved
@@ -620,12 +620,8 @@
 
                 String orderKey = rel.getRelationTypeValue()+"-order";
 
-<<<<<<< HEAD
-
-                if(relatedEntry.get("relation_type").equals(rel.getRelationTypeValue())) {
-=======
+
                 if(relType.equals(rel.getRelationTypeValue())) {
->>>>>>> c2c07f3e
                     String me = con.getIdentifier();
                     String related = me.equals(childId)? parentId : childId;
 
