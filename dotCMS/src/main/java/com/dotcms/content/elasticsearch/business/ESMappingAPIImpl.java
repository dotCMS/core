package com.dotcms.content.elasticsearch.business;

import static com.dotmarketing.business.PermissionAPI.PERMISSION_PUBLISH;
import static com.dotmarketing.business.PermissionAPI.PERMISSION_READ;
import static com.dotmarketing.business.PermissionAPI.PERMISSION_WRITE;

import com.dotcms.content.elasticsearch.constants.ESMappingConstants;
import java.io.File;
import java.io.IOException;
import java.text.DecimalFormat;
import java.text.DecimalFormatSymbols;
import java.util.ArrayList;
import java.util.HashMap;
import java.util.HashSet;
import java.util.List;
import java.util.Map;
import java.util.Map.Entry;
import java.util.Set;

import org.elasticsearch.ElasticsearchException;
import org.elasticsearch.action.ListenableActionFuture;
import org.elasticsearch.action.admin.cluster.state.ClusterStateRequest;
import org.elasticsearch.action.admin.indices.mapping.put.PutMappingResponse;

import com.dotcms.content.business.ContentMappingAPI;
import com.dotcms.content.business.DotMappingException;
import com.dotcms.content.elasticsearch.util.ESClient;
import com.dotcms.vanityurl.model.VanityUrl;
import com.dotcms.enterprise.LicenseUtil;
import com.dotcms.keyvalue.business.KeyValueAPI;
import com.dotcms.keyvalue.model.KeyValue;
import com.dotcms.repackage.com.fasterxml.jackson.databind.ObjectMapper;
import com.dotcms.repackage.org.apache.commons.collections.CollectionUtils;
import com.dotcms.repackage.org.apache.commons.lang.time.FastDateFormat;
import com.dotcms.util.VanityUrlUtil;
<<<<<<< HEAD
import com.dotmarketing.beans.Host;
=======
>>>>>>> 0dc498a6

import org.elasticsearch.ElasticsearchException;
import org.elasticsearch.action.ListenableActionFuture;
import org.elasticsearch.action.admin.cluster.state.ClusterStateRequest;
import org.elasticsearch.action.admin.indices.mapping.put.PutMappingResponse;

import com.dotmarketing.beans.Identifier;
import com.dotmarketing.beans.Permission;
import com.dotmarketing.business.APILocator;
import com.dotmarketing.business.CacheLocator;
import com.dotmarketing.business.DotStateException;
import com.dotmarketing.business.FactoryLocator;
import com.dotmarketing.business.PermissionAPI;
import com.dotmarketing.cache.FieldsCache;
import com.dotmarketing.common.db.DotConnect;
import com.dotmarketing.exception.DotDataException;
import com.dotmarketing.exception.DotRuntimeException;
import com.dotmarketing.exception.DotSecurityException;
import com.dotmarketing.portlets.categories.model.Category;
import com.dotmarketing.portlets.contentlet.business.ContentletAPI;
import com.dotmarketing.portlets.contentlet.model.Contentlet;
import com.dotmarketing.portlets.contentlet.model.ContentletVersionInfo;
import com.dotmarketing.portlets.fileassets.business.FileAssetAPI;
import com.dotmarketing.portlets.folders.model.Folder;
import com.dotmarketing.portlets.structure.business.FieldAPI;
import com.dotmarketing.portlets.structure.model.Field;
import com.dotmarketing.portlets.structure.model.Field.FieldType;
import com.dotmarketing.portlets.structure.model.FieldVariable;
import com.dotmarketing.portlets.structure.model.KeyValueFieldUtil;
import com.dotmarketing.portlets.structure.model.Relationship;
import com.dotmarketing.portlets.structure.model.Structure;
import com.dotmarketing.portlets.workflows.model.WorkflowTask;
import com.dotmarketing.tag.model.Tag;
import com.dotmarketing.util.Config;
import com.dotmarketing.util.InodeUtils;
import com.dotmarketing.util.Logger;
import com.dotmarketing.util.ThreadSafeSimpleDateFormat;
import com.dotmarketing.util.UtilMethods;
import com.liferay.util.StringPool;

/**
 * Implementation class for the {@link ContentMappingAPI}.
 * 
 * @author root
 * @version 1.x
 * @since Mar 22, 2012
 *
 */
public class ESMappingAPIImpl implements ContentMappingAPI {

	static ObjectMapper mapper = null;
	private KeyValueAPI keyValueAPI;

	/**
	 * Creates a new instance of the {@link ContentMappingAPI}.
	 */
	public ESMappingAPIImpl() {
		if (mapper == null) {
			synchronized (this.getClass().getName()) {
				if (mapper == null) {
					mapper = new ObjectMapper();
					ThreadSafeSimpleDateFormat df = new ThreadSafeSimpleDateFormat("yyyy-MM-dd'T'HH:mm:ss'Z'");
					mapper.setDateFormat(df);
				}
			}
		}
		this.keyValueAPI = APILocator.getKeyValueAPI();
	}

	/**
	 * This method takes a mapping string, a type and puts it as the mapping
	 * @param indexName
	 * @param type
	 * @param mapping
	 * @return
	 * @throws ElasticsearchException
	 * @throws IOException
	 */
    public  boolean putMapping(String indexName, String type, String mapping) throws ElasticsearchException, IOException{

    	ListenableActionFuture<PutMappingResponse> lis = new ESClient().getClient().admin().indices().preparePutMapping().setIndices(indexName).setType(type).setSource(mapping).execute();
    	return lis.actionGet().isAcknowledged();
    }

	/**
	 * This method takes a mapping string, a type and puts it as the mapping
	 * @param indexName
	 * @param type
	 * @param mapping
	 * @return
	 * @throws ElasticsearchException
	 * @throws IOException
	 */
    public  boolean putMapping(String indexName, String type, String mapping, String settings) throws ElasticsearchException, IOException{
    	ListenableActionFuture<PutMappingResponse> lis = new ESClient().getClient().admin().indices().preparePutMapping().setIndices(indexName).setType(type).setSource(mapping).execute();
    	return lis.actionGet().isAcknowledged();
    }

    /**
     * 
     * @param indexName
     * @param settings
     * @return
     * @throws ElasticsearchException
     * @throws IOException
     */
    public  boolean setSettings(String indexName,   String settings) throws ElasticsearchException, IOException{
    	new ESClient().getClient().admin().indices().prepareUpdateSettings().setSettings(settings).setIndices( indexName).execute().actionGet();
    	return true;
    }

    /**
     * Gets the mapping params for an index and type
     * @param index
     * @param type
     * @return
     * @throws ElasticsearchException
     * @throws IOException
     */
    public  String getMapping(String index, String type) throws ElasticsearchException, IOException{

    	return new ESClient().getClient().admin().cluster().state(new ClusterStateRequest())
        .actionGet().getState().metaData().indices()
        .get(index).mapping(type).source().string();

    }

    /**
     * 
     * @param index
     * @param type
     * @return
     * @throws ElasticsearchException
     * @throws IOException
     */
    public  String getSettings(String index, String type) throws ElasticsearchException, IOException{

    	return new ESClient().getClient().admin().cluster().state(new ClusterStateRequest())
    	        .actionGet().getState().metaData().indices()
    	        
    	        .get(index).settings().getAsMap().toString();

    }

    /**
     * 
     * @return
     */
	private Map<String, Object> getDefaultFieldMap() {

		Map<String, Object> fieldProps = new HashMap<String, Object>();
		fieldProps.put("store", "no");
		fieldProps.put("include_in_all", false);
		return fieldProps;

	}

	/**
	 * 
	 * @param f
	 * @return
	 * @throws DotMappingException
	 */
	private String getElasticType(Field f) throws DotMappingException {
		if (f.getFieldType().equals(Field.FieldType.TAG.toString())) {
			return ESMappingConstants.FIELD_TYPE_TAG;
		}
		if (f.getFieldContentlet().contains(ESMappingConstants.FIELD_ELASTIC_TYPE_INTEGER)) {
			return ESMappingConstants.FIELD_ELASTIC_TYPE_INTEGER;
		} else if (f.getFieldContentlet().contains(ESMappingConstants.FIELD_ELASTIC_TYPE_DATE)) {
			return ESMappingConstants.FIELD_ELASTIC_TYPE_DATE;
		} else if (f.getFieldContentlet().contains(ESMappingConstants.FIELD_ELASTIC_TYPE_BOOLEAN)) {
			return ESMappingConstants.FIELD_ELASTIC_TYPE_BOOLEAN;
		} else if (f.getFieldContentlet().contains(ESMappingConstants.FIELD_ELASTIC_TYPE_FLOAT)) {
			return ESMappingConstants.FIELD_ELASTIC_TYPE_FLOAT;
		}
		return ESMappingConstants.FIELD_ELASTIC_TYPE_STRING;
		// throw new
		// DotMappingException("unable to find mapping for indexed field " + f);

	}

	/**
	 * 
	 * @param con
	 * @return
	 * @throws DotMappingException
	 */
	public String toJson(Contentlet con) throws DotMappingException {

		try {
			Map<String,Object> m = toMap(con);
			return mapper.writeValueAsString(m);
		} catch (Exception e) {
			Logger.error(this.getClass(), e.getMessage(), e);
			throw new DotMappingException(e.getMessage(), e);
		}
	}

	/**
	 * This method is the same of the toJson except that it returns directly the mlowered map.
	 *
	 * It checks first if this contentlet is already into the temporarily memory otherwise it recreate.
	 *
	 * @author Graziano Aliberti - Engineering Ingegneria Informatica S.p.a
	 *
	 * Jun 7, 2013 - 3:47:26 PM
	 */
	public Map<String,Object> toMap(Contentlet con) throws DotMappingException {
		try {

			Map<String,String> contentletMap = new HashMap<String,String>();
			Map<String,Object> mlowered=new HashMap<String,Object>();
			loadCategories(con, contentletMap);
			loadFields(con, contentletMap);
			loadPermissions(con, contentletMap);
			loadRelationshipFields(con, contentletMap);

			Identifier ident = APILocator.getIdentifierAPI().find(con);
			ContentletVersionInfo cvi = APILocator.getVersionableAPI().getContentletVersionInfo(ident.getId(), con.getLanguageId());
			Structure st=CacheLocator.getContentTypeCache().getStructureByInode(con.getContentTypeId());

			Folder conFolder=APILocator.getFolderAPI().findFolderByPath(ident.getParentPath(), ident.getHostId(), APILocator.getUserAPI().getSystemUser(), false);

			contentletMap.put(ESMappingConstants.TITLE, con.getTitle());
<<<<<<< HEAD
			contentletMap.put(ESMappingConstants.STRUCTURE_NAME, st.getVelocityVarName());
			contentletMap.put(ESMappingConstants.CONTENT_TYPE, st.getVelocityVarName());
            contentletMap.put(ESMappingConstants.STRUCTURE_TYPE, st.getStructureType() + "");
=======
			contentletMap.put(ESMappingConstants.STRUCTURE_NAME, st.getVelocityVarName()); // marked for DEPRECATION
			contentletMap.put(ESMappingConstants.CONTENT_TYPE, st.getVelocityVarName());
            contentletMap.put(ESMappingConstants.STRUCTURE_TYPE, st.getStructureType() + ""); // marked for DEPRECATION
>>>>>>> 0dc498a6
            contentletMap.put(ESMappingConstants.BASE_TYPE, st.getStructureType() + "");
            contentletMap.put(ESMappingConstants.TYPE, ESMappingConstants.CONTENT);
            contentletMap.put(ESMappingConstants.INODE, con.getInode());
            contentletMap.put(ESMappingConstants.MOD_DATE, datetimeFormat.format(con.getModDate()));
            contentletMap.put(ESMappingConstants.OWNER, con.getOwner()==null ? "0" : con.getOwner());
            contentletMap.put(ESMappingConstants.MOD_USER, con.getModUser());
            contentletMap.put(ESMappingConstants.LIVE, Boolean.toString(con.isLive()));
            contentletMap.put(ESMappingConstants.WORKING, Boolean.toString(con.isWorking()));
            contentletMap.put(ESMappingConstants.LOCKED, Boolean.toString(con.isLocked()));
            contentletMap.put(ESMappingConstants.DELETED, Boolean.toString(con.isArchived()));
            contentletMap.put(ESMappingConstants.LANGUAGE_ID, Long.toString(con.getLanguageId()));
            contentletMap.put(ESMappingConstants.IDENTIFIER, ident.getId());
            contentletMap.put(ESMappingConstants.CONTENTLET_HOST, ident.getHostId());
            contentletMap.put(ESMappingConstants.CONTENTLET_FOLER, conFolder!=null && InodeUtils.isSet(conFolder.getInode()) ? conFolder.getInode() : con.getFolder());
            contentletMap.put(ESMappingConstants.PARENT_PATH, ident.getParentPath());
            contentletMap.put(ESMappingConstants.PATH, ident.getPath());
            // makes shorties searchable regardless of length
            contentletMap.put(ESMappingConstants.SHORT_ID, ident.getId().replace("-", ""));
            contentletMap.put(ESMappingConstants.SHORT_INODE, con.getInode().replace("-", ""));
            try{
            	WorkflowTask task = APILocator.getWorkflowAPI().findTaskByContentlet(con);
            	if(task!=null && task.getId()!=null){
            		contentletMap.put(ESMappingConstants.WORKFLOW_CREATED_BY, task.getCreatedBy());
                    contentletMap.put(ESMappingConstants.WORKFLOW_ASSIGN, task.getAssignedTo());
            		contentletMap.put(ESMappingConstants.WORKFLOW_STEP, task.getStatus());
            		contentletMap.put(ESMappingConstants.WORKFLOW_MOD_DATE, datetimeFormat.format(task.getModDate()));
            	}
            			
            }
            catch(DotDataException e){
            	Logger.error(this.getClass(), "unable to add workflow info to index: " + e, e);
            }
            
<<<<<<< HEAD
            if(UtilMethods.isSet(ident.getSysPublishDate())) {
                contentletMap.put(ESMappingConstants.PUBLISH_DATE, datetimeFormat.format(ident.getSysPublishDate()));
            } else {
                contentletMap.put(ESMappingConstants.PUBLISH_DATE, datetimeFormat.format(cvi.getVersionTs()));
            }
            if(UtilMethods.isSet(ident.getSysExpireDate())) {
                contentletMap.put(ESMappingConstants.EXPIRE_DATE, datetimeFormat.format(ident.getSysExpireDate()));
            } else {
                contentletMap.put(ESMappingConstants.EXPIRE_DATE, "29990101000000");
            }
=======
            
            
            if(UtilMethods.isSet(ident.getSysPublishDate()))
                contentletMap.put(ESMappingConstants.PUBLISH_DATE, datetimeFormat.format(ident.getSysPublishDate()));
            else
                contentletMap.put(ESMappingConstants.PUBLISH_DATE, datetimeFormat.format(cvi.getVersionTs()));

            if(UtilMethods.isSet(ident.getSysExpireDate()))
                contentletMap.put(ESMappingConstants.EXPIRE_DATE, datetimeFormat.format(ident.getSysExpireDate()));
            else
                contentletMap.put(ESMappingConstants.EXPIRE_DATE, "29990101000000");

>>>>>>> 0dc498a6
            contentletMap.put(ESMappingConstants.VERSION_TS, datetimeFormat.format(cvi.getVersionTs()));

            String urlMap = null;
            try{
            	urlMap = APILocator.getContentletAPI().getUrlMapForContentlet(con, APILocator.getUserAPI().getSystemUser(), true);
                if(urlMap != null){
                	contentletMap.put(ESMappingConstants.URL_MAP,urlMap );
                }
            }
            catch(Exception e){
            	Logger.warn(this.getClass(), "Cannot get URLMap for contentlet.id : " + ((ident != null) ? ident.getId() : con) + " , reason: "+e.getMessage());
            	throw new DotRuntimeException(urlMap, e);
            }
            
            if(con.isVanityUrl()){
                populateVanityUrlPath(con, contentletMap, ident);
            }
<<<<<<< HEAD
            if (con.isKeyValue()) {
                addKeyValueData(con, contentletMap);
            }
=======
>>>>>>> 0dc498a6

            for(Entry<String,String> entry : contentletMap.entrySet()){
                final String lcasek=entry.getKey().toLowerCase();
				final String lcasev = UtilMethods.isSet(entry.getValue()) ? entry.getValue().toLowerCase() : null;
                mlowered.put(lcasek, lcasev);
                mlowered.put(lcasek + "_dotraw", lcasev);
            }

            if(con.getStructure().getStructureType()==Structure.STRUCTURE_TYPE_FILEASSET) {
                // see if we have content metadata
                File contentMeta=APILocator.getFileAssetAPI().getContentMetadataFile(con.getInode());
                if(contentMeta.exists() && contentMeta.length()>0) {

                    String contentData=APILocator.getFileAssetAPI().getContentMetadataAsString(contentMeta);

                    String lvar=con.getStructure().getVelocityVarName().toLowerCase();

                    mlowered.put(lvar+".metadata.content", contentData);
                }
            }

			//The url is now stored under the identifier for html pages, so we need to index that also.
			if(con.getStructure().getStructureType() == Structure.STRUCTURE_TYPE_HTMLPAGE){
				mlowered.put(con.getStructure().getVelocityVarName().toLowerCase() + ".url", ident.getAssetName());
				mlowered.put(con.getStructure().getVelocityVarName().toLowerCase() + ".url_dotraw", ident.getAssetName());
			}

            return mlowered;
		} catch (Exception e) {
			throw new DotMappingException(e.getMessage(), e);
		}
	}

    /**
<<<<<<< HEAD
     * Adds the respective key data to the Contentlet's data map when interacting with Key/Value
     * Contentlets.
     * 
     * @param contentlet - The Contentlet including the "key" value.
     * @param contentletMap - The data map that will be added to the index.
     */
    private void addKeyValueData(Contentlet contentlet, Map<String, String> contentletMap) {
        KeyValue keyValue = this.keyValueAPI.fromContentlet(contentlet);
        contentletMap.put(ESMappingConstants.KEY_VALUE_KEY,
                        (UtilMethods.isSet(keyValue.getIdentifier()) ? keyValue.getKey() : StringPool.BLANK));
    }

    /**
=======
>>>>>>> 0dc498a6
     * Set the Vanity Url URI in the content map
     * @param con The current vanity url Contentlet
     * @param contentletMap Contentlet properties map
     * @param ident Contentlet
     */
    private void populateVanityUrlPath(Contentlet con, Map<String, String> contentletMap, Identifier ident) {
        String vanityUrlPath;
        try{
            VanityUrl vanityUrl = APILocator.getVanityUrlAPI().getVanityUrlFromContentlet(con);
            vanityUrlPath = VanityUrlUtil.fixURI(vanityUrl.getURI());
            if(vanityUrlPath != null){
                contentletMap.put(ESMappingConstants.VANITY_URL,vanityUrlPath);
            }
        }catch(Exception e){
            Logger.warn(this.getClass(), "Cannot get Vanity URL for contentlet.id : " + ((ident != null) ? ident.getId() : con) + " , reason: "+e.getMessage());
            throw new DotRuntimeException(e);
        }
    }
<<<<<<< HEAD

    @Override
=======


>>>>>>> 0dc498a6
    public Object toMappedObj(Contentlet con) throws DotMappingException {
		return toJson(con);
	}

    /**
     * 
     * @param con
     * @param m
     * @throws DotDataException
     * @throws DotSecurityException
     */
	@SuppressWarnings("unchecked")
	protected void loadCategories(Contentlet con, Map<String,String> m) throws DotDataException, DotSecurityException {
	    // first we check if there is a category field in the structure. We don't hit db if not needed
	    boolean thereiscategory=false;
	    Structure st=CacheLocator.getContentTypeCache().getStructureByInode(con.getContentTypeId());
	    List<Field> fields=FieldsCache.getFieldsByStructureInode(con.getContentTypeId());
	    for(Field f : fields)
	        thereiscategory = thereiscategory ||
	         f.getFieldType().equals(FieldType.CATEGORY.toString());

	    String categoriesString="";

	    if(thereiscategory) {
    	    String categoriesSQL = "select category.category_velocity_var_name as cat_velocity_var "+
                    " from  category join tree on (tree.parent = category.inode) join contentlet c on (c.inode = tree.child) " +
                    " where c.inode = ?";
    	    DotConnect db = new DotConnect();
            db.setSQL(categoriesSQL);
            db.addParam(con.getInode());
            ArrayList<String> categories=new ArrayList<String>();
    	    List<HashMap<String, String>> categoriesResults = db.loadResults();
    	    for (HashMap<String, String> crow : categoriesResults)
    	        categories.add(crow.get("cat_velocity_var"));

    	    categoriesString=UtilMethods.join(categories, " ").trim();

	        for(Field f : fields) {
	            if(f.getFieldType().equals(FieldType.CATEGORY.toString())) {
    	            String catString="";
    	            if(!categories.isEmpty()) {
        	            String catId=f.getValues();

        	            // we get all subcategories (recursive)
        	            Category category=APILocator.getCategoryAPI().find(catId, APILocator.getUserAPI().getSystemUser(), false);
        	            List<Category> childrens=APILocator.getCategoryAPI().getAllChildren(
        	                    category, APILocator.getUserAPI().getSystemUser(), false);

        	            // we look for categories that match childrens for the
        	            // categoryId of the field
        	            ArrayList<String> fieldCategories=new ArrayList<String>();
        	            for(String catvelvarname : categories)
        	                for(Category chCat : childrens)
        	                    if(chCat.getCategoryVelocityVarName().equals(catvelvarname))
        	                        fieldCategories.add(catvelvarname);

        	            // after matching them we create the JSON field
        	            if(!fieldCategories.isEmpty())
            	            catString=UtilMethods.join(fieldCategories, " ").trim();
    	            }
    	            m.put(st.getVelocityVarName() + "." + f.getVelocityVarName(), catString);
	            }
	        }
	    }

        m.put(ESMappingConstants.CATEGORIES, categoriesString);
	}

	/**
	 * 
	 * @param con
	 * @param m
	 * @throws DotDataException
	 */
	protected void loadPermissions(Contentlet con, Map<String,String> m) throws DotDataException {
        PermissionAPI permissionAPI = APILocator.getPermissionAPI();
        List<Permission> permissions = permissionAPI.getPermissions(con, false, false, false);
        StringBuilder permissionsSt = new StringBuilder();
        boolean ownerCanRead = false;
        boolean ownerCanWrite = false;
        boolean ownerCanPub = false;
        for (Permission permission : permissions) {
            String str = "P" + permission.getRoleId() + "." + permission.getPermission() + "P ";
            if (permissionsSt.toString().indexOf(str) < 0) {
                permissionsSt.append(str);
            }
            if(APILocator.getRoleAPI().loadCMSOwnerRole().getId().equals(String.valueOf(permission.getRoleId()))){
                if(permission.getPermission() == PERMISSION_READ){
                    ownerCanRead = true;
                }else if(permission.getPermission() == PERMISSION_WRITE){
                    ownerCanRead = true;
                    ownerCanWrite = true;
                }else if(permission.getPermission() == PERMISSION_PUBLISH){
                    ownerCanRead = true;
                    ownerCanWrite = true;
                    ownerCanPub = true;
                }
            }
        }
        m.put(ESMappingConstants.PERMISSIONS, permissionsSt.toString());
        m.put(ESMappingConstants.OWNER_CAN_READ, Boolean.toString(ownerCanRead));
        m.put(ESMappingConstants.OWNER_CAN_WRITE, Boolean.toString(ownerCanWrite));
        m.put(ESMappingConstants.OWNER_CAN_PUBLISH, Boolean.toString(ownerCanPub));
	}

	public static final FastDateFormat dateFormat = FastDateFormat.getInstance("yyyyMMdd");
	public static final FastDateFormat datetimeFormat = FastDateFormat.getInstance("yyyyMMddHHmmss");

	public static final String elasticSearchDateTimeFormatPattern="yyyy-MM-dd'T'HH:mm:ss'Z'";
	public static final FastDateFormat elasticSearchDateTimeFormat = FastDateFormat.getInstance(elasticSearchDateTimeFormatPattern);

	public static final FastDateFormat timeFormat = FastDateFormat.getInstance("HHmmss");

	/**
	 * 
	 * @param con
	 * @param m
	 * @throws DotDataException
	 */
	protected void loadFields(Contentlet con, Map<String, String> m) throws DotDataException {
		
		// https://github.com/dotCMS/dotCMS/issues/6152
		DecimalFormatSymbols otherSymbols = new DecimalFormatSymbols();
		otherSymbols.setDecimalSeparator('.');
		
		DecimalFormat numFormatter = new DecimalFormat("0000000000000000000.000000000000000000", otherSymbols);
		
	    FieldAPI fAPI=APILocator.getFieldAPI();
	    List<Field> fields = new ArrayList<Field>(FieldsCache.getFieldsByStructureInode(con.getContentTypeId()));

	    Structure st=con.getStructure();
        for (Field f : fields) {
            if (f.getFieldType().equals(Field.FieldType.BINARY.toString())
                    || f.getFieldContentlet() != null && (f.getFieldContentlet().startsWith(ESMappingConstants.FIELD_TYPE_SYSTEM_FIELD) && !f.getFieldType().equals(Field.FieldType.TAG.toString()))) {
                continue;
            }
            if(!f.isIndexed()){
            	continue;
            }
            try {
                if(fAPI.isElementConstant(f)){
                    m.put(st.getVelocityVarName() + "." + f.getVelocityVarName(), (f.getValues() == null ? "":f.getValues().toString()));
                    continue;
                }

                Object valueObj = con.get(f.getVelocityVarName());
                if(valueObj == null){
                    valueObj = "";
                }
                if (f.getFieldContentlet().startsWith(ESMappingConstants.FIELD_TYPE_SECTION_DIVIDER)) {
                    valueObj = "";
                }

                if(!UtilMethods.isSet(valueObj)) {
                    m.put(st.getVelocityVarName() + "." + f.getVelocityVarName(), "");
                }
                else if(f.getFieldType().equals(ESMappingConstants.FIELD_TYPE_TIME)) {
                	try{
                        String timeStr=timeFormat.format(valueObj);
                        m.put(st.getVelocityVarName() + "." + f.getVelocityVarName(), timeStr);
                	}
                	catch(Exception e){
                		m.put(st.getVelocityVarName() + "." + f.getVelocityVarName(),"");
                	}
                }
                else if (f.getFieldType().equals(ESMappingConstants.FIELD_ELASTIC_TYPE_DATE)) {
                    try {
                        String dateString = dateFormat.format(valueObj);
                        m.put(st.getVelocityVarName() + "." + f.getVelocityVarName(), dateString);
                    }
                    catch(Exception ex) {
                        m.put(st.getVelocityVarName() + "." + f.getVelocityVarName(),"");
                    }
                } else if(f.getFieldType().equals(ESMappingConstants.FIELD_TYPE_DATE_TIME)) {
                    try {
                        String datetimeString = datetimeFormat.format(valueObj);
                        m.put(st.getVelocityVarName() + "." + f.getVelocityVarName(), datetimeString);
                    }
                    catch(Exception ex) {
                        m.put(st.getVelocityVarName() + "." + f.getVelocityVarName(),"");
                    }
                } else if (f.getFieldType().equals(ESMappingConstants.FIELD_TYPE_CATEGORY)) {
                    // moved the logic to loadCategories
                } else if (f.getFieldType().equals(ESMappingConstants.FIELD_TYPE_CHECKBOX) || f.getFieldType().equals(ESMappingConstants.FIELD_TYPE_MULTI_SELECT)) {
                    if (f.getFieldContentlet().startsWith(ESMappingConstants.FIELD_ELASTIC_TYPE_BOOLEAN)) {
                        m.put(st.getVelocityVarName() + "." + f.getVelocityVarName(), valueObj.toString());
                    } else {
                        m.put(st.getVelocityVarName() + "." + f.getVelocityVarName(), UtilMethods.listToString(valueObj.toString()));
                    }
                } else if (f.getFieldType().equals(ESMappingConstants.FIELD_TYPE_KEY_VALUE)){
                    boolean fileMetadata=f.getVelocityVarName().equals(FileAssetAPI.META_DATA_FIELD) && st.getStructureType()==Structure.STRUCTURE_TYPE_FILEASSET;
                	if(!fileMetadata || LicenseUtil.getLevel()>199) {

                	    m.put(st.getVelocityVarName() + "." + f.getVelocityVarName(), (String)valueObj);
                        Map<String,Object> keyValueMap = KeyValueFieldUtil.JSONValueToHashMap((String)valueObj);

                        Set<String> allowedFields=null;
                        if(fileMetadata) {
                    	    // http://jira.dotmarketing.net/browse/DOTCMS-7243
                    	    List<FieldVariable> fieldVariables=APILocator.getFieldAPI().getFieldVariablesForField(
                                    f.getInode(), APILocator.getUserAPI().getSystemUser(), false);
                            for(FieldVariable fv : fieldVariables) {
                                if(fv.getKey().equals(ESMappingConstants.DOT_INDEX_PATTERN)) {
                                    String[] names=fv.getValue().split(",");
                                    allowedFields=new HashSet<String>();
                                    for(String n : names)
                                        allowedFields.add(n.trim().toLowerCase());
                                }
                            }
                            // aditional fields from the configuration file
                            String configFields=Config.getStringProperty("INDEX_METADATA_FIELDS", "");
                            if(configFields.trim().length()>0) {
                                String[] names=configFields.split(",");
                                if(names.length>0 && allowedFields==null)
                                    allowedFields=new HashSet<String>();
                                for(String n : names)
                                    allowedFields.add(n.trim().toLowerCase());
                            }
                        }

                		if(keyValueMap!=null && !keyValueMap.isEmpty())
                			for(String key : keyValueMap.keySet())
                			    if(allowedFields==null || allowedFields.contains(key.toLowerCase()))
                			        m.put(st.getVelocityVarName() + "." + f.getVelocityVarName() + "." + key, (String)keyValueMap.get(key));
                	}
                } else if(f.getFieldType().equals(Field.FieldType.TAG.toString())) {

                    StringBuilder personaTags = new StringBuilder();
                    StringBuilder tagg = new StringBuilder();
                    List<Tag> tagList = APILocator.getTagAPI().getTagsByInode(con.getInode());
                    if(tagList ==null || tagList.size()==0) continue;
                    
                    final String tagDelimit = Config.getStringProperty("ES_TAG_DELIMITER_PATTERN", ",,");
                    
                    
                    for ( Tag t : tagList ) {
                    	if(t.getTagName() ==null) continue;
                    	String myTag = t.getTagName().trim();
                        tagg.append(myTag).append(tagDelimit);
                        if ( t.isPersona() ) {
                            personaTags.append(myTag).append(' ');
                        }
                    }
                    if(tagg.length() >tagDelimit.length()){
                    	String taggStr = tagg.substring(0, tagg.length()-tagDelimit.length());
                        m.put(st.getVelocityVarName() + "." + f.getVelocityVarName(), taggStr.replaceAll(",,", " "));
                        m.put(ESMappingConstants.TAGS, taggStr);
                    }


                    if ( Structure.STRUCTURE_TYPE_PERSONA != con.getStructure().getStructureType() ) {
                        if ( personaTags.length() > tagDelimit.length() ) {
                        	String personaStr = personaTags.substring(0, personaTags.length()-tagDelimit.length());
                            m.put(st.getVelocityVarName() + "."+ESMappingConstants.PERSONAS, personaStr);
                            m.put(ESMappingConstants.PERSONAS, personaStr);
                        }
                    }

                } else {
                    if (f.getFieldContentlet().startsWith(ESMappingConstants.FIELD_ELASTIC_TYPE_BOOLEAN)) {
                        m.put(st.getVelocityVarName() + "." + f.getVelocityVarName(), valueObj.toString());
                    } else if (f.getFieldContentlet().startsWith(ESMappingConstants.FIELD_ELASTIC_TYPE_FLOAT) || f.getFieldContentlet().startsWith(ESMappingConstants.FIELD_ELASTIC_TYPE_INTEGER)) {
                        m.put(st.getVelocityVarName() + "." + f.getVelocityVarName(), numFormatter.format(valueObj));
                    } else {
                        m.put(st.getVelocityVarName() + "." + f.getVelocityVarName(), valueObj.toString());
                    }
                }
            } catch (Exception e) {
                Logger.warn(ESMappingAPIImpl.class, "Error indexing field: " + f.getFieldName()
                        + " of contentlet: " + con.getInode(), e);
                throw new DotDataException(e.getMessage(),e);
            }
        }
	}

	/**
	 * 
	 * @param map
	 * @return
	 * @throws IOException
	 */
	public String toJsonString(Map<String, Object> map) throws IOException{
		return mapper.writeValueAsString(map);
	}

	@Override
	public List<String> dependenciesLeftToReindex(Contentlet con) throws DotStateException, DotDataException, DotSecurityException {
	    List<String> dependenciesToReindex = new ArrayList<String>();

	    ContentletAPI conAPI=APILocator.getContentletAPI();

	    String relatedSQL = "select tree.* from tree where parent = ? or child = ? order by tree_order";
	    DotConnect db = new DotConnect();
	    db.setSQL(relatedSQL);
        db.addParam(con.getIdentifier());
        db.addParam(con.getIdentifier());
        ArrayList<HashMap<String, String>> relatedContentlets = db.loadResults();

        if(relatedContentlets.size()>0) {

            List<Relationship> relationships = FactoryLocator.getRelationshipFactory().byContentType(con.getStructure());

            for(Relationship rel : relationships) {

                List<Contentlet> oldDocs = new ArrayList <Contentlet>();

                String q = "";
                boolean isSameStructRelationship = rel.getParentStructureInode().equalsIgnoreCase(rel.getChildStructureInode());

                if(isSameStructRelationship)
                    q = "+type:content +(" + rel.getRelationTypeValue() + ESMappingConstants.SUFFIX_PARENT+":" + con.getIdentifier() + " " +
                        rel.getRelationTypeValue() + ESMappingConstants.SUFFIX_CHILD+":" + con.getIdentifier() + ") ";
                else
                    q = "+type:content +" + rel.getRelationTypeValue() + ":" + con.getIdentifier();

                oldDocs  = conAPI.search(q, -1, 0, null, APILocator.getUserAPI().getSystemUser(), false);

                List<String> oldRelatedIds = new ArrayList<String>();
                if(oldDocs.size() > 0) {
                    for(Contentlet oldDoc : oldDocs) {
                        oldRelatedIds.add(oldDoc.getIdentifier());
                    }
                }

                List<String> newRelatedIds = new ArrayList<String>();
                for(HashMap<String, String> relatedEntry : relatedContentlets) {
                    String childId = relatedEntry.get(ESMappingConstants.CHILD);
                    String parentId = relatedEntry.get(ESMappingConstants.PARENT);
                    if(relatedEntry.get(ESMappingConstants.RELATION_TYPE).equals(rel.getRelationTypeValue())) {
                        if(con.getIdentifier().equalsIgnoreCase(childId)) {
                            newRelatedIds.add(parentId);
                            oldRelatedIds.remove(parentId);
                        } else {
                            newRelatedIds.add(childId);
                            oldRelatedIds.remove(childId);
                        }
                    }
                }

                //Taking the disjunction of both collections will give the old list of dependencies that need to be removed from the
                //re-indexation and the list of new dependencies no re-indexed yet
                dependenciesToReindex.addAll(CollectionUtils.disjunction(oldRelatedIds, newRelatedIds));
            }
        }
        return dependenciesToReindex;
	}

	/**
	 * 
	 * @param con
	 * @param m
	 * @throws DotStateException
	 * @throws DotDataException
	 */
	protected void loadRelationshipFields(Contentlet con, Map<String,String> m) throws DotStateException, DotDataException {
	    DotConnect db = new DotConnect();
        db.setSQL("select * from tree where parent = ? or child = ? order by tree_order asc");
        db.addParam(con.getIdentifier());
        db.addParam(con.getIdentifier());

        for(Map<String, Object> relatedEntry : db.loadObjectResults()) {

            String childId = relatedEntry.get(ESMappingConstants.CHILD).toString();
            String parentId = relatedEntry.get(ESMappingConstants.PARENT).toString();
            String relType=relatedEntry.get(ESMappingConstants.RELATION_TYPE).toString();
            String order = relatedEntry.get(ESMappingConstants.TREE_ORDER).toString();

            Relationship rel = FactoryLocator.getRelationshipFactory().byTypeValue(relType);

            if(rel!=null && InodeUtils.isSet(rel.getInode())) {
                boolean isSameStructRelationship = rel.getParentStructureInode().equalsIgnoreCase(rel.getChildStructureInode());

                String propName = isSameStructRelationship ?
                        (con.getIdentifier().equals(parentId)?rel.getRelationTypeValue() + ESMappingConstants.SUFFIX_CHILD:rel.getRelationTypeValue() + ESMappingConstants.SUFFIX_PARENT)
                        : rel.getRelationTypeValue();

                String orderKey = rel.getRelationTypeValue()+ESMappingConstants.SUFFIX_ORDER;

                if(relatedEntry.get(ESMappingConstants.RELATION_TYPE).equals(rel.getRelationTypeValue())) {
                    String me = con.getIdentifier();
                    String related = me.equals(childId)? parentId : childId;

                    // put a pointer to the related content
                    m.put(propName, (m.get(propName) != null ? m.get(propName) : "") + related + " " );

                    // make a way to sort
                    m.put(orderKey, (m.get(orderKey)!=null ? m.get(orderKey) : "") + related + "_" + order + " ");
                }
            }
        }
	}

}<|MERGE_RESOLUTION|>--- conflicted
+++ resolved
@@ -17,26 +17,15 @@
 import java.util.Map.Entry;
 import java.util.Set;
 
-import org.elasticsearch.ElasticsearchException;
-import org.elasticsearch.action.ListenableActionFuture;
-import org.elasticsearch.action.admin.cluster.state.ClusterStateRequest;
-import org.elasticsearch.action.admin.indices.mapping.put.PutMappingResponse;
-
 import com.dotcms.content.business.ContentMappingAPI;
 import com.dotcms.content.business.DotMappingException;
 import com.dotcms.content.elasticsearch.util.ESClient;
 import com.dotcms.vanityurl.model.VanityUrl;
 import com.dotcms.enterprise.LicenseUtil;
-import com.dotcms.keyvalue.business.KeyValueAPI;
-import com.dotcms.keyvalue.model.KeyValue;
 import com.dotcms.repackage.com.fasterxml.jackson.databind.ObjectMapper;
 import com.dotcms.repackage.org.apache.commons.collections.CollectionUtils;
 import com.dotcms.repackage.org.apache.commons.lang.time.FastDateFormat;
 import com.dotcms.util.VanityUrlUtil;
-<<<<<<< HEAD
-import com.dotmarketing.beans.Host;
-=======
->>>>>>> 0dc498a6
 
 import org.elasticsearch.ElasticsearchException;
 import org.elasticsearch.action.ListenableActionFuture;
@@ -62,6 +51,7 @@
 import com.dotmarketing.portlets.fileassets.business.FileAssetAPI;
 import com.dotmarketing.portlets.folders.model.Folder;
 import com.dotmarketing.portlets.structure.business.FieldAPI;
+
 import com.dotmarketing.portlets.structure.model.Field;
 import com.dotmarketing.portlets.structure.model.Field.FieldType;
 import com.dotmarketing.portlets.structure.model.FieldVariable;
@@ -75,24 +65,12 @@
 import com.dotmarketing.util.Logger;
 import com.dotmarketing.util.ThreadSafeSimpleDateFormat;
 import com.dotmarketing.util.UtilMethods;
-import com.liferay.util.StringPool;
-
-/**
- * Implementation class for the {@link ContentMappingAPI}.
- * 
- * @author root
- * @version 1.x
- * @since Mar 22, 2012
- *
- */
+
+
 public class ESMappingAPIImpl implements ContentMappingAPI {
 
 	static ObjectMapper mapper = null;
-	private KeyValueAPI keyValueAPI;
-
-	/**
-	 * Creates a new instance of the {@link ContentMappingAPI}.
-	 */
+
 	public ESMappingAPIImpl() {
 		if (mapper == null) {
 			synchronized (this.getClass().getName()) {
@@ -103,7 +81,6 @@
 				}
 			}
 		}
-		this.keyValueAPI = APILocator.getKeyValueAPI();
 	}
 
 	/**
@@ -115,11 +92,11 @@
 	 * @throws ElasticsearchException
 	 * @throws IOException
 	 */
-    public  boolean putMapping(String indexName, String type, String mapping) throws ElasticsearchException, IOException{
-
-    	ListenableActionFuture<PutMappingResponse> lis = new ESClient().getClient().admin().indices().preparePutMapping().setIndices(indexName).setType(type).setSource(mapping).execute();
-    	return lis.actionGet().isAcknowledged();
-    }
+	public  boolean putMapping(String indexName, String type, String mapping) throws ElasticsearchException, IOException{
+
+		ListenableActionFuture<PutMappingResponse> lis = new ESClient().getClient().admin().indices().preparePutMapping().setIndices(indexName).setType(type).setSource(mapping).execute();
+		return lis.actionGet().isAcknowledged();
+	}
 
 	/**
 	 * This method takes a mapping string, a type and puts it as the mapping
@@ -130,61 +107,45 @@
 	 * @throws ElasticsearchException
 	 * @throws IOException
 	 */
-    public  boolean putMapping(String indexName, String type, String mapping, String settings) throws ElasticsearchException, IOException{
-    	ListenableActionFuture<PutMappingResponse> lis = new ESClient().getClient().admin().indices().preparePutMapping().setIndices(indexName).setType(type).setSource(mapping).execute();
-    	return lis.actionGet().isAcknowledged();
-    }
-
-    /**
-     * 
-     * @param indexName
-     * @param settings
-     * @return
-     * @throws ElasticsearchException
-     * @throws IOException
-     */
-    public  boolean setSettings(String indexName,   String settings) throws ElasticsearchException, IOException{
-    	new ESClient().getClient().admin().indices().prepareUpdateSettings().setSettings(settings).setIndices( indexName).execute().actionGet();
-    	return true;
-    }
-
-    /**
-     * Gets the mapping params for an index and type
-     * @param index
-     * @param type
-     * @return
-     * @throws ElasticsearchException
-     * @throws IOException
-     */
-    public  String getMapping(String index, String type) throws ElasticsearchException, IOException{
-
-    	return new ESClient().getClient().admin().cluster().state(new ClusterStateRequest())
-        .actionGet().getState().metaData().indices()
-        .get(index).mapping(type).source().string();
-
-    }
-
-    /**
-     * 
-     * @param index
-     * @param type
-     * @return
-     * @throws ElasticsearchException
-     * @throws IOException
-     */
-    public  String getSettings(String index, String type) throws ElasticsearchException, IOException{
-
-    	return new ESClient().getClient().admin().cluster().state(new ClusterStateRequest())
-    	        .actionGet().getState().metaData().indices()
-    	        
-    	        .get(index).settings().getAsMap().toString();
-
-    }
-
-    /**
-     * 
-     * @return
-     */
+	public  boolean putMapping(String indexName, String type, String mapping, String settings) throws ElasticsearchException, IOException{
+		ListenableActionFuture<PutMappingResponse> lis = new ESClient().getClient().admin().indices().preparePutMapping().setIndices(indexName).setType(type).setSource(mapping).execute();
+		return lis.actionGet().isAcknowledged();
+	}
+
+	public  boolean setSettings(String indexName,   String settings) throws ElasticsearchException, IOException{
+		new ESClient().getClient().admin().indices().prepareUpdateSettings().setSettings(settings).setIndices( indexName).execute().actionGet();
+		return true;
+	}
+
+
+
+	/**
+	 * Gets the mapping params for an index and type
+	 * @param index
+	 * @param type
+	 * @return
+	 * @throws ElasticsearchException
+	 * @throws IOException
+	 */
+	public  String getMapping(String index, String type) throws ElasticsearchException, IOException{
+
+		return new ESClient().getClient().admin().cluster().state(new ClusterStateRequest())
+				.actionGet().getState().metaData().indices()
+				.get(index).mapping(type).source().string();
+
+	}
+
+	public  String getSettings(String index, String type) throws ElasticsearchException, IOException{
+
+		return new ESClient().getClient().admin().cluster().state(new ClusterStateRequest())
+				.actionGet().getState().metaData().indices()
+
+				.get(index).settings().getAsMap().toString();
+
+	}
+
+
+
 	private Map<String, Object> getDefaultFieldMap() {
 
 		Map<String, Object> fieldProps = new HashMap<String, Object>();
@@ -194,12 +155,8 @@
 
 	}
 
-	/**
-	 * 
-	 * @param f
-	 * @return
-	 * @throws DotMappingException
-	 */
+
+
 	private String getElasticType(Field f) throws DotMappingException {
 		if (f.getFieldType().equals(Field.FieldType.TAG.toString())) {
 			return ESMappingConstants.FIELD_TYPE_TAG;
@@ -219,12 +176,7 @@
 
 	}
 
-	/**
-	 * 
-	 * @param con
-	 * @return
-	 * @throws DotMappingException
-	 */
+	@SuppressWarnings("unchecked")
 	public String toJson(Contentlet con) throws DotMappingException {
 
 		try {
@@ -257,121 +209,96 @@
 
 			Identifier ident = APILocator.getIdentifierAPI().find(con);
 			ContentletVersionInfo cvi = APILocator.getVersionableAPI().getContentletVersionInfo(ident.getId(), con.getLanguageId());
-			Structure st=CacheLocator.getContentTypeCache().getStructureByInode(con.getContentTypeId());
+			Structure st=CacheLocator.getContentTypeCache().getStructureByInode(con.getStructureInode());
 
 			Folder conFolder=APILocator.getFolderAPI().findFolderByPath(ident.getParentPath(), ident.getHostId(), APILocator.getUserAPI().getSystemUser(), false);
 
 			contentletMap.put(ESMappingConstants.TITLE, con.getTitle());
-<<<<<<< HEAD
-			contentletMap.put(ESMappingConstants.STRUCTURE_NAME, st.getVelocityVarName());
-			contentletMap.put(ESMappingConstants.CONTENT_TYPE, st.getVelocityVarName());
-            contentletMap.put(ESMappingConstants.STRUCTURE_TYPE, st.getStructureType() + "");
-=======
 			contentletMap.put(ESMappingConstants.STRUCTURE_NAME, st.getVelocityVarName()); // marked for DEPRECATION
 			contentletMap.put(ESMappingConstants.CONTENT_TYPE, st.getVelocityVarName());
-            contentletMap.put(ESMappingConstants.STRUCTURE_TYPE, st.getStructureType() + ""); // marked for DEPRECATION
->>>>>>> 0dc498a6
-            contentletMap.put(ESMappingConstants.BASE_TYPE, st.getStructureType() + "");
-            contentletMap.put(ESMappingConstants.TYPE, ESMappingConstants.CONTENT);
-            contentletMap.put(ESMappingConstants.INODE, con.getInode());
-            contentletMap.put(ESMappingConstants.MOD_DATE, datetimeFormat.format(con.getModDate()));
-            contentletMap.put(ESMappingConstants.OWNER, con.getOwner()==null ? "0" : con.getOwner());
-            contentletMap.put(ESMappingConstants.MOD_USER, con.getModUser());
-            contentletMap.put(ESMappingConstants.LIVE, Boolean.toString(con.isLive()));
-            contentletMap.put(ESMappingConstants.WORKING, Boolean.toString(con.isWorking()));
-            contentletMap.put(ESMappingConstants.LOCKED, Boolean.toString(con.isLocked()));
-            contentletMap.put(ESMappingConstants.DELETED, Boolean.toString(con.isArchived()));
-            contentletMap.put(ESMappingConstants.LANGUAGE_ID, Long.toString(con.getLanguageId()));
-            contentletMap.put(ESMappingConstants.IDENTIFIER, ident.getId());
-            contentletMap.put(ESMappingConstants.CONTENTLET_HOST, ident.getHostId());
-            contentletMap.put(ESMappingConstants.CONTENTLET_FOLER, conFolder!=null && InodeUtils.isSet(conFolder.getInode()) ? conFolder.getInode() : con.getFolder());
-            contentletMap.put(ESMappingConstants.PARENT_PATH, ident.getParentPath());
-            contentletMap.put(ESMappingConstants.PATH, ident.getPath());
-            // makes shorties searchable regardless of length
-            contentletMap.put(ESMappingConstants.SHORT_ID, ident.getId().replace("-", ""));
-            contentletMap.put(ESMappingConstants.SHORT_INODE, con.getInode().replace("-", ""));
-            try{
-            	WorkflowTask task = APILocator.getWorkflowAPI().findTaskByContentlet(con);
-            	if(task!=null && task.getId()!=null){
-            		contentletMap.put(ESMappingConstants.WORKFLOW_CREATED_BY, task.getCreatedBy());
-                    contentletMap.put(ESMappingConstants.WORKFLOW_ASSIGN, task.getAssignedTo());
-            		contentletMap.put(ESMappingConstants.WORKFLOW_STEP, task.getStatus());
-            		contentletMap.put(ESMappingConstants.WORKFLOW_MOD_DATE, datetimeFormat.format(task.getModDate()));
-            	}
-            			
-            }
-            catch(DotDataException e){
-            	Logger.error(this.getClass(), "unable to add workflow info to index: " + e, e);
-            }
-            
-<<<<<<< HEAD
-            if(UtilMethods.isSet(ident.getSysPublishDate())) {
-                contentletMap.put(ESMappingConstants.PUBLISH_DATE, datetimeFormat.format(ident.getSysPublishDate()));
-            } else {
-                contentletMap.put(ESMappingConstants.PUBLISH_DATE, datetimeFormat.format(cvi.getVersionTs()));
-            }
-            if(UtilMethods.isSet(ident.getSysExpireDate())) {
-                contentletMap.put(ESMappingConstants.EXPIRE_DATE, datetimeFormat.format(ident.getSysExpireDate()));
-            } else {
-                contentletMap.put(ESMappingConstants.EXPIRE_DATE, "29990101000000");
-            }
-=======
-            
-            
-            if(UtilMethods.isSet(ident.getSysPublishDate()))
-                contentletMap.put(ESMappingConstants.PUBLISH_DATE, datetimeFormat.format(ident.getSysPublishDate()));
-            else
-                contentletMap.put(ESMappingConstants.PUBLISH_DATE, datetimeFormat.format(cvi.getVersionTs()));
-
-            if(UtilMethods.isSet(ident.getSysExpireDate()))
-                contentletMap.put(ESMappingConstants.EXPIRE_DATE, datetimeFormat.format(ident.getSysExpireDate()));
-            else
-                contentletMap.put(ESMappingConstants.EXPIRE_DATE, "29990101000000");
-
->>>>>>> 0dc498a6
-            contentletMap.put(ESMappingConstants.VERSION_TS, datetimeFormat.format(cvi.getVersionTs()));
-
-            String urlMap = null;
-            try{
-            	urlMap = APILocator.getContentletAPI().getUrlMapForContentlet(con, APILocator.getUserAPI().getSystemUser(), true);
-                if(urlMap != null){
-                	contentletMap.put(ESMappingConstants.URL_MAP,urlMap );
-                }
-            }
-            catch(Exception e){
-            	Logger.warn(this.getClass(), "Cannot get URLMap for contentlet.id : " + ((ident != null) ? ident.getId() : con) + " , reason: "+e.getMessage());
-            	throw new DotRuntimeException(urlMap, e);
-            }
-            
-            if(con.isVanityUrl()){
-                populateVanityUrlPath(con, contentletMap, ident);
-            }
-<<<<<<< HEAD
-            if (con.isKeyValue()) {
-                addKeyValueData(con, contentletMap);
-            }
-=======
->>>>>>> 0dc498a6
-
-            for(Entry<String,String> entry : contentletMap.entrySet()){
-                final String lcasek=entry.getKey().toLowerCase();
+			contentletMap.put(ESMappingConstants.STRUCTURE_TYPE, st.getStructureType() + ""); // marked for DEPRECATION
+			contentletMap.put(ESMappingConstants.BASE_TYPE, st.getStructureType() + "");
+			contentletMap.put(ESMappingConstants.TYPE, ESMappingConstants.CONTENT);
+			contentletMap.put(ESMappingConstants.INODE, con.getInode());
+			contentletMap.put(ESMappingConstants.MOD_DATE, datetimeFormat.format(con.getModDate()));
+			contentletMap.put(ESMappingConstants.OWNER, con.getOwner()==null ? "0" : con.getOwner());
+			contentletMap.put(ESMappingConstants.MOD_USER, con.getModUser());
+			contentletMap.put(ESMappingConstants.LIVE, Boolean.toString(con.isLive()));
+			contentletMap.put(ESMappingConstants.WORKING, Boolean.toString(con.isWorking()));
+			contentletMap.put(ESMappingConstants.LOCKED, Boolean.toString(con.isLocked()));
+			contentletMap.put(ESMappingConstants.DELETED, Boolean.toString(con.isArchived()));
+			contentletMap.put(ESMappingConstants.LANGUAGE_ID, Long.toString(con.getLanguageId()));
+			contentletMap.put(ESMappingConstants.IDENTIFIER, ident.getId());
+			contentletMap.put(ESMappingConstants.CONTENTLET_HOST, ident.getHostId());
+			contentletMap.put(ESMappingConstants.CONTENTLET_FOLER, conFolder!=null && InodeUtils.isSet(conFolder.getInode()) ? conFolder.getInode() : con.getFolder());
+			contentletMap.put(ESMappingConstants.PARENT_PATH, ident.getParentPath());
+			contentletMap.put(ESMappingConstants.PATH, ident.getPath());
+			// makes shorties searchable regardless of length
+			contentletMap.put(ESMappingConstants.SHORT_ID, ident.getId().replace("-", ""));
+			contentletMap.put(ESMappingConstants.SHORT_INODE, con.getInode().replace("-", ""));
+			try{
+				WorkflowTask task = APILocator.getWorkflowAPI().findTaskByContentlet(con);
+				if(task!=null && task.getId()!=null){
+					contentletMap.put(ESMappingConstants.WORKFLOW_CREATED_BY, task.getCreatedBy());
+					contentletMap.put(ESMappingConstants.WORKFLOW_ASSIGN, task.getAssignedTo());
+					contentletMap.put(ESMappingConstants.WORKFLOW_STEP, task.getStatus());
+					contentletMap.put(ESMappingConstants.WORKFLOW_MOD_DATE, datetimeFormat.format(task.getModDate()));
+				}
+
+			}
+			catch(DotDataException e){
+				Logger.error(this.getClass(), "unable to add workflow info to index:" + e, e);
+			}
+
+
+
+			if(UtilMethods.isSet(ident.getSysPublishDate()))
+				contentletMap.put(ESMappingConstants.PUBLISH_DATE, datetimeFormat.format(ident.getSysPublishDate()));
+			else
+				contentletMap.put(ESMappingConstants.PUBLISH_DATE, datetimeFormat.format(cvi.getVersionTs()));
+
+			if(UtilMethods.isSet(ident.getSysExpireDate()))
+				contentletMap.put(ESMappingConstants.EXPIRE_DATE, datetimeFormat.format(ident.getSysExpireDate()));
+			else
+				contentletMap.put(ESMappingConstants.EXPIRE_DATE, "29990101000000");
+
+			contentletMap.put(ESMappingConstants.VERSION_TS, datetimeFormat.format(cvi.getVersionTs()));
+
+			String urlMap = null;
+			try{
+				urlMap = APILocator.getContentletAPI().getUrlMapForContentlet(con, APILocator.getUserAPI().getSystemUser(), true);
+				if(urlMap != null){
+					contentletMap.put(ESMappingConstants.URL_MAP,urlMap );
+				}
+			}
+			catch(Exception e){
+				Logger.warn(this.getClass(), "Cannot get URLMap for contentlet.id : " + ((ident != null) ? ident.getId() : con) + " , reason: "+e.getMessage());
+				throw new DotRuntimeException(urlMap, e);
+			}
+
+			if(con.isVanityUrl()){
+				populateVanityUrlPath(con, contentletMap, ident);
+			}
+
+			for(Entry<String,String> entry : contentletMap.entrySet()){
+				final String lcasek=entry.getKey().toLowerCase();
 				final String lcasev = UtilMethods.isSet(entry.getValue()) ? entry.getValue().toLowerCase() : null;
-                mlowered.put(lcasek, lcasev);
-                mlowered.put(lcasek + "_dotraw", lcasev);
-            }
-
-            if(con.getStructure().getStructureType()==Structure.STRUCTURE_TYPE_FILEASSET) {
-                // see if we have content metadata
-                File contentMeta=APILocator.getFileAssetAPI().getContentMetadataFile(con.getInode());
-                if(contentMeta.exists() && contentMeta.length()>0) {
-
-                    String contentData=APILocator.getFileAssetAPI().getContentMetadataAsString(contentMeta);
-
-                    String lvar=con.getStructure().getVelocityVarName().toLowerCase();
-
-                    mlowered.put(lvar+".metadata.content", contentData);
-                }
-            }
+				mlowered.put(lcasek, lcasev);
+				mlowered.put(lcasek + "_dotraw", lcasev);
+			}
+
+			if(con.getStructure().getStructureType()==Structure.STRUCTURE_TYPE_FILEASSET) {
+				// see if we have content metadata
+				File contentMeta=APILocator.getFileAssetAPI().getContentMetadataFile(con.getInode());
+				if(contentMeta.exists() && contentMeta.length()>0) {
+
+					String contentData=APILocator.getFileAssetAPI().getContentMetadataAsString(contentMeta);
+
+					String lvar=con.getStructure().getVelocityVarName().toLowerCase();
+
+					mlowered.put(lvar+".metadata.content", contentData);
+				}
+			}
 
 			//The url is now stored under the identifier for html pages, so we need to index that also.
 			if(con.getStructure().getStructureType() == Structure.STRUCTURE_TYPE_HTMLPAGE){
@@ -379,157 +306,125 @@
 				mlowered.put(con.getStructure().getVelocityVarName().toLowerCase() + ".url_dotraw", ident.getAssetName());
 			}
 
-            return mlowered;
+			return mlowered;
 		} catch (Exception e) {
+			//Logger.error(this.getClass(), e.getMessage(), e);
 			throw new DotMappingException(e.getMessage(), e);
 		}
 	}
 
-    /**
-<<<<<<< HEAD
-     * Adds the respective key data to the Contentlet's data map when interacting with Key/Value
-     * Contentlets.
-     * 
-     * @param contentlet - The Contentlet including the "key" value.
-     * @param contentletMap - The data map that will be added to the index.
-     */
-    private void addKeyValueData(Contentlet contentlet, Map<String, String> contentletMap) {
-        KeyValue keyValue = this.keyValueAPI.fromContentlet(contentlet);
-        contentletMap.put(ESMappingConstants.KEY_VALUE_KEY,
-                        (UtilMethods.isSet(keyValue.getIdentifier()) ? keyValue.getKey() : StringPool.BLANK));
-    }
-
-    /**
-=======
->>>>>>> 0dc498a6
-     * Set the Vanity Url URI in the content map
-     * @param con The current vanity url Contentlet
-     * @param contentletMap Contentlet properties map
-     * @param ident Contentlet
-     */
-    private void populateVanityUrlPath(Contentlet con, Map<String, String> contentletMap, Identifier ident) {
-        String vanityUrlPath;
-        try{
-            VanityUrl vanityUrl = APILocator.getVanityUrlAPI().getVanityUrlFromContentlet(con);
-            vanityUrlPath = VanityUrlUtil.fixURI(vanityUrl.getURI());
-            if(vanityUrlPath != null){
-                contentletMap.put(ESMappingConstants.VANITY_URL,vanityUrlPath);
-            }
-        }catch(Exception e){
-            Logger.warn(this.getClass(), "Cannot get Vanity URL for contentlet.id : " + ((ident != null) ? ident.getId() : con) + " , reason: "+e.getMessage());
-            throw new DotRuntimeException(e);
-        }
-    }
-<<<<<<< HEAD
-
-    @Override
-=======
-
-
->>>>>>> 0dc498a6
-    public Object toMappedObj(Contentlet con) throws DotMappingException {
+	/**
+	 * Set the Vanity Url URI in the content map
+	 * @param con The current vanity url Contentlet
+	 * @param contentletMap Contentlet properties map
+	 * @param ident Contentlet
+	 */
+	private void populateVanityUrlPath(Contentlet con, Map<String, String> contentletMap, Identifier ident) {
+		String vanityUrlPath;
+		try{
+			VanityUrl vanityUrl = APILocator.getVanityUrlAPI().getVanityUrlFromContentlet(con);
+			vanityUrlPath = VanityUrlUtil.fixURI(vanityUrl.getURI());
+			if(vanityUrlPath != null){
+				contentletMap.put(ESMappingConstants.VANITY_URL,vanityUrlPath);
+			}
+		}catch(Exception e){
+			Logger.warn(this.getClass(), "Cannot get Vanity URL for contentlet.id : " + ((ident != null) ? ident.getId() : con) + " , reason: "+e.getMessage());
+			throw new DotRuntimeException(e);
+		}
+	}
+
+
+	public Object toMappedObj(Contentlet con) throws DotMappingException {
 		return toJson(con);
 	}
 
-    /**
-     * 
-     * @param con
-     * @param m
-     * @throws DotDataException
-     * @throws DotSecurityException
-     */
 	@SuppressWarnings("unchecked")
 	protected void loadCategories(Contentlet con, Map<String,String> m) throws DotDataException, DotSecurityException {
-	    // first we check if there is a category field in the structure. We don't hit db if not needed
-	    boolean thereiscategory=false;
-	    Structure st=CacheLocator.getContentTypeCache().getStructureByInode(con.getContentTypeId());
-	    List<Field> fields=FieldsCache.getFieldsByStructureInode(con.getContentTypeId());
-	    for(Field f : fields)
-	        thereiscategory = thereiscategory ||
-	         f.getFieldType().equals(FieldType.CATEGORY.toString());
-
-	    String categoriesString="";
-
-	    if(thereiscategory) {
-    	    String categoriesSQL = "select category.category_velocity_var_name as cat_velocity_var "+
-                    " from  category join tree on (tree.parent = category.inode) join contentlet c on (c.inode = tree.child) " +
-                    " where c.inode = ?";
-    	    DotConnect db = new DotConnect();
-            db.setSQL(categoriesSQL);
-            db.addParam(con.getInode());
-            ArrayList<String> categories=new ArrayList<String>();
-    	    List<HashMap<String, String>> categoriesResults = db.loadResults();
-    	    for (HashMap<String, String> crow : categoriesResults)
-    	        categories.add(crow.get("cat_velocity_var"));
-
-    	    categoriesString=UtilMethods.join(categories, " ").trim();
-
-	        for(Field f : fields) {
-	            if(f.getFieldType().equals(FieldType.CATEGORY.toString())) {
-    	            String catString="";
-    	            if(!categories.isEmpty()) {
-        	            String catId=f.getValues();
-
-        	            // we get all subcategories (recursive)
-        	            Category category=APILocator.getCategoryAPI().find(catId, APILocator.getUserAPI().getSystemUser(), false);
-        	            List<Category> childrens=APILocator.getCategoryAPI().getAllChildren(
-        	                    category, APILocator.getUserAPI().getSystemUser(), false);
-
-        	            // we look for categories that match childrens for the
-        	            // categoryId of the field
-        	            ArrayList<String> fieldCategories=new ArrayList<String>();
-        	            for(String catvelvarname : categories)
-        	                for(Category chCat : childrens)
-        	                    if(chCat.getCategoryVelocityVarName().equals(catvelvarname))
-        	                        fieldCategories.add(catvelvarname);
-
-        	            // after matching them we create the JSON field
-        	            if(!fieldCategories.isEmpty())
-            	            catString=UtilMethods.join(fieldCategories, " ").trim();
-    	            }
-    	            m.put(st.getVelocityVarName() + "." + f.getVelocityVarName(), catString);
-	            }
-	        }
-	    }
-
-        m.put(ESMappingConstants.CATEGORIES, categoriesString);
-	}
-
-	/**
-	 * 
-	 * @param con
-	 * @param m
-	 * @throws DotDataException
-	 */
+		// first we check if there is a category field in the structure. We don't hit db if not needed
+		boolean thereiscategory=false;
+		Structure st=CacheLocator.getContentTypeCache().getStructureByInode(con.getStructureInode());
+		List<Field> fields=FieldsCache.getFieldsByStructureInode(con.getStructureInode());
+		for(Field f : fields)
+			thereiscategory = thereiscategory ||
+					f.getFieldType().equals(FieldType.CATEGORY.toString());
+
+		String categoriesString="";
+
+		if(thereiscategory) {
+			String categoriesSQL = "select category.category_velocity_var_name as cat_velocity_var "+
+					" from  category join tree on (tree.parent = category.inode) join contentlet c on (c.inode = tree.child) " +
+					" where c.inode = ?";
+			DotConnect db = new DotConnect();
+			db.setSQL(categoriesSQL);
+			db.addParam(con.getInode());
+			ArrayList<String> categories=new ArrayList<String>();
+			List<HashMap<String, String>> categoriesResults = db.loadResults();
+			for (HashMap<String, String> crow : categoriesResults)
+				categories.add(crow.get("cat_velocity_var"));
+
+			categoriesString=UtilMethods.join(categories, " ").trim();
+
+			for(Field f : fields) {
+				if(f.getFieldType().equals(FieldType.CATEGORY.toString())) {
+					String catString="";
+					if(!categories.isEmpty()) {
+						String catId=f.getValues();
+
+						// we get all subcategories (recursive)
+						Category category=APILocator.getCategoryAPI().find(catId, APILocator.getUserAPI().getSystemUser(), false);
+						List<Category> childrens=APILocator.getCategoryAPI().getAllChildren(
+								category, APILocator.getUserAPI().getSystemUser(), false);
+
+						// we look for categories that match childrens for the
+						// categoryId of the field
+						ArrayList<String> fieldCategories=new ArrayList<String>();
+						for(String catvelvarname : categories)
+							for(Category chCat : childrens)
+								if(chCat.getCategoryVelocityVarName().equals(catvelvarname))
+									fieldCategories.add(catvelvarname);
+
+						// after matching them we create the JSON field
+						if(!fieldCategories.isEmpty())
+							catString=UtilMethods.join(fieldCategories, " ").trim();
+					}
+					m.put(st.getVelocityVarName() + "." + f.getVelocityVarName(), catString);
+				}
+			}
+		}
+
+		m.put(ESMappingConstants.CATEGORIES, categoriesString);
+	}
+
+	@SuppressWarnings("unchecked")
 	protected void loadPermissions(Contentlet con, Map<String,String> m) throws DotDataException {
-        PermissionAPI permissionAPI = APILocator.getPermissionAPI();
-        List<Permission> permissions = permissionAPI.getPermissions(con, false, false, false);
-        StringBuilder permissionsSt = new StringBuilder();
-        boolean ownerCanRead = false;
-        boolean ownerCanWrite = false;
-        boolean ownerCanPub = false;
-        for (Permission permission : permissions) {
-            String str = "P" + permission.getRoleId() + "." + permission.getPermission() + "P ";
-            if (permissionsSt.toString().indexOf(str) < 0) {
-                permissionsSt.append(str);
-            }
-            if(APILocator.getRoleAPI().loadCMSOwnerRole().getId().equals(String.valueOf(permission.getRoleId()))){
-                if(permission.getPermission() == PERMISSION_READ){
-                    ownerCanRead = true;
-                }else if(permission.getPermission() == PERMISSION_WRITE){
-                    ownerCanRead = true;
-                    ownerCanWrite = true;
-                }else if(permission.getPermission() == PERMISSION_PUBLISH){
-                    ownerCanRead = true;
-                    ownerCanWrite = true;
-                    ownerCanPub = true;
-                }
-            }
-        }
-        m.put(ESMappingConstants.PERMISSIONS, permissionsSt.toString());
-        m.put(ESMappingConstants.OWNER_CAN_READ, Boolean.toString(ownerCanRead));
-        m.put(ESMappingConstants.OWNER_CAN_WRITE, Boolean.toString(ownerCanWrite));
-        m.put(ESMappingConstants.OWNER_CAN_PUBLISH, Boolean.toString(ownerCanPub));
+		PermissionAPI permissionAPI = APILocator.getPermissionAPI();
+		List<Permission> permissions = permissionAPI.getPermissions(con, false, false, false);
+		StringBuilder permissionsSt = new StringBuilder();
+		boolean ownerCanRead = false;
+		boolean ownerCanWrite = false;
+		boolean ownerCanPub = false;
+		for (Permission permission : permissions) {
+			String str = "P" + permission.getRoleId() + "." + permission.getPermission() + "P ";
+			if (permissionsSt.toString().indexOf(str) < 0) {
+				permissionsSt.append(str);
+			}
+			if(APILocator.getRoleAPI().loadCMSOwnerRole().getId().equals(String.valueOf(permission.getRoleId()))){
+				if(permission.getPermission() == PERMISSION_READ){
+					ownerCanRead = true;
+				}else if(permission.getPermission() == PERMISSION_WRITE){
+					ownerCanRead = true;
+					ownerCanWrite = true;
+				}else if(permission.getPermission() == PERMISSION_PUBLISH){
+					ownerCanRead = true;
+					ownerCanWrite = true;
+					ownerCanPub = true;
+				}
+			}
+		}
+		m.put(ESMappingConstants.PERMISSIONS, permissionsSt.toString());
+		m.put(ESMappingConstants.OWNER_CAN_READ, Boolean.toString(ownerCanRead));
+		m.put(ESMappingConstants.OWNER_CAN_WRITE, Boolean.toString(ownerCanWrite));
+		m.put(ESMappingConstants.OWNER_CAN_PUBLISH, Boolean.toString(ownerCanPub));
 	}
 
 	public static final FastDateFormat dateFormat = FastDateFormat.getInstance("yyyyMMdd");
@@ -540,283 +435,263 @@
 
 	public static final FastDateFormat timeFormat = FastDateFormat.getInstance("HHmmss");
 
-	/**
-	 * 
-	 * @param con
-	 * @param m
-	 * @throws DotDataException
-	 */
 	protected void loadFields(Contentlet con, Map<String, String> m) throws DotDataException {
-		
+
 		// https://github.com/dotCMS/dotCMS/issues/6152
 		DecimalFormatSymbols otherSymbols = new DecimalFormatSymbols();
 		otherSymbols.setDecimalSeparator('.');
-		
+
 		DecimalFormat numFormatter = new DecimalFormat("0000000000000000000.000000000000000000", otherSymbols);
-		
-	    FieldAPI fAPI=APILocator.getFieldAPI();
-	    List<Field> fields = new ArrayList<Field>(FieldsCache.getFieldsByStructureInode(con.getContentTypeId()));
-
-	    Structure st=con.getStructure();
-        for (Field f : fields) {
-            if (f.getFieldType().equals(Field.FieldType.BINARY.toString())
-                    || f.getFieldContentlet() != null && (f.getFieldContentlet().startsWith(ESMappingConstants.FIELD_TYPE_SYSTEM_FIELD) && !f.getFieldType().equals(Field.FieldType.TAG.toString()))) {
-                continue;
-            }
-            if(!f.isIndexed()){
-            	continue;
-            }
-            try {
-                if(fAPI.isElementConstant(f)){
-                    m.put(st.getVelocityVarName() + "." + f.getVelocityVarName(), (f.getValues() == null ? "":f.getValues().toString()));
-                    continue;
-                }
-
-                Object valueObj = con.get(f.getVelocityVarName());
-                if(valueObj == null){
-                    valueObj = "";
-                }
-                if (f.getFieldContentlet().startsWith(ESMappingConstants.FIELD_TYPE_SECTION_DIVIDER)) {
-                    valueObj = "";
-                }
-
-                if(!UtilMethods.isSet(valueObj)) {
-                    m.put(st.getVelocityVarName() + "." + f.getVelocityVarName(), "");
-                }
-                else if(f.getFieldType().equals(ESMappingConstants.FIELD_TYPE_TIME)) {
-                	try{
-                        String timeStr=timeFormat.format(valueObj);
-                        m.put(st.getVelocityVarName() + "." + f.getVelocityVarName(), timeStr);
-                	}
-                	catch(Exception e){
-                		m.put(st.getVelocityVarName() + "." + f.getVelocityVarName(),"");
-                	}
-                }
-                else if (f.getFieldType().equals(ESMappingConstants.FIELD_ELASTIC_TYPE_DATE)) {
-                    try {
-                        String dateString = dateFormat.format(valueObj);
-                        m.put(st.getVelocityVarName() + "." + f.getVelocityVarName(), dateString);
-                    }
-                    catch(Exception ex) {
-                        m.put(st.getVelocityVarName() + "." + f.getVelocityVarName(),"");
-                    }
-                } else if(f.getFieldType().equals(ESMappingConstants.FIELD_TYPE_DATE_TIME)) {
-                    try {
-                        String datetimeString = datetimeFormat.format(valueObj);
-                        m.put(st.getVelocityVarName() + "." + f.getVelocityVarName(), datetimeString);
-                    }
-                    catch(Exception ex) {
-                        m.put(st.getVelocityVarName() + "." + f.getVelocityVarName(),"");
-                    }
-                } else if (f.getFieldType().equals(ESMappingConstants.FIELD_TYPE_CATEGORY)) {
-                    // moved the logic to loadCategories
-                } else if (f.getFieldType().equals(ESMappingConstants.FIELD_TYPE_CHECKBOX) || f.getFieldType().equals(ESMappingConstants.FIELD_TYPE_MULTI_SELECT)) {
-                    if (f.getFieldContentlet().startsWith(ESMappingConstants.FIELD_ELASTIC_TYPE_BOOLEAN)) {
-                        m.put(st.getVelocityVarName() + "." + f.getVelocityVarName(), valueObj.toString());
-                    } else {
-                        m.put(st.getVelocityVarName() + "." + f.getVelocityVarName(), UtilMethods.listToString(valueObj.toString()));
-                    }
-                } else if (f.getFieldType().equals(ESMappingConstants.FIELD_TYPE_KEY_VALUE)){
-                    boolean fileMetadata=f.getVelocityVarName().equals(FileAssetAPI.META_DATA_FIELD) && st.getStructureType()==Structure.STRUCTURE_TYPE_FILEASSET;
-                	if(!fileMetadata || LicenseUtil.getLevel()>199) {
-
-                	    m.put(st.getVelocityVarName() + "." + f.getVelocityVarName(), (String)valueObj);
-                        Map<String,Object> keyValueMap = KeyValueFieldUtil.JSONValueToHashMap((String)valueObj);
-
-                        Set<String> allowedFields=null;
-                        if(fileMetadata) {
-                    	    // http://jira.dotmarketing.net/browse/DOTCMS-7243
-                    	    List<FieldVariable> fieldVariables=APILocator.getFieldAPI().getFieldVariablesForField(
-                                    f.getInode(), APILocator.getUserAPI().getSystemUser(), false);
-                            for(FieldVariable fv : fieldVariables) {
-                                if(fv.getKey().equals(ESMappingConstants.DOT_INDEX_PATTERN)) {
-                                    String[] names=fv.getValue().split(",");
-                                    allowedFields=new HashSet<String>();
-                                    for(String n : names)
-                                        allowedFields.add(n.trim().toLowerCase());
-                                }
-                            }
-                            // aditional fields from the configuration file
-                            String configFields=Config.getStringProperty("INDEX_METADATA_FIELDS", "");
-                            if(configFields.trim().length()>0) {
-                                String[] names=configFields.split(",");
-                                if(names.length>0 && allowedFields==null)
-                                    allowedFields=new HashSet<String>();
-                                for(String n : names)
-                                    allowedFields.add(n.trim().toLowerCase());
-                            }
-                        }
-
-                		if(keyValueMap!=null && !keyValueMap.isEmpty())
-                			for(String key : keyValueMap.keySet())
-                			    if(allowedFields==null || allowedFields.contains(key.toLowerCase()))
-                			        m.put(st.getVelocityVarName() + "." + f.getVelocityVarName() + "." + key, (String)keyValueMap.get(key));
-                	}
-                } else if(f.getFieldType().equals(Field.FieldType.TAG.toString())) {
-
-                    StringBuilder personaTags = new StringBuilder();
-                    StringBuilder tagg = new StringBuilder();
-                    List<Tag> tagList = APILocator.getTagAPI().getTagsByInode(con.getInode());
-                    if(tagList ==null || tagList.size()==0) continue;
-                    
-                    final String tagDelimit = Config.getStringProperty("ES_TAG_DELIMITER_PATTERN", ",,");
-                    
-                    
-                    for ( Tag t : tagList ) {
-                    	if(t.getTagName() ==null) continue;
-                    	String myTag = t.getTagName().trim();
-                        tagg.append(myTag).append(tagDelimit);
-                        if ( t.isPersona() ) {
-                            personaTags.append(myTag).append(' ');
-                        }
-                    }
-                    if(tagg.length() >tagDelimit.length()){
-                    	String taggStr = tagg.substring(0, tagg.length()-tagDelimit.length());
-                        m.put(st.getVelocityVarName() + "." + f.getVelocityVarName(), taggStr.replaceAll(",,", " "));
-                        m.put(ESMappingConstants.TAGS, taggStr);
-                    }
-
-
-                    if ( Structure.STRUCTURE_TYPE_PERSONA != con.getStructure().getStructureType() ) {
-                        if ( personaTags.length() > tagDelimit.length() ) {
-                        	String personaStr = personaTags.substring(0, personaTags.length()-tagDelimit.length());
-                            m.put(st.getVelocityVarName() + "."+ESMappingConstants.PERSONAS, personaStr);
-                            m.put(ESMappingConstants.PERSONAS, personaStr);
-                        }
-                    }
-
-                } else {
-                    if (f.getFieldContentlet().startsWith(ESMappingConstants.FIELD_ELASTIC_TYPE_BOOLEAN)) {
-                        m.put(st.getVelocityVarName() + "." + f.getVelocityVarName(), valueObj.toString());
-                    } else if (f.getFieldContentlet().startsWith(ESMappingConstants.FIELD_ELASTIC_TYPE_FLOAT) || f.getFieldContentlet().startsWith(ESMappingConstants.FIELD_ELASTIC_TYPE_INTEGER)) {
-                        m.put(st.getVelocityVarName() + "." + f.getVelocityVarName(), numFormatter.format(valueObj));
-                    } else {
-                        m.put(st.getVelocityVarName() + "." + f.getVelocityVarName(), valueObj.toString());
-                    }
-                }
-            } catch (Exception e) {
-                Logger.warn(ESMappingAPIImpl.class, "Error indexing field: " + f.getFieldName()
-                        + " of contentlet: " + con.getInode(), e);
-                throw new DotDataException(e.getMessage(),e);
-            }
-        }
-	}
-
-	/**
-	 * 
-	 * @param map
-	 * @return
-	 * @throws IOException
-	 */
+
+		FieldAPI fAPI=APILocator.getFieldAPI();
+		List<Field> fields = new ArrayList<Field>(FieldsCache.getFieldsByStructureInode(con.getStructureInode()));
+
+		Structure st=con.getStructure();
+		for (Field f : fields) {
+			if (f.getFieldType().equals(Field.FieldType.BINARY.toString())
+					|| f.getFieldContentlet() != null && (f.getFieldContentlet().startsWith(ESMappingConstants.FIELD_TYPE_SYSTEM_FIELD) && !f.getFieldType().equals(Field.FieldType.TAG.toString()))) {
+				continue;
+			}
+			if(!f.isIndexed()){
+				continue;
+			}
+			try {
+				if(fAPI.isElementConstant(f)){
+					m.put(st.getVelocityVarName() + "." + f.getVelocityVarName(), (f.getValues() == null ? "":f.getValues().toString()));
+					continue;
+				}
+
+				Object valueObj = con.get(f.getVelocityVarName());
+				if(valueObj == null){
+					valueObj = "";
+				}
+				if (f.getFieldContentlet().startsWith(ESMappingConstants.FIELD_TYPE_SECTION_DIVIDER)) {
+					valueObj = "";
+				}
+
+				if(!UtilMethods.isSet(valueObj)) {
+					m.put(st.getVelocityVarName() + "." + f.getVelocityVarName(), "");
+				}
+				else if(f.getFieldType().equals(ESMappingConstants.FIELD_TYPE_TIME)) {
+					try{
+						String timeStr=timeFormat.format(valueObj);
+						m.put(st.getVelocityVarName() + "." + f.getVelocityVarName(), timeStr);
+					}
+					catch(Exception e){
+						m.put(st.getVelocityVarName() + "." + f.getVelocityVarName(),"");
+					}
+				}
+				else if (f.getFieldType().equals(ESMappingConstants.FIELD_ELASTIC_TYPE_DATE)) {
+					try {
+						String dateString = dateFormat.format(valueObj);
+						m.put(st.getVelocityVarName() + "." + f.getVelocityVarName(), dateString);
+					}
+					catch(Exception ex) {
+						m.put(st.getVelocityVarName() + "." + f.getVelocityVarName(),"");
+					}
+				} else if(f.getFieldType().equals(ESMappingConstants.FIELD_TYPE_DATE_TIME)) {
+					try {
+						String datetimeString = datetimeFormat.format(valueObj);
+						m.put(st.getVelocityVarName() + "." + f.getVelocityVarName(), datetimeString);
+					}
+					catch(Exception ex) {
+						m.put(st.getVelocityVarName() + "." + f.getVelocityVarName(),"");
+					}
+				} else if (f.getFieldType().equals(ESMappingConstants.FIELD_TYPE_CATEGORY)) {
+					// moved the logic to loadCategories
+				} else if (f.getFieldType().equals(ESMappingConstants.FIELD_TYPE_CHECKBOX) || f.getFieldType().equals(ESMappingConstants.FIELD_TYPE_MULTI_SELECT)) {
+					if (f.getFieldContentlet().startsWith(ESMappingConstants.FIELD_ELASTIC_TYPE_BOOLEAN)) {
+						m.put(st.getVelocityVarName() + "." + f.getVelocityVarName(), valueObj.toString());
+					} else {
+						m.put(st.getVelocityVarName() + "." + f.getVelocityVarName(), UtilMethods.listToString(valueObj.toString()));
+					}
+				} else if (f.getFieldType().equals(ESMappingConstants.FIELD_TYPE_KEY_VALUE)){
+					boolean fileMetadata=f.getVelocityVarName().equals(FileAssetAPI.META_DATA_FIELD) && st.getStructureType()==Structure.STRUCTURE_TYPE_FILEASSET;
+					if(!fileMetadata || LicenseUtil.getLevel()>199) {
+
+						m.put(st.getVelocityVarName() + "." + f.getVelocityVarName(), (String)valueObj);
+						Map<String,Object> keyValueMap = KeyValueFieldUtil.JSONValueToHashMap((String)valueObj);
+
+						Set<String> allowedFields=null;
+						if(fileMetadata) {
+							// http://jira.dotmarketing.net/browse/DOTCMS-7243
+							List<FieldVariable> fieldVariables=APILocator.getFieldAPI().getFieldVariablesForField(
+									f.getInode(), APILocator.getUserAPI().getSystemUser(), false);
+							for(FieldVariable fv : fieldVariables) {
+								if(fv.getKey().equals(ESMappingConstants.DOT_INDEX_PATTERN)) {
+									String[] names=fv.getValue().split(",");
+									allowedFields=new HashSet<String>();
+									for(String n : names)
+										allowedFields.add(n.trim().toLowerCase());
+								}
+							}
+							// aditional fields from the configuration file
+							String configFields=Config.getStringProperty("INDEX_METADATA_FIELDS", "");
+							if(configFields.trim().length()>0) {
+								String[] names=configFields.split(",");
+								if(names.length>0 && allowedFields==null)
+									allowedFields=new HashSet<String>();
+								for(String n : names)
+									allowedFields.add(n.trim().toLowerCase());
+							}
+						}
+
+						if(keyValueMap!=null && !keyValueMap.isEmpty())
+							for(String key : keyValueMap.keySet())
+								if(allowedFields==null || allowedFields.contains(key.toLowerCase()))
+									m.put(st.getVelocityVarName() + "." + f.getVelocityVarName() + "." + key, (String)keyValueMap.get(key));
+					}
+				} else if(f.getFieldType().equals(Field.FieldType.TAG.toString())) {
+
+					StringBuilder personaTags = new StringBuilder();
+					StringBuilder tagg = new StringBuilder();
+					List<Tag> tagList = APILocator.getTagAPI().getTagsByInode(con.getInode());
+					if(tagList ==null || tagList.size()==0) continue;
+
+					final String tagDelimit = Config.getStringProperty("ES_TAG_DELIMITER_PATTERN", ",,");
+
+
+					for ( Tag t : tagList ) {
+						if(t.getTagName() ==null) continue;
+						String myTag = t.getTagName().trim();
+						tagg.append(myTag).append(tagDelimit);
+						if ( t.isPersona() ) {
+							personaTags.append(myTag).append(' ');
+						}
+					}
+					if(tagg.length() >tagDelimit.length()){
+						String taggStr = tagg.substring(0, tagg.length()-tagDelimit.length());
+						m.put(st.getVelocityVarName() + "." + f.getVelocityVarName(), taggStr.replaceAll(",,", " "));
+						m.put(ESMappingConstants.TAGS, taggStr);
+					}
+
+
+					if ( Structure.STRUCTURE_TYPE_PERSONA != con.getStructure().getStructureType() ) {
+						if ( personaTags.length() > tagDelimit.length() ) {
+							String personaStr = personaTags.substring(0, personaTags.length()-tagDelimit.length());
+							m.put(st.getVelocityVarName() + "."+ESMappingConstants.PERSONAS, personaStr);
+							m.put(ESMappingConstants.PERSONAS, personaStr);
+						}
+					}
+
+				} else {
+					if (f.getFieldContentlet().startsWith(ESMappingConstants.FIELD_ELASTIC_TYPE_BOOLEAN)) {
+						m.put(st.getVelocityVarName() + "." + f.getVelocityVarName(), valueObj.toString());
+					} else if (f.getFieldContentlet().startsWith(ESMappingConstants.FIELD_ELASTIC_TYPE_FLOAT) || f.getFieldContentlet().startsWith(ESMappingConstants.FIELD_ELASTIC_TYPE_INTEGER)) {
+						m.put(st.getVelocityVarName() + "." + f.getVelocityVarName(), numFormatter.format(valueObj));
+					} else {
+						m.put(st.getVelocityVarName() + "." + f.getVelocityVarName(), valueObj.toString());
+					}
+				}
+			} catch (Exception e) {
+				Logger.warn(ESMappingAPIImpl.class, "Error indexing field: " + f.getFieldName()
+						+ " of contentlet: " + con.getInode(), e);
+				throw new DotDataException(e.getMessage(),e);
+			}
+		}
+	}
 	public String toJsonString(Map<String, Object> map) throws IOException{
 		return mapper.writeValueAsString(map);
 	}
-
-	@Override
 	public List<String> dependenciesLeftToReindex(Contentlet con) throws DotStateException, DotDataException, DotSecurityException {
-	    List<String> dependenciesToReindex = new ArrayList<String>();
-
-	    ContentletAPI conAPI=APILocator.getContentletAPI();
-
-	    String relatedSQL = "select tree.* from tree where parent = ? or child = ? order by tree_order";
-	    DotConnect db = new DotConnect();
-	    db.setSQL(relatedSQL);
-        db.addParam(con.getIdentifier());
-        db.addParam(con.getIdentifier());
-        ArrayList<HashMap<String, String>> relatedContentlets = db.loadResults();
-
-        if(relatedContentlets.size()>0) {
-
-            List<Relationship> relationships = FactoryLocator.getRelationshipFactory().byContentType(con.getStructure());
-
-            for(Relationship rel : relationships) {
-
-                List<Contentlet> oldDocs = new ArrayList <Contentlet>();
-
-                String q = "";
-                boolean isSameStructRelationship = rel.getParentStructureInode().equalsIgnoreCase(rel.getChildStructureInode());
-
-                if(isSameStructRelationship)
-                    q = "+type:content +(" + rel.getRelationTypeValue() + ESMappingConstants.SUFFIX_PARENT+":" + con.getIdentifier() + " " +
-                        rel.getRelationTypeValue() + ESMappingConstants.SUFFIX_CHILD+":" + con.getIdentifier() + ") ";
-                else
-                    q = "+type:content +" + rel.getRelationTypeValue() + ":" + con.getIdentifier();
-
-                oldDocs  = conAPI.search(q, -1, 0, null, APILocator.getUserAPI().getSystemUser(), false);
-
-                List<String> oldRelatedIds = new ArrayList<String>();
-                if(oldDocs.size() > 0) {
-                    for(Contentlet oldDoc : oldDocs) {
-                        oldRelatedIds.add(oldDoc.getIdentifier());
-                    }
-                }
-
-                List<String> newRelatedIds = new ArrayList<String>();
-                for(HashMap<String, String> relatedEntry : relatedContentlets) {
-                    String childId = relatedEntry.get(ESMappingConstants.CHILD);
-                    String parentId = relatedEntry.get(ESMappingConstants.PARENT);
-                    if(relatedEntry.get(ESMappingConstants.RELATION_TYPE).equals(rel.getRelationTypeValue())) {
-                        if(con.getIdentifier().equalsIgnoreCase(childId)) {
-                            newRelatedIds.add(parentId);
-                            oldRelatedIds.remove(parentId);
-                        } else {
-                            newRelatedIds.add(childId);
-                            oldRelatedIds.remove(childId);
-                        }
-                    }
-                }
-
-                //Taking the disjunction of both collections will give the old list of dependencies that need to be removed from the
-                //re-indexation and the list of new dependencies no re-indexed yet
-                dependenciesToReindex.addAll(CollectionUtils.disjunction(oldRelatedIds, newRelatedIds));
-            }
-        }
-        return dependenciesToReindex;
-	}
-
-	/**
-	 * 
-	 * @param con
-	 * @param m
-	 * @throws DotStateException
-	 * @throws DotDataException
-	 */
+		List<String> dependenciesToReindex = new ArrayList<String>();
+
+		ContentletAPI conAPI=APILocator.getContentletAPI();
+
+		String relatedSQL = "select tree.* from tree where parent = ? or child = ? order by tree_order";
+		DotConnect db = new DotConnect();
+		db.setSQL(relatedSQL);
+		db.addParam(con.getIdentifier());
+		db.addParam(con.getIdentifier());
+		ArrayList<HashMap<String, String>> relatedContentlets = db.loadResults();
+
+		if(relatedContentlets.size()>0) {
+
+			List<Relationship> relationships = FactoryLocator.getRelationshipFactory().byContentType(con.getStructure());
+
+			for(Relationship rel : relationships) {
+
+				List<Contentlet> oldDocs = new ArrayList <Contentlet>();
+
+				String q = "";
+				boolean isSameStructRelationship = rel.getParentStructureInode().equalsIgnoreCase(rel.getChildStructureInode());
+
+				if(isSameStructRelationship)
+					q = "+type:content +(" + rel.getRelationTypeValue() + ESMappingConstants.SUFFIX_PARENT+":" + con.getIdentifier() + " " +
+							rel.getRelationTypeValue() + ESMappingConstants.SUFFIX_CHILD+":" + con.getIdentifier() + ") ";
+				else
+					q = "+type:content +" + rel.getRelationTypeValue() + ":" + con.getIdentifier();
+
+				oldDocs  = conAPI.search(q, -1, 0, null, APILocator.getUserAPI().getSystemUser(), false);
+
+				List<String> oldRelatedIds = new ArrayList<String>();
+				if(oldDocs.size() > 0) {
+					for(Contentlet oldDoc : oldDocs) {
+						oldRelatedIds.add(oldDoc.getIdentifier());
+					}
+				}
+
+				List<String> newRelatedIds = new ArrayList<String>();
+				for(HashMap<String, String> relatedEntry : relatedContentlets) {
+					String childId = relatedEntry.get(ESMappingConstants.CHILD);
+					String parentId = relatedEntry.get(ESMappingConstants.PARENT);
+					if(relatedEntry.get(ESMappingConstants.RELATION_TYPE).equals(rel.getRelationTypeValue())) {
+						if(con.getIdentifier().equalsIgnoreCase(childId)) {
+							newRelatedIds.add(parentId);
+							oldRelatedIds.remove(parentId);
+						} else {
+							newRelatedIds.add(childId);
+							oldRelatedIds.remove(childId);
+						}
+					}
+				}
+
+				//Taking the disjunction of both collections will give the old list of dependencies that need to be removed from the
+				//re-indexation and the list of new dependencies no re-indexed yet
+				dependenciesToReindex.addAll(CollectionUtils.disjunction(oldRelatedIds, newRelatedIds));
+			}
+		}
+		return dependenciesToReindex;
+	}
+
 	protected void loadRelationshipFields(Contentlet con, Map<String,String> m) throws DotStateException, DotDataException {
-	    DotConnect db = new DotConnect();
-        db.setSQL("select * from tree where parent = ? or child = ? order by tree_order asc");
-        db.addParam(con.getIdentifier());
-        db.addParam(con.getIdentifier());
-
-        for(Map<String, Object> relatedEntry : db.loadObjectResults()) {
-
-            String childId = relatedEntry.get(ESMappingConstants.CHILD).toString();
-            String parentId = relatedEntry.get(ESMappingConstants.PARENT).toString();
-            String relType=relatedEntry.get(ESMappingConstants.RELATION_TYPE).toString();
-            String order = relatedEntry.get(ESMappingConstants.TREE_ORDER).toString();
-
-            Relationship rel = FactoryLocator.getRelationshipFactory().byTypeValue(relType);
-
-            if(rel!=null && InodeUtils.isSet(rel.getInode())) {
-                boolean isSameStructRelationship = rel.getParentStructureInode().equalsIgnoreCase(rel.getChildStructureInode());
-
-                String propName = isSameStructRelationship ?
-                        (con.getIdentifier().equals(parentId)?rel.getRelationTypeValue() + ESMappingConstants.SUFFIX_CHILD:rel.getRelationTypeValue() + ESMappingConstants.SUFFIX_PARENT)
-                        : rel.getRelationTypeValue();
-
-                String orderKey = rel.getRelationTypeValue()+ESMappingConstants.SUFFIX_ORDER;
-
-                if(relatedEntry.get(ESMappingConstants.RELATION_TYPE).equals(rel.getRelationTypeValue())) {
-                    String me = con.getIdentifier();
-                    String related = me.equals(childId)? parentId : childId;
-
-                    // put a pointer to the related content
-                    m.put(propName, (m.get(propName) != null ? m.get(propName) : "") + related + " " );
-
-                    // make a way to sort
-                    m.put(orderKey, (m.get(orderKey)!=null ? m.get(orderKey) : "") + related + "_" + order + " ");
-                }
-            }
-        }
-	}
+		DotConnect db = new DotConnect();
+		db.setSQL("select * from tree where parent = ? or child = ? order by tree_order asc");
+		db.addParam(con.getIdentifier());
+		db.addParam(con.getIdentifier());
+
+		for(Map<String, Object> relatedEntry : db.loadObjectResults()) {
+
+			String childId = relatedEntry.get(ESMappingConstants.CHILD).toString();
+			String parentId = relatedEntry.get(ESMappingConstants.PARENT).toString();
+			String relType=relatedEntry.get(ESMappingConstants.RELATION_TYPE).toString();
+			String order = relatedEntry.get(ESMappingConstants.TREE_ORDER).toString();
+
+			Relationship rel = FactoryLocator.getRelationshipFactory().byTypeValue(relType);
+
+			if(rel!=null && InodeUtils.isSet(rel.getInode())) {
+				boolean isSameStructRelationship = rel.getParentStructureInode().equalsIgnoreCase(rel.getChildStructureInode());
+
+				String propName = isSameStructRelationship ?
+						(con.getIdentifier().equals(parentId)?rel.getRelationTypeValue() + ESMappingConstants.SUFFIX_CHILD:rel.getRelationTypeValue() + ESMappingConstants.SUFFIX_PARENT)
+						: rel.getRelationTypeValue();
+
+				String orderKey = rel.getRelationTypeValue()+ESMappingConstants.SUFFIX_ORDER;
+
+				if(relatedEntry.get(ESMappingConstants.RELATION_TYPE).equals(rel.getRelationTypeValue())) {
+					String me = con.getIdentifier();
+					String related = me.equals(childId)? parentId : childId;
+
+					// put a pointer to the related content
+					m.put(propName, (m.get(propName) != null ? m.get(propName) : "") + related + " " );
+
+					// make a way to sort
+					m.put(orderKey, (m.get(orderKey)!=null ? m.get(orderKey) : "") + related + "_" + order + " ");
+				}
+			}
+		}
+
+	}
+
 
 }