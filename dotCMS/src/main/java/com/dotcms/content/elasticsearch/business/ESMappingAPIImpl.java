--- conflicted
+++ resolved
@@ -536,12 +536,7 @@
 						}
 					}
 
-<<<<<<< HEAD
 					m.put(keyName, tagg);
-=======
-					m.put(new StringBuilder(st.getVelocityVarName()).append(".")
-							.append(ESMappingConstants.TAGS).toString(), tagg);
->>>>>>> 41e448aa
 					m.put(ESMappingConstants.TAGS, tagg);
 
 					if ( Structure.STRUCTURE_TYPE_PERSONA != con.getStructure().getStructureType() ) {
