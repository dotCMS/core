--- conflicted
+++ resolved
@@ -195,9 +195,8 @@
                 throw new DotDataException(errorMsg);
             }
 			final ContentletVersionInfo versionInfo = APILocator.getVersionableAPI().getContentletVersionInfo(contentIdentifier.getId(), contentlet.getLanguageId());
-<<<<<<< HEAD
-			final ContentType contentType = contentlet.getContentType();
-=======
+
+
             if (null == versionInfo || !UtilMethods.isSet(versionInfo.getIdentifier())) {
                 final String errorMsg = String.format("Version Info for Identifier '%s' and Language '%s' was not" +
                         " found via API.", contentIdentifier.getId(), contentlet.getLanguageId());
@@ -209,7 +208,7 @@
                         contentlet.getContentTypeId());
                 throw new DotDataException(errorMsg);
             }
->>>>>>> 941d2fa0
+
 			final Folder contentFolder = APILocator.getFolderAPI().findFolderByPath(contentIdentifier.getParentPath(), contentIdentifier.getHostId(), systemUser, false);
             if (null == contentFolder || !UtilMethods.isSet(contentFolder.getIdentifier())) {
                 final String errorMsg = String.format("Parent folder '%s' in Site '%s' was not found via API. Please " +
