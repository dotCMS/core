package com.dotcms.content.elasticsearch.util;

import com.google.common.annotations.VisibleForTesting;

import static org.elasticsearch.common.xcontent.XContentFactory.jsonBuilder;

import com.dotcms.cluster.ClusterUtils;
import com.dotcms.cluster.bean.Server;
import com.dotcms.cluster.bean.ServerPort;
import com.dotcms.cluster.business.ServerAPI;
import com.dotcms.content.elasticsearch.business.ESIndexAPI;
import com.dotcms.content.elasticsearch.business.ESIndexAPI.ReplicasMode;
import com.dotcms.enterprise.cluster.ClusterFactory;
import com.dotmarketing.business.APILocator;
import com.dotmarketing.exception.DotDataException;
import com.dotmarketing.util.ConfigUtils;
import com.dotmarketing.util.Logger;
import com.dotmarketing.util.UtilMethods;
import com.dotmarketing.util.WebKeys;
import java.io.IOException;
import java.net.InetAddress;
import java.net.UnknownHostException;
import java.util.List;
import java.util.Optional;
import java.util.stream.Collectors;
import org.elasticsearch.action.admin.indices.settings.put.UpdateSettingsRequest;
import org.elasticsearch.client.Client;
import org.elasticsearch.common.settings.Settings;
import org.elasticsearch.common.settings.Settings.Builder;
import org.elasticsearch.common.xcontent.XContentBuilder;
import org.elasticsearch.common.xcontent.XContentType;
import org.elasticsearch.index.IndexNotFoundException;
import org.elasticsearch.node.Node;
import org.elasticsearch.node.NodeValidationException;
import org.jetbrains.annotations.Nullable;

public class ESClient {

	private static Node _nodeInstance;
	final String syncMe = "esSync";
	private final ServerAPI serverAPI = APILocator.getServerAPI();
	public static final String ES_TRANSPORT_HOST = "transport.host";

    public Client getClient() {

        try{
            initNode(ESUtils.getExtSettingsBuilder());
        }catch (Exception e) {
            Logger.error(ESClient.class, "Could not initialize ES Node", e);
        }

		return _nodeInstance.client();
	}

	public Client getClientInCluster(){
		if ( _nodeInstance == null || _nodeInstance.isClosed()) {
			return null;
		} else {
			return _nodeInstance.client();
		}
	}

    private void initNode (final Builder extSettings) {
    	
        if ( _nodeInstance == null || _nodeInstance.isClosed()) {
        	long start = System.currentTimeMillis();
            synchronized (syncMe) {
                if ( _nodeInstance == null || _nodeInstance.isClosed()) {

                    shutDownNode();

                    final String node_id = ConfigUtils.getServerId();
                    String esPathHome = ESUtils.getESPathHome();

                    Logger.info(this, "***PATH HOME: " + esPathHome);

                    final String yamlPath = ESUtils.getYamlConfiguration();

                    try{
                        _nodeInstance = new Node(
                                Settings.builder().
                                loadFromStream(yamlPath, getClass().getResourceAsStream(yamlPath), false).
                                put( "node.name", node_id ).
                                put("path.home", esPathHome).put(extSettings.build()).
                                        build()
                        ).start();
                    } catch (IOException | NodeValidationException e){
                        Logger.error(this, "Error validating ES node at start.", e);
                    }

                    setReplicasSettings();

                    try {
                        // wait a bit while the node gets available for requests
                        Thread.sleep( 5000L );
                    } catch ( InterruptedException e ) {
                        Logger.error( ESClient.class, "Error waiting for node to be available", e );
                    }
                }
            }
            System.setProperty(WebKeys.DOTCMS_STARTUP_TIME_ES, String.valueOf(System.currentTimeMillis() - start));
        }
        
    }

    public void shutDownNode () {
        if ( _nodeInstance != null ) {
            try {
                _nodeInstance.close();
            } catch (IOException e){
                Logger.error(this, "Error shutDownNode ES.", e);
            }
        }
    }

    /**
     * This method will update the replicas settings for the IndicesAdminClient
     */
    public void setReplicasSettings() {
        try {
            //Build the replicas config settings for the indices client
            final Optional<UpdateSettingsRequest> settingsRequest = getReplicasSettings();

            if(settingsRequest.isPresent()) {
                _nodeInstance.client().admin().indices().updateSettings(
                        settingsRequest.get()
                ).actionGet();
            }
        } catch (IndexNotFoundException e) {
            /*
            Updating settings without Indices will throw this exception but should be only visible
            on start when the just created node does not have any created indices, for this case
            call the setReplicasSettings method after the indices creation.
             */
            Logger.warn(ESClient.class,
                    "Unable to set up ES replicas: [No indices found]");
        } catch (Exception e) {
            Logger.error(ESClient.class, "Unable to set up ES replicas.", e);
        }
    }

    /**
     * Returns the settings of the replicas configuration for the indices client, this configuration depends on the
     * <strong>ES_INDEX_REPLICAS</strong> and <strong>ES_INDEX_REPLICAS</strong> properties.
     * <br>
     * <br>
     *
     * If <strong>AUTOWIRE_CLUSTER_ES == true and ES_INDEX_REPLICAS == autowire</strong> the number of replicas will
     * be handled by the AUTOWIRE.
     *
     * @return The replicas settings
     * @throws IOException
     */
    private Optional<UpdateSettingsRequest> getReplicasSettings () throws IOException {

        if (!ClusterUtils.isESAutoWireReplicas()){
            return Optional.empty();
        }

        UpdateSettingsRequest settingsRequest = new UpdateSettingsRequest();

        final int nReplicas = ESIndexAPI.getReplicasCount();
        final XContentBuilder builder = jsonBuilder().startObject()
                .startObject("index");

        if (nReplicas >= 0){
            builder.field("number_of_replicas",nReplicas);
            builder.field("auto_expand_replicas",false).endObject();
        }else{
            builder.field("auto_expand_replicas", ReplicasMode.NO_BOUNDARY.getReplicasMode()).endObject();
        }
        settingsRequest.settings(builder.endObject().string(), XContentType.JSON);

        return Optional.of(settingsRequest);
    }

    /**
     * Builds and returns the settings for starting up the ES node.
     *
     * If ES Autowire is on settings are set by the autowire process unless there are settings
     * specified in the elasticsearch-ext.yml file, which will always take precedence and will override autowire values.
     * <p>
     * The properties whose values are determined by autowire are:
     * <ul>
     * <li>es.http.host (if http.enabled comes with true from the override file, and this is not set, set same ip as transport.host)
     * <li>es.http.port
     * <li>transport.host
     * <li>transport.tcp.port
     * </ul>
     * if ClusterUtils.isESAutoWire()==false: from the values in the elasticsearch-ext.yml file
     *
     * @return settings object to be used for initializing ES node
     */
	public Builder getESNodeSettings() throws Exception {
        Server currentServer;
        String serverId;

        //Load settings from elasticsearch-ext.yml
        final Builder externalSettings = ESUtils.getExtSettingsBuilder();

        //Get current server
        final ServerAPI serverAPI      = APILocator.getServerAPI();
        currentServer = serverAPI.getCurrentServer();

        //Add transport.host and transport.tcp.port to the settings
        setUpTransportConf(currentServer, externalSettings);

        //Add http.host and http.port to the settings if http.enabled=true
        setUpHttpConf(currentServer, externalSettings);

        //Set http and transport port to server and save it
        setPortsToServer(currentServer, externalSettings);

        setUnicastHosts(externalSettings);

        return externalSettings;
	}

    /**
     *
     * @param currentServer
     * @param externalSettings
     * @return
     */
    private void setUpHttpConf(final Server currentServer, final Builder externalSettings) {
        String httpPort;

        final String bindAddr = externalSettings.get("transport.host");
        if (UtilMethods.isSet(externalSettings.get("http.enabled")) && (Boolean
                .parseBoolean(externalSettings.get("http.enabled")))) {
            httpPort =
                    UtilMethods.isSet(currentServer.getEsHttpPort()) ? currentServer.getEsHttpPort()
                            .toString()
                            : ClusterFactory.getNextAvailablePort(currentServer.getServerId(), ServerPort.ES_HTTP_PORT,
                                    externalSettings);

            if (!UtilMethods.isSet(externalSettings.get("http.host"))) {
                externalSettings.put("http.host", bindAddr);
            }

            externalSettings.put(ServerPort.ES_HTTP_PORT.getPropertyName(), httpPort);
        }
    }

    /**
     *
     * @param currentServer
     * @param externalSettings
     */
    @VisibleForTesting
    protected void setUpTransportConf(final Server currentServer, final Builder externalSettings) {
        String bindAddressFromProperty;
        String bindAddr;
        String transportTCPPort;
        bindAddressFromProperty = externalSettings.get(ES_TRANSPORT_HOST);

        if (UtilMethods.isSet(bindAddressFromProperty)) {
            bindAddressFromProperty = validateAddress(bindAddressFromProperty);
        }

        bindAddr = bindAddressFromProperty != null ? bindAddressFromProperty
                : currentServer.getIpAddress();

        externalSettings.put(ES_TRANSPORT_HOST, bindAddr);

        final String basePort = UtilMethods.isSet(currentServer.getEsTransportTcpPort())
            ? currentServer.getEsTransportTcpPort().toString()
            : null;

        transportTCPPort = getNextAvailableESPort(currentServer.getServerId(), bindAddr, basePort, externalSettings);

        externalSettings.put(ServerPort.ES_TRANSPORT_TCP_PORT.getPropertyName(), transportTCPPort);
    }

    @Nullable
    private String validateAddress(String bindAddressFromProperty) {
        try {
            InetAddress addr = InetAddress.getByName(bindAddressFromProperty);
            if (ClusterFactory.isValidIP(bindAddressFromProperty)) {
                bindAddressFromProperty = addr.getHostAddress();
            } else {
                Logger.info(ClusterFactory.class,
                        "Address provided in transport.host property is not "
                                + "valid: " + bindAddressFromProperty);
                bindAddressFromProperty = null;
            }
        } catch (UnknownHostException e) {
            Logger.info(ClusterFactory.class,
                    "Address provided in transport.host property is not "
                            + " valid: " + bindAddressFromProperty);
            bindAddressFromProperty = null;
        }
        return bindAddressFromProperty;
    }

    /**
     *
     * @param currentServer server representing running dotcms instance
     * @param externalSettings ES settings object
     */
    private void setPortsToServer(Server currentServer,
                                  final Builder externalSettings) {

        final int transportTCPPort = Integer.parseInt(externalSettings
            .get(ServerPort.ES_TRANSPORT_TCP_PORT.getPropertyName()));

<<<<<<< HEAD
        if (UtilMethods.isSet(externalSettings.get(ServerPort.ES_HTTP_PORT.getPropertyName()))) {
            final int httpPort = Integer.parseInt(externalSettings
                    .get(ServerPort.ES_HTTP_PORT.getPropertyName()));

            currentServer = Server.builder(currentServer)
                    .withEsTransportTcpPort(transportTCPPort).withEsHttpPort(httpPort).build();
        }else{
            currentServer = Server.builder(currentServer)
                    .withEsTransportTcpPort(transportTCPPort).build();
        }
=======
        final String httpPortFromSettings = externalSettings.get(ServerPort.ES_HTTP_PORT.getPropertyName());

        final Integer httpPortAsInt = UtilMethods.isSet(httpPortFromSettings)
            ? Integer.parseInt(httpPortFromSettings)
            : null;

        currentServer = Server.builder(currentServer)
            .withEsTransportTcpPort(transportTCPPort).withEsHttpPort(httpPortAsInt).build();
>>>>>>> 8a2b5b84

        try {
            serverAPI.updateServer(currentServer);
        } catch (DotDataException e) {
            Logger.error(this,
                    "Error trying to update server. Server Id: " + currentServer.getServerId());
        }
    }

    /**
     *
     * @param externalSettings
     */
    public void restartNode(final Builder externalSettings) {
        shutDownNode();
        initNode(externalSettings);
    }

    private String getServerAddress(final Server server) {
        return  (UtilMethods.isSet(server.getHost()) && !server.getHost().equals("localhost"))
            ? server.getHost()
            : server.getIpAddress();
    }

    /**
     *
     * @param externalSettings
     * @throws DotDataException
     */
    private void setUnicastHosts(final Builder externalSettings) throws DotDataException {

        final String bindAddr = externalSettings.get("transport.host");
        final String transportTCPPort = externalSettings.get(ServerPort.ES_TRANSPORT_TCP_PORT.getPropertyName());

        final List<Server> aliveServers = serverAPI.getAliveServers();

        String initialHosts = aliveServers.stream().map(this::getServerAddress).collect(Collectors.joining(","));

        if(initialHosts.isEmpty()) {
            initialHosts = bindAddr.equals("localhost")
                ? serverAPI.getCurrentServer().getIpAddress() + ":" + transportTCPPort
                : bindAddr + ":" + transportTCPPort;
        }

        if(UtilMethods.isSet(initialHosts)) {
            externalSettings.put("discovery.zen.ping.unicast.hosts", initialHosts);
            Logger.info(this, "discovery.zen.ping.unicast.hosts: "+initialHosts);
        }
    }

    public void removeClusterNode() {
	    shutDownNode();
	}

	/**
	 * Validate if the base port is available in the specified bindAddress.
	 * If not the it will try to get the next port available
	 * @param serverId Server identification
	 * @param bindAddr Address where the port should be running
	 * @param basePort Initial port to check
	 * @param externalSettings
     * @return port
	 */
	public String getNextAvailableESPort(final String serverId, final String bindAddr, final String basePort,
            final Builder externalSettings) {

        String freePort = null;

        if (UtilMethods.isSet(externalSettings)){
            freePort = externalSettings.get(ServerPort.ES_TRANSPORT_TCP_PORT.getPropertyName());
        }

        if (!UtilMethods.isSet(freePort)){
            freePort = ServerPort.ES_TRANSPORT_TCP_PORT.getDefaultValue();
        }

        try {
        	if(UtilMethods.isSet(basePort)){
        		freePort=basePort;
        	}else{
        		Number port = ClusterFactory.getESPort(serverId);
                freePort = UtilMethods.isSet(port)?Integer.toString(port.intValue()+1):freePort;
        	}
            int pp=Integer.parseInt(freePort);
            //This will check the next 10 ports to see if one its available
            int count=1;
            while(!UtilMethods.isESPortFree(bindAddr,pp) && count <= 10) {
            	pp = pp + 1;
               	count++;
            }
            freePort=Integer.toString(pp);
        } catch (DotDataException e) {
            Logger.error(ESClient.class, "Could not get an Available server port", e);
        }

        return freePort.toString();
    }
}<|MERGE_RESOLUTION|>--- conflicted
+++ resolved
@@ -304,18 +304,6 @@
         final int transportTCPPort = Integer.parseInt(externalSettings
             .get(ServerPort.ES_TRANSPORT_TCP_PORT.getPropertyName()));
 
-<<<<<<< HEAD
-        if (UtilMethods.isSet(externalSettings.get(ServerPort.ES_HTTP_PORT.getPropertyName()))) {
-            final int httpPort = Integer.parseInt(externalSettings
-                    .get(ServerPort.ES_HTTP_PORT.getPropertyName()));
-
-            currentServer = Server.builder(currentServer)
-                    .withEsTransportTcpPort(transportTCPPort).withEsHttpPort(httpPort).build();
-        }else{
-            currentServer = Server.builder(currentServer)
-                    .withEsTransportTcpPort(transportTCPPort).build();
-        }
-=======
         final String httpPortFromSettings = externalSettings.get(ServerPort.ES_HTTP_PORT.getPropertyName());
 
         final Integer httpPortAsInt = UtilMethods.isSet(httpPortFromSettings)
@@ -324,7 +312,6 @@
 
         currentServer = Server.builder(currentServer)
             .withEsTransportTcpPort(transportTCPPort).withEsHttpPort(httpPortAsInt).build();
->>>>>>> 8a2b5b84
 
         try {
             serverAPI.updateServer(currentServer);
