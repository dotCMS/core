package com.dotcms.content.business;

import static com.dotmarketing.portlets.contentlet.model.Contentlet.DISABLED_WYSIWYG_KEY;
import static com.dotmarketing.portlets.contentlet.model.Contentlet.FOLDER_KEY;
import static com.dotmarketing.portlets.contentlet.model.Contentlet.HOST_KEY;
import static com.dotmarketing.portlets.contentlet.model.Contentlet.IDENTIFIER_KEY;
import static com.dotmarketing.portlets.contentlet.model.Contentlet.INODE_KEY;
import static com.dotmarketing.portlets.contentlet.model.Contentlet.LANGUAGEID_KEY;
import static com.dotmarketing.portlets.contentlet.model.Contentlet.MOD_DATE_KEY;
import static com.dotmarketing.portlets.contentlet.model.Contentlet.MOD_USER_KEY;
import static com.dotmarketing.portlets.contentlet.model.Contentlet.OWNER_KEY;
import static com.dotmarketing.portlets.contentlet.model.Contentlet.SORT_ORDER_KEY;
import static com.dotmarketing.portlets.contentlet.model.Contentlet.STRUCTURE_INODE_KEY;
import static com.dotmarketing.portlets.contentlet.model.Contentlet.TITTLE_KEY;
import static com.dotmarketing.util.UtilMethods.isSet;

import com.dotcms.content.model.Contentlet;
import com.dotcms.content.model.FieldValue;
import com.dotcms.content.model.FieldValueBuilder;
import com.dotcms.content.model.ImmutableContentlet;
import com.dotcms.content.model.ImmutableContentlet.Builder;
<<<<<<< HEAD
import com.dotcms.content.model.annotation.HydrateWith;
import com.dotcms.content.model.annotation.Hydration;
import com.dotcms.content.model.hydration.HydrationDelegate;
=======
import com.dotcms.content.model.type.hidden.BoolHiddenFieldType;
import com.dotcms.content.model.type.radio.BoolRadioFieldType;
import com.dotcms.content.model.type.text.FloatTextFieldType;
import com.dotcms.content.model.type.text.LongTextFieldType;
>>>>>>> 75fcd385
import com.dotcms.contenttype.business.ContentTypeAPI;
import com.dotcms.contenttype.model.field.BinaryField;
import com.dotcms.contenttype.model.field.CategoryField;
import com.dotcms.contenttype.model.field.ColumnField;
import com.dotcms.contenttype.model.field.ConstantField;
import com.dotcms.contenttype.model.field.DataTypes;
import com.dotcms.contenttype.model.field.Field;
import com.dotcms.contenttype.model.field.HiddenField;
import com.dotcms.contenttype.model.field.HostFolderField;
import com.dotcms.contenttype.model.field.ImmutableHiddenField;
import com.dotcms.contenttype.model.field.ImmutableRadioField;
import com.dotcms.contenttype.model.field.ImmutableTextField;
import com.dotcms.contenttype.model.field.KeyValueField;
import com.dotcms.contenttype.model.field.LineDividerField;
import com.dotcms.contenttype.model.field.PermissionTabField;
import com.dotcms.contenttype.model.field.RelationshipsTabField;
import com.dotcms.contenttype.model.field.TabDividerField;
import com.dotcms.contenttype.model.field.TagField;
import com.dotcms.contenttype.model.type.BaseContentType;
import com.dotcms.contenttype.model.type.ContentType;
import com.dotcms.contenttype.model.type.FileAssetContentType;
import com.dotcms.util.ReflectionUtils;
import com.dotmarketing.business.APILocator;
import com.dotmarketing.business.IdentifierAPI;
import com.dotmarketing.exception.DotDataException;
import com.dotmarketing.exception.DotSecurityException;
import com.dotmarketing.portlets.contentlet.business.BinaryFileFilter;
import com.dotmarketing.portlets.contentlet.business.ContentletAPI;
import com.dotmarketing.portlets.contentlet.business.HostAPI;
import com.dotmarketing.portlets.fileassets.business.FileAssetAPI;
import com.dotmarketing.portlets.folders.business.FolderAPI;
import com.dotmarketing.util.Config;
import com.dotmarketing.util.Logger;
import com.dotmarketing.util.UtilMethods;
import com.fasterxml.jackson.core.JsonProcessingException;
import com.fasterxml.jackson.databind.ObjectMapper;
import com.fasterxml.jackson.databind.SerializationFeature;
import com.fasterxml.jackson.datatype.guava.GuavaModule;
import com.fasterxml.jackson.datatype.jdk8.Jdk8Module;
import com.fasterxml.jackson.datatype.jsr310.JavaTimeModule;
import com.google.common.annotations.VisibleForTesting;
<<<<<<< HEAD
import com.google.common.collect.ImmutableList;
=======
import com.google.common.collect.ImmutableMap;
>>>>>>> 75fcd385
import com.liferay.util.StringPool;
import io.vavr.Lazy;
import io.vavr.Tuple;
import io.vavr.Tuple2;
import io.vavr.control.Try;
import java.io.File;
import java.time.Instant;
import java.util.Date;
import java.util.HashMap;
import java.util.List;
import java.util.Map;
import java.util.Map.Entry;
import java.util.Optional;
import java.util.function.Function;
import java.util.stream.Collectors;

/**
 * This is class takes care of translating a contentlet from it's regular mutable representation
 * given by @see com.dotmarketing.portlets.contentlet.model.Contentlet to json For that purpose we
 * use an intermediate representation generated via Immutables @see com.dotcms.content.model.Contentlet
 * This is based on the original logic located in @See com.dotmarketing.portlets.contentlet.transform.ContentletTransformer
 * which reads the contentlet from the columns located in the contentlet table.
 * This is meant to deal with a json representation of contentlet stored in only one column.
 */
public class ContentletJsonAPIImpl implements ContentletJsonAPI {

    private static final BinaryFileFilter binaryFileFilter = new BinaryFileFilter();

    final IdentifierAPI identifierAPI;
    final ContentTypeAPI contentTypeAPI;
    final FileAssetAPI fileAssetAPI;
    final ContentletAPI contentletAPI;
    final FolderAPI folderAPI;
    final HostAPI hostAPI;

    /**
     * API-Parametrized constructor
     * @param identifierAPI
     * @param contentTypeAPI
     * @param fileAssetAPI
     * @param contentletAPI
     * @param folderAPI
     * @param hostAPI
     */
    @VisibleForTesting
    ContentletJsonAPIImpl(final IdentifierAPI identifierAPI,
            final ContentTypeAPI contentTypeAPI,
            final FileAssetAPI fileAssetAPI,
            final ContentletAPI contentletAPI,
            final FolderAPI folderAPI,
            final HostAPI hostAPI) {
        this.identifierAPI = identifierAPI;
        this.contentTypeAPI = contentTypeAPI;
        this.fileAssetAPI = fileAssetAPI;
        this.contentletAPI = contentletAPI;
        this.folderAPI = folderAPI;
        this.hostAPI = hostAPI;
    }

    /**
     * Default Constructor
     */
    public ContentletJsonAPIImpl() {
        this(APILocator.getIdentifierAPI(), APILocator.getContentTypeAPI(APILocator.systemUser()),
             APILocator.getFileAssetAPI(), APILocator.getContentletAPI(),
             APILocator.getFolderAPI(), APILocator.getHostAPI());
    }

    /**
     * Public entry point. Going from json to regular contentlet
     * @param contentlet regular "mutable" contentlet
     * @return String json representation
     * @throws JsonProcessingException
     * @throws DotDataException
     */
    public String toJson(final com.dotmarketing.portlets.contentlet.model.Contentlet contentlet)
            throws JsonProcessingException, DotDataException {
        return objectMapper.get().writeValueAsString(toImmutable(contentlet));
    }

    /**
     * internal method Makes a regular contentlet and makes an ImmutableContentlet which later will be translated into a json
     * @param contentlet
     * @return
     */
    ImmutableContentlet toImmutable(
            final com.dotmarketing.portlets.contentlet.model.Contentlet contentlet) {

        final Builder builder = ImmutableContentlet.builder();
        builder.baseType(contentlet.getBaseType().orElseGet(() -> BaseContentType.ANY).toString());
        builder.contentType(contentlet.getContentType().id());
        // Don't use the title getter method here.
        // Title is a nullable field and the getter is meant to always calculate something.
        // it's ok if it's null sometimes. We need to mirror the old columns behavior.
        builder.title((String)contentlet.get("title"));
        builder.languageId(contentlet.getLanguageId());
        builder.friendlyName(contentlet.getStringProperty("friendlyName"));
        builder.showOnMenu(contentlet.getBoolProperty("showOnMenu"));
        builder.owner(contentlet.getOwner());//comes from inode
        builder.sortOrder(contentlet.getSortOrder());
        builder.disabledWysiwyg(contentlet.getDisabledWysiwyg());
        builder.modUser(contentlet.getModUser());
        builder.modDate(Try.of(() -> contentlet.getModDate().toInstant()).getOrNull());
        builder.host(contentlet.getHost());
        builder.folder(contentlet.getFolder());

        //These two are definitively mandatory but..
        //internalCheckIn calls "save" twice and the first time it is called these two aren't already set
        //At that moment we have to fake it to make it. Second save should provide the actual identifiers.
        //We'll have to use empty strings to prevent breaking the execution.
        builder.identifier(UtilMethods.isNotSet(contentlet.getIdentifier()) ? StringPool.BLANK : contentlet.getIdentifier() );
        builder.inode( UtilMethods.isNotSet(contentlet.getInode()) ? StringPool.BLANK : contentlet.getInode() );

        final List<Field> fields = contentlet.getContentType().fields();
        for (final Field field : fields) {
            if (isNotMappable(field) || skipSystemField(field, contentlet) ) {
                continue;
            }
            final Object value = contentlet.get(field.variable());
<<<<<<< HEAD
            if (null != value) {
                final Optional<FieldValue<?>> fieldValue = hydrateThenGetFieldValue(value, field, contentlet);
                if (!fieldValue.isPresent()) {
                    Logger.warn(ContentletJsonAPIImpl.class,
=======
            final Optional<FieldValue<?>> fieldValue = getFieldValue(value, field);
            if (!fieldValue.isPresent()) {
                    Logger.debug(ContentletJsonAPIImpl.class,()->
>>>>>>> 75fcd385
                            String.format("Unable to set field `%s` with the given value %s.",
                                    field.name(), value));
                } else {
                    builder.putFields(field.variable(), fieldValue.get());
                }
        }
        return builder.build();
    }

    /**
     * Public entry point when going from the json representation to a regular "mutable" contentlet
     * @param json
     * @return
     * @throws JsonProcessingException
     * @throws DotDataException
     * @throws DotSecurityException
     */
    public com.dotmarketing.portlets.contentlet.model.Contentlet mapContentletFieldsFromJson(final String json)
            throws JsonProcessingException, DotDataException, DotSecurityException{
        final Map<String, Object> map = mapFieldsFromJson(json);
        return new com.dotmarketing.portlets.contentlet.model.Contentlet(map);
    }

    /**
     * Internal method, takes the json a makes a map that later is used to build a regular mutable contentlet
     * @param json
     * @return
     * @throws JsonProcessingException
     * @throws DotDataException
     * @throws DotSecurityException
     */
    Map<String, Object> mapFieldsFromJson(final String json)
            throws JsonProcessingException, DotDataException, DotSecurityException {

        final Contentlet immutableContentlet = immutableFromJson(json);
        final Map<String, Object> map = new HashMap<>();
        final String inode = immutableContentlet.inode();
        final String identifier = immutableContentlet.identifier();
        final String contentTypeId = immutableContentlet.contentType();

        map.put(INODE_KEY, inode);
        map.put(IDENTIFIER_KEY, identifier);
        map.put(STRUCTURE_INODE_KEY, contentTypeId);
        map.put(MOD_DATE_KEY, Date.from(immutableContentlet.modDate()));
        map.put(MOD_USER_KEY, immutableContentlet.modUser());
        map.put(OWNER_KEY, immutableContentlet.owner());
        map.put(TITTLE_KEY, immutableContentlet.title());
        map.put(SORT_ORDER_KEY, immutableContentlet.sortOrder());
        map.put(LANGUAGEID_KEY, immutableContentlet.languageId());
        map.put(HOST_KEY,immutableContentlet.host());
        map.put(FOLDER_KEY,immutableContentlet.folder());
        map.put(DISABLED_WYSIWYG_KEY,immutableContentlet.disabledWysiwyg());

        final ContentType contentType = contentTypeAPI.find(contentTypeId);
        final Map<String, Field> fieldsByVarName = contentType.fields().stream()
                .collect(Collectors.toMap(Field::variable, Function.identity()));

        final Map<String, FieldValue<?>> contentletFields = immutableContentlet.fields();

        for (final Entry<String, Field> entry : fieldsByVarName.entrySet()) {

            final Field field = entry.getValue();
            if (isNotMappable(field)) {
                continue;
            }

            final Object value;
            if (field instanceof ConstantField) {
                value = field.values();
            } else {
                if (isSet(identifier) && isFileAsset(contentType, field)) {
                    value = identifierAPI.find(identifier).getAssetName();
                } else {
                    if (field instanceof BinaryField) {
                        value = getBinary(field, inode).orElse(null);
                    } else {
                        value = getValue(contentletFields, field);
                    }
                }
            }
            map.put(field.variable(), value);
        }

        return map;
    }

    /**
     * These basically tells what system fields are accepted in the generate contentlet-json
     * @param field
     * @return
     */
    private boolean isAllowedSystemField(final Field field){
        return (field instanceof BinaryField || field instanceof HiddenField || field instanceof CategoryField || field instanceof TagField || field instanceof ConstantField);
    }

    /**
     * Determine if we're looking at File-Asset.
     * @param contentType
     * @param field
     * @return
     */
    private boolean isFileAsset(final ContentType contentType, final Field field) {
        return (contentType instanceof FileAssetContentType && FileAssetAPI.FILE_NAME_FIELD
                .equals(field.variable()));
    }

    /**
     * Used to determine if we're looking at readOnly field.
     * @param field
     * @return
     */
    private boolean isSettable(final Field field) {
        return !(
                field instanceof LineDividerField ||
                field instanceof TabDividerField ||
                field instanceof ColumnField ||
                field instanceof PermissionTabField ||
                field instanceof RelationshipsTabField
        );
    }

    /**
     * Used to determine if we're looking at a system field excluding BinaryFields, HiddenField which must make it into the json.
     * @param field
     * @return
     */
    private boolean isNoneMappableSystemField(final Field field) {
        return (field.dataType() == DataTypes.SYSTEM &&
                  !(isAllowedSystemField(field))
        );
    }

    /**
     * Metadata must be skipped. Even though its KeyValue it should never make it into the final json
     * @param field
     * @return
     */
    private boolean isMetadataField(final Field field){
        return (field instanceof KeyValueField && FileAssetAPI.META_DATA_FIELD.equals(field.variable()));
    }

    /**
     * This method basically tells whether or not the field must be processed.
     * @param field
     * @return
     */
    private boolean isNotMappable(final Field field) {
        return (!isSettable(field) ||
               (field instanceof HostFolderField) ||
                isNoneMappableSystemField(field) ||
                isMetadataField(field));
    }

    /**
     * Sometimes just isn't the right moment to process system fields
     * @param field
     * @param contentlet
     * @return
     */
    private boolean skipSystemField(final Field field, final com.dotmarketing.portlets.contentlet.model.Contentlet contentlet){
        if(isAllowedSystemField(field)){
           return UtilMethods.isNotSet(contentlet.getIdentifier()) || UtilMethods.isNotSet(contentlet.getInode());
        }
        return false;
    }

    /**
     * Once a BinaryField is found this will rebuild it.
     * @param field
     * @param inode
     * @return
     */
    private Optional<File> getBinary(final Field field, final String inode) {
        // This validation is here to prevent an exception.
        // Cause the json gets saved twice by internalCheckin and the first time it does it no inode is set yet

        final java.io.File binaryFileFolder = new java.io.File(
                fileAssetAPI.getRealAssetsRootPath()
                        + java.io.File.separator
                        + inode.charAt(0)
                        + java.io.File.separator
                        + inode.charAt(1)
                        + java.io.File.separator
                        + inode
                        + java.io.File.separator
                        + field.variable());
        if (binaryFileFolder.exists()) {
            final java.io.File[] files = binaryFileFolder.listFiles(binaryFileFilter);
            if (files != null && files.length > 0) {
                return Optional.of(files[0]);
            }
        }

        return Optional.empty();
    }

    /**
     * Given the map of fieldValues indexed by VarName this applies any additional conversion logic that might be required
     * @param fields
     * @param field
     * @return
     */
    private Object getValue(final Map<String, FieldValue<?>> fields, final Field field){
       final Object value = Try.of(()->fields.get(field.variable()).value()).getOrNull();
       if(null == value){
          //defined in the CT but not present on the instance
          return null;
       }
       if(field instanceof KeyValueField){
         //KeyValues are stored as List to preserve the order of their elements so some additional logic is required here
         List<com.dotcms.content.model.type.keyvalue.Entry<?>> asList = (List<com.dotcms.content.model.type.keyvalue.Entry<?>>)value;
         return KeyValueField.asMap(asList);
       }
       //We store Dates as Instants in our json so a bit of extra conversion is required for backwards compatibility
       return value instanceof Instant ? Date.from((Instant)value) : value;
    }

    /**
     * This is a pretty straight forward method that simply takes a field an transform its value into the respective FieldValue Representation
     * Meaning this converts the field to a json representation
     * @param value
     * @param field
     * @param contentlet
     * @return
     */
    private Optional<FieldValue<?>> hydrateThenGetFieldValue(final Object value, final Field field,
            final com.dotmarketing.portlets.contentlet.model.Contentlet contentlet) {

        Optional<FieldValueBuilder> fieldValueBuilder = field.fieldValue(value);
        if (fieldValueBuilder.isPresent()) {
            FieldValueBuilder builder = fieldValueBuilder.get();
            final List<Tuple2<HydrationDelegate,String>> delegateAndFields = getHydrationDelegatesFromAnnotations(builder.getClass());
            for (Tuple2<HydrationDelegate,String> delegateAndField : delegateAndFields) {
                final HydrationDelegate delegate = delegateAndField._1();
                final String propertyName = delegateAndField._2();
                try {
                    builder = delegate.hydrate(builder, field, contentlet, propertyName);
                } catch (Exception e) {
                    Logger.error(ContentletJsonAPIImpl.class,
                            String.format(
                                    "An error occurred while hydrating FieldValue with Builder: %s, field: %s, contentlet: %s , propertyName %s ",
                                    builder, field, contentlet.getIdentifier(), propertyName), e);
                }
            }
            return Optional.of(builder.build());
        }
        return Optional.empty();
    }

    /**
     * FieldValue descendant's Builders are annotated so the builder class is instructed on how the properties need to be fetched and set into the Builder
     * This method takes the
     * @param builderClass
     * @return
     */
    private List<Tuple2<HydrationDelegate,String>> getHydrationDelegatesFromAnnotations(final Class<? extends FieldValueBuilder> builderClass){

        final ImmutableList.Builder<Hydration> annotations = new ImmutableList.Builder<>();
        Optional<Hydration> hydrateWith = annotations
                .add(builderClass.getAnnotationsByType(Hydration.class))
                .add(builderClass.getSuperclass().getAnnotationsByType(Hydration.class))
                .build().stream().findFirst();

        final ImmutableList.Builder<Tuple2<HydrationDelegate,String>> delegates = new ImmutableList.Builder<>();
        if(hydrateWith.isPresent()) {
            final HydrateWith [] hydrateWiths = hydrateWith.get().properties();
            for (final HydrateWith with : hydrateWiths) {
                final HydrationDelegate instance = ReflectionUtils.newInstance(with.delegate());
                if(null == instance){
                    Logger.error(ContentletJsonAPIImpl.class,String.format("Unable to instantiate hydration delegate %s.",with.delegate()));
                    continue;
                }
                if(UtilMethods.isNotSet(with.propertyName())){
                    Logger.error(ContentletJsonAPIImpl.class,String.format("HydrateWith Annotation is missing required param 'field' %s.",with.propertyName()));
                    continue;
                }
                delegates.add(Tuple.of(instance, with.propertyName()));
            }
        }


        return delegates.build();
    }


    /**
     * Json read to immutable
     * @param json
     * @return
     * @throws JsonProcessingException
     */
    public Contentlet immutableFromJson(final String json) throws JsonProcessingException {
        return objectMapper.get().readValue(json, Contentlet.class);
    }

    /**
     * Jackson mapper configuration and lazy initialized instance.
     */
    private final Lazy<ObjectMapper> objectMapper = Lazy.of(() -> {
        ObjectMapper objectMapper = new ObjectMapper();
        objectMapper.enable(SerializationFeature.INDENT_OUTPUT);
        objectMapper.registerModule(new Jdk8Module());
        objectMapper.registerModule(new GuavaModule());
        objectMapper.registerModule(new JavaTimeModule());
        objectMapper.configure(SerializationFeature.WRITE_DATES_AS_TIMESTAMPS, false);
        return objectMapper;
    });

}<|MERGE_RESOLUTION|>--- conflicted
+++ resolved
@@ -19,16 +19,9 @@
 import com.dotcms.content.model.FieldValueBuilder;
 import com.dotcms.content.model.ImmutableContentlet;
 import com.dotcms.content.model.ImmutableContentlet.Builder;
-<<<<<<< HEAD
 import com.dotcms.content.model.annotation.HydrateWith;
 import com.dotcms.content.model.annotation.Hydration;
 import com.dotcms.content.model.hydration.HydrationDelegate;
-=======
-import com.dotcms.content.model.type.hidden.BoolHiddenFieldType;
-import com.dotcms.content.model.type.radio.BoolRadioFieldType;
-import com.dotcms.content.model.type.text.FloatTextFieldType;
-import com.dotcms.content.model.type.text.LongTextFieldType;
->>>>>>> 75fcd385
 import com.dotcms.contenttype.business.ContentTypeAPI;
 import com.dotcms.contenttype.model.field.BinaryField;
 import com.dotcms.contenttype.model.field.CategoryField;
@@ -38,9 +31,6 @@
 import com.dotcms.contenttype.model.field.Field;
 import com.dotcms.contenttype.model.field.HiddenField;
 import com.dotcms.contenttype.model.field.HostFolderField;
-import com.dotcms.contenttype.model.field.ImmutableHiddenField;
-import com.dotcms.contenttype.model.field.ImmutableRadioField;
-import com.dotcms.contenttype.model.field.ImmutableTextField;
 import com.dotcms.contenttype.model.field.KeyValueField;
 import com.dotcms.contenttype.model.field.LineDividerField;
 import com.dotcms.contenttype.model.field.PermissionTabField;
@@ -60,7 +50,6 @@
 import com.dotmarketing.portlets.contentlet.business.HostAPI;
 import com.dotmarketing.portlets.fileassets.business.FileAssetAPI;
 import com.dotmarketing.portlets.folders.business.FolderAPI;
-import com.dotmarketing.util.Config;
 import com.dotmarketing.util.Logger;
 import com.dotmarketing.util.UtilMethods;
 import com.fasterxml.jackson.core.JsonProcessingException;
@@ -70,11 +59,7 @@
 import com.fasterxml.jackson.datatype.jdk8.Jdk8Module;
 import com.fasterxml.jackson.datatype.jsr310.JavaTimeModule;
 import com.google.common.annotations.VisibleForTesting;
-<<<<<<< HEAD
 import com.google.common.collect.ImmutableList;
-=======
-import com.google.common.collect.ImmutableMap;
->>>>>>> 75fcd385
 import com.liferay.util.StringPool;
 import io.vavr.Lazy;
 import io.vavr.Tuple;
@@ -194,21 +179,19 @@
                 continue;
             }
             final Object value = contentlet.get(field.variable());
-<<<<<<< HEAD
             if (null != value) {
                 final Optional<FieldValue<?>> fieldValue = hydrateThenGetFieldValue(value, field, contentlet);
                 if (!fieldValue.isPresent()) {
-                    Logger.warn(ContentletJsonAPIImpl.class,
-=======
-            final Optional<FieldValue<?>> fieldValue = getFieldValue(value, field);
-            if (!fieldValue.isPresent()) {
-                    Logger.debug(ContentletJsonAPIImpl.class,()->
->>>>>>> 75fcd385
+                    Logger.debug(ContentletJsonAPIImpl.class,
                             String.format("Unable to set field `%s` with the given value %s.",
                                     field.name(), value));
                 } else {
                     builder.putFields(field.variable(), fieldValue.get());
                 }
+            } else {
+                Logger.debug(ContentletJsonAPIImpl.class,
+                        String.format("Unable to set field `%s` as it wasn't set on the source contentlet", field.name()));
+            }
         }
         return builder.build();
     }
