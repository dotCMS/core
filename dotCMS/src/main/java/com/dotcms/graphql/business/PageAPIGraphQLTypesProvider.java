package com.dotcms.graphql.business;

import static com.dotcms.graphql.InterfaceType.DOT_CONTENTLET;
import static com.dotmarketing.portlets.contentlet.model.Contentlet.ARCHIVED_KEY;
import static com.dotmarketing.portlets.contentlet.model.Contentlet.MOD_USER_KEY;
import static com.dotmarketing.portlets.contentlet.model.Contentlet.OWNER_KEY;
import static graphql.Scalars.GraphQLBoolean;
import static graphql.Scalars.GraphQLInt;
import static graphql.Scalars.GraphQLLong;
import static graphql.Scalars.GraphQLString;
import static graphql.schema.GraphQLList.list;

import com.dotcms.enterprise.license.LicenseManager;
import com.dotcms.graphql.ContentFields;
import com.dotcms.graphql.CustomFieldType;
import com.dotcms.graphql.datafetcher.LanguageDataFetcher;
import com.dotcms.graphql.datafetcher.MapFieldPropertiesDataFetcher;
import com.dotcms.graphql.datafetcher.UserDataFetcher;
import com.dotcms.graphql.datafetcher.page.ContainersDataFetcher;
import com.dotcms.graphql.datafetcher.page.LayoutDataFetcher;
import com.dotcms.graphql.datafetcher.page.PageRenderDataFetcher;
import com.dotcms.graphql.datafetcher.page.RenderedContainersDataFetcher;
import com.dotcms.graphql.datafetcher.page.TemplateDataFetcher;
import com.dotcms.graphql.datafetcher.page.ViewAsDataFetcher;
import com.dotcms.graphql.util.TypeUtil;
import com.dotcms.graphql.util.TypeUtil.TypeFetcher;
import com.dotcms.visitor.domain.Geolocation;
import com.dotcms.visitor.domain.Visitor;
import com.dotcms.visitor.domain.Visitor.AccruedTag;
import com.dotmarketing.beans.ContainerStructure;
import com.dotmarketing.beans.Host;
import com.dotmarketing.business.Permissionable;
import com.dotmarketing.cms.urlmap.URLMapInfo;
import com.dotmarketing.portlets.containers.business.FileAssetContainerUtil;
import com.dotmarketing.portlets.containers.model.Container;
import com.dotmarketing.portlets.containers.model.FileAssetContainer;
import com.dotmarketing.portlets.contentlet.model.Contentlet;
import com.dotmarketing.portlets.htmlpageasset.business.render.ContainerRaw;
import com.dotmarketing.portlets.htmlpageasset.business.render.page.ViewAsPageStatus;
import com.dotmarketing.portlets.templates.design.bean.ContainerHolder;
import com.dotmarketing.portlets.templates.design.bean.ContainerUUID;
import com.dotmarketing.portlets.templates.design.bean.Sidebar;
import com.dotmarketing.portlets.templates.design.bean.TemplateLayout;
import com.dotmarketing.portlets.templates.design.bean.TemplateLayoutColumn;
import com.dotmarketing.portlets.templates.design.bean.TemplateLayoutRow;
import eu.bitwalker.useragentutils.Browser;
import graphql.schema.GraphQLOutputType;
import graphql.schema.GraphQLType;
import graphql.schema.GraphQLTypeReference;
import graphql.schema.PropertyDataFetcher;
import io.vavr.control.Try;
import java.util.Collection;
import java.util.HashMap;
import java.util.List;
import java.util.Map;
import java.util.Map.Entry;
import java.util.Set;
import java.util.function.Function;

/**
 * Singleton class that provides all the {@link GraphQLType}s needed for the Page API
 */

public enum PageAPIGraphQLTypesProvider implements GraphQLTypesProvider {

    INSTANCE;

    public static final String DOT_PAGE = "DotPage";
    public static final String DOT_PAGE_TEMPLATE = "DotPageTemplate";
    public static final String DOT_PAGE_VIEW_AS = "DotPageViewAs";
    public static final String DOT_PAGE_VISITOR = "DotPageVisitor";
    public static final String DOT_PAGE_WEIGHTED_PERSONA = "DotPageWeightedPersona";
    public static final String DOT_PAGE_TAG = "DotPageTag";
    public static final String DOT_PAGE_USER_AGENT = "DotPageUserAgent";
    public static final String DOT_PAGE_BROWSER_VERSION = "DotPageBrowserVersion";
    public static final String DOT_PAGE_GEOLOCATION = "DotPageGeolocation";
    public static final String DOT_PAGE_LAYOUT = "DotPageLayout";
    public static final String DOT_PAGE_SIDEBAR = "DotPageSidebar";
    public static final String DOT_PAGE_LAYOUT_ROW = "DotPageLayoutRow";
    public static final String DOT_PAGE_LAYOUT_COLUMN = "DotPageLayoutColumn";
    public static final String DOT_PAGE_CONTAINER_UUID = "DotPageContainerUUID";
    public static final String DOT_PAGE_RENDERED_CONTAINER = "DotPageRenderedContainer";
    public static final String DOT_PAGE_CONTAINER_STRUCTURE = "DotPageContainerStructure";
    public static final String DOT_PAGE_CONTAINER_CONTENTLETS = "DotPageContainerContentlets";
    public static final String DOT_PAGE_CONTAINER = "DotPageContainer";
    public static final String DOT_PAGE_BODY = "DotPageBody";
    Map<String, GraphQLOutputType> typesMap = new HashMap<>();

    @Override
    public Collection<? extends GraphQLType> getTypes() {
        typesMap.clear();

        // Page type
        final Map<String, TypeFetcher> pageFields = new HashMap<>(ContentFields.getContentFields());
        pageFields.put("__icon__", new TypeFetcher(GraphQLString));
        pageFields.put("cachettl", new TypeFetcher(GraphQLString));
        pageFields.put("canEdit", new TypeFetcher(GraphQLBoolean));
        pageFields.put("canLock", new TypeFetcher(GraphQLBoolean));
        pageFields.put("canRead", new TypeFetcher(GraphQLBoolean));
        pageFields.put("deleted", new TypeFetcher(GraphQLBoolean));
        pageFields.put("description", new TypeFetcher(GraphQLString));
        pageFields.put("extension", new TypeFetcher(GraphQLString));
        pageFields.put("friendlyName", new TypeFetcher(GraphQLString));
        pageFields.put("hasLiveVersion", new TypeFetcher(GraphQLBoolean));
        pageFields.put("hasTitleImage", new TypeFetcher(GraphQLBoolean));
        pageFields.put("httpsRequired", new TypeFetcher(GraphQLBoolean));
        pageFields.put("image", new TypeFetcher(GraphQLString));
        pageFields.put("imageContentAsset", new TypeFetcher(GraphQLString));
        pageFields.put("imageVersion", new TypeFetcher(GraphQLString));
        pageFields.put("isContentlet", new TypeFetcher(GraphQLBoolean));
        pageFields.put("liveInode", new TypeFetcher(GraphQLString));
        pageFields.put("mimeType", new TypeFetcher(GraphQLString));
        pageFields.put("name", new TypeFetcher(GraphQLString));
        pageFields.put("pageURI", new TypeFetcher(GraphQLString));
        pageFields.put("pageUrl", new TypeFetcher(GraphQLString));
        pageFields.put("shortyLive", new TypeFetcher(GraphQLString));
        pageFields.put("path", new TypeFetcher(GraphQLString));
        pageFields.put("publishDate", new TypeFetcher(GraphQLString));
        pageFields.put("seoTitle", new TypeFetcher(GraphQLString));
        pageFields.put("seodescription", new TypeFetcher(GraphQLString));
        pageFields.put("shortDescription", new TypeFetcher(GraphQLString));
        pageFields.put("shortyWorking", new TypeFetcher(GraphQLString));
        pageFields.put("sortOrder", new TypeFetcher(GraphQLLong));
        pageFields.put("stInode", new TypeFetcher(GraphQLString));
        pageFields.put("statusIcons", new TypeFetcher(GraphQLString));
        pageFields.put("tags", new TypeFetcher(GraphQLString));
        pageFields.put("template", new TypeFetcher(
                GraphQLTypeReference.typeRef(DOT_PAGE_TEMPLATE), new TemplateDataFetcher()));
        pageFields.put("templateIdentifier", new TypeFetcher(GraphQLString));
        pageFields.put("type", new TypeFetcher(GraphQLString));
        pageFields.put("url", new TypeFetcher(GraphQLString));
        pageFields.put("workingInode", new TypeFetcher(GraphQLString));
        pageFields.put("wfExpireDate", new TypeFetcher(GraphQLString));
        pageFields.put("wfExpireTime", new TypeFetcher(GraphQLString));
        pageFields.put("wfNeverExpire", new TypeFetcher(GraphQLString));
        pageFields.put("wfPublishDate", new TypeFetcher(GraphQLString));
        pageFields.put("wfPublishTime", new TypeFetcher(GraphQLString));
        pageFields.put("viewAs", new TypeFetcher(GraphQLTypeReference.typeRef(DOT_PAGE_VIEW_AS)
                , new ViewAsDataFetcher()));
        pageFields.put("render", new TypeFetcher(GraphQLString, new PageRenderDataFetcher()));
        pageFields.put("urlContentMap",new TypeFetcher(GraphQLTypeReference.typeRef(DOT_CONTENTLET),
                PropertyDataFetcher.fetching(
                        (Function<Contentlet, Contentlet>) (contentlet)->
                               Try.of(()->((URLMapInfo) contentlet.get("URLMapContent"))
                                       .getContentlet()).getOrNull())));

        pageFields.put("layout", new TypeFetcher(GraphQLTypeReference.typeRef(DOT_PAGE_LAYOUT),
                new LayoutDataFetcher()));
        pageFields.put("containers", new TypeFetcher(list(GraphQLTypeReference.typeRef(DOT_PAGE_CONTAINER)),
                new ContainersDataFetcher()));

        typesMap.put(DOT_PAGE, TypeUtil.createObjectType(DOT_PAGE, pageFields));

        // Template type
        final Map<String, TypeFetcher> templateFields = new HashMap<>();
        templateFields.put("iDate", new TypeFetcher(GraphQLString, new MapFieldPropertiesDataFetcher()));
        templateFields.put("type", new TypeFetcher(GraphQLString, new MapFieldPropertiesDataFetcher()));
        templateFields.put("owner", new TypeFetcher(GraphQLTypeReference.typeRef(
                CustomFieldType.USER.getTypeName()), new UserDataFetcher()));
        templateFields.put("inode", new TypeFetcher(GraphQLString, new MapFieldPropertiesDataFetcher()));
        templateFields.put("identifier", new TypeFetcher(GraphQLString, new MapFieldPropertiesDataFetcher()));
        templateFields.put("source", new TypeFetcher(GraphQLString, new MapFieldPropertiesDataFetcher()));
        templateFields.put("title", new TypeFetcher(GraphQLString, new MapFieldPropertiesDataFetcher()));
        templateFields.put("friendlyName", new TypeFetcher(GraphQLString, new MapFieldPropertiesDataFetcher()));
        templateFields.put("modDate", new TypeFetcher(GraphQLString, new MapFieldPropertiesDataFetcher()));
        templateFields.put("modUser", new TypeFetcher(GraphQLTypeReference.typeRef(CustomFieldType.USER.getTypeName()), new UserDataFetcher()));
        templateFields.put("sortOrder", new TypeFetcher(GraphQLLong, new MapFieldPropertiesDataFetcher()));
        templateFields.put("showOnMenu", new TypeFetcher(GraphQLBoolean, new MapFieldPropertiesDataFetcher()));
        templateFields.put("image", new TypeFetcher(GraphQLString, new MapFieldPropertiesDataFetcher()));
        templateFields.put("drawed", new TypeFetcher(GraphQLBoolean, new MapFieldPropertiesDataFetcher()));
        templateFields.put("drawedBody", new TypeFetcher(GraphQLString, new MapFieldPropertiesDataFetcher()));
        templateFields.put("theme", new TypeFetcher(GraphQLString, new MapFieldPropertiesDataFetcher()));
        templateFields.put("anonymous", new TypeFetcher(GraphQLBoolean, new MapFieldPropertiesDataFetcher()));
        templateFields.put("template", new TypeFetcher(GraphQLBoolean, new MapFieldPropertiesDataFetcher()));
        templateFields.put("versionId", new TypeFetcher(GraphQLString, new MapFieldPropertiesDataFetcher()));
        templateFields.put("versionType", new TypeFetcher(GraphQLString, new MapFieldPropertiesDataFetcher()));
        templateFields.put("deleted", new TypeFetcher(GraphQLBoolean, new MapFieldPropertiesDataFetcher()));
        templateFields.put("working", new TypeFetcher(GraphQLBoolean, new MapFieldPropertiesDataFetcher()));
        templateFields.put("permissionId", new TypeFetcher(GraphQLString, new MapFieldPropertiesDataFetcher()));
        templateFields.put("name", new TypeFetcher(GraphQLString, new MapFieldPropertiesDataFetcher()));
        templateFields.put("live", new TypeFetcher(GraphQLBoolean, new MapFieldPropertiesDataFetcher()));
        templateFields.put("archived", new TypeFetcher(GraphQLBoolean, new MapFieldPropertiesDataFetcher()));
        templateFields.put("locked", new TypeFetcher(GraphQLBoolean, new MapFieldPropertiesDataFetcher()));
        templateFields.put("permissionType", new TypeFetcher(GraphQLString, new MapFieldPropertiesDataFetcher()));
        templateFields.put("categoryId", new TypeFetcher(GraphQLString, new MapFieldPropertiesDataFetcher()));
        templateFields.put("new", new TypeFetcher(GraphQLBoolean, new MapFieldPropertiesDataFetcher()));
        templateFields.put("idate", new TypeFetcher(GraphQLString, new MapFieldPropertiesDataFetcher()));
        templateFields.put("canEdit", new TypeFetcher(GraphQLBoolean, new MapFieldPropertiesDataFetcher()));

        typesMap.put(DOT_PAGE_TEMPLATE, TypeUtil.createObjectType(DOT_PAGE_TEMPLATE, templateFields));

        // ViewAs type
        final Map<String, TypeFetcher> viewAsFields = new HashMap<>();
        viewAsFields.put("visitor", new TypeFetcher(GraphQLTypeReference.typeRef(DOT_PAGE_VISITOR),
                new PropertyDataFetcher<ViewAsPageStatus>("visitor")));
        viewAsFields.put("language", new TypeFetcher(GraphQLTypeReference.typeRef(CustomFieldType.LANGUAGE.getTypeName()),
                new LanguageDataFetcher()));
        viewAsFields.put("mode", new TypeFetcher(GraphQLString,
                PropertyDataFetcher.fetching((Function<ViewAsPageStatus, String>)
                        (viewAs)->viewAs.getPageMode().name())));
        if(LicenseManager.getInstance().isEnterprise()) {
            viewAsFields
                    .put("persona", new TypeFetcher(GraphQLTypeReference.typeRef("PersonaBaseType"),
                            new PropertyDataFetcher<ViewAsPageStatus>("persona")));
        }


        typesMap.put(DOT_PAGE_VIEW_AS, TypeUtil.createObjectType(DOT_PAGE_VIEW_AS, viewAsFields));

        // Visitor type
        final Map<String, TypeFetcher> visitorFields = new HashMap<>();
        visitorFields.put("tags", new TypeFetcher(list(GraphQLTypeReference.typeRef(DOT_PAGE_TAG)),
                new PropertyDataFetcher<Visitor>("tags")));
        visitorFields.put("device", new TypeFetcher(GraphQLString,
                new PropertyDataFetcher<String>("device")));
        visitorFields.put("isNew", new TypeFetcher(GraphQLBoolean,
                new PropertyDataFetcher<Boolean>("newVisitor")));
        visitorFields.put("userAgent", new TypeFetcher(GraphQLTypeReference.typeRef(DOT_PAGE_USER_AGENT),
                new PropertyDataFetcher<String>("userAgent")));
        visitorFields.put("personas",
                new TypeFetcher(list(GraphQLTypeReference.typeRef(DOT_PAGE_WEIGHTED_PERSONA)),
                PropertyDataFetcher.fetching((Function<Visitor, Set>)
                        (visitor)->visitor.getWeightedPersonas().entrySet())));
        if(LicenseManager.getInstance().isEnterprise()) {
            visitorFields
                    .put("persona", new TypeFetcher(GraphQLTypeReference.typeRef("PersonaBaseType"),
                            new PropertyDataFetcher<Visitor>("persona")));
        }
<<<<<<< HEAD

        visitorFields.put("geo", new TypeFetcher(GraphQLTypeReference.typeRef("Geolocation"),
        PropertyDataFetcher.fetching((Function<Visitor, Geolocation>)
                (visitor)->Try.of(visitor::getGeo).getOrNull())));
=======
        visitorFields.put("geo", new TypeFetcher(GraphQLTypeReference.typeRef(DOT_PAGE_GEOLOCATION),
                new PropertyDataFetcher<Visitor>("geo")));
>>>>>>> db14f13b

        typesMap.put(DOT_PAGE_VISITOR, TypeUtil.createObjectType(DOT_PAGE_VISITOR, visitorFields));

        // WeightedPersona type
        final Map<String, TypeFetcher> weightedPersonaFields = new HashMap<>();
        weightedPersonaFields.put("persona", new TypeFetcher(GraphQLString,
                new PropertyDataFetcher<Map<String, Float>>("key")));
        weightedPersonaFields.put("count", new TypeFetcher(GraphQLLong,
                new PropertyDataFetcher<Map<String, Float>>("value")));

        typesMap.put(DOT_PAGE_WEIGHTED_PERSONA, TypeUtil.createObjectType(DOT_PAGE_WEIGHTED_PERSONA,
                weightedPersonaFields));

        // Tag type
        final Map<String, TypeFetcher> tagFields = new HashMap<>();
        tagFields.put("tag", new TypeFetcher(GraphQLString,
                new PropertyDataFetcher<AccruedTag>("tag")));
        tagFields.put("count", new TypeFetcher(GraphQLLong,
                new PropertyDataFetcher<AccruedTag>("count")));

        typesMap.put(DOT_PAGE_TAG, TypeUtil.createObjectType(DOT_PAGE_TAG, tagFields));

        // UserAgent type
        final Map<String, TypeFetcher> userAgentFields = new HashMap<>();
        userAgentFields.put("operatingSystem", new TypeFetcher(GraphQLString,
                new PropertyDataFetcher<AccruedTag>("operatingSystem")));
        userAgentFields.put("browser", new TypeFetcher(GraphQLString,
                new PropertyDataFetcher<AccruedTag>("browser")));
        userAgentFields.put("id", new TypeFetcher(GraphQLLong,
                new PropertyDataFetcher<AccruedTag>("id")));
        userAgentFields.put("browserVersion", new TypeFetcher(GraphQLTypeReference.typeRef(DOT_PAGE_BROWSER_VERSION),
                new PropertyDataFetcher<AccruedTag>("browserVersion")));

        typesMap.put(
                DOT_PAGE_USER_AGENT, TypeUtil.createObjectType(DOT_PAGE_USER_AGENT, userAgentFields));

        // BrowserVersion type
        final Map<String, TypeFetcher> browserVersionFields = new HashMap<>();
        browserVersionFields.put("version", new TypeFetcher(GraphQLString,
                new PropertyDataFetcher<Browser>("version")));
        browserVersionFields.put("majorVersion", new TypeFetcher(GraphQLString,
                new PropertyDataFetcher<Browser>("majorVersion")));
        browserVersionFields.put("minorVersion", new TypeFetcher(GraphQLString,
                new PropertyDataFetcher<Browser>("minorVersion")));

        typesMap.put(DOT_PAGE_BROWSER_VERSION, TypeUtil.createObjectType(DOT_PAGE_BROWSER_VERSION, browserVersionFields));

        // Geolocation type
        final Map<String, TypeFetcher> geoFields = new HashMap<>();
        geoFields.put("latitude", new TypeFetcher(GraphQLString,
                new PropertyDataFetcher<Geolocation>("latitude")));
        geoFields.put("longitude", new TypeFetcher(GraphQLString,
                new PropertyDataFetcher<Geolocation>("longitude")));
        geoFields.put("country", new TypeFetcher(GraphQLString,
                new PropertyDataFetcher<Geolocation>("country")));
        geoFields.put("countryCode", new TypeFetcher(GraphQLString,
                new PropertyDataFetcher<Geolocation>("countryCode")));
        geoFields.put("city", new TypeFetcher(GraphQLString,
                new PropertyDataFetcher<Geolocation>("city")));
        geoFields.put("continent", new TypeFetcher(GraphQLString,
                new PropertyDataFetcher<Geolocation>("continent")));
        geoFields.put("continentCode", new TypeFetcher(GraphQLString,
                new PropertyDataFetcher<Geolocation>("continentCode")));
        geoFields.put("company", new TypeFetcher(GraphQLString,
                new PropertyDataFetcher<Geolocation>("company")));
        geoFields.put("timezone", new TypeFetcher(GraphQLString,
                new PropertyDataFetcher<Geolocation>("timezone")));
        geoFields.put("subdivision", new TypeFetcher(GraphQLString,
                new PropertyDataFetcher<Geolocation>("subdivision")));
        geoFields.put("subdivisionCode", new TypeFetcher(GraphQLString,
                new PropertyDataFetcher<Geolocation>("subdivisionCode")));
        geoFields.put("ipAddress", new TypeFetcher(GraphQLString,
                new PropertyDataFetcher<Geolocation>("ipAddress")));

        typesMap.put(DOT_PAGE_GEOLOCATION, TypeUtil.createObjectType(DOT_PAGE_GEOLOCATION,
                geoFields));

        // Layout type
        final Map<String, TypeFetcher> layoutFields = new HashMap<>();
        layoutFields.put("width", new TypeFetcher(GraphQLLong,
                new PropertyDataFetcher<TemplateLayout>("width")));
        layoutFields.put("title", new TypeFetcher(GraphQLString,
                new PropertyDataFetcher<TemplateLayout>("title")));
        layoutFields.put("header", new TypeFetcher(GraphQLBoolean,
                new PropertyDataFetcher<TemplateLayout>("header")));
        layoutFields.put("footer", new TypeFetcher(GraphQLBoolean,
                new PropertyDataFetcher<TemplateLayout>("footer")));
        layoutFields.put("body", new TypeFetcher(GraphQLTypeReference.typeRef(DOT_PAGE_BODY),
                new PropertyDataFetcher<TemplateLayout>("body")));
        layoutFields.put("sidebar", new TypeFetcher(GraphQLTypeReference.typeRef(DOT_PAGE_SIDEBAR),
                new PropertyDataFetcher<TemplateLayout>("sidebar")));

        typesMap.put(DOT_PAGE_LAYOUT, TypeUtil.createObjectType(DOT_PAGE_LAYOUT,
                layoutFields));

        // Sidebar type
        final Map<String, TypeFetcher> sidebarFields = new HashMap<>();
        sidebarFields.put("widthPercent", new TypeFetcher(GraphQLLong,
                new PropertyDataFetcher<Sidebar>("widthPercent")));
        sidebarFields.put("width", new TypeFetcher(GraphQLString,
                new PropertyDataFetcher<Sidebar>("width")));
        sidebarFields.put("location", new TypeFetcher((GraphQLString),
                new PropertyDataFetcher<Sidebar>("location")));
        sidebarFields.put("preview", new TypeFetcher((GraphQLBoolean),
                new PropertyDataFetcher<Sidebar>("preview")));
        sidebarFields.put("containers", new TypeFetcher(list(GraphQLTypeReference.typeRef(DOT_PAGE_CONTAINER_UUID)),
                new PropertyDataFetcher<ContainerHolder>("containers")));

        typesMap.put(DOT_PAGE_SIDEBAR, TypeUtil.createObjectType(DOT_PAGE_SIDEBAR,
                sidebarFields));

        // Body type
        final Map<String, TypeFetcher> bodyFields = new HashMap<>();
        bodyFields.put("rows", new TypeFetcher(list(GraphQLTypeReference.typeRef(DOT_PAGE_LAYOUT_ROW)),
                new PropertyDataFetcher<TemplateLayout>("rows")));

        typesMap.put(DOT_PAGE_BODY, TypeUtil.createObjectType(DOT_PAGE_BODY,
                bodyFields));

        // LayoutRow type
        final Map<String, TypeFetcher> rowFields = new HashMap<>();
        rowFields.put("columns", new TypeFetcher(list(GraphQLTypeReference.typeRef(DOT_PAGE_LAYOUT_COLUMN)),
                new PropertyDataFetcher<TemplateLayoutRow>("columns")));
        rowFields.put("styleClass", new TypeFetcher((GraphQLString),
                new PropertyDataFetcher<TemplateLayoutRow>("styleClass")));

        typesMap.put(DOT_PAGE_LAYOUT_ROW, TypeUtil.createObjectType(DOT_PAGE_LAYOUT_ROW,
                rowFields));

        // LayoutColumn type
        final Map<String, TypeFetcher> columnFields = new HashMap<>();
        columnFields.put("widthPercent", new TypeFetcher(GraphQLLong,
                new PropertyDataFetcher<TemplateLayoutColumn>("widthPercent")));
        columnFields.put("width", new TypeFetcher(GraphQLLong,
                new PropertyDataFetcher<TemplateLayoutColumn>("width")));
        columnFields.put("leftOffset", new TypeFetcher((GraphQLLong),
                new PropertyDataFetcher<TemplateLayoutColumn>("leftOffset")));
        columnFields.put("left", new TypeFetcher((GraphQLLong),
                new PropertyDataFetcher<TemplateLayoutColumn>("left")));
        columnFields.put("styleClass", new TypeFetcher((GraphQLString),
                new PropertyDataFetcher<TemplateLayoutColumn>("styleClass")));
        columnFields.put("preview", new TypeFetcher((GraphQLBoolean),
                new PropertyDataFetcher<TemplateLayoutColumn>("preview")));
        columnFields.put("containers", new TypeFetcher(list(GraphQLTypeReference.typeRef(DOT_PAGE_CONTAINER_UUID)),
                new PropertyDataFetcher<ContainerHolder>("containers")));

        typesMap.put(DOT_PAGE_LAYOUT_COLUMN, TypeUtil.createObjectType(DOT_PAGE_LAYOUT_COLUMN,
                columnFields));

        // ContainerUUID type
        final Map<String, TypeFetcher> containerUUIDFields = new HashMap<>();
        containerUUIDFields.put("identifier", new TypeFetcher(GraphQLString,
                new PropertyDataFetcher<ContainerUUID>("identifier")));
        containerUUIDFields.put("uuid", new TypeFetcher(GraphQLString,
                new PropertyDataFetcher<ContainerUUID>("uuid")));

        typesMap.put(DOT_PAGE_CONTAINER_UUID, TypeUtil.createObjectType(DOT_PAGE_CONTAINER_UUID,
                containerUUIDFields));

        // Container type
        final Map<String, TypeFetcher> containerFields = new HashMap<>();
        containerFields.put(ARCHIVED_KEY, new TypeFetcher(GraphQLBoolean,
                PropertyDataFetcher.fetching((Function<ContainerRaw, Boolean>)
                        (containerRaw)->Try.of(()->containerRaw.getContainer().isArchived())
                                .getOrElse(false))));
        containerFields.put("categoryId", new TypeFetcher(GraphQLString,
                PropertyDataFetcher.fetching((Function<ContainerRaw, String>)
                        (containerRaw)->containerRaw.getContainer().getCategoryId())));
        containerFields.put("identifier", new TypeFetcher(GraphQLString,
                PropertyDataFetcher.fetching((Function<ContainerRaw, String>)
                        (containerRaw)->containerRaw.getContainer().getIdentifier())));
        containerFields.put("deleted", new TypeFetcher(GraphQLBoolean,
                PropertyDataFetcher.fetching((Function<ContainerRaw, Boolean>)
                        (containerRaw)->Try.of(()->containerRaw.getContainer().isDeleted())
                                .getOrElse(false))));
        containerFields.put("friendlyName", new TypeFetcher(GraphQLString,
                PropertyDataFetcher.fetching((Function<ContainerRaw, String>)
                        (containerRaw)->containerRaw.getContainer().getFriendlyName())));
        containerFields.put("host", new TypeFetcher(GraphQLTypeReference.typeRef(CustomFieldType.SITE.getTypeName()),
                PropertyDataFetcher.fetching((Function<ContainerRaw, Host>)
                        (containerRaw)-> {
                            final Container container = containerRaw.getContainer();
                            if (FileAssetContainerUtil.getInstance().isFileAssetContainer(container)) {
                                final FileAssetContainer fileAssetContainer = (FileAssetContainer) container;
                                return fileAssetContainer.getHost();
                            } else {
                                return null;
                            }
                        })));
        containerFields.put("iDate", new TypeFetcher(GraphQLString,
                PropertyDataFetcher.fetching((Function<ContainerRaw, String>)
                        (containerRaw)->containerRaw.getContainer().getiDate().toString())));
        containerFields.put("idate", new TypeFetcher(GraphQLString,
                PropertyDataFetcher.fetching((Function<ContainerRaw, String>)
                        (containerRaw)->containerRaw.getContainer().getIDate().toString())));
        containerFields.put("inode", new TypeFetcher(GraphQLString,
                PropertyDataFetcher.fetching((Function<ContainerRaw, String>)
                        (containerRaw)->containerRaw.getContainer().getInode())));
        containerFields.put("languageId", new TypeFetcher(GraphQLLong,
                PropertyDataFetcher.fetching((Function<ContainerRaw, Long>)
                        (containerRaw)-> {
                            final Container container = containerRaw.getContainer();
                            if (FileAssetContainerUtil.getInstance().isFileAssetContainer(container)) {
                                final FileAssetContainer fileAssetContainer = (FileAssetContainer) container;
                                return fileAssetContainer.getLanguageId();
                            } else {
                                return 0L;
                            }
                        })));
        containerFields.put("live", new TypeFetcher(GraphQLBoolean,
                PropertyDataFetcher.fetching((Function<ContainerRaw, Boolean>)
                        (containerRaw)->Try.of(()->containerRaw.getContainer().isLive())
                                .getOrElse(false))));
        containerFields.put("locked", new TypeFetcher(GraphQLBoolean,
                PropertyDataFetcher.fetching((Function<ContainerRaw, Boolean>)
                        (containerRaw)->Try.of(()->containerRaw.getContainer().isLocked())
                                .getOrElse(false))));
        containerFields.put("luceneQuery", new TypeFetcher(GraphQLString,
                PropertyDataFetcher.fetching((Function<ContainerRaw, String>)
                        (containerRaw)->containerRaw.getContainer().getLuceneQuery())));
        containerFields.put("maxContentlets", new TypeFetcher(GraphQLInt,
                PropertyDataFetcher.fetching((Function<ContainerRaw, Integer>)
                        (containerRaw)->containerRaw.getContainer().getMaxContentlets())));
        containerFields.put("modDate", new TypeFetcher(GraphQLString,
                PropertyDataFetcher.fetching((Function<ContainerRaw, String>)
                        (containerRaw)->containerRaw.getContainer().getModDate().toString())));
        containerFields.put(MOD_USER_KEY, new TypeFetcher(GraphQLTypeReference.typeRef(CustomFieldType.USER.getTypeName()),
                new UserDataFetcher()));
        containerFields.put("name", new TypeFetcher(GraphQLString,
                PropertyDataFetcher.fetching((Function<ContainerRaw, String>)
                        (containerRaw)->containerRaw.getContainer().getName())));
        containerFields.put("new", new TypeFetcher(GraphQLBoolean,
                PropertyDataFetcher.fetching((Function<ContainerRaw, Boolean>)
                        (containerRaw)->Try.of(()->containerRaw.getContainer().isNew())
                                .getOrElse(false))));
        containerFields.put("notes", new TypeFetcher(GraphQLString,
                PropertyDataFetcher.fetching((Function<ContainerRaw, String>)
                        (containerRaw)->containerRaw.getContainer().getNotes())));
        containerFields.put(OWNER_KEY, new TypeFetcher(GraphQLTypeReference.typeRef(CustomFieldType.USER.getTypeName()),
                new UserDataFetcher()));
        containerFields.put("parentPermissionable", new TypeFetcher(
                GraphQLTypeReference.typeRef(CustomFieldType.SITE.getTypeName()),
                PropertyDataFetcher.fetching((Function<ContainerRaw, Host>)
                        (containerRaw)-> (Host) Try.of(()->
                                containerRaw.getContainer().getParentPermissionable())
                                .getOrElse((Permissionable) null))));
        containerFields.put("path", new TypeFetcher(GraphQLString,
                PropertyDataFetcher.fetching((Function<ContainerRaw, String>)
                        (containerRaw)-> {
                            final Container container = containerRaw.getContainer();
                            if (FileAssetContainerUtil.getInstance().isFileAssetContainer(container)) {
                                final FileAssetContainer fileAssetContainer = (FileAssetContainer) container;

                                return FileAssetContainerUtil.getInstance().getFullPath(fileAssetContainer);
                            } else {
                                return null;
                            }
                        })));
        containerFields.put("permissionId", new TypeFetcher(GraphQLString,
                PropertyDataFetcher.fetching((Function<ContainerRaw, String>)
                        (containerRaw)->containerRaw.getContainer().getPermissionId())));
        containerFields.put("permissionType", new TypeFetcher(GraphQLString,
                PropertyDataFetcher.fetching((Function<ContainerRaw, String>)
                        (containerRaw)->containerRaw.getContainer().getPermissionType())));
        containerFields.put("postLoop", new TypeFetcher(GraphQLString,
                PropertyDataFetcher.fetching((Function<ContainerRaw, String>)
                        (containerRaw)->containerRaw.getContainer().getPostLoop())));
        containerFields.put("preLoop", new TypeFetcher(GraphQLString,
                PropertyDataFetcher.fetching((Function<ContainerRaw, String>)
                        (containerRaw)->containerRaw.getContainer().getPreLoop())));
        containerFields.put("showOnMenu", new TypeFetcher(GraphQLBoolean,
                PropertyDataFetcher.fetching((Function<ContainerRaw, Boolean>)
                        (containerRaw)->Try.of(()->containerRaw.getContainer().isShowOnMenu())
                                .getOrElse(false))));
        containerFields.put("sortOrder", new TypeFetcher(GraphQLInt,
                PropertyDataFetcher.fetching((Function<ContainerRaw, Integer>)
                        (containerRaw)->containerRaw.getContainer().getSortOrder())));
        containerFields.put("source", new TypeFetcher(GraphQLString,
                PropertyDataFetcher.fetching((Function<ContainerRaw, String>)
                        (containerRaw)->containerRaw.getContainer().getSource().name())));
        containerFields.put("staticify", new TypeFetcher(GraphQLBoolean,
                PropertyDataFetcher.fetching((Function<ContainerRaw, Boolean>)
                        (containerRaw)->Try.of(()->containerRaw.getContainer().isStaticify())
                                .getOrElse(false))));
        containerFields.put("title", new TypeFetcher(GraphQLString,
                PropertyDataFetcher.fetching((Function<ContainerRaw, String>)
                        (containerRaw)->containerRaw.getContainer().getTitle())));
        containerFields.put("type", new TypeFetcher(GraphQLString,
                PropertyDataFetcher.fetching((Function<ContainerRaw, String>)
                        (containerRaw)->containerRaw.getContainer().getType())));
        containerFields.put("useDiv", new TypeFetcher(GraphQLBoolean,
                PropertyDataFetcher.fetching((Function<ContainerRaw, Boolean>)
                        (containerRaw)->Try.of(()->containerRaw.getContainer().isUseDiv())
                                .getOrElse(false))));
        containerFields.put("versionId", new TypeFetcher(GraphQLString,
                PropertyDataFetcher.fetching((Function<ContainerRaw, String>)
                        (containerRaw)->containerRaw.getContainer().getVersionId())));
        containerFields.put("versionType", new TypeFetcher(GraphQLString,
                PropertyDataFetcher.fetching((Function<ContainerRaw, String>)
                        (containerRaw)->containerRaw.getContainer().getVersionType())));
        containerFields.put("working", new TypeFetcher(GraphQLBoolean,
                PropertyDataFetcher.fetching((Function<ContainerRaw, Boolean>)
                        (containerRaw)->Try.of(()->containerRaw.getContainer().isWorking())
                                .getOrElse(false))));

        containerFields.put("rendered", new TypeFetcher(list(GraphQLTypeReference.typeRef(DOT_PAGE_RENDERED_CONTAINER))
                , new RenderedContainersDataFetcher()));

        containerFields.put("containerStructures", new TypeFetcher(
                list(GraphQLTypeReference.typeRef(DOT_PAGE_CONTAINER_STRUCTURE)),
                PropertyDataFetcher.fetching(ContainerRaw::getContainerStructures)));

        containerFields.put("containerContentlets", new TypeFetcher(
                list(GraphQLTypeReference.typeRef(DOT_PAGE_CONTAINER_CONTENTLETS)),
                PropertyDataFetcher.fetching((Function<ContainerRaw, Set<Entry<String, List<Contentlet>>>>)
                        (containerRaw)->containerRaw.getContentlets().entrySet())));

        // RenderedContainer type
        final Map<String, TypeFetcher> renderedContainerFields = new HashMap<>();
        renderedContainerFields.put("uuid", new TypeFetcher(GraphQLString,
                PropertyDataFetcher.fetching((Function<Entry<String, String>, String>)
                        Entry::getKey)));
        renderedContainerFields.put("render", new TypeFetcher(GraphQLString,
                PropertyDataFetcher.fetching((Function<Entry<String, String>, String>)
                        Entry::getValue)));

        typesMap.put(DOT_PAGE_RENDERED_CONTAINER, TypeUtil.createObjectType(DOT_PAGE_RENDERED_CONTAINER,
                renderedContainerFields));

        // ContainerStructure type
        final Map<String, TypeFetcher> containerStructureFields = new HashMap<>();
        containerStructureFields.put("id", new TypeFetcher(GraphQLString,
                PropertyDataFetcher.fetching(ContainerStructure::getId)));
        containerStructureFields.put("structureId", new TypeFetcher(GraphQLString,
                PropertyDataFetcher.fetching(ContainerStructure::getStructureId)));
        containerStructureFields.put("containerInode", new TypeFetcher(GraphQLString,
                PropertyDataFetcher.fetching(ContainerStructure::getContainerInode)));
        containerStructureFields.put("containerId", new TypeFetcher(GraphQLString,
                PropertyDataFetcher.fetching(ContainerStructure::getContainerId)));
        containerStructureFields.put("code", new TypeFetcher(GraphQLString,
                PropertyDataFetcher.fetching(ContainerStructure::getCode)));

        typesMap.put(DOT_PAGE_CONTAINER_STRUCTURE, TypeUtil.createObjectType(DOT_PAGE_CONTAINER_STRUCTURE,
                containerStructureFields));

        // ContainerContentlets type
        final Map<String, TypeFetcher> containerContentletsFields = new HashMap<>();
        containerContentletsFields.put("uuid", new TypeFetcher(GraphQLString,
                PropertyDataFetcher.fetching((Function<Entry<String, List<Contentlet>>, String>)
                        Entry::getKey)));
        containerContentletsFields.put("contentlets", new TypeFetcher(
                list(GraphQLTypeReference.typeRef(DOT_CONTENTLET)),
                PropertyDataFetcher.fetching((Function<Entry<String, List<Contentlet>>, List<Contentlet>>)
                        Entry::getValue)));

        typesMap.put(DOT_PAGE_CONTAINER_CONTENTLETS, TypeUtil.createObjectType(DOT_PAGE_CONTAINER_CONTENTLETS,
                containerContentletsFields));

        typesMap.put(DOT_PAGE_CONTAINER, TypeUtil.createObjectType(DOT_PAGE_CONTAINER,
                containerFields));

        return typesMap.values();

    }

    Map<String, GraphQLOutputType> getTypesMap() {
        return typesMap;
    }
}<|MERGE_RESOLUTION|>--- conflicted
+++ resolved
@@ -226,15 +226,10 @@
                     .put("persona", new TypeFetcher(GraphQLTypeReference.typeRef("PersonaBaseType"),
                             new PropertyDataFetcher<Visitor>("persona")));
         }
-<<<<<<< HEAD
-
-        visitorFields.put("geo", new TypeFetcher(GraphQLTypeReference.typeRef("Geolocation"),
+
+        visitorFields.put("geo", new TypeFetcher(GraphQLTypeReference.typeRef(DOT_PAGE_GEOLOCATION),
         PropertyDataFetcher.fetching((Function<Visitor, Geolocation>)
                 (visitor)->Try.of(visitor::getGeo).getOrNull())));
-=======
-        visitorFields.put("geo", new TypeFetcher(GraphQLTypeReference.typeRef(DOT_PAGE_GEOLOCATION),
-                new PropertyDataFetcher<Visitor>("geo")));
->>>>>>> db14f13b
 
         typesMap.put(DOT_PAGE_VISITOR, TypeUtil.createObjectType(DOT_PAGE_VISITOR, visitorFields));
 
