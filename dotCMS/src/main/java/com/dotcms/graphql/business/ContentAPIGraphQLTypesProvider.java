--- conflicted
+++ resolved
@@ -203,30 +203,6 @@
             }
         });
 
-<<<<<<< HEAD
-        final boolean alreadyExists = fieldDefinitions.stream()
-                .anyMatch((def)->def.getName().equals(WIDGET_CODE_JSON_FIELD_VAR));
-
-//        if(!alreadyExists) {
-            fieldDefinitions.add(newFieldDefinition()
-                    .name(WIDGET_CODE_JSON_FIELD_VAR)
-                    .argument(GraphQLArgument.newArgument()
-                            .name("render")
-                            .type(GraphQLBoolean)
-                            .defaultValue(null)
-                            .build())
-                    .type(ExtendedScalars.Json)
-                    .dataFetcher(new DotJSONDataFetcher()).build());
-//        }
-//        else {
-//            final Optional<GraphQLFieldDefinition> existingDefinition = fieldDefinitions.stream()
-//                    .filter((def)->def.getName().equals(WIDGET_CODE_JSON_FIELD_VAR)).findAny();
-//.
-//            if(existingDefinition.isPresent()) {
-//
-//            }
-//        }
-=======
         fieldDefinitions.add(newFieldDefinition()
                 .name(WIDGET_CODE_JSON_FIELD_VAR)
                 .argument(GraphQLArgument.newArgument()
@@ -236,7 +212,6 @@
                         .build())
                 .type(ExtendedScalars.Json)
                 .dataFetcher(new DotJSONDataFetcher()).build());
->>>>>>> b75d49b2
 
         // add CONTENT interface fields
         fieldDefinitions.addAll(TypeUtil
