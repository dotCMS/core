package com.dotcms.publishing.manifest;

import com.dotcms.publishing.manifest.ManifestItem.ManifestInfo;
import com.dotmarketing.exception.DotRuntimeException;
import java.io.Closeable;
import java.io.File;
import java.io.FileWriter;
import java.io.IOException;

/**
 * Represent a Manifest Builder
 */
public interface ManifestBuilder extends Closeable {

<<<<<<< HEAD
    /**
     * Create the Manifest File
     * @throws {@link DotRuntimeException} if any {@link IOException} is thrown
     */
     void create();
     
=======
    public static String MANIFEST_NAME = "manifest.csv";

>>>>>>> 2aa1e5ca
    /**
     * Add a INCLUDE register into the Manifest
     * @param manifestItem Asset information
     * @param reason Reason why the asset was include
     * @param <T> Asset's class
     */
     <T> void include(final ManifestItem manifestItem, final String reason);

    /**
     * Add a EXCLUDE register into the Manifest
     * @param manifestItem Asset information
     * @param reason Reason why the asset was exclude
     * @param <T> Asset's class
     */
     <T> void exclude(final ManifestItem manifestItem, final String reason);

     
    /**
     * Return th Manifest File
     * @return
     */
    File getManifestFile();
}<|MERGE_RESOLUTION|>--- conflicted
+++ resolved
@@ -12,17 +12,9 @@
  */
 public interface ManifestBuilder extends Closeable {
 
-<<<<<<< HEAD
-    /**
-     * Create the Manifest File
-     * @throws {@link DotRuntimeException} if any {@link IOException} is thrown
-     */
-     void create();
-     
-=======
+
     public static String MANIFEST_NAME = "manifest.csv";
 
->>>>>>> 2aa1e5ca
     /**
      * Add a INCLUDE register into the Manifest
      * @param manifestItem Asset information
