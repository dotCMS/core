package com.dotcms.publishing;

import com.dotcms.business.CloseDBIfOpened;
import com.dotcms.config.DotInitializer;
import com.dotcms.publisher.business.PublishAuditAPI;
import com.dotcms.publisher.business.PublishAuditHistory;
import com.dotcms.publisher.business.PublishAuditStatus;
import com.dotcms.publishing.manifest.CSVManifestBuilder;
import com.dotcms.publishing.manifest.ManifestBuilder;
import com.dotcms.publishing.output.BundleOutput;
import com.dotcms.system.event.local.business.LocalSystemEventsAPI;
import com.dotcms.system.event.local.type.pushpublish.PushPublishEndEvent;
import com.dotcms.system.event.local.type.pushpublish.PushPublishStartEvent;
import com.dotcms.system.event.local.type.staticpublish.StaticPublishEndEvent;
import com.dotcms.system.event.local.type.staticpublish.StaticPublishStartEvent;
import com.dotcms.util.YamlUtil;
import com.dotmarketing.business.APILocator;
import com.dotmarketing.business.Role;
import com.dotmarketing.exception.DotDataException;
import com.dotmarketing.exception.DotSecurityException;
import com.dotmarketing.util.Config;
import com.dotmarketing.util.Logger;
import com.dotmarketing.util.PushPublishLogger;
import com.dotmarketing.util.UtilMethods;
import com.liferay.portal.model.User;
import io.vavr.Lazy;
import io.vavr.control.Try;
import org.apache.commons.io.FileUtils;

import java.io.File;
import java.io.IOException;
import java.nio.file.Files;
import java.nio.file.Path;
import java.nio.file.Paths;
import java.util.ArrayList;
import java.util.Collections;
import java.util.Date;
import java.util.List;
import java.util.concurrent.CopyOnWriteArrayList;
import java.util.stream.Stream;

import static com.dotcms.content.elasticsearch.constants.ESMappingConstants.MOD_DATE;

/**
 * Implementation class for the {@link PublisherAPI}.
 * <p>Every specific Bundle {@link Publisher} has its own specific list of data Bundlers -- {@link IBundler} -- which
 * determine what and how specific pieces of information are added to a given Bundle. A MANIFEST file is added to all
 * bundles in order to indicate why specific data was included or excluded in them.</p>
 *
 * @author Jason Tesser
 * @since Mar 23rd, 2012
 */
public class PublisherAPIImpl implements PublisherAPI, DotInitializer {

    private final PublishAuditAPI publishAuditAPI = PublishAuditAPI.getInstance();
    private final LocalSystemEventsAPI localSystemEventsAPI = APILocator.getLocalSystemEventsAPI();
    private List<FilterDescriptor> filterList = new CopyOnWriteArrayList<>();
    /** Path where the YAML files are stored */
    private final Lazy<Path> PUBLISHING_FILTERS_FOLDER = Lazy.of(() -> Path.of(APILocator.getFileAssetAPI().getRealAssetsRootPath(), "server" , "publishing-filters" ));

    @Override
    public final PublishStatus publish ( PublisherConfig config) throws DotPublishingException {

        return publish( config, new PublishStatus() );
    }

    @CloseDBIfOpened
    @Override
    public final PublishStatus publish ( PublisherConfig config, PublishStatus status) throws DotPublishingException {

        PushPublishLogger.log( this.getClass(), "Started Publishing Task", config.getId() );

        //Triggering event listener when the publishing process starts
        localSystemEventsAPI.asyncNotify(new PushPublishStartEvent(config.getAssets()));
        localSystemEventsAPI.asyncNotify(new StaticPublishStartEvent(config.getAssets()));

        try {

            List<IBundler> confBundlers = new ArrayList<>();

            // init publishers
            for ( Class<Publisher> c : config.getPublishers() ) {
                // Process config
                Publisher publisher = c.newInstance();
                config = publisher.init(config);

                if (config.isIncremental() && config.getEndDate() == null
                        && config.getStartDate() == null) {
                    // if its incremental and start/end dates aren't se we take it from latest bundle
                    if (BundlerUtil.bundleExists(config)) {
                        PublisherConfig pc = BundlerUtil.readBundleXml(config);
                        if (pc.getEndDate() != null) {
                            config.setStartDate(pc.getEndDate());
                            config.setEndDate(new Date());
                        } else {
                            config.setStartDate(null);
                            config.setEndDate(new Date());
                        }
                    } else {
                        config.setStartDate(null);
                        config.setEndDate(new Date());
                    }
                }

                try (BundleOutput output = publisher.createBundleOutput();
                        ManifestBuilder manifestBuilder = new CSVManifestBuilder()){

                    manifestBuilder.addMetadata(CSVManifestBuilder.BUNDLE_ID_METADATA_NAME,
                            config.getId());

                    if (UtilMethods.isSet(config.getOperation())) {
                        manifestBuilder.addMetadata(CSVManifestBuilder.OPERATION_METADATA_NAME,
                                config.getOperation().name());
                    }

                    if (!output.bundleFileExists() || !publishAuditAPI.isPublishRetry(config.getId())) {
                        output.create();
                        config.setManifestBuilder(manifestBuilder);
                        status.addOutput(output);

                        PublishAuditStatus currentStatus = publishAuditAPI
                                .getPublishAuditStatus(config.getId());
                        PublishAuditHistory currentStatusHistory = null;
                        if (currentStatus != null) {
                            currentStatusHistory = currentStatus.getStatusPojo();
                            if (currentStatusHistory != null) {
                                currentStatusHistory.setBundleStart(new Date());
                            }
                        }

                        for (Class<IBundler> clazz : publisher.getBundlers()) {
                            IBundler bundler = clazz.newInstance();
                            confBundlers.add(bundler);
                            bundler.setConfig(config);
                            bundler.setPublisher(publisher);
                            BundlerStatus bs = new BundlerStatus(bundler.getClass().getName());
                            status.addToBs(bs);
                            //Generate the bundler
                            Logger.info(this, "Start of Bundler: " + clazz.getSimpleName());
                            bundler.generate(output, bs);
                            Logger.info(this, "End of Bundler: " + clazz.getSimpleName());
                        }

                        if (currentStatusHistory != null) {
                            currentStatusHistory.setBundleEnd(new Date());
                            publishAuditAPI
                                    .updatePublishAuditStatus(config.getId(),
                                            PublishAuditStatus.Status.BUNDLING,
                                            currentStatusHistory);
                        }

                        if (config.getManifestFile().isPresent()) {
                            addManifestIntoBundleOutput(output, manifestBuilder,
                                    config.getManifestFile().get());
                        } else {
                            addBundleXMLIntoBundle(config, output);
                        }
                    } else {
                        Logger.info(this, "Retrying bundle: " + config.getId()
                                + ", we don't need to run bundlers again");
                    }
                }

                publisher.process(status);

                config.setBundlers(confBundlers);

                //Triggering event listener when the publishing process ends
                localSystemEventsAPI.asyncNotify(new PushPublishEndEvent(config.getAssets()));
                localSystemEventsAPI.asyncNotify(new StaticPublishEndEvent(config.getAssets()));

                PushPublishLogger.log(this.getClass(), "Completed Publishing Task", config.getId());
            }
        } catch (final Exception e) {
            final String errorMsg =
                    String.format("Error generating bundle ID '%s': %s", config.getId(), e.getMessage());
            Logger.error( PublisherAPIImpl.class, errorMsg, e );
            throw new DotPublishingException(errorMsg, e);
        }

        return status;
    }

    private void addBundleXMLIntoBundle(final PublisherConfig config, final BundleOutput output) {
        if (config.isStatic()) {
            //If static we just want to save the things that we need,
            // at this point only the id, static and operation.
            final PublisherConfig pcClone = new PublisherConfig();
            pcClone.setId(config.getId());
            pcClone.setStatic(true);
            pcClone.setOperation(config.getOperation());

            BundlerUtil.writeBundleXML(pcClone, output);
        } else {
            BundlerUtil.writeBundleXML(config, output);
        }
    }

    private void addManifestIntoBundleOutput(final BundleOutput output,
            final ManifestBuilder manifestBuilder,
            final File manifestFile) {
        try {
            manifestBuilder.close();
            output.copyFile(manifestFile, File.separator + ManifestBuilder.MANIFEST_NAME);
        } catch (final IOException e) {
            Logger.error(PublisherAPIImpl.class, "Error trying to copy the manifest file: " +
                    e.getMessage());
        }
    }

    /**
     * Initializes the data structures containing the Push Publishing Filter Descriptors. This method will access the
     * location that Filter Descriptors live in, loads them and validates them so that they can be accessed by dotCMS
     * or any User with the appropriate permissions.
     */
    @Override
    public void init() {
        try {

            final File basePath = PUBLISHING_FILTERS_FOLDER.get().toFile();
            if (!basePath.exists()) {
                Logger.info(this, ()->"Push Publishing Filters directory does not exist. Creating it under: " + PUBLISHING_FILTERS_FOLDER.get());
                final boolean mkDirOk = basePath.mkdirs();
                if(!mkDirOk){
<<<<<<< HEAD
                   Logger.error(PublisherAPIImpl.class,String.format("Failure creating basePath dir [%s]", basePath));
=======
                    Logger.error(PublisherAPIImpl.class,String.format("Failure creating basePath dir [%s]", basePath));
>>>>>>> 1f508cbf
                }
                // If the directory does not exist, copy the YAML files that are shipped with dotCMS into the created
                // directory
                final String systemFiltersPathString =
                        Config.CONTEXT.getRealPath(File.separator + "WEB-INF" + File.separator + "publishing-filters" + File.separator);
                final File systemFilters = new File(systemFiltersPathString);
                try (
<<<<<<< HEAD
                    final Stream<Path> list = Try.of(()->Files.list(systemFilters.toPath())).getOrElse(Stream.of())
                    ) {
=======
                        final Stream<Path> list = Try.of(()->Files.list(systemFilters.toPath())).getOrElse(Stream.of())
                ) {
>>>>>>> 1f508cbf
                    list.forEach(filter -> {
                        try {
                            final Path partialPath = filter.getFileName();
                            final Path rootPath = PUBLISHING_FILTERS_FOLDER.get();
                            Files.copy(filter, rootPath.resolve(partialPath));
                        } catch (final IOException e) {
                            Logger.error(this, String.format(
                                    "An error occurred when copying PP filter '%s': %s",
                                    filter.getFileName(), e.getMessage()), e);
                        }
                    });
                    Logger.info(this, () -> "dotcms filters files copied");
                }
            }
            Logger.info(this, ()->"Push Publishing Filters Directory: " + PUBLISHING_FILTERS_FOLDER);
            // Read each YAML file under the directory and re-load the Filter list
            try(
<<<<<<< HEAD
                final Stream<Path> list = Files.list(basePath.toPath());){
=======
                    final Stream<Path> list = Files.list(basePath.toPath());){
>>>>>>> 1f508cbf
                final List<FilterDescriptor> descriptors = this.loadFiltersFromFolder(list);
                Collections.sort(descriptors);
                this.filterList = descriptors;
            }
        } catch (final IOException e) {
            Logger.error(this, String.format("PP Filters could not be initialized: %s", e.getMessage()), e);
        }
    }

    @Override
    public void loadFilter(final Path path) {
        final FilterDescriptor filterDescriptor = this.createFilterFromFile(path);
        if (null != filterDescriptor) {
            APILocator.getPublisherAPI().addFilterDescriptor(filterDescriptor);
        }
    }

    @Override
    public void addFilterDescriptor(final FilterDescriptor filterDescriptor) {
        this.filterList.remove(filterDescriptor);
        this.filterList.add(filterDescriptor);
        Collections.sort(filterList);
    }

    @Override
    public List<FilterDescriptor> getFiltersDescriptorsByRole(final User user) throws DotDataException {
        List<FilterDescriptor> filters;
        if (user.isAdmin()) {
            return this.filterList;
        } else {
            final List<Role> roles = APILocator.getRoleAPI().loadRolesForUser(user.getUserId(), true);
            Logger.info(this, "User Roles: " + roles.toString());
            filters = new ArrayList<>();
            for (final FilterDescriptor filterDescriptorMap : this.filterList) {
                final String filterRoles = filterDescriptorMap.getRoles();
                Logger.info(PublisherAPI.class, "File: " + filterDescriptorMap.getKey() + ", Roles: " + filterRoles);
                for (final Role role : roles) {
                    if (UtilMethods.isSet(role.getRoleKey()) && filterRoles.contains(role.getRoleKey())) {
                        filters.add(filterDescriptorMap);
                    }
                }
            }
        }
        return filters;
    }

    @Override
    public boolean existsFilterDescriptor(final String filterKey) {
        return this.filterList.stream().anyMatch(filter -> filter.getKey().equalsIgnoreCase(filterKey));
    }

    @Override
    public FilterDescriptor getFilterDescriptorByKey(final String filterKey) {
        final FilterDescriptor defaultFilter = getDefaultFilter();
        return !UtilMethods.isSet(filterKey) ? defaultFilter :
                this.filterList.stream().filter(filter -> filterKey.equalsIgnoreCase(filter.getKey())).findFirst().orElse(defaultFilter);
    }

    @CloseDBIfOpened
    @Override
    public PublisherFilter createPublisherFilter(final String bundleId) throws DotDataException, DotSecurityException {

        final String filterKey = APILocator.getBundleAPI().getBundleById(bundleId).getFilterKey();
        final FilterDescriptor filterDescriptor = this.getFilterDescriptorByKey(filterKey);
        final PublisherFilterImpl publisherFilter = new PublisherFilterImpl((Boolean)filterDescriptor.getFilters().getOrDefault(FilterDescriptor.DEPENDENCIES_KEY,true),
                (Boolean)filterDescriptor.getFilters().getOrDefault(FilterDescriptor.RELATIONSHIPS_KEY,true));

        if(filterDescriptor.getFilters().containsKey(FilterDescriptor.EXCLUDE_CLASSES_KEY)){
            List.class.cast(filterDescriptor.getFilters().get(FilterDescriptor.EXCLUDE_CLASSES_KEY)).forEach(type -> publisherFilter.addTypeToExcludeClassesSet(type.toString()));
        }

        if(filterDescriptor.getFilters().containsKey(FilterDescriptor.EXCLUDE_DEPENDENCY_CLASSES_KEY)){
            List.class.cast(filterDescriptor.getFilters().get(FilterDescriptor.EXCLUDE_DEPENDENCY_CLASSES_KEY)).forEach(type -> publisherFilter.addTypeToExcludeDependencyClassesSet(type.toString()));
        }

        if(filterDescriptor.getFilters().containsKey(FilterDescriptor.EXCLUDE_QUERY_KEY)){
            final String query = filterDescriptor.getFilters().get(FilterDescriptor.EXCLUDE_QUERY_KEY).toString();
            APILocator.getContentletAPI().search(query, 0, 0, MOD_DATE, APILocator.systemUser(), false)
<<<<<<< HEAD
                .forEach(contentlet -> publisherFilter.addContentletIdToExcludeQueryAssetIdSet(contentlet.getIdentifier()));
=======
                    .forEach(contentlet -> publisherFilter.addContentletIdToExcludeQueryAssetIdSet(contentlet.getIdentifier()));
>>>>>>> 1f508cbf
        }

        if(filterDescriptor.getFilters().containsKey(FilterDescriptor.EXCLUDE_DEPENDENCY_QUERY_KEY)){
            final String query = filterDescriptor.getFilters().get(FilterDescriptor.EXCLUDE_DEPENDENCY_QUERY_KEY).toString();
            APILocator.getContentletAPI().search(query, 0, 0, MOD_DATE, APILocator.systemUser(), false)
<<<<<<< HEAD
                .forEach(contentlet -> publisherFilter.addContentletIdToExcludeDependencyQueryAssetIdSet(contentlet.getIdentifier()));
=======
                    .forEach(contentlet -> publisherFilter.addContentletIdToExcludeDependencyQueryAssetIdSet(contentlet.getIdentifier()));
>>>>>>> 1f508cbf
        }

        return publisherFilter;
    }

    @Override
    public void clearFilterDescriptorList() {
        this.filterList.clear();
    }

    @Override
    public boolean deleteFilterDescriptor(final String filterKey) {
        if (!this.existsFilterDescriptor(filterKey)) {
            Logger.warn(this, ()-> String.format("Filter '%s' does not exist", filterKey));
            return Boolean.FALSE;
        }
        final String parentFolder = PUBLISHING_FILTERS_FOLDER.get().toString();
        final File filterPathFile = Path.of(parentFolder, filterKey).toFile();
        try {
            if (filterPathFile.getCanonicalPath().startsWith(parentFolder) &&  FileUtils.deleteQuietly(filterPathFile)) {
                this.init();
                return Boolean.TRUE;
            }
        }catch (IOException e){
            Logger.error(PublisherAPIImpl.class, String.format("Exception trying to get canonical path from file [%s]",filterPathFile), e);
        }
        return Boolean.FALSE;
    }

    @Override
    public void upsertFilterDescriptor(FilterDescriptor filterDescriptor) {
        final File filterPathFile = Path.of(PUBLISHING_FILTERS_FOLDER.get().toString(), filterDescriptor.getKey()).toFile();
        YamlUtil.write(filterPathFile, filterDescriptor);
        this.init();
    }

    @Override
    public void saveFilterDescriptors(final List<File> filterFiles) {
        for (final File file : filterFiles) {
            final File filterPathFile =  Path.of(PUBLISHING_FILTERS_FOLDER.get().toString(), file.getName()).toFile();
            try {
                FileUtils.copyFile(file, filterPathFile);
            } catch (final IOException e) {
                Logger.warn(this, String.format("An error occurred when saving Filter Descriptor '%s': %s",
                        filterPathFile.getAbsolutePath(), e.getMessage()));
            }
        }
        this.init();
    }

    /**
     * Returns the default Filter Descriptor. If there isn't any, returns {@code null}.
     *
     * @return The default Filter Descriptor.
     */
    private FilterDescriptor getDefaultFilter(){
        return this.filterList.stream().filter(FilterDescriptor::isDefaultFilter).findFirst().orElse(null);
    }

    /**
     * Loads the Push Publishing Filter Descriptors living in the specified folder. Keep in mind that such files must
     * be YAML files.
     *
     * @param list The folder containing the Filters, represented as a {@link Stream<Path>} object.
     *
     * @return The list of {@link FilterDescriptor} objects in the specified folder.
     */
    private List<FilterDescriptor> loadFiltersFromFolder(final Stream<Path> list) {
        final List<FilterDescriptor> descriptors = new CopyOnWriteArrayList<>();
        list.forEach(path -> {
            final FilterDescriptor filterDescriptor = this.createFilterFromFile(path);
            if (null != filterDescriptor) {
                descriptors.add(filterDescriptor);
            }
        });
        return descriptors;
    }

    /**
     * Creates a Filter Descriptor object based on the specified file. This method performs two tasks:
     * <ol>
     *     <li>A {@link FilterDescriptor} object is created based on data from the specified YAML file.</li>
     *     <li>The filter information is validated and the respective errors are reported, if any.</li>
     * </ol>
     *
     * @param path The Descriptor Filter -- the YAML file -- as a {@link Path}.
     *
     * @return If the Descriptor Filter data is valid, an instance of ht e{@link FilterDescriptor} is returned.
     * Otherwise, a {@code null} is returned.
     */
    private FilterDescriptor createFilterFromFile(final Path path) {
        final String fileName = path.getFileName().toString();
        Logger.info(this, "Loading Push Publish Filter: " + fileName);
        try {
            final FilterDescriptor filterDescriptor = YamlUtil.parse(path, FilterDescriptor.class);
            filterDescriptor.setKey(fileName);
            Logger.info(this, filterDescriptor.toString());
            filterDescriptor.validate();
            return filterDescriptor;
        } catch (final Exception e) {
            Logger.warnAndDebug(this.getClass(), String.format("PP Filter '%s' could not be loaded: %s", path,
                    e.getMessage()), e);
            return null;
        }
    }

}<|MERGE_RESOLUTION|>--- conflicted
+++ resolved
@@ -222,11 +222,7 @@
                 Logger.info(this, ()->"Push Publishing Filters directory does not exist. Creating it under: " + PUBLISHING_FILTERS_FOLDER.get());
                 final boolean mkDirOk = basePath.mkdirs();
                 if(!mkDirOk){
-<<<<<<< HEAD
-                   Logger.error(PublisherAPIImpl.class,String.format("Failure creating basePath dir [%s]", basePath));
-=======
                     Logger.error(PublisherAPIImpl.class,String.format("Failure creating basePath dir [%s]", basePath));
->>>>>>> 1f508cbf
                 }
                 // If the directory does not exist, copy the YAML files that are shipped with dotCMS into the created
                 // directory
@@ -234,13 +230,8 @@
                         Config.CONTEXT.getRealPath(File.separator + "WEB-INF" + File.separator + "publishing-filters" + File.separator);
                 final File systemFilters = new File(systemFiltersPathString);
                 try (
-<<<<<<< HEAD
-                    final Stream<Path> list = Try.of(()->Files.list(systemFilters.toPath())).getOrElse(Stream.of())
-                    ) {
-=======
                         final Stream<Path> list = Try.of(()->Files.list(systemFilters.toPath())).getOrElse(Stream.of())
                 ) {
->>>>>>> 1f508cbf
                     list.forEach(filter -> {
                         try {
                             final Path partialPath = filter.getFileName();
@@ -258,11 +249,7 @@
             Logger.info(this, ()->"Push Publishing Filters Directory: " + PUBLISHING_FILTERS_FOLDER);
             // Read each YAML file under the directory and re-load the Filter list
             try(
-<<<<<<< HEAD
-                final Stream<Path> list = Files.list(basePath.toPath());){
-=======
                     final Stream<Path> list = Files.list(basePath.toPath());){
->>>>>>> 1f508cbf
                 final List<FilterDescriptor> descriptors = this.loadFiltersFromFolder(list);
                 Collections.sort(descriptors);
                 this.filterList = descriptors;
@@ -341,21 +328,13 @@
         if(filterDescriptor.getFilters().containsKey(FilterDescriptor.EXCLUDE_QUERY_KEY)){
             final String query = filterDescriptor.getFilters().get(FilterDescriptor.EXCLUDE_QUERY_KEY).toString();
             APILocator.getContentletAPI().search(query, 0, 0, MOD_DATE, APILocator.systemUser(), false)
-<<<<<<< HEAD
-                .forEach(contentlet -> publisherFilter.addContentletIdToExcludeQueryAssetIdSet(contentlet.getIdentifier()));
-=======
                     .forEach(contentlet -> publisherFilter.addContentletIdToExcludeQueryAssetIdSet(contentlet.getIdentifier()));
->>>>>>> 1f508cbf
         }
 
         if(filterDescriptor.getFilters().containsKey(FilterDescriptor.EXCLUDE_DEPENDENCY_QUERY_KEY)){
             final String query = filterDescriptor.getFilters().get(FilterDescriptor.EXCLUDE_DEPENDENCY_QUERY_KEY).toString();
             APILocator.getContentletAPI().search(query, 0, 0, MOD_DATE, APILocator.systemUser(), false)
-<<<<<<< HEAD
-                .forEach(contentlet -> publisherFilter.addContentletIdToExcludeDependencyQueryAssetIdSet(contentlet.getIdentifier()));
-=======
                     .forEach(contentlet -> publisherFilter.addContentletIdToExcludeDependencyQueryAssetIdSet(contentlet.getIdentifier()));
->>>>>>> 1f508cbf
         }
 
         return publisherFilter;
