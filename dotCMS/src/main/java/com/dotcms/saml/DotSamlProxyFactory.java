package com.dotcms.saml;

import com.dotcms.auth.providers.saml.v1.DotSamlResource;
import com.dotcms.osgi.OSGIConstants;
import com.dotcms.security.apps.AppDescriptor;
import com.dotcms.security.apps.AppSecretSavedEvent;
import com.dotcms.security.apps.AppsAPI;
import com.dotcms.security.apps.Secret;
import com.dotcms.system.event.local.model.EventSubscriber;
import com.dotcms.system.event.local.model.KeyFilterable;
import com.dotcms.util.CollectionsUtils;
import com.dotmarketing.business.APILocator;
import com.dotmarketing.filters.DotUrlRewriteFilter;
import com.dotmarketing.util.Config;
import com.dotmarketing.util.Logger;
import com.dotmarketing.util.VelocityUtil;
import com.liferay.portal.model.User;
import com.liferay.util.FileUtil;
import io.vavr.control.Try;
import org.apache.felix.framework.OSGISystem;
import org.tuckey.web.filters.urlrewrite.NormalRule;

import java.io.File;
import java.util.Collections;
import java.util.Map;
import java.util.Optional;
import java.util.Set;
import java.util.concurrent.atomic.AtomicBoolean;

/**
 * This is the proxy to provides the object to interact with the Saml Osgi Bundle
 *
 * @author jsanca
 */
public class DotSamlProxyFactory implements EventSubscriber<AppSecretSavedEvent>, KeyFilterable {

    public static final String SAML_APP_CONFIG_KEY = "dotsaml-config";
    public static final String PROPERTIES_PATH     = File.separator + "saml" + File.separator + "dotcms-saml-default.properties";

    private static final String ASSETS_PATH   = Config.getStringProperty("ASSET_REAL_PATH",
            FileUtil.getRealPath(Config.getStringProperty("ASSET_PATH", "/assets")));
    private static final String IDP_FILE_PATH = ASSETS_PATH + PROPERTIES_PATH;

    private final MessageObserver    messageObserver    = new DotLoggerMessageObserver();
    private final AppsAPI            appsAPI            = APILocator.getAppsAPI();
    private final IdentityProviderConfigurationFactory identityProviderConfigurationFactory =
            new DotIdentityProviderConfigurationFactoryImpl(this.appsAPI, APILocator.getHostAPI());

    private SamlServiceBuilder        samlServiceBuilder;
    private SamlConfigurationService  samlConfigurationService;
    private SamlAuthenticationService samlAuthenticationService;

    private static final AtomicBoolean redirectsDone = new AtomicBoolean(false);

    private static class SingletonHolder {

        private static final DotSamlProxyFactory INSTANCE = new DotSamlProxyFactory();
    }
    /**
     * Get the instance.
     * @return DotSamlFactory
     */
    public static DotSamlProxyFactory getInstance() {

        addRedirects();
        return DotSamlProxyFactory.SingletonHolder.INSTANCE;
    } // getInstance.

    /**
     * Key for the discard non-SAML AppSecretSavedEvent
     * @return Comparable
     */
    @Override
    public Comparable getKey() {
        return SAML_APP_CONFIG_KEY;
    }

    /**
     * When
     * @param event
     */
    @Override
    public void notify(final AppSecretSavedEvent event) {

        final  Map<String, Secret> secretMap = event.getAppSecrets().getSecrets();
        if (null != secretMap) {

            SamlValidator.validateURL("sPEndpointHostname", secretMap.get("sPEndpointHostname").getString(), event.getUserId());
            SamlValidator.validateXML("idPMetadataFile",    secretMap.get("idPMetadataFile").getString(),    event.getUserId());
        }
    }

    /**
     * Returns the dotCMS implementation of the identity provider config.
     * This one basically returns (if exists) the configuration for a idp for a host
     * @return IdentityProviderConfigurationFactory
     */
    public IdentityProviderConfigurationFactory identityProviderConfigurationFactory() {

        return identityProviderConfigurationFactory;
    }

    private static void addRedirects() {

        if (!redirectsDone.get()) {
            final NormalRule rule = new NormalRule();
            rule.setFrom("^\\/dotsaml\\/(" + String.join("|", DotSamlResource.dotsamlPathSegments) + ")\\/(.+)$");
            rule.setToType("forward");
            rule.setTo("/api/v1/dotsaml/$1/$2");
            rule.setName("Dotsaml REST Service Redirect");
            DotUrlRewriteFilter urlRewriteFilter = DotUrlRewriteFilter.getUrlRewriteFilter();
            try {
                if (urlRewriteFilter != null) {
                    urlRewriteFilter.addRule(rule);
                    redirectsDone.set(true);
                } else {
                    throw new Exception();
                }
            } catch (Exception e) {
                Logger.error(DotSamlProxyFactory.class, "Could not add the Dotsaml REST Service Redirect Rule. Requests to " +
                        "/dotsaml/login/{UUID} will fail!");
            }
        }
    }

    private SamlServiceBuilder samlServiceBuilder() {

        if (null == this.samlServiceBuilder) {

            synchronized (this) {

                if (null == this.samlServiceBuilder) {

<<<<<<< HEAD
                    try {
                        if (!OSGISystem.getInstance().isInitialized()) {
                            Logger.warn(this.getClass(),
                                    "OSGI Framework not initialized, trying to initialize...");
                            OSGISystem.getInstance().initializeFramework();
                        }
                    } catch (Exception e) {

                        Logger.error(this.getClass(), "Unable to initialized OSGI Framework", e);
                    }

                    if (OSGISystem.getInstance().isInitialized()) {
                        try {

=======

                   OSGISystem.getInstance().initializeFramework();
                       try {
>>>>>>> 6249cfd3
                            this.samlServiceBuilder = OSGISystem.getInstance().getService(SamlServiceBuilder.class,
                                    OSGIConstants.BUNDLE_NAME_DOTCMS_SAML);

                            Logger.info(this, "SAML Osgi Bundle has been started");
                        } catch (Exception e) {
                            Logger.warnAndDebug(this.getClass(),
                                    String.format("Failure retrieving OSGI Service [%s] in bundle [%s]",
                                            SamlServiceBuilder.class,
                                            OSGIConstants.BUNDLE_NAME_DOTCMS_SAML), e);
                        }

                }
            }
        }

        return this.samlServiceBuilder;
    }

    /**
     * Returns the dotCMS implementation of the {@link MessageObserver} for the saml osgi bundle
     * @return MessageObserver
     */
    private MessageObserver messageObserver() {

        return this.messageObserver;
    }

    /**
     * Returns the service that helps to retrieve the actual values or default values from the {@link com.dotcms.saml.IdentityProviderConfiguration}
     *
     * @return SamlConfigurationService
     */
    public SamlConfigurationService samlConfigurationService() {

        if (null == this.samlConfigurationService) {

            final SamlServiceBuilder samlServiceBuilder = this.samlServiceBuilder();
            if (null != samlServiceBuilder) {

                synchronized (this) {

                    if (null == this.samlConfigurationService) {

                        this.samlConfigurationService = samlServiceBuilder.buildSamlConfigurationService();
                        this.samlConfigurationService.initService(
                                CollectionsUtils.map(SamlConfigurationService.DOT_SAML_DEFAULT_PROPERTIES_CONTEXT_MAP_KEY, IDP_FILE_PATH));
                    }
                }
            } else {

                Logger.error(this.getClass(), "OSGI Framework may be not initialized, couldn't get the Saml Configuration");
            }
        }

        return this.samlConfigurationService;
    }

    /**
     * Retrieve the authentication service, this is the proxy with the SAML Osgi bundle and must exists at least one host configurated with SAML in order to init this service.
     * @return SamlAuthenticationService
     */
    public SamlAuthenticationService samlAuthenticationService() {

        if (this.isAnyHostConfiguredAsSAML()) {

            if (null == this.samlAuthenticationService) {

                final SamlServiceBuilder samlServiceBuilder = this.samlServiceBuilder();

                if (null != samlServiceBuilder) {

                    synchronized (this) {

                        if (null == this.samlAuthenticationService) {

                            this.samlAuthenticationService =
                                    this.samlServiceBuilder.buildAuthenticationService(this.identityProviderConfigurationFactory(),
                                            VelocityUtil.getEngine(), this.messageObserver(), this.samlConfigurationService());

                            Logger.info(this, "Initing SAML Authentication");
                            samlAuthenticationService.initService(Collections.emptyMap());
                        }
                    }
                } else {

                    Logger.error(this.getClass(), "OSGI Framework may be not initialized, couldn't get the Saml Configuration");
                }
            }

            return this.samlAuthenticationService;
        }

        throw new DotSamlException("There is no SAML Configuration for this host");
    }

    /**
     * Returns true is any host is configured as a SAML
     * @return boolean
     */
    public boolean isAnyHostConfiguredAsSAML () {

        boolean isAnyConfigured = false;
        final User user         = APILocator.systemUser();

        final Optional<AppDescriptor> appDescriptorOptional = Try.of(
                ()-> this.appsAPI
                        .getAppDescriptor(SAML_APP_CONFIG_KEY, user)).getOrElseGet(e-> Optional.empty());
        if (appDescriptorOptional.isPresent()) {

            final AppDescriptor appDescriptor = appDescriptorOptional.get();

            final Map<String, Set<String>>  appKeysByHost = Try.of(()-> this.appsAPI.appKeysByHost())
                    .getOrElseGet(e -> Collections.emptyMap());
            final Set<String> sitesWithConfigurations     = this.appsAPI
                    .filterSitesForAppKey(appDescriptor.getKey(), appKeysByHost.keySet(), user);

            isAnyConfigured                   = !sitesWithConfigurations.isEmpty();
        }

        return isAnyConfigured;
    }

}<|MERGE_RESOLUTION|>--- conflicted
+++ resolved
@@ -131,26 +131,9 @@
 
                 if (null == this.samlServiceBuilder) {
 
-<<<<<<< HEAD
-                    try {
-                        if (!OSGISystem.getInstance().isInitialized()) {
-                            Logger.warn(this.getClass(),
-                                    "OSGI Framework not initialized, trying to initialize...");
-                            OSGISystem.getInstance().initializeFramework();
-                        }
-                    } catch (Exception e) {
-
-                        Logger.error(this.getClass(), "Unable to initialized OSGI Framework", e);
-                    }
-
-                    if (OSGISystem.getInstance().isInitialized()) {
-                        try {
-
-=======
 
                    OSGISystem.getInstance().initializeFramework();
                        try {
->>>>>>> 6249cfd3
                             this.samlServiceBuilder = OSGISystem.getInstance().getService(SamlServiceBuilder.class,
                                     OSGIConstants.BUNDLE_NAME_DOTCMS_SAML);
 
