--- conflicted
+++ resolved
@@ -106,32 +106,6 @@
     @Override
     public Optional<Variant> get(final String identifier) throws DotDataException {
         Variant variant = CacheLocator.getVariantCache().getById(identifier);
-<<<<<<< HEAD
-
-        if (!UtilMethods.isSet(variant)) {
-            final ArrayList loadResults = new DotConnect().setSQL(VARIANT_SELECT_QUERY)
-                    .addParam(identifier)
-                    .loadResults();
-            variant = !loadResults.isEmpty() ? TransformerLocator.createVariantTransformer(loadResults).from() : null;
-        }
-
-        return Optional.ofNullable(variant);
-    }
-
-    public Optional<Variant> getByName(final String name) throws DotDataException {
-        Variant variant = CacheLocator.getVariantCache().getByName(name);
-
-        if (!UtilMethods.isSet(variant)) {
-            final ArrayList loadResults = new DotConnect().setSQL(VARIANT_SELECT_BY_NAME_QUERY)
-                    .addParam(name)
-                    .loadResults();
-
-            variant = !loadResults.isEmpty() ?
-                    TransformerLocator.createVariantTransformer(loadResults).from() : null;
-        }
-
-        return Optional.ofNullable(variant);
-=======
 
         return UtilMethods.isSet(variant) && !variant.equals(VARIANT_404) ?
                 Optional.of(variant) :
@@ -169,6 +143,5 @@
                     CacheLocator.getVariantCache().putByName(name, VariantFactory.VARIANT_404);
                     return Optional.empty();
                 });
->>>>>>> 8332b185
     }
 }