--- conflicted
+++ resolved
@@ -158,11 +158,10 @@
                 .orElseThrow(() -> new DoesNotExistException(
                         String.format("Variant `%s` does not exists", variant.name())));
 
-<<<<<<< HEAD
+
         Logger.debug(this, () -> "Promoting Variant: " + variantFromDatabase);
-=======
+
         DotPreconditions.checkArgument(!variantFromDatabase.archived(), "An archived Variant can not be promoted");
->>>>>>> 70d6f511
 
         APILocator.getVersionableAPI().findAllByVariant(variantFromDatabase).stream()
                 .forEach(contentletVersionInfo -> promoteToDefault(user, contentletVersionInfo));
