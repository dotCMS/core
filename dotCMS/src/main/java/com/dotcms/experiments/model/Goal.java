package com.dotcms.experiments.model;

import com.dotcms.analytics.metrics.Metric;
import com.fasterxml.jackson.annotation.JsonIgnore;
import com.fasterxml.jackson.annotation.JsonProperty;
import com.liferay.util.StringPool;


/**
 * Represent a Goal inside a {@link Experiment}, a Goal is the target the we are trying to reach
 * inside a Experiment, for example maybe we want "Maximize the amount of Reach Page for a specific page"
 * or "Minimize the amount of Bounce Rate for a specific page".
 */
<<<<<<< HEAD
=======

>>>>>>> d5f3de59
public class Goal {

    public  enum GoalType {
        MINIMIZE,
        MAXIMIZE;
    }

    private Metric metric;
    private GoalType type;

    public Goal(final @JsonProperty("metric") Metric metric, final @JsonProperty("type") GoalType type){
        this.metric = metric;
        this.type = type;
    }

    @JsonProperty()
    public Metric getMetric(){
        return this.metric;
    }

    @JsonIgnore
    public  GoalType type() {
        return type;
    }

    @JsonIgnore
    public String name (){
        final String goalTypeName = type().name();
        return goalTypeName.charAt(0) + goalTypeName.substring(1) + StringPool.SPACE +
                getMetric().type().name();
    }
}<|MERGE_RESOLUTION|>--- conflicted
+++ resolved
@@ -11,10 +11,6 @@
  * inside a Experiment, for example maybe we want "Maximize the amount of Reach Page for a specific page"
  * or "Minimize the amount of Bounce Rate for a specific page".
  */
-<<<<<<< HEAD
-=======
-
->>>>>>> d5f3de59
 public class Goal {
 
     public  enum GoalType {
