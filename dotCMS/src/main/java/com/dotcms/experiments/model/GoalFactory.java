--- conflicted
+++ resolved
@@ -17,11 +17,8 @@
 public class GoalFactory {
 
     private static final Map<MetricType, Function<Metric, Goal>> builder = map(
-<<<<<<< HEAD
             MetricType.EXIT_RATE,  metric -> new Goal(metric, GoalType.MINIMIZE),
-=======
             MetricType.BOUNCE_RATE,  metric -> new Goal(metric, GoalType.MINIMIZE),
->>>>>>> d5f3de59
             MetricType.REACH_PAGE, metric -> new Goal(metric, GoalType.MAXIMIZE),
             MetricType.CLICK_ON_ELEMENT, metric -> new Goal(metric, GoalType.MAXIMIZE),
             MetricType.URL_PARAMETER, metric -> new Goal(metric, GoalType.MAXIMIZE)
