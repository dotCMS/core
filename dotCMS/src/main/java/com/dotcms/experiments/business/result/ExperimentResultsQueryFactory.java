package com.dotcms.experiments.business.result;

import static com.dotcms.util.CollectionsUtils.map;

import com.dotcms.analytics.metrics.MetricType;
import com.dotcms.cube.CubeJSQuery;
import com.dotcms.cube.filters.Filter.Order;
import com.dotcms.cube.filters.SimpleFilter.Operator;
import com.dotcms.experiments.model.AbstractExperiment.Status;
import com.dotcms.experiments.model.Goal;
import com.dotcms.experiments.model.Experiment;
import com.dotcms.experiments.model.Goals;
import com.dotcms.util.DotPreconditions;
import io.vavr.Lazy;
import java.util.Map;

/**
 * Factory to create the {@link CubeJSQuery} for a specific Experiment, this {@link CubeJSQuery} is used
 * to get all the events trigger for a specific {@link Experiment} from the CubeJS server.
 *
 * The Query generated has a static part and a dynamic part:
 *
 * - Static part: the format of this part is allways the same for all the {@link com.dotcms.experiments.model.Experiment}
 *
 * <code>
 * {
 +   "dimensions":[
 +       "Events.referer",
 +       "Events.experiment",
 +       "Events.variant",
 +       "Events.utcTime",
 +       "Events.url\",
 +       "Events.lookBackWindow",
 +       "Events.eventType"
 +   ],
 *   "filters": [
 *      {
 *          "member": "Events.experiment",
 *          "operator": "equals",
 *          "values": [experiment_identifier]
 *      },
 *   ],
 *   "order": {
 *       "Events.lookBackWindow': "asc",
 *       "Events.utcTime": "asc"
 *   }
 * }
 * </code>
 *
 * where:
 *
 * experiment_identifier: is the {@link Experiment}'s id.
 *
 * - Dynamic part: this part depends of the {@link com.dotcms.experiments.model.Goals} of the
 * {@link Experiment}.
 *
 * both part are merged using {@link CubeJSQuery.Builder#merge(CubeJSQuery, CubeJSQuery)} method.
 *
 * @see MetricExperimentResultsQuery
 */
public enum ExperimentResultsQueryFactory {

    INSTANCE;

    final static Lazy<Map<MetricType, MetricExperimentResultsQuery>> experimentResultQueryHelpers =
            Lazy.of(() -> createHelpersMap());


    private static Map<MetricType, MetricExperimentResultsQuery> createHelpersMap() {
        return map(
<<<<<<< HEAD
            MetricType.REACH_PAGE, new ReachPageExperimentResultQuery(),
=======
            MetricType.REACH_PAGE, new ReachPageExperimentResultsQuery(),
>>>>>>> 8bebb11b
            MetricType.BOUNCE_RATE, new PageViewExperimentResultQuery(),
            MetricType.URL_PARAMETER, new PageViewExperimentResultQuery()
        );
    }

    private static CubeJSQuery createRootQuery(final Experiment experiment) {

        DotPreconditions.isTrue(experiment.status() == Status.RUNNING || experiment.status() == Status.ENDED,
                "Experiment must be running or Ended");

        final String runningId = experiment.runningIds().getCurrent().orElseThrow().id();

        return new CubeJSQuery.Builder()
                .dimensions("Events.experiment",
                        "Events.variant",
                        "Events.utcTime",
                        "Events.url",
                        "Events.lookBackWindow",
                        "Events.eventType",
                        "Events.runningId"
                )
                .order("Events.lookBackWindow", Order.ASC)
                .order("Events.utcTime", Order.ASC)
                .filter("Events.experiment", Operator.EQUALS, experiment.getIdentifier())
                .filter("Events.runningId", Operator.EQUALS, runningId)
                .build();
    }

    /**
     * Create a {@link CubeJSQuery} according a {@link Experiment} creating the dynamic and static
     * part of the Query.
     *
     * @param experiment {@link Experiment} to use to create the {@link CubeJSQuery}
     * @return The {@link CubeJSQuery} generated
     *
     * @see {@link ExperimentResultsQueryFactory}
     */
    public CubeJSQuery create(final Experiment experiment){
        final CubeJSQuery cubeJSQuery = getMetricCubeJSQuery(experiment);
        final CubeJSQuery rootCubeJSQuery = createRootQuery(experiment);
        return CubeJSQuery.Builder.merge(cubeJSQuery, rootCubeJSQuery);
    }

    private static CubeJSQuery getMetricCubeJSQuery(final Experiment experiment) {
        DotPreconditions.notNull(experiment.goals(), "The must have a Goal");
        DotPreconditions.notNull(experiment.goals().orElseThrow(), "The must have a Goal");
        DotPreconditions.notNull(experiment.goals().orElseThrow().primary(), "The must have a Goal");

        final Goals goals = experiment.goals()
                .orElseThrow(() -> new IllegalArgumentException("The Experiment must have a Goal"));

        final Goal primaryGoal = goals.primary();
        final MetricExperimentResultsQuery metricExperimentResultQuery = experimentResultQueryHelpers.get()
                .get(primaryGoal.getMetric().type());
        return metricExperimentResultQuery.getCubeJSQuery(experiment);
    }
}<|MERGE_RESOLUTION|>--- conflicted
+++ resolved
@@ -68,11 +68,8 @@
 
     private static Map<MetricType, MetricExperimentResultsQuery> createHelpersMap() {
         return map(
-<<<<<<< HEAD
-            MetricType.REACH_PAGE, new ReachPageExperimentResultQuery(),
-=======
+
             MetricType.REACH_PAGE, new ReachPageExperimentResultsQuery(),
->>>>>>> 8bebb11b
             MetricType.BOUNCE_RATE, new PageViewExperimentResultQuery(),
             MetricType.URL_PARAMETER, new PageViewExperimentResultQuery()
         );
