--- conflicted
+++ resolved
@@ -6,11 +6,8 @@
 import com.dotmarketing.exception.DotDataException;
 import com.dotmarketing.exception.DotSecurityException;
 import java.util.List;
-<<<<<<< HEAD
-import java.util.concurrent.TimeUnit;
-=======
 import java.util.Optional;
->>>>>>> aa4fe4b1
+
 import javax.servlet.http.HttpServletRequest;
 import javax.servlet.http.HttpServletResponse;
 
@@ -59,6 +56,6 @@
      * @param request
      * @return
      */
-    public Optional<String> getCode(final Host host, final HttpServletRequest request);
+    Optional<String> getCode(final Host host, final HttpServletRequest request);
 
 }