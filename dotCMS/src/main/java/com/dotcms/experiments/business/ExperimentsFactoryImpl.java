package com.dotcms.experiments.business;

import com.dotcms.experiments.model.AbstractExperiment;
import com.dotcms.experiments.model.Experiment;
import com.dotcms.util.DotPreconditions;
import com.dotcms.util.transform.TransformerLocator;
import com.dotmarketing.beans.Host;
import com.dotmarketing.common.db.DotConnect;
import com.dotmarketing.exception.DotDataException;
import com.dotmarketing.util.Logger;
import com.dotmarketing.util.UtilMethods;
import java.sql.Timestamp;
import java.util.Collection;
import java.util.List;
import java.util.Map;
import java.util.Optional;
import java.util.stream.Collectors;

public class ExperimentsFactoryImpl implements
        ExperimentsFactory {

    public static final String INSERT_EXPERIMENT = "INSERT INTO experiment(id, page_id, name, description, status, " +
            "traffic_proportion, traffic_allocation, mod_date, scheduling, "
            + "creation_date, created_by, last_modified_by, goals, lookback_window, running_ids) "
            + "VALUES(?,?,?,?,?,?,?,?,?,?,?,?,?,?, ?)";

    public static final String UPDATE_EXPERIMENT = "UPDATE experiment set name=?, description=?, status=?, " +
            "traffic_proportion=?, traffic_allocation=?, mod_date=?, scheduling=?, "
            + " creation_date=?, created_by=?, last_modified_by=?, goals=?, lookback_window=?, running_ids=?"
            + " WHERE id=?";

    public static final String FIND_EXPERIMENT_BY_ID = "SELECT * FROM experiment WHERE id = ?";

    public static final String DELETE_EXPERIMENT = "DELETE FROM experiment WHERE id = ?";

    public static final String LIST_EXPERIMENTS_BASE = "SELECT * FROM experiment WHERE 1=1 ";

    public static final String PAGE_ID_FILTER = "AND page_id = ? ";

    public static final String NAME_FILTER = "AND name LIKE ?";

    public static final String STATUS_FILTER = "SELECT * from experiment WHERE status = ?";
    
<<<<<<< HEAD
    private static String ACTIVE_EXPERIMENTS_BY_HOST = "SELECT experiment.* " +
    "FROM experiment INNER JOIN identifier ON experiment.page_id = identifier.id " +
    "WHERE status <> ? and status <> ? and host_inode = ?";
=======
    private static final String ACTIVE_EXPERIMENTS_BY_HOST = "SELECT experiment.* " +
    "FROM experiment INNER JOIN identifier ON experiment.page_id = identifier.id " +
    "WHERE status NOT IN (?, ?) and host_inode = ?";
>>>>>>> 8b71ba0e

    @Override
    public void save(Experiment experiment) throws DotDataException {
        if(experiment.id().isEmpty() || find(experiment.id().get()).isEmpty()) {
             insertInDB(experiment);
        } else {
            updateInDB(experiment);
        }
    }

    @Override
    public void delete(Experiment experiment) throws DotDataException {
        DotPreconditions.checkArgument(experiment.id().isPresent(), "Experiment id is "
                + "required for deletion ");

        DotConnect dc = new DotConnect();
        dc.setSQL(DELETE_EXPERIMENT);
        dc.addParam(experiment.id().get());
        dc.loadResult();
    }

    @Override
    public Optional<Experiment> find(final String id) throws DotDataException {
        Experiment experiment = null; // experimentsCache.get(id); TODO

//        if(experiment==null){
            final List<Map<String, Object>> results = new DotConnect()
                    .setSQL(FIND_EXPERIMENT_BY_ID)
                    .addParam(id)
                    .loadObjectResults();
            if (results.isEmpty()) {
                Logger.debug(this, "Experiment with id: " + id + " not found");
                return Optional.empty();
            }

            experiment = TransformerLocator.createExperimentTransformer(results).findFirst();

//            if(experiment != null && experiment.getId() != null) {
//                experimentsCache.add(id, experiment);
//            }
//        }

        return Optional.of(experiment);
    }

    @Override
    public List<Experiment> list(ExperimentFilter filter) throws DotDataException {
        final StringBuilder query = new StringBuilder(LIST_EXPERIMENTS_BASE);

        if(filter.pageId().isPresent()) {
            query.append(PAGE_ID_FILTER);
        }

        if(filter.name().isPresent()) {
            query.append(NAME_FILTER);
        }

        if(filter.statuses().isPresent()) {
            query.append("INTERSECT ");

            final String statusFilter = filter.statuses().get().stream().map((status -> STATUS_FILTER) ).collect
                    (Collectors.joining(" UNION DISTINCT "));
            query.append(statusFilter);
        }

        final DotConnect dc = new DotConnect();
        dc.setSQL(query.toString());

        if(filter.pageId().isPresent()) {
            dc.addParam(filter.pageId().get());
        }

        if(filter.name().isPresent()) {
            dc.addParam("%"+filter.name().get()+"%");
        }

        if(filter.statuses().isPresent() && UtilMethods.isSet(filter.statuses().get())) {
            filter.statuses().get().forEach((status)-> dc.addParam(status.name()));
        }

        final List<Map<String, Object>> results = dc.loadObjectResults();

        return TransformerLocator.createExperimentTransformer(results).list;
    }

    private void insertInDB(final Experiment experiment) throws DotDataException {
        DotPreconditions.checkArgument(experiment.id().isPresent(), "Experiment id is "
                + "required for saves ");

        DotConnect dc = new DotConnect();
        dc.setSQL(INSERT_EXPERIMENT);
        dc.addParam(experiment.id().get());
        dc.addParam(experiment.pageId());
        dc.addParam(experiment.name());
        dc.addParam(experiment.description().orElse(""));
        dc.addParam(experiment.status().name());
        dc.addJSONParam(experiment.trafficProportion());
        dc.addParam(experiment.trafficAllocation());
        dc.addParam(Timestamp.from(experiment.modDate()));
        dc.addJSONParam(experiment.scheduling().isPresent()?experiment.scheduling().get():null);
        dc.addParam(Timestamp.from(experiment.creationDate()));
        dc.addParam(experiment.createdBy());
        dc.addParam(experiment.lastModifiedBy());
        dc.addJSONParam(experiment.goals().isPresent()?experiment.goals().get():null);
        dc.addParam(experiment.lookBackWindowExpireTime());
        dc.addJSONParam(experiment.runningIds());
        dc.loadResult();
    }

    private void updateInDB(final Experiment experiment) throws DotDataException {
        DotPreconditions.checkArgument(experiment.id().isPresent(), "Experiment id is "
                + "required for updates ");

        DotConnect dc = new DotConnect();
        dc.setSQL(UPDATE_EXPERIMENT);
        dc.addParam(experiment.name());
        dc.addParam(experiment.description().orElse(""));
        dc.addParam(experiment.status().name());
        dc.addJSONParam(experiment.trafficProportion());
        dc.addParam(experiment.trafficAllocation());
        dc.addParam(Timestamp.from(experiment.modDate()));
        dc.addJSONParam(experiment.scheduling().isPresent()?experiment.scheduling().get():null);
        dc.addParam(Timestamp.from(experiment.creationDate()));
        dc.addParam(experiment.createdBy());
        dc.addParam(experiment.lastModifiedBy());
        dc.addJSONParam(experiment.goals().isPresent()?experiment.goals().get():null);
        dc.addParam(experiment.lookBackWindowExpireTime());
        dc.addJSONParam(experiment.runningIds());
        dc.addParam(experiment.id().get());
        dc.loadResult();
    }

    /**
     * Default implementation for {@link ExperimentsFactory#listActive(String)} (Host)}
     *
     * @param hostIdentifier
     * @return
     * @throws DotDataException
     */
    @Override
    public final Collection<Experiment> listActive(final String hostIdentifier) throws DotDataException {
        final List<Map<String, Object>> results = new DotConnect()
                .setSQL(ACTIVE_EXPERIMENTS_BY_HOST)
                .addParam(AbstractExperiment.Status.ENDED.toString())
                .addParam(AbstractExperiment.Status.ARCHIVED.toString())
                .addParam(hostIdentifier)
                .loadObjectResults();

        return TransformerLocator.createExperimentTransformer(results).list;
    }
}<|MERGE_RESOLUTION|>--- conflicted
+++ resolved
@@ -40,16 +40,10 @@
     public static final String NAME_FILTER = "AND name LIKE ?";
 
     public static final String STATUS_FILTER = "SELECT * from experiment WHERE status = ?";
-    
-<<<<<<< HEAD
-    private static String ACTIVE_EXPERIMENTS_BY_HOST = "SELECT experiment.* " +
-    "FROM experiment INNER JOIN identifier ON experiment.page_id = identifier.id " +
-    "WHERE status <> ? and status <> ? and host_inode = ?";
-=======
+
     private static final String ACTIVE_EXPERIMENTS_BY_HOST = "SELECT experiment.* " +
     "FROM experiment INNER JOIN identifier ON experiment.page_id = identifier.id " +
     "WHERE status NOT IN (?, ?) and host_inode = ?";
->>>>>>> 8b71ba0e
 
     @Override
     public void save(Experiment experiment) throws DotDataException {
