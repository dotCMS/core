package com.dotcms.experiments.business;

import com.dotcms.business.WrapInTransaction;
import com.dotcms.experiments.business.result.BrowserSession;
<<<<<<< HEAD
import com.dotcms.experiments.business.result.ExperimentResults;
=======
import com.dotcms.experiments.business.result.ExperimentResult;
>>>>>>> 14961423
import com.dotcms.experiments.model.AbstractExperiment.Status;
import com.dotcms.experiments.model.Experiment;
import com.dotcms.experiments.model.Scheduling;
import com.dotmarketing.exception.DotDataException;
import com.dotmarketing.exception.DotSecurityException;
import com.dotmarketing.portlets.rules.model.Rule;
import com.dotmarketing.util.Config;
import com.liferay.portal.model.User;
import io.vavr.Lazy;
import java.util.List;
import java.util.Optional;

/**
 * Interface to interact with {@link Experiment}s. This includes operations like CRUD, and
 * starting, stopping an experiment.
 * This API needs License.
 */

public interface ExperimentsAPI {

    Lazy<Integer> EXPERIMENTS_MAX_DURATION = Lazy.of(()->Config.getIntProperty("EXPERIMENTS_MAX_DURATION", 35));
    Lazy<Integer> EXPERIMENT_LOOKBACK_WINDOW = Lazy.of(()->Config.getIntProperty("EXPERIMENTS_LOOKBACK_WINDOW", 10));


    /**
     * Save a new experiment when the Experiment doesn't have an id
     * Updates an existing experiment when the provided Experiment has an id and a matching Experiment
     * was found.
     */
    Experiment save(final Experiment experiment, final User user) throws DotSecurityException, DotDataException;

    /**
     * Returns an Optional with the Experiment matching the provided id
     * Returns Optional.empty() if not found
     */
    Optional<Experiment> find(final String id, final User user) throws DotDataException, DotSecurityException;

    /**
     * Updates the Experiment matching the provided id and sets it as 'archived'
     */
    Experiment archive(final String id, final User user)
            throws DotDataException, DotSecurityException;

    /**
     * Deletes the Experiment matching the provided id
     */
    void delete(String id, User user) throws DotDataException, DotSecurityException;

    /**
     * Returns experiments based on the provided filters in {@link ExperimentFilter}
     * <p>
     * Available filters are :
     * <li>pageId - Id of the parent page of the {@link com.dotcms.experiments.model.Experiment}
     * <li>name - Name of the experiment. Provided name can be partial
     * <li>statuses - List of {@link Status} to filter one. Zero to many.
     */
    List<Experiment> list(final ExperimentFilter filter, final User user) throws DotDataException;

    /**
     * Starts an {@link Experiment}. In order to start an Experiment it needs to:
     * <li>Have a {@link Status#DRAFT} status
     * <li>Have at least one Variant
     * <li>Have a primary goal set
     * <p>
     * The following considerations regarding {@link Experiment#scheduling()} are also taking place
     * when starting an Experiment:
     * <li>If no {@link Scheduling#startDate()} is provided, set it to now()
     * <li>If no {@link Scheduling#endDate()} is provided, set it to four weeks
     * <li>Unable to start if provided {@link Scheduling#startDate()} is in the past
     * <li>Unable to start if provided {@link Scheduling#endDate()} is in the past
     * <li>Unable to start if provided {@link Scheduling#endDate()} is not after provided {@link Scheduling#startDate()}
     * <li>Unable to start if difference between {@link Scheduling#endDate()} and {@link Scheduling#startDate()} is more than {@link ExperimentsAPI#EXPERIMENTS_MAX_DURATION}
     *
     * @return
     */
    Experiment start(final String experimentId, final User user)
            throws DotDataException, DotSecurityException;

    /**
     * Ends an already started {@link Experiment}. The Experiment needs to be in
     * {@link Status#RUNNING} status to be able to end it.
     */
    Experiment end(String experimentId, User user) throws DotDataException, DotSecurityException;

    /**
     * Adds a new {@link com.dotcms.variant.model.Variant} to the {@link Experiment} with the provided Id
     * @return the updated Experiment
     */
    Experiment addVariant(String experimentId, String variantName, User user)
            throws DotDataException, DotSecurityException;

    void startScheduledToStartExperiments(User user) throws DotDataException;

    /**
     * Validates a {@link Scheduling} by the following:
     *
     * <li>Provided {@link Scheduling#startDate()} needs to be now or in the future
     * <li>Provided {@link Scheduling#endDate()} needs to be in the future
     * <li>Provided {@link Scheduling#endDate()} needs to be after provided {@link Scheduling#startDate()}
     * <li>Difference between provided {@link Scheduling#endDate()} and {@link Scheduling#startDate()} needs to be less or equal than {@link ExperimentsAPI#EXPERIMENTS_MAX_DURATION}
     */
    Scheduling validateScheduling(final Scheduling scheduling);

    /**
     * Deletes a {@link com.dotcms.variant.model.Variant} from the {@link Experiment} with the given Id
     * @return the updated Experiment
     */
    Experiment deleteVariant(String experimentId, String variantName, User user)
            throws DotDataException, DotSecurityException;

    /**
     * Edits the description of the {@link com.dotcms.variant.model.Variant} with the given name
     * from the {@link Experiment} with the given Id
     * @return the updated Experiment
     */
    @WrapInTransaction
    Experiment editVariantDescription(String experimentId, String variantName,
            String newDescription, User user)
            throws DotDataException, DotSecurityException;

    /**
     * Deletes the {@link com.dotcms.experiments.model.TargetingCondition} with the given id from
     * the {@link Experiment} with the given id
     */

    Experiment deleteTargetingCondition(String experimentId, String conditionId, User user)
            throws DotDataException, DotSecurityException;

    /**
     * Return a list of the current RUNNING Experiments.
     *
     * @return
     */
    List<Experiment> getRunningExperiments() throws DotDataException;

    /**
     * Return a {@link Experiment}'s {@link Rule}
     *
     * @param experiment
     * @return
     */
    Optional<Rule> getRule(final Experiment experiment)
            throws DotDataException, DotSecurityException;

    /**
     * Return true if any {@link Experiment} is running right now, otherwise return false.
     * @return
     */
    boolean isAnyExperimentRunning() throws DotDataException;

    /**
     * Return the Experiment partial or total result.
     *
     * @param experiment
     * @return
     */
<<<<<<< HEAD
    ExperimentResults getResults(final Experiment experiment)
            throws DotDataException, DotSecurityException;
=======
    ExperimentResult getResult(final Experiment experiment);
>>>>>>> 14961423

    /**
     * Return a list of the Events into an Experiment group by {@link BrowserSession}
     * @param experiment
     * @return
     */
    List<BrowserSession> getEvents(final Experiment experiment);

    /*
     * Ends finalized {@link com.dotcms.experiments.model.Experiment}s
     * <p>
     *     A finalized Experiment is an Experiment that is in the {@link com.dotcms.experiments.model.Experiment.Status#RUNNING}
     *     state and whose {@link  Scheduling#endDate()} is in the past
     */
    void endFinalizedExperiments(final User user) throws DotDataException;
}<|MERGE_RESOLUTION|>--- conflicted
+++ resolved
@@ -2,11 +2,8 @@
 
 import com.dotcms.business.WrapInTransaction;
 import com.dotcms.experiments.business.result.BrowserSession;
-<<<<<<< HEAD
 import com.dotcms.experiments.business.result.ExperimentResults;
-=======
 import com.dotcms.experiments.business.result.ExperimentResult;
->>>>>>> 14961423
 import com.dotcms.experiments.model.AbstractExperiment.Status;
 import com.dotcms.experiments.model.Experiment;
 import com.dotcms.experiments.model.Scheduling;
@@ -163,12 +160,8 @@
      * @param experiment
      * @return
      */
-<<<<<<< HEAD
     ExperimentResults getResults(final Experiment experiment)
             throws DotDataException, DotSecurityException;
-=======
-    ExperimentResult getResult(final Experiment experiment);
->>>>>>> 14961423
 
     /**
      * Return a list of the Events into an Experiment group by {@link BrowserSession}
