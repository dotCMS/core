--- conflicted
+++ resolved
@@ -81,13 +81,11 @@
      */
     Experiment end(String experimentId, User user) throws DotDataException, DotSecurityException;
 
-<<<<<<< HEAD
     /**
      * Adds a new {@link com.dotcms.variant.model.Variant} to the {@link Experiment} with the provided id
      */
     Experiment addVariant(String experimentId, String variantName, User user)
             throws DotDataException, DotSecurityException;
-=======
+
     Scheduling validateScheduling(final Scheduling scheduling);
->>>>>>> c6c01129
 }