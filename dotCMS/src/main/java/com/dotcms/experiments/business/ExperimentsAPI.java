--- conflicted
+++ resolved
@@ -207,8 +207,6 @@
     Experiment promoteVariant(String experimentId, String variantName, User user)
             throws DotDataException, DotSecurityException;
 
-<<<<<<< HEAD
-=======
     /*
      * Cancels a Scheduled {@link com.dotcms.experiments.model.Experiment}.
      * By Canceling an Experiment, its future execution will not take place.
@@ -216,5 +214,4 @@
      * {@link com.dotcms.experiments.model.Experiment.Status#SCHEDULED} state.
      */
     Experiment cancel(String experimentId, User user) throws DotDataException, DotSecurityException;
->>>>>>> b56e5584
 }