package com.dotcms.experiments.business.result;

import com.dotcms.analytics.metrics.Metric;
<<<<<<< HEAD

=======
import com.dotcms.experiments.model.Experiment;
>>>>>>> cb564daa

/**
 * Analyze  a set of {@link BrowserSession} to get the total or partial {@link Experiment} results
 * we need to create a concrete class for each {@link com.dotcms.analytics.metrics.MetricType} that
 * we need to support.
 *
 */
public interface MetricExperimentAnalyzer {

    void addResults(final Metric goal, final BrowserSession browserSession, final ExperimentResults.Builder experimentResultBuilder);

}<|MERGE_RESOLUTION|>--- conflicted
+++ resolved
@@ -1,11 +1,9 @@
 package com.dotcms.experiments.business.result;
 
 import com.dotcms.analytics.metrics.Metric;
-<<<<<<< HEAD
 
-=======
 import com.dotcms.experiments.model.Experiment;
->>>>>>> cb564daa
+
 
 /**
  * Analyze  a set of {@link BrowserSession} to get the total or partial {@link Experiment} results
