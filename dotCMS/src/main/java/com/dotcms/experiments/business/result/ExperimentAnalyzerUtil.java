--- conflicted
+++ resolved
@@ -57,11 +57,8 @@
     private static Map<MetricType, MetricExperimentAnalyzer> createHelpersMap() {
         return map(
                 MetricType.REACH_PAGE, new AfterLandOnPageExperimentAnalyzer(),
-<<<<<<< HEAD
                 MetricType.EXIT_RATE, new ExitRateExperimentAnalyzer(),
-=======
                 MetricType.BOUNCE_RATE, new BounceRateExperimentAnalyzer(),
->>>>>>> d5f3de59
                 MetricType.URL_PARAMETER, new AfterLandOnPageExperimentAnalyzer()
         );
     }
