package com.dotcms.experiments.business;

import static com.dotcms.experiments.model.AbstractExperiment.Status.DRAFT;
import static com.dotcms.experiments.model.AbstractExperiment.Status.ENDED;
import static com.dotcms.experiments.model.AbstractExperiment.Status.RUNNING;
import static com.dotcms.experiments.model.AbstractExperimentVariant.EXPERIMENT_VARIANT_NAME_PREFIX;
import static com.dotcms.experiments.model.AbstractExperimentVariant.EXPERIMENT_VARIANT_NAME_SUFFIX;

import static com.dotcms.util.CollectionsUtils.set;

import static com.dotcms.experiments.model.AbstractExperimentVariant.ORIGINAL_VARIANT;
import static com.dotcms.variant.VariantAPI.DEFAULT_VARIANT;

import com.dotcms.analytics.app.AnalyticsApp;
import com.dotcms.analytics.helper.AnalyticsHelper;
<<<<<<< HEAD
import com.dotcms.analytics.metrics.AbstractCondition.Operator;
import com.dotcms.analytics.metrics.EventType;
import com.dotcms.analytics.metrics.Metric;
import com.dotcms.analytics.metrics.MetricType;
=======
import com.dotcms.analytics.metrics.EventType;
>>>>>>> 14961423
import com.dotcms.analytics.metrics.MetricsUtil;
import com.dotcms.business.CloseDBIfOpened;
import com.dotcms.business.WrapInTransaction;
import com.dotcms.cube.CubeJSClient;
import com.dotcms.cube.CubeJSQuery;
import com.dotcms.cube.CubeJSResultSet;
import com.dotcms.cube.CubeJSResultSet.ResultSetItem;
import com.dotcms.enterprise.rules.RulesAPI;
import com.dotcms.experiments.business.result.BrowserSession;
import com.dotcms.experiments.business.result.Event;
import com.dotcms.experiments.business.result.ExperimentAnalyzerUtil;
<<<<<<< HEAD
import com.dotcms.experiments.business.result.ExperimentResults;
import com.dotcms.experiments.business.result.ExperimentResultsQueryFactory;
=======
import com.dotcms.experiments.business.result.ExperimentResult;
import com.dotcms.experiments.business.result.ExperimentResultQueryFactory;
>>>>>>> 14961423
import com.dotcms.exception.NotAllowedException;
import com.dotcms.experiments.model.AbstractExperiment.Status;
import com.dotcms.experiments.model.AbstractTrafficProportion.Type;
import com.dotcms.experiments.model.Experiment;
import com.dotcms.experiments.model.Experiment.Builder;
import com.dotcms.experiments.model.ExperimentVariant;
import com.dotcms.experiments.model.Goals;
import com.dotcms.experiments.model.Scheduling;
import com.dotcms.experiments.model.TargetingCondition;
import com.dotcms.experiments.model.TrafficProportion;
import com.dotcms.rest.exception.NotFoundException;
import com.dotcms.util.CollectionsUtils;
import com.dotcms.util.DotPreconditions;
import com.dotcms.util.LicenseValiditySupplier;
import com.dotcms.uuid.shorty.ShortyIdAPI;
import com.dotcms.variant.VariantAPI;
import com.dotcms.variant.model.Variant;
import com.dotmarketing.beans.Host;
import com.dotmarketing.beans.PermissionableProxy;
import com.dotmarketing.business.APILocator;
import com.dotmarketing.business.DotStateException;
import com.dotmarketing.business.FactoryLocator;
import com.dotmarketing.business.PermissionAPI;
import com.dotmarketing.business.PermissionLevel;
import com.dotmarketing.business.VersionableAPI;
import com.dotmarketing.business.web.WebAPILocator;
import com.dotmarketing.exception.DoesNotExistException;
import com.dotmarketing.exception.DotDataException;
import com.dotmarketing.exception.DotSecurityException;
import com.dotmarketing.exception.InvalidLicenseException;
import com.dotmarketing.factories.MultiTreeAPI;
import com.dotmarketing.portlets.contentlet.business.ContentletAPI;
import com.dotmarketing.portlets.contentlet.model.Contentlet;
import com.dotmarketing.portlets.contentlet.model.ContentletVersionInfo;
import com.dotmarketing.portlets.htmlpageasset.business.HTMLPageAssetAPI;
import com.dotmarketing.portlets.htmlpageasset.model.HTMLPageAsset;
import com.dotmarketing.portlets.rules.model.Condition;
import com.dotmarketing.portlets.rules.model.ConditionGroup;
import com.dotmarketing.portlets.rules.model.LogicalOperator;
import com.dotmarketing.portlets.rules.model.ParameterModel;
import com.dotmarketing.portlets.rules.model.Rule;
import com.dotmarketing.portlets.rules.model.Rule.FireOn;
import com.dotmarketing.util.Config;
import com.dotmarketing.util.Logger;
import com.dotmarketing.util.UUIDGenerator;
import com.dotmarketing.util.UtilMethods;
import com.liferay.portal.model.User;
import com.liferay.util.StringPool;
import graphql.VisibleForTesting;
import io.vavr.control.Try;
import java.time.Duration;
import java.time.Instant;
import java.time.temporal.ChronoUnit;
import java.util.ArrayList;
import java.util.Collections;
import java.util.List;
import java.util.Objects;
import java.util.Optional;
import java.util.Set;
import java.util.SortedSet;
import java.util.TreeSet;
import java.util.function.Supplier;
import java.util.stream.Collectors;
import io.vavr.Lazy;
import org.jetbrains.annotations.NotNull;

public class ExperimentsAPIImpl implements ExperimentsAPI {

    private Lazy<Boolean> isExperimentEnabled =
            Lazy.of(() -> Config.getBooleanProperty("FEATURE_FLAG_EXPERIMENTS", false));

    final ExperimentsFactory factory = FactoryLocator.getExperimentsFactory();
    final PermissionAPI permissionAPI = APILocator.getPermissionAPI();
    final ContentletAPI contentletAPI = APILocator.getContentletAPI();
    final VariantAPI variantAPI = APILocator.getVariantAPI();
    final ShortyIdAPI shortyIdAPI = APILocator.getShortyAPI();
    final RulesAPI rulesAPI = APILocator.getRulesAPI();
    final MultiTreeAPI multiTreeAPI = APILocator.getMultiTreeAPI();
    final VersionableAPI versionableAPI = APILocator.getVersionableAPI();
    final HTMLPageAssetAPI pageAssetAPI = APILocator.getHTMLPageAssetAPI();

    private final LicenseValiditySupplier licenseValiditySupplierSupplier =
            new LicenseValiditySupplier() {};

    private final Supplier<String> invalidLicenseMessageSupplier =
            ()->"Valid License is required";

    private final AnalyticsHelper analyticsHelper;

    @VisibleForTesting
    public ExperimentsAPIImpl(final AnalyticsHelper analyticsHelper) {
        this.analyticsHelper = analyticsHelper;
    }

    public ExperimentsAPIImpl() {
        this(AnalyticsHelper.get());
    }

    @Override
    @WrapInTransaction
    public Experiment save(final Experiment experiment, final User user) throws
            DotSecurityException, DotDataException {
        DotPreconditions.isTrue(hasValidLicense(), InvalidLicenseException.class,
                invalidLicenseMessageSupplier);

        final Contentlet pageAsContent = contentletAPI
                .findContentletByIdentifierAnyLanguage(experiment.pageId(), DEFAULT_VARIANT.name());

        DotPreconditions.isTrue(pageAsContent!=null
                && UtilMethods.isSet(pageAsContent.getIdentifier()),
                DotStateException.class, ()->"Invalid Page provided");

        if(!permissionAPI.doesUserHavePermission(pageAsContent, PermissionLevel.EDIT.getType(), user)) {
            Logger.error(this, "You don't have permission to save the Experiment."
                    + " Experiment name: " + experiment.name() + ". Page Id: " + experiment.pageId());
            throw new DotSecurityException("You don't have permission to save the Experiment.");
        }

        Experiment.Builder builder = Experiment.builder().from(experiment);

        if(experiment.id().isEmpty()) {
            builder.id(UUIDGenerator.generateUuid());
        }

        builder.modDate(Instant.now());
        builder.lastModifiedBy(user.getUserId());
        
        if(experiment.goals().isPresent()) {
            final Goals goals = experiment.goals().get();
            MetricsUtil.INSTANCE.validateGoals(goals);

            if (goals.primary().type() == MetricType.REACH_PAGE && !hasRefererCondition(goals)) {
                addRefererCondition(APILocator.getHTMLPageAssetAPI().fromContentlet(pageAsContent),
                        builder, goals);
            }
        }

        if(experiment.targetingConditions().isPresent()) {
            saveTargetingConditions(experiment, user);
        }

        final Experiment experimentToSave = builder.build();

        factory.save(experimentToSave);

        Logger.info(this, "Saving experiment with id: " + experimentToSave.id().get() + ", and status:"
        + experimentToSave.status());

        DotPreconditions.isTrue(experimentToSave.id().isPresent(), "Experiment doesn't have Id");

        Optional<Experiment> savedExperiment = find(experimentToSave.id().get(), user);

        DotPreconditions.isTrue(savedExperiment.isPresent(), "Saved Experiment not found");

        if(savedExperiment.get().trafficProportion().variants().stream().noneMatch((variant
                -> variant.description().equals(ORIGINAL_VARIANT)))) {
            savedExperiment = Optional.of(addVariant(savedExperiment.get().id().get(),
                    ORIGINAL_VARIANT, user));
        }

        if(savedExperiment.get().scheduling().isEmpty()) {
            final Scheduling scheduling = startNowScheduling(savedExperiment.get());
            savedExperiment = Optional.of(savedExperiment.get().withScheduling(scheduling));
        } else if(experiment.status()!=ENDED) {
            Scheduling scheduling = validateScheduling(savedExperiment.get().scheduling().get());
            savedExperiment = Optional.of(savedExperiment.get().withScheduling(scheduling));
        }

        return savedExperiment.get();
    }

    private void addRefererCondition(final HTMLPageAsset page, final Builder builder, final Goals goals) {

        final com.dotcms.analytics.metrics.Condition refererCondition = createRefererCondition(
                page, goals);

        final Goals newGoal = createNewGoals(goals, refererCondition);
        builder.goals(newGoal);
    }

    @NotNull
    private static Goals createNewGoals(final Goals oldGoals,
            final com.dotcms.analytics.metrics.Condition newConditionToAdd) {
        final Metric newMetric = Metric.builder().from(oldGoals.primary())
                .addConditions(newConditionToAdd).build();
        return Goals.builder().from(oldGoals).primary(newMetric).build();
    }

    private boolean hasRefererCondition(final Goals goals){
        return goals.primary().conditions()
            .stream()
            .anyMatch(condition -> "referer".equals(condition.parameter()));
    }
    private com.dotcms.analytics.metrics.Condition createRefererCondition(final HTMLPageAsset page, final Goals goals) {
        return com.dotcms.analytics.metrics.Condition.builder()
                    .parameter("referer")
                    .operator(Operator.CONTAINS)
                    .value(page.getPageUrl())
                    .build();
    }

    private void saveTargetingConditions(final Experiment experiment, final User user)
            throws DotDataException, DotSecurityException {
        if(experiment.targetingConditions().isEmpty()) {
            return;
        }

        List<Rule> rules = Try.of(()->rulesAPI
                .getAllRulesByParent(experiment, user, false))
                .getOrElse(Collections::emptyList);

        Rule experimentRule;

        if(UtilMethods.isSet(rules)) {
            experimentRule = rules.get(0);
        } else {
            experimentRule = createRuleAndConditionGroup(experiment, user);
        }

        // transform and save TargetingConditions into conditions
        experiment.targetingConditions().get().forEach(targetingCondition -> {
            createAndSaveCondition(user, experimentRule, targetingCondition);
        });

    }

    private void createAndSaveCondition(User user, Rule experimentRule,
            TargetingCondition targetingCondition) {
        Condition condition = targetingCondition.id().isPresent()
            ? Try.of(()->rulesAPI.getConditionById(targetingCondition.id().get(), user, false))
                .getOrElseThrow(()->new IllegalArgumentException("Invalid targeting Condition Id provided. Id: " + targetingCondition.id().get()))
            : createCondition(experimentRule, targetingCondition);

        condition.setOperator(targetingCondition.operator());
        condition.setConditionletId(targetingCondition.conditionKey());
        condition.setValues(new ArrayList<>());
        targetingCondition.values().forEach(condition::addValue);

        condition.checkValid();

        Try.run(()->rulesAPI.saveCondition(condition, user, false))
                .getOrElseThrow(()->new DotStateException("Error saving Condition: "
                        + condition.getConditionletId()));
    }

    private Condition createCondition(final Rule experimentRule,
            final TargetingCondition targetingCondition) {
        final Condition condition = new Condition();
        condition.setConditionGroup(experimentRule.getGroups().get(0).getId());
        return condition;
    }

    private Rule createRuleAndConditionGroup(Experiment experiment, User user)
            throws DotDataException, DotSecurityException {
        DotPreconditions.isTrue(experiment.id().isPresent(), ()->"Error saving Experiment Targeting");

        final Rule experimentRule = new Rule();
        experimentRule.setParent(experiment.id().get());
        experimentRule.setName(experiment.name());
        experimentRule.setFireOn(FireOn.EVERY_PAGE);
        experimentRule.setEnabled(true);
        rulesAPI.saveRuleNoParentCheck(experimentRule, user, false);

        final ConditionGroup conditionGroup = new ConditionGroup();
        conditionGroup.setRuleId(experimentRule.getId());
        conditionGroup.setOperator(LogicalOperator.AND);
        rulesAPI.saveConditionGroup(conditionGroup, user, false);
        return experimentRule;
    }

    @CloseDBIfOpened
    @Override
    public Optional<Experiment> find(final String id, final User user)
            throws DotDataException, DotSecurityException {
        DotPreconditions.isTrue(hasValidLicense(), InvalidLicenseException.class,
                invalidLicenseMessageSupplier);
        DotPreconditions.checkArgument(UtilMethods.isSet(id), "Experiment Id is required");

        Optional<Experiment> experiment =  factory.find(id);

        if(experiment.isPresent()) {
            validatePermissions(user, experiment.get(),
                    "You don't have permission to get the Experiment. "
                            + "Experiment Id: " + experiment.get().id());

            experiment = Optional.of(addTargetingConditions(experiment.get(), user));
        }

        return experiment;
    }

    private Experiment addTargetingConditions(final Experiment experiment, final User user) {
        List<Rule> rules = Try.of(()->rulesAPI
                        .getAllRulesByParent(experiment, user, false))
                .getOrElse(Collections::emptyList);

        if(!UtilMethods.isSet(rules)) {
            return experiment;
        }

        final Rule experimentRule = rules.get(0);
        final List<TargetingCondition> targetingConditions = new ArrayList<>();
        experimentRule.getGroups().get(0).getConditions().forEach((condition -> {
            targetingConditions.add(TargetingCondition.builder()
                    .id(condition.getId())
                    .conditionKey(condition.getConditionletId())
                    .putAllValues(condition.getValues().stream().collect(Collectors.toMap(
                            ParameterModel::getKey, ParameterModel::getValue)))
                    .build());
        }));

        return experiment.withTargetingConditions(targetingConditions);
    }

    @Override
    @WrapInTransaction
    public Experiment archive(final String id, final User user)
            throws DotDataException, DotSecurityException {
        DotPreconditions.isTrue(hasValidLicense(), InvalidLicenseException.class,
                invalidLicenseMessageSupplier);
        DotPreconditions.checkArgument(UtilMethods.isSet(id), "id must be provided.");

        final Optional<Experiment> persistedExperiment =  find(id, user);

        DotPreconditions.isTrue(persistedExperiment.isPresent(),()-> "Experiment with provided id not found",
                DoesNotExistException.class);

        validatePermissions(user, persistedExperiment.get(),
                "You don't have permission to archive the Experiment. "
                        + "Experiment Id: " + persistedExperiment.get().id());

        DotPreconditions.isTrue(persistedExperiment.get().status()==ENDED,
                ()-> "Only ENDED experiments can be archived",
                DotStateException.class);

        final Experiment archived = persistedExperiment.get().withStatus(Status.ARCHIVED);
        return save(archived, user);
    }

    @Override
    @WrapInTransaction
    public void delete(final String id, final User user)
            throws DotDataException, DotSecurityException {
        DotPreconditions.isTrue(hasValidLicense(), InvalidLicenseException.class,
                invalidLicenseMessageSupplier);
        DotPreconditions.checkArgument(UtilMethods.isSet(id), "id must be provided.");

        final Optional<Experiment> persistedExperiment =  find(id, user);

        DotPreconditions.isTrue(persistedExperiment.isPresent(),()-> "Experiment with provided id not found",
                DoesNotExistException.class);

        validatePermissions(user, persistedExperiment.get(),
                "You don't have permission to delete the Experiment. "
                        + "Experiment Id: " + persistedExperiment.get().id());

        if(persistedExperiment.get().status() != DRAFT &&
                persistedExperiment.get().status() != Status.SCHEDULED) {
            throw new DotStateException("Only DRAFT or SCHEDULED experiments can be deleted");
        }

        factory.delete(persistedExperiment.get());
    }

    @Override
    @CloseDBIfOpened
    public List<Experiment> list(ExperimentFilter filter, User user) throws DotDataException {
        DotPreconditions.isTrue(hasValidLicense(), InvalidLicenseException.class,
                invalidLicenseMessageSupplier);
        return factory.list(filter);
    }

    @Override
    @WrapInTransaction
    public Experiment start(String experimentId, User user)
            throws DotDataException, DotSecurityException {
        DotPreconditions.isTrue(hasValidLicense(), InvalidLicenseException.class,
                invalidLicenseMessageSupplier);
        DotPreconditions.checkArgument(UtilMethods.isSet(experimentId), "experiment Id must be provided.");

        final Experiment persistedExperiment =  find(experimentId, user).orElseThrow(
                ()-> new IllegalArgumentException("Experiment with provided id not found")
        );

        validatePermissions(user, persistedExperiment,
                "You don't have permission to start the Experiment. "
                        + "Experiment Id: " + persistedExperiment.id());

        DotPreconditions.isTrue(persistedExperiment.status()!=Status.RUNNING ||
                        persistedExperiment.status() == Status.SCHEDULED,()-> "Cannot start an already started Experiment.",
                DotStateException.class);

        DotPreconditions.isTrue(persistedExperiment.status()== DRAFT
                ,()-> "Only DRAFT experiments can be started",
                DotStateException.class);

        DotPreconditions.checkState(hasAtLeastOneVariant(persistedExperiment), "The Experiment needs at "
                + "least one Page Variant in order to be started.");

        DotPreconditions.checkState(persistedExperiment.goals().isPresent(), "The Experiment needs to "
                + "have the Goal set.");

        final Experiment experimentToStart;

        if(persistedExperiment.scheduling().isEmpty()) {
            final Scheduling scheduling = startNowScheduling(persistedExperiment);
            experimentToStart = persistedExperiment.withScheduling(scheduling);
        } else {
            Scheduling scheduling = validateScheduling(persistedExperiment.scheduling().get());
            experimentToStart = persistedExperiment.withScheduling(scheduling);
        }

        Experiment running = experimentToStart.withStatus(Status.RUNNING);
        running = save(running, user);

        publishContentOnExperimentVariants(user, running);

        return running;

    }
    private void publishContentOnExperimentVariants(final User user,
            final Experiment runningExperiment)
            throws DotDataException, DotSecurityException {
        DotPreconditions.isTrue(runningExperiment.status().equals(RUNNING),
                "Experiment needs to be RUNNING");

        final List<Contentlet> contentByVariants = contentletAPI.getAllContentByVariants(user, false,
                runningExperiment.trafficProportion().variants().stream()
                        .map(ExperimentVariant::id).filter((id) -> !id.equals(DEFAULT_VARIANT.name()))
                        .toArray(String[]::new));

        contentletAPI.publish(contentByVariants, user, false);
    }

    @Override
    @WrapInTransaction
    public Experiment end(String experimentId, User user)
            throws DotDataException, DotSecurityException {
        DotPreconditions.isTrue(hasValidLicense(), InvalidLicenseException.class,
                invalidLicenseMessageSupplier);
        DotPreconditions.checkArgument(UtilMethods.isSet(experimentId), "experiment Id must be provided.");

        final Optional<Experiment> persistedExperimentOpt =  find(experimentId, user);

        DotPreconditions.isTrue(persistedExperimentOpt.isPresent(),()-> "Experiment with provided id not found",
                DoesNotExistException.class);

        final Experiment experimentFromFactory = persistedExperimentOpt.get();
        validatePermissions(user, experimentFromFactory,
                "You don't have permission to archive the Experiment. "
                        + "Experiment Id: " + persistedExperimentOpt.get().id());

        DotPreconditions.isTrue(experimentFromFactory.status()==Status.RUNNING,()->
                        "Only RUNNING experiments can be ended", DotStateException.class);

        DotPreconditions.isTrue(experimentFromFactory.status()!= ENDED,
                ()-> "Cannot end an already ended Experiment.", DotStateException.class);

        DotPreconditions.isTrue(persistedExperimentOpt.get().scheduling().isPresent(),
                ()-> "Scheduling not valid.", DotStateException.class);

        final Scheduling endedScheduling = Scheduling.builder().from(persistedExperimentOpt.get()
                .scheduling().get()).endDate(Instant.now().plus(1, ChronoUnit.MINUTES))
                .build();

        final Experiment ended = persistedExperimentOpt.get().withStatus(ENDED)
                .withScheduling(endedScheduling);
        return save(ended, user);
    }

    @WrapInTransaction
    @Override
    public Experiment addVariant(final String experimentId, final String variantDescription,
            final User user)
            throws DotDataException, DotSecurityException {

        final Experiment persistedExperiment = find(experimentId, user)
                .orElseThrow(()->new DoesNotExistException("Experiment with provided id not found"));

        ExperimentVariant experimentVariant = createExperimentVariant(
                persistedExperiment, variantDescription, user);

        final TrafficProportion trafficProportion = persistedExperiment.trafficProportion();

        final TreeSet<ExperimentVariant> variants = new TreeSet<>();
        variants.addAll(trafficProportion.variants());
        variants.add(experimentVariant);

        TreeSet<ExperimentVariant> weightedVariants = trafficProportion.type() == Type.SPLIT_EVENLY
                ? redistributeWeights(variants)
                : variants;

        final TrafficProportion weightedTrafficProportion = trafficProportion
                .withVariants(weightedVariants);

        final Experiment updatedExperiment = persistedExperiment
                .withTrafficProportion(weightedTrafficProportion);

        return save(updatedExperiment, user);
    }

    private ExperimentVariant createExperimentVariant(final Experiment experiment,
            final String variantDescription, final User user)
            throws DotDataException {

        final String experimentId = experiment.getIdentifier();
        String variantName = null;

        if(variantDescription.equals(ORIGINAL_VARIANT)) {
            DotPreconditions.isTrue(
                    experiment.trafficProportion().variants().stream().noneMatch((variant) ->
                            variant.description().equals(ORIGINAL_VARIANT)),
                    "Original Variant already created");
            variantName = DEFAULT_VARIANT.name();
        } else {
            variantName = getVariantName(experimentId);
            variantAPI.save(Variant.builder().name(variantName)
                    .description(Optional.of(variantDescription)).build());
        }

        final Contentlet pageContentlet = contentletAPI
        .findContentletByIdentifierAnyLanguage(experiment.pageId(), false);

        final HTMLPageAsset page = pageAssetAPI.fromContentlet(pageContentlet);

        return ExperimentVariant.builder().id(variantName)
                .description(variantDescription).weight(0)
                .url(page.getURI()+"?variantName="+variantName)
                .build();
    }

    private void copyPageAndItsContentForVariant(final Experiment experiment,
            final String variantDescription, final User user,
            final String variantName, final Contentlet pageContentlet) throws DotDataException {
        if(variantDescription.equals(ORIGINAL_VARIANT)) {
            saveContentOnVariant(pageContentlet,
                    variantName, user);

            multiTreeAPI.getMultiTrees(experiment.pageId()).forEach(
                    (multiTree -> {
                        final Contentlet contentlet = Try.of(()->contentletAPI.
                                findContentletByIdentifierAnyLanguage(multiTree.getContentlet()))
                                .getOrElseThrow(()->new DotStateException("Unable to find content. Id:"
                                        + multiTree.getContentlet()));

                        saveContentOnVariant(contentlet, variantName, user);
                    })
            );
        }
    }

    private void saveContentOnVariant(final Contentlet contentlet, final String variantName,
            final User user) {

        final Optional<ContentletVersionInfo> versionInfo = Try.of(
                        ()->versionableAPI.getContentletVersionInfo(contentlet.getIdentifier(),
                                contentlet.getLanguageId()))
                .getOrElseThrow((e->new DotStateException("Unable to get the live version of the page", e)));

        final ContentletVersionInfo contentletVersionInfo = versionInfo.orElseThrow();

        final String inode = UtilMethods.isSet(contentletVersionInfo.getLiveInode())
                ? contentletVersionInfo.getLiveInode()
                : contentletVersionInfo.getWorkingInode();

        final Contentlet checkedoutContentlet = Try.of(() -> contentletAPI
                        .checkout(inode, user, false))
                .getOrElseThrow(
                        (e) -> new DotStateException("Unable to checkout Experiment's content. Inode:" + inode, e));

        checkedoutContentlet.setVariantId(variantName);
        Try.of(() -> contentletAPI.checkin(checkedoutContentlet, user, false))
                .getOrElseThrow(
                        (e) -> new DotStateException("Unable to checkin Experiment's content. Inode:" + inode, e));

    }

    private String getVariantName(final String experimentId) throws DotDataException {
        final String variantNameBase = EXPERIMENT_VARIANT_NAME_PREFIX + shortyIdAPI.shortify(
                experimentId)
                + EXPERIMENT_VARIANT_NAME_SUFFIX;

        final int nextAvailableIndex = getNextAvailableIndex(variantNameBase);

        final String variantName = variantNameBase + nextAvailableIndex;
        return variantName;
    }

    @Override
    @WrapInTransaction
    public Experiment deleteVariant(String experimentId, String variantName, User user)
            throws DotDataException, DotSecurityException {

        DotPreconditions.isTrue(!variantName.equals(DEFAULT_VARIANT.name()),
                ()->"Cannot delete Original Variant", NotAllowedException.class);

        final Experiment persistedExperiment = find(experimentId, user)
                .orElseThrow(()->new DoesNotExistException("Experiment with provided id not found"));

        DotPreconditions.isTrue(variantName!= null &&
                variantName.contains(shortyIdAPI.shortify(experimentId)), ()->"Invalid Variant provided",
                IllegalArgumentException.class);

        final Variant toDelete = variantAPI.get(variantName)
                .orElseThrow(()->new DoesNotExistException("Provided Variant not found"));

        final String variantDescription = toDelete.description()
                .orElseThrow(()->new DotStateException("Variant without description. Variant name: "
                                + toDelete.name()));

        final TreeSet<ExperimentVariant> updatedVariants =
                new TreeSet<>(persistedExperiment.trafficProportion()
                .variants().stream().filter((variant)->
                        !Objects.equals(variant.id(), toDelete.name())).collect(
                        Collectors.toSet()));

        final SortedSet<ExperimentVariant> weightedVariants = redistributeWeights(updatedVariants);
        final TrafficProportion weightedTraffic = persistedExperiment.trafficProportion()
                .withVariants(weightedVariants);
        final Experiment withUpdatedTraffic = persistedExperiment.withTrafficProportion(weightedTraffic);
        final Experiment fromDB = save(withUpdatedTraffic, user);
        variantAPI.archive(toDelete.name());
        variantAPI.delete(toDelete.name());
        return fromDB;

    }

    @Override
    @WrapInTransaction
    public Experiment editVariantDescription(String experimentId, String variantName,
            String newDescription, final User user)
            throws DotDataException, DotSecurityException {
        final Experiment persistedExperiment = find(experimentId, user)
                .orElseThrow(()->new DoesNotExistException("Experiment with provided id not found"));

        DotPreconditions.isTrue(variantName!= null &&
                        variantName.contains(shortyIdAPI.shortify(experimentId)), ()->"Invalid Variant provided",
                IllegalArgumentException.class);

        final Variant toEdit = variantAPI.get(variantName)
                .orElseThrow(()->new DoesNotExistException("Provided Variant not found"));

        final String currentDescription = toEdit.description()
                .orElseThrow(()->new DotStateException("Variant without description. Variant name: "
                        + toEdit.name()));

        DotPreconditions.isTrue(!currentDescription.equals(ORIGINAL_VARIANT),
                ()->"Cannot update Original Variant", IllegalArgumentException.class);

        final TreeSet<ExperimentVariant> updatedVariants =
                persistedExperiment.trafficProportion()
                        .variants().stream().map((variant) -> {
                            if (variant.id().equals(variantName)) {
                                return variant.withDescription(newDescription);
                            } else {
                                return variant;
                            }
                        }).collect(Collectors.toCollection(TreeSet::new));

        final TrafficProportion trafficProportion = persistedExperiment.trafficProportion()
                .withVariants(updatedVariants);
        final Experiment withUpdatedTraffic = persistedExperiment.withTrafficProportion(trafficProportion);
        final Experiment fromDB = save(withUpdatedTraffic, user);

        final Optional<Variant> variant = variantAPI.get(variantName);
        variantAPI.update(variant.orElseThrow().withDescription(Optional.of(newDescription)));
        return fromDB;

    }

    @Override
    @WrapInTransaction
    public Experiment deleteTargetingCondition(String experimentId, String conditionId, User user)
            throws DotDataException, DotSecurityException {
        final Experiment persistedExperiment = find(experimentId, user)
                .orElseThrow(()->new DoesNotExistException("Experiment with provided id not found"));

        DotPreconditions.isTrue(persistedExperiment.id().isPresent(), "Invalid Experiment");

        DotPreconditions.isTrue(UtilMethods.isSet(conditionId), ()->"Invalid Variant provided",
                IllegalArgumentException.class);

        final Condition conditionToDelete = rulesAPI.getConditionById(conditionId, user, false);
        rulesAPI.deleteCondition(conditionToDelete, user, false);

        final Optional<Experiment> toReturn = find(persistedExperiment.id().get(), user);
        DotPreconditions.isTrue(toReturn.isPresent(), "Experiment not found");

        return toReturn.get();

    }

    @CloseDBIfOpened
    @Override
    public List<Experiment> getRunningExperiments() throws DotDataException {
        return FactoryLocator.getExperimentsFactory().list(
                ExperimentFilter.builder().statuses(set(Status.RUNNING)).build()
        );
    }

    @Override
    public Optional<Rule> getRule(final Experiment experiment)
            throws DotDataException, DotSecurityException {

        final List<Rule> rules = APILocator.getRulesAPI()
                .getAllRulesByParent(experiment, APILocator.systemUser(), false);
        return UtilMethods.isSet(rules) ? Optional.of(rules.get(0)) : Optional.empty();
    }

    @Override
    public boolean isAnyExperimentRunning() throws DotDataException {
        return isExperimentEnabled.get() &&
                !APILocator.getExperimentsAPI().getRunningExperiments().isEmpty();
    }

    /**
     * Return the Experiment partial or total result:
     * This method do the follow:
     *
     * <ul>
     *     <li>Hit the CubeJS Server to get the Experiment's data</li>
     *     <li>Analyze Experiment's data to get The Experiment's result according to the {@link com.dotcms.experiments.model.Goals}</li>
     * </ul>
     *
     * @param experiment
     * @return
     */
    @Override
<<<<<<< HEAD
    public ExperimentResults getResults(final Experiment experiment)
            throws DotDataException, DotSecurityException {

        final String experimentId = experiment.id().orElseThrow(
                () -> new IllegalArgumentException("The Experiment must have an Identifier"));

        final Experiment experimentFromDataBase = APILocator.getExperimentsAPI()
                .find(experimentId, APILocator.systemUser())
                .orElseThrow(() -> new NotFoundException("Experiment not found: " + experimentId));

        DotPreconditions.isTrue(experimentFromDataBase.status() == RUNNING,
                "The Experiment must be RUNNING");

=======
    public ExperimentResult getResult(final Experiment experiment) {
>>>>>>> 14961423
        final List<BrowserSession> events = getEvents(experiment);
        return ExperimentAnalyzerUtil.INSTANCE.getExperimentResult(experiment, events);
    }

    @Override
    public List<BrowserSession> getEvents(Experiment experiment) {
        try{
            final Host currentHost = WebAPILocator.getHostWebAPI().getCurrentHost();

            final AnalyticsApp analyticsApp = analyticsHelper.appFromHost(currentHost);

            final CubeJSClient cubeClient = new CubeJSClient(
                    analyticsApp.getAnalyticsProperties().analyticsReadUrl());

<<<<<<< HEAD
            final CubeJSQuery cubeJSQuery = ExperimentResultsQueryFactory.INSTANCE
=======
            final CubeJSQuery cubeJSQuery = ExperimentResultQueryFactory.INSTANCE
>>>>>>> 14961423
                    .create(experiment);

            final CubeJSResultSet cubeJSResultSet = cubeClient.send(cubeJSQuery);

            String previousLookBackWindow = null;
            final List<Event> currentEvents = new ArrayList<>();
            final List<BrowserSession> sessions = new ArrayList<>();

            for (final ResultSetItem resultSetItem : cubeJSResultSet) {
                final String currentLookBackWindow = resultSetItem.get("Events.lookBackWindow")
                        .map(lookBackWindow -> lookBackWindow.toString())
                        .orElse(StringPool.BLANK);

                if (!currentLookBackWindow.equals(previousLookBackWindow)) {
                    if (!currentEvents.isEmpty()) {
                        sessions.add(new BrowserSession(previousLookBackWindow, new ArrayList<>(currentEvents)));
                        currentEvents.clear();
                    }
                }

                currentEvents.add(new Event(resultSetItem.getAll(),
                            EventType.get(resultSetItem.get("Events.eventType")
                                    .map(value -> value.toString())
                                    .orElseThrow(() -> new IllegalStateException("Type into Event is expected")))
                ));

                previousLookBackWindow = currentLookBackWindow;
            }

            if (!currentEvents.isEmpty()) {
                sessions.add(new BrowserSession(previousLookBackWindow, new ArrayList<>(currentEvents)));
            }

            return sessions;
        } catch (DotDataException | DotSecurityException e) {
            throw new RuntimeException(e);
        }
    }

    @Override
    public void endFinalizedExperiments(final User user) throws DotDataException {
        final List<Experiment> finalizedExperiments = getRunningExperiments().stream()
                .filter((experiment -> experiment.scheduling().orElseThrow().endDate().orElseThrow()
                        .isBefore(Instant.now()))).collect(Collectors.toList());

        finalizedExperiments.forEach((experiment ->
                Try.of(()->end(experiment.id().orElseThrow(), user)).getOrElseThrow((e)->
                        new DotStateException("Unable to end Experiment. Cause:" + e))));
    }

    @Override
    public void startScheduledToStartExperiments(final User user) throws DotDataException {
        final List<Experiment> scheduledToStartExperiments = list(ExperimentFilter.builder()
                .statuses(CollectionsUtils.set(DRAFT)).build(), user).stream()
                .filter((experiment -> experiment.scheduling().isPresent() && experiment.scheduling().get().startDate().orElseThrow()
                        .isAfter(Instant.now()))).collect(Collectors.toList());

        scheduledToStartExperiments.forEach((experiment ->
                Try.of(()->start(experiment.id().orElseThrow(), user)).getOrElseThrow((e)->
                        new DotStateException("Unable to start Experiment. Cause:" + e))));
    }
    
    private TreeSet<ExperimentVariant> redistributeWeights(final Set<ExperimentVariant> variants) {

        final int count = variants.size();

        final float weightPerEach = 100f / count;

        Set<ExperimentVariant> weightedVariants = variants.stream()
                .map((variant)-> variant.withWeight(weightPerEach))
                .collect(Collectors.toSet());

        return new TreeSet<>(weightedVariants);
    }

    private int getNextAvailableIndex(final String variantNameBase)
            throws DotDataException {
        int variantIndex = 1;
        String variantNameToTry = variantNameBase
                + variantIndex;

        while(variantAPI.get(variantNameToTry).isPresent()) {
            variantNameToTry = variantNameBase
                    + (++variantIndex);
        }

        return variantIndex;
    }

    private Scheduling startNowScheduling(final Experiment experiment) {
        // Setting "now" with an additional minute to avoid failing validation
        final Instant now = Instant.now().plus(1, ChronoUnit.MINUTES);
        return Scheduling.builder().startDate(now)
                .endDate(now.plus(EXPERIMENTS_MAX_DURATION.get(), ChronoUnit.DAYS))
                .build();
    }

    private boolean hasAtLeastOneVariant(final Experiment experiment) {
        return experiment.trafficProportion().variants().size()>1;
    }

    private void validatePermissions(final User user, final Experiment persistedExperiment,
            final String errorMessage)
            throws DotDataException, DotSecurityException {
        PermissionableProxy parentPage = new PermissionableProxy();
        parentPage.setIdentifier(persistedExperiment.pageId());
        parentPage.setType("htmlpage");

        if (!permissionAPI.doesUserHavePermission(parentPage, PermissionLevel.EDIT.getType(),
                user)) {
            Logger.error(this, errorMessage);
            throw new DotSecurityException(errorMessage);
        }
    }

    public Scheduling validateScheduling(final Scheduling scheduling) {
        Scheduling toReturn = scheduling;
        final Instant NOW = Instant.now().minus(1, ChronoUnit.MINUTES);

        if(scheduling.startDate().isPresent() && scheduling.endDate().isEmpty()) {
            DotPreconditions.checkState(scheduling.startDate().get().isAfter(NOW),
                    "Invalid Scheduling. Start date is in the past");

            toReturn = scheduling.withEndDate(scheduling.startDate().get()
                    .plus(EXPERIMENTS_MAX_DURATION.get(), ChronoUnit.DAYS));
        } else if(scheduling.startDate().isEmpty() && scheduling.endDate().isPresent()) {
            DotPreconditions.checkState(scheduling.endDate().get().isAfter(NOW),
                    "Invalid Scheduling. End date is in the past");
            DotPreconditions.checkState(
                    Instant.now().plus(EXPERIMENTS_MAX_DURATION.get(), ChronoUnit.DAYS)
                            .isAfter(scheduling.endDate().get()),
                    "Experiment duration must be less than "
                            + EXPERIMENTS_MAX_DURATION.get() +" days. ");

            toReturn = scheduling.withStartDate(Instant.now());
        } else {
            DotPreconditions.checkState(scheduling.startDate().get().isAfter(NOW),
                    "Invalid Scheduling. Start date is in the past");

            DotPreconditions.checkState(scheduling.endDate().get().isAfter(NOW),
                    "Invalid Scheduling. End date is in the past");

            DotPreconditions.checkState(scheduling.endDate().get().isAfter(scheduling.startDate().get()),
                    "Invalid Scheduling. End date must be after the start date");

            DotPreconditions.checkState(Duration.between(scheduling.startDate().get(),
                            scheduling.endDate().get()).toDays() <= EXPERIMENTS_MAX_DURATION.get(),
                    "Experiment duration must be less than "
                            + EXPERIMENTS_MAX_DURATION.get() +" days. ");
        }
        return toReturn;
    }

    private boolean hasValidLicense(){
        return (licenseValiditySupplierSupplier.hasValidLicense());
    }
}<|MERGE_RESOLUTION|>--- conflicted
+++ resolved
@@ -13,14 +13,11 @@
 
 import com.dotcms.analytics.app.AnalyticsApp;
 import com.dotcms.analytics.helper.AnalyticsHelper;
-<<<<<<< HEAD
+
 import com.dotcms.analytics.metrics.AbstractCondition.Operator;
 import com.dotcms.analytics.metrics.EventType;
 import com.dotcms.analytics.metrics.Metric;
 import com.dotcms.analytics.metrics.MetricType;
-=======
-import com.dotcms.analytics.metrics.EventType;
->>>>>>> 14961423
 import com.dotcms.analytics.metrics.MetricsUtil;
 import com.dotcms.business.CloseDBIfOpened;
 import com.dotcms.business.WrapInTransaction;
@@ -32,13 +29,10 @@
 import com.dotcms.experiments.business.result.BrowserSession;
 import com.dotcms.experiments.business.result.Event;
 import com.dotcms.experiments.business.result.ExperimentAnalyzerUtil;
-<<<<<<< HEAD
 import com.dotcms.experiments.business.result.ExperimentResults;
 import com.dotcms.experiments.business.result.ExperimentResultsQueryFactory;
-=======
 import com.dotcms.experiments.business.result.ExperimentResult;
 import com.dotcms.experiments.business.result.ExperimentResultQueryFactory;
->>>>>>> 14961423
 import com.dotcms.exception.NotAllowedException;
 import com.dotcms.experiments.model.AbstractExperiment.Status;
 import com.dotcms.experiments.model.AbstractTrafficProportion.Type;
@@ -767,7 +761,6 @@
      * @return
      */
     @Override
-<<<<<<< HEAD
     public ExperimentResults getResults(final Experiment experiment)
             throws DotDataException, DotSecurityException {
 
@@ -781,9 +774,7 @@
         DotPreconditions.isTrue(experimentFromDataBase.status() == RUNNING,
                 "The Experiment must be RUNNING");
 
-=======
-    public ExperimentResult getResult(final Experiment experiment) {
->>>>>>> 14961423
+
         final List<BrowserSession> events = getEvents(experiment);
         return ExperimentAnalyzerUtil.INSTANCE.getExperimentResult(experiment, events);
     }
@@ -798,11 +789,7 @@
             final CubeJSClient cubeClient = new CubeJSClient(
                     analyticsApp.getAnalyticsProperties().analyticsReadUrl());
 
-<<<<<<< HEAD
             final CubeJSQuery cubeJSQuery = ExperimentResultsQueryFactory.INSTANCE
-=======
-            final CubeJSQuery cubeJSQuery = ExperimentResultQueryFactory.INSTANCE
->>>>>>> 14961423
                     .create(experiment);
 
             final CubeJSResultSet cubeJSResultSet = cubeClient.send(cubeJSQuery);
