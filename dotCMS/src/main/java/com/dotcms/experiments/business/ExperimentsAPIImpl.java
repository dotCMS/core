--- conflicted
+++ resolved
@@ -837,14 +837,10 @@
 
         final List<BrowserSession> events = getEvents(experiment);
         final ExperimentResults experimentResults = ExperimentAnalyzerUtil.INSTANCE.getExperimentResult(
-<<<<<<< HEAD
             experiment, events);
-        experimentResults.setBayesianResult(calcBayesian(experiment, experimentResults, null));
-=======
-            experiment,
-            events);
+
         experimentResults.setBayesianResult(calcBayesian(experimentResults, null));
->>>>>>> 8ad4d58b
+
         return experimentResults;
     }
 
