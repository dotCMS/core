package com.dotcms.experiments.business;

import static com.dotcms.experiments.model.AbstractExperiment.Status.DRAFT;
import static com.dotcms.experiments.model.AbstractExperiment.Status.ENDED;
import static com.dotcms.experiments.model.AbstractExperiment.Status.RUNNING;
import static com.dotcms.experiments.model.AbstractExperimentVariant.EXPERIMENT_VARIANT_NAME_PREFIX;
import static com.dotcms.experiments.model.AbstractExperimentVariant.EXPERIMENT_VARIANT_NAME_SUFFIX;

import static com.dotcms.util.CollectionsUtils.set;

import static com.dotcms.experiments.model.AbstractExperimentVariant.ORIGINAL_VARIANT;
import static com.dotcms.variant.VariantAPI.DEFAULT_VARIANT;

import com.dotcms.analytics.app.AnalyticsApp;
import com.dotcms.analytics.helper.AnalyticsHelper;

import com.dotcms.analytics.metrics.AbstractCondition.Operator;
import com.dotcms.analytics.metrics.EventType;
import com.dotcms.analytics.metrics.Metric;
import com.dotcms.analytics.metrics.MetricType;
import com.dotcms.analytics.metrics.MetricsUtil;
import com.dotcms.business.CloseDBIfOpened;
import com.dotcms.business.WrapInTransaction;
import com.dotcms.cube.CubeJSClient;
import com.dotcms.cube.CubeJSQuery;
import com.dotcms.cube.CubeJSResultSet;
import com.dotcms.cube.CubeJSResultSet.ResultSetItem;
import com.dotcms.enterprise.rules.RulesAPI;
import com.dotcms.experiments.business.result.BrowserSession;
import com.dotcms.experiments.business.result.Event;
import com.dotcms.experiments.business.result.ExperimentAnalyzerUtil;
import com.dotcms.experiments.business.result.ExperimentResults;
import com.dotcms.experiments.business.result.ExperimentResultsQueryFactory;
import com.dotcms.experiments.business.result.ExperimentResult;
import com.dotcms.experiments.business.result.ExperimentResultQueryFactory;
import com.dotcms.exception.NotAllowedException;
import com.dotcms.experiments.model.AbstractExperiment.Status;
import com.dotcms.experiments.model.AbstractTrafficProportion.Type;
import com.dotcms.experiments.model.Experiment;
import com.dotcms.experiments.model.Experiment.Builder;
import com.dotcms.experiments.model.ExperimentVariant;
import com.dotcms.experiments.model.Goals;
import com.dotcms.experiments.model.Scheduling;
import com.dotcms.experiments.model.TargetingCondition;

import com.dotcms.experiments.model.TrafficProportion;


import com.dotcms.rest.exception.NotFoundException;
import com.dotcms.util.CollectionsUtils;
import com.dotcms.util.DotPreconditions;
import com.dotcms.util.LicenseValiditySupplier;
import com.dotcms.uuid.shorty.ShortyIdAPI;
import com.dotcms.variant.VariantAPI;
import com.dotcms.variant.model.Variant;
import com.dotmarketing.beans.Host;
import com.dotmarketing.beans.PermissionableProxy;
import com.dotmarketing.business.APILocator;
import com.dotmarketing.business.DotStateException;
import com.dotmarketing.business.FactoryLocator;
import com.dotmarketing.business.PermissionAPI;
import com.dotmarketing.business.PermissionLevel;
import com.dotmarketing.business.VersionableAPI;
import com.dotmarketing.business.web.WebAPILocator;
import com.dotmarketing.exception.DoesNotExistException;
import com.dotmarketing.exception.DotDataException;
import com.dotmarketing.exception.DotSecurityException;
import com.dotmarketing.exception.InvalidLicenseException;
import com.dotmarketing.factories.MultiTreeAPI;
import com.dotmarketing.portlets.contentlet.business.ContentletAPI;
import com.dotmarketing.portlets.contentlet.model.Contentlet;
import com.dotmarketing.portlets.contentlet.model.ContentletVersionInfo;
import com.dotmarketing.portlets.htmlpageasset.business.HTMLPageAssetAPI;
import com.dotmarketing.portlets.htmlpageasset.model.HTMLPageAsset;
import com.dotmarketing.portlets.rules.model.Condition;
import com.dotmarketing.portlets.rules.model.ConditionGroup;
import com.dotmarketing.portlets.rules.model.LogicalOperator;
import com.dotmarketing.portlets.rules.model.ParameterModel;
import com.dotmarketing.portlets.rules.model.Rule;
import com.dotmarketing.portlets.rules.model.Rule.FireOn;
import com.dotmarketing.util.Config;
import com.dotmarketing.util.Logger;
import com.dotmarketing.util.UUIDGenerator;
import com.dotmarketing.util.UtilMethods;
import com.liferay.portal.model.User;
import com.liferay.util.StringPool;
import graphql.VisibleForTesting;
import io.vavr.control.Try;
import java.time.Duration;
import java.time.Instant;
import java.time.temporal.ChronoUnit;
import java.util.ArrayList;
import java.util.Collections;
import java.util.List;
import java.util.Objects;
import java.util.Optional;
import java.util.Set;
import java.util.SortedSet;
import java.util.TreeSet;
import java.util.function.Supplier;
import java.util.stream.Collectors;
import io.vavr.Lazy;
import org.jetbrains.annotations.NotNull;

public class ExperimentsAPIImpl implements ExperimentsAPI {

    private Lazy<Boolean> isExperimentEnabled =
            Lazy.of(() -> Config.getBooleanProperty("FEATURE_FLAG_EXPERIMENTS", false));

    final ExperimentsFactory factory = FactoryLocator.getExperimentsFactory();
    final PermissionAPI permissionAPI = APILocator.getPermissionAPI();
    final ContentletAPI contentletAPI = APILocator.getContentletAPI();
    final VariantAPI variantAPI = APILocator.getVariantAPI();
    final ShortyIdAPI shortyIdAPI = APILocator.getShortyAPI();
    final RulesAPI rulesAPI = APILocator.getRulesAPI();
    final MultiTreeAPI multiTreeAPI = APILocator.getMultiTreeAPI();
    final VersionableAPI versionableAPI = APILocator.getVersionableAPI();
    final HTMLPageAssetAPI pageAssetAPI = APILocator.getHTMLPageAssetAPI();

    private final LicenseValiditySupplier licenseValiditySupplierSupplier =
            new LicenseValiditySupplier() {};

    private final Supplier<String> invalidLicenseMessageSupplier =
            ()->"Valid License is required";

    private final AnalyticsHelper analyticsHelper;

    @VisibleForTesting
    public ExperimentsAPIImpl(final AnalyticsHelper analyticsHelper) {
        this.analyticsHelper = analyticsHelper;
    }

    public ExperimentsAPIImpl() {
        this(AnalyticsHelper.get());
    }

    @Override
    @WrapInTransaction
    public Experiment save(final Experiment experiment, final User user) throws
            DotSecurityException, DotDataException {
        DotPreconditions.isTrue(hasValidLicense(), InvalidLicenseException.class,
                invalidLicenseMessageSupplier);

        final Contentlet pageAsContent = contentletAPI
                .findContentletByIdentifierAnyLanguage(experiment.pageId(), DEFAULT_VARIANT.name());

        DotPreconditions.isTrue(pageAsContent!=null
                && UtilMethods.isSet(pageAsContent.getIdentifier()),
                DotStateException.class, ()->"Invalid Page provided");

        if(!permissionAPI.doesUserHavePermission(pageAsContent, PermissionLevel.EDIT.getType(), user)) {
            Logger.error(this, "You don't have permission to save the Experiment."
                    + " Experiment name: " + experiment.name() + ". Page Id: " + experiment.pageId());
            throw new DotSecurityException("You don't have permission to save the Experiment.");
        }

        Experiment.Builder builder = Experiment.builder().from(experiment);

        if(experiment.id().isEmpty()) {
            builder.id(UUIDGenerator.generateUuid());
        }

        builder.modDate(Instant.now());
        builder.lastModifiedBy(user.getUserId());
        
        if(experiment.goals().isPresent()) {
<<<<<<< HEAD
            final Goals goals = experiment.goals().get();
            MetricsUtil.INSTANCE.validateGoals(goals);

            addConditionIfIsNeed(goals,
                    APILocator.getHTMLPageAssetAPI().fromContentlet(pageAsContent), builder);

=======
            final Goals goals = experiment.goals().orElseThrow();
            MetricsUtil.INSTANCE.validateGoals(goals);

            if (goals.primary().type() == MetricType.REACH_PAGE && !hasRefererCondition(goals)) {
                addRefererCondition(APILocator.getHTMLPageAssetAPI().fromContentlet(pageAsContent),
                        builder, goals);
            }
>>>>>>> a2f4180b
        }

        if(experiment.targetingConditions().isPresent()) {
            saveTargetingConditions(experiment, user);
        }

        final Experiment experimentToSave = builder.build();

        factory.save(experimentToSave);

        Logger.info(this, "Saving experiment with id: " + experimentToSave.id().get() + ", and status:"
        + experimentToSave.status());

        DotPreconditions.isTrue(experimentToSave.id().isPresent(), "Experiment doesn't have Id");

        Optional<Experiment> savedExperiment = find(experimentToSave.id().get(), user);

        DotPreconditions.isTrue(savedExperiment.isPresent(), "Saved Experiment not found");

        if(savedExperiment.get().trafficProportion().variants().stream().noneMatch((variant
                -> variant.description().equals(ORIGINAL_VARIANT)))) {
            savedExperiment = Optional.of(addVariant(savedExperiment.get().id().get(),
                    ORIGINAL_VARIANT, user));
        }

        if(savedExperiment.get().scheduling().isEmpty()) {
            final Scheduling scheduling = startNowScheduling(savedExperiment.get());
            savedExperiment = Optional.of(savedExperiment.get().withScheduling(scheduling));
        } else if(experiment.status()!=ENDED) {
            Scheduling scheduling = validateScheduling(savedExperiment.get().scheduling().get());
            savedExperiment = Optional.of(savedExperiment.get().withScheduling(scheduling));
        }

        return savedExperiment.get();
    }

<<<<<<< HEAD
    private void addConditionIfIsNeed(final Goals goals, final HTMLPageAsset page,
            final Builder builder) {

        if (goals.primary().type() == MetricType.REACH_PAGE && !hasCondition(goals, "referer")) {
            addRefererCondition(page, builder, goals);
        } else if (goals.primary().type() == MetricType.BOUNCE_RATE && !hasCondition(goals, "url")) {
            addUrlCondition(page, builder, goals);
        }
    }

    private void addRefererCondition(final HTMLPageAsset page, final Builder builder, final Goals goals) {

        final com.dotcms.analytics.metrics.Condition refererCondition = createConditionWithUrlValue(
                page, "referer");

        final Goals newGoal = createNewGoals(goals, refererCondition);
        builder.goals(newGoal);
    }

    private void addUrlCondition(final HTMLPageAsset page, final Builder builder, final Goals goals) {

        final com.dotcms.analytics.metrics.Condition refererCondition = createConditionWithUrlValue(
                page, "url");
=======
    private void addRefererCondition(final HTMLPageAsset page, final Builder builder, final Goals goals) {

        final com.dotcms.analytics.metrics.Condition refererCondition = createRefererCondition(
                page, goals);
>>>>>>> a2f4180b

        final Goals newGoal = createNewGoals(goals, refererCondition);
        builder.goals(newGoal);
    }

    @NotNull
    private static Goals createNewGoals(final Goals oldGoals,
            final com.dotcms.analytics.metrics.Condition newConditionToAdd) {
        final Metric newMetric = Metric.builder().from(oldGoals.primary())
                .addConditions(newConditionToAdd).build();
        return Goals.builder().from(oldGoals).primary(newMetric).build();
    }

<<<<<<< HEAD
    private boolean hasCondition(final Goals goals, final String conditionName){
        return goals.primary().conditions()
            .stream()
            .anyMatch(condition ->conditionName .equals(condition.parameter()));
    }
    private com.dotcms.analytics.metrics.Condition createConditionWithUrlValue(final HTMLPageAsset page,
        final String conditionName) {

        return com.dotcms.analytics.metrics.Condition.builder()
                    .parameter(conditionName)
=======
    private boolean hasRefererCondition(final Goals goals){
        return goals.primary().conditions()
            .stream()
            .anyMatch(condition -> "referer".equals(condition.parameter()));
    }
    private com.dotcms.analytics.metrics.Condition createRefererCondition(final HTMLPageAsset page, final Goals goals) {
        return com.dotcms.analytics.metrics.Condition.builder()
                    .parameter("referer")
>>>>>>> a2f4180b
                    .operator(Operator.CONTAINS)
                    .value(page.getPageUrl())
                    .build();
    }

    private void saveTargetingConditions(final Experiment experiment, final User user)
            throws DotDataException, DotSecurityException {
        if(experiment.targetingConditions().isEmpty()) {
            return;
        }

        List<Rule> rules = Try.of(()->rulesAPI
                .getAllRulesByParent(experiment, user, false))
                .getOrElse(Collections::emptyList);

        Rule experimentRule;

        if(UtilMethods.isSet(rules)) {
            experimentRule = rules.get(0);
        } else {
            experimentRule = createRuleAndConditionGroup(experiment, user);
        }

        // transform and save TargetingConditions into conditions
        experiment.targetingConditions().get().forEach(targetingCondition -> {
            createAndSaveCondition(user, experimentRule, targetingCondition);
        });

    }

    private void createAndSaveCondition(User user, Rule experimentRule,
            TargetingCondition targetingCondition) {
        Condition condition = targetingCondition.id().isPresent()
            ? Try.of(()->rulesAPI.getConditionById(targetingCondition.id().get(), user, false))
                .getOrElseThrow(()->new IllegalArgumentException("Invalid targeting Condition Id provided. Id: " + targetingCondition.id().get()))
            : createCondition(experimentRule, targetingCondition);

        condition.setOperator(targetingCondition.operator());
        condition.setConditionletId(targetingCondition.conditionKey());
        condition.setValues(new ArrayList<>());
        targetingCondition.values().forEach(condition::addValue);

        condition.checkValid();

        Try.run(()->rulesAPI.saveCondition(condition, user, false))
                .getOrElseThrow(()->new DotStateException("Error saving Condition: "
                        + condition.getConditionletId()));
    }

    private Condition createCondition(final Rule experimentRule,
            final TargetingCondition targetingCondition) {
        final Condition condition = new Condition();
        condition.setConditionGroup(experimentRule.getGroups().get(0).getId());
        return condition;
    }

    private Rule createRuleAndConditionGroup(Experiment experiment, User user)
            throws DotDataException, DotSecurityException {
        DotPreconditions.isTrue(experiment.id().isPresent(), ()->"Error saving Experiment Targeting");

        final Rule experimentRule = new Rule();
        experimentRule.setParent(experiment.id().get());
        experimentRule.setName(experiment.name());
        experimentRule.setFireOn(FireOn.EVERY_PAGE);
        experimentRule.setEnabled(true);
        rulesAPI.saveRuleNoParentCheck(experimentRule, user, false);

        final ConditionGroup conditionGroup = new ConditionGroup();
        conditionGroup.setRuleId(experimentRule.getId());
        conditionGroup.setOperator(LogicalOperator.AND);
        rulesAPI.saveConditionGroup(conditionGroup, user, false);
        return experimentRule;
    }

    @CloseDBIfOpened
    @Override
    public Optional<Experiment> find(final String id, final User user)
            throws DotDataException, DotSecurityException {
        DotPreconditions.isTrue(hasValidLicense(), InvalidLicenseException.class,
                invalidLicenseMessageSupplier);
        DotPreconditions.checkArgument(UtilMethods.isSet(id), "Experiment Id is required");

        Optional<Experiment> experiment =  factory.find(id);

        if(experiment.isPresent()) {
            validatePermissions(user, experiment.get(),
                    "You don't have permission to get the Experiment. "
                            + "Experiment Id: " + experiment.get().id());

            experiment = Optional.of(addTargetingConditions(experiment.get(), user));
        }

        return experiment;
    }

    private Experiment addTargetingConditions(final Experiment experiment, final User user) {
        List<Rule> rules = Try.of(()->rulesAPI
                        .getAllRulesByParent(experiment, user, false))
                .getOrElse(Collections::emptyList);

        if(!UtilMethods.isSet(rules)) {
            return experiment;
        }

        final Rule experimentRule = rules.get(0);
        final List<TargetingCondition> targetingConditions = new ArrayList<>();
        experimentRule.getGroups().get(0).getConditions().forEach((condition -> {
            targetingConditions.add(TargetingCondition.builder()
                    .id(condition.getId())
                    .conditionKey(condition.getConditionletId())
                    .putAllValues(condition.getValues().stream().collect(Collectors.toMap(
                            ParameterModel::getKey, ParameterModel::getValue)))
                    .build());
        }));

        return experiment.withTargetingConditions(targetingConditions);
    }

    @Override
    @WrapInTransaction
    public Experiment archive(final String id, final User user)
            throws DotDataException, DotSecurityException {
        DotPreconditions.isTrue(hasValidLicense(), InvalidLicenseException.class,
                invalidLicenseMessageSupplier);
        DotPreconditions.checkArgument(UtilMethods.isSet(id), "id must be provided.");

        final Optional<Experiment> persistedExperiment =  find(id, user);

        DotPreconditions.isTrue(persistedExperiment.isPresent(),()-> "Experiment with provided id not found",
                DoesNotExistException.class);

        validatePermissions(user, persistedExperiment.get(),
                "You don't have permission to archive the Experiment. "
                        + "Experiment Id: " + persistedExperiment.get().id());

        DotPreconditions.isTrue(persistedExperiment.get().status()==ENDED,
                ()-> "Only ENDED experiments can be archived",
                DotStateException.class);

        final Experiment archived = persistedExperiment.get().withStatus(Status.ARCHIVED);
        return save(archived, user);
    }

    @Override
    @WrapInTransaction
    public void delete(final String id, final User user)
            throws DotDataException, DotSecurityException {
        DotPreconditions.isTrue(hasValidLicense(), InvalidLicenseException.class,
                invalidLicenseMessageSupplier);
        DotPreconditions.checkArgument(UtilMethods.isSet(id), "id must be provided.");

        final Optional<Experiment> persistedExperiment =  find(id, user);

        DotPreconditions.isTrue(persistedExperiment.isPresent(),()-> "Experiment with provided id not found",
                DoesNotExistException.class);

        validatePermissions(user, persistedExperiment.get(),
                "You don't have permission to delete the Experiment. "
                        + "Experiment Id: " + persistedExperiment.get().id());

        if(persistedExperiment.get().status() != DRAFT &&
                persistedExperiment.get().status() != Status.SCHEDULED) {
            throw new DotStateException("Only DRAFT or SCHEDULED experiments can be deleted");
        }

        factory.delete(persistedExperiment.get());
    }

    @Override
    @CloseDBIfOpened
    public List<Experiment> list(ExperimentFilter filter, User user) throws DotDataException {
        DotPreconditions.isTrue(hasValidLicense(), InvalidLicenseException.class,
                invalidLicenseMessageSupplier);
        return factory.list(filter);
    }

    @Override
    @WrapInTransaction
    public Experiment start(String experimentId, User user)
            throws DotDataException, DotSecurityException {
        DotPreconditions.isTrue(hasValidLicense(), InvalidLicenseException.class,
                invalidLicenseMessageSupplier);
        DotPreconditions.checkArgument(UtilMethods.isSet(experimentId), "experiment Id must be provided.");

        final Experiment persistedExperiment =  find(experimentId, user).orElseThrow(
                ()-> new IllegalArgumentException("Experiment with provided id not found")
        );

        validatePermissions(user, persistedExperiment,
                "You don't have permission to start the Experiment. "
                        + "Experiment Id: " + persistedExperiment.id());

        DotPreconditions.isTrue(persistedExperiment.status()!=Status.RUNNING ||
                        persistedExperiment.status() == Status.SCHEDULED,()-> "Cannot start an already started Experiment.",
                DotStateException.class);

        DotPreconditions.isTrue(persistedExperiment.status()== DRAFT
                ,()-> "Only DRAFT experiments can be started",
                DotStateException.class);

        DotPreconditions.checkState(hasAtLeastOneVariant(persistedExperiment), "The Experiment needs at "
                + "least one Page Variant in order to be started.");

        DotPreconditions.checkState(persistedExperiment.goals().isPresent(), "The Experiment needs to "
                + "have the Goal set.");

        final Experiment experimentToStart;

        if(persistedExperiment.scheduling().isEmpty()) {
            final Scheduling scheduling = startNowScheduling(persistedExperiment);
            experimentToStart = persistedExperiment.withScheduling(scheduling);
        } else {
            Scheduling scheduling = validateScheduling(persistedExperiment.scheduling().get());
            experimentToStart = persistedExperiment.withScheduling(scheduling);
        }

        Experiment running = experimentToStart.withStatus(Status.RUNNING);
        running = save(running, user);

        publishContentOnExperimentVariants(user, running);

        return running;

    }
    private void publishContentOnExperimentVariants(final User user,
            final Experiment runningExperiment)
            throws DotDataException, DotSecurityException {
        DotPreconditions.isTrue(runningExperiment.status().equals(RUNNING),
                "Experiment needs to be RUNNING");

        final List<Contentlet> contentByVariants = contentletAPI.getAllContentByVariants(user, false,
                runningExperiment.trafficProportion().variants().stream()
                        .map(ExperimentVariant::id).filter((id) -> !id.equals(DEFAULT_VARIANT.name()))
                        .toArray(String[]::new));

        contentletAPI.publish(contentByVariants, user, false);
    }

    @Override
    @WrapInTransaction
    public Experiment end(String experimentId, User user)
            throws DotDataException, DotSecurityException {
        DotPreconditions.isTrue(hasValidLicense(), InvalidLicenseException.class,
                invalidLicenseMessageSupplier);
        DotPreconditions.checkArgument(UtilMethods.isSet(experimentId), "experiment Id must be provided.");

        final Optional<Experiment> persistedExperimentOpt =  find(experimentId, user);

        DotPreconditions.isTrue(persistedExperimentOpt.isPresent(),()-> "Experiment with provided id not found",
                DoesNotExistException.class);

        final Experiment experimentFromFactory = persistedExperimentOpt.get();
        validatePermissions(user, experimentFromFactory,
                "You don't have permission to archive the Experiment. "
                        + "Experiment Id: " + persistedExperimentOpt.get().id());

        DotPreconditions.isTrue(experimentFromFactory.status()==Status.RUNNING,()->
                        "Only RUNNING experiments can be ended", DotStateException.class);

        DotPreconditions.isTrue(experimentFromFactory.status()!= ENDED,
                ()-> "Cannot end an already ended Experiment.", DotStateException.class);

        DotPreconditions.isTrue(persistedExperimentOpt.get().scheduling().isPresent(),
                ()-> "Scheduling not valid.", DotStateException.class);

        final Scheduling endedScheduling = Scheduling.builder().from(persistedExperimentOpt.get()
                .scheduling().get()).endDate(Instant.now().plus(1, ChronoUnit.MINUTES))
                .build();

        final Experiment ended = persistedExperimentOpt.get().withStatus(ENDED)
                .withScheduling(endedScheduling);
        return save(ended, user);
    }

    @WrapInTransaction
    @Override
    public Experiment addVariant(final String experimentId, final String variantDescription,
            final User user)
            throws DotDataException, DotSecurityException {

        final Experiment persistedExperiment = find(experimentId, user)
                .orElseThrow(()->new DoesNotExistException("Experiment with provided id not found"));

        ExperimentVariant experimentVariant = createExperimentVariant(
                persistedExperiment, variantDescription, user);

        final TrafficProportion trafficProportion = persistedExperiment.trafficProportion();

        final TreeSet<ExperimentVariant> variants = new TreeSet<>();
        variants.addAll(trafficProportion.variants());
        variants.add(experimentVariant);

        TreeSet<ExperimentVariant> weightedVariants = trafficProportion.type() == Type.SPLIT_EVENLY
                ? redistributeWeights(variants)
                : variants;

        final TrafficProportion weightedTrafficProportion = trafficProportion
                .withVariants(weightedVariants);

        final Experiment updatedExperiment = persistedExperiment
                .withTrafficProportion(weightedTrafficProportion);

        return save(updatedExperiment, user);
    }

    private ExperimentVariant createExperimentVariant(final Experiment experiment,
            final String variantDescription, final User user)
            throws DotDataException {

        final String experimentId = experiment.getIdentifier();
        String variantName = null;

        if(variantDescription.equals(ORIGINAL_VARIANT)) {
            DotPreconditions.isTrue(
                    experiment.trafficProportion().variants().stream().noneMatch((variant) ->
                            variant.description().equals(ORIGINAL_VARIANT)),
                    "Original Variant already created");
            variantName = DEFAULT_VARIANT.name();
        } else {
            variantName = getVariantName(experimentId);
            variantAPI.save(Variant.builder().name(variantName)
                    .description(Optional.of(variantDescription)).build());
        }

        final Contentlet pageContentlet = contentletAPI
        .findContentletByIdentifierAnyLanguage(experiment.pageId(), false);

        final HTMLPageAsset page = pageAssetAPI.fromContentlet(pageContentlet);

        return ExperimentVariant.builder().id(variantName)
                .description(variantDescription).weight(0)
                .url(page.getURI()+"?variantName="+variantName)
                .build();
    }

    private void copyPageAndItsContentForVariant(final Experiment experiment,
            final String variantDescription, final User user,
            final String variantName, final Contentlet pageContentlet) throws DotDataException {
        if(variantDescription.equals(ORIGINAL_VARIANT)) {
            saveContentOnVariant(pageContentlet,
                    variantName, user);

            multiTreeAPI.getMultiTrees(experiment.pageId()).forEach(
                    (multiTree -> {
                        final Contentlet contentlet = Try.of(()->contentletAPI.
                                findContentletByIdentifierAnyLanguage(multiTree.getContentlet()))
                                .getOrElseThrow(()->new DotStateException("Unable to find content. Id:"
                                        + multiTree.getContentlet()));

                        saveContentOnVariant(contentlet, variantName, user);
                    })
            );
        }
    }

    private void saveContentOnVariant(final Contentlet contentlet, final String variantName,
            final User user) {

        final Optional<ContentletVersionInfo> versionInfo = Try.of(
                        ()->versionableAPI.getContentletVersionInfo(contentlet.getIdentifier(),
                                contentlet.getLanguageId()))
                .getOrElseThrow((e->new DotStateException("Unable to get the live version of the page", e)));

        final ContentletVersionInfo contentletVersionInfo = versionInfo.orElseThrow();

        final String inode = UtilMethods.isSet(contentletVersionInfo.getLiveInode())
                ? contentletVersionInfo.getLiveInode()
                : contentletVersionInfo.getWorkingInode();

        final Contentlet checkedoutContentlet = Try.of(() -> contentletAPI
                        .checkout(inode, user, false))
                .getOrElseThrow(
                        (e) -> new DotStateException("Unable to checkout Experiment's content. Inode:" + inode, e));

        checkedoutContentlet.setVariantId(variantName);
        Try.of(() -> contentletAPI.checkin(checkedoutContentlet, user, false))
                .getOrElseThrow(
                        (e) -> new DotStateException("Unable to checkin Experiment's content. Inode:" + inode, e));

    }

    private String getVariantName(final String experimentId) throws DotDataException {
        final String variantNameBase = EXPERIMENT_VARIANT_NAME_PREFIX + shortyIdAPI.shortify(
                experimentId)
                + EXPERIMENT_VARIANT_NAME_SUFFIX;

        final int nextAvailableIndex = getNextAvailableIndex(variantNameBase);

        final String variantName = variantNameBase + nextAvailableIndex;
        return variantName;
    }

    @Override
    @WrapInTransaction
    public Experiment deleteVariant(String experimentId, String variantName, User user)
            throws DotDataException, DotSecurityException {

        DotPreconditions.isTrue(!variantName.equals(DEFAULT_VARIANT.name()),
                ()->"Cannot delete Original Variant", NotAllowedException.class);

        final Experiment persistedExperiment = find(experimentId, user)
                .orElseThrow(()->new DoesNotExistException("Experiment with provided id not found"));

        DotPreconditions.isTrue(variantName!= null &&
                variantName.contains(shortyIdAPI.shortify(experimentId)), ()->"Invalid Variant provided",
                IllegalArgumentException.class);

        final Variant toDelete = variantAPI.get(variantName)
                .orElseThrow(()->new DoesNotExistException("Provided Variant not found"));

        final String variantDescription = toDelete.description()
                .orElseThrow(()->new DotStateException("Variant without description. Variant name: "
                                + toDelete.name()));

        final TreeSet<ExperimentVariant> updatedVariants =
                new TreeSet<>(persistedExperiment.trafficProportion()
                .variants().stream().filter((variant)->
                        !Objects.equals(variant.id(), toDelete.name())).collect(
                        Collectors.toSet()));

        final SortedSet<ExperimentVariant> weightedVariants = redistributeWeights(updatedVariants);
        final TrafficProportion weightedTraffic = persistedExperiment.trafficProportion()
                .withVariants(weightedVariants);
        final Experiment withUpdatedTraffic = persistedExperiment.withTrafficProportion(weightedTraffic);
        final Experiment fromDB = save(withUpdatedTraffic, user);
        variantAPI.archive(toDelete.name());
        variantAPI.delete(toDelete.name());
        return fromDB;

    }

    @Override
    @WrapInTransaction
    public Experiment editVariantDescription(String experimentId, String variantName,
            String newDescription, final User user)
            throws DotDataException, DotSecurityException {
        final Experiment persistedExperiment = find(experimentId, user)
                .orElseThrow(()->new DoesNotExistException("Experiment with provided id not found"));

        DotPreconditions.isTrue(variantName!= null &&
                        variantName.contains(shortyIdAPI.shortify(experimentId)), ()->"Invalid Variant provided",
                IllegalArgumentException.class);

        final Variant toEdit = variantAPI.get(variantName)
                .orElseThrow(()->new DoesNotExistException("Provided Variant not found"));

        final String currentDescription = toEdit.description()
                .orElseThrow(()->new DotStateException("Variant without description. Variant name: "
                        + toEdit.name()));

        DotPreconditions.isTrue(!currentDescription.equals(ORIGINAL_VARIANT),
                ()->"Cannot update Original Variant", IllegalArgumentException.class);

        final TreeSet<ExperimentVariant> updatedVariants =
                persistedExperiment.trafficProportion()
                        .variants().stream().map((variant) -> {
                            if (variant.id().equals(variantName)) {
                                return variant.withDescription(newDescription);
                            } else {
                                return variant;
                            }
                        }).collect(Collectors.toCollection(TreeSet::new));

        final TrafficProportion trafficProportion = persistedExperiment.trafficProportion()
                .withVariants(updatedVariants);
        final Experiment withUpdatedTraffic = persistedExperiment.withTrafficProportion(trafficProportion);
        final Experiment fromDB = save(withUpdatedTraffic, user);

        final Optional<Variant> variant = variantAPI.get(variantName);
        variantAPI.update(variant.orElseThrow().withDescription(Optional.of(newDescription)));
        return fromDB;

    }

    @Override
    @WrapInTransaction
    public Experiment deleteTargetingCondition(String experimentId, String conditionId, User user)
            throws DotDataException, DotSecurityException {
        final Experiment persistedExperiment = find(experimentId, user)
                .orElseThrow(()->new DoesNotExistException("Experiment with provided id not found"));

        DotPreconditions.isTrue(persistedExperiment.id().isPresent(), "Invalid Experiment");

        DotPreconditions.isTrue(UtilMethods.isSet(conditionId), ()->"Invalid Variant provided",
                IllegalArgumentException.class);

        final Condition conditionToDelete = rulesAPI.getConditionById(conditionId, user, false);
        rulesAPI.deleteCondition(conditionToDelete, user, false);

        final Optional<Experiment> toReturn = find(persistedExperiment.id().get(), user);
        DotPreconditions.isTrue(toReturn.isPresent(), "Experiment not found");

        return toReturn.get();

    }

    @CloseDBIfOpened
    @Override
    public List<Experiment> getRunningExperiments() throws DotDataException {
        return FactoryLocator.getExperimentsFactory().list(
                ExperimentFilter.builder().statuses(set(Status.RUNNING)).build()
        );
    }

    @Override
    public Optional<Rule> getRule(final Experiment experiment)
            throws DotDataException, DotSecurityException {

        final List<Rule> rules = APILocator.getRulesAPI()
                .getAllRulesByParent(experiment, APILocator.systemUser(), false);
        return UtilMethods.isSet(rules) ? Optional.of(rules.get(0)) : Optional.empty();
    }

    @Override
    public boolean isAnyExperimentRunning() throws DotDataException {
        return isExperimentEnabled.get() &&
                !APILocator.getExperimentsAPI().getRunningExperiments().isEmpty();
    }

    /**
     * Return the Experiment partial or total result:
     * This method do the follow:
     *
     * <ul>
     *     <li>Hit the CubeJS Server to get the Experiment's data</li>
     *     <li>Analyze Experiment's data to get The Experiment's result according to the {@link com.dotcms.experiments.model.Goals}</li>
     * </ul>
     *
     * @param experiment
     * @return
     */
    @Override
    public ExperimentResults getResults(final Experiment experiment)
            throws DotDataException, DotSecurityException {

        final String experimentId = experiment.id().orElseThrow(
                () -> new IllegalArgumentException("The Experiment must have an Identifier"));

        final Experiment experimentFromDataBase = APILocator.getExperimentsAPI()
                .find(experimentId, APILocator.systemUser())
                .orElseThrow(() -> new NotFoundException("Experiment not found: " + experimentId));

        DotPreconditions.isTrue(experimentFromDataBase.status() == RUNNING,
                "The Experiment must be RUNNING");


        final List<BrowserSession> events = getEvents(experiment);
        return ExperimentAnalyzerUtil.INSTANCE.getExperimentResult(experiment, events);
    }

    @Override
    public List<BrowserSession> getEvents(Experiment experiment) {
        try{
            final Host currentHost = WebAPILocator.getHostWebAPI().getCurrentHost();

            final AnalyticsApp analyticsApp = analyticsHelper.appFromHost(currentHost);

            final CubeJSClient cubeClient = new CubeJSClient(
                    analyticsApp.getAnalyticsProperties().analyticsReadUrl());

            final CubeJSQuery cubeJSQuery = ExperimentResultsQueryFactory.INSTANCE
                    .create(experiment);

            final CubeJSResultSet cubeJSResultSet = cubeClient.send(cubeJSQuery);

            String previousLookBackWindow = null;
            final List<Event> currentEvents = new ArrayList<>();
            final List<BrowserSession> sessions = new ArrayList<>();

            for (final ResultSetItem resultSetItem : cubeJSResultSet) {
                final String currentLookBackWindow = resultSetItem.get("Events.lookBackWindow")
                        .map(lookBackWindow -> lookBackWindow.toString())
                        .orElse(StringPool.BLANK);

                if (!currentLookBackWindow.equals(previousLookBackWindow)) {
                    if (!currentEvents.isEmpty()) {
                        sessions.add(new BrowserSession(previousLookBackWindow, new ArrayList<>(currentEvents)));
                        currentEvents.clear();
                    }
                }

                currentEvents.add(new Event(resultSetItem.getAll(),
                            EventType.get(resultSetItem.get("Events.eventType")
                                    .map(value -> value.toString())
                                    .orElseThrow(() -> new IllegalStateException("Type into Event is expected")))
                ));

                previousLookBackWindow = currentLookBackWindow;
            }

            if (!currentEvents.isEmpty()) {
                sessions.add(new BrowserSession(previousLookBackWindow, new ArrayList<>(currentEvents)));
            }

            return sessions;
        } catch (DotDataException | DotSecurityException e) {
            throw new RuntimeException(e);
        }
    }

    @Override
    public void endFinalizedExperiments(final User user) throws DotDataException {
        final List<Experiment> finalizedExperiments = getRunningExperiments().stream()
                .filter((experiment -> experiment.scheduling().orElseThrow().endDate().orElseThrow()
                        .isBefore(Instant.now()))).collect(Collectors.toList());

        finalizedExperiments.forEach((experiment ->
                Try.of(()->end(experiment.id().orElseThrow(), user)).getOrElseThrow((e)->
                        new DotStateException("Unable to end Experiment. Cause:" + e))));
    }

    @Override
    public void startScheduledToStartExperiments(final User user) throws DotDataException {
        final List<Experiment> scheduledToStartExperiments = list(ExperimentFilter.builder()
                .statuses(CollectionsUtils.set(DRAFT)).build(), user).stream()
                .filter((experiment -> experiment.scheduling().isPresent() && experiment.scheduling().get().startDate().orElseThrow()
                        .isAfter(Instant.now()))).collect(Collectors.toList());

        scheduledToStartExperiments.forEach((experiment ->
                Try.of(()->start(experiment.id().orElseThrow(), user)).getOrElseThrow((e)->
                        new DotStateException("Unable to start Experiment. Cause:" + e))));
    }
    
    private TreeSet<ExperimentVariant> redistributeWeights(final Set<ExperimentVariant> variants) {

        final int count = variants.size();

        final float weightPerEach = 100f / count;

        Set<ExperimentVariant> weightedVariants = variants.stream()
                .map((variant)-> variant.withWeight(weightPerEach))
                .collect(Collectors.toSet());

        return new TreeSet<>(weightedVariants);
    }

    private int getNextAvailableIndex(final String variantNameBase)
            throws DotDataException {
        int variantIndex = 1;
        String variantNameToTry = variantNameBase
                + variantIndex;

        while(variantAPI.get(variantNameToTry).isPresent()) {
            variantNameToTry = variantNameBase
                    + (++variantIndex);
        }

        return variantIndex;
    }

    private Scheduling startNowScheduling(final Experiment experiment) {
        // Setting "now" with an additional minute to avoid failing validation
        final Instant now = Instant.now().plus(1, ChronoUnit.MINUTES);
        return Scheduling.builder().startDate(now)
                .endDate(now.plus(EXPERIMENTS_MAX_DURATION.get(), ChronoUnit.DAYS))
                .build();
    }

    private boolean hasAtLeastOneVariant(final Experiment experiment) {
        return experiment.trafficProportion().variants().size()>1;
    }

    private void validatePermissions(final User user, final Experiment persistedExperiment,
            final String errorMessage)
            throws DotDataException, DotSecurityException {
        PermissionableProxy parentPage = new PermissionableProxy();
        parentPage.setIdentifier(persistedExperiment.pageId());
        parentPage.setType("htmlpage");

        if (!permissionAPI.doesUserHavePermission(parentPage, PermissionLevel.EDIT.getType(),
                user)) {
            Logger.error(this, errorMessage);
            throw new DotSecurityException(errorMessage);
        }
    }

    public Scheduling validateScheduling(final Scheduling scheduling) {
        Scheduling toReturn = scheduling;
        final Instant NOW = Instant.now().minus(1, ChronoUnit.MINUTES);

        if(scheduling.startDate().isPresent() && scheduling.endDate().isEmpty()) {
            DotPreconditions.checkState(scheduling.startDate().get().isAfter(NOW),
                    "Invalid Scheduling. Start date is in the past");

            toReturn = scheduling.withEndDate(scheduling.startDate().get()
                    .plus(EXPERIMENTS_MAX_DURATION.get(), ChronoUnit.DAYS));
        } else if(scheduling.startDate().isEmpty() && scheduling.endDate().isPresent()) {
            DotPreconditions.checkState(scheduling.endDate().get().isAfter(NOW),
                    "Invalid Scheduling. End date is in the past");
            DotPreconditions.checkState(
                    Instant.now().plus(EXPERIMENTS_MAX_DURATION.get(), ChronoUnit.DAYS)
                            .isAfter(scheduling.endDate().get()),
                    "Experiment duration must be less than "
                            + EXPERIMENTS_MAX_DURATION.get() +" days. ");

            toReturn = scheduling.withStartDate(Instant.now());
        } else {
            DotPreconditions.checkState(scheduling.startDate().get().isAfter(NOW),
                    "Invalid Scheduling. Start date is in the past");

            DotPreconditions.checkState(scheduling.endDate().get().isAfter(NOW),
                    "Invalid Scheduling. End date is in the past");

            DotPreconditions.checkState(scheduling.endDate().get().isAfter(scheduling.startDate().get()),
                    "Invalid Scheduling. End date must be after the start date");

            DotPreconditions.checkState(Duration.between(scheduling.startDate().get(),
                            scheduling.endDate().get()).toDays() <= EXPERIMENTS_MAX_DURATION.get(),
                    "Experiment duration must be less than "
                            + EXPERIMENTS_MAX_DURATION.get() +" days. ");
        }
        return toReturn;
    }

    private boolean hasValidLicense(){
        return (licenseValiditySupplierSupplier.hasValidLicense());
    }
}<|MERGE_RESOLUTION|>--- conflicted
+++ resolved
@@ -164,22 +164,12 @@
         builder.lastModifiedBy(user.getUserId());
         
         if(experiment.goals().isPresent()) {
-<<<<<<< HEAD
-            final Goals goals = experiment.goals().get();
+            final Goals goals = experiment.goals().orElseThrow();
             MetricsUtil.INSTANCE.validateGoals(goals);
 
             addConditionIfIsNeed(goals,
                     APILocator.getHTMLPageAssetAPI().fromContentlet(pageAsContent), builder);
 
-=======
-            final Goals goals = experiment.goals().orElseThrow();
-            MetricsUtil.INSTANCE.validateGoals(goals);
-
-            if (goals.primary().type() == MetricType.REACH_PAGE && !hasRefererCondition(goals)) {
-                addRefererCondition(APILocator.getHTMLPageAssetAPI().fromContentlet(pageAsContent),
-                        builder, goals);
-            }
->>>>>>> a2f4180b
         }
 
         if(experiment.targetingConditions().isPresent()) {
@@ -216,7 +206,6 @@
         return savedExperiment.get();
     }
 
-<<<<<<< HEAD
     private void addConditionIfIsNeed(final Goals goals, final HTMLPageAsset page,
             final Builder builder) {
 
@@ -240,12 +229,6 @@
 
         final com.dotcms.analytics.metrics.Condition refererCondition = createConditionWithUrlValue(
                 page, "url");
-=======
-    private void addRefererCondition(final HTMLPageAsset page, final Builder builder, final Goals goals) {
-
-        final com.dotcms.analytics.metrics.Condition refererCondition = createRefererCondition(
-                page, goals);
->>>>>>> a2f4180b
 
         final Goals newGoal = createNewGoals(goals, refererCondition);
         builder.goals(newGoal);
@@ -259,30 +242,19 @@
         return Goals.builder().from(oldGoals).primary(newMetric).build();
     }
 
-<<<<<<< HEAD
     private boolean hasCondition(final Goals goals, final String conditionName){
         return goals.primary().conditions()
-            .stream()
-            .anyMatch(condition ->conditionName .equals(condition.parameter()));
+                .stream()
+                .anyMatch(condition ->conditionName .equals(condition.parameter()));
     }
     private com.dotcms.analytics.metrics.Condition createConditionWithUrlValue(final HTMLPageAsset page,
-        final String conditionName) {
+            final String conditionName) {
 
         return com.dotcms.analytics.metrics.Condition.builder()
-                    .parameter(conditionName)
-=======
-    private boolean hasRefererCondition(final Goals goals){
-        return goals.primary().conditions()
-            .stream()
-            .anyMatch(condition -> "referer".equals(condition.parameter()));
-    }
-    private com.dotcms.analytics.metrics.Condition createRefererCondition(final HTMLPageAsset page, final Goals goals) {
-        return com.dotcms.analytics.metrics.Condition.builder()
-                    .parameter("referer")
->>>>>>> a2f4180b
-                    .operator(Operator.CONTAINS)
-                    .value(page.getPageUrl())
-                    .build();
+                .parameter(conditionName)
+                .operator(Operator.CONTAINS)
+                .value(page.getPageUrl())
+                .build();
     }
 
     private void saveTargetingConditions(final Experiment experiment, final User user)
