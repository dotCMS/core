package com.dotcms.experiments.business;

import static com.dotcms.experiments.model.AbstractExperiment.Status.DRAFT;
import static com.dotcms.experiments.model.AbstractExperiment.Status.ENDED;
import static com.dotcms.experiments.model.AbstractExperiment.Status.RUNNING;
import static com.dotcms.experiments.model.AbstractExperimentVariant.EXPERIMENT_VARIANT_NAME_PREFIX;
import static com.dotcms.experiments.model.AbstractExperimentVariant.EXPERIMENT_VARIANT_NAME_SUFFIX;

import static com.dotcms.util.CollectionsUtils.set;

import static com.dotcms.experiments.model.AbstractExperimentVariant.ORIGINAL_VARIANT;
import static com.dotcms.variant.VariantAPI.DEFAULT_VARIANT;

import com.dotcms.analytics.app.AnalyticsApp;
import com.dotcms.analytics.helper.AnalyticsHelper;
import com.dotcms.analytics.metrics.EventType;
import com.dotcms.analytics.metrics.MetricsUtil;
import com.dotcms.business.CloseDBIfOpened;
import com.dotcms.business.WrapInTransaction;
import com.dotcms.cube.CubeJSClient;
import com.dotcms.cube.CubeJSQuery;
import com.dotcms.cube.CubeJSResultSet;
import com.dotcms.cube.CubeJSResultSet.ResultSetItem;
import com.dotcms.enterprise.rules.RulesAPI;
import com.dotcms.experiments.business.result.BrowserSession;
import com.dotcms.experiments.business.result.Event;
import com.dotcms.experiments.business.result.ExperimentAnalyzerUtil;
import com.dotcms.experiments.business.result.ExperimentResult;
import com.dotcms.experiments.business.result.ExperimentResultQueryFactory;
import com.dotcms.exception.NotAllowedException;
import com.dotcms.experiments.model.AbstractExperiment.Status;
import com.dotcms.experiments.model.AbstractTrafficProportion.Type;
import com.dotcms.experiments.model.Experiment;
import com.dotcms.experiments.model.ExperimentVariant;
import com.dotcms.experiments.model.Scheduling;
import com.dotcms.experiments.model.TargetingCondition;
import com.dotcms.experiments.model.TrafficProportion;
import com.dotcms.util.CollectionsUtils;
import com.dotcms.util.DotPreconditions;
import com.dotcms.util.LicenseValiditySupplier;
import com.dotcms.uuid.shorty.ShortyIdAPI;
import com.dotcms.variant.VariantAPI;
import com.dotcms.variant.model.Variant;
import com.dotmarketing.beans.Host;
import com.dotmarketing.beans.PermissionableProxy;
import com.dotmarketing.business.APILocator;
import com.dotmarketing.business.DotStateException;
import com.dotmarketing.business.FactoryLocator;
import com.dotmarketing.business.PermissionAPI;
import com.dotmarketing.business.PermissionLevel;
import com.dotmarketing.business.VersionableAPI;
import com.dotmarketing.business.web.WebAPILocator;
import com.dotmarketing.exception.DoesNotExistException;
import com.dotmarketing.exception.DotDataException;
import com.dotmarketing.exception.DotSecurityException;
import com.dotmarketing.exception.InvalidLicenseException;
import com.dotmarketing.factories.MultiTreeAPI;
import com.dotmarketing.portlets.contentlet.business.ContentletAPI;
import com.dotmarketing.portlets.contentlet.model.Contentlet;
import com.dotmarketing.portlets.contentlet.model.ContentletVersionInfo;
import com.dotmarketing.portlets.htmlpageasset.business.HTMLPageAssetAPI;
import com.dotmarketing.portlets.htmlpageasset.model.HTMLPageAsset;
import com.dotmarketing.portlets.rules.model.Condition;
import com.dotmarketing.portlets.rules.model.ConditionGroup;
import com.dotmarketing.portlets.rules.model.LogicalOperator;
import com.dotmarketing.portlets.rules.model.ParameterModel;
import com.dotmarketing.portlets.rules.model.Rule;
import com.dotmarketing.portlets.rules.model.Rule.FireOn;
import com.dotmarketing.util.Config;
import com.dotmarketing.util.Logger;
import com.dotmarketing.util.UUIDGenerator;
import com.dotmarketing.util.UtilMethods;
import com.liferay.portal.model.User;
import com.liferay.util.StringPool;
import graphql.VisibleForTesting;
import io.vavr.control.Try;
import java.time.Duration;
import java.time.Instant;
import java.time.temporal.ChronoUnit;
import java.util.ArrayList;
import java.util.Collections;
import java.util.List;
import java.util.Objects;
import java.util.Optional;
import java.util.Set;
import java.util.SortedSet;
import java.util.TreeSet;
import java.util.function.Supplier;
import java.util.stream.Collectors;
import io.vavr.Lazy;
public class ExperimentsAPIImpl implements ExperimentsAPI {

    private Lazy<Boolean> isExperimentEnabled =
            Lazy.of(() -> Config.getBooleanProperty("FEATURE_FLAG_EXPERIMENTS", false));

    final ExperimentsFactory factory = FactoryLocator.getExperimentsFactory();
    final PermissionAPI permissionAPI = APILocator.getPermissionAPI();
    final ContentletAPI contentletAPI = APILocator.getContentletAPI();
    final VariantAPI variantAPI = APILocator.getVariantAPI();
    final ShortyIdAPI shortyIdAPI = APILocator.getShortyAPI();
    final RulesAPI rulesAPI = APILocator.getRulesAPI();
    final MultiTreeAPI multiTreeAPI = APILocator.getMultiTreeAPI();
    final VersionableAPI versionableAPI = APILocator.getVersionableAPI();
    final HTMLPageAssetAPI pageAssetAPI = APILocator.getHTMLPageAssetAPI();

    private final LicenseValiditySupplier licenseValiditySupplierSupplier =
            new LicenseValiditySupplier() {};

    private final Supplier<String> invalidLicenseMessageSupplier =
            ()->"Valid License is required";

    private final AnalyticsHelper analyticsHelper;

    @VisibleForTesting
    public ExperimentsAPIImpl(final AnalyticsHelper analyticsHelper) {
        this.analyticsHelper = analyticsHelper;
    }

    public ExperimentsAPIImpl() {
        this(AnalyticsHelper.get());
    }

    @Override
    @WrapInTransaction
    public Experiment save(final Experiment experiment, final User user) throws
            DotSecurityException, DotDataException {
        DotPreconditions.isTrue(hasValidLicense(), InvalidLicenseException.class,
                invalidLicenseMessageSupplier);

        final Contentlet pageAsContent = contentletAPI
                .findContentletByIdentifierAnyLanguage(experiment.pageId(), DEFAULT_VARIANT.name());

        DotPreconditions.isTrue(pageAsContent!=null
                && UtilMethods.isSet(pageAsContent.getIdentifier()),
                DotStateException.class, ()->"Invalid Page provided");

        if(!permissionAPI.doesUserHavePermission(pageAsContent, PermissionLevel.EDIT.getType(), user)) {
            Logger.error(this, "You don't have permission to save the Experiment."
                    + " Experiment name: " + experiment.name() + ". Page Id: " + experiment.pageId());
            throw new DotSecurityException("You don't have permission to save the Experiment.");
        }

        Experiment.Builder builder = Experiment.builder().from(experiment);

        if(experiment.id().isEmpty()) {
            builder.id(UUIDGenerator.generateUuid());
        }

        builder.modDate(Instant.now());
        builder.lastModifiedBy(user.getUserId());
        
        if(experiment.goals().isPresent()) {
            MetricsUtil.INSTANCE.validateGoals(experiment.goals().get());
        }

        if(experiment.targetingConditions().isPresent()) {
            saveTargetingConditions(experiment, user);
        }

        final Experiment experimentToSave = builder.build();

        factory.save(experimentToSave);

        Logger.info(this, "Saving experiment with id: " + experimentToSave.id().get() + ", and status:"
        + experimentToSave.status());

        DotPreconditions.isTrue(experimentToSave.id().isPresent(), "Experiment doesn't have Id");

        Optional<Experiment> savedExperiment = find(experimentToSave.id().get(), user);

        DotPreconditions.isTrue(savedExperiment.isPresent(), "Saved Experiment not found");

        if(savedExperiment.get().trafficProportion().variants().stream().noneMatch((variant
                -> variant.description().equals(ORIGINAL_VARIANT)))) {
            savedExperiment = Optional.of(addVariant(savedExperiment.get().id().get(),
                    ORIGINAL_VARIANT, user));
        }

        if(savedExperiment.get().scheduling().isEmpty()) {
            final Scheduling scheduling = startNowScheduling(savedExperiment.get());
            savedExperiment = Optional.of(savedExperiment.get().withScheduling(scheduling));
        } else if(experiment.status()!=ENDED) {
            Scheduling scheduling = validateScheduling(savedExperiment.get().scheduling().get());
            savedExperiment = Optional.of(savedExperiment.get().withScheduling(scheduling));
        }

        return savedExperiment.get();
    }

    private void saveTargetingConditions(final Experiment experiment, final User user)
            throws DotDataException, DotSecurityException {
        if(experiment.targetingConditions().isEmpty()) {
            return;
        }

        List<Rule> rules = Try.of(()->rulesAPI
                .getAllRulesByParent(experiment, user, false))
                .getOrElse(Collections::emptyList);

        Rule experimentRule;

        if(UtilMethods.isSet(rules)) {
            experimentRule = rules.get(0);
        } else {
            experimentRule = createRuleAndConditionGroup(experiment, user);
        }

        // transform and save TargetingConditions into conditions
        experiment.targetingConditions().get().forEach(targetingCondition -> {
            createAndSaveCondition(user, experimentRule, targetingCondition);
        });

    }

    private void createAndSaveCondition(User user, Rule experimentRule,
            TargetingCondition targetingCondition) {
        Condition condition = targetingCondition.id().isPresent()
            ? Try.of(()->rulesAPI.getConditionById(targetingCondition.id().get(), user, false))
                .getOrElseThrow(()->new IllegalArgumentException("Invalid targeting Condition Id provided. Id: " + targetingCondition.id().get()))
            : createCondition(experimentRule, targetingCondition);

        condition.setOperator(targetingCondition.operator());
        condition.setConditionletId(targetingCondition.conditionKey());
        condition.setValues(new ArrayList<>());
        targetingCondition.values().forEach(condition::addValue);

        condition.checkValid();

        Try.run(()->rulesAPI.saveCondition(condition, user, false))
                .getOrElseThrow(()->new DotStateException("Error saving Condition: "
                        + condition.getConditionletId()));
    }

    private Condition createCondition(final Rule experimentRule,
            final TargetingCondition targetingCondition) {
        final Condition condition = new Condition();
        condition.setConditionGroup(experimentRule.getGroups().get(0).getId());
        return condition;
    }

    private Rule createRuleAndConditionGroup(Experiment experiment, User user)
            throws DotDataException, DotSecurityException {
        DotPreconditions.isTrue(experiment.id().isPresent(), ()->"Error saving Experiment Targeting");

        final Rule experimentRule = new Rule();
        experimentRule.setParent(experiment.id().get());
        experimentRule.setName(experiment.name());
        experimentRule.setFireOn(FireOn.EVERY_PAGE);
        experimentRule.setEnabled(true);
        rulesAPI.saveRuleNoParentCheck(experimentRule, user, false);

        final ConditionGroup conditionGroup = new ConditionGroup();
        conditionGroup.setRuleId(experimentRule.getId());
        conditionGroup.setOperator(LogicalOperator.AND);
        rulesAPI.saveConditionGroup(conditionGroup, user, false);
        return experimentRule;
    }

    @CloseDBIfOpened
    @Override
    public Optional<Experiment> find(final String id, final User user)
            throws DotDataException, DotSecurityException {
        DotPreconditions.isTrue(hasValidLicense(), InvalidLicenseException.class,
                invalidLicenseMessageSupplier);
        DotPreconditions.checkArgument(UtilMethods.isSet(id), "Experiment Id is required");

        Optional<Experiment> experiment =  factory.find(id);

        if(experiment.isPresent()) {
            validatePermissions(user, experiment.get(),
                    "You don't have permission to get the Experiment. "
                            + "Experiment Id: " + experiment.get().id());

            experiment = Optional.of(addTargetingConditions(experiment.get(), user));
        }

        return experiment;
    }

    private Experiment addTargetingConditions(final Experiment experiment, final User user) {
        List<Rule> rules = Try.of(()->rulesAPI
                        .getAllRulesByParent(experiment, user, false))
                .getOrElse(Collections::emptyList);

        if(!UtilMethods.isSet(rules)) {
            return experiment;
        }

        final Rule experimentRule = rules.get(0);
        final List<TargetingCondition> targetingConditions = new ArrayList<>();
        experimentRule.getGroups().get(0).getConditions().forEach((condition -> {
            targetingConditions.add(TargetingCondition.builder()
                    .id(condition.getId())
                    .conditionKey(condition.getConditionletId())
                    .putAllValues(condition.getValues().stream().collect(Collectors.toMap(
                            ParameterModel::getKey, ParameterModel::getValue)))
                    .build());
        }));

        return experiment.withTargetingConditions(targetingConditions);
    }

    @Override
    @WrapInTransaction
    public Experiment archive(final String id, final User user)
            throws DotDataException, DotSecurityException {
        DotPreconditions.isTrue(hasValidLicense(), InvalidLicenseException.class,
                invalidLicenseMessageSupplier);
        DotPreconditions.checkArgument(UtilMethods.isSet(id), "id must be provided.");

        final Optional<Experiment> persistedExperiment =  find(id, user);

        DotPreconditions.isTrue(persistedExperiment.isPresent(),()-> "Experiment with provided id not found",
                DoesNotExistException.class);

        validatePermissions(user, persistedExperiment.get(),
                "You don't have permission to archive the Experiment. "
                        + "Experiment Id: " + persistedExperiment.get().id());

        DotPreconditions.isTrue(persistedExperiment.get().status()==ENDED,
                ()-> "Only ENDED experiments can be archived",
                DotStateException.class);

        final Experiment archived = persistedExperiment.get().withStatus(Status.ARCHIVED);
        return save(archived, user);
    }

    @Override
    @WrapInTransaction
    public void delete(final String id, final User user)
            throws DotDataException, DotSecurityException {
        DotPreconditions.isTrue(hasValidLicense(), InvalidLicenseException.class,
                invalidLicenseMessageSupplier);
        DotPreconditions.checkArgument(UtilMethods.isSet(id), "id must be provided.");

        final Optional<Experiment> persistedExperiment =  find(id, user);

        DotPreconditions.isTrue(persistedExperiment.isPresent(),()-> "Experiment with provided id not found",
                DoesNotExistException.class);

        validatePermissions(user, persistedExperiment.get(),
                "You don't have permission to delete the Experiment. "
                        + "Experiment Id: " + persistedExperiment.get().id());

        if(persistedExperiment.get().status() != DRAFT &&
                persistedExperiment.get().status() != Status.SCHEDULED) {
            throw new DotStateException("Only DRAFT or SCHEDULED experiments can be deleted");
        }

        factory.delete(persistedExperiment.get());
    }

    @Override
    @CloseDBIfOpened
    public List<Experiment> list(ExperimentFilter filter, User user) throws DotDataException {
        DotPreconditions.isTrue(hasValidLicense(), InvalidLicenseException.class,
                invalidLicenseMessageSupplier);
        return factory.list(filter);
    }

    @Override
    @WrapInTransaction
    public Experiment start(String experimentId, User user)
            throws DotDataException, DotSecurityException {
        DotPreconditions.isTrue(hasValidLicense(), InvalidLicenseException.class,
                invalidLicenseMessageSupplier);
        DotPreconditions.checkArgument(UtilMethods.isSet(experimentId), "experiment Id must be provided.");

        final Experiment persistedExperiment =  find(experimentId, user).orElseThrow(
                ()-> new IllegalArgumentException("Experiment with provided id not found")
        );

        validatePermissions(user, persistedExperiment,
                "You don't have permission to start the Experiment. "
                        + "Experiment Id: " + persistedExperiment.id());

        DotPreconditions.isTrue(persistedExperiment.status()!=Status.RUNNING ||
                        persistedExperiment.status() == Status.SCHEDULED,()-> "Cannot start an already started Experiment.",
                DotStateException.class);

        DotPreconditions.isTrue(persistedExperiment.status()== DRAFT
                ,()-> "Only DRAFT experiments can be started",
                DotStateException.class);

        DotPreconditions.checkState(hasAtLeastOneVariant(persistedExperiment), "The Experiment needs at "
                + "least one Page Variant in order to be started.");

        DotPreconditions.checkState(persistedExperiment.goals().isPresent(), "The Experiment needs to "
                + "have the Goal set.");

        final Experiment experimentToStart;

        if(persistedExperiment.scheduling().isEmpty()) {
            final Scheduling scheduling = startNowScheduling(persistedExperiment);
            experimentToStart = persistedExperiment.withScheduling(scheduling);
        } else {
            Scheduling scheduling = validateScheduling(persistedExperiment.scheduling().get());
            experimentToStart = persistedExperiment.withScheduling(scheduling);
        }

        Experiment running = experimentToStart.withStatus(Status.RUNNING);
        running = save(running, user);

        publishContentOnExperimentVariants(user, running);

        return running;

    }
    private void publishContentOnExperimentVariants(final User user,
            final Experiment runningExperiment)
            throws DotDataException, DotSecurityException {
        DotPreconditions.isTrue(runningExperiment.status().equals(RUNNING),
                "Experiment needs to be RUNNING");

        final List<Contentlet> contentByVariants = contentletAPI.getAllContentByVariants(user, false,
                runningExperiment.trafficProportion().variants().stream()
                        .map(ExperimentVariant::id).filter((id) -> !id.equals(DEFAULT_VARIANT.name()))
                        .toArray(String[]::new));

        contentletAPI.publish(contentByVariants, user, false);
    }

    @Override
    @WrapInTransaction
    public Experiment end(String experimentId, User user)
            throws DotDataException, DotSecurityException {
        DotPreconditions.isTrue(hasValidLicense(), InvalidLicenseException.class,
                invalidLicenseMessageSupplier);
        DotPreconditions.checkArgument(UtilMethods.isSet(experimentId), "experiment Id must be provided.");

        final Optional<Experiment> persistedExperimentOpt =  find(experimentId, user);

        DotPreconditions.isTrue(persistedExperimentOpt.isPresent(),()-> "Experiment with provided id not found",
                DoesNotExistException.class);

        final Experiment experimentFromFactory = persistedExperimentOpt.get();
        validatePermissions(user, experimentFromFactory,
                "You don't have permission to archive the Experiment. "
                        + "Experiment Id: " + persistedExperimentOpt.get().id());

        DotPreconditions.isTrue(experimentFromFactory.status()==Status.RUNNING,()->
                        "Only RUNNING experiments can be ended", DotStateException.class);

        DotPreconditions.isTrue(experimentFromFactory.status()!= ENDED,
                ()-> "Cannot end an already ended Experiment.", DotStateException.class);

        DotPreconditions.isTrue(persistedExperimentOpt.get().scheduling().isPresent(),
                ()-> "Scheduling not valid.", DotStateException.class);

        final Scheduling endedScheduling = Scheduling.builder().from(persistedExperimentOpt.get()
                .scheduling().get()).endDate(Instant.now().plus(1, ChronoUnit.MINUTES))
                .build();

        final Experiment ended = persistedExperimentOpt.get().withStatus(ENDED)
                .withScheduling(endedScheduling);
        return save(ended, user);
    }

    @WrapInTransaction
    @Override
    public Experiment addVariant(final String experimentId, final String variantDescription,
            final User user)
            throws DotDataException, DotSecurityException {

        final Experiment persistedExperiment = find(experimentId, user)
                .orElseThrow(()->new DoesNotExistException("Experiment with provided id not found"));

        ExperimentVariant experimentVariant = createExperimentVariant(
                persistedExperiment, variantDescription, user);

        final TrafficProportion trafficProportion = persistedExperiment.trafficProportion();

        final TreeSet<ExperimentVariant> variants = new TreeSet<>();
        variants.addAll(trafficProportion.variants());
        variants.add(experimentVariant);

        TreeSet<ExperimentVariant> weightedVariants = trafficProportion.type() == Type.SPLIT_EVENLY
                ? redistributeWeights(variants)
                : variants;

        final TrafficProportion weightedTrafficProportion = trafficProportion
                .withVariants(weightedVariants);

        final Experiment updatedExperiment = persistedExperiment
                .withTrafficProportion(weightedTrafficProportion);

        return save(updatedExperiment, user);
    }

    private ExperimentVariant createExperimentVariant(final Experiment experiment,
            final String variantDescription, final User user)
            throws DotDataException {

        final String experimentId = experiment.getIdentifier();
        String variantName = null;

        if(variantDescription.equals(ORIGINAL_VARIANT)) {
            DotPreconditions.isTrue(
                    experiment.trafficProportion().variants().stream().noneMatch((variant) ->
                            variant.description().equals(ORIGINAL_VARIANT)),
                    "Original Variant already created");
            variantName = DEFAULT_VARIANT.name();
        } else {
            variantName = getVariantName(experimentId);
            variantAPI.save(Variant.builder().name(variantName)
                    .description(Optional.of(variantDescription)).build());
        }

        final Contentlet pageContentlet = contentletAPI
        .findContentletByIdentifierAnyLanguage(experiment.pageId(), false);

        final HTMLPageAsset page = pageAssetAPI.fromContentlet(pageContentlet);

        return ExperimentVariant.builder().id(variantName)
                .description(variantDescription).weight(0)
                .url(page.getURI()+"?variantName="+variantName)
                .build();
    }

    private void copyPageAndItsContentForVariant(final Experiment experiment,
            final String variantDescription, final User user,
            final String variantName, final Contentlet pageContentlet) throws DotDataException {
        if(variantDescription.equals(ORIGINAL_VARIANT)) {
            saveContentOnVariant(pageContentlet,
                    variantName, user);

            multiTreeAPI.getMultiTrees(experiment.pageId()).forEach(
                    (multiTree -> {
                        final Contentlet contentlet = Try.of(()->contentletAPI.
                                findContentletByIdentifierAnyLanguage(multiTree.getContentlet()))
                                .getOrElseThrow(()->new DotStateException("Unable to find content. Id:"
                                        + multiTree.getContentlet()));

                        saveContentOnVariant(contentlet, variantName, user);
                    })
            );
        }
    }

    private void saveContentOnVariant(final Contentlet contentlet, final String variantName,
            final User user) {

        final Optional<ContentletVersionInfo> versionInfo = Try.of(
                        ()->versionableAPI.getContentletVersionInfo(contentlet.getIdentifier(),
                                contentlet.getLanguageId()))
                .getOrElseThrow((e->new DotStateException("Unable to get the live version of the page", e)));

        final ContentletVersionInfo contentletVersionInfo = versionInfo.orElseThrow();

        final String inode = UtilMethods.isSet(contentletVersionInfo.getLiveInode())
                ? contentletVersionInfo.getLiveInode()
                : contentletVersionInfo.getWorkingInode();

        final Contentlet checkedoutContentlet = Try.of(() -> contentletAPI
                        .checkout(inode, user, false))
                .getOrElseThrow(
                        (e) -> new DotStateException("Unable to checkout Experiment's content. Inode:" + inode, e));

        checkedoutContentlet.setVariantId(variantName);
        Try.of(() -> contentletAPI.checkin(checkedoutContentlet, user, false))
                .getOrElseThrow(
                        (e) -> new DotStateException("Unable to checkin Experiment's content. Inode:" + inode, e));

    }

    private String getVariantName(final String experimentId) throws DotDataException {
        final String variantNameBase = EXPERIMENT_VARIANT_NAME_PREFIX + shortyIdAPI.shortify(
                experimentId)
                + EXPERIMENT_VARIANT_NAME_SUFFIX;

        final int nextAvailableIndex = getNextAvailableIndex(variantNameBase);

        final String variantName = variantNameBase + nextAvailableIndex;
        return variantName;
    }

    @Override
    @WrapInTransaction
    public Experiment deleteVariant(String experimentId, String variantName, User user)
            throws DotDataException, DotSecurityException {

        DotPreconditions.isTrue(!variantName.equals(DEFAULT_VARIANT.name()),
                ()->"Cannot delete Original Variant", NotAllowedException.class);

        final Experiment persistedExperiment = find(experimentId, user)
                .orElseThrow(()->new DoesNotExistException("Experiment with provided id not found"));

        DotPreconditions.isTrue(variantName!= null &&
                variantName.contains(shortyIdAPI.shortify(experimentId)), ()->"Invalid Variant provided",
                IllegalArgumentException.class);

        final Variant toDelete = variantAPI.get(variantName)
                .orElseThrow(()->new DoesNotExistException("Provided Variant not found"));

        final String variantDescription = toDelete.description()
                .orElseThrow(()->new DotStateException("Variant without description. Variant name: "
                                + toDelete.name()));

        final TreeSet<ExperimentVariant> updatedVariants =
                new TreeSet<>(persistedExperiment.trafficProportion()
                .variants().stream().filter((variant)->
                        !Objects.equals(variant.id(), toDelete.name())).collect(
                        Collectors.toSet()));

        final SortedSet<ExperimentVariant> weightedVariants = redistributeWeights(updatedVariants);
        final TrafficProportion weightedTraffic = persistedExperiment.trafficProportion()
                .withVariants(weightedVariants);
        final Experiment withUpdatedTraffic = persistedExperiment.withTrafficProportion(weightedTraffic);
        final Experiment fromDB = save(withUpdatedTraffic, user);
        variantAPI.archive(toDelete.name());
        variantAPI.delete(toDelete.name());
        return fromDB;

    }

    @Override
    @WrapInTransaction
    public Experiment editVariantDescription(String experimentId, String variantName,
            String newDescription, final User user)
            throws DotDataException, DotSecurityException {
        final Experiment persistedExperiment = find(experimentId, user)
                .orElseThrow(()->new DoesNotExistException("Experiment with provided id not found"));

        DotPreconditions.isTrue(variantName!= null &&
                        variantName.contains(shortyIdAPI.shortify(experimentId)), ()->"Invalid Variant provided",
                IllegalArgumentException.class);

        final Variant toEdit = variantAPI.get(variantName)
                .orElseThrow(()->new DoesNotExistException("Provided Variant not found"));

        final String currentDescription = toEdit.description()
                .orElseThrow(()->new DotStateException("Variant without description. Variant name: "
                        + toEdit.name()));

        DotPreconditions.isTrue(!currentDescription.equals(ORIGINAL_VARIANT),
                ()->"Cannot update Original Variant", IllegalArgumentException.class);

        final TreeSet<ExperimentVariant> updatedVariants =
                persistedExperiment.trafficProportion()
                        .variants().stream().map((variant) -> {
                            if (variant.id().equals(variantName)) {
                                return variant.withDescription(newDescription);
                            } else {
                                return variant;
                            }
                        }).collect(Collectors.toCollection(TreeSet::new));

        final TrafficProportion trafficProportion = persistedExperiment.trafficProportion()
                .withVariants(updatedVariants);
        final Experiment withUpdatedTraffic = persistedExperiment.withTrafficProportion(trafficProportion);
        final Experiment fromDB = save(withUpdatedTraffic, user);

        final Optional<Variant> variant = variantAPI.get(variantName);
        variantAPI.update(variant.orElseThrow().withDescription(Optional.of(newDescription)));
        return fromDB;

    }

    @Override
    @WrapInTransaction
    public Experiment deleteTargetingCondition(String experimentId, String conditionId, User user)
            throws DotDataException, DotSecurityException {
        final Experiment persistedExperiment = find(experimentId, user)
                .orElseThrow(()->new DoesNotExistException("Experiment with provided id not found"));

        DotPreconditions.isTrue(persistedExperiment.id().isPresent(), "Invalid Experiment");

        DotPreconditions.isTrue(UtilMethods.isSet(conditionId), ()->"Invalid Variant provided",
                IllegalArgumentException.class);

        final Condition conditionToDelete = rulesAPI.getConditionById(conditionId, user, false);
        rulesAPI.deleteCondition(conditionToDelete, user, false);

        final Optional<Experiment> toReturn = find(persistedExperiment.id().get(), user);
        DotPreconditions.isTrue(toReturn.isPresent(), "Experiment not found");

        return toReturn.get();

    }

    @CloseDBIfOpened
    @Override
    public List<Experiment> getRunningExperiments() throws DotDataException {
        return FactoryLocator.getExperimentsFactory().list(
                ExperimentFilter.builder().statuses(set(Status.RUNNING)).build()
        );
    }

    @Override
    public Optional<Rule> getRule(final Experiment experiment)
            throws DotDataException, DotSecurityException {

        final List<Rule> rules = APILocator.getRulesAPI()
                .getAllRulesByParent(experiment, APILocator.systemUser(), false);
        return UtilMethods.isSet(rules) ? Optional.of(rules.get(0)) : Optional.empty();
    }

    @Override
    public boolean isAnyExperimentRunning() throws DotDataException {
        return isExperimentEnabled.get() &&
                !APILocator.getExperimentsAPI().getRunningExperiments().isEmpty();
    }

<<<<<<< HEAD
    /**
     * Return the Experiment partial or total result:
     * This method do the follow:
     *
     * <ul>
     *     <li>Hit the CubeJS Server to get the Experiment's data</li>
     *     <li>Analyze Experiment's data to get The Experiment's result according to the {@link com.dotcms.experiments.model.Goals}</li>
     * </ul>
     *
     * @param experiment
     * @return
     */
    @Override
    public ExperimentResult getResult(final Experiment experiment) {
        final List<BrowserSession> events = getEvents(experiment);
        return ExperimentAnalyzerUtil.INSTANCE.getExperimentResult(experiment, events);
    }

    @Override
    public List<BrowserSession> getEvents(Experiment experiment) {
        try{
            final Host currentHost = WebAPILocator.getHostWebAPI().getCurrentHost();

            final AnalyticsApp analyticsApp = analyticsHelper.appFromHost(currentHost);

            final CubeJSClient cubeClient = new CubeJSClient(
                    analyticsApp.getAnalyticsProperties().analyticsReadUrl());

            final CubeJSQuery cubeJSQuery = ExperimentResultQueryFactory.INSTANCE
                    .create(experiment);

            final CubeJSResultSet cubeJSResultSet = cubeClient.send(cubeJSQuery);

            String previousLookBackWindow = null;
            final List<Event> currentEvents = new ArrayList<>();
            final List<BrowserSession> sessions = new ArrayList<>();

            for (final ResultSetItem resultSetItem : cubeJSResultSet) {
                final String currentLookBackWindow = resultSetItem.get("Events.lookBackWindow")
                        .map(lookBackWindow -> lookBackWindow.toString())
                        .orElse(StringPool.BLANK);

                if (!currentLookBackWindow.equals(previousLookBackWindow)) {
                    if (!currentEvents.isEmpty()) {
                        sessions.add(new BrowserSession(previousLookBackWindow, new ArrayList<>(currentEvents)));
                        currentEvents.clear();
                    }
                }

                currentEvents.add(new Event(resultSetItem.getAll(),
                            EventType.get(resultSetItem.get("Events.eventType")
                                    .map(value -> value.toString())
                                    .orElseThrow(() -> new IllegalStateException("Type into Event is expected")))
                ));

                previousLookBackWindow = currentLookBackWindow;
            }

            if (!currentEvents.isEmpty()) {
                sessions.add(new BrowserSession(previousLookBackWindow, new ArrayList<>(currentEvents)));
            }

            return sessions;
        } catch (DotDataException | DotSecurityException e) {
            throw new RuntimeException(e);
        }
    }


=======
    @Override
    public void endFinalizedExperiments(final User user) throws DotDataException {
        final List<Experiment> finalizedExperiments = getRunningExperiments().stream()
                .filter((experiment -> experiment.scheduling().orElseThrow().endDate().orElseThrow()
                        .isBefore(Instant.now()))).collect(Collectors.toList());

        finalizedExperiments.forEach((experiment ->
                Try.of(()->end(experiment.id().orElseThrow(), user)).getOrElseThrow((e)->
                        new DotStateException("Unable to end Experiment. Cause:" + e))));
    }

    @Override
    public void startScheduledToStartExperiments(final User user) throws DotDataException {
        final List<Experiment> scheduledToStartExperiments = list(ExperimentFilter.builder()
                .statuses(CollectionsUtils.set(DRAFT)).build(), user).stream()
                .filter((experiment -> experiment.scheduling().isPresent() && experiment.scheduling().get().startDate().orElseThrow()
                        .isAfter(Instant.now()))).collect(Collectors.toList());

        scheduledToStartExperiments.forEach((experiment ->
                Try.of(()->start(experiment.id().orElseThrow(), user)).getOrElseThrow((e)->
                        new DotStateException("Unable to start Experiment. Cause:" + e))));
    }

>>>>>>> 428f6d10
    private TreeSet<ExperimentVariant> redistributeWeights(final Set<ExperimentVariant> variants) {

        final int count = variants.size();

        final float weightPerEach = 100f / count;

        Set<ExperimentVariant> weightedVariants = variants.stream()
                .map((variant)-> variant.withWeight(weightPerEach))
                .collect(Collectors.toSet());

        return new TreeSet<>(weightedVariants);
    }

    private int getNextAvailableIndex(final String variantNameBase)
            throws DotDataException {
        int variantIndex = 1;
        String variantNameToTry = variantNameBase
                + variantIndex;

        while(variantAPI.get(variantNameToTry).isPresent()) {
            variantNameToTry = variantNameBase
                    + (++variantIndex);
        }

        return variantIndex;
    }

    private Scheduling startNowScheduling(final Experiment experiment) {
        // Setting "now" with an additional minute to avoid failing validation
        final Instant now = Instant.now().plus(1, ChronoUnit.MINUTES);
        return Scheduling.builder().startDate(now)
                .endDate(now.plus(EXPERIMENTS_MAX_DURATION.get(), ChronoUnit.DAYS))
                .build();
    }

    private boolean hasAtLeastOneVariant(final Experiment experiment) {
        return experiment.trafficProportion().variants().size()>1;
    }

    private void validatePermissions(final User user, final Experiment persistedExperiment,
            final String errorMessage)
            throws DotDataException, DotSecurityException {
        PermissionableProxy parentPage = new PermissionableProxy();
        parentPage.setIdentifier(persistedExperiment.pageId());
        parentPage.setType("htmlpage");

        if (!permissionAPI.doesUserHavePermission(parentPage, PermissionLevel.EDIT.getType(),
                user)) {
            Logger.error(this, errorMessage);
            throw new DotSecurityException(errorMessage);
        }
    }

    public Scheduling validateScheduling(final Scheduling scheduling) {
        Scheduling toReturn = scheduling;
        final Instant NOW = Instant.now().minus(1, ChronoUnit.MINUTES);

        if(scheduling.startDate().isPresent() && scheduling.endDate().isEmpty()) {
            DotPreconditions.checkState(scheduling.startDate().get().isAfter(NOW),
                    "Invalid Scheduling. Start date is in the past");

            toReturn = scheduling.withEndDate(scheduling.startDate().get()
                    .plus(EXPERIMENTS_MAX_DURATION.get(), ChronoUnit.DAYS));
        } else if(scheduling.startDate().isEmpty() && scheduling.endDate().isPresent()) {
            DotPreconditions.checkState(scheduling.endDate().get().isAfter(NOW),
                    "Invalid Scheduling. End date is in the past");
            DotPreconditions.checkState(
                    Instant.now().plus(EXPERIMENTS_MAX_DURATION.get(), ChronoUnit.DAYS)
                            .isAfter(scheduling.endDate().get()),
                    "Experiment duration must be less than "
                            + EXPERIMENTS_MAX_DURATION.get() +" days. ");

            toReturn = scheduling.withStartDate(Instant.now());
        } else {
            DotPreconditions.checkState(scheduling.startDate().get().isAfter(NOW),
                    "Invalid Scheduling. Start date is in the past");

            DotPreconditions.checkState(scheduling.endDate().get().isAfter(NOW),
                    "Invalid Scheduling. End date is in the past");

            DotPreconditions.checkState(scheduling.endDate().get().isAfter(scheduling.startDate().get()),
                    "Invalid Scheduling. End date must be after the start date");

            DotPreconditions.checkState(Duration.between(scheduling.startDate().get(),
                            scheduling.endDate().get()).toDays() <= EXPERIMENTS_MAX_DURATION.get(),
                    "Experiment duration must be less than "
                            + EXPERIMENTS_MAX_DURATION.get() +" days. ");
        }
        return toReturn;
    }

    private boolean hasValidLicense(){
        return (licenseValiditySupplierSupplier.hasValidLicense());
    }
}<|MERGE_RESOLUTION|>--- conflicted
+++ resolved
@@ -701,7 +701,6 @@
                 !APILocator.getExperimentsAPI().getRunningExperiments().isEmpty();
     }
 
-<<<<<<< HEAD
     /**
      * Return the Experiment partial or total result:
      * This method do the follow:
@@ -770,8 +769,6 @@
         }
     }
 
-
-=======
     @Override
     public void endFinalizedExperiments(final User user) throws DotDataException {
         final List<Experiment> finalizedExperiments = getRunningExperiments().stream()
@@ -794,8 +791,7 @@
                 Try.of(()->start(experiment.id().orElseThrow(), user)).getOrElseThrow((e)->
                         new DotStateException("Unable to start Experiment. Cause:" + e))));
     }
-
->>>>>>> 428f6d10
+    
     private TreeSet<ExperimentVariant> redistributeWeights(final Set<ExperimentVariant> variants) {
 
         final int count = variants.size();
