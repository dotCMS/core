package com.dotcms.experiments.business;

import static com.dotcms.experiments.model.AbstractExperiment.Status.DRAFT;
import static com.dotcms.experiments.model.AbstractExperiment.Status.ENDED;

import com.dotcms.analytics.metrics.MetricsUtil;
import com.dotcms.business.CloseDBIfOpened;
import com.dotcms.business.WrapInTransaction;
import com.dotcms.experiments.model.AbstractExperiment.Status;
import com.dotcms.experiments.model.Experiment;
import com.dotcms.experiments.model.Scheduling;
<<<<<<< HEAD
import com.dotcms.experiments.model.TrafficProportion;
=======
>>>>>>> 8324faf1
import com.dotcms.util.DotPreconditions;
import com.dotcms.util.LicenseValiditySupplier;
import com.dotcms.variant.VariantAPI;
import com.dotcms.variant.model.Variant;
import com.dotmarketing.beans.PermissionableProxy;
import com.dotmarketing.business.APILocator;
import com.dotmarketing.business.DotStateException;
import com.dotmarketing.business.FactoryLocator;
import com.dotmarketing.business.PermissionAPI;
import com.dotmarketing.business.PermissionLevel;
import com.dotmarketing.exception.DoesNotExistException;
import com.dotmarketing.exception.DotDataException;
import com.dotmarketing.exception.DotSecurityException;
import com.dotmarketing.exception.InvalidLicenseException;
import com.dotmarketing.portlets.contentlet.business.ContentletAPI;
import com.dotmarketing.portlets.contentlet.model.Contentlet;
import com.dotmarketing.util.Logger;
import com.dotmarketing.util.UUIDGenerator;
import com.dotmarketing.util.UtilMethods;
import com.liferay.portal.model.User;
import java.time.Duration;
import java.time.Instant;
import java.time.temporal.ChronoUnit;
import java.util.List;
import java.util.Map;
import java.util.Optional;
import java.util.function.Supplier;

public class ExperimentsAPIImpl implements ExperimentsAPI {

    final ExperimentsFactory factory = FactoryLocator.getExperimentsFactory();
    final PermissionAPI permissionAPI = APILocator.getPermissionAPI();
    final ContentletAPI contentletAPI = APILocator.getContentletAPI();
    final VariantAPI variantAPI = APILocator.getVariantAPI();

    private final LicenseValiditySupplier licenseValiditySupplierSupplier =
            new LicenseValiditySupplier() {};

    private final Supplier<String> invalidLicenseMessageSupplier =
            ()->"Valid License is required";

    @Override
    @WrapInTransaction
    public Experiment save(final Experiment experiment, final User user) throws
            DotSecurityException, DotDataException {
        DotPreconditions.isTrue(hasValidLicense(), InvalidLicenseException.class,
                invalidLicenseMessageSupplier);

        final Contentlet pageAsContent = contentletAPI
                .findContentletByIdentifierAnyLanguage(experiment.pageId(), false);

        DotPreconditions.isTrue(pageAsContent!=null
                && UtilMethods.isSet(pageAsContent.getIdentifier()),
                DotStateException.class, ()->"Invalid Page provided");

        if(!permissionAPI.doesUserHavePermission(pageAsContent, PermissionLevel.EDIT.getType(), user)) {
            Logger.error(this, "You don't have permission to save the Experiment."
                    + " Experiment name: " + experiment.name() + ". Page Id: " + experiment.pageId());
            throw new DotSecurityException("You don't have permission to save the Experiment.");
        }

        Experiment.Builder builder = Experiment.builder().from(experiment);

        if(experiment.id().isEmpty()) {
            builder.id(UUIDGenerator.generateUuid());
        }

        builder.modDate(Instant.now());
        builder.lastModifiedBy(user.getUserId());
        
        if(experiment.goals().isPresent()) {
            MetricsUtil.INSTANCE.validateGoals(experiment.goals().get());
        }

        final Experiment experimentToSave = builder.build();

        return factory.save(experimentToSave);
    }

    @CloseDBIfOpened
    @Override
    public Optional<Experiment> find(final String id, final User user)
            throws DotDataException, DotSecurityException {
        DotPreconditions.isTrue(hasValidLicense(), InvalidLicenseException.class,
                invalidLicenseMessageSupplier);
        DotPreconditions.checkArgument(UtilMethods.isSet(id), "Experiment Id is required");

        final Optional<Experiment> experiment =  factory.find(id);

        if(experiment.isPresent()) {
            validatePermissions(user, experiment.get(),
                    "You don't have permission to get the Experiment. "
                            + "Experiment Id: " + experiment.get().id());
        }

        return experiment;
    }

    @Override
    @WrapInTransaction
    public Experiment archive(final String id, final User user)
            throws DotDataException, DotSecurityException {
        DotPreconditions.isTrue(hasValidLicense(), InvalidLicenseException.class,
                invalidLicenseMessageSupplier);
        DotPreconditions.checkArgument(UtilMethods.isSet(id), "id must be provided.");

        final Optional<Experiment> persistedExperiment =  find(id, user);

        DotPreconditions.isTrue(persistedExperiment.isPresent(),()-> "Experiment with provided id not found",
                DoesNotExistException.class);

        validatePermissions(user, persistedExperiment.get(),
                "You don't have permission to archive the Experiment. "
                        + "Experiment Id: " + persistedExperiment.get().id());

        DotPreconditions.isTrue(persistedExperiment.get().status()==ENDED,
                ()-> "Only ENDED experiments can be archived",
                DotStateException.class);

        final Experiment archived = persistedExperiment.get().withStatus(Status.ARCHIVED);
        return factory.save(archived);

    }

    @Override
    @WrapInTransaction
    public void delete(final String id, final User user)
            throws DotDataException, DotSecurityException {
        DotPreconditions.isTrue(hasValidLicense(), InvalidLicenseException.class,
                invalidLicenseMessageSupplier);
        DotPreconditions.checkArgument(UtilMethods.isSet(id), "id must be provided.");

        final Optional<Experiment> persistedExperiment =  find(id, user);

        DotPreconditions.isTrue(persistedExperiment.isPresent(),()-> "Experiment with provided id not found",
                DoesNotExistException.class);

        validatePermissions(user, persistedExperiment.get(),
                "You don't have permission to delete the Experiment. "
                        + "Experiment Id: " + persistedExperiment.get().id());

        if(persistedExperiment.get().status() != DRAFT &&
                persistedExperiment.get().status() != Status.SCHEDULED) {
            throw new DotStateException("Only DRAFT or SCHEDULED experiments can be deleted");
        }

        factory.delete(persistedExperiment.get());
    }

    @Override
    @CloseDBIfOpened
    public List<Experiment> list(ExperimentFilter filter, User user) throws DotDataException {
        DotPreconditions.isTrue(hasValidLicense(), InvalidLicenseException.class,
                invalidLicenseMessageSupplier);
        return factory.list(filter);
    }

    @Override
<<<<<<< HEAD
=======
    @WrapInTransaction
>>>>>>> 8324faf1
    public Experiment start(String experimentId, User user)
            throws DotDataException, DotSecurityException {
        DotPreconditions.isTrue(hasValidLicense(), InvalidLicenseException.class,
                invalidLicenseMessageSupplier);
        DotPreconditions.checkArgument(UtilMethods.isSet(experimentId), "experiment Id must be provided.");

        final Experiment persistedExperiment =  find(experimentId, user).orElseThrow(
                ()-> new IllegalArgumentException("Experiment with provided id not found")
        );

        final Experiment experimentFromFactory = persistedExperiment;
        validatePermissions(user, experimentFromFactory,
                "You don't have permission to start the Experiment. "
                        + "Experiment Id: " + persistedExperiment.id());

        DotPreconditions.isTrue(experimentFromFactory.status()!=Status.RUNNING ||
                        experimentFromFactory.status() == Status.SCHEDULED,()-> "Cannot start an already started Experiment.",
                DotStateException.class);

        DotPreconditions.isTrue(experimentFromFactory.status()== DRAFT
                ,()-> "Only DRAFT experiments can be started",
                DotStateException.class);

        DotPreconditions.checkState(hasAtLeastOneVariant(experimentFromFactory), "The Experiment needs at "
                + "least one Page Variant in order to be started.");

        DotPreconditions.checkState(experimentFromFactory.goals().isPresent(), "The Experiment needs to "
                + "have the Goal set.");

        final Experiment experimentToStart;

        if(experimentFromFactory.scheduling().isEmpty()) {
            final Scheduling scheduling = startNowScheduling(experimentFromFactory);
            experimentToStart = experimentFromFactory.withScheduling(scheduling);
        } else {
            Scheduling scheduling = validateScheduling(experimentFromFactory.scheduling().get());
            experimentToStart = experimentFromFactory.withScheduling(scheduling);
        }

        final Experiment running = experimentToStart.withStatus(Status.RUNNING);
        return factory.save(running);

    }

    @Override
<<<<<<< HEAD
=======
    @WrapInTransaction
>>>>>>> 8324faf1
    public Experiment end(String experimentId, User user)
            throws DotDataException, DotSecurityException {
        DotPreconditions.isTrue(hasValidLicense(), InvalidLicenseException.class,
                invalidLicenseMessageSupplier);
        DotPreconditions.checkArgument(UtilMethods.isSet(experimentId), "experiment Id must be provided.");

        final Optional<Experiment> persistedExperimentOpt =  find(experimentId, user);

        DotPreconditions.isTrue(persistedExperimentOpt.isPresent(),()-> "Experiment with provided id not found",
                DoesNotExistException.class);

        final Experiment experimentFromFactory = persistedExperimentOpt.get();
        validatePermissions(user, experimentFromFactory,
                "You don't have permission to archive the Experiment. "
                        + "Experiment Id: " + persistedExperimentOpt.get().id());

        DotPreconditions.isTrue(experimentFromFactory.status()==Status.RUNNING,()->
                        "Only RUNNING experiments can be ended", DotStateException.class);

        DotPreconditions.isTrue(experimentFromFactory.status()!= ENDED,
                ()-> "Cannot end an already ended Experiment.", DotStateException.class);

        DotPreconditions.isTrue(persistedExperimentOpt.get().scheduling().isPresent(),
                ()-> "Scheduling not valid.", DotStateException.class);

        final Scheduling endedScheduling = Scheduling.builder().from(persistedExperimentOpt.get()
                .scheduling().get()).endDate(Instant.now().plus(1, ChronoUnit.MINUTES))
                .build();

        final Experiment ended = persistedExperimentOpt.get().withStatus(ENDED)
                .withScheduling(endedScheduling);
        return factory.save(ended);
    }

<<<<<<< HEAD
    @Override
    public Experiment addVariant(String experimentId, String variantName, User user)
            throws DotDataException, DotSecurityException {

        final Experiment persistedExperiment = find(experimentId, user)
                .orElseThrow(()->new DoesNotExistException("Experiment with provided id not found"));

        DotPreconditions.isTrue(variantAPI.getByName(variantName).isEmpty(),
                ()->"Variant already exists", IllegalArgumentException.class);

        final Variant variant = Variant.builder().name(variantName).build();
        variantAPI.save(variant);

        final TrafficProportion trafficProportion = persistedExperiment.trafficProportion();
        final Map<String, Float> variantsPercentages = trafficProportion.variantsPercentagesMap();


    }

=======
>>>>>>> 8324faf1
    private Scheduling startNowScheduling(final Experiment experiment) {
        // Setting "now" with an additional minute to avoid failing validation
        final Instant now = Instant.now().plus(1, ChronoUnit.MINUTES);
        return Scheduling.builder().startDate(now)
                .endDate(now.plus(EXPERIMENT_MAX_DURATION.get(), ChronoUnit.DAYS))
                .build();
    }

    private boolean hasAtLeastOneVariant(final Experiment experiment) {
        return !experiment.trafficProportion().variantsPercentagesMap().keySet().isEmpty();
    }

    private void validatePermissions(final User user, final Experiment persistedExperiment,
            final String errorMessage)
            throws DotDataException, DotSecurityException {
        PermissionableProxy parentPage = new PermissionableProxy();
        parentPage.setIdentifier(persistedExperiment.pageId());
        parentPage.setType("htmlpage");

        if (!permissionAPI.doesUserHavePermission(parentPage, PermissionLevel.EDIT.getType(),
                user)) {
            Logger.error(this, errorMessage);
            throw new DotSecurityException(errorMessage);
        }
    }

    public Scheduling validateScheduling(final Scheduling scheduling) {
        Scheduling toReturn = scheduling;
        final Instant NOW = Instant.now();

        if(scheduling.startDate().isPresent() && scheduling.endDate().isEmpty()) {
            DotPreconditions.checkState(scheduling.startDate().get().isAfter(NOW),
                    "Invalid Scheduling. Start date is in the past");

            toReturn = scheduling.withEndDate(scheduling.startDate().get()
                    .plus(EXPERIMENT_MAX_DURATION.get(), ChronoUnit.DAYS));
        } else if(scheduling.startDate().isEmpty() && scheduling.endDate().isPresent()) {
            DotPreconditions.checkState(scheduling.endDate().get().isAfter(NOW),
                    "Invalid Scheduling. End date is in the past");
            DotPreconditions.checkState(
                    Instant.now().plus(EXPERIMENT_MAX_DURATION.get(), ChronoUnit.DAYS)
                            .isAfter(scheduling.endDate().get()),
                    "Experiment duration must be less than "
                            + EXPERIMENT_MAX_DURATION.get() +" days. ");

            toReturn = scheduling.withStartDate(Instant.now());
        } else {
            DotPreconditions.checkState(scheduling.startDate().get().isAfter(NOW),
                    "Invalid Scheduling. Start date is in the past");

            DotPreconditions.checkState(scheduling.endDate().get().isAfter(NOW),
                    "Invalid Scheduling. End date is in the past");

            DotPreconditions.checkState(scheduling.endDate().get().isAfter(scheduling.startDate().get()),
                    "Invalid Scheduling. End date must be after the start date");

            DotPreconditions.checkState(Duration.between(scheduling.startDate().get(),
                            scheduling.endDate().get()).toDays() <= EXPERIMENT_MAX_DURATION.get(),
                    "Experiment duration must be less than "
                            + EXPERIMENT_MAX_DURATION.get() +" days. ");
        }
        return toReturn;
    }

    private boolean hasValidLicense(){
        return (licenseValiditySupplierSupplier.hasValidLicense());
    }
}<|MERGE_RESOLUTION|>--- conflicted
+++ resolved
@@ -7,12 +7,12 @@
 import com.dotcms.business.CloseDBIfOpened;
 import com.dotcms.business.WrapInTransaction;
 import com.dotcms.experiments.model.AbstractExperiment.Status;
+import com.dotcms.experiments.model.AbstractExperimentVariant;
+import com.dotcms.experiments.model.AbstractTrafficProportion.Type;
 import com.dotcms.experiments.model.Experiment;
+import com.dotcms.experiments.model.ExperimentVariant;
 import com.dotcms.experiments.model.Scheduling;
-<<<<<<< HEAD
 import com.dotcms.experiments.model.TrafficProportion;
-=======
->>>>>>> 8324faf1
 import com.dotcms.util.DotPreconditions;
 import com.dotcms.util.LicenseValiditySupplier;
 import com.dotcms.variant.VariantAPI;
@@ -32,12 +32,13 @@
 import com.dotmarketing.util.Logger;
 import com.dotmarketing.util.UUIDGenerator;
 import com.dotmarketing.util.UtilMethods;
+import com.google.common.collect.ImmutableSet;
 import com.liferay.portal.model.User;
 import java.time.Duration;
 import java.time.Instant;
 import java.time.temporal.ChronoUnit;
+import java.util.Collections;
 import java.util.List;
-import java.util.Map;
 import java.util.Optional;
 import java.util.function.Supplier;
 
@@ -171,10 +172,7 @@
     }
 
     @Override
-<<<<<<< HEAD
-=======
-    @WrapInTransaction
->>>>>>> 8324faf1
+    @WrapInTransaction
     public Experiment start(String experimentId, User user)
             throws DotDataException, DotSecurityException {
         DotPreconditions.isTrue(hasValidLicense(), InvalidLicenseException.class,
@@ -220,10 +218,7 @@
     }
 
     @Override
-<<<<<<< HEAD
-=======
-    @WrapInTransaction
->>>>>>> 8324faf1
+    @WrapInTransaction
     public Experiment end(String experimentId, User user)
             throws DotDataException, DotSecurityException {
         DotPreconditions.isTrue(hasValidLicense(), InvalidLicenseException.class,
@@ -258,28 +253,64 @@
         return factory.save(ended);
     }
 
-<<<<<<< HEAD
-    @Override
-    public Experiment addVariant(String experimentId, String variantName, User user)
+    @Override
+    public Experiment addVariant(final String experimentId, final User user)
             throws DotDataException, DotSecurityException {
 
         final Experiment persistedExperiment = find(experimentId, user)
                 .orElseThrow(()->new DoesNotExistException("Experiment with provided id not found"));
 
-        DotPreconditions.isTrue(variantAPI.getByName(variantName).isEmpty(),
-                ()->"Variant already exists", IllegalArgumentException.class);
-
-        final Variant variant = Variant.builder().name(variantName).build();
-        variantAPI.save(variant);
+        final int nextAvailableIndex = getNextAvailableIndex(experimentId);
+
+        final String variantName = experimentId
+                + AbstractExperimentVariant.EXPERIMENT_VARIANT_NAME + nextAvailableIndex;
+        final String variantDescription = AbstractExperimentVariant.EXPERIMENT_VARIANT_DESCRIPTION
+                + nextAvailableIndex;
+
+        variantAPI.save(Variant.builder().identifier(variantName).name(variantDescription).build());
+
+        final ExperimentVariant experimentVariant = ExperimentVariant.builder().id(variantName)
+                .description(variantDescription).build();
 
         final TrafficProportion trafficProportion = persistedExperiment.trafficProportion();
-        final Map<String, Float> variantsPercentages = trafficProportion.variantsPercentagesMap();
-
-
-    }
-
-=======
->>>>>>> 8324faf1
+
+        TrafficProportion updatedTrafficProportion = TrafficProportion.builder()
+                .from(trafficProportion).addAllVariants(Collections.singleton(experimentVariant))
+                .build();
+
+        // IF split evenly - re-distribute weights
+        // add new Experiment Variant and
+
+        if(updatedTrafficProportion.type()== Type.SPLIT_EVENLY) {
+            updatedTrafficProportion = redistributeWeights(updatedTrafficProportion);
+        }
+
+        final Experiment updatedExperiment = persistedExperiment
+                .withTrafficProportion(updatedTrafficProportion);
+
+        return save(updatedExperiment, user);
+    }
+
+    private TrafficProportion redistributeWeights(final TrafficProportion trafficProportion) {
+        return trafficProportion;
+    }
+
+    private int getNextAvailableIndex(final String experimentId)
+            throws DotDataException {
+        int variantIndex = 1;
+        String variantNameToTry = experimentId
+                + AbstractExperimentVariant.EXPERIMENT_VARIANT_NAME
+                + variantIndex;
+
+        while(variantAPI.get(variantNameToTry).isPresent()) {
+            variantNameToTry = experimentId
+                    + AbstractExperimentVariant.EXPERIMENT_VARIANT_NAME
+                    + (++variantIndex);
+        }
+
+        return variantIndex;
+    }
+
     private Scheduling startNowScheduling(final Experiment experiment) {
         // Setting "now" with an additional minute to avoid failing validation
         final Instant now = Instant.now().plus(1, ChronoUnit.MINUTES);
@@ -289,7 +320,7 @@
     }
 
     private boolean hasAtLeastOneVariant(final Experiment experiment) {
-        return !experiment.trafficProportion().variantsPercentagesMap().keySet().isEmpty();
+        return !experiment.trafficProportion().variants().isEmpty();
     }
 
     private void validatePermissions(final User user, final Experiment persistedExperiment,
