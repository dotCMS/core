package com.dotcms.experiments.business;

import static com.dotcms.experiments.model.AbstractExperiment.Status.ARCHIVED;
import static com.dotcms.experiments.model.AbstractExperiment.Status.DRAFT;
import static com.dotcms.experiments.model.AbstractExperiment.Status.ENDED;
import static com.dotcms.experiments.model.AbstractExperiment.Status.RUNNING;
import static com.dotcms.experiments.model.AbstractExperiment.Status.SCHEDULED;
import static com.dotcms.experiments.model.AbstractExperimentVariant.EXPERIMENT_VARIANT_NAME_PREFIX;
import static com.dotcms.experiments.model.AbstractExperimentVariant.EXPERIMENT_VARIANT_NAME_SUFFIX;

import static com.dotcms.util.CollectionsUtils.set;

import static com.dotcms.experiments.model.AbstractExperimentVariant.ORIGINAL_VARIANT;
import static com.dotcms.variant.VariantAPI.DEFAULT_VARIANT;
import static com.dotmarketing.util.DateUtil.isTimeReach;

import com.dotcms.analytics.app.AnalyticsApp;
import com.dotcms.analytics.bayesian.BayesianAPI;
import com.dotcms.analytics.bayesian.model.BayesianInput;
import com.dotcms.analytics.bayesian.model.BayesianResult;
import com.dotcms.analytics.helper.AnalyticsHelper;

import com.dotcms.analytics.helper.BayesianHelper;
import com.dotcms.analytics.metrics.AbstractCondition.Operator;
import com.dotcms.analytics.metrics.EventType;
import com.dotcms.analytics.metrics.Metric;
import com.dotcms.analytics.metrics.MetricType;
import com.dotcms.analytics.metrics.MetricsUtil;
import com.dotcms.business.CloseDBIfOpened;
import com.dotcms.business.WrapInTransaction;
import com.dotcms.cube.CubeJSClient;
import com.dotcms.cube.CubeJSQuery;
import com.dotcms.cube.CubeJSResultSet;
import com.dotcms.cube.CubeJSResultSet.ResultSetItem;
import com.dotcms.enterprise.rules.RulesAPI;
import com.dotcms.experiments.business.result.BrowserSession;
import com.dotcms.experiments.business.result.Event;
import com.dotcms.experiments.business.result.ExperimentAnalyzerUtil;
import com.dotcms.experiments.business.result.ExperimentResults;
import com.dotcms.experiments.business.result.ExperimentResultsQueryFactory;
import com.dotcms.exception.NotAllowedException;
import com.dotcms.experiments.model.AbstractExperiment.Status;
import com.dotcms.experiments.model.Goal;
import com.dotcms.experiments.model.AbstractTrafficProportion.Type;
import com.dotcms.experiments.model.Experiment;
import com.dotcms.experiments.model.Experiment.Builder;
import com.dotcms.experiments.model.ExperimentVariant;
import com.dotcms.experiments.model.GoalFactory;
import com.dotcms.experiments.model.Goals;
import com.dotcms.experiments.model.RunningIds;
import com.dotcms.experiments.model.RunningIds.RunningId;
import com.dotcms.experiments.model.Scheduling;
import com.dotcms.experiments.model.TargetingCondition;
import com.dotcms.experiments.model.TrafficProportion;

import com.dotcms.rest.exception.NotFoundException;
import com.dotcms.util.CollectionsUtils;
import com.dotcms.util.DotPreconditions;
import com.dotcms.util.LicenseValiditySupplier;
import com.dotcms.uuid.shorty.ShortyIdAPI;
import com.dotcms.variant.VariantAPI;
import com.dotcms.variant.model.Variant;
import com.dotmarketing.beans.Host;
import com.dotmarketing.beans.PermissionableProxy;
import com.dotmarketing.business.APILocator;
import com.dotmarketing.business.CacheLocator;
import com.dotmarketing.business.DotStateException;
import com.dotmarketing.business.FactoryLocator;
import com.dotmarketing.business.PermissionAPI;
import com.dotmarketing.business.PermissionAPI.PermissionableType;
import com.dotmarketing.business.PermissionLevel;
import com.dotmarketing.business.VersionableAPI;
import com.dotmarketing.business.web.WebAPILocator;
import com.dotmarketing.exception.DoesNotExistException;
import com.dotmarketing.exception.DotDataException;
import com.dotmarketing.exception.DotRuntimeException;
import com.dotmarketing.exception.DotSecurityException;
import com.dotmarketing.exception.InvalidLicenseException;
import com.dotmarketing.exception.WebAssetException;
import com.dotmarketing.factories.MultiTreeAPI;
import com.dotmarketing.factories.PublishFactory;
import com.dotmarketing.portlets.contentlet.business.ContentletAPI;
import com.dotmarketing.portlets.contentlet.model.Contentlet;
import com.dotmarketing.portlets.contentlet.model.ContentletVersionInfo;
import com.dotmarketing.portlets.htmlpageasset.business.HTMLPageAssetAPI;
import com.dotmarketing.portlets.htmlpageasset.model.HTMLPageAsset;
import com.dotmarketing.portlets.rules.model.Condition;
import com.dotmarketing.portlets.rules.model.ConditionGroup;
import com.dotmarketing.portlets.rules.model.LogicalOperator;
import com.dotmarketing.portlets.rules.model.ParameterModel;
import com.dotmarketing.portlets.rules.model.Rule;
import com.dotmarketing.portlets.rules.model.Rule.FireOn;
import com.dotmarketing.util.Logger;
import com.dotmarketing.util.UUIDGenerator;
import com.dotmarketing.util.UtilMethods;
import com.liferay.portal.language.LanguageUtil;
import com.liferay.portal.model.User;
import com.liferay.util.StringPool;
import graphql.VisibleForTesting;
import io.vavr.control.Try;
import java.time.Duration;
import java.time.Instant;
import java.time.temporal.ChronoUnit;
import java.util.ArrayList;
import java.util.Collections;
import java.util.List;
import java.util.Objects;
import java.util.Optional;
import java.util.Set;
import java.util.SortedSet;
import java.util.TreeSet;
import java.util.function.Supplier;
import java.util.stream.Collectors;
import org.apache.commons.lang3.StringUtils;
import org.jetbrains.annotations.NotNull;

public class ExperimentsAPIImpl implements ExperimentsAPI {

    private static final int VARIANTS_NUMBER_MAX = 3;
    private static final List<Status> RESULTS_QUERY_VALID_STATUSES = List.of(RUNNING, ENDED);

    final ExperimentsFactory factory = FactoryLocator.getExperimentsFactory();
    final ExperimentsCache experimentsCache = CacheLocator.getExperimentsCache();
    final PermissionAPI permissionAPI = APILocator.getPermissionAPI();
    final ContentletAPI contentletAPI = APILocator.getContentletAPI();
    final VariantAPI variantAPI = APILocator.getVariantAPI();
    final ShortyIdAPI shortyIdAPI = APILocator.getShortyAPI();
    final RulesAPI rulesAPI = APILocator.getRulesAPI();
    final MultiTreeAPI multiTreeAPI = APILocator.getMultiTreeAPI();
    final VersionableAPI versionableAPI = APILocator.getVersionableAPI();
    final HTMLPageAssetAPI pageAssetAPI = APILocator.getHTMLPageAssetAPI();
    final BayesianAPI bayesianAPI = APILocator.getBayesianAPI();

    private final LicenseValiditySupplier licenseValiditySupplierSupplier =
            new LicenseValiditySupplier() {};

    private final Supplier<String> invalidLicenseMessageSupplier =
            ()->"Valid License is required";

    private final AnalyticsHelper analyticsHelper;

    @VisibleForTesting
    public ExperimentsAPIImpl(final AnalyticsHelper analyticsHelper) {
        this.analyticsHelper = analyticsHelper;
    }

    public ExperimentsAPIImpl() {
        this(AnalyticsHelper.get());
    }

    @Override
    @WrapInTransaction
    public Experiment save(final Experiment experiment, final User user) throws
            DotSecurityException, DotDataException {
        DotPreconditions.isTrue(hasValidLicense(), InvalidLicenseException.class,
                invalidLicenseMessageSupplier);

        final Contentlet pageAsContent = contentletAPI
                .findContentletByIdentifierAnyLanguage(experiment.pageId(), DEFAULT_VARIANT.name());

        DotPreconditions.isTrue(pageAsContent!=null
                && UtilMethods.isSet(pageAsContent.getIdentifier()),
                DotStateException.class, ()->"Invalid Page provided");

        validatePermissionToEdit(experiment, user, pageAsContent);

        Experiment.Builder builder = Experiment.builder().from(experiment);

        if(experiment.id().isEmpty()) {
            builder.id(UUIDGenerator.generateUuid());
        }

        builder.modDate(Instant.now());
        builder.lastModifiedBy(user.getUserId());
        
        if(experiment.goals().isPresent()) {
            final Goals goals = experiment.goals().orElseThrow();
            MetricsUtil.INSTANCE.validateGoals(goals);

            addConditionIfIsNeed(goals,
                    APILocator.getHTMLPageAssetAPI().fromContentlet(pageAsContent), builder);
        }

        if(experiment.targetingConditions().isPresent()) {
            saveTargetingConditions(experiment, user);
        }

        Experiment experimentToSave = builder.build();

        Optional<Experiment> existingExperiment = find(experimentToSave.id().get(), user);

        if(experimentToSave.status() == DRAFT && experimentToSave.scheduling().isPresent()
                && (existingExperiment.isEmpty() || isExistingSchedulingChanging(experimentToSave,
                existingExperiment))) {
            experimentToSave = experimentToSave.withScheduling(
                    Optional.of(validateScheduling(experimentToSave.scheduling().get())));
        }

        factory.save(experimentToSave);

        Logger.info(this, "Saving experiment with id: " + experimentToSave.id().get() + ", and status:"
        + experimentToSave.status());

        DotPreconditions.isTrue(experimentToSave.id().isPresent(), "Experiment doesn't have Id");

        Optional<Experiment> savedExperiment = find(experimentToSave.id().get(), user);

        DotPreconditions.isTrue(savedExperiment.isPresent(), "Saved Experiment not found");

        if(savedExperiment.get().trafficProportion().variants().stream().noneMatch((variant
                -> variant.description().equals(ORIGINAL_VARIANT)))) {
            savedExperiment = Optional.of(addVariant(savedExperiment.get().id().get(),
                    ORIGINAL_VARIANT, user));
        }

        return savedExperiment.get();
    }

    private void validatePermissionToEdit(Experiment experiment, User user, Contentlet pageAsContent)
            throws DotDataException, DotSecurityException {

        try {
            validateExperimentPagePermissions(user, experiment, PermissionLevel.EDIT,
                    "You don't have permission to Edit the Page");

            validateEditTemplateLayoutPermissions(user, experiment);
        } catch (DotSecurityException e) {
            Logger.error(this, "You don't have permission to save the Experiment."
                    + " Experiment name: " + experiment.name() + ". Page Id: " + experiment.pageId() +
                    "\n" + e.getMessage());
            throw new DotSecurityException("You don't have permission to save the Experiment.");
        }
    }

    private static boolean isExistingSchedulingChanging(Experiment experimentToSave,
            Optional<Experiment> existingExperiment) {
        return !existingExperiment.get().scheduling().
                equals(experimentToSave.scheduling());
    }

    private void addConditionIfIsNeed(final Goals goals, final HTMLPageAsset page,
            final Builder builder) {

        if (isExitOrBounceRate(goals) && !hasCondition(goals, "url")) {
            addUrlCondition(page, builder, goals);
        } else if (isUrlParameterOrReachPage(goals) && !hasCondition(goals, "visitBefore")) {
            addVisitBeforeCondition(page, builder, goals);
        }
    }

    private static boolean isUrlParameterOrReachPage(Goals goals) {
        final MetricType metricType = goals.primary().getMetric().type();
        return metricType == MetricType.URL_PARAMETER || metricType == MetricType.REACH_PAGE;
    }

    private static boolean isExitOrBounceRate(Goals goals) {
        final MetricType metricType = goals.primary().getMetric().type();
        return metricType == MetricType.EXIT_RATE || metricType == MetricType.BOUNCE_RATE;
    }

    private void addVisitBeforeCondition(final HTMLPageAsset page, final Builder builder, final Goals goals) {

        final com.dotcms.analytics.metrics.Condition visitBefore = com.dotcms.analytics.metrics.Condition.builder()
                .parameter("visitBefore")
                .operator(Operator.REGEX)
                .value(ExperimentUrlPatternCalculator.INSTANCE.calculateUrlRegexPattern(page))
                .build();

        final Goals newGoal = createNewGoals(goals, visitBefore);
        builder.goals(newGoal);
    }

    private void addUrlCondition(final HTMLPageAsset page, final Builder builder, final Goals goals) {

        final com.dotcms.analytics.metrics.Condition refererCondition = createConditionWithUrlValue(
                page, "url");

        final Goals newGoal = createNewGoals(goals, refererCondition);
        builder.goals(newGoal);
    }

    @NotNull
    private static Goals createNewGoals(final Goals oldGoals,
            final com.dotcms.analytics.metrics.Condition newConditionToAdd) {
        final Metric newMetric = Metric.builder().from(oldGoals.primary().getMetric())
                .addConditions(newConditionToAdd).build();
        final Goal newGoal = GoalFactory.create(newMetric);
        return Goals.builder().from(oldGoals).primary(newGoal).build();
    }

    private boolean hasCondition(final Goals goals, final String conditionName){
        return goals.primary().getMetric().conditions()
                .stream()
                .anyMatch(condition ->conditionName .equals(condition.parameter()));
    }
    private com.dotcms.analytics.metrics.Condition createConditionWithUrlValue(
            final HTMLPageAsset page,
            final String conditionName) {

            return com.dotcms.analytics.metrics.Condition.builder()
                    .parameter(conditionName)
                    .operator(Operator.REGEX)
                    .value(ExperimentUrlPatternCalculator.INSTANCE.calculateUrlRegexPattern(page))
                    .build();

    }

    private void saveTargetingConditions(final Experiment experiment, final User user)
            throws DotDataException, DotSecurityException {
        if(experiment.targetingConditions().isEmpty()) {
            return;
        }

        List<Rule> rules = Try.of(()->rulesAPI
                .getAllRulesByParent(experiment, user, false))
                .getOrElse(Collections::emptyList);

        Rule experimentRule;

        if(UtilMethods.isSet(rules)) {
            experimentRule = rules.get(0);
        } else {
            experimentRule = createRuleAndConditionGroup(experiment, user);
        }

        // transform and save TargetingConditions into conditions
        experiment.targetingConditions().get().forEach(targetingCondition -> {
            createAndSaveCondition(user, experimentRule, targetingCondition);
        });

    }

    private void createAndSaveCondition(User user, Rule experimentRule,
            TargetingCondition targetingCondition) {
        Condition condition = targetingCondition.id().isPresent()
            ? Try.of(()->rulesAPI.getConditionById(targetingCondition.id().get(), user, false))
                .getOrElseThrow(()->new IllegalArgumentException("Invalid targeting Condition Id provided. Id: " + targetingCondition.id().get()))
            : createCondition(experimentRule);

        condition.setOperator(targetingCondition.operator());
        condition.setConditionletId(targetingCondition.conditionKey());
        condition.setValues(new ArrayList<>());
        targetingCondition.values().forEach(condition::addValue);

        condition.checkValid();

        Try.run(()->rulesAPI.saveCondition(condition, user, false))
                .getOrElseThrow(()->new DotStateException("Error saving Condition: "
                        + condition.getConditionletId()));
    }

    private Condition createCondition(final Rule experimentRule) {
        final Condition condition = new Condition();
        condition.setConditionGroup(experimentRule.getGroups().get(0).getId());
        return condition;
    }

    private Rule createRuleAndConditionGroup(Experiment experiment, User user)
            throws DotDataException, DotSecurityException {
        DotPreconditions.isTrue(experiment.id().isPresent(), ()->"Error saving Experiment Targeting");

        final Rule experimentRule = new Rule();
        experimentRule.setParent(experiment.id().get());
        experimentRule.setName(experiment.name());
        experimentRule.setFireOn(FireOn.EVERY_PAGE);
        experimentRule.setEnabled(true);
        rulesAPI.saveRuleNoParentCheck(experimentRule, user, false);

        final ConditionGroup conditionGroup = new ConditionGroup();
        conditionGroup.setRuleId(experimentRule.getId());
        conditionGroup.setOperator(LogicalOperator.AND);
        rulesAPI.saveConditionGroup(conditionGroup, user, false);
        return experimentRule;
    }

    @CloseDBIfOpened
    @Override
    public Optional<Experiment> find(final String id, final User user)
            throws DotDataException, DotSecurityException {
        DotPreconditions.isTrue(hasValidLicense(), InvalidLicenseException.class,
                invalidLicenseMessageSupplier);
        DotPreconditions.checkArgument(UtilMethods.isSet(id), "Experiment Id is required");

        Optional<Experiment> experiment =  factory.find(id);

        if(experiment.isPresent()) {
            validatePageEditPermissions(user, experiment.get(),
                    "You don't have permission to get the Experiment. "
                            + "Experiment Id: " + experiment.get().id().get());

            experiment = Optional.of(addTargetingConditions(experiment.get(), user));
        }

        return experiment;
    }

    private Experiment addTargetingConditions(final Experiment experiment, final User user) {
        List<Rule> rules = Try.of(()->rulesAPI
                        .getAllRulesByParent(experiment, user, false))
                .getOrElse(Collections::emptyList);

        if(!UtilMethods.isSet(rules)) {
            return experiment;
        }

        final Rule experimentRule = rules.get(0);
        final List<TargetingCondition> targetingConditions = new ArrayList<>();
        experimentRule.getGroups().get(0).getConditions().forEach((condition -> {
            targetingConditions.add(TargetingCondition.builder()
                    .id(condition.getId())
                    .conditionKey(condition.getConditionletId())
                    .putAllValues(condition.getValues().stream().collect(Collectors.toMap(
                            ParameterModel::getKey, ParameterModel::getValue)))
                    .build());
        }));

        return experiment.withTargetingConditions(targetingConditions);
    }

    @Override
    @WrapInTransaction
    public Experiment archive(final String id, final User user)
            throws DotDataException, DotSecurityException {
        DotPreconditions.isTrue(hasValidLicense(), InvalidLicenseException.class,
                invalidLicenseMessageSupplier);
        DotPreconditions.checkArgument(UtilMethods.isSet(id), "id must be provided.");

        final Optional<Experiment> persistedExperiment =  find(id, user);

        DotPreconditions.isTrue(persistedExperiment.isPresent(),()-> "Experiment with provided id not found",
                DoesNotExistException.class);

        validatePageEditPermissions(user, persistedExperiment.get(),
                "You don't have permission to archive the Experiment. "
                        + "Experiment Id: " + persistedExperiment.get().id());

        DotPreconditions.isTrue(persistedExperiment.get().status()==ENDED,
                ()-> "Only ENDED experiments can be archived",
                DotStateException.class);

        final Experiment archived = persistedExperiment.get().withStatus(ARCHIVED);
        return save(archived, user);
    }

    @Override
    @WrapInTransaction
    public void delete(final String id, final User user)
            throws DotDataException, DotSecurityException {
        DotPreconditions.isTrue(hasValidLicense(), InvalidLicenseException.class,
                invalidLicenseMessageSupplier);
        DotPreconditions.checkArgument(UtilMethods.isSet(id), "id must be provided.");

        final Optional<Experiment> persistedExperiment =  find(id, user);

        DotPreconditions.isTrue(persistedExperiment.isPresent(),()-> "Experiment with provided id not found",
                DoesNotExistException.class);

        validatePageEditPermissions(user, persistedExperiment.get(),
                "You don't have permission to delete the Experiment. "
                        + "Experiment Id: " + persistedExperiment.get().id());

        if(persistedExperiment.get().status() != DRAFT &&
                persistedExperiment.get().status() != Status.SCHEDULED) {
            throw new DotStateException("Only DRAFT or SCHEDULED experiments can be deleted");
        }

        factory.delete(persistedExperiment.get());
    }

    @Override
    @CloseDBIfOpened
    public List<Experiment> list(ExperimentFilter filter, User user) throws DotDataException {
        DotPreconditions.isTrue(hasValidLicense(), InvalidLicenseException.class,
                invalidLicenseMessageSupplier);
        return factory.list(filter);
    }

    @Override
    @WrapInTransaction
    public Experiment start(String experimentId, User user)
            throws DotDataException, DotSecurityException {

        try {
            DotPreconditions.isTrue(hasValidLicense(), InvalidLicenseException.class,
                    invalidLicenseMessageSupplier);
            DotPreconditions.checkArgument(UtilMethods.isSet(experimentId), "experiment Id must be provided.");

            final Experiment persistedExperiment = find(experimentId, user).orElseThrow(
                    () -> new IllegalArgumentException("Experiment with provided id not found")
            );


            validateExperimentPagePermissions(user, persistedExperiment, PermissionLevel.PUBLISH,
                    String.format("User %s doesn't have PUBLISH permission on the Experiment Page's. Experiment Id: %s",
                            user.getUserId(), persistedExperiment.id().get()));

            validatePublishTemplateLayoutPermissions(user, persistedExperiment);

            DotPreconditions.isTrue(persistedExperiment.status() != Status.RUNNING ||
                            persistedExperiment.status() != Status.SCHEDULED,
                    () -> "Cannot start an already started Experiment.",
                    DotStateException.class);

            DotPreconditions.isTrue(persistedExperiment.status() == DRAFT
                    , () -> "Only DRAFT experiments can be started",
                    DotStateException.class);

            DotPreconditions.checkState(hasAtLeastOneVariant(persistedExperiment),
                    "The Experiment needs at "
                            + "least one Page Variant in order to be started.");

            DotPreconditions.checkState(persistedExperiment.goals().isPresent(),
                    "The Experiment needs to "
                            + "have the Goal set.");

            Optional<Experiment> runningExperimentOnPage = getRunningExperimentsOnPage(
                    user, persistedExperiment);

            if (runningExperimentOnPage.isPresent()) {
                final boolean meantToRunNow = persistedExperiment.scheduling().isEmpty();

<<<<<<< HEAD
        if(emptyScheduling(persistedExperiment)) {
            final Scheduling scheduling = startNowScheduling();
            final Experiment experimentToSave = persistedExperiment.withScheduling(scheduling).withStatus(RUNNING);
            validateNoConflictsWithScheduledExperiments(experimentToSave, user);
            toReturn = innerStart(experimentToSave, user, true);
        } else {
            Scheduling scheduling = persistedExperiment.scheduling().get();
            final Experiment experimentToSave = persistedExperiment.withScheduling(scheduling).withStatus(SCHEDULED);
            validateNoConflictsWithScheduledExperiments(experimentToSave, user);
            toReturn = save(experimentToSave.withScheduling(scheduling).withStatus(SCHEDULED), user);
        }
=======
                if (meantToRunNow) {
                    throw new DotStateException(
                            "There is a running Experiment on the same page. Name: "
                                    + runningExperimentOnPage.get().name());
                }
>>>>>>> 5752036d

                final Experiment runningExperiment = runningExperimentOnPage.get();
                DotPreconditions.isTrue(runningExperiment.scheduling().orElseThrow().endDate()
                                .orElseThrow().isBefore(
                                        persistedExperiment.scheduling().orElseThrow().startDate()
                                                .orElseThrow()),
                        () -> "Scheduling conflict: The same page can't be included in different experiments with overlapping schedules. "
                                + "Overlapping with Experiment: "
                                + runningExperiment.name(),
                        DotStateException.class);
            }

            Experiment toReturn;

            if (emptyScheduling(persistedExperiment)) {
                final Scheduling scheduling = startNowScheduling();
                final Experiment experimentToSave = persistedExperiment.withScheduling(scheduling)
                        .withStatus(RUNNING);
                validateNoConflictsWithScheduledExperiments(experimentToSave, user);
                toReturn = innerStart(experimentToSave, user);
            } else {
                Scheduling scheduling = persistedExperiment.scheduling().get();
                final Experiment experimentToSave = persistedExperiment.withScheduling(scheduling)
                        .withStatus(SCHEDULED);
                validateNoConflictsWithScheduledExperiments(experimentToSave, user);
                toReturn = save(experimentToSave.withScheduling(scheduling).withStatus(SCHEDULED),
                        user);
            }

            return toReturn;
        } catch (DotSecurityException e) {
            final String message = "You don't have permission to start the Experiment Id: " + experimentId;
            Logger.error(this, message + "\n" + e.getMessage());
            throw new DotSecurityException(message, e);
        }
    }

    @Override
    public Experiment forceStart(String experimentId, User user)
            throws DotDataException, DotSecurityException {
        DotPreconditions.isTrue(hasValidLicense(), InvalidLicenseException.class,
                invalidLicenseMessageSupplier);
        DotPreconditions.checkArgument(UtilMethods.isSet(experimentId), "experiment Id must be provided.");

        final Experiment persistedExperiment =  find(experimentId, user).orElseThrow(
                ()-> new IllegalArgumentException("Experiment with provided id not found")
        );

        validatePageEditPermissions(user, persistedExperiment,
                "You don't have permission to start the Experiment. "
                        + "Experiment Id: " + persistedExperiment.id());

        DotPreconditions.isTrue(persistedExperiment.status()!=Status.RUNNING ||
                        persistedExperiment.status() != Status.SCHEDULED,()-> "Cannot start an already started Experiment.",
                DotStateException.class);

        DotPreconditions.isTrue(persistedExperiment.status()== DRAFT
                ,()-> "Only DRAFT experiments can be started",
                DotStateException.class);

        DotPreconditions.checkState(hasAtLeastOneVariant(persistedExperiment), "The Experiment needs at "
                + "least one Page Variant in order to be started.");

        DotPreconditions.checkState(persistedExperiment.goals().isPresent(), "The Experiment needs to "
                + "have the Goal set.");

        final Optional<Experiment> runningExperimentOnPage = getRunningExperimentsOnPage(
                user, persistedExperiment);

        if(runningExperimentOnPage.isPresent()) {
            final boolean meantToRunNow = persistedExperiment.scheduling().isEmpty();

            if(meantToRunNow) {
                end(runningExperimentOnPage.get().id().orElseThrow(), user);
            }

            final Experiment runningExperiment = runningExperimentOnPage.get();
            if(conflictingStartOrEndDate(runningExperiment.scheduling().orElseThrow(),
                    persistedExperiment.scheduling().orElseThrow())) {
                end(runningExperiment.id().orElseThrow(), user);
            }
        }

        Experiment toReturn;

        if(emptyScheduling(persistedExperiment)) {
            final Scheduling scheduling = startNowScheduling();
            final Experiment experimentToSave = persistedExperiment.withScheduling(scheduling).withStatus(RUNNING);
            cancelScheduledExperimentsUponConflicts(experimentToSave, user);
            toReturn = innerStart(experimentToSave, user, false);
        } else {
            Scheduling scheduling = persistedExperiment.scheduling().get();
            final Experiment experimentToSave = persistedExperiment.withScheduling(scheduling).withStatus(SCHEDULED);
            cancelScheduledExperimentsUponConflicts(experimentToSave, user);
            toReturn = save(experimentToSave.withScheduling(scheduling).withStatus(SCHEDULED), user);
        }

        return toReturn;
    }

    private Optional<Experiment> getRunningExperimentsOnPage(User user, Experiment persistedExperiment)
            throws DotDataException {
        final List<Experiment> runningExperimentsOnPage = list(ExperimentFilter.builder()
                .pageId(persistedExperiment.pageId())
                .statuses(Set.of(RUNNING))
                .build(), user);

        return runningExperimentsOnPage.isEmpty() ? Optional.empty() : Optional.of(runningExperimentsOnPage.get(0));
    }

    private void publishExperimentPage(final Experiment experiment, final User user)
            throws DotDataException, DotSecurityException {

        final HTMLPageAsset htmlPageAsset = APILocator.getHTMLPageAssetAPI().fromContentlet(contentletAPI
                .findContentletByIdentifierAnyLanguage(experiment.pageId(), DEFAULT_VARIANT.name()));

        if(htmlPageAsset.isLive()) {
            return;
        }

        final List relatedNotPublished = PublishFactory.getUnpublishedRelatedAssetsForPage(htmlPageAsset, new ArrayList(),
                true, user, false);
        relatedNotPublished.stream().filter(asset -> asset instanceof Contentlet).forEach(
                asset -> Contentlet.class.cast(asset)
                        .setProperty(Contentlet.WORKFLOW_IN_PROGRESS, Boolean.TRUE));
        //Publish the page and the related content
        htmlPageAsset.setProperty(Contentlet.WORKFLOW_IN_PROGRESS, Boolean.TRUE);
        try {
            PublishFactory.publishHTMLPage(htmlPageAsset, relatedNotPublished, user,
                    false);
        } catch(WebAssetException e) {
            throw new DotDataException(e);
        }
    }

    private static boolean emptyScheduling(Experiment persistedExperiment) {
        return persistedExperiment.scheduling().isEmpty() ||
                (persistedExperiment.scheduling().get().startDate()).isEmpty()
                        && persistedExperiment.scheduling().get().endDate().isEmpty();
    }

    private void validateNoConflictsWithScheduledExperiments(final Experiment experimentToCheck,
            final User user) throws DotDataException {

        final List<Experiment> scheduledExperimentsOnPage = list(ExperimentFilter.builder()
                .pageId(experimentToCheck.pageId())
                .statuses(Set.of(SCHEDULED))
                .build(), user);

        final boolean noConflicts = scheduledExperimentsOnPage.isEmpty() ||
                scheduledExperimentsOnPage.stream().allMatch(scheduledExperiment -> {
            final Scheduling scheduling = scheduledExperiment.scheduling().orElseThrow();
            final Scheduling schedulingToCheck = experimentToCheck.scheduling().orElseThrow();
            return schedulingToCheck.startDate().orElseThrow().isAfter(scheduling.endDate().orElseThrow()) ||
                    schedulingToCheck.endDate().orElseThrow().isBefore(scheduling.startDate().orElseThrow());
        });

        DotPreconditions.isTrue(noConflicts, ()-> "Scheduling conflict: The same page can't be included in different experiments with overlapping schedules. "
                        + "Overlapping with Experiment: "
                + scheduledExperimentsOnPage.get(0).name(),
                DotStateException.class);
    }

    /**
     * It checks whether there are conflicts between the scheduling of the experimentToCheck and already scheduled Experiments,
     * and if so, it will proceed to cancel the conflicting scheduled Experiments.
     * @param experimentToCheck the Experiment to check for conflicts
     * @param user the User
     * @throws DotDataException
     */
    private void cancelScheduledExperimentsUponConflicts(final Experiment experimentToCheck,
            final User user) throws DotDataException {

        final List<Experiment> scheduledExperimentsOnPage = list(ExperimentFilter.builder()
                .pageId(experimentToCheck.pageId())
                .statuses(Set.of(SCHEDULED))
                .build(), user);

        scheduledExperimentsOnPage.stream().filter(scheduledExperiment -> {
            final Scheduling scheduling = scheduledExperiment.scheduling().orElseThrow();
            final Scheduling schedulingToCheck = experimentToCheck.scheduling().orElseThrow();
            return conflictingStartOrEndDate(scheduling, schedulingToCheck);
        }).forEach(scheduledExperiment -> {
            try {
                cancel(scheduledExperiment.id().orElseThrow(), user);
            } catch (DotDataException | DotSecurityException e) {
                throw new DotStateException(e);
            }
        });
    }

    private static boolean conflictingStartOrEndDate(Scheduling scheduling, Scheduling schedulingToCheck) {
        return (schedulingToCheck.startDate().orElseThrow()
                .isAfter(scheduling.startDate().orElseThrow()) &&
                schedulingToCheck.startDate().orElseThrow()
                        .isBefore(scheduling.endDate().orElseThrow()))
                || (schedulingToCheck.endDate().orElseThrow()
                .isAfter(scheduling.startDate().orElseThrow()) &&
                schedulingToCheck.endDate().orElseThrow()
                        .isBefore(scheduling.endDate().orElseThrow()));
    }

    @Override
    public Experiment startScheduled(String experimentId, User user)
            throws DotDataException, DotSecurityException {
        DotPreconditions.isTrue(hasValidLicense(), InvalidLicenseException.class,
                invalidLicenseMessageSupplier);
        DotPreconditions.checkArgument(UtilMethods.isSet(experimentId), "experiment Id must be provided.");

        final Experiment persistedExperiment =  find(experimentId, user).orElseThrow(
                ()-> new IllegalArgumentException("Experiment with provided id not found")
        );

        validatePageEditPermissions(user, persistedExperiment,
                "You don't have permission to start the Experiment. "
                        + "Experiment Id: " + persistedExperiment.id());

        DotPreconditions.isTrue(persistedExperiment.status() == Status.SCHEDULED,()-> "Cannot start an already started Experiment.",
                DotStateException.class);

        final Experiment readyToStart = save(Experiment.builder().from(persistedExperiment)
                        .status(RUNNING).build(), user);

        return innerStart(readyToStart, user, true);
    }

    private Experiment innerStart(final Experiment persistedExperiment, final User user,
            final boolean generateNewRunId)
            throws DotSecurityException, DotDataException {

        final Experiment experimentToSave = generateNewRunId
                ? Experiment.builder().from(persistedExperiment).runningIds(getRunningIds(persistedExperiment)).build()
                : persistedExperiment;

        Experiment running = save(experimentToSave, user);
        cacheRunningExperiments();
        publishExperimentPage(running, user);
        publishContentOnExperimentVariants(user, running);

        return running;
    }

    private RunningIds getRunningIds(final Experiment persistedExperiment) {
        final RunningIds runningIds = persistedExperiment.runningIds();

        final Optional<RunningId> currentRunningId = runningIds.getAll().stream()
                .filter((id) -> id.endDate() == null)
                .limit(1)
                .findFirst();

        if (currentRunningId.isPresent()) {
            currentRunningId.get().setEndDate(Instant.now());
        }

        runningIds.add(RunningIds.RunningId.create());

        return runningIds;
    }


    private void publishContentOnExperimentVariants(final User user,
            final Experiment runningExperiment)
            throws DotDataException, DotSecurityException {

        final List<Contentlet> contentByVariants = contentletAPI.getAllContentByVariants(user, false,
                runningExperiment.trafficProportion().variants().stream()
                        .map(ExperimentVariant::id).filter((id) -> !id.equals(DEFAULT_VARIANT.name()))
                        .toArray(String[]::new)).stream()
                        .filter((contentlet -> Try.of(contentlet::isWorking)
                                .getOrElse(false))).collect(Collectors.toList());

        contentletAPI.publish(contentByVariants, user, false);
    }

    @Override
    @WrapInTransaction
    public Experiment end(String experimentId, User user)
            throws DotDataException, DotSecurityException {
        try {
            DotPreconditions.isTrue(hasValidLicense(), InvalidLicenseException.class,
                    invalidLicenseMessageSupplier);
            DotPreconditions.checkArgument(UtilMethods.isSet(experimentId), "experiment Id must be provided.");

            final Optional<Experiment> persistedExperimentOpt =  find(experimentId, user);

            DotPreconditions.isTrue(persistedExperimentOpt.isPresent(),()-> "Experiment with provided id not found",
                    DoesNotExistException.class);

            final Experiment experimentFromFactory = persistedExperimentOpt.get();

            validatePagePublishPermissions(user, experimentFromFactory);
            validatePublishTemplateLayoutPermissions(user, experimentFromFactory);

            DotPreconditions.isTrue(experimentFromFactory.status()==Status.RUNNING, ()->
                            "Only RUNNING experiments can be ended", DotStateException.class);

            DotPreconditions.isTrue(persistedExperimentOpt.get().scheduling().isPresent(),
                    ()-> "Scheduling not valid.", DotStateException.class);

            final Scheduling endedScheduling = Scheduling.builder().from(persistedExperimentOpt.get()
                    .scheduling().get()).endDate(Instant.now().plus(1, ChronoUnit.MINUTES))
                    .build();

            final Experiment ended = persistedExperimentOpt.get().withStatus(ENDED)
                    .withScheduling(endedScheduling);
            final Experiment saved = save(ended, user);

            cacheRunningExperiments();

            return saved;
        } catch (DotSecurityException e) {
            final String message = "You don't have permission to end the Experiment Id: " + experimentId;
            Logger.error(this, message + "\n" + e.getMessage());
            throw new DotSecurityException(message, e);
        }
    }

    @WrapInTransaction
    @Override
    public Experiment addVariant(final String experimentId, final String variantDescription,
            final User user)
            throws DotDataException, DotSecurityException {

        final Experiment persistedExperiment = find(experimentId, user)
                .orElseThrow(()->new DoesNotExistException("Experiment with provided id not found"));

        ExperimentVariant experimentVariant = createExperimentVariant(
                persistedExperiment, variantDescription, user);

        final TrafficProportion trafficProportion = persistedExperiment.trafficProportion();

        final TreeSet<ExperimentVariant> variants = new TreeSet<>();
        variants.addAll(trafficProportion.variants());
        variants.add(experimentVariant);

        TreeSet<ExperimentVariant> weightedVariants = trafficProportion.type() == Type.SPLIT_EVENLY
                ? redistributeWeights(variants)
                : variants;

        final TrafficProportion weightedTrafficProportion = trafficProportion
                .withVariants(weightedVariants);

        final Experiment updatedExperiment = persistedExperiment
                .withTrafficProportion(weightedTrafficProportion);

        return save(updatedExperiment, user);
    }

    private ExperimentVariant createExperimentVariant(final Experiment experiment,
            final String variantDescription, final User user)
            throws DotDataException {

        final String experimentId = experiment.getIdentifier();
        String variantName = null;

        if(variantDescription.equals(ORIGINAL_VARIANT)) {
            DotPreconditions.isTrue(
                    experiment.trafficProportion().variants().stream().noneMatch((variant) ->
                            variant.description().equals(ORIGINAL_VARIANT)),
                    "Original Variant already created");
            variantName = DEFAULT_VARIANT.name();
        } else {
            variantName = getVariantName(experimentId);
            variantAPI.save(Variant.builder().name(variantName)
                    .description(Optional.of(variantDescription)).build());
        }

        final Contentlet pageContentlet = contentletAPI
        .findContentletByIdentifierAnyLanguage(experiment.pageId(), false);

        final HTMLPageAsset page = pageAssetAPI.fromContentlet(pageContentlet);

        return ExperimentVariant.builder().id(variantName)
                .description(variantDescription).weight(0)
                .url(page.getURI()+"?variantName="+variantName)
                .build();
    }

    private void copyPageAndItsContentForVariant(final Experiment experiment,
            final String variantDescription, final User user,
            final String variantName, final Contentlet pageContentlet) throws DotDataException {
        if(variantDescription.equals(ORIGINAL_VARIANT)) {
            saveContentOnVariant(pageContentlet,
                    variantName, user);

            multiTreeAPI.getMultiTrees(experiment.pageId()).forEach(
                    (multiTree -> {
                        final Contentlet contentlet = Try.of(()->contentletAPI.
                                findContentletByIdentifierAnyLanguage(multiTree.getContentlet()))
                                .getOrElseThrow(()->new DotStateException("Unable to find content. Id:"
                                        + multiTree.getContentlet()));

                        saveContentOnVariant(contentlet, variantName, user);
                    })
            );
        }
    }

    private void saveContentOnVariant(final Contentlet contentlet, final String variantName,
            final User user) {

        final Optional<ContentletVersionInfo> versionInfo = Try.of(
                        ()->versionableAPI.getContentletVersionInfo(contentlet.getIdentifier(),
                                contentlet.getLanguageId()))
                .getOrElseThrow((e->new DotStateException("Unable to get the live version of the page", e)));

        final ContentletVersionInfo contentletVersionInfo = versionInfo.orElseThrow();

        final String inode = UtilMethods.isSet(contentletVersionInfo.getLiveInode())
                ? contentletVersionInfo.getLiveInode()
                : contentletVersionInfo.getWorkingInode();

        final Contentlet checkedoutContentlet = Try.of(() -> contentletAPI
                        .checkout(inode, user, false))
                .getOrElseThrow(
                        (e) -> new DotStateException("Unable to checkout Experiment's content. Inode:" + inode, e));

        checkedoutContentlet.setVariantId(variantName);
        Try.of(() -> contentletAPI.checkin(checkedoutContentlet, user, false))
                .getOrElseThrow(
                        (e) -> new DotStateException("Unable to checkin Experiment's content. Inode:" + inode, e));

    }

    private String getVariantName(final String experimentId) throws DotDataException {
        final String variantNameBase = EXPERIMENT_VARIANT_NAME_PREFIX + shortyIdAPI.shortify(
                experimentId)
                + EXPERIMENT_VARIANT_NAME_SUFFIX;

        final int nextAvailableIndex = getNextAvailableIndex(variantNameBase);

        final String variantName = variantNameBase + nextAvailableIndex;
        return variantName;
    }

    @Override
    @WrapInTransaction
    public Experiment deleteVariant(String experimentId, String variantName, User user)
            throws DotDataException, DotSecurityException {

        DotPreconditions.isTrue(!variantName.equals(DEFAULT_VARIANT.name()),
                ()->"Cannot delete Original Variant", NotAllowedException.class);

        final Experiment persistedExperiment = find(experimentId, user)
                .orElseThrow(()->new DoesNotExistException("Experiment with provided id not found"));

        DotPreconditions.isTrue(variantName!= null &&
                variantName.contains(shortyIdAPI.shortify(experimentId)), ()->"Invalid Variant provided",
                IllegalArgumentException.class);

        final Variant toDelete = variantAPI.get(variantName)
                .orElseThrow(()->new DoesNotExistException("Provided Variant not found"));

        final String variantDescription = toDelete.description()
                .orElseThrow(()->new DotStateException("Variant without description. Variant name: "
                                + toDelete.name()));

        final TreeSet<ExperimentVariant> updatedVariants =
                new TreeSet<>(persistedExperiment.trafficProportion()
                .variants().stream().filter((variant)->
                        !Objects.equals(variant.id(), toDelete.name())).collect(
                        Collectors.toSet()));

        final SortedSet<ExperimentVariant> weightedVariants = redistributeWeights(updatedVariants);
        final TrafficProportion weightedTraffic = persistedExperiment.trafficProportion()
                .withVariants(weightedVariants);
        final Experiment withUpdatedTraffic = persistedExperiment.withTrafficProportion(weightedTraffic);
        final Experiment fromDB = save(withUpdatedTraffic, user);
        variantAPI.archive(toDelete.name());
        variantAPI.delete(toDelete.name());
        return fromDB;

    }

    @Override
    @WrapInTransaction
    public Experiment editVariantDescription(String experimentId, String variantName,
            String newDescription, final User user)
            throws DotDataException, DotSecurityException {
        final Experiment persistedExperiment = find(experimentId, user)
                .orElseThrow(()->new DoesNotExistException("Experiment with provided id not found"));

        DotPreconditions.isTrue(variantName!= null &&
                        variantName.contains(shortyIdAPI.shortify(experimentId)), ()->"Invalid Variant provided",
                IllegalArgumentException.class);

        final Variant toEdit = variantAPI.get(variantName)
                .orElseThrow(()->new DoesNotExistException("Provided Variant not found"));

        final String currentDescription = toEdit.description()
                .orElseThrow(()->new DotStateException("Variant without description. Variant name: "
                        + toEdit.name()));

        DotPreconditions.isTrue(!currentDescription.equals(ORIGINAL_VARIANT),
                ()->"Cannot update Original Variant", IllegalArgumentException.class);

        final TreeSet<ExperimentVariant> updatedVariants =
                persistedExperiment.trafficProportion()
                        .variants().stream().map((variant) -> {
                            if (variant.id().equals(variantName)) {
                                return variant.withDescription(newDescription);
                            } else {
                                return variant;
                            }
                        }).collect(Collectors.toCollection(TreeSet::new));

        final TrafficProportion trafficProportion = persistedExperiment.trafficProportion()
                .withVariants(updatedVariants);
        final Experiment withUpdatedTraffic = persistedExperiment.withTrafficProportion(trafficProportion);
        final Experiment fromDB = save(withUpdatedTraffic, user);

        final Optional<Variant> variant = variantAPI.get(variantName);
        variantAPI.update(variant.orElseThrow().withDescription(Optional.of(newDescription)));
        return fromDB;

    }

    @Override
    @WrapInTransaction
    public Experiment deleteTargetingCondition(String experimentId, String conditionId, User user)
            throws DotDataException, DotSecurityException {
        final Experiment persistedExperiment = find(experimentId, user)
                .orElseThrow(()->new DoesNotExistException("Experiment with provided id not found"));

        DotPreconditions.isTrue(persistedExperiment.id().isPresent(), "Invalid Experiment");

        DotPreconditions.isTrue(UtilMethods.isSet(conditionId), ()->"Invalid Variant provided",
                IllegalArgumentException.class);

        final Condition conditionToDelete = rulesAPI.getConditionById(conditionId, user, false);
        rulesAPI.deleteCondition(conditionToDelete, user, false);

        final Optional<Experiment> toReturn = find(persistedExperiment.id().get(), user);
        DotPreconditions.isTrue(toReturn.isPresent(), "Experiment not found");

        return toReturn.get();

    }

    @Override
    public List<Experiment> getRunningExperiments() throws DotDataException {
        final List<Experiment> cached = experimentsCache.getList(ExperimentsCache.CACHED_EXPERIMENTS_KEY);
        if (Objects.nonNull(cached)) {
            return cached;
        }

        return cacheRunningExperiments();
    }

    @Override
    public Optional<Rule> getRule(final Experiment experiment)
            throws DotDataException, DotSecurityException {

        final List<Rule> rules = APILocator.getRulesAPI()
                .getAllRulesByParent(experiment, APILocator.systemUser(), false);
        return UtilMethods.isSet(rules) ? Optional.of(rules.get(0)) : Optional.empty();
    }

    @Override
    public boolean isAnyExperimentRunning() throws DotDataException {
        return ConfigExperimentUtil.INSTANCE.isExperimentEnabled() &&
                !APILocator.getExperimentsAPI().getRunningExperiments().isEmpty();
    }

    /**
     * Return the Experiment partial or total result:
     * This method do the follow:
     *
     * <ul>
     *     <li>Hit the CubeJS Server to get the Experiment's data</li>
     *     <li>Analyze Experiment's data to get The Experiment's result according to the {@link com.dotcms.experiments.model.Goals}</li>
     * </ul>
     *
     * @param experiment
     * @param user
     * @return
     */
    @Override
    public ExperimentResults getResults(final Experiment experiment, final User user) throws DotDataException, DotSecurityException {
        final String experimentId = experiment.id()
            .orElseThrow(() -> new IllegalArgumentException("The Experiment must have an Identifier"));
        final Experiment experimentFromDataBase = find(experimentId, APILocator.systemUser())
                .orElseThrow(() -> new NotFoundException("Experiment not found: " + experimentId));

        DotPreconditions.isTrue(
            RESULTS_QUERY_VALID_STATUSES.contains(experimentFromDataBase.status()),
            "The Experiment must be RUNNING or ENDED to get results");

        final List<BrowserSession> events = getEvents(experimentFromDataBase, user);
        final ExperimentResults experimentResults = ExperimentAnalyzerUtil.INSTANCE.getExperimentResult(
                experimentFromDataBase, events);

        experimentResults.setBayesianResult(calcBayesian(experimentResults, null));

        return experimentResults;
    }

    @CloseDBIfOpened
    @Override
    public List<Experiment> cacheRunningExperiments() throws DotDataException {
        final List<Experiment> experiments = FactoryLocator
            .getExperimentsFactory()
            .list(ExperimentFilter.builder().statuses(set(Status.RUNNING)).build());
        experimentsCache.putList(ExperimentsCache.CACHED_EXPERIMENTS_KEY, experiments);
        return experiments;
    }

    /**
     * Calculates Bayesian results based on {@link ExperimentResults} object gathered results from cube.
     *
     * @param experimentResults experiments results
     * @param goalName          goal name to get results from
     * @return {@link BayesianResult} bayesian results instance
     */
    private BayesianResult calcBayesian(final ExperimentResults experimentResults, final String goalName) {
        DotPreconditions.checkNotNull(experimentResults, "Experiment results should not be null");
        final int variantsNumber = experimentResults.getSessions().getVariants().size();
        DotPreconditions.checkArgument(variantsNumber >= 2, "At least two variants should be put to test");
        DotPreconditions.checkArgument(variantsNumber <= VARIANTS_NUMBER_MAX, "Currently more than variant is not supported");

        final String goal = StringUtils.defaultIfBlank(goalName, PRIMARY_GOAL);
        final BayesianInput bayesianInput = BayesianHelper.get().toBayesianInput(experimentResults, goal);

        return bayesianAPI.doBayesian(bayesianInput);
    }

    @Override
    public List<BrowserSession> getEvents(final Experiment experiment, final User user) throws DotDataException {
        try{
            final AnalyticsApp analyticsApp = resolveAnalyticsApp(user);

            final CubeJSClient cubeClient = new CubeJSClient(
                    analyticsApp.getAnalyticsProperties().analyticsReadUrl());

            final CubeJSQuery cubeJSQuery = ExperimentResultsQueryFactory.INSTANCE
                    .create(experiment);

            final CubeJSResultSet cubeJSResultSet = cubeClient.sendWithPagination(cubeJSQuery);

            String previousLookBackWindow = null;
            final List<Event> currentEvents = new ArrayList<>();
            final List<BrowserSession> sessions = new ArrayList<>();

            for (final ResultSetItem resultSetItem : cubeJSResultSet) {
                final String currentLookBackWindow = resultSetItem.get("Events.lookBackWindow")
                        .map(Object::toString)
                        .orElse(StringPool.BLANK);

                if (!currentLookBackWindow.equals(previousLookBackWindow)) {
                    if (!currentEvents.isEmpty()) {
                        sessions.add(new BrowserSession(previousLookBackWindow, new ArrayList<>(currentEvents)));
                        currentEvents.clear();
                    }
                }

                currentEvents.add(new Event(resultSetItem.getAll(),
                            EventType.get(resultSetItem.get("Events.eventType")
                                    .map(Object::toString)
                                    .orElseThrow(() -> new IllegalStateException("Type into Event is expected")))
                ));

                previousLookBackWindow = currentLookBackWindow;
            }

            if (!currentEvents.isEmpty()) {
                sessions.add(new BrowserSession(previousLookBackWindow, new ArrayList<>(currentEvents)));
            }

            return sessions;
        } catch (DotDataException | DotSecurityException e) {
            throw new RuntimeException(e);
        }
    }

    private AnalyticsApp resolveAnalyticsApp(final User user) throws DotDataException, DotSecurityException {
        final Host currentHost = WebAPILocator.getHostWebAPI().getCurrentHost();
        try {
            return analyticsHelper.appFromHost(currentHost);
        } catch (final IllegalStateException e) {
            throw new DotDataException(
                Try.of(() ->
                    LanguageUtil.get(
                        user,
                        "analytics.app.not.configured",
                        AnalyticsHelper.extractMissingAnalyticsProps(e)))
                    .getOrElse(String.format("Analytics App not found for host: %s", currentHost.getHostname())));
        }
    }

    @Override
    public void endFinalizedExperiments(final User user) throws DotDataException {
        final List<Experiment> finalizedExperiments = getRunningExperiments().stream()
                .filter(experiment -> experiment.scheduling().orElseThrow().endDate().isPresent())
                .filter(experiment -> {
                    final Instant endDate = experiment.scheduling().orElseThrow().endDate()
                            .orElseThrow();
                    return isTimeReach(endDate, ChronoUnit.MINUTES);
                })
                .collect(Collectors.toList());

        finalizedExperiments.forEach((experiment ->
                Try.of(()->end(experiment.id().orElseThrow(), user)).getOrElseThrow((e)->
                        new DotStateException("Unable to end Experiment. Cause:" + e))));
    }

    @Override
    public Experiment promoteVariant(String experimentId, String variantName, User user)
            throws DotDataException, DotSecurityException {

        try {
            final Experiment persistedExperiment = find(experimentId, user)
                    .orElseThrow(()->new DoesNotExistException("Experiment with provided id not found"));

            validatePagePublishPermissions(user, persistedExperiment);
            validatePublishTemplateLayoutPermissions(user, persistedExperiment);

            DotPreconditions.isTrue(persistedExperiment.status().equals(Status.RUNNING) ||
                    persistedExperiment.status().equals(ENDED),
                    ()->"Experiment must be running or ended to promote a variant",
                    DotStateException.class);

            DotPreconditions.isTrue(variantName!= null &&
                            variantName.contains(shortyIdAPI.shortify(experimentId)), ()->"Invalid Variant provided",
                    IllegalArgumentException.class);

            final Variant variantToPromote = variantAPI.get(variantName)
                    .orElseThrow(()->new DoesNotExistException("Provided Variant not found"));

            final Experiment withUpdatedVariants = getUpdatedVariants(user, persistedExperiment,
                    variantToPromote);

            Experiment savedExperiment = save(withUpdatedVariants, user);

            if(withUpdatedVariants.status()==RUNNING) {
                savedExperiment = end(withUpdatedVariants.id().orElseThrow(), user);
            }

            return savedExperiment;
        } catch (final DotSecurityException e) {
            final String message = "You don't have permission to promote a Variant. Experiment Id: "
                    + experimentId;
            Logger.error(this, message + "\n" + e.getMessage());
            throw new DotSecurityException(message, e);
        }
    }

    private void validateEditTemplateLayoutPermissions(final User user, final Experiment experiment)
            throws DotDataException, DotSecurityException {
        final String errorMessage = String.format(
                "User %s doesn't have EDIT permission for Template-Layouts on the Experiment Page's site. Experiment Id: %s",
                user.getUserId(), experiment.id().orElseGet(() -> "NO ID"));
        validateTemplateLayoutPermissions(user, experiment, PermissionLevel.EDIT, errorMessage);
    }
    private void validatePublishTemplateLayoutPermissions(final User user, final Experiment experiment)
            throws DotDataException, DotSecurityException {
        final String errorMessage = String.format(
                "User %s doesn't have PUBLISH permission for Template-Layouts on the Experiment Page's site. Experiment Id: %s",
                user.getUserId(), experiment.id().orElseThrow());

        validateTemplateLayoutPermissions(user, experiment, PermissionLevel.PUBLISH, errorMessage);
    }

    private void validateTemplateLayoutPermissions(final User user, final Experiment experiment,
            final PermissionLevel permissionLevel, final String errorMessage) throws DotDataException, DotSecurityException {

        final HTMLPageAsset htmlPageAsset = getHtmlPageAsset(experiment);
        final Host host = APILocator.getHostAPI().find(htmlPageAsset.getHost(), APILocator.systemUser(),
                false);

        if (!permissionAPI.doesUserHavePermissions(host.getIdentifier(),
                PermissionableType.TEMPLATE_LAYOUTS, permissionLevel.getType(), user)) {

            throw new DotSecurityException(errorMessage);
        }
    }

    private HTMLPageAsset getHtmlPageAsset(Experiment experiment) throws DotDataException {
        final Contentlet pageAsContent = contentletAPI
                .findContentletByIdentifierAnyLanguage(experiment.pageId(), DEFAULT_VARIANT.name());

        final HTMLPageAsset htmlPageAsset = APILocator.getHTMLPageAssetAPI()
                .fromContentlet(pageAsContent);
        return htmlPageAsset;
    }

    private Experiment getUpdatedVariants(final User user, final Experiment persistedExperiment,
            final Variant variantToPromote) {

        final String variantName = variantToPromote.name();
        final User systemUser = APILocator.systemUser();

        final TreeSet<ExperimentVariant> variantsAfterPromotion =
                persistedExperiment.trafficProportion()
                        .variants().stream().map((variant) -> {
                            if (variant.id().equals(variantName)) {
                                Try.run(()-> variantAPI.promote(variantToPromote, systemUser))
                                        .getOrElseThrow(()-> new DotRuntimeException("Unable to promote variant. Variant name: " + variantName));
                                return variant.withPromoted(true);
                            } else {
                                return variant.withPromoted(false);
                            }
                        }).collect(Collectors.toCollection(TreeSet::new));

        final TrafficProportion trafficProportion = persistedExperiment.trafficProportion()
                .withVariants(variantsAfterPromotion);
        Experiment withUpdatedVariants = persistedExperiment.withTrafficProportion(trafficProportion);
        return withUpdatedVariants;
    }

    @Override
    public Experiment cancel(String experimentId, User user)
            throws DotDataException, DotSecurityException {
        DotPreconditions.checkArgument(UtilMethods.isSet(experimentId), "experiment Id must be provided.");

        final Optional<Experiment> persistedExperimentOpt =  find(experimentId, user);

        DotPreconditions.isTrue(persistedExperimentOpt.isPresent(),()-> "Experiment with provided id not found",
                DoesNotExistException.class);

        final Experiment experimentFromFactory = persistedExperimentOpt.get();
        validatePageEditPermissions(user, experimentFromFactory,
                "You don't have permission to cancel the Experiment. "
                        + "Experiment Id: " + persistedExperimentOpt.get().id());

        DotPreconditions.isTrue(experimentFromFactory.status()== SCHEDULED, ()->
                "Only SCHEDULED experiments can be canceled", DotStateException.class);

        DotPreconditions.isTrue(persistedExperimentOpt.get().scheduling().isPresent(),
                ()-> "Scheduling not valid.", DotStateException.class);

        return save(experimentFromFactory.withStatus(DRAFT), user);
    }

    @Override
    public void startScheduledToStartExperiments(final User user) throws DotDataException {
        final List<Experiment> scheduledToStartExperiments = list(ExperimentFilter.builder()
                .statuses(CollectionsUtils.set(SCHEDULED)).build(), user).stream()
                .filter((experiment -> {
                    final Instant startDate = experiment.scheduling().get().startDate().orElseThrow();
                    return isTimeReach(startDate, ChronoUnit.MINUTES);
                }))
                .collect(Collectors.toList());

        scheduledToStartExperiments.forEach((experiment ->
                Try.of(()->startScheduled(experiment.id().orElseThrow(), user)).getOrElseThrow((e)->
                        new DotStateException("Unable to start Experiment. Cause:" + e))));
    }

    private TreeSet<ExperimentVariant> redistributeWeights(final Set<ExperimentVariant> variants) {

        final int count = variants.size();

        final float weightPerEach = 100f / count;

        Set<ExperimentVariant> weightedVariants = variants.stream()
                .map((variant)-> variant.withWeight(weightPerEach))
                .collect(Collectors.toSet());

        return new TreeSet<>(weightedVariants);
    }

    private int getNextAvailableIndex(final String variantNameBase)
            throws DotDataException {
        int variantIndex = 1;
        String variantNameToTry = variantNameBase
                + variantIndex;

        while(variantAPI.get(variantNameToTry).isPresent()) {
            variantNameToTry = variantNameBase
                    + (++variantIndex);
        }

        return variantIndex;
    }

    private Scheduling startNowScheduling() {
        // Setting "now" with an additional minute to avoid failing validation
        final Instant now = Instant.now().plus(1, ChronoUnit.MINUTES);
        return Scheduling.builder().startDate(now)
                .endDate(now.plus(EXPERIMENTS_MAX_DURATION.get(), ChronoUnit.DAYS))
                .build();
    }

    private boolean hasAtLeastOneVariant(final Experiment experiment) {
        return experiment.trafficProportion().variants().size()>1;
    }

    private void validatePagePublishPermissions(final User user, final Experiment experiment)
            throws DotDataException, DotSecurityException {
        final String messageFormat = "User %s doesn't have permission to publish the Experiment's page. Experiment Id: %s";

        final String errorMessage = String.format(messageFormat, user.getUserId(), experiment.id().orElseThrow());
        validateExperimentPagePermissions(user, experiment, PermissionLevel.PUBLISH, errorMessage);
    }

    private void validatePageEditPermissions(final User user, final Experiment persistedExperiment,
            final String errorMessage)
            throws DotDataException, DotSecurityException {
        
        try {
            validateExperimentPagePermissions(user, persistedExperiment, PermissionLevel.EDIT,
                    errorMessage);
        } catch (DotSecurityException e) {
            Logger.error(this, errorMessage);
            throw e;
        }
    }

    private void validateExperimentPagePermissions(final User user,
            final Experiment persistedExperiment,
            final PermissionLevel permissionLevel,
            final String errorMessage)
            throws DotDataException, DotSecurityException {

        PermissionableProxy parentPage = new PermissionableProxy();
        parentPage.setIdentifier(persistedExperiment.pageId());
        parentPage.setType("htmlpage");

        if (!permissionAPI.doesUserHavePermission(parentPage, permissionLevel.getType(),
                user)) {
            throw new DotSecurityException(errorMessage);
        }
    }

    public Scheduling validateScheduling(final Scheduling scheduling) {
        if(scheduling==null || (scheduling.startDate().isEmpty() && scheduling.endDate().isEmpty())) {
            return scheduling;
        }

        Scheduling toReturn = scheduling;
        final Instant NOW = Instant.now().minus(1, ChronoUnit.MINUTES);

        if(scheduling.startDate().isPresent() && scheduling.endDate().isEmpty()) {
            DotPreconditions.checkState(scheduling.startDate().get().isAfter(NOW),
                    "Invalid Scheduling. Start date is in the past");

            toReturn = scheduling.withEndDate(scheduling.startDate().get()
                    .plus(EXPERIMENTS_MAX_DURATION.get(), ChronoUnit.DAYS));
        } else if(scheduling.startDate().isEmpty() && scheduling.endDate().isPresent()) {
            DotPreconditions.checkState(scheduling.endDate().get().isAfter(NOW),
                    "Invalid Scheduling. End date is in the past");

            final Instant startDate = scheduling.endDate().get().minus(EXPERIMENTS_MAX_DURATION.get(),
                    ChronoUnit.DAYS);

            toReturn = scheduling.withStartDate(startDate);
        } else {
            DotPreconditions.checkState(scheduling.startDate().get().isAfter(NOW),
                    "Invalid Scheduling. Start date is in the past");

            DotPreconditions.checkState(scheduling.endDate().get().isAfter(NOW),
                    "Invalid Scheduling. End date is in the past");

            DotPreconditions.checkState(scheduling.endDate().get().isAfter(scheduling.startDate().get()),
                    "Invalid Scheduling. End date must be after the start date");

            DotPreconditions.checkState(Duration.between(scheduling.startDate().get(),
                            scheduling.endDate().get()).toDays() >= EXPERIMENTS_MIN_DURATION.get(),
                    "Experiment duration must be at least "
                            + EXPERIMENTS_MIN_DURATION.get() +" days. ");

            DotPreconditions.checkState(Duration.between(scheduling.startDate().get(),
                            scheduling.endDate().get()).toDays() <= EXPERIMENTS_MAX_DURATION.get(),
                    "Experiment duration must be less than "
                            + EXPERIMENTS_MAX_DURATION.get() +" days. ");
        }
        return toReturn;
    }

    private boolean hasValidLicense(){
        return (licenseValiditySupplierSupplier.hasValidLicense());
    }

}<|MERGE_RESOLUTION|>--- conflicted
+++ resolved
@@ -519,25 +519,11 @@
             if (runningExperimentOnPage.isPresent()) {
                 final boolean meantToRunNow = persistedExperiment.scheduling().isEmpty();
 
-<<<<<<< HEAD
-        if(emptyScheduling(persistedExperiment)) {
-            final Scheduling scheduling = startNowScheduling();
-            final Experiment experimentToSave = persistedExperiment.withScheduling(scheduling).withStatus(RUNNING);
-            validateNoConflictsWithScheduledExperiments(experimentToSave, user);
-            toReturn = innerStart(experimentToSave, user, true);
-        } else {
-            Scheduling scheduling = persistedExperiment.scheduling().get();
-            final Experiment experimentToSave = persistedExperiment.withScheduling(scheduling).withStatus(SCHEDULED);
-            validateNoConflictsWithScheduledExperiments(experimentToSave, user);
-            toReturn = save(experimentToSave.withScheduling(scheduling).withStatus(SCHEDULED), user);
-        }
-=======
                 if (meantToRunNow) {
                     throw new DotStateException(
                             "There is a running Experiment on the same page. Name: "
                                     + runningExperimentOnPage.get().name());
                 }
->>>>>>> 5752036d
 
                 final Experiment runningExperiment = runningExperimentOnPage.get();
                 DotPreconditions.isTrue(runningExperiment.scheduling().orElseThrow().endDate()
@@ -557,7 +543,7 @@
                 final Experiment experimentToSave = persistedExperiment.withScheduling(scheduling)
                         .withStatus(RUNNING);
                 validateNoConflictsWithScheduledExperiments(experimentToSave, user);
-                toReturn = innerStart(experimentToSave, user);
+                toReturn = innerStart(experimentToSave, user, true);
             } else {
                 Scheduling scheduling = persistedExperiment.scheduling().get();
                 final Experiment experimentToSave = persistedExperiment.withScheduling(scheduling)
