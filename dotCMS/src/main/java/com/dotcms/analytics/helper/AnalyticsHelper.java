package com.dotcms.analytics.helper;

import com.dotcms.analytics.AnalyticsAPI;
import com.dotcms.analytics.app.AnalyticsApp;
import com.dotcms.analytics.model.AccessToken;
import com.dotcms.analytics.model.AccessTokenErrorType;
import com.dotcms.analytics.model.AccessTokenStatus;
import com.dotcms.analytics.model.AnalyticsKey;
import com.dotcms.analytics.model.TokenStatus;
import com.dotcms.auth.providers.jwt.JsonWebTokenAuthCredentialProcessor;
import com.dotcms.exception.AnalyticsException;
import com.dotcms.exception.UnrecoverableAnalyticsException;
import com.dotcms.http.CircuitBreakerUrl;
import com.dotcms.rest.WebResource;
import com.dotmarketing.beans.Host;
import com.dotmarketing.util.Logger;
import com.liferay.util.StringPool;
import io.vavr.Lazy;
import org.apache.commons.lang3.StringUtils;
import org.apache.http.HttpStatus;

import javax.validation.constraints.NotNull;
import javax.ws.rs.core.Response;
import java.nio.charset.StandardCharsets;
import java.time.Instant;
import java.util.Base64;
import java.util.Objects;
import java.util.Optional;
import java.util.function.BiPredicate;

/**
 * Helper class for analytics matters.
 *
 * @author vico
 */
public class AnalyticsHelper {

    private static Lazy<AnalyticsHelper> analyticsHelper = Lazy.of(() -> new AnalyticsHelper());

<<<<<<< HEAD
    private AnalyticsHelper(){}

=======
>>>>>>> 14961423
    public static AnalyticsHelper get(){
        return analyticsHelper.get();
    }

<<<<<<< HEAD
=======
    private  AnalyticsHelper() {}

>>>>>>> 14961423
    /**
     * Evaluates if a given status code instance has a http status within the SUCCESSFUL range.
     *
     * @param statusCode http status code
     * @return true if the response http status is considered tobe successful, otherwise false
     */
    public boolean isSuccessResponse(final int statusCode) {
        return Response.Status.Family.familyOf(statusCode) == Response.Status.Family.SUCCESSFUL;
    }

    /**
     * Evaluates if a given status code instance has a http status within the SUCCESSFUL range.
     *
     * @param response http response representation
     * @return true if the response http status is considered tobe successful, otherwise false
     */
    public boolean isSuccessResponse(@NotNull final CircuitBreakerUrl.Response<?> response) {
        return isSuccessResponse(response.getStatusCode());
    }

    /**
     * Given a {@link CircuitBreakerUrl.Response<AccessToken>} instance, extracts JSON representing the token and
     * deserializes to {@link AccessToken}.
     *
     * @param response http response representation
     * @return an {@link Optional<AccessToken>} instance holding the access token data
     */
    public Optional<AccessToken> extractToken(final CircuitBreakerUrl.Response<AccessToken> response) {
        Objects.requireNonNull(response, "ACCESS_TOKEN response is missing");
        return Optional.ofNullable(response.getResponse());
    }

    /**
     * Given a {@link CircuitBreakerUrl.Response<AccessToken>} instance, extracts JSON representing the token and deserializes to {@link AnalyticsKey}.
     *
     * @param response http response representation
     * @return an {@link Optional<AnalyticsKey>} instance holding the analytics key data
     */
    public Optional<AnalyticsKey> extractAnalyticsKey(final CircuitBreakerUrl.Response<AnalyticsKey> response) {
        Objects.requireNonNull(response, "ANALYTICS_KEY response is missing");
        return Optional.ofNullable(response.getResponse());
    }

    /**
     * Given an {@link AccessToken} evaluates if it's expired by comparing issue date to current date time.
     *
     * @param accessToken provided access token
     * @return true if current time is in the TTL window
     */
    private boolean filterIssueDate(final AccessToken accessToken, final BiPredicate<Instant, Instant> filter) {
        return Optional.ofNullable(accessToken.issueDate())
            .map(issuedAt -> {
                final Instant now = Instant.now();
                final Instant expireDate = issuedAt.plusSeconds(AnalyticsAPI.ANALYTICS_ACCESS_TOKEN_TTL);
                return now.isBefore(expireDate) && (filter == null || filter.test(now, expireDate));
            })
            .orElseGet(() -> {
                Logger.warn(AnalyticsHelper.class, "ACCESS_TOKEN does not have a issued date, filtering token out");
                return false;
            });
    }

    /**
     * Given an {@link AccessToken} evaluates if it's expired by comparing issue date to current date time.
     *
     * @param accessToken provided access token
     * @return true if current time is in the TTL window
     */
    public boolean hasTokenExpired(final AccessToken accessToken) {
        return !filterIssueDate(accessToken, null);
    }

    /**
     * Evaluates if {@link AccessToken} instance is in the expiring window based on a config property defined offset.
     *
     * @param accessToken provided access token
     * @return true if access token is not expired and if it's after the initial mark of the expiring window
     */
    public boolean isTokenInWindow(final AccessToken accessToken) {
        return filterIssueDate(
            accessToken,
            (now, expireDate) -> now.isAfter(expireDate.minusSeconds(AnalyticsAPI.ANALYTICS_ACCESS_TOKEN_TTL_WINDOW)));
    }

    /**
     * Gets a an Base 64 encoded version of `clientId:clientSecret`.
     *
     * @param clientId client id
     * @param clientSecret client secret
     * @return String representation of base 64 bytes
     */
    public String encodeClientIdAndSecret(final String clientId, final String clientSecret) {
        return Base64.getEncoder()
            .encodeToString(
                String
                    .format(
                        "%s:%s",
                        clientId,
                        clientSecret)
                    .getBytes(StandardCharsets.UTF_8));
    }

    /**
     * Given an {@link AccessToken} instance resolves its status by evaluating first if it's OK and check its issueDate
     * to determine if it's expired. If not just gets the actual {@link TokenStatus} and if null
     * return {@link TokenStatus#OK}.
     *
     * @param accessToken provided access token
     * @return resolved token status
     */
    public TokenStatus resolveTokenStatus(final AccessToken accessToken) {
        if (accessToken == null) {
            return TokenStatus.NONE;
        }

        if (isTokenOk(accessToken)) {
            if (hasTokenExpired(accessToken)) {
                return TokenStatus.EXPIRED;
            }

            if (isTokenInWindow(accessToken)) {
                return TokenStatus.IN_WINDOW;
            }

            return TokenStatus.OK;
        }
        return Optional.ofNullable(accessToken.status()).map(AccessTokenStatus::tokenStatus).orElse(TokenStatus.NONE);
    }

    /**
     * Given an {@link AccessToken} instance based on some checks evaluates if access token can be used.
     *
     * @param accessToken provided access token
     */
    public void checkAccessToken(final AccessToken accessToken) throws AnalyticsException {
        final TokenStatus tokenStatus = resolveTokenStatus(accessToken);

        if (!canUseToken(tokenStatus)) {
            throw new AnalyticsException(
                String.format(
                    "ACCESS_TOKEN for clientId %s is %s",
                    accessToken.clientId(),
                    tokenStatus.name()));
        }
    }

    /**
     * Evaluates if provided {@link TokenStatus} is {@link TokenStatus#OK} or {@link TokenStatus#IN_WINDOW}
     *
     * @param tokenStatus token status
     * @return true if it has a {@link TokenStatus#OK} or {@link TokenStatus#IN_WINDOW}
     */
    private static boolean canUseToken(final TokenStatus tokenStatus) {
        return tokenStatus == TokenStatus.OK || tokenStatus == TokenStatus.IN_WINDOW;
    }

    /**
     * Extracts actual access token value from {@link AccessToken} and prepends the "Bearer " prefix to be used
     * when add in the corresponding header.
     *
     * @param accessToken provided access token
     * @return the actual string value of token for header usage
     * @throws AnalyticsException when validating token
     */
    public String formatBearer(final AccessToken accessToken) throws AnalyticsException {
        checkAccessToken(accessToken);
        return JsonWebTokenAuthCredentialProcessor.BEARER + accessToken.accessToken();
    }

    /**
     * Extract actual analytics key from {@link AnalyticsKey} and prepends the "Basic " prefix to be used when sending
     * analytics data.
     *
     * @param analyticsKey the analytics key
     * @return the actual string value of key for header usage
     */
    public String formatBasic(final AnalyticsKey analyticsKey) {
        return WebResource.BASIC + analyticsKey.jsKey();
    }

    /**
     * Creates a {@link AnalyticsApp} instance associated with provided host.
     *
     * @param host provided host
     * @return associated host app
     */
    public AnalyticsApp appFromHost(final Host host) {
        return new AnalyticsApp(host);
    }

    /**
     * Throws an instance of {@link AnalyticsException} when the response are not considered successful and based on
     * https status code in response resolve to whether it is an {@link AnalyticsException} extending class.
     *
     * @param response {@link CircuitBreakerUrl.Response} instance to evaluate
     * @throws AnalyticsException when not a successful response is detected
     */
    public void throwFromResponse(final CircuitBreakerUrl.Response<AccessToken> response,
                                         final String message) throws AnalyticsException {
        if (isSuccessResponse(response)) {
            return;
        }

        final String reasonText = StringUtils.isNotBlank(message)
            ? String.format(" (due to: %s)", message)
            : StringPool.BLANK;
        final String finalMessage = String.format(
            "Response error detected%s, status code: %d",
            reasonText,
            response.getStatusCode());
        switch (response.getStatusCode()) {
            case HttpStatus.SC_BAD_REQUEST:
            case HttpStatus.SC_UNAUTHORIZED:
                throw new UnrecoverableAnalyticsException(finalMessage, response.getStatusCode());
            default:
                throw new AnalyticsException(finalMessage, response.getStatusCode());
        }
    }

    /**
     * Creates a BLOCKED {@link AccessToken} with a {@link TokenStatus#NOOP} status, provided app's clientId
     * and a provided error message.
     *
     * @param analyticsApp provided analytics app
     * @param reason error message
     * @return noop access token
     */
    public AccessToken createNoopToken(final AnalyticsApp analyticsApp, final String reason) {
        return AccessToken.builder()
            .accessToken(StringPool.BLANK)
            .tokenType(StringPool.BLANK)
            .expiresIn(0)
            .scope(StringPool.BLANK)
            .clientId(Optional.ofNullable(analyticsApp)
                .map(app -> app.getAnalyticsProperties().clientId())
                .orElse(null))
            .aud(AnalyticsHelper.get().resolveAudience(analyticsApp))
            .status(
                AccessTokenStatus.builder()
                    .tokenStatus(TokenStatus.NOOP)
                    .errorType(AccessTokenErrorType.PERMANENT_ERROR)
                    .reason(reason)
                    .build())
            .build();
    }

    /**
     * Creates a BLOCKED {@link AccessToken} with a {@link TokenStatus#BLOCKED} status, provided app's clientId
     * and a provided error message.
     *
     * @param analyticsApp provided analytics app
     * @param reason error message
     * @return blocked access token
     */
    public AccessToken createBlockedToken(final AnalyticsApp analyticsApp, final String reason) {
        return AccessToken.builder()
            .accessToken(StringPool.BLANK)
            .tokenType(StringPool.BLANK)
            .expiresIn(0)
            .scope(StringPool.BLANK)
            .clientId(Optional.ofNullable(analyticsApp)
                .map(app -> app.getAnalyticsProperties().clientId())
                .orElse(null))
            .aud(AnalyticsHelper.get().resolveAudience(analyticsApp))
            .status(
                AccessTokenStatus.builder()
                    .tokenStatus(TokenStatus.BLOCKED)
                    .errorType(AccessTokenErrorType.TEMPORARY_ERROR)
                    .reason(reason)
                    .build())
            .build();
    }

    /**
     * Evaluates if provided {@link AccessToken} has a {@link TokenStatus#OK} status.
     *
     * @param accessToken provided access token
     * @return true if access token status is NOOP, otherwise false
     */
    public boolean isTokenOk(final AccessToken accessToken) {
        return accessTokenHasStatus(accessToken, TokenStatus.OK);
    }

    /**
     * Evaluates if provided {@link AccessToken} has a {@link TokenStatus#NOOP} status.
     *
     * @param accessToken provided access token
     * @return true if access token status is NOOP, otherwise false
     */
    public boolean isTokenNoop(final AccessToken accessToken) {
        return accessTokenHasStatus(accessToken, TokenStatus.NOOP);
    }

    /**
     * Evaluates if provided {@link AccessToken} has a {@link TokenStatus#BLOCKED} status.
     *
     * @param accessToken provided access token
     * @return true if access token status is BLOCKED, otherwise false
     */
    public boolean isTokenBlocked(final AccessToken accessToken) {
        return accessTokenHasStatus(accessToken, TokenStatus.BLOCKED);
    }

    /**
     * Checks if a given {@link AccessToken} instance has the provided {@link TokenStatus}.
     *
     * @param accessToken provided access token
     * @param tokenStatus provided token status
     * @return true if the access token has the token status, otherwise the false
     */
    private boolean accessTokenHasStatus(final AccessToken accessToken, final TokenStatus tokenStatus) {
        return Optional
            .ofNullable(accessToken.status())
            .map(s -> s.tokenStatus() == tokenStatus)
            .orElse(false);
    }

    /**
     * Given an {@link AccessToken} instance extracts the status information and creates a
     * {@link String} representation.
     *
     * @param accessToken provided access token
     * @return status text
     */
    public String resolveStatusMessage(final AccessToken accessToken) {
        final StringBuilder sb = new StringBuilder("ACCESS_TOKEN for clientId ").append(accessToken.clientId());
        Optional
            .ofNullable(accessToken.status())
            .ifPresent(status -> {
                sb.append(" is currently ").append(status.tokenStatus());
                if (Objects.nonNull(status.errorType())) {
                    sb.append(" due to ").append(status.errorType());
                }
                if (StringUtils.isNotBlank(status.reason())) {
                    sb.append(" (").append(status.reason()).append(")");
                }
            });

        return sb.toString();
    }

    /**
     * Resolves aud value to be used when caching access token.
     * TODO: since it's not clear what value should be, this method needs to be updated to return some actual value
     *
     * @param analyticsApp analytics app to get the aud from
     * @return audience value
     */
    public String resolveAudience(final AnalyticsApp analyticsApp) {
        return null;
    }

}<|MERGE_RESOLUTION|>--- conflicted
+++ resolved
@@ -37,20 +37,13 @@
 
     private static Lazy<AnalyticsHelper> analyticsHelper = Lazy.of(() -> new AnalyticsHelper());
 
-<<<<<<< HEAD
     private AnalyticsHelper(){}
 
-=======
->>>>>>> 14961423
+
     public static AnalyticsHelper get(){
         return analyticsHelper.get();
     }
 
-<<<<<<< HEAD
-=======
-    private  AnalyticsHelper() {}
-
->>>>>>> 14961423
     /**
      * Evaluates if a given status code instance has a http status within the SUCCESSFUL range.
      *
