--- conflicted
+++ resolved
@@ -35,17 +35,13 @@
  */
 public class AnalyticsHelper {
 
-<<<<<<< HEAD
     private static Lazy<AnalyticsHelper> analyticsHelper = Lazy.of(() -> new AnalyticsHelper());
-
-    private AnalyticsHelper(){}
 
     public static AnalyticsHelper get(){
         return analyticsHelper.get();
     }
-=======
+
     private  AnalyticsHelper() {}
->>>>>>> eb903521
 
     /**
      * Evaluates if a given status code instance has a http status within the SUCCESSFUL range.
