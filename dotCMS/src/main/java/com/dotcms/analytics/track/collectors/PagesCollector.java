--- conflicted
+++ resolved
@@ -61,12 +61,7 @@
         if (Objects.nonNull(uri) && Objects.nonNull(siteId) && Objects.nonNull(languageId)) {
 
             final Host site = Try.of(()->this.hostAPI.find(siteId, APILocator.systemUser(), false)).get();
-<<<<<<< HEAD
-            final IHTMLPage page = Try.of(()->this.pageAPI.getPageByPath(uri, site, languageId, true)).get();
-            pageObject.put("id", page.getIdentifier());
-            pageObject.put("title", page.getTitle());
-            pageObject.put("url", uri);
-=======
+
             final UrlMapContext urlMapContext = new UrlMapContext(
                     pageMode, languageId, uri, site, Try.of(() -> APILocator.getUserAPI().getSystemUser()).get());
             final boolean isUrlMap = this.isUrlMap(urlMapContext);
@@ -88,8 +83,7 @@
                 pageObject.put("title", page.getTitle());
                 collectorPayloadBean.put("event_type", EventType.PAGE_REQUEST.getType());
             }
-            pageObject.put("path", uri);
->>>>>>> 496bfe8e
+            pageObject.put("url", uri);
         }
 
         collectorPayloadBean.put("object",  pageObject);
