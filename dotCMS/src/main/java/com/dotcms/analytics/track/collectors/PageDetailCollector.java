package com.dotcms.analytics.track.collectors;

import com.dotcms.analytics.Util;
import com.dotcms.contenttype.model.type.ContentType;
import com.dotmarketing.beans.Host;
import com.dotmarketing.business.APILocator;
import com.dotmarketing.cms.urlmap.URLMapAPIImpl;
import com.dotmarketing.cms.urlmap.URLMapInfo;
import com.dotmarketing.cms.urlmap.UrlMapContext;
import com.dotmarketing.portlets.contentlet.model.Contentlet;
import com.dotmarketing.portlets.htmlpageasset.business.HTMLPageAssetAPI;
import com.dotmarketing.portlets.htmlpageasset.model.IHTMLPage;
import com.dotmarketing.util.Logger;
import com.dotmarketing.util.PageMode;
import com.liferay.util.StringPool;
import io.vavr.control.Try;

import java.util.HashMap;
import java.util.Objects;
import java.util.Optional;

import static com.dotcms.exception.ExceptionUtil.getErrorMessage;
import static com.dotmarketing.util.Constants.DONT_RESPECT_FRONT_END_ROLES;

/**
 * This class collects the information of Detail Pages used to display URL Mapped content.
 *
 * @author Jose Castro
 * @since Sep 13th, 2024
 */
public class PageDetailCollector implements Collector {

    private final HTMLPageAssetAPI pageAPI;
    private final URLMapAPIImpl urlMapAPI;

    public PageDetailCollector() {
        this(APILocator.getHTMLPageAssetAPI(), APILocator.getURLMapAPI());
    }

    public PageDetailCollector(final HTMLPageAssetAPI pageAPI, URLMapAPIImpl urlMapAPI) {
        this.urlMapAPI = urlMapAPI;
        this.pageAPI = pageAPI;
    }

    @Override
    public boolean test(CollectorContextMap collectorContextMap) {
        return isUrlMap(collectorContextMap);
    }

    @Override
    public CollectorPayloadBean collect(final CollectorContextMap collectorContextMap,
                                        final CollectorPayloadBean collectorPayloadBean) {

        final String uri = (String) collectorContextMap.get(CollectorContextMap.URI);
        final Host site = (Host) collectorContextMap.get(CollectorContextMap.CURRENT_HOST);
        final Long languageId = (Long) collectorContextMap.get(CollectorContextMap.LANG_ID);
        final PageMode pageMode = (PageMode) collectorContextMap.get(CollectorContextMap.PAGE_MODE);
        final String language = (String)collectorContextMap.get(CollectorContextMap.LANG);

        final UrlMapContext urlMapContext = new UrlMapContext(
                pageMode, languageId, uri, site, APILocator.systemUser());

        final Optional<URLMapInfo> urlMappedContent =
                Try.of(() -> this.urlMapAPI.processURLMap(urlMapContext)).get();

        if (urlMappedContent.isPresent()) {
            final URLMapInfo urlMapInfo = urlMappedContent.get();
            final Contentlet urlMapContentlet = urlMapInfo.getContentlet();
            final ContentType urlMapContentType = urlMapContentlet.getContentType();

            final IHTMLPage detailPageContent = Try.of(() ->
                            this.pageAPI.findByIdLanguageFallback(urlMapContentType.detailPage(), languageId, true, APILocator.systemUser(), DONT_RESPECT_FRONT_END_ROLES))
                    .onFailure(e -> Logger.error(this, String.format("Error finding detail page " +
                            "'%s': %s", urlMapContentType.detailPage(), getErrorMessage(e)), e))
                    .getOrNull();

            final HashMap<String, String> pageObject = new HashMap<>();
            pageObject.put(ID, detailPageContent.getIdentifier());
            pageObject.put(TITLE, detailPageContent.getTitle());
            pageObject.put(URL, uri);
            pageObject.put(DETAIL_PAGE_URL, Try.of(detailPageContent::getURI).getOrElse(StringPool.BLANK));
            collectorPayloadBean.put(OBJECT,  pageObject);
        }

        collectorPayloadBean.put(EVENT_TYPE, EventType.PAGE_REQUEST.getType());
        collectorPayloadBean.put(URL, uri);
        collectorPayloadBean.put(LANGUAGE, language);

        if (Objects.nonNull(site)) {
<<<<<<< HEAD
            collectorPayloadBean.put(HOST, site.getIdentifier());
=======
            collectorPayloadBean.put("host", site.getHostname());
>>>>>>> d01e1881
        }
        return collectorPayloadBean;
    }

    private boolean isUrlMap(final CollectorContextMap collectorContextMap){

        final String uri = (String)collectorContextMap.get(CollectorContextMap.URI);
        final Long languageId = (Long)collectorContextMap.get(CollectorContextMap.LANG_ID);
        final PageMode pageMode = (PageMode)collectorContextMap.get(CollectorContextMap.PAGE_MODE);
        final Host site = (Host) collectorContextMap.get(CollectorContextMap.CURRENT_HOST);

        final UrlMapContext urlMapContext = new UrlMapContext(
                pageMode, languageId, uri, site, APILocator.systemUser());

        return Util.isUrlMap(urlMapContext);
    }

    @Override
    public boolean isAsync() {
        return true;
    }

}<|MERGE_RESOLUTION|>--- conflicted
+++ resolved
@@ -87,11 +87,7 @@
         collectorPayloadBean.put(LANGUAGE, language);
 
         if (Objects.nonNull(site)) {
-<<<<<<< HEAD
-            collectorPayloadBean.put(HOST, site.getIdentifier());
-=======
-            collectorPayloadBean.put("host", site.getHostname());
->>>>>>> d01e1881
+            collectorPayloadBean.put(HOST, site.getHostname());
         }
         return collectorPayloadBean;
     }
