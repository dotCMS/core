package com.dotcms.analytics.track.collectors;

import com.dotcms.analytics.track.matchers.UserCustomDefinedRequestMatcher;
import com.dotmarketing.beans.Host;
import com.liferay.util.StringPool;

/**
 * This event collector creator basically allows to send a message for a customer event.
 * These events are fired by rest, wf and rules.
 * @author jsanca
 */
public class CustomerEventCollector implements Collector {
    @Override
    public boolean test(final CollectorContextMap collectorContextMap) {

        return UserCustomDefinedRequestMatcher.USER_CUSTOM_EVENT_MATCHER_ID.equals(collectorContextMap.getRequestMatcher().getId()) ; // should compare with the id
    }

    @Override
    public CollectorPayloadBean collect(final CollectorContextMap collectorContextMap,
                                        final CollectorPayloadBean collectorPayloadBean) {
<<<<<<< HEAD
        final String uri = (String)collectorContextMap.get(CollectorContextMap.URI);
        final String host = (String)collectorContextMap.get(CollectorContextMap.HOST);
        final Host site = (Host) collectorContextMap.get(CollectorContextMap.CURRENT_HOST);
        final String language = (String)collectorContextMap.get(CollectorContextMap.LANG);
        collectorPayloadBean.put(URL, uri);
        collectorPayloadBean.put(HOST, host);
        collectorPayloadBean.put(LANGUAGE, language);
        collectorPayloadBean.put(SITE, null != site?site.getIdentifier(): StringPool.UNKNOWN);
        final String eventType = collectorContextMap.get(CollectorContextMap.EVENT_TYPE) == null?
                    EventType.CUSTOM_USER_EVENT.getType():(String)collectorContextMap.get(CollectorContextMap.EVENT_TYPE);
        collectorPayloadBean.put(EVENT_TYPE, eventType);
=======
        final String uri = (String)collectorContextMap.get("uri");
        final String host = (String)collectorContextMap.get("host");
        final Host site = (Host) collectorContextMap.get("currentHost");
        final String language = (String)collectorContextMap.get("lang");
        collectorPayloadBean.put("url", uri);
        collectorPayloadBean.put("host", Objects.nonNull(site)?site.getHostname():host);
        collectorPayloadBean.put("language", language);
        collectorPayloadBean.put("site", null != site?site.getIdentifier():"unknown");
        final String eventType = (String)collectorContextMap.get("eventType") == null?
                    EventType.CUSTOM_USER_EVENT.getType():(String)collectorContextMap.get("eventType");
        collectorPayloadBean.put("event_type", eventType);
>>>>>>> d01e1881

        return collectorPayloadBean;
    }
}<|MERGE_RESOLUTION|>--- conflicted
+++ resolved
@@ -3,6 +3,8 @@
 import com.dotcms.analytics.track.matchers.UserCustomDefinedRequestMatcher;
 import com.dotmarketing.beans.Host;
 import com.liferay.util.StringPool;
+
+import java.util.Objects;
 
 /**
  * This event collector creator basically allows to send a message for a customer event.
@@ -19,31 +21,18 @@
     @Override
     public CollectorPayloadBean collect(final CollectorContextMap collectorContextMap,
                                         final CollectorPayloadBean collectorPayloadBean) {
-<<<<<<< HEAD
+
         final String uri = (String)collectorContextMap.get(CollectorContextMap.URI);
         final String host = (String)collectorContextMap.get(CollectorContextMap.HOST);
         final Host site = (Host) collectorContextMap.get(CollectorContextMap.CURRENT_HOST);
         final String language = (String)collectorContextMap.get(CollectorContextMap.LANG);
         collectorPayloadBean.put(URL, uri);
-        collectorPayloadBean.put(HOST, host);
+        collectorPayloadBean.put(HOST, Objects.nonNull(site)?site.getHostname():host);
         collectorPayloadBean.put(LANGUAGE, language);
-        collectorPayloadBean.put(SITE, null != site?site.getIdentifier(): StringPool.UNKNOWN);
+        collectorPayloadBean.put(SITE, null != site?site.getIdentifier():StringPool.UNKNOWN);
         final String eventType = collectorContextMap.get(CollectorContextMap.EVENT_TYPE) == null?
-                    EventType.CUSTOM_USER_EVENT.getType():(String)collectorContextMap.get(CollectorContextMap.EVENT_TYPE);
+                EventType.CUSTOM_USER_EVENT.getType():(String)collectorContextMap.get(CollectorContextMap.EVENT_TYPE);
         collectorPayloadBean.put(EVENT_TYPE, eventType);
-=======
-        final String uri = (String)collectorContextMap.get("uri");
-        final String host = (String)collectorContextMap.get("host");
-        final Host site = (Host) collectorContextMap.get("currentHost");
-        final String language = (String)collectorContextMap.get("lang");
-        collectorPayloadBean.put("url", uri);
-        collectorPayloadBean.put("host", Objects.nonNull(site)?site.getHostname():host);
-        collectorPayloadBean.put("language", language);
-        collectorPayloadBean.put("site", null != site?site.getIdentifier():"unknown");
-        final String eventType = (String)collectorContextMap.get("eventType") == null?
-                    EventType.CUSTOM_USER_EVENT.getType():(String)collectorContextMap.get("eventType");
-        collectorPayloadBean.put("event_type", eventType);
->>>>>>> d01e1881
 
         return collectorPayloadBean;
     }
