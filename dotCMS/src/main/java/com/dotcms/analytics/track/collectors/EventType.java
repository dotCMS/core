--- conflicted
+++ resolved
@@ -11,12 +11,8 @@
     PAGE_REQUEST("PAGE_REQUEST"),
     CUSTOM_USER_EVENT("CUSTOM_USER_EVENT"),
     URL_MAP("URL_MAP"),
-<<<<<<< HEAD
-    CMD_EXECUTED("CMD_EXECUTED");
-
-=======
+    CMD_EXECUTED("CMD_EXECUTED"),
     HTTP_RESPONSE("HTTP_RESPONSE");
->>>>>>> 55ef5a79
 
     private final String type;
     private EventType(String type) {
