--- conflicted
+++ resolved
@@ -6,7 +6,6 @@
 import com.dotmarketing.exception.DotDataException;
 import com.dotmarketing.exception.DotSecurityException;
 import com.dotmarketing.portlets.contentlet.business.ContentletAPI;
-import com.dotmarketing.portlets.contentlet.business.HostAPI;
 import com.dotmarketing.portlets.contentlet.model.Contentlet;
 import com.dotmarketing.portlets.fileassets.business.FileAssetAPI;
 import com.liferay.util.StringPool;
@@ -61,21 +60,12 @@
             });
         }
 
-<<<<<<< HEAD
         collectorPayloadBean.put(OBJECT,  fileObject);
         collectorPayloadBean.put(URL, uri);
-        collectorPayloadBean.put(HOST, host);
+        collectorPayloadBean.put(HOST, Objects.nonNull(site)?site.getHostname():host);
         collectorPayloadBean.put(LANGUAGE, language);
         collectorPayloadBean.put(SITE, null != site?site.getIdentifier():StringPool.UNKNOWN);
         collectorPayloadBean.put(EVENT_TYPE, EventType.FILE_REQUEST.getType());
-=======
-        collectorPayloadBean.put("object",  fileObject);
-        collectorPayloadBean.put("url", uri);
-        collectorPayloadBean.put("host", Objects.nonNull(site)?site.getHostname():host);
-        collectorPayloadBean.put("language", language);
-        collectorPayloadBean.put("site", null != site?site.getIdentifier():"unknown");
-        collectorPayloadBean.put("event_type", EventType.FILE_REQUEST.getType());
->>>>>>> d01e1881
 
         return collectorPayloadBean;
     }
