package com.dotcms.analytics;

import com.dotcms.analytics.app.AnalyticsApp;
import com.dotcms.analytics.cache.AnalyticsCache;
import com.dotcms.analytics.helper.AnalyticsHelper;
import com.dotcms.analytics.model.AccessToken;
import com.dotcms.analytics.model.AccessTokenStatus;
import com.dotcms.analytics.model.AnalyticsKey;
import com.dotcms.analytics.model.TokenStatus;
import com.dotcms.exception.AnalyticsException;
import com.dotcms.exception.UnrecoverableAnalyticsException;
import com.dotcms.http.CircuitBreakerUrl;
import com.dotcms.rest.api.v1.DotObjectMapperProvider;
import com.dotcms.rest.validation.Preconditions;
import com.dotmarketing.beans.Host;
import com.dotmarketing.business.CacheLocator;
import com.dotmarketing.business.DotStateException;
import com.dotmarketing.util.Config;
import com.dotmarketing.util.Logger;
import com.fasterxml.jackson.core.JsonProcessingException;
import com.google.common.collect.ImmutableMap;
import org.apache.commons.lang.StringUtils;

import javax.ws.rs.ProcessingException;
import javax.ws.rs.core.HttpHeaders;
import javax.ws.rs.core.MediaType;
import java.time.Instant;
import java.util.Map;
import java.util.Objects;


/**
 * Analytics API class which provides convenience methods to fetch analytics access tokens and analytics keys based on
 * a {@link AnalyticsApp} configuration.
 * The access tokens are kept in the Caffeine cache layer. They are issued and fetched from an IDP server configure
 * through {@link Config} properties. Access tokens are needed to interact with the analytics infrastructure
 * The actual analytics keys (one for each host) are stores at Analytics App level along with its configuration.
 * They are issued from a config server which its url is in the app configuration.
 *
 * @author vico
 */
public class AnalyticsAPIImpl implements AnalyticsAPI {

    private final String analyticsIdpUrl;
    private final AnalyticsCache analyticsCache;


    public AnalyticsAPIImpl(final String analyticsIdpUrl, final AnalyticsCache analyticsCache) {
        this.analyticsIdpUrl = analyticsIdpUrl;
        this.analyticsCache = analyticsCache;
    }

    public AnalyticsAPIImpl() {
        this(Config.getStringProperty(ANALYTICS_IDP_URL_KEY, null), CacheLocator.getAnalyticsCache());
    }

    /**
     * {@inheritDoc}
     */
    @Override
    public AccessToken getAccessToken(final AnalyticsApp analyticsApp) {
        return analyticsCache
            .getAccessToken(
                analyticsApp.getAnalyticsProperties().clientId(),
                AnalyticsHelper.get().resolveAudience(analyticsApp))
            .orElse(null);
    }

    /**
     * {@inheritDoc}
     */
    @Override
    public AccessToken getAccessToken(final AnalyticsApp analyticsApp,
                                      final boolean fetchWhenNotCached) throws AnalyticsException {
        // check for token at cache and not expired
        final AccessToken accessToken = getAccessToken(analyticsApp);

        if (Objects.isNull(accessToken)) {
            if (fetchWhenNotCached) {
                return fetchAccessToken(analyticsApp);
            }

            Logger.debug(
                this,
                String.format(
                    "Ignoring to get ACCESS_TOKEN from backend for clientId %s, returning null",
                    analyticsApp.getAnalyticsProperties().clientId()));
            return null;
        }

        return accessToken;
    }

    /**
     * {@inheritDoc}
     */
    @Override
    public AccessToken refreshAccessToken(final AnalyticsApp analyticsApp) throws AnalyticsException {
        try {
            final CircuitBreakerUrl.Response<AccessToken> response = requestAccessToken(analyticsApp);
<<<<<<< HEAD
            Logger.info(
                this,
                String.format(
                    "For clientId %s got this ACCESS_TOKEN response:\n%s",
                    analyticsApp.getAnalyticsProperties().clientId(),
                    DotObjectMapperProvider.getInstance().getDefaultObjectMapper().writeValueAsString(response)));

            AnalyticsHelper.get().throwFromResponse(
=======
            AnalyticsHelper.throwFromResponse(
>>>>>>> eb903521
                response,
                String.format("Could not extract ACCESS_TOKEN from response at %s", analyticsIdpUrl));

            return AnalyticsHelper.get()
                .extractToken(response)
                .map(accessToken -> {
                    Logger.debug(this, "Saving ACCESS_TOKEN to cache");
                    final AccessToken enriched = accessToken
                        .withClientId(analyticsApp.getAnalyticsProperties().clientId())
                        .withIssueDate(Instant.now())
                        .withStatus(AccessTokenStatus.builder().tokenStatus(TokenStatus.OK).build());
                    analyticsCache.putAccessToken(enriched);
                    return enriched;
                })
                .orElseThrow(() -> new AnalyticsException("ACCESS_TOKEN is missing from response"));
        } catch (ProcessingException e) {
            Logger.error(
                this,
                String.format(
                    "Error refreshing ACCESS_TOKEN for clientId %s",
                    analyticsApp.getAnalyticsProperties().clientId()),
                    e);
            // Meaning this is probably due to an error at the other end
            throw new AnalyticsException(String.format("Could not request ACCESS_TOKEN from %s", analyticsIdpUrl), e);
        }
    }

    /**
     * {@inheritDoc}
     */
    @Override
    public void resetAccessToken(final AnalyticsApp analyticsApp) {
        if (Objects.isNull(analyticsApp)) {
            Logger.warn(this, "Analytics app is missing");
            return;
        }

        analyticsCache.removeAccessToken(
            analyticsApp.getAnalyticsProperties().clientId(),
            AnalyticsHelper.get().resolveAudience(analyticsApp));
    }

    /**
     * {@inheritDoc}
     */
    @Override
    public String getAnalyticsKey(final Host host) throws AnalyticsException {
        final AnalyticsApp analyticsApp = AnalyticsHelper.get().appFromHost(host);
        try {
            validateAnalyticsApp(analyticsApp);
        } catch (DotStateException e) {
            // Analytics app does not exist or is not configured correctly, this is an "unrecoverable" error
            throw new UnrecoverableAnalyticsException("Analytics App is missing or it is not configured correctly");
        }

        final String analyticsKey = analyticsApp.getAnalyticsProperties().analyticsKey();
        // check if it found and the return it
        if (StringUtils.isNotBlank(analyticsKey)) {
            return analyticsKey;
        }

        Logger.warn(
            this,
            String.format(
                "Analytics key from clientId %s could not be resolved, resetting it",
                analyticsApp.getAnalyticsProperties().clientId()));
        _resetAnalyticsKey(analyticsApp, false);

        return AnalyticsHelper.get().appFromHost(host).getAnalyticsProperties().analyticsKey();
    }

    /**
     * {@inheritDoc}
     */
    @Override
    public void resetAnalyticsKey(final AnalyticsApp analyticsApp, final boolean force) throws AnalyticsException {
        // validates app
        validateAnalyticsApp(analyticsApp);

        _resetAnalyticsKey(analyticsApp, force);
    }

    /**
     * {@inheritDoc}
     */
    @Override
    public void resetAnalyticsKey(final AnalyticsApp analyticsApp) throws AnalyticsException {
        resetAnalyticsKey(analyticsApp, false);
    }

    /**
     * Reset analytics key to the app storage by requesting it again to the configuration server.
     *
     * @param analyticsApp resolved analytics app
     * @param force force flag
     * @throws AnalyticsException if analytics key cannot be extracted from response or when saving to app storage
     */
    private void _resetAnalyticsKey(final AnalyticsApp analyticsApp, final boolean force) throws AnalyticsException {
        // fetches access token and if not found than throw exception
        try {
            final CircuitBreakerUrl.Response<AnalyticsKey> response = requestAnalyticsKey(analyticsApp, force);
            Logger.info(
                this,
                String.format(
                    "For clientId %s found this ANALYTICS_KEY response:\n%s",
                    analyticsApp.getAnalyticsProperties().clientId(),
                    DotObjectMapperProvider.getInstance().getDefaultObjectMapper().writeValueAsString(response)));

            AnalyticsHelper.get().extractAnalyticsKey(response)
                .map(key -> {
                    try {
                        analyticsApp.saveAnalyticsKey(key);
                    } catch (Exception e) {
                        Logger.error(this, String.format("Could not save ANALYTICS_KEY %s at app", key), e);
                        return null;
                    }
                    return key;
                })
                .orElseThrow(() -> new AnalyticsException("Could not fetch ANALYTICS_KEY"));
        } catch (ProcessingException | JsonProcessingException e) {
            throw new AnalyticsException("Could not request ANALYTICS_KEY", e);
        }
    }

    /**
     * Validates by evaluating that analytics IDP url is not empty, otherwise throw an exception.
     */
    private void validateAnalytics() {
        Preconditions.checkNotEmpty(analyticsIdpUrl, DotStateException.class, "Analytics IDP url is missing");
    }

    /**
     * Validates by evaluating that provided {@link AnalyticsApp} instance has the minimum properties to work.
     *
     * @param analyticsApp provided analytics app
     */
    private void validateAnalyticsApp(final AnalyticsApp analyticsApp) {
        Preconditions.checkNotNull(analyticsApp, DotStateException.class, "Analytics App cannot be null");

        if (!analyticsApp.isConfigValid()) {
            throw new DotStateException("Provided Analytics App is not configured correctly");
        }
    }

    /**
     * Logs access token response from a http interaction.
     *
     * @param response http response
     * @param analyticsApp analytics app
     */
<<<<<<< HEAD
    private void logTokenResponse(final CircuitBreakerUrl.Response<AccessToken> response) {
        if (AnalyticsHelper.get().isSuccessResponse(response)) {
            Logger.info(this, "ACCESS_TOKEN requested and fetched correctly");
        } else {
            Logger.error(
                this,
                String.format(
                    "Error requesting ACCESS_TOKEN from IDP server %s (status code: %d)",
                    analyticsIdpUrl,
                    response.getStatusCode()));
=======
    private void logTokenResponse(final CircuitBreakerUrl.Response<AccessToken> response, AnalyticsApp analyticsApp) {
        if (AnalyticsHelper.isSuccessResponse(response)) {
            return;
>>>>>>> eb903521
        }

        Logger.error(
            this,
            String.format(
                "Error requesting ACCESS_TOKEN with clientId %s from IDP server %s (response: %s)",
                analyticsApp.getAnalyticsProperties().clientId(),
                analyticsIdpUrl,
                response.getStatusCode()));
    }

    /**
     * Creates map with required http headers to request a token.
     *
     * @return map representation of http headers
     */
    private Map<String, String> accessTokenHeaders() {
        return ImmutableMap.<String, String>builder()
            .put(HttpHeaders.CONTENT_TYPE, MediaType.APPLICATION_FORM_URLENCODED)
            .build();
    }

    /**
     * Request an access token by sending an HTTP post with analytics app data to defined IDP.
     *
     * @param analyticsApp provided analytics app
     * @return a http response representation
     */
    private CircuitBreakerUrl.Response<AccessToken> requestAccessToken(final AnalyticsApp analyticsApp) {
        final CircuitBreakerUrl.Response<AccessToken> response = CircuitBreakerUrl.builder()
            .setMethod(CircuitBreakerUrl.Method.POST)
            .setUrl(analyticsIdpUrl)
            .setTimeout(ANALYTICS_ACCESS_TOKEN_RENEW_TIMEOUT)
            .setTryAgainAttempts(ANALYTICS_ACCESS_TOKEN_RENEW_ATTEMPTS)
            .setHeaders(accessTokenHeaders())
            .setRawData(prepareRequestData(analyticsApp))
            .build()
            .doResponse(AccessToken.class);
        logTokenResponse(response, analyticsApp);
        return response;
    }

    private String prepareRequestData(final AnalyticsApp analyticsApp) {
        return String.format(
            "client_id=%s&client_secret=%s&%s",
            analyticsApp.getAnalyticsProperties().clientId(),
            analyticsApp.getAnalyticsProperties().clientSecret(),
            "grant_type=client_credentials");
    }

    /**
     * Given an {@link AnalyticsApp} instance it will try to fetch an {@link AccessToken} from the analytics
     * infrastructure and if found it will save it in the cache.
     *
     * @param analyticsApp analytics app
     * @return the actual access token
     * @throws AnalyticsException when access token could not be fetched
     */
    private AccessToken fetchAccessToken(AnalyticsApp analyticsApp) throws AnalyticsException {
        try {
            // validates that we have the url
            validateAnalytics();
        } catch (DotStateException e) {
            // there is no IDP server defined, this is an "unrecoverable" error
            throw new UnrecoverableAnalyticsException(e.getMessage(), e);
        }

        // Extract token and verify that is not expired (it shouldn't but anyway)
        return refreshAccessToken(analyticsApp);
    }

    /**
     * Prepares access token request headers in a {@link Map} with values found in a {@link AccessToken} instance.
     *
     * @param accessToken access token
     * @return map representation of http headers
     */
    private Map<String, String> analyticsKeyHeaders(final AccessToken accessToken) throws AnalyticsException {
        return ImmutableMap.<String, String>builder()
            .put(HttpHeaders.AUTHORIZATION, AnalyticsHelper.get().formatBearer(accessToken))
            .put(HttpHeaders.ACCEPT, MediaType.APPLICATION_JSON)
            .build();
    }

    /**
     * Logs analytics key response from a http interaction.
     *
     * @param response http response
     * @param analyticsApp analytics app instance
     */
    private void logKeyResponse(final CircuitBreakerUrl.Response<AnalyticsKey> response,
                                final AnalyticsApp analyticsApp) {
<<<<<<< HEAD
        if (AnalyticsHelper.get().isSuccessResponse(response)) {
            Logger.info(this, "ANALYTICS_KEY requested and fetched correctly");
        } else {
            Logger.error(this, String.format(
                "Error requesting analytics key from analytics config server %s (status code: %d)",
                analyticsApp.getAnalyticsProperties().analyticsConfigUrl(),
                response.getStatusCode()));
=======
        if (AnalyticsHelper.isSuccessResponse(response)) {
            return;
>>>>>>> eb903521
        }

        Logger.error(this, String.format(
            "Error requesting analytics key from analytics config server %s (status code: %d)",
            analyticsApp.getAnalyticsProperties().analyticsConfigUrl(),
            response.getStatusCode()));
    }

    /**
     * Request an access token by sending an HTTP post with app's data to defined IDP.
     *
     * @param analyticsApp provided analytics app
     * @param force force flag
     * @return a http response representation
     * @throws AnalyticsException if access token cannot be fetched
     */
    private CircuitBreakerUrl.Response<AnalyticsKey> requestAnalyticsKey(final AnalyticsApp analyticsApp,
                                                                         final boolean force)
        throws AnalyticsException {
        final CircuitBreakerUrl.Response<AnalyticsKey> response = CircuitBreakerUrl.builder()
            .setMethod(CircuitBreakerUrl.Method.GET)
            .setUrl(analyticsApp.getAnalyticsProperties().analyticsConfigUrl())
            .setTimeout(ANALYTICS_KEY_RENEW_TIMEOUT)
            .setTryAgainAttempts(ANALYTICS_KEY_RENEW_ATTEMPTS)
            .setHeaders(analyticsKeyHeaders(resolveToken(analyticsApp, force)))
            .build()
            .doResponse(AnalyticsKey.class);
        logKeyResponse(response, analyticsApp);

        return response;
    }

    /**
     * Resolves token for analytics key taking into consideration if the app is being saved (thai is force == true).
     * If so, it will try to refresh the access token.
     *
     * @param analyticsApp analytics app
     * @param force force flag
     * @return ready to use {@link AccessToken} instance
     * @throws AnalyticsException if is null and force is disabled
     */
    private AccessToken resolveToken(AnalyticsApp analyticsApp, boolean force) throws AnalyticsException {
        final AccessToken accessToken = getAccessToken(analyticsApp, force);

        if (Objects.isNull(accessToken) && !force) {
            throw new AnalyticsException(String.format(
                "ACCESS_TOKEN could not be fetched for clientId %s from %s",
                analyticsApp.getAnalyticsProperties().clientId(),
                analyticsIdpUrl));
        }

        if ((Objects.isNull(accessToken) || AnalyticsHelper.hasTokenExpired(accessToken)) && force) {
            refreshAccessToken(analyticsApp);
            return getAccessToken(analyticsApp, true);
        }

        return accessToken;
    }

}<|MERGE_RESOLUTION|>--- conflicted
+++ resolved
@@ -98,18 +98,8 @@
     public AccessToken refreshAccessToken(final AnalyticsApp analyticsApp) throws AnalyticsException {
         try {
             final CircuitBreakerUrl.Response<AccessToken> response = requestAccessToken(analyticsApp);
-<<<<<<< HEAD
-            Logger.info(
-                this,
-                String.format(
-                    "For clientId %s got this ACCESS_TOKEN response:\n%s",
-                    analyticsApp.getAnalyticsProperties().clientId(),
-                    DotObjectMapperProvider.getInstance().getDefaultObjectMapper().writeValueAsString(response)));
 
             AnalyticsHelper.get().throwFromResponse(
-=======
-            AnalyticsHelper.throwFromResponse(
->>>>>>> eb903521
                 response,
                 String.format("Could not extract ACCESS_TOKEN from response at %s", analyticsIdpUrl));
 
@@ -260,22 +250,9 @@
      * @param response http response
      * @param analyticsApp analytics app
      */
-<<<<<<< HEAD
-    private void logTokenResponse(final CircuitBreakerUrl.Response<AccessToken> response) {
+    private void logTokenResponse(final CircuitBreakerUrl.Response<AccessToken> response, AnalyticsApp analyticsApp) {
         if (AnalyticsHelper.get().isSuccessResponse(response)) {
-            Logger.info(this, "ACCESS_TOKEN requested and fetched correctly");
-        } else {
-            Logger.error(
-                this,
-                String.format(
-                    "Error requesting ACCESS_TOKEN from IDP server %s (status code: %d)",
-                    analyticsIdpUrl,
-                    response.getStatusCode()));
-=======
-    private void logTokenResponse(final CircuitBreakerUrl.Response<AccessToken> response, AnalyticsApp analyticsApp) {
-        if (AnalyticsHelper.isSuccessResponse(response)) {
             return;
->>>>>>> eb903521
         }
 
         Logger.error(
@@ -368,18 +345,9 @@
      */
     private void logKeyResponse(final CircuitBreakerUrl.Response<AnalyticsKey> response,
                                 final AnalyticsApp analyticsApp) {
-<<<<<<< HEAD
+
         if (AnalyticsHelper.get().isSuccessResponse(response)) {
-            Logger.info(this, "ANALYTICS_KEY requested and fetched correctly");
-        } else {
-            Logger.error(this, String.format(
-                "Error requesting analytics key from analytics config server %s (status code: %d)",
-                analyticsApp.getAnalyticsProperties().analyticsConfigUrl(),
-                response.getStatusCode()));
-=======
-        if (AnalyticsHelper.isSuccessResponse(response)) {
             return;
->>>>>>> eb903521
         }
 
         Logger.error(this, String.format(
@@ -431,7 +399,7 @@
                 analyticsIdpUrl));
         }
 
-        if ((Objects.isNull(accessToken) || AnalyticsHelper.hasTokenExpired(accessToken)) && force) {
+        if ((Objects.isNull(accessToken) || AnalyticsHelper.get().hasTokenExpired(accessToken)) && force) {
             refreshAccessToken(analyticsApp);
             return getAccessToken(analyticsApp, true);
         }
