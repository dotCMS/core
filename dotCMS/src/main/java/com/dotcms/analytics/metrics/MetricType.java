package com.dotcms.analytics.metrics;


import com.dotcms.analytics.metrics.AbstractCondition.AbstractParameter;
import com.dotcms.analytics.metrics.AbstractCondition.Operator;
import com.fasterxml.jackson.annotation.JsonIgnore;
import java.util.HashSet;
import java.util.Optional;
import java.util.Set;

/**
 * A MetricType is anything that is desired to be measured on pages or sites in order to get analytic
 * insights. Examples can be Bounce Rate, Conversions, Custom Events, etc.
 *
 */

public enum MetricType {
    REACH_PAGE(new Builder()
            .label("Reaching a Page")
            .allRequiredParameters (Parameter.builder().name("url").build()) //TODO we can create singletons of these Parameters in order to reuse
            .optionalParameters(Parameter.builder().name("referer").build())
            .availableOperators(Operator.EQUALS, Operator.CONTAINS)),
    CLICK_ON_ELEMENT(new Builder()
            .label("Clicking on Element")
            .allRequiredParameters(Parameter.builder().name("pageUrl").build())
            .anyRequiredParameters(
                    Parameter.builder().name("id").build(),
                    Parameter.builder().name("class").build(),
                    Parameter.builder().name("target").build()
            )
            .availableOperators(Operator.EQUALS, Operator.CONTAINS)),
<<<<<<< HEAD
    EXIT_RATE(new Builder()
            .label("Exit Rate")
=======
    BOUNCE_RATE(new Builder()
            .label("Bounce Rate")
>>>>>>> d5f3de59
            .optionalParameters(Parameter.builder().name("url").build())),
    URL_PARAMETER(new Builder()
            .label("Url Parameter")
            .allRequiredParameters(
                    Parameter.builder().name("queryParameter")
                        .valueGetter(new QueryParameterValuesGetter())
                        .type(AbstractParameter.Type.QUERY_PARAMETER)
                        .build()
            )
            .optionalParameters(Parameter.builder().name("visitBefore").validate(false).build())
    );

    private final String label;

    private final Set<Operator> availableOperators;

    private final Set<Parameter> allRequiredParameters;

    private final Set<Parameter> anyRequiredParameters;

    private final Set<Parameter> optionalParameters;

    private static class Builder {
        private String label;
        private final Set<Operator> availableOperators = new HashSet<>();
        private final Set<Parameter> allRequiredParameters = new HashSet<>();
        private final Set<Parameter> anyRequiredParameters= new HashSet<>();
        private final Set<Parameter> optionalParameters= new HashSet<>();

        public Builder label(String label) {
            this.label = label;
            return this;
        }

        public Builder availableOperators(Operator...availableOperators) {
            this.availableOperators.addAll(Set.of(availableOperators));
            return this;
        }

        public Builder allRequiredParameters(Parameter...allRequiredParameters) {
            this.allRequiredParameters.addAll(Set.of(allRequiredParameters));
            return this;
        }

        public Builder anyRequiredParameters(Parameter...anyRequiredParameters) {
            this.anyRequiredParameters.addAll(Set.of(anyRequiredParameters));
            return this;
        }

        public Builder optionalParameters(Parameter...optionalParameters) {
            this.optionalParameters.addAll(Set.of(optionalParameters));
            return this;
        }
    }

    MetricType(final Builder builder) {
        this.label = builder.label;
        this.allRequiredParameters = builder.allRequiredParameters;
        this.anyRequiredParameters = builder.anyRequiredParameters;
        this.optionalParameters = builder.optionalParameters;
        this.availableOperators = builder.availableOperators;
    }

    public String label() {
        return label;
    }

    @JsonIgnore
    public Set<Parameter> getAllRequiredParameters() {
        return allRequiredParameters;
    }

    public Set<Parameter> getAnyRequiredParameters() {
        return anyRequiredParameters;
    }

    @JsonIgnore
    public Set<Operator> availableOperators() {
        return availableOperators;
    }

    @JsonIgnore
    public Set<Parameter> availableParameters() {
        final Set<Parameter> availableParameters = new HashSet<>(allRequiredParameters);
        availableParameters.addAll(optionalParameters);
        availableParameters.addAll(anyRequiredParameters);
        return availableParameters;
    }

    @JsonIgnore
    public Optional<Parameter> getParameter(final String parameterName) {
        return availableParameters().stream()
                .filter(parameter -> parameter.name().equals(parameterName))
                .limit(1)
                .findFirst();
    }
}<|MERGE_RESOLUTION|>--- conflicted
+++ resolved
@@ -29,14 +29,13 @@
                     Parameter.builder().name("target").build()
             )
             .availableOperators(Operator.EQUALS, Operator.CONTAINS)),
-<<<<<<< HEAD
     EXIT_RATE(new Builder()
-            .label("Exit Rate")
-=======
+            .label("Exit Rate")),
+
     BOUNCE_RATE(new Builder()
             .label("Bounce Rate")
->>>>>>> d5f3de59
             .optionalParameters(Parameter.builder().name("url").build())),
+
     URL_PARAMETER(new Builder()
             .label("Url Parameter")
             .allRequiredParameters(
