--- conflicted
+++ resolved
@@ -5,10 +5,9 @@
 import com.fasterxml.jackson.annotation.JsonIgnore;
 import com.fasterxml.jackson.databind.annotation.JsonDeserialize;
 import com.fasterxml.jackson.databind.annotation.JsonSerialize;
-<<<<<<< HEAD
-=======
+
 import java.util.Arrays;
->>>>>>> e9a71428
+
 import java.util.Collection;
 import org.immutables.value.Value;
 import org.immutables.value.Value.Default;
@@ -43,15 +42,6 @@
     @JsonIgnore
     default boolean isValid(final Parameter parameter, final Event event){
 
-<<<<<<< HEAD
-        final Collection<Object> values = parameter.getValueGetter().getValuesFromEvent(parameter, event);
-
-        final Collection<String> filterAndTransformValues = parameter.type().getTransformer()
-                .transform(values, this);
-
-        final boolean conditionIsValid = filterAndTransformValues.stream()
-                .anyMatch(value -> operator().getFunction().apply(value, value())
-=======
         final Collection values = parameter.getValueGetter().getValuesFromEvent(parameter, event);
 
         final Values filterAndTransformValues = parameter.type().getTransformer()
@@ -61,7 +51,6 @@
 
         final boolean conditionIsValid = filterAndTransformValues.getValuesToCompare().stream()
                 .anyMatch(value -> operator().getFunction().apply(value, realValue)
->>>>>>> e9a71428
         );
 
         return conditionIsValid;
