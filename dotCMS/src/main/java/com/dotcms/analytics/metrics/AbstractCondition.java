--- conflicted
+++ resolved
@@ -2,18 +2,18 @@
 
 import com.dotcms.analytics.metrics.ParameterValuesTransformer.Values;
 import com.dotcms.experiments.business.result.Event;
-<<<<<<< HEAD
+
 import com.dotmarketing.util.UtilMethods;
 import com.fasterxml.jackson.annotation.JsonIgnore;
 import com.fasterxml.jackson.databind.annotation.JsonDeserialize;
 import com.fasterxml.jackson.databind.annotation.JsonSerialize;
 
-=======
+
 import com.fasterxml.jackson.annotation.JsonIgnore;
 import com.fasterxml.jackson.databind.annotation.JsonDeserialize;
 import com.fasterxml.jackson.databind.annotation.JsonSerialize;
 import java.util.Arrays;
->>>>>>> 95be3c4a
+
 import java.util.Collection;
 import org.immutables.value.Value;
 import org.immutables.value.Value.Default;
@@ -53,17 +53,10 @@
         final Values filterAndTransformValues = parameter.type().getTransformer()
                 .transform(values, this);
 
-<<<<<<< HEAD
         final String conditionValue = filterAndTransformValues.getConditionValue();
 
         final boolean conditionIsValid = filterAndTransformValues.getRealValues().stream()
                 .anyMatch(value -> operator().getFunction().apply(value, conditionValue)
-=======
-        final String realValue = filterAndTransformValues.getReal();
-
-        final boolean conditionIsValid = filterAndTransformValues.getValuesToCompare().stream()
-                .anyMatch(value -> operator().getFunction().apply(value, realValue)
->>>>>>> 95be3c4a
         );
 
         return conditionIsValid;
@@ -103,14 +96,11 @@
         String name();
 
         @Default
-<<<<<<< HEAD
         default boolean validate(){
             return true;
         }
 
         @Default
-=======
->>>>>>> 95be3c4a
         default Type type() {
             return Type.SIMPLE;
         }
@@ -125,12 +115,8 @@
          * try to check the Condition
          */
         enum Type {
-<<<<<<< HEAD
             SIMPLE(new DefaultParameterValuesTransformer()),
             QUERY_PARAMETER(new QueryParameterValuesTransformer());
-=======
-            SIMPLE(new DefaultParameterValuesTransformer());
->>>>>>> 95be3c4a
 
             final ParameterValuesTransformer parameterValuesTransformer;
             Type (final ParameterValuesTransformer parameterValuesTransformer) {
