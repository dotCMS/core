package com.dotcms.exception;

import com.dotcms.contenttype.exception.NotFoundInDbException;
import com.dotcms.repackage.com.google.common.collect.ImmutableSet;
import com.dotmarketing.exception.AlreadyExistException;
import com.dotmarketing.exception.DoesNotExistException;
import com.dotmarketing.exception.DotSecurityException;
import com.dotmarketing.portlets.workflows.business.NotAllowedUserWorkflowException;
import com.dotmarketing.util.Logger;
import com.liferay.portal.language.LanguageUtil;
import com.liferay.portal.model.User;
import java.util.Set;

import java.util.Arrays;
import java.util.HashSet;
import java.util.Set;

/**
 * Exception Utils
 * @author andrecurione
 */
public class ExceptionUtil {

    public static final Set<Class<? extends Throwable>> SECURITY_EXCEPTIONS = ImmutableSet
            .of(SecurityException.class, DotSecurityException.class,
                    NotAllowedUserWorkflowException.class);

    public static final Set<Class<? extends Throwable>> NOT_FOUND_EXCEPTIONS = ImmutableSet
            .of(NotFoundInDbException.class, DoesNotExistException.class);

    public static final Set<Class<? extends Throwable>> BAD_REQUEST_EXCEPTIONS = ImmutableSet
            .of(AlreadyExistException.class, IllegalArgumentException.class);


    private ExceptionUtil () {}

    /**
     * Returns true if the Throwable is instance or contains a cause of the specified ExceptionClass
     * @param e
     * @param exceptionClass
     * @return boolean
     */
    public static boolean causedBy(final Throwable e, final Class <? extends Throwable> exceptionClass) {

        Throwable t = e;
        while (t != null) {
            if (t.getClass().equals(exceptionClass)) {
                return true;
            }
            t = t.getCause();
        }
        return false;
    }

    /**
<<<<<<< HEAD
     *
=======
     * Returns true if the Throwable is instance or contains a cause of the specified on any of the exceptionClasses
>>>>>>> a9870fae
     * @param e
     * @param exceptionClasses
     * @return boolean
     */
<<<<<<< HEAD
    public static boolean causedBy(final Throwable e, final Set<Class<? extends Throwable>> exceptionClasses) {

        Throwable t = e;
        while (t != null) {
            if (exceptionClasses.contains(t.getClass())) {
                return true;
            }
            t = t.getCause();
        }
=======
    public static boolean causedBy(final Throwable e, final Class... exceptionClasses) {

        return causedBy(e, new HashSet<>(Arrays.asList(exceptionClasses)));
    }

    /**
     * Returns true if the Throwable is instance or contains a cause of the specified on any of the exceptionClasses
     * @param e
     * @param exceptionClasses
     * @return boolean
     */
    public static boolean causedBy(final Throwable e, final Set<Class> exceptionClasses) {

        Throwable t = e;

        while (t != null) {

            if (exceptionClasses.contains(t.getClass())) {
                return true;
            }

            t = t.getCause();
        }

>>>>>>> a9870fae
        return false;
    }

    public static String getLocalizedMessageOrDefault(final User user, final String key, final String defaultMessage, final Class clazz){
        String message = defaultMessage;
        try {
            message = LanguageUtil.get(user, key);
        }catch(Exception e){
            if(clazz != null){
              Logger.error(clazz, e.toString());
            }
        }
        return message;
    }

}<|MERGE_RESOLUTION|>--- conflicted
+++ resolved
@@ -9,8 +9,6 @@
 import com.dotmarketing.util.Logger;
 import com.liferay.portal.language.LanguageUtil;
 import com.liferay.portal.model.User;
-import java.util.Set;
-
 import java.util.Arrays;
 import java.util.HashSet;
 import java.util.Set;
@@ -53,16 +51,12 @@
     }
 
     /**
-<<<<<<< HEAD
-     *
-=======
      * Returns true if the Throwable is instance or contains a cause of the specified on any of the exceptionClasses
->>>>>>> a9870fae
      * @param e
      * @param exceptionClasses
      * @return boolean
      */
-<<<<<<< HEAD
+
     public static boolean causedBy(final Throwable e, final Set<Class<? extends Throwable>> exceptionClasses) {
 
         Throwable t = e;
@@ -72,34 +66,20 @@
             }
             t = t.getCause();
         }
-=======
-    public static boolean causedBy(final Throwable e, final Class... exceptionClasses) {
+        return false;
+    }
+
+    /**
+     *
+     * @param e
+     * @param exceptionClasses
+     * @return
+     */
+    public static boolean causedBy(final Throwable e, final Class<? extends Throwable>... exceptionClasses) {
 
         return causedBy(e, new HashSet<>(Arrays.asList(exceptionClasses)));
     }
 
-    /**
-     * Returns true if the Throwable is instance or contains a cause of the specified on any of the exceptionClasses
-     * @param e
-     * @param exceptionClasses
-     * @return boolean
-     */
-    public static boolean causedBy(final Throwable e, final Set<Class> exceptionClasses) {
-
-        Throwable t = e;
-
-        while (t != null) {
-
-            if (exceptionClasses.contains(t.getClass())) {
-                return true;
-            }
-
-            t = t.getCause();
-        }
-
->>>>>>> a9870fae
-        return false;
-    }
 
     public static String getLocalizedMessageOrDefault(final User user, final String key, final String defaultMessage, final Class clazz){
         String message = defaultMessage;
