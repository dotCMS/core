package com.dotcms.exception;

import com.dotcms.contenttype.exception.NotFoundInDbException;
import com.dotcms.repackage.com.google.common.collect.ImmutableSet;
import com.dotcms.rest.exception.BadRequestException;
import com.dotcms.rest.exception.ValidationException;
import com.dotmarketing.business.DotStateException;
import com.dotmarketing.exception.*;
import com.dotmarketing.portlets.contentlet.business.DotContentletStateException;
import com.dotmarketing.portlets.contentlet.business.DotContentletValidationException;
import com.dotmarketing.portlets.contentlet.model.Contentlet;
import com.dotmarketing.portlets.fileassets.business.FileAssetValidationException;
import com.dotmarketing.portlets.structure.model.Field;
import com.dotmarketing.portlets.structure.model.Relationship;
import com.dotmarketing.portlets.workflows.business.DotWorkflowException;
import com.dotmarketing.portlets.workflows.business.WorkflowPortletAccessException;
import com.dotmarketing.util.Logger;
import com.fasterxml.jackson.core.JsonProcessingException;
import com.liferay.portal.language.LanguageException;
import com.liferay.portal.language.LanguageUtil;
import com.liferay.portal.model.User;
import com.liferay.util.StringPool;

import java.util.*;
import java.util.Map.Entry;

import static com.dotmarketing.portlets.contentlet.business.DotContentletValidationException.*;

/**
 * Exception Utils
 * @author andrecurione
 */
public class ExceptionUtil {

    public static final Set<Class<? extends Throwable>> SECURITY_EXCEPTIONS = ImmutableSet
            .of(
                    DotSecurityException.class,
                    InvalidLicenseException.class,
                    WorkflowPortletAccessException.class
            );

    public static final Set<Class<? extends Throwable>> NOT_FOUND_EXCEPTIONS = ImmutableSet
            .of(
                    NotFoundInDbException.class,
                    DoesNotExistException.class
            );

    public static final Set<Class<? extends Throwable>> BAD_REQUEST_EXCEPTIONS = ImmutableSet
            .of(
                    AlreadyExistException.class,
                    IllegalArgumentException.class,
                    DotStateException.class,
                    DotContentletStateException.class,
                    DotDataValidationException.class,
                    ValidationException.class,
                    BadRequestException.class,
                    JsonProcessingException.class,
                    NumberFormatException.class
            );


    private ExceptionUtil () {}


    /**
     * Returns true if the Throwable is instance or contains a cause of the specified ExceptionClass
     * @param e
     * @param exceptionClass
     * @return boolean
     */
    public static boolean causedBy(final Throwable e, final Class <? extends Throwable> exceptionClass) {

        Throwable t = e;
        while (t != null) {
            if (t.getClass().equals(exceptionClass)) {
                return true;
            }
            t = t.getCause();
        }
        return false;
    }

    /**
     * Returns true if the Throwable is instance or contains a cause of the specified on any of the exceptionClasses
     * @param e
     * @param exceptionClasses
     * @return boolean
     */
    public static boolean causedBy(final Throwable e, final Set<Class<? extends Throwable>> exceptionClasses) {

        Throwable t = e;
        while (t != null) {
            if (exceptionClasses.contains(t.getClass())) {
                return true;
            }
            t = t.getCause();
        }
        return false;
    }

    /**
     *
     * @param e
     * @param exceptionClasses
     * @return
     */
    public static boolean causedBy(final Throwable e, final Class<? extends Throwable>... exceptionClasses) {

        return causedBy(e, new HashSet<>(Arrays.asList(exceptionClasses)));
    }

    /**
     *
     * @param t
     * @throws DotDataException
     * @throws DotSecurityException
     * @throws DotRuntimeException
     */
    public static void bubbleUpException(final Throwable t)
            throws DotDataException, DotSecurityException, DotRuntimeException {

        if (t instanceof DotDataException) {
            throw (DotDataException) t;
        }
        if (t instanceof DotSecurityException) {
            throw (DotSecurityException) t;
        }
        if (t instanceof DotContentletValidationException) {
            throw (DotContentletValidationException) t;
        }
        if (t instanceof DotContentletStateException) {
            throw (DotContentletStateException) t;
        }
        if (t instanceof DotWorkflowException) {
            throw (DotWorkflowException) t;
        }

        throw new DotRuntimeException(t.getMessage(), t);
    }

    /**
     * Return an optional throwable if one of them match exactly the class name of the set exceptions
     * Empty optional if not match any
     * @param e
     * @param exceptionClasses
     * @return
     */
    public static Optional<Throwable> getCause(final Throwable e, final Set<Class<? extends Throwable>> exceptionClasses) {

        Throwable t = e;
        while (t != null) {

            if (exceptionClasses.contains(t.getClass())) {
                return Optional.of(t);
            }
            t = t.getCause();
        }

        return Optional.empty();
    }

    public static String getLocalizedMessageOrDefault(final User user, final String key, final String defaultMessage, final Class clazz){
        String message = defaultMessage;
        try {
            message = LanguageUtil.get(user, key);
        }catch(Exception e){
            if(clazz != null){
              Logger.error(clazz, e.toString());
            }
        }
        return message;
    }


    /**
     * Extracts the root cause out of a given exception
     * @param throwable
     * @return
     */
    public static Throwable getRootCause(Throwable throwable) {
        Throwable cause;
        while((cause = throwable.getCause()) != null) {
            throwable = cause;
        }

        return throwable;
    }

    /**
     * This code was extracted and refactorerd so it can be re used to transform the info contained
     * in a DotContentletValidationException. The info is grouped by validation category
     */
    public static Map<String, List<ValidationError>> mapValidationException(final User user,
            final DotContentletValidationException ve) throws LanguageException {
        final Map<String, List<ValidationError>> contentValidationErrors = new HashMap<>();
        final String unknown = "unknown";
        final String other = "other";

        if (ve instanceof FileAssetValidationException) {
            final List<Field> reqs = ve.getNotValidFields().get(VALIDATION_FAILED_BADTYPE);
            for (final Field field : reqs) {
                String errorString = LanguageUtil.get(user, ve.getMessage());
                errorString = errorString.replace("{0}", field.getFieldName());
                contentValidationErrors
                        .computeIfAbsent(VALIDATION_FAILED_BADTYPE, k -> new ArrayList<>())
                        .add(new ValidationError(field.getVelocityVarName(), errorString));
            }

        } else {

            if (ve.hasRequiredErrors()) {
                final List<Field> reqs = ve.getNotValidFields().get(VALIDATION_FAILED_REQUIRED);
                for (final Field field : reqs) {
                    String errorString = LanguageUtil.get(user, "message.contentlet.required");
                    errorString = errorString.replace("{0}", field.getFieldName());
                    contentValidationErrors
                            .computeIfAbsent(VALIDATION_FAILED_REQUIRED, k -> new ArrayList<>())
                            .add(new ValidationError(field.getVelocityVarName(), errorString));
                }

            }

            if (ve.hasLengthErrors()) {
                final List<Field> reqs = ve.getNotValidFields().get(VALIDATION_FAILED_MAXLENGTH);
                for (final Field field : reqs) {
                    String errorString = LanguageUtil.get(user, "message.contentlet.maxlength");
                    errorString = errorString.replace("{0}", field.getFieldName());
                    errorString = errorString.replace("{1}", "255");
                    contentValidationErrors
                            .computeIfAbsent(VALIDATION_FAILED_MAXLENGTH, k -> new ArrayList<>())
                            .add(new ValidationError(field.getVelocityVarName(), errorString));
                }

            }

            if (ve.hasPatternErrors()) {
                final List<Field> reqs = ve.getNotValidFields()
                        .get(VALIDATION_FAILED_PATTERN);
                for (final Field field : reqs) {
                    String errorString = LanguageUtil.get(user, "message.contentlet.format");
                    errorString = errorString.replace("{0}", field.getFieldName());
                    contentValidationErrors
                            .computeIfAbsent(VALIDATION_FAILED_PATTERN, k -> new ArrayList<>())
                            .add(new ValidationError(field.getVelocityVarName(), errorString));
                }

            }

            if (ve.hasBadTypeErrors()) {
                final List<Field> reqs = ve.getNotValidFields().get(VALIDATION_FAILED_BADTYPE);
                for (final Field field : reqs) {
                    String errorString = LanguageUtil.get(user, "message.contentlet.type");
                    errorString = errorString.replace("{0}", field.getFieldName());
                    contentValidationErrors
                            .computeIfAbsent(VALIDATION_FAILED_BADTYPE, k -> new ArrayList<>())
                            .add(new ValidationError(field.getVelocityVarName(), errorString));
                }

            }

            if (ve.hasRelationshipErrors()) {
                final StringBuilder sb = new StringBuilder();
                final Map<String, Map<Relationship, List<Contentlet>>> notValidRelationships = ve
                        .getNotValidRelationship();
                final Set<String> auxKeys = notValidRelationships.keySet();
                for (final String key : auxKeys) {
                    String errorMessage = StringPool.BLANK;
                    switch (key) {
                        case VALIDATION_FAILED_REQUIRED_REL:
                            errorMessage = "message.contentlet.relationship.required";
                            break;
                        case VALIDATION_FAILED_INVALID_REL_CONTENT:
                            errorMessage = "message.contentlet.relationship.invalid";
                            break;
                        case VALIDATION_FAILED_BAD_REL:
                            errorMessage = "message.contentlet.relationship.bad";
                            break;
                        case VALIDATION_FAILED_BAD_CARDINALITY:
                            errorMessage = "message.contentlet.relationship.cardinality.bad";
                            break;
                    }

                    sb.append(errorMessage).append(StringPool.COLON);
                    final Map<Relationship, List<Contentlet>> relationshipContentlets = notValidRelationships
                            .get(key);

                    for (final Entry<Relationship, List<Contentlet>> relationship : relationshipContentlets
                            .entrySet()) {
                        sb.append(relationship.getKey().getRelationTypeValue()).append(", ");
                    }
                    contentValidationErrors.computeIfAbsent(key, k -> new ArrayList<>())

                    .add(new ValidationError(sb.toString()));
                }
            }

            if (ve.hasUniqueErrors()) {
                final List<Field> reqs = ve.getNotValidFields()
                        .get(VALIDATION_FAILED_UNIQUE);
                for (final Field field : reqs) {
                    String errorString = LanguageUtil.get(user, "message.contentlet.unique");
                    errorString = errorString.replace("{0}", field.getFieldName());
                    contentValidationErrors
                            .computeIfAbsent(VALIDATION_FAILED_UNIQUE, k -> new ArrayList<>())
                            .add(new ValidationError(field.getVelocityVarName(), errorString));
                }
            }

            if (ve.getMessage().contains(
                    "The content form submission data id different from the content which is trying to be edited")) {
                String errorString = LanguageUtil.get(user, "message.contentlet.invalid.form");
                contentValidationErrors.computeIfAbsent(other, k -> new ArrayList<>())
                        .add(new ValidationError(errorString));
            }

            if (ve.getMessage().contains("message.contentlet.expired")) {
                String errorString = LanguageUtil.get(user, "message.contentlet.expired");
                contentValidationErrors.computeIfAbsent(other, k -> new ArrayList<>())
                        .add(new ValidationError(errorString));
            }
        }
        if (contentValidationErrors.size() == 0) {
            contentValidationErrors.computeIfAbsent(unknown, k -> new ArrayList<>())
                    .add(new ValidationError(ve.getMessage()));
        }

        return contentValidationErrors;
    }

    public static class ValidationError {
        private final String field;
        private final String message;

        private ValidationError(final String field, final String message) {
            this.field = field;
            this.message = message;
        }

        public ValidationError(final String message) {
            this(message, null);
        }

        public String getField() {
            return field;
        }

        public String getMessage() {
            return message;
        }
    }

    /**
     * Get the current thread stack trace as a simple string
     * @return String
     */
    public static String getCurrentStackTraceAsString () {
        final StackTraceElement [] traces = Thread.currentThread().getStackTrace();
        return getStackTraceAsString(traces);
    }

<<<<<<< HEAD
    public static String getStackTraceAsString (final StackTraceElement... traces) {
=======
    public static String getStackTraceAsString (final StackTraceElement [] traces) {
>>>>>>> 2f1b624e

        final StringBuilder builder = new StringBuilder();
        for (final StackTraceElement traceElement : traces) {
            builder.append("\tat " + traceElement + "\n");
        }
        return builder.toString();
    }
    /**
     * Get the current thread stack trace as a simple string
     * @param limit {@link Integer} limit for the stack trace to attach
     * @return String
     */
    public static String getCurrentStackTraceAsString (final int limit) {
        final StringBuilder builder = new StringBuilder();
        final StackTraceElement [] traces = Thread.currentThread().getStackTrace();
        int count = limit;
        for (final StackTraceElement traceElement : traces) {
            builder.append("\tat " + traceElement + "\n");
            if (count-- < 0) {
                break;
            }
        }
        return builder.toString();
    }
}<|MERGE_RESOLUTION|>--- conflicted
+++ resolved
@@ -358,12 +358,7 @@
         return getStackTraceAsString(traces);
     }
 
-<<<<<<< HEAD
     public static String getStackTraceAsString (final StackTraceElement... traces) {
-=======
-    public static String getStackTraceAsString (final StackTraceElement [] traces) {
->>>>>>> 2f1b624e
-
         final StringBuilder builder = new StringBuilder();
         for (final StackTraceElement traceElement : traces) {
             builder.append("\tat " + traceElement + "\n");
