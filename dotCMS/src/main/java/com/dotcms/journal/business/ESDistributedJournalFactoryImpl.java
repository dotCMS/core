--- conflicted
+++ resolved
@@ -506,14 +506,6 @@
         dc.loadResult();
     }
 
-<<<<<<< HEAD
-    @Override
-    protected void setIndexationEnabled(boolean indexationEnabled) {
-    	Config.setProperty("DIST_INDEXATION_ENABLED", Boolean.FALSE); // todo: set always to false is intentional or not?
-    }
-=======
->>>>>>> 83c8b6ed
-
     @Override
     protected List<IndexJournal> viewReindexJournalData() throws DotDataException {
         DotConnect dc = new DotConnect();
