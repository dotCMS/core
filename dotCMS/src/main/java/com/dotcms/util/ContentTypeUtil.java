package com.dotcms.util;

import com.dotcms.api.web.HttpServletRequestThreadLocal;
import com.dotcms.cms.login.LoginService;
import com.dotcms.cms.login.LoginServiceFactory;
import com.dotcms.contenttype.model.type.ContentType;
import com.dotcms.repackage.com.google.common.annotations.VisibleForTesting;
import com.dotcms.repackage.javax.portlet.PortletURL;
import com.dotcms.repackage.javax.portlet.WindowState;
import com.dotcms.repackage.org.apache.commons.lang.StringUtils;
import com.dotmarketing.business.APILocator;
import com.dotmarketing.business.Layout;
import com.dotmarketing.business.LayoutAPI;
import com.dotmarketing.portlets.languagesmanager.business.LanguageAPI;

import com.dotmarketing.util.Logger;
import com.liferay.portal.model.User;
import com.liferay.portlet.PortletURLImpl;
import com.liferay.util.LocaleUtil;

import javax.servlet.http.HttpServletRequest;
import java.util.List;
import java.util.Locale;

import static com.dotcms.util.CollectionsUtils.map;

/**
 * Util class for {@link com.dotmarketing.portlets.ContentType.model.ContentType}
 */
public class ContentTypeUtil {

    private final LayoutAPI layoutAPI;
    private final LanguageAPI languageAPI;
    private final HttpServletRequestThreadLocal httpServletRequestThreadLocal;
    private final LoginService loginService;

    private static class SingletonHolder {
        private static final ContentTypeUtil INSTANCE = new ContentTypeUtil();
    }

    public static ContentTypeUtil getInstance() {
        return ContentTypeUtil.SingletonHolder.INSTANCE;
    }


    @VisibleForTesting
    public ContentTypeUtil(LayoutAPI layoutAPI,
                           LanguageAPI languageAPI,
                           HttpServletRequestThreadLocal httpServletRequestThreadLocal,
                           LoginService loginService){

        this.layoutAPI = layoutAPI;
        this.languageAPI = languageAPI;
        this.httpServletRequestThreadLocal = httpServletRequestThreadLocal;
        this.loginService = loginService;
    }

    private ContentTypeUtil(){
        layoutAPI = APILocator.getLayoutAPI();
        languageAPI = APILocator.getLanguageAPI();
        httpServletRequestThreadLocal = HttpServletRequestThreadLocal.INSTANCE;
        loginService = LoginServiceFactory.getInstance().getLoginService();
    }

    public String getActionUrl(final ContentType ContentType) {
        HttpServletRequest request = httpServletRequestThreadLocal.getRequest();
        User user = loginService.getLoggedInUser(request);

<<<<<<< HEAD
        return getActionUrl(request, ContentType, user);
=======
        //It is ok not to have a logged in user all the time as this can be called by a plugin or by a Unit test
        if ( user == null ) {
            Logger.debug(this, "No Logged in User found when calling ContentTypeUtil.getActionUrl");
            return null;
        }

        return getActionUrl(request, structure, user);
>>>>>>> e652437b
    }
    
    public String getActionUrl(final ContentType ContentType, final User user) {
      HttpServletRequest request = httpServletRequestThreadLocal.getRequest();
      return getActionUrl(request, ContentType, user);
  }
    
    
    /**
     * Get the action url for the ContentType
     * @param ContentType
     * @return String
     */
    public String getActionUrl( HttpServletRequest request, final ContentType ContentType, User user) {
        return getActionUrl(request, ContentType.inode(), user);
    }

    public String getActionUrl( HttpServletRequest request, final String ContentTypeInode, User user) {
        final List<Layout> layouts;
        String actionUrl = StringUtils.EMPTY;


        try {
            layouts = layoutAPI.loadLayoutsForUser(user);

            if (0 != layouts.size()) {

                final Layout layout = layouts.get(0);
                final List<String> portletIds = layout.getPortletIds();
                if (0 != portletIds.size()) {
                	
                	final String portletName = portletIds.get(0);
                	final PortletURL portletURL = new PortletURLImpl(request, portletName, layout.getId(), true);

                	portletURL.setWindowState(WindowState.MAXIMIZED);

	                portletURL.setParameters(map(
                        "struts_action", new String[]{"/ext/contentlet/edit_contentlet"},
                        "cmd", new String[]{"new"},
                        "inode", new String[]{""}
    	            ));

<<<<<<< HEAD
                actionUrl = portletURL.toString() + "&selectedContentType=" + ContentTypeInode +
=======
        	        actionUrl = portletURL.toString() + "&selectedStructure=" + structureInode +
>>>>>>> e652437b
                        "&lang=" + this.getLanguageId(user.getLanguageId(), languageAPI);
               } else {
               
                   Logger.info(this, "Portlets are empty for the Layout: " + 
                   		layout.getId());
               }
            } else {
            
            	Logger.info(this, "Layouts are empty for the user: " + user.getUserId());
            }
        } catch (Exception e) {

            Logger.error(this, e.getMessage(), e);
        }

        return actionUrl;
    }

    private Long getLanguageId (final String userLocaleString, final LanguageAPI languageAPI) {


        Long languageId = null;
        final Locale locale = LocaleUtil.fromLanguageId(userLocaleString);

        if (null != locale) {

            try {

                languageId =
                        languageAPI.getLanguage(locale.getLanguage(),
                                locale.getCountry()).getId();
            } catch (Exception e) {

                languageId = null;
            }
        }

        if (null == languageId) {

            languageId = languageAPI.getDefaultLanguage().getId();
        }

        return languageId;
    }
}<|MERGE_RESOLUTION|>--- conflicted
+++ resolved
@@ -65,18 +65,14 @@
     public String getActionUrl(final ContentType ContentType) {
         HttpServletRequest request = httpServletRequestThreadLocal.getRequest();
         User user = loginService.getLoggedInUser(request);
-
-<<<<<<< HEAD
-        return getActionUrl(request, ContentType, user);
-=======
-        //It is ok not to have a logged in user all the time as this can be called by a plugin or by a Unit test
+        
+      //It is ok not to have a logged in user all the time as this can be called by a plugin or by a Unit test
         if ( user == null ) {
             Logger.debug(this, "No Logged in User found when calling ContentTypeUtil.getActionUrl");
             return null;
         }
 
-        return getActionUrl(request, structure, user);
->>>>>>> e652437b
+        return getActionUrl(request, ContentType, user);
     }
     
     public String getActionUrl(final ContentType ContentType, final User user) {
@@ -119,20 +115,16 @@
                         "inode", new String[]{""}
     	            ));
 
-<<<<<<< HEAD
-                actionUrl = portletURL.toString() + "&selectedContentType=" + ContentTypeInode +
-=======
-        	        actionUrl = portletURL.toString() + "&selectedStructure=" + structureInode +
->>>>>>> e652437b
+        	        actionUrl = portletURL.toString() + "&selectedContentType=" + ContentTypeInode +
                         "&lang=" + this.getLanguageId(user.getLanguageId(), languageAPI);
-               } else {
-               
-                   Logger.info(this, "Portlets are empty for the Layout: " + 
-                   		layout.getId());
-               }
-            } else {
-            
-            	Logger.info(this, "Layouts are empty for the user: " + user.getUserId());
+                } else {		
+               		
+                    Logger.info(this, "Portlets are empty for the Layout: " + 		
+                    		layout.getId());		
+                }		
+             } else {		
+             		
+             	Logger.info(this, "Layouts are empty for the user: " + user.getUserId());
             }
         } catch (Exception e) {
 
