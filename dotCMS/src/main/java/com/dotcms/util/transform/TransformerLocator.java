--- conflicted
+++ resolved
@@ -2,11 +2,8 @@
 
 import com.dotcms.contenttype.transform.relationship.DbRelationshipTransformer;
 import com.dotcms.contenttype.transform.relationship.RelationshipTransformer;
-<<<<<<< HEAD
 import com.dotcms.variant.model.transform.VariantTransformer;
-=======
 import com.dotcms.experiments.business.ExperimentTransformer;
->>>>>>> c4984991
 import com.dotmarketing.beans.Identifier;
 import com.dotmarketing.beans.MultiTree;
 import com.dotmarketing.beans.Tree;
@@ -254,7 +251,6 @@
     }
 
     /**
-<<<<<<< HEAD
      * Creates a DBTransformer for {@link com.dotcms.variant.model.Variant} objects
      * @param initList List of DB results to be transformed
      * @return
@@ -263,7 +259,9 @@
             List<Map<String, Object>> initList) {
 
         return new VariantTransformer(initList);
-=======
+    }
+
+    /**
      * Creates a DBTransformer for {@link com.dotcms.experiments.model.Experiment} objects
      * @param initList List of DB results to be transformed
      * @return
@@ -272,6 +270,5 @@
             List<Map<String, Object>> initList) {
 
         return new ExperimentTransformer(initList);
->>>>>>> c4984991
     }
 }