--- conflicted
+++ resolved
@@ -44,8 +44,5 @@
         }
         return true;
     }
-<<<<<<< HEAD
-=======
 
->>>>>>> 3d9c296f
 }