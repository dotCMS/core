--- conflicted
+++ resolved
@@ -1,9 +1,5 @@
 package com.dotcms.util.pagination;
 
-<<<<<<< HEAD
-
-=======
->>>>>>> fe60d20b
 import com.dotcms.contenttype.model.type.BaseContentType;
 import com.dotcms.contenttype.model.type.ContentType;
 import com.dotcms.contenttype.transform.contenttype.JsonContentTypeTransformer;
@@ -17,14 +13,10 @@
 import com.dotmarketing.util.PaginatedArrayList;
 import com.dotmarketing.util.UtilMethods;
 import com.liferay.portal.model.User;
-import java.util.ArrayList;
-import java.util.HashSet;
 import java.util.List;
 import java.util.Map;
-import java.util.Set;
-import java.util.StringTokenizer;
 import java.util.stream.Collectors;
-import org.apache.commons.lang.StringUtils;
+
 
 /**
  * Handle {@link ContentType} pagination
@@ -118,8 +110,7 @@
                         .collect(Collectors.toList());
     }
 
-<<<<<<< HEAD
-    private String getQueryCondition(String filter, List<BaseContentType> types){
+    private String getQueryCondition(String filter, List<BaseContentType> types) {
         String queryFilter =
                 filter != null ? String.format("(upper(name) like '%%%s%%')", filter.toUpperCase())
                         : "(upper(name) like '%%')";
@@ -137,39 +128,5 @@
         }
 
         return queryType.length() == 0 ? queryFilter : String.format("(%s) AND (%s)", queryFilter, queryType.toString());
-=======
-    private String getQueryCondition(final String filter) {
-
-        if (!UtilMethods.isSet(filter)) {
-            return StringUtils.EMPTY;
-        }
-        final String filterUpper = filter.toUpperCase();
-
-        final List<String> andClauses = new ArrayList<>();
-
-        final StringTokenizer st = new StringTokenizer(filterUpper, " :,-");
-        while (st.hasMoreTokens()) {
-
-            final String tok = st.nextToken();
-            final Set<String> orClauses = new HashSet<>();
-            for (final BaseContentType btype : BaseContentType.values()) {
-
-                if (btype.name().equals(tok)) {
-                    orClauses.add("structuretype=" + btype.getType());
-                    break;
-                } else if (btype.name().startsWith(tok)) {
-                    orClauses.add("structuretype=" + btype.getType());
-                    orClauses.add(String.format("upper(name) like '%%%s%%'", tok));
-                } else {
-                    orClauses.add(String.format("upper(name) like '%%%s%%'", tok));
-                }
-            }
-
-            andClauses.add('(' + String.join(" or ", orClauses) + ')');
-        }
-
-        return '(' + String.join(" and ", andClauses) + ')';
->>>>>>> fe60d20b
     }
-
 }