--- conflicted
+++ resolved
@@ -1,11 +1,8 @@
 package com.dotcms.config;
 
 import com.dotcms.ai.api.EmbeddingsInitializer;
-<<<<<<< HEAD
 import com.dotcms.ai.listener.AIVisionInitializer;
-=======
 import com.dotcms.analytics.init.AnalyticsInitializer;
->>>>>>> 9093bacf
 import com.dotcms.api.system.event.PayloadVerifierFactoryInitializer;
 import com.dotcms.api.system.event.SystemEventProcessorFactoryInitializer;
 import com.dotcms.business.SystemTableInitializer;
@@ -139,13 +136,11 @@
                 new DefaultVariantInitializer(),
                 new SystemTableInitializer(),
                 new EmbeddingsInitializer(),
-<<<<<<< HEAD
                 new AIVisionInitializer()
-=======
                 CDIUtils.getBeanThrows(UniqueFieldsTableCleanerInitializer.class),
                 CDIUtils.getBeanThrows(UniqueFieldsValidationInitializer.class),
                 new AnalyticsInitializer()
->>>>>>> 9093bacf
+
         );
     } // getInternalInitializers.
 
