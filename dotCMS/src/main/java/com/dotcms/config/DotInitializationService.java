--- conflicted
+++ resolved
@@ -140,13 +140,9 @@
                 new AIVisionInitializer(),
                 CDIUtils.getBeanThrows(UniqueFieldsTableCleanerInitializer.class),
                 CDIUtils.getBeanThrows(UniqueFieldsValidationInitializer.class),
-<<<<<<< HEAD
                 new AnalyticsInitializer()
-
-=======
-                new AnalyticsInitializer(),
                 new FolderInitializer()
->>>>>>> acb5dc3f
+
         );
     } // getInternalInitializers.
 
