--- conflicted
+++ resolved
@@ -7,11 +7,7 @@
 import com.dotcms.business.SystemTableInitializer;
 import com.dotcms.cdi.CDIUtils;
 import com.dotcms.contenttype.business.ContentTypeInitializer;
-import com.dotcms.contenttype.business.uniquefields.UniqueFieldValidationStrategyResolver;
-<<<<<<< HEAD
 import com.dotcms.contenttype.business.uniquefields.UniqueFieldsValidationInitializer;
-=======
->>>>>>> 1a6672fd
 import com.dotcms.contenttype.business.uniquefields.extratable.UniqueFieldsTableCleanerInitializer;
 import com.dotcms.rendering.velocity.events.ExceptionHandlersInitializer;
 import com.dotcms.system.event.local.business.LocalSystemEventSubscribersInitializer;
@@ -140,10 +136,7 @@
                 new SystemTableInitializer(),
                 new EmbeddingsInitializer(),
                 CDIUtils.getBeanThrows(UniqueFieldsTableCleanerInitializer.class),
-<<<<<<< HEAD
                 CDIUtils.getBeanThrows(UniqueFieldsValidationInitializer.class),
-=======
->>>>>>> 1a6672fd
                 new AnalyticsInitializer()
         );
     } // getInternalInitializers.
