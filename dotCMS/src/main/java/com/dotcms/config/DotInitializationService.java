--- conflicted
+++ resolved
@@ -113,12 +113,8 @@
                 new LocalSystemEventSubscribersInitializer(),
                 (DotInitializer)APILocator.getPersonaAPI(),
                 new ExceptionHandlersInitializer(),
-<<<<<<< HEAD
-                new StorageProviderInitializer()
-                );
-=======
+                new StorageProviderInitializer(),
                 new PushPublishFiltersInitializer());
->>>>>>> 48008b0f
     } // getInternalInitializers.
 
     private Set<DotInitializer> getServiceLoaderInitializers() {
