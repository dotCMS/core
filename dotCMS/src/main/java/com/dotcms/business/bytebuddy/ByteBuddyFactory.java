--- conflicted
+++ resolved
@@ -113,18 +113,11 @@
                     .with(AgentBuilder.InitializationStrategy.Minimal.INSTANCE)
                     .with(AgentBuilder.RedefinitionStrategy.RETRANSFORMATION)
                     .type(classMatcher)
-<<<<<<< HEAD
-                    .transform((builder, typeDescription, classLoader, javaModule, protectionDomain) -> {
-
-                        DynamicType.Builder<?> newBuilder = builder;
-                        for (Map.Entry<Class<? extends Annotation>, Class<?>> entry : adviceMap.entrySet()) {
-                            newBuilder = getAdvice(entry.getKey(), entry.getValue()).transform(newBuilder, typeDescription, classLoader, javaModule,null);
-=======
                     .transform((builder, typeDescription, classLoader, module, protectionDomain) -> {
                         DynamicType.Builder<?> newBuilder = builder;
                         for (Map.Entry<Class<? extends Annotation>, Class<?>> entry : adviceMap.entrySet()) {
                             newBuilder = getAdvice(entry.getKey(), entry.getValue()).transform(newBuilder, typeDescription, classLoader, module, protectionDomain);
->>>>>>> 2d86324a
+
                         }
                         return newBuilder;
 
