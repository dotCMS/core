package com.dotcms.api.system.event;

import com.dotcms.api.system.event.dao.SystemEventsDAO;
import com.dotcms.api.system.event.dto.SystemEventDTO;
import com.dotcms.business.CloseDBIfOpened;
import com.dotcms.business.WrapInTransaction;
import com.dotcms.cluster.business.ServerAPI;
import com.dotcms.concurrent.DotConcurrentFactory;
import com.dotcms.concurrent.DotSubmitter;
import com.dotcms.notifications.bean.Notification;
import com.dotcms.rest.api.v1.system.websocket.SystemEventsWebSocketEndPoint;
import com.dotcms.rest.api.v1.system.websocket.WebSocketContainerAPI;
import com.dotcms.util.ConversionUtils;
import com.dotcms.util.marshal.MarshalFactory;
import com.dotcms.util.marshal.MarshalUtils;
import com.dotmarketing.business.APILocator;
import com.dotmarketing.common.db.DotConnect;
import com.dotmarketing.db.DbConnectionFactory;
import com.dotmarketing.db.HibernateUtil;
import com.dotmarketing.exception.DotDataException;
import com.dotmarketing.exception.DotHibernateException;
import com.dotmarketing.util.Logger;
import com.dotmarketing.util.UUIDGenerator;
import com.dotmarketing.util.UtilMethods;

import java.io.Serializable;
import java.math.BigDecimal;
import java.util.Collection;
import java.util.Date;
import java.util.List;
import java.util.Map;


/**
 * This singleton class provides access to the {@link SystemEventsAPI} class.
 * 
 * @author Jose Castro
 * @version 3.7
 * @since Jul 11, 2016
 *
 */
@SuppressWarnings("serial")
public class SystemEventsFactory implements Serializable {

	public static final String EVENTS_THREAD_POOL_SUBMITTER_NAME = "events";
	private final DotConcurrentFactory concurrentFactory		 = DotConcurrentFactory.getInstance();
	private final SystemEventsDAO systemEventsDAO = new SystemEventsDAOImpl();
	private final SystemEventsAPI systemEventsAPI = new SystemEventsAPIImpl();


	/**
	 * Private constructor for singleton creation.
	 */
	private SystemEventsFactory() {

	}

	/**
	 * Singleton holder using initialization on demand
	 */
	private static class SingletonHolder {
		private static final SystemEventsFactory INSTANCE = new SystemEventsFactory();
	}

	/**
	 * Returns a single instance of this factory.
	 * 
	 * @return A unique {@link SystemEventsFactory} instance.
	 */
	public static SystemEventsFactory getInstance() {
		return SystemEventsFactory.SingletonHolder.INSTANCE;
	}

	/**
	 * Returns the data access object that will interact with information in the
	 * database.
	 * 
	 * @return The {@link SystemEventsDAO} instance.
	 */
	protected SystemEventsDAO getSystemEventsDAO() {
		return this.systemEventsDAO;
	}

	/**
	 * Returns the Thread Pool for the async events
	 * It is public in case some external client needs to build the payload in an async task, could reuse the same Submitter.
	 * @return The {@link DotSubmitter} instance.
	 */
	public DotSubmitter getDotSubmitter() {
		return this.concurrentFactory.getSubmitter(EVENTS_THREAD_POOL_SUBMITTER_NAME);
	}

	/**
	 * Returns a singleton instance of the System Events API.
	 * 
	 * @return The {@link SystemEventsAPI} instance.
	 */
	public SystemEventsAPI getSystemEventsAPI() {
		return this.systemEventsAPI;
	}

	/**
	 * The concrete implementation of the {@link SystemEventsAPI} class.
	 * 
	 * @author Jose Castro
	 * @version 3.7
	 * @since Jul 11, 2016
	 *
	 */
	private final class SystemEventsAPIImpl implements SystemEventsAPI {

		private final ConversionUtils conversionUtils 			  = ConversionUtils.INSTANCE;
		private final SystemEventsDAO systemEventsDAO 			  = getSystemEventsDAO();
		private final MarshalUtils    marshalUtils 	 			  = MarshalFactory.getInstance().getMarshalUtils();
		private final ServerAPI 	  serverAPI		  			  = APILocator.getServerAPI();
		private final DotConcurrentFactory concurrentFactory	  = DotConcurrentFactory.getInstance();
		private final WebSocketContainerAPI webSocketContainerAPI = APILocator.getWebSocketContainerAPI();

		/**
		 * Method that will save a given system event
		 *
		 * @param systemEvent         SystemEvent to save
		 * @param forceNewTransaction true when is required to create a new transaction, this value must be sent as true
		 *                            when this push is called inside a thread
		 * @throws DotDataException
		 */
		private void push(final SystemEvent systemEvent, final boolean forceNewTransaction) throws DotDataException {

			if (!UtilMethods.isSet(systemEvent)) {
				final String msg = "System Event object cannot be null.";
				Logger.error(this, msg);
				throw new IllegalArgumentException(msg);
			}

<<<<<<< HEAD
			boolean localTransaction = false;
			final boolean isNewConnection = !DbConnectionFactory.connectionExists();
=======
			final boolean isNewConnection    = !DbConnectionFactory.connectionExists();
			boolean localTransaction 		 = false;
			final SystemEventsWebSocketEndPoint webSocketEndPoint = this.webSocketContainerAPI
					.getEndpointInstance(SystemEventsWebSocketEndPoint.class);

>>>>>>> 5f39125b
			try {

				// sends straight to the socket, the server id is sent to the queue in order to avoid to send twice the event.
				if (null != webSocketEndPoint) {

					webSocketEndPoint.sendSystemEvent(systemEvent);
				}

				if ( forceNewTransaction ) {
					//Start a transaction
					HibernateUtil.startTransaction();
					localTransaction = true;
				} else {
					//Check for a transaction and start one if required
					localTransaction = HibernateUtil.startLocalTransactionIfNeeded();
				}

				this.systemEventsDAO.add(new SystemEventDTO(systemEvent.getId(), systemEvent.getEventType().name(),
						this.marshalUtils.marshal(systemEvent.getPayload()),
						systemEvent.getCreationDate(). getTime(), this.serverAPI.readServerId()));

				//Everything ok..., committing the transaction
				if ( localTransaction ) {
					HibernateUtil.commitTransaction();
				}
			} catch (Exception e) {

				try {
					//On error rolling back the changes
					if ( localTransaction ) {
						HibernateUtil.rollbackTransaction();
					}
				} catch (DotHibernateException hibernateException) {
					Logger.error(SystemEventsAPIImpl.class, hibernateException.getMessage(), hibernateException);
				}

				final String msg = "An error occurred when saving a system event with ID: [" + systemEvent.getId()
						+ "]: " + e.getMessage();
				Logger.error(this, msg, e);
				throw new DotDataException(msg, e);
			} finally {
<<<<<<< HEAD
				if (localTransaction && isNewConnection) {
					HibernateUtil.closeSessionSilently();
=======

				if (isNewConnection) {

					DbConnectionFactory.closeSilently();
>>>>>>> 5f39125b
				}
			}
		}

		@Override
		public void push(final SystemEvent systemEvent) throws DotDataException {
			push(systemEvent, false);
		}

		@Override
		public void push(SystemEventType event, Payload payload) throws DotDataException {
			push( new SystemEvent(event, payload ) );
		}

		@Override
		public void pushAsync(final SystemEventType event, final Payload payload) throws DotDataException {

			final DotSubmitter dotSubmitter = this.concurrentFactory.getSubmitter(EVENTS_THREAD_POOL_SUBMITTER_NAME);
			// if by any reason the submitter couldn't be created, sends the message syn
			if (null == dotSubmitter) {
				Logger.debug(this, "Sending a message: " + event + "sync, it seems the dotSubmitter could not be created");
				this.push(event, payload);
			} else {
				dotSubmitter.execute(() -> {

					try {

						Logger.debug(this, "Sending an async message: " + event);
						push(new SystemEvent(event, payload), true);
					} catch (DotDataException e) {
						Logger.info(this, e.getMessage());
					}
				});
			}
		}

		@Override
		@CloseDBIfOpened
		public Collection<SystemEvent> getEventsSince(final long createdDate) throws DotDataException {
			if (createdDate <= 0) {
				final String msg = "System Event creation date must be greater than zero.";
				Logger.error(this, msg);
				throw new IllegalArgumentException(msg);
			}
			try {
				final List<SystemEventDTO> result = (List<SystemEventDTO>) this.systemEventsDAO.getEventsSince(createdDate);
				return this.conversionUtils.convert(result, this::convertSystemEventDTO);
			} catch (DotDataException e) {
				final String msg = "An error occurred when retreiving system events created since: ["
						+ new Date(createdDate) + "]";
				Logger.error(this, msg, e);
				throw new DotDataException(msg, e);
			}
		}

		@Override
		@CloseDBIfOpened
		public Collection<SystemEvent> getAll() throws DotDataException {
			try {
				final List<SystemEventDTO> result = (List<SystemEventDTO>) this.systemEventsDAO.getAll();
				return this.conversionUtils.convert(result, this::convertSystemEventDTO);
			} catch (DotDataException e) {
				final String msg = "An error occurred when retreiving all system events.";
				Logger.error(this, msg, e);
				throw new DotDataException(msg, e);
			}
		}

		@WrapInTransaction
		@Override
		public void deleteEvents(final long toDate) throws DotDataException {
			if (toDate <= 0) {
				final String msg = "System Event creation date must be greater than zero.";
				Logger.error(this, msg);
				throw new IllegalArgumentException(msg);
			}

			try {

				this.systemEventsDAO.deleteEvents(toDate);
			} catch (Exception e) {

				final String msg = "An error occurred when deleting system events created up to: [" + new Date(toDate) + "]";
				Logger.error(this, msg, e);
				throw new DotDataException(msg, e);
			}
		}

		@WrapInTransaction
		@Override
		public void deleteEvents(final long fromDate, final long toDate) throws DotDataException {
			if (fromDate <= 0) {
				final String msg = "System Event 'from' date must be greater than zero.";
				Logger.error(this, msg);
				throw new IllegalArgumentException(msg);
			}
			if (toDate <= 0) {
				final String msg = "System Event 'to' date must be greater than zero.";
				Logger.error(this, msg);
				throw new IllegalArgumentException(msg);
			}
			if (fromDate > toDate) {
				final String msg = "System Event 'from' date cannot be greater than 'to' date.";
				Logger.error(this, msg);
				throw new IllegalArgumentException(msg);
			}

			try {

				this.systemEventsDAO.deleteEvents(fromDate, toDate);
			} catch (Exception e) {

				final String msg = "An error occurred when deleting system events created from: [" + new Date(fromDate)
						+ "] to: [" + new Date(toDate) + "]";
				Logger.error(this, msg, e);
				throw new DotDataException(msg, e);
			}
		}

		@WrapInTransaction
		@Override
		public void deleteAll() throws DotDataException {

			try {

				this.systemEventsDAO.deleteAll();
			} catch (Exception e) {

				final String msg = "An error occurred when deleting all system events.";
				Logger.error(this, msg, e);
				throw new DotDataException(msg, e);
			}
		}

		/**
		 * Converts the physical representation of a System Event (i.e., the
		 * information as stored in the database) to the logical representation.
		 * 
		 * @param record
		 *            - The {@link SystemEventDTO} object.
		 * @return The {@link Notification} object.
		 */
		private SystemEvent convertSystemEventDTO(final SystemEventDTO record) {
			final String id = record.getId();
			final SystemEventType eventType = SystemEventType.valueOf(record.getEventType());
			final String payloadStr = record.getPayload();
			final Payload payload = marshalUtils.unmarshal(payloadStr, Payload.class);
			final Date created = new Date(record.getCreationDate());
			final String serverId = record.getServerId();
			return new SystemEvent(id, eventType, payload, created, serverId);
		}

	}

	/**
	 * The concrete implementation of the {@link SystemEventsDAO} class.
	 * 
	 * @author Jose Castro
	 * @version 3.7
	 * @since Jul 11, 2016
	 *
	 */
	private final class SystemEventsDAOImpl implements SystemEventsDAO {

		private final ConversionUtils conversionUtils = ConversionUtils.INSTANCE;

		@Override
		public void add(final SystemEventDTO systemEvent) throws DotDataException {
			final DotConnect dc = new DotConnect();
			dc.setSQL("INSERT INTO system_event (identifier, event_type, payload, created, server_id) VALUES (?, ?, ?, ?, ?)");
			final String id = (!UtilMethods.isSet(systemEvent.getId())) ? UUIDGenerator.generateUuid() : systemEvent.getId();
			dc.addParam(id);
			dc.addParam(systemEvent.getEventType());
			dc.addParam(systemEvent.getPayload());
			dc.addParam(systemEvent.getCreationDate());
			dc.addParam(systemEvent.getServerId());
			dc.loadResult();
		}

		@Override
		public Collection<SystemEventDTO> getEventsSince(final long fromDate) throws DotDataException {
			final DotConnect dc = new DotConnect();
			dc.setSQL("SELECT identifier, event_type, payload, created, server_id FROM system_event WHERE created >= ? order by created");
			dc.addParam(fromDate);
			final List<Map<String, Object>> systemEvents = dc.loadObjectResults();
			return this.conversionUtils.convert(systemEvents, this::convertSystemEventRecord);
		}

		@Override
		public Collection<SystemEventDTO> getAll() throws DotDataException {
			final DotConnect dc = new DotConnect();
			dc.setSQL("SELECT identifier, event_type, payload, created, server_id FROM system_event");
			final List<Map<String, Object>> systemEvents = dc.loadObjectResults();
			return this.conversionUtils.convert(systemEvents, this::convertSystemEventRecord);
		}

		@Override
		public void deleteEvents(final long toDate) throws DotDataException {
			final DotConnect dc = new DotConnect();
			dc.setSQL("DELETE FROM system_event WHERE created <= ?");
			dc.addParam(toDate);
			dc.loadResult();
		}

		@Override
		public void deleteEvents(long fromDate, long toDate) throws DotDataException {
			final DotConnect dc = new DotConnect();
			dc.setSQL("DELETE FROM system_event WHERE created >= ? AND created <= ?");
			dc.addParam(fromDate);
			dc.addParam(toDate);
			dc.loadResult();
		}

		@Override
		public void deleteAll() throws DotDataException {
			final DotConnect dc = new DotConnect();
			dc.setSQL("DELETE FROM system_event");
			dc.loadResult();
		}

		/**
		 * Converts the raw data of the table row into the physical
		 * representation.
		 * 
		 * @param record
		 *            - The database record.
		 * @return The {@link SystemEventDTO} object.
		 */
		private SystemEventDTO convertSystemEventRecord(Map<String, Object> record) {
			final String id = (String) record.get("identifier");
			final String eventType = (String) record.get("event_type");
			final String payload = (String) record.get("payload");
			Long created = 0L;
			if (DbConnectionFactory.isOracle()) {
				BigDecimal result = (BigDecimal) record.get("created");
				created = new Long(result.toPlainString());
			} else {
				created = (Long) record.get("created");
			}
			final String serverId = (String) record.get("server_id");
			return new SystemEventDTO(id, eventType, payload, created, serverId);
		}

	}

}<|MERGE_RESOLUTION|>--- conflicted
+++ resolved
@@ -8,6 +8,7 @@
 import com.dotcms.concurrent.DotConcurrentFactory;
 import com.dotcms.concurrent.DotSubmitter;
 import com.dotcms.notifications.bean.Notification;
+import com.dotcms.repackage.javax.ws.rs.HEAD;
 import com.dotcms.rest.api.v1.system.websocket.SystemEventsWebSocketEndPoint;
 import com.dotcms.rest.api.v1.system.websocket.WebSocketContainerAPI;
 import com.dotcms.util.ConversionUtils;
@@ -132,16 +133,11 @@
 				throw new IllegalArgumentException(msg);
 			}
 
-<<<<<<< HEAD
-			boolean localTransaction = false;
-			final boolean isNewConnection = !DbConnectionFactory.connectionExists();
-=======
 			final boolean isNewConnection    = !DbConnectionFactory.connectionExists();
 			boolean localTransaction 		 = false;
 			final SystemEventsWebSocketEndPoint webSocketEndPoint = this.webSocketContainerAPI
 					.getEndpointInstance(SystemEventsWebSocketEndPoint.class);
 
->>>>>>> 5f39125b
 			try {
 
 				// sends straight to the socket, the server id is sent to the queue in order to avoid to send twice the event.
@@ -183,15 +179,8 @@
 				Logger.error(this, msg, e);
 				throw new DotDataException(msg, e);
 			} finally {
-<<<<<<< HEAD
 				if (localTransaction && isNewConnection) {
 					HibernateUtil.closeSessionSilently();
-=======
-
-				if (isNewConnection) {
-
-					DbConnectionFactory.closeSilently();
->>>>>>> 5f39125b
 				}
 			}
 		}
