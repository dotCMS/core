package com.dotcms.api.system.event;

/**
 * A System Event can be generated for a variety of reasons, such as:
 * <ul>
 * <li>A notification for the user.</li>
 * <li>An error during the execution of a scheduled job.</li>
 * <li>The login of a specific user.</li>
 * </ul>
 * <p>
 * The idea behind this class is to map a type of event with different possible
 * scenarios that developers or third-party systems would create System Events
 * for. This way, client-side code can handle specific types of system events
 * and make dotCMS react accordingly.
 * 
 * @author Jose Castro
 * @version 3.7
 * @since Jul 11, 2016
 *
 */
public enum SystemEventType {

	NOTIFICATION,

	SAVE_SITE,
	UPDATE_SITE,
	ARCHIVE_SITE,
	UN_ARCHIVE_SITE,

	SAVE_BASE_CONTENT_TYPE,
	UPDATE_BASE_CONTENT_TYPE,
	DELETE_BASE_CONTENT_TYPE,
<<<<<<< HEAD

	SAVE_FOLDER,
	UPDATE_FOLDER,
	DELETE_FOLDER,

	SAVE_PAGE_ASSET,
	UPDATE_PAGE_ASSET,
	ARCHIVE_PAGE_ASSET,
	UN_ARCHIVE_PAGE_ASSET,

	SAVE_FILE_ASSET,
	UPDATE_FILE_ASSET,
	ARCHIVE_FILE_ASSET,
	UN_ARCHIVE_FILE_ASSET,

	//SAVE_LINK,
	//UPDATE_LINK,
	//ARCHIVE_LINK,
	//UN_ARCHIVE_LINK,

	//MOVE_FOLDER,
	MOVE_FILE_ASSET,
	COPY_FILE_ASSET,
	//MOVE_PAGE_ASSET,
	//COPY_PAGE_ASSET,
=======
	
	UPDATE_PORTLET_LAYOUTS;
>>>>>>> e17648ed

}<|MERGE_RESOLUTION|>--- conflicted
+++ resolved
@@ -30,7 +30,6 @@
 	SAVE_BASE_CONTENT_TYPE,
 	UPDATE_BASE_CONTENT_TYPE,
 	DELETE_BASE_CONTENT_TYPE,
-<<<<<<< HEAD
 
 	SAVE_FOLDER,
 	UPDATE_FOLDER,
@@ -56,9 +55,6 @@
 	COPY_FILE_ASSET,
 	//MOVE_PAGE_ASSET,
 	//COPY_PAGE_ASSET,
-=======
 	
-	UPDATE_PORTLET_LAYOUTS;
->>>>>>> e17648ed
-
+	UPDATE_PORTLET_LAYOUTS,
 }