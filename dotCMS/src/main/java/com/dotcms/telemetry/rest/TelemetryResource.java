--- conflicted
+++ resolved
@@ -56,9 +56,6 @@
                                             ResponseEntityMetricsSnapshotView.class)))})
     public final Response getData(@Context final HttpServletRequest request,
                                   @Context final HttpServletResponse response,
-<<<<<<< HEAD
-                                  @QueryParam("metricNames") final String metricNames) throws DotDataException {
-=======
                                   @Parameter(description = "Comma-separated list of specific metric names to retrieve. " +
                                           "If not specified, all metrics matching the profile will be returned.")
                                   @QueryParam("metricNames") final String metricNames,
@@ -71,16 +68,12 @@
                                           "Defaults to false (use cache if available).")
                                   @DefaultValue("false")
                                   @QueryParam("bypassCache") final boolean bypassCache) throws DotDataException {
->>>>>>> 714d6d3f
 
         Logger.debug(this, ()-> "Generating dotCMS Telemetry data");
         Logger.debug(this, ()-> "Client Info: " + Try.of(()->APILocator.getMetricsAPI().getClient()));
         Logger.debug(this, ()-> "Metric Names: " + metricNames);
-<<<<<<< HEAD
-=======
         Logger.debug(this, ()-> "Profile: " + profile);
         Logger.debug(this, ()-> "Bypass Cache: " + bypassCache);
->>>>>>> 714d6d3f
         new WebResource.InitBuilder(new WebResource())
                 .requestAndResponse(request, response)
                 .requiredBackendUser(true)
@@ -91,10 +84,6 @@
         final Set<String> metricNameSet = UtilMethods.isSet(metricNames)?
                 Stream.of(metricNames.split(StringPool.COMMA)).collect(Collectors.toSet()) : Set.of();
 
-<<<<<<< HEAD
-        final MetricStatsCollector collector = CDIUtils.getBeanThrows(MetricStatsCollector.class);
-        return Response.ok(new ResponseEntityMetricsSnapshotView(collector.getStats(metricNameSet)))
-=======
         // Parse profile parameter, default to FULL for direct API access
         // (MINIMAL is used by dashboard for performance, configured via telemetry.default.profile)
         final ProfileType profileType = parseProfile(profile, ProfileType.FULL);
@@ -102,7 +91,6 @@
 
         final MetricStatsCollector collector = CDIUtils.getBeanThrows(MetricStatsCollector.class);
         return Response.ok(new ResponseEntityMetricsSnapshotView(collector.getStats(metricNameSet, profileType, bypassCache)))
->>>>>>> 714d6d3f
                 .build();
     }
 
