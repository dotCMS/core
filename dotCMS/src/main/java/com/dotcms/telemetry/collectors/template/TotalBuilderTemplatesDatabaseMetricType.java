--- conflicted
+++ resolved
@@ -12,10 +12,7 @@
  * Collects the total count of builder templates, it means excluding File, Advanced, and Layout templates
  */
 @ApplicationScoped
-<<<<<<< HEAD
-=======
 @MetricsProfile({ProfileType.STANDARD, ProfileType.FULL})
->>>>>>> 714d6d3f
 @DashboardMetric(category = "system", priority = 5)
 public class TotalBuilderTemplatesDatabaseMetricType implements DBMetricType {
     @Override
