--- conflicted
+++ resolved
@@ -13,10 +13,7 @@
  * Collects the modification date of the most recently edited Contentlet
  */
 @ApplicationScoped
-<<<<<<< HEAD
-=======
 @MetricsProfile({ProfileType.STANDARD, ProfileType.FULL})
->>>>>>> 714d6d3f
 @DashboardMetric(category = "content", priority = 3)
 public class LastContentEditedDatabaseMetricType implements DBMetricType {
     @Override
