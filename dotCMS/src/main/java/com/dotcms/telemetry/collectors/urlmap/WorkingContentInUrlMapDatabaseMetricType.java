package com.dotcms.telemetry.collectors.urlmap;

import com.dotcms.telemetry.MetricCategory;
import com.dotcms.telemetry.MetricFeature;
import com.dotcms.telemetry.MetricsProfile;
import com.dotcms.telemetry.ProfileType;
import com.dotcms.telemetry.collectors.DBMetricType;
import javax.enterprise.context.ApplicationScoped;

/**
 * Collect the count of all the Contentlets in content types with URL maps that does not have LIVE Version
 */
@ApplicationScoped
<<<<<<< HEAD
=======
@MetricsProfile(ProfileType.FULL)
>>>>>>> 714d6d3f
public class WorkingContentInUrlMapDatabaseMetricType implements DBMetricType {
    @Override
    public String getName() {
        return "WORKING_CONTENTLETS_IN_CONTENT_TYPES_WITH_URL_MAP";
    }

    @Override
    public String getDescription() {
        return "Count of Working Contentlets in content types with URL maps";
    }

    @Override
    public MetricCategory getCategory() {
        return MetricCategory.DIFFERENTIATING_FEATURES;
    }

    @Override
    public MetricFeature getFeature() {
        return MetricFeature.URL_MAPS;
    }

    @Override
    public String getSqlQuery() {
        return "SELECT COUNT(DISTINCT contentlet.identifier) as value FROM contentlet\n" +
                    "INNER JOIN contentlet_version_info ON contentlet.identifier = contentlet_version_info.identifier\n" +
                    "INNER JOIN structure ON contentlet.structure_inode = structure.inode\n" +
                "WHERE url_map_pattern IS NOT null AND page_detail is not null AND deleted = false " +
                "AND live_inode IS null AND working_inode is not null";
    }
}
<|MERGE_RESOLUTION|>--- conflicted
+++ resolved
@@ -11,10 +11,7 @@
  * Collect the count of all the Contentlets in content types with URL maps that does not have LIVE Version
  */
 @ApplicationScoped
-<<<<<<< HEAD
-=======
 @MetricsProfile(ProfileType.FULL)
->>>>>>> 714d6d3f
 public class WorkingContentInUrlMapDatabaseMetricType implements DBMetricType {
     @Override
     public String getName() {
