package com.dotcms.telemetry.collectors.language;

import com.dotcms.telemetry.DashboardMetric;
import com.dotcms.telemetry.MetricCategory;
import com.dotcms.telemetry.MetricFeature;
import com.dotcms.telemetry.MetricsProfile;
import com.dotcms.telemetry.ProfileType;
import com.dotcms.telemetry.collectors.DBMetricType;
import javax.enterprise.context.ApplicationScoped;

/**
 * Collects the total count of languages
 */
@ApplicationScoped
<<<<<<< HEAD
=======
@MetricsProfile({ProfileType.MINIMAL, ProfileType.STANDARD, ProfileType.FULL})
>>>>>>> 714d6d3f
@DashboardMetric(category = "system", priority = 1)
public class TotalLanguagesDatabaseMetricType implements DBMetricType {
    @Override
    public String getName() {
        return "COUNT";
    }

    @Override
    public String getDescription() {
        return "Count of configured dotCMS Languages";
    }

    @Override
    public MetricCategory getCategory() {
        return MetricCategory.DIFFERENTIATING_FEATURES;
    }

    @Override
    public MetricFeature getFeature() {
        return MetricFeature.LANGUAGES;
    }

    @Override
    public String getSqlQuery() {
        return "SELECT COUNT(*) AS value FROM language";
    }
}<|MERGE_RESOLUTION|>--- conflicted
+++ resolved
@@ -12,10 +12,7 @@
  * Collects the total count of languages
  */
 @ApplicationScoped
-<<<<<<< HEAD
-=======
 @MetricsProfile({ProfileType.MINIMAL, ProfileType.STANDARD, ProfileType.FULL})
->>>>>>> 714d6d3f
 @DashboardMetric(category = "system", priority = 1)
 public class TotalLanguagesDatabaseMetricType implements DBMetricType {
     @Override
