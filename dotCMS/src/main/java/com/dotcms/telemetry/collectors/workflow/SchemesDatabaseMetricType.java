package com.dotcms.telemetry.collectors.workflow;

import com.dotcms.telemetry.DashboardMetric;
import com.dotcms.telemetry.MetricCategory;
import com.dotcms.telemetry.MetricFeature;
import com.dotcms.telemetry.MetricsProfile;
import com.dotcms.telemetry.ProfileType;
import com.dotcms.telemetry.collectors.DBMetricType;
import javax.enterprise.context.ApplicationScoped;


/**
 * Collect the count of Workflow Schemes
 */
@ApplicationScoped
<<<<<<< HEAD
=======
@MetricsProfile({ProfileType.MINIMAL, ProfileType.STANDARD, ProfileType.FULL})
>>>>>>> 714d6d3f
@DashboardMetric(category = "system", priority = 2)
public class SchemesDatabaseMetricType implements DBMetricType {
    @Override
    public String getName() {
        return "SCHEMES_COUNT";
    }

    @Override
    public String getDescription() {
        return "Count of workflow schemes";
    }

    @Override
    public MetricCategory getCategory() {
        return MetricCategory.DIFFERENTIATING_FEATURES;
    }

    @Override
    public MetricFeature getFeature() {
        return MetricFeature.WORKFLOW;
    }

    @Override
    public String getSqlQuery() {
        return "SELECT count(*) as value FROM workflow_scheme WHERE archived=false";
    }
}<|MERGE_RESOLUTION|>--- conflicted
+++ resolved
@@ -13,10 +13,7 @@
  * Collect the count of Workflow Schemes
  */
 @ApplicationScoped
-<<<<<<< HEAD
-=======
 @MetricsProfile({ProfileType.MINIMAL, ProfileType.STANDARD, ProfileType.FULL})
->>>>>>> 714d6d3f
 @DashboardMetric(category = "system", priority = 2)
 public class SchemesDatabaseMetricType implements DBMetricType {
     @Override
