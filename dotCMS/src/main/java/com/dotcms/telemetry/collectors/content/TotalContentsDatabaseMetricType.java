package com.dotcms.telemetry.collectors.content;

import com.dotcms.telemetry.DashboardMetric;
import com.dotcms.telemetry.MetricCategory;
import com.dotcms.telemetry.MetricFeature;
import com.dotcms.telemetry.MetricsProfile;
import com.dotcms.telemetry.ProfileType;
import com.dotcms.telemetry.collectors.DBMetricType;
import javax.enterprise.context.ApplicationScoped;

/**
 * Collects the total number of contentlets
 */
@ApplicationScoped
<<<<<<< HEAD
=======
@MetricsProfile({ProfileType.MINIMAL, ProfileType.STANDARD, ProfileType.FULL})
>>>>>>> 714d6d3f
@DashboardMetric(category = "content", priority = 1)
public class TotalContentsDatabaseMetricType implements DBMetricType {
    @Override
    public String getName() {
        return "COUNT";
    }

    @Override
    public String getDescription() {
        return "Total number of Contentlets";
    }

    @Override
    public MetricCategory getCategory() {
        return MetricCategory.DIFFERENTIATING_FEATURES;
    }

    @Override
    public MetricFeature getFeature() {
        return MetricFeature.CONTENTLETS;
    }

    @Override
    public String getSqlQuery() {
        return "SELECT COUNT(working_inode) AS value FROM contentlet_version_info";
    }
}<|MERGE_RESOLUTION|>--- conflicted
+++ resolved
@@ -12,10 +12,7 @@
  * Collects the total number of contentlets
  */
 @ApplicationScoped
-<<<<<<< HEAD
-=======
 @MetricsProfile({ProfileType.MINIMAL, ProfileType.STANDARD, ProfileType.FULL})
->>>>>>> 714d6d3f
 @DashboardMetric(category = "content", priority = 1)
 public class TotalContentsDatabaseMetricType implements DBMetricType {
     @Override
