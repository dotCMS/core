--- conflicted
+++ resolved
@@ -11,10 +11,7 @@
  * Collects the count of content types with a non-null detail page.
  */
 @ApplicationScoped
-<<<<<<< HEAD
-=======
 @MetricsProfile({ProfileType.MINIMAL, ProfileType.STANDARD, ProfileType.FULL})
->>>>>>> 714d6d3f
 public class ContentTypesWithUrlMapDatabaseMetricType implements DBMetricType {
     @Override
     public String getName() {
