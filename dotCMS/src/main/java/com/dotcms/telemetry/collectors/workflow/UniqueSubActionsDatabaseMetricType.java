package com.dotcms.telemetry.collectors.workflow;

import com.dotcms.telemetry.MetricCategory;
import com.dotcms.telemetry.MetricFeature;
import com.dotcms.telemetry.MetricsProfile;
import com.dotcms.telemetry.ProfileType;
import com.dotcms.telemetry.collectors.DBMetricType;
import javax.enterprise.context.ApplicationScoped;


/**
 * Collect the count of Unique Workflow SubActions, it means if the same Sub Action is use by several
 * Workflow Action then it count as 1
 */
@ApplicationScoped
<<<<<<< HEAD
=======
@MetricsProfile(ProfileType.FULL)
>>>>>>> 714d6d3f
public class UniqueSubActionsDatabaseMetricType implements DBMetricType {
    @Override
    public String getName() {
        return "UNIQUE_SUBACTIONS_COUNT";
    }

    @Override
    public String getDescription() {
        return "Count of unique workflow subactions in all Workflow actions";
    }

    @Override
    public MetricCategory getCategory() {
        return MetricCategory.DIFFERENTIATING_FEATURES;
    }

    @Override
    public MetricFeature getFeature() {
        return MetricFeature.WORKFLOW;
    }

    @Override
    public String getSqlQuery() {
        return "SELECT COUNT(distinct workflow_action_class.name) AS value " +
                "FROM workflow_action_class " +
                    "INNER JOIN workflow_action ON workflow_action.id=workflow_action_class.action_id " +
                    "INNER JOIN workflow_scheme ON workflow_scheme.id=workflow_action.scheme_id " +
                "WHERE archived = false";
    }
}<|MERGE_RESOLUTION|>--- conflicted
+++ resolved
@@ -13,10 +13,7 @@
  * Workflow Action then it count as 1
  */
 @ApplicationScoped
-<<<<<<< HEAD
-=======
 @MetricsProfile(ProfileType.FULL)
->>>>>>> 714d6d3f
 public class UniqueSubActionsDatabaseMetricType implements DBMetricType {
     @Override
     public String getName() {
