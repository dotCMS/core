package com.dotcms.telemetry.collectors.workflow;

import com.dotcms.telemetry.MetricCategory;
import com.dotcms.telemetry.MetricFeature;
import com.dotcms.telemetry.MetricsProfile;
import com.dotcms.telemetry.ProfileType;
import com.dotcms.telemetry.collectors.DBMetricType;
import javax.enterprise.context.ApplicationScoped;

/**
 * Collect the count of Workflow Actions
 */
@ApplicationScoped
<<<<<<< HEAD
=======
@MetricsProfile(ProfileType.FULL)
>>>>>>> 714d6d3f
public class ActionsDatabaseMetricType implements DBMetricType {
    @Override
    public String getName() {
        return "ACTIONS_COUNT";
    }

    @Override
    public String getDescription() {
        return "Count of workflow actions in all schemes";
    }

    @Override
    public MetricCategory getCategory() {
        return MetricCategory.DIFFERENTIATING_FEATURES;
    }

    @Override
    public MetricFeature getFeature() {
        return MetricFeature.WORKFLOW;
    }

    @Override
    public String getSqlQuery() {
        return "SELECT COUNT(*) AS value FROM workflow_action " +
                "INNER JOIN workflow_scheme ON workflow_scheme.id=workflow_action.scheme_id " +
                "WHERE archived = false";
    }
}<|MERGE_RESOLUTION|>--- conflicted
+++ resolved
@@ -11,10 +11,7 @@
  * Collect the count of Workflow Actions
  */
 @ApplicationScoped
-<<<<<<< HEAD
-=======
 @MetricsProfile(ProfileType.FULL)
->>>>>>> 714d6d3f
 public class ActionsDatabaseMetricType implements DBMetricType {
     @Override
     public String getName() {
