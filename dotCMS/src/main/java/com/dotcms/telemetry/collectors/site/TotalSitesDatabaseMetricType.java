--- conflicted
+++ resolved
@@ -12,10 +12,7 @@
  * Collects the total count of sites
  */
 @ApplicationScoped
-<<<<<<< HEAD
-=======
 @MetricsProfile({ProfileType.MINIMAL, ProfileType.STANDARD, ProfileType.FULL})
->>>>>>> 714d6d3f
 @DashboardMetric(category = "site", priority = 1)
 public class TotalSitesDatabaseMetricType implements DBMetricType {
     @Override
