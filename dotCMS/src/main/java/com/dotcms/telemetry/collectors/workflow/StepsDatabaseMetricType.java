package com.dotcms.telemetry.collectors.workflow;

import com.dotcms.telemetry.DashboardMetric;
import com.dotcms.telemetry.MetricCategory;
import com.dotcms.telemetry.MetricFeature;
import com.dotcms.telemetry.MetricsProfile;
import com.dotcms.telemetry.ProfileType;
import com.dotcms.telemetry.collectors.DBMetricType;
import javax.enterprise.context.ApplicationScoped;

/**
 * Collect the count of Workflow Steps
 */
@ApplicationScoped
<<<<<<< HEAD
=======
@MetricsProfile({ProfileType.STANDARD, ProfileType.FULL})
>>>>>>> 714d6d3f
@DashboardMetric(category = "system", priority = 3)
public class StepsDatabaseMetricType implements DBMetricType {
    @Override
    public String getName() {
        return "STEPS_COUNT";
    }

    @Override
    public String getDescription() {
        return "Count of steps in all schemes";
    }

    @Override
    public MetricCategory getCategory() {
        return MetricCategory.DIFFERENTIATING_FEATURES;
    }

    @Override
    public MetricFeature getFeature() {
        return MetricFeature.WORKFLOW;
    }

    @Override
    public String getSqlQuery() {
        return "SELECT COUNT(*) AS value FROM workflow_step " +
                "INNER JOIN workflow_scheme ON workflow_scheme.id=workflow_step.scheme_id " +
                "WHERE archived = false";
    }
}<|MERGE_RESOLUTION|>--- conflicted
+++ resolved
@@ -12,10 +12,7 @@
  * Collect the count of Workflow Steps
  */
 @ApplicationScoped
-<<<<<<< HEAD
-=======
 @MetricsProfile({ProfileType.STANDARD, ProfileType.FULL})
->>>>>>> 714d6d3f
 @DashboardMetric(category = "system", priority = 3)
 public class StepsDatabaseMetricType implements DBMetricType {
     @Override
