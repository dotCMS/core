--- conflicted
+++ resolved
@@ -11,10 +11,7 @@
  * Collects the total count of Working containers
  */
 @ApplicationScoped
-<<<<<<< HEAD
-=======
 @MetricsProfile(ProfileType.FULL)
->>>>>>> 714d6d3f
 public class TotalWorkingContainerDatabaseMetricType implements DBMetricType {
 
     @Override
