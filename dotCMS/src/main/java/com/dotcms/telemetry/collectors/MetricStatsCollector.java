--- conflicted
+++ resolved
@@ -5,13 +5,10 @@
 import com.dotcms.telemetry.MetricType;
 import com.dotcms.telemetry.MetricValue;
 import com.dotcms.telemetry.MetricsSnapshot;
-<<<<<<< HEAD
-=======
 import com.dotcms.telemetry.ProfileType;
 import com.dotcms.telemetry.business.TimeoutConfig;
 import com.dotcms.telemetry.cache.MetricCacheConfig;
 import com.dotcms.telemetry.cache.MetricCacheManager;
->>>>>>> 714d6d3f
 import com.dotcms.telemetry.collectors.api.ApiMetricAPI;
 import com.dotcms.telemetry.util.MetricCaches;
 import com.dotmarketing.db.DbConnectionFactory;
@@ -53,9 +50,6 @@
     
     @Inject
     private ApiMetricAPI apiStatAPI;
-<<<<<<< HEAD
-
-=======
     
     @Inject
     private MetricCacheConfig config;
@@ -85,7 +79,6 @@
         return getStats(metricNameSet, null);
     }
     
->>>>>>> 714d6d3f
     /**
      * Calculate a MetricSnapshot by iterating through all the MetricType collections.
      *
@@ -93,26 +86,14 @@
      * @param profileOverride optional profile override (if null, uses default profile from config)
      * @return the {@link MetricsSnapshot} with all the calculated metrics.
      */
-<<<<<<< HEAD
-    public MetricsSnapshot getStats() {
-        return getStats(Set.of());
-    }
-    
-=======
     public MetricsSnapshot getStats(final Set<String> metricNameSet, final ProfileType profileOverride) {
         return getStats(metricNameSet, profileOverride, false);
     }
 
->>>>>>> 714d6d3f
     /**
      * Calculate a MetricSnapshot by iterating through all the MetricType collections.
      *
      * @param metricNameSet the set of metric names to filter by (empty set means all metrics)
-<<<<<<< HEAD
-     * @return the {@link MetricsSnapshot} with all the calculated metrics.
-     */
-    public MetricsSnapshot getStats(final Set<String> metricNameSet) {
-=======
      * @param profileOverride optional profile override (if null, uses default profile from config)
      * @param bypassCache if true, invalidates cache before collection for fresh values
      * @return the {@link MetricsSnapshot} with all the calculated metrics.
@@ -125,7 +106,6 @@
             cacheManager.invalidateAll();
         }
 
->>>>>>> 714d6d3f
         final Collection<MetricValue> stats = new ArrayList<>();
         final Collection<MetricValue> noNumberStats = new ArrayList<>();
         final Collection<MetricCalculationError> errors = new ArrayList<>();
@@ -137,16 +117,6 @@
         try {
             openDBConnection();
 
-<<<<<<< HEAD
-            // Use CDI-discovered metrics if available, otherwise fall back to static collection
-            final Collection<MetricType> collectors = getMetricCollectors();
-
-            for (final MetricType metricType : collectors) {
-                // If the metricNameSet is not empty and the metricNameSet does not contain the metricType name, skip it
-                if (!metricNameSet.isEmpty() && !metricNameSet.contains(metricType.getName())) {
-                    continue;
-                }
-=======
             // Get active profile - use override if provided, otherwise use default from config
             final ProfileType activeProfile = profileOverride != null ? profileOverride : config.getActiveProfile();
             Logger.debug(this, () -> String.format("Collecting metrics for profile: %s%s",
@@ -175,7 +145,6 @@
                 final boolean[] flags = new boolean[3]; // [0] = timedOut, [1] = completed, [2] = cacheMiss
                 final long[] timingData = new long[1]; // [0] = computationTimeMs
 
->>>>>>> 714d6d3f
                 try {
                     // Submit metric collection as a task with timeout
                     final Callable<Optional<MetricValue>> task = () -> cacheManager.get(
@@ -320,10 +289,7 @@
 
     /**
      * Get stats and clean up temporary API table.
-<<<<<<< HEAD
-=======
      * Uses the default profile from configuration (typically MINIMAL for dashboard).
->>>>>>> 714d6d3f
      *
      * @return the {@link MetricsSnapshot} with all the calculated metrics.
      */
@@ -332,8 +298,6 @@
         apiStatAPI.flushTemporaryTable();
         return stats;
     }
-<<<<<<< HEAD
-=======
     
     /**
      * Get stats with a specific profile and clean up temporary API table.
@@ -347,7 +311,6 @@
         apiStatAPI.flushTemporaryTable();
         return stats;
     }
->>>>>>> 714d6d3f
 
     private Optional<MetricValue> getMetricValue(final MetricType metricType) throws DotDataException {
         final Optional<MetricValue> metricStatsOptional = metricType.getStat();
