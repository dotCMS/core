--- conflicted
+++ resolved
@@ -4,20 +4,14 @@
 import com.dotcms.telemetry.MetricFeature;
 import com.dotcms.telemetry.collectors.DBMetricType;
 import javax.enterprise.context.ApplicationScoped;
-<<<<<<< HEAD
-=======
 import com.dotcms.telemetry.MetricsProfile;
 import com.dotcms.telemetry.ProfileType;
->>>>>>> 714d6d3f
 
 /**
  * Collects the count of Contentlets that has at least one working version on any non-default language and that
  * also don't have live version on any non-default language
  */
-<<<<<<< HEAD
-=======
 @MetricsProfile(ProfileType.FULL)
->>>>>>> 714d6d3f
 @ApplicationScoped
 public class WorkingNotDefaultLanguageContentsDatabaseMetricType implements DBMetricType {
     @Override
