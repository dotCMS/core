package com.dotcms.telemetry.collectors.theme;

import com.dotcms.exception.ExceptionUtil;
import com.dotmarketing.business.APILocator;
import com.dotmarketing.business.Theme;
import com.dotmarketing.common.db.DotConnect;
import com.dotmarketing.exception.DotDataException;
import com.dotmarketing.exception.DotSecurityException;
import com.dotmarketing.portlets.fileassets.business.FileAssetAPI;
import com.dotmarketing.util.Logger;

import java.util.HashMap;
import java.util.List;
import java.util.Map;
import java.util.Optional;
import java.util.Set;
import java.util.concurrent.atomic.AtomicReference;
import java.util.stream.Collectors;
import javax.enterprise.context.ApplicationScoped;
<<<<<<< HEAD
=======
import com.dotcms.telemetry.MetricsProfile;
import com.dotcms.telemetry.ProfileType;
>>>>>>> 714d6d3f

/**
 * This Metric collects the total size -- in bytes -- of all files that live under every Theme in
 * all Sites in the dotCMS repository.
 *
 * @author Jose Castro
 * @since Mar 25th, 2025
 */
<<<<<<< HEAD
=======
@MetricsProfile(ProfileType.FULL)
>>>>>>> 714d6d3f
@ApplicationScoped
public class TotalSizeOfFilesPerThemeMetricType extends ThemeDataMetricType {

    private static final String GET_FILE_INODES_UNDER_THEME_QUERY =
            "SELECT live_inode " +
                    "FROM contentlet_version_info cvi INNER JOIN identifier id ON cvi.identifier = id.id " +
                    "WHERE id.host_inode = ? AND id.parent_path LIKE ? AND cvi.working_inode = cvi.live_inode " +
                    "AND deleted IS FALSE AND id.asset_type = 'contentlet' AND id.asset_subtype = 'FileAsset'";
    private static final String DATA_MAP_KEY = "//%s%s";


    @Override
    public String getName() {
        return "TOTAL_SIZE_OF_FILES_PER_THEME";
    }

    @Override
    public String getDescription() {
        return "Total size of all files under every Theme in all Sites";
    }

    @Override
    Optional<Object> getValue(final List<Theme> themes) {
        final FileAssetAPI fileAssetAPI = APILocator.getFileAssetAPI();
        final Map<String, Object> data = new HashMap<>();
        try {
            DotConnect dc;
            for (final Theme theme : themes) {
                dc = new DotConnect();
                final Set<String> fileInodes = dc.setSQL(GET_FILE_INODES_UNDER_THEME_QUERY)
                        .addParam(theme.getHostId())
                        .addParam(theme.getPath() + "%")
                        .loadObjectResults().stream().map(row -> row.get("live_inode").toString()).collect(Collectors.toSet());
                final AtomicReference<Long> totalSize = new AtomicReference<>((long) 0);
                fileInodes.forEach(inode -> {
                    try {
                        Optional.ofNullable(fileAssetAPI.find(inode, APILocator.systemUser(), false))
                                .ifPresent(fileAsset -> totalSize.updateAndGet(v -> v + fileAsset.getFileSize()));
                    } catch (final DotDataException | DotSecurityException e) {
                        Logger.warn(this, String.format("Failed to retrieve size for File Asset with Inode " +
                                "'%s' in Theme '%s': %s", inode, theme.getName() , ExceptionUtil.getErrorMessage(e)));
                    }
                });
                data.put(String.format(DATA_MAP_KEY, theme.getHost().getHostname(), theme.getPath()),
                        totalSize.get());
            }
        } catch (final DotDataException e) {
            Logger.warn(this, String.format("An error occurred when calculating the total size of files per Theme: %s",
                    ExceptionUtil.getErrorMessage(e)));
        }
        return Optional.of(data);
    }

}<|MERGE_RESOLUTION|>--- conflicted
+++ resolved
@@ -17,11 +17,8 @@
 import java.util.concurrent.atomic.AtomicReference;
 import java.util.stream.Collectors;
 import javax.enterprise.context.ApplicationScoped;
-<<<<<<< HEAD
-=======
 import com.dotcms.telemetry.MetricsProfile;
 import com.dotcms.telemetry.ProfileType;
->>>>>>> 714d6d3f
 
 /**
  * This Metric collects the total size -- in bytes -- of all files that live under every Theme in
@@ -30,10 +27,7 @@
  * @author Jose Castro
  * @since Mar 25th, 2025
  */
-<<<<<<< HEAD
-=======
 @MetricsProfile(ProfileType.FULL)
->>>>>>> 714d6d3f
 @ApplicationScoped
 public class TotalSizeOfFilesPerThemeMetricType extends ThemeDataMetricType {
 
