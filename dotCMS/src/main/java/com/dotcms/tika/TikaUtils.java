--- conflicted
+++ resolved
@@ -52,28 +52,6 @@
 
     public TikaUtils() throws DotDataException {
 
-<<<<<<< HEAD
-        osgiInitialized = OSGISystem.getInstance().isInitialized();
-        try {
-            if (!osgiInitialized) {
-                Logger.warn(this.getClass(),
-                        "OSGI Framework not initialized, trying to initialize...");
-                OSGISystem.getInstance().initializeFramework();
-                osgiInitialized = true;
-            }
-        } catch (Exception e) {
-            Logger.error(this.getClass(), "Unable to initialized OSGI Framework", e);
-        }
-
-        if (osgiInitialized) {
-
-            //Search for the TikaServiceBuilder service instance expose through OSGI
-            TikaServiceBuilder tikaServiceBuilder = null;
-            try {
-                tikaServiceBuilder = OSGISystem.getInstance()
-                        .getService(TikaServiceBuilder.class,
-                                OSGIConstants.BUNDLE_NAME_DOTCMS_TIKA);
-=======
         OSGISystem.getInstance().initializeFramework();
 
         //Search for the TikaServiceBuilder service instance expose through OSGI
@@ -82,7 +60,6 @@
             tikaServiceBuilder = OSGISystem.getInstance()
                     .getService(TikaServiceBuilder.class,
                             OSGIConstants.BUNDLE_NAME_DOTCMS_TIKA);
->>>>>>> 6249cfd3
 
             if (null == tikaServiceBuilder) {
 
