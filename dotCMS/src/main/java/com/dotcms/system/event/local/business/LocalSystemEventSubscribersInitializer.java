--- conflicted
+++ resolved
@@ -50,9 +50,6 @@
 
         APILocator.getLocalSystemEventsAPI().subscribe(CompanyKeyResetEvent.class,    PushPublishKeyResetEventListener.INSTANCE.get());
 
-<<<<<<< HEAD
-        APILocator.getLocalSystemEventsAPI().subscribe(CompanyKeyResetEvent.class, AppsKeyResetEventListener.INSTANCE.get());
-=======
         APILocator.getLocalSystemEventsAPI().subscribe(CompanyKeyResetEvent.class,    AppsKeyResetEventListener.INSTANCE.get());
 
         APILocator.getLocalSystemEventsAPI().subscribe(AppSecretSavedEvent.class,     DotSamlProxyFactory.getInstance());
@@ -73,7 +70,6 @@
 
         APILocator.getLocalSystemEventsAPI().subscribe(APILocator.getTemplateAPI());
         APILocator.getLocalSystemEventsAPI().subscribe(APILocator.getContainerAPI());
->>>>>>> 504c3867
     }
 
     public void initApplicationContainerFolderListener() {
