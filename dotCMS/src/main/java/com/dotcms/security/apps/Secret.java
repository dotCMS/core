package com.dotcms.security.apps;

import com.fasterxml.jackson.annotation.JsonCreator;
import com.fasterxml.jackson.annotation.JsonProperty;
import java.util.Arrays;

/**
 * This is an implementation of a Secret
 * Class used to collect secrets destined to be stored into safe keeping.
 */
public final class Secret extends AbstractProperty<char[]> {

    private Secret(final char[] value, final Type type, final boolean hidden) {
        super(value, hidden, type);
    }

    @JsonCreator
    public static Secret newSecret(@JsonProperty("value") final char[] value,
<<<<<<< HEAD
                                   @JsonProperty("type") final Type type,
                                   @JsonProperty("hidden") final boolean hidden) {
=======
            @JsonProperty("type") final Type type,
            @JsonProperty("hidden") final boolean hidden) {
>>>>>>> 3cdb02e8
        final char[] defensiveCopy = Arrays.copyOf(value, value.length);
        return new Secret(defensiveCopy, type, hidden);
    }

    public void destroy(){
        Arrays.fill(value, (char) 0);
    }

}<|MERGE_RESOLUTION|>--- conflicted
+++ resolved
@@ -16,13 +16,9 @@
 
     @JsonCreator
     public static Secret newSecret(@JsonProperty("value") final char[] value,
-<<<<<<< HEAD
                                    @JsonProperty("type") final Type type,
                                    @JsonProperty("hidden") final boolean hidden) {
-=======
-            @JsonProperty("type") final Type type,
-            @JsonProperty("hidden") final boolean hidden) {
->>>>>>> 3cdb02e8
+        
         final char[] defensiveCopy = Arrays.copyOf(value, value.length);
         return new Secret(defensiveCopy, type, hidden);
     }
