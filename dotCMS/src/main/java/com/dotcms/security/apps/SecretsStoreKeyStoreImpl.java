--- conflicted
+++ resolved
@@ -290,23 +290,8 @@
      * @return
      */
     @VisibleForTesting
-<<<<<<< HEAD
-    protected String encrypt(final char[] val) {
-        return encrypt(new String(val));
-    }
-
-    /**
-     * encryption function
-     * @param val
-     * @return
-     */
-    @VisibleForTesting
-    protected String encrypt(final String val) {
-        return Sneaky.sneak(() -> Encryptor.encrypt(key(), val));
-=======
     protected char[] encrypt(final char[] val) {
         return Sneaky.sneak(() -> AppsUtil.encrypt(key(), val));
->>>>>>> 3d28d843
     }
 
     /**
