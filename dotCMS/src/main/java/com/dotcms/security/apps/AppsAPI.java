--- conflicted
+++ resolved
@@ -153,18 +153,7 @@
             throws DotSecurityException, DotDataException;
 
     /**
-<<<<<<< HEAD
-     * Clean up method that will destroy any orphans secrets left hanging for deleted sites.
-     * @param user
-     * @return
-     * @throws DotDataException
-     * @throws DotSecurityException
-     */
-    Map<String, Set<String>> destroyOrphanSecrets(
-            User user) throws DotDataException, DotSecurityException;
-
-    /**
-     * Method mean to to be consumed from a site delete event.
+     * Method meant to to be consumed from a site delete event.
      * @param host
      * @param user
      * @throws DotDataException
@@ -172,7 +161,7 @@
      */
     void removeSecretsForSite(Host host, User user)
                     throws DotDataException, DotSecurityException;
-=======
+    /**
      * Warnings are any secrets missing required values stated on the AppDescriptor
      * @param appDescriptor
      * @param sitesWithConfigurations
@@ -196,7 +185,7 @@
      */
     Map<String, List<String>> computeSecretWarnings(final AppDescriptor appDescriptor, final Host site, final User user)
             throws DotSecurityException, DotDataException;
->>>>>>> 44fda47a
+
 
     enum INSTANCE {
         INSTANCE;
