package com.dotcms.security.apps;

import com.dotmarketing.beans.Host;
import com.dotmarketing.exception.DotDataException;
import com.dotmarketing.exception.DotSecurityException;
import com.dotmarketing.util.Config;
import com.liferay.portal.model.User;
import io.vavr.Tuple2;
import io.vavr.control.Try;
import java.io.IOException;
import java.io.InputStream;
import java.util.Collection;
import java.util.List;
import java.util.Map;
import java.util.Optional;
import java.util.Set;

/**
 * Entry Point to manage secrets and third party App integrations
 */
public interface AppsAPI {

     static final String APPS_API_IMPL = "APPS_API_IMPL";

    /**
     * Given an individual host a list with the associated App is returned.
     * @param host
     * @param user
     * @return
     */
    List<String> listAppKeys(Host host, User user) throws DotDataException, DotSecurityException;

    /**
     * Conforms a map where the Elements are lists of app unique names, organized by host as key.
     * @return
     */
    Map<String, Set<String>> appKeysByHost() throws DotSecurityException, DotDataException;

    /**
     * This returns a json object read from the secret store that contains the apps integration configuration and secret.
     * @param key the unique app identifier
     * @param host the host for the respective app key
     * @param user logged in user
     * @return
     */
     Optional<AppSecrets> getSecrets(String key,
             Host host, User user) throws DotDataException, DotSecurityException;

    /**
     * This returns a json object read from the secret store that contains the app integration configuration and secret
     * This method allows an additional hit against systemHost in case the secret isn't found under the given host
     * The key is a combination of app + host.
     * @param key the unique app identifier
     * @param fallbackOnSystemHost this param allows  an additional try against system host
     * @param host the host for the respective app key
     * @param user logged in user
     * @return
     * @throws DotDataException
     * @throws DotSecurityException
     */
    Optional<AppSecrets> getSecrets(String key,
            boolean fallbackOnSystemHost,
            Host host, User user) throws DotDataException, DotSecurityException;

   /**
    * This will tell you all the different apps for a given appKey.
    * If the app key is used in a given site the site will come back in the resulting list.
    * Otherwise it means no configurations exist for the given host.
    * @param key unique app id for the given host.
    * @param siteIdentifiers a list of host identifiers
    * @param user Logged in user
    * @return a list where the app-key is present (a Configuration exist for the given host)
    */
    Set<String> filterSitesForAppKey(final String key, final Collection<String> siteIdentifiers, final User user);

    /**
     * Lookup for an individual secret/property then updates the single entry.
     * @param key App unique id.
     * @param keyAndSecret Tuple value Pair with the definition of the secret and name.
     * @param host The host owning the secret.
     * @param user logged-in user
     */
     void saveSecret(String key, Tuple2<String,Secret> keyAndSecret, Host host, User user)
             throws DotDataException, DotSecurityException;

    /**
     * Creates or replaces an existing app set of secrets.
     * When calling this the Whole secret gets replaced.
     * @param secrets Secrets info bean.
     * @param host The host owning the secret.
     */
    void saveSecrets(AppSecrets secrets, Host host, User user)
            throws DotDataException, DotSecurityException;

    /**
     * Lookup for an individual secret/property then removes the single entry.
     * @param key App unique id.
     * @param propSecretNames Individual secret or property name.
     * @param host The host owning the secret.
     * @param user logged-in user
     */
    void deleteSecret(String key, Set<String> propSecretNames, Host host, User user)
    throws DotDataException, DotSecurityException;

    /**
     * Deletes all secretes associated with the key and Host.
     * @param key app unique id.
     * @param host The host owning the secret.
     */
    void deleteSecrets(String key, Host host, User user)
            throws DotDataException, DotSecurityException;

    /**
     * This method should read the yml file app definition
     * @return
     */
    List<AppDescriptor> getAppDescriptors(User user)
            throws DotDataException, DotSecurityException;

    /**
     * Given an app key and the current user this will give back the appDescriptor
     * @param key
     * @param user
     * @return
     * @throws DotDataException
     * @throws DotSecurityException
     */
    Optional<AppDescriptor> getAppDescriptor(final String key, final User user)
            throws DotDataException, DotSecurityException;

    /**
     * Create an App-Descriptor given an InputStream from a yml file read
     * @param inputStream
     * @param user
     * @throws IOException
     * @throws DotDataException
     * @throws DotSecurityException
     * @return
     */
    AppDescriptor createAppDescriptor(final InputStream inputStream,
            User user) throws IOException, DotDataException, DotSecurityException;

    /**
     * Remove an App and all the secrets underneath.
     * @param key
     * @param user
     * @param removeDescriptor
     * @throws DotSecurityException
     * @throws DotDataException
     */
    void removeApp(final String key, final User user,
            final boolean removeDescriptor)
            throws DotSecurityException, DotDataException;

    /**
     * Method meant to to be consumed from a site delete event.
     * @param host
     * @param user
     * @throws DotDataException
     * @throws DotSecurityException
     */
    void removeSecretsForSite(Host host, User user)
                    throws DotDataException, DotSecurityException;
    /**
     * Warnings are any secrets missing required values stated on the AppDescriptor
     * @param appDescriptor
     * @param sitesWithConfigurations
     * @param user
     * @return
     * @throws DotSecurityException
     * @throws DotDataException
     */
    Map<String, Map<String, List<String>>> computeWarningsBySite(final AppDescriptor appDescriptor,
            final Set<String> sitesWithConfigurations, final User user)
            throws DotSecurityException, DotDataException;

    /**
     * Warnings are any secrets missing required values stated on the AppDescriptor
     * @param appDescriptor
     * @param site
     * @param user
     * @return
     * @throws DotSecurityException
     * @throws DotDataException
     */
    Map<String, List<String>> computeSecretWarnings(final AppDescriptor appDescriptor, final Host site, final User user)
            throws DotSecurityException, DotDataException;

<<<<<<< HEAD
    /**
     *
     * @param user
     * @throws DotDataException
     * @throws IOException
     */
    void resetSecrets(User user)
                    throws DotDataException, IOException;

=======
>>>>>>> e6f3ce65

    enum INSTANCE {
        INSTANCE;
        private final AppsAPI integrationAPI = loadSecretsApi();

        public static AppsAPI get() {
            return INSTANCE.integrationAPI;
        }

        private static AppsAPI loadSecretsApi() {
            return (AppsAPI) Try.of(() -> Class
                    .forName(Config.getStringProperty(APPS_API_IMPL,
                            AppsAPIImpl.class.getCanonicalName()))
                    .newInstance()).getOrNull();

        }
    }

}<|MERGE_RESOLUTION|>--- conflicted
+++ resolved
@@ -186,7 +186,7 @@
     Map<String, List<String>> computeSecretWarnings(final AppDescriptor appDescriptor, final Host site, final User user)
             throws DotSecurityException, DotDataException;
 
-<<<<<<< HEAD
+
     /**
      *
      * @param user
@@ -196,8 +196,6 @@
     void resetSecrets(User user)
                     throws DotDataException, IOException;
 
-=======
->>>>>>> e6f3ce65
 
     enum INSTANCE {
         INSTANCE;
