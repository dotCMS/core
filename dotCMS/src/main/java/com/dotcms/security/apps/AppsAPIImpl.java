package com.dotcms.security.apps;

import static com.dotcms.security.apps.AppsUtil.readJson;
import static com.dotcms.security.apps.AppsUtil.toJsonAsChars;
import static com.google.common.collect.ImmutableList.of;
import static java.util.Collections.emptyMap;
<<<<<<< HEAD

=======
>>>>>>> e6f3ce65
import com.dotmarketing.beans.Host;
import com.dotmarketing.business.APILocator;
import com.dotmarketing.business.CacheLocator;
import com.dotmarketing.business.LayoutAPI;
import com.dotmarketing.business.UserAPI;
import com.dotmarketing.exception.DoesNotExistException;
import com.dotmarketing.exception.DotDataException;
import com.dotmarketing.exception.DotDataValidationException;
import com.dotmarketing.exception.DotRuntimeException;
import com.dotmarketing.exception.DotSecurityException;
import com.dotmarketing.portlets.contentlet.business.HostAPI;
import com.dotmarketing.portlets.contentlet.model.Contentlet;
import com.dotmarketing.util.Config;
import com.dotmarketing.util.Logger;
import com.dotmarketing.util.UtilMethods;
import com.fasterxml.jackson.core.JsonParser.Feature;
import com.fasterxml.jackson.databind.ObjectMapper;
import com.fasterxml.jackson.dataformat.yaml.YAMLFactory;
import com.google.common.annotations.VisibleForTesting;
import com.google.common.collect.ImmutableList;
import com.google.common.collect.ImmutableMap;
import com.google.common.collect.ImmutableMap.Builder;
import com.liferay.portal.model.User;
import com.liferay.util.StringPool;
import io.vavr.Tuple2;
import java.io.File;
import java.io.IOException;
import java.io.InputStream;
import java.nio.file.DirectoryStream;
import java.nio.file.Files;
import java.nio.file.Path;
import java.nio.file.Paths;
import java.util.ArrayList;
import java.util.Arrays;
import java.util.Collection;
import java.util.Collections;
import java.util.HashMap;
import java.util.HashSet;
import java.util.LinkedHashSet;
import java.util.List;
import java.util.Map;
import java.util.Map.Entry;
import java.util.Optional;
import java.util.Set;
import java.util.function.Supplier;
import java.util.stream.Collectors;
import java.util.stream.Stream;

/**
 * This API serves as the bridge between the secrets safe repository
 * and the structure of the APP defined via YML file descriptor.
 */
public class AppsAPIImpl implements AppsAPI {

    static final String APPS_PORTLET_ID = "apps";
    private static final String HOST_SECRET_KEY_SEPARATOR = ":";
    private static final String DOT_GLOBAL_SERVICE = "dotCMSGlobalService";
    private static final String SERVER_DIR_NAME = "server";
    private static final String APPS_DIR_NAME = "apps";
    private static final String APPS_DIR_PATH_KEY = "APPS_DIR_PATH_KEY";
    static final int DESCRIPTOR_KEY_MAX_LENGTH = 60;
    static final int DESCRIPTOR_NAME_MAX_LENGTH = 60;

    private final UserAPI userAPI;
    private final LayoutAPI layoutAPI;
    private final HostAPI hostAPI;
    private final SecretsStore secretsStore;
    private final AppsCache appsCache;

    private final ObjectMapper ymlMapper = new ObjectMapper(new YAMLFactory())
            .enable(Feature.STRICT_DUPLICATE_DETECTION)
            //.enable(SerializationFeature.INDENT_OUTPUT)
            .findAndRegisterModules();

    @VisibleForTesting
    public AppsAPIImpl(final UserAPI userAPI, final LayoutAPI layoutAPI, final HostAPI hostAPI,
            final SecretsStore secretsRepository, final AppsCache appsCache) {
        this.userAPI = userAPI;
        this.layoutAPI = layoutAPI;
        this.hostAPI = hostAPI;
        this.secretsStore = secretsRepository;
        this.appsCache = appsCache;
    }

    public AppsAPIImpl() {
        this(APILocator.getUserAPI(), APILocator.getLayoutAPI(), APILocator.getHostAPI(), SecretsStore.INSTANCE.get(), CacheLocator.getAppsCache());
    }

    /**
     * One single method takes care of building the internal-key
     */
    private String internalKey(final String serviceKey, final Host host) {
        return internalKey(serviceKey, host == null ? null : host.getIdentifier());
    }

    /**
     * Given a service key and an identifier this builds an internal key composed by the two values concatenated
     * And lowercased.
     * Like `5e096068-edce-4a7d-afb1-95f30a4fa80e:serviceKeyNameXYZ`
     * @param serviceKey
     * @param hostIdentifier
     * @return
     */
    private String internalKey(final String serviceKey, final String hostIdentifier) {
        // if Empty ServiceKey is passed everything will be set under systemHostIdentifier:dotCMSGlobalService
        //Otherwise the internal Key will look like:
        // `5e096068-edce-4a7d-afb1-95f30a4fa80e:serviceKeyNameXYZ` where the first portion is the hostId
        final String key = UtilMethods.isSet(serviceKey) ? serviceKey : DOT_GLOBAL_SERVICE;
        final String identifier =
                (null == hostIdentifier) ? APILocator.systemHost().getIdentifier() : hostIdentifier;
        return (identifier + HOST_SECRET_KEY_SEPARATOR + key).toLowerCase();
    }

    private boolean userDoesNotHaveAccess(final User user) throws DotDataException {
        return !userAPI.isCMSAdmin(user) && !layoutAPI
                .doesUserHaveAccessToPortlet(APPS_PORTLET_ID, user);
    }

    @Override
    public List<String> listAppKeys(final Host host, final User user)
            throws DotDataException, DotSecurityException {
        if (userDoesNotHaveAccess(user)) {
            throw new DotSecurityException(String.format(
                    "Invalid attempt to get all service keys performed by user with id `%s` and host `%s` ",
                    user.getUserId(), host.getIdentifier())
            );
        }
        return secretsStore.listKeys().stream().filter(s -> s.startsWith(host.getIdentifier()))
                .map(s -> s.replace(host.getIdentifier() + HOST_SECRET_KEY_SEPARATOR,
                        StringPool.BLANK))
                .collect(Collectors.toList());
    }

    /**
     * {@inheritDoc}
     * @return
     * @throws DotSecurityException
     * @throws DotDataException
     */
    @Override
    public Map<String, Set<String>> appKeysByHost() throws DotSecurityException, DotDataException{
      return appKeysByHost(true);
    }

    /**
     * This private version basically adds the possibility to filter sites that exist in our db
     * This becomes handy when people has secrets associated to a site and then for some reason decides to remove the site.
     * @param filterNonExisting
     * @return
     * @throws DotSecurityException
     * @throws DotDataException
     */
    private Map<String, Set<String>> appKeysByHost(final boolean filterNonExisting)
            throws DotSecurityException, DotDataException {
        Stream<String[]> stream = secretsStore.listKeys().stream()
                .filter(s -> s.contains(HOST_SECRET_KEY_SEPARATOR))
                .map(s -> s.split(HOST_SECRET_KEY_SEPARATOR))
                .filter(strings -> strings.length == 2);
        if (filterNonExisting) {
            final Set<String> validSites = hostAPI.findAll(APILocator.systemUser(), false).stream()
                    .map(Contentlet::getIdentifier).map(String::toLowerCase).collect(Collectors.toSet());
            stream = stream.filter(strings -> validSites.contains(strings[0]));
        }
        return stream.collect(Collectors.groupingBy(strings -> strings[0],
                Collectors.mapping(strings -> strings[1], Collectors.toSet())));
    }

    @Override
    public Optional<AppSecrets> getSecrets(final String key,
            final Host host, final User user) throws DotDataException, DotSecurityException {
            return getSecrets(key, false, host, user);
    }

    @Override
    public Optional<AppSecrets> getSecrets(final String key,
            final boolean fallbackOnSystemHost,
            final Host host, final User user) throws DotDataException, DotSecurityException {
        if (userDoesNotHaveAccess(user)) {
            throw new DotSecurityException(String.format(
                    "Invalid secret access attempt on `%s` performed by user with id `%s` and host `%s` ",
                    key, user.getUserId(), host.getIdentifier()));
        }
        Optional<char[]> optionalChars = secretsStore
                .getValue(internalKey(key, host));
        if (optionalChars.isPresent()) {
            //We really don't want to cache the json object to protect the secrets.
            //Caching happens on the layers below.
            return Optional.of(readJson(optionalChars.get()));
        } else {
            //fallback
            if (fallbackOnSystemHost) {
                optionalChars = secretsStore
                        .getValue(internalKey(key, APILocator.systemHost()));
                if (optionalChars.isPresent()) {
                    return Optional.of(readJson(optionalChars.get()));
                }
            }
        }
        return Optional.empty();
    }

    /**
     * In s similar fashion as `getSecrets` does this method hits the secrets repo but it does not deal or convert the entry into a json object
     * This only tells you if the service-key exists for a specific host.
     * @param serviceKey
     * @param hostIdentifier
     * @param user
     * @return
     * @throws DotDataException
     * @throws DotSecurityException
     */
    private boolean hasAnySecrets(final String serviceKey,
            final String hostIdentifier, final User user) throws DotDataException, DotSecurityException {
        if (userDoesNotHaveAccess(user)) {
            throw new DotSecurityException(String.format(
                    "Invalid secret access attempt on `%s` performed by user with id `%s` and host `%s` ",
                    serviceKey, user.getUserId(), hostIdentifier));
        }
        return secretsStore.containsKey(internalKey(serviceKey, hostIdentifier));
    }

    /**
     * {@inheritDoc}
     * @param user
     * @return
     */
    public Set<String> filterSitesForAppKey(final String key, final Collection<String> siteIdentifiers, final User user){
        return siteIdentifiers.stream().filter(id -> {
            try {
                return hasAnySecrets(key, id, user);
            } catch (DotDataException | DotSecurityException e) {
                Logger.error(AppsAPIImpl.class,
                        String.format("Error getting secret from `%s` ", key), e);
            }
            return false;
        }).collect(Collectors.toCollection(LinkedHashSet::new));
    }

    /**
     * {@inheritDoc}
     */
    @Override
    public void deleteSecret(final String key, final Set<String> propOrSecretName,
            final Host host, final User user)
            throws DotDataException, DotSecurityException {
        final Optional<AppSecrets> secretsForService = getSecrets(key, host, user);
        if (secretsForService.isPresent()) {
            final AppSecrets.Builder builder = new AppSecrets.Builder();
            final AppSecrets serviceSecrets = secretsForService.get();
            final Map<String, Secret> secrets = serviceSecrets.getSecrets();

            secrets.keySet().removeAll(propOrSecretName); //we simply remove the secret by name and then persist the remaining.

            for (final Entry<String, Secret> entry : secrets.entrySet()) {
                builder.withSecret(entry.getKey(), entry.getValue());
            }
            saveSecrets(builder.withKey(key).build(), host, user);
        } else {
            throw new DotDataException(
                    String.format("Unable to find secret-property named `%s` for service `%s` .",
                            propOrSecretName, key));
        }
    }

    @Override
    public void saveSecret(final String key, final Tuple2<String, Secret> keyAndSecret,
            final Host host, final User user)
            throws DotDataException, DotSecurityException {

        final Optional<AppSecrets> secretsForService = getSecrets(key, host, user);
        if (secretsForService.isPresent()) {
            //The secret already exists and wee need to update one specific entry they rest should be copy as they are
            final AppSecrets serviceSecrets = secretsForService.get();
            final Map<String, Secret> secrets = serviceSecrets.getSecrets();
            final AppSecrets.Builder builder = new AppSecrets.Builder();

            for (final Entry<String, Secret> entry : secrets.entrySet()) {
                //Replace all existing secret/property that must be copied as it is.
                builder.withSecret(entry.getKey(), entry.getValue());
            }
            //finally override or add the new value.
            builder.withSecret(keyAndSecret._1, keyAndSecret._2);

            saveSecrets(builder.withKey(key).build(), host, user);
        } else {
            //The secret is brand new . We need to create a whole new one.
            final AppSecrets.Builder builder = new AppSecrets.Builder();
            builder.withSecret(keyAndSecret._1, keyAndSecret._2);
            saveSecrets(builder.withKey(key).build(), host, user);
        }
    }

    @Override
    public void saveSecrets(final AppSecrets secrets, final Host host, final User user)
            throws DotDataException, DotSecurityException {
        if (userDoesNotHaveAccess(user)) {
            throw new DotSecurityException(String.format(
                    "Invalid secret update attempt on `%s` performed by user with id `%s` and host `%s` ",
                    secrets.getKey(), user.getUserId(), host.getIdentifier()));
        } else {
            final String internalKey = internalKey(secrets.getKey(), host);
            if (secrets.getSecrets().isEmpty()) {
                //if everything has been removed from the json entry we need to kick it off from cache.
                secretsStore.deleteValue(internalKey);
            } else {
                char[] chars = null;
                try {
                    chars = toJsonAsChars(secrets);
                    secretsStore.saveValue(internalKey, chars);
                } finally {
                    secrets.destroy();
                    if (null != chars) {
                        Arrays.fill(chars, (char) 0);
                    }
                }
            }
        }
    }

    @Override
    public void deleteSecrets(final String key, final Host host, final User user)
            throws DotDataException, DotSecurityException {
        deleteSecrets(key, host.getIdentifier(), user);
    }


    private void deleteSecrets(final String key, final String siteIdentifier, final User user)
            throws DotDataException, DotSecurityException {
        if (userDoesNotHaveAccess(user)) {
            throw new DotSecurityException(String.format(
                    "Invalid service delete attempt on `%s` for host `%s` performed by user with id `%s`",
                    key, siteIdentifier, user.getUserId()));
        } else {
            secretsStore.deleteValue(internalKey(key, siteIdentifier));
        }
    }

    @Override
    public List<AppDescriptor> getAppDescriptors(User user)
            throws DotDataException, DotSecurityException {

        if (userDoesNotHaveAccess(user)) {
            throw new DotSecurityException(String.format(
                    "Invalid attempt to get all available service descriptors performed by user with id `%s`.",
                    user.getUserId()));
        }

        return getAppDescriptorsMeta().stream()
                .map(AppDescriptorMeta::getAppDescriptor)
                .collect(Collectors.toList());
    }

    private List<AppDescriptorMeta> getAppDescriptorsMeta() {

        synchronized (AppsAPIImpl.class) {
            return appsCache.getAppDescriptorsMeta(() -> {
                try {
                    return loadAppDescriptors();
                } catch (IOException | DotDataException e) {
                    Logger.error(AppsAPIImpl.class,
                            "An error occurred while loading the service descriptor yml files. ",
                            e);
                    throw new DotRuntimeException(e);
                }
            });
        }
    }

    private Map<String, AppDescriptorMeta> getAppDescriptorMap(){
       return appsCache.getAppDescriptorsMap(this::getAppDescriptorsMeta);
    }

    @Override
    public Optional<AppDescriptor> getAppDescriptor(final String key,
            final User user)
            throws DotDataException, DotSecurityException {

        if (userDoesNotHaveAccess(user)) {
            throw new DotSecurityException(String.format(
                    "Invalid attempt to get all available service descriptors performed by user with id `%s`.",
                    user.getUserId()));
        }

        final String appKeyLC = key.toLowerCase();
        final AppDescriptorMeta appDescriptorMeta = getAppDescriptorMap()
                .get(appKeyLC);
        return null == appDescriptorMeta ? Optional.empty()
                : Optional.of(appDescriptorMeta.getAppDescriptor());
    }

    @Override
    public AppDescriptor createAppDescriptor(final InputStream inputStream,
            final User user) throws IOException, DotDataException, DotSecurityException {
        if (userDoesNotHaveAccess(user)) {
            throw new DotSecurityException(String.format(
                    "Invalid attempt to create a service descriptors performed by user with id `%s`.",
                    user.getUserId()));
        }

        final String ymlFilesPath = getServiceDescriptorDirectory();
        final File basePath = new File(ymlFilesPath);
        if (!basePath.exists()) {
            basePath.mkdir();
        }
        Logger.debug(AppsAPIImpl.class,
                () -> " ymlFiles are set under:  " + ymlFilesPath);

        // Now validate the incoming file.. see if we're rewriting an existing file or attempting to re-use an already in use service-key.
        final AppDescriptor serviceDescriptor = ymlMapper
                .readValue(inputStream, AppDescriptor.class);

        if (validateServiceDescriptor(serviceDescriptor)
                && validateAppDescriptorUniqueName(serviceDescriptor)) {

            final String serviceKey = serviceDescriptor.getKey();
            final File incomingFile = new File(basePath, String.format("%s.yml", serviceKey));
            if (incomingFile.exists()) {
                throw new DotDataException(
                        String.format("Invalid attempt to override an existing file named '%s'.",
                                incomingFile.getName()));
            }

            ymlMapper.writeValue(incomingFile, serviceDescriptor);

            invalidateCache();
        }
        return serviceDescriptor;
    }

    @Override
    public void removeApp(final String key, final User user,
            final boolean removeDescriptor)
            throws DotSecurityException, DotDataException {
        if (userDoesNotHaveAccess(user)) {
            throw new DotSecurityException(String.format(
                    "Invalid attempt to delete a service descriptors performed by user with id `%s`.",
                    user.getUserId()));
        }
        final String appKeyLC = key.toLowerCase();
        final AppDescriptorMeta appDescriptorMeta = getAppDescriptorMap().get(appKeyLC);
        if (null == appDescriptorMeta) {
            throw new DoesNotExistException(String.format("The requested descriptor `%s` does not exist.",key));
        }else{
            // if we succeed trying to find the descriptor.
            // Lets get all the service-keys and organized by host-id
            final Map<String, Set<String>> appKeysByHost = appKeysByHost(true);
            for (final Entry<String, Set<String>> entry : appKeysByHost.entrySet()) {
                final String hostId = entry.getKey();
                final Set<String> appKeys = entry.getValue();
                //Now we need to verify the service-key has a configuration for this host.
                if(appKeys.contains(appKeyLC)){
                    //And if it does we attempt to delete all the secrets.
                    deleteSecrets(key, hostId, user);
                }
            }
            if(removeDescriptor) {
                removeDescriptor(appDescriptorMeta);
            }
            invalidateCache();
        }
    }

    /**
     * Removes the yml file itself.
     * @param serviceDescriptorMeta
     * @throws DotDataException
     */
    private void removeDescriptor(final AppDescriptorMeta serviceDescriptorMeta) throws DotDataException{
        final String fileName = serviceDescriptorMeta.getFileName();
        //Now we need to remove the file it self.
        final String ymlFilesPath = getServiceDescriptorDirectory();
        final Path file = Paths.get(ymlFilesPath + File.separator + fileName).normalize();
        if (!file.toFile().exists()) {
            throw new DotDataException(
                    String.format(" File with path `%s` does not exist. ", file));
        }
        try {
            Logger.warn(AppsAPIImpl.class, () -> String
                    .format(" Failed attempt to delete file with path `%s` ", file));
            Files.delete(file);
        } catch (IOException e) {
            throw new DotDataException(e);
        }
    }

    /**
     * This gives a Map organized by host id that contains a Map of secrets and their warnings asa list.
     * @param appDescriptor
     * @param sitesWithConfigurations
     * @param user
     * @return A Map organized by host id that contains a Map of secrets and their warnings
     * @throws DotSecurityException
     * @throws DotDataException
     */
    public Map<String, Map<String, List<String>>> computeWarningsBySite(final AppDescriptor appDescriptor,
            final Set<String> sitesWithConfigurations, final User user)
            throws DotSecurityException, DotDataException {
        final Builder<String, Map<String, List<String>>> builder = ImmutableMap.builder();
<<<<<<< HEAD
        for (String hostId : sitesWithConfigurations) {
            final Host site = hostAPI.find(hostId, user, false);
            if(null != site){
               final Map<String, List<String>> warnings = computeSecretWarnings(appDescriptor, site, user);
               builder.put(site.getIdentifier(), warnings);
=======
        for (String siteId : sitesWithConfigurations) {
            //if this is coming directly from the keyStore it's all lowercase.
            siteId = Host.SYSTEM_HOST.equalsIgnoreCase(siteId) ? Host.SYSTEM_HOST : siteId;
            final Host site = hostAPI.find(siteId, user, false);
            if(null != site){
               final Map<String, List<String>> warnings = computeSecretWarnings(appDescriptor, site, user);
               builder.put(site.getIdentifier().toLowerCase(), warnings);
>>>>>>> e6f3ce65
            }
        }
        return builder.build();
    }

    /**
     * The returned list for now will only have one entry. However the structure is a Map of list to allow several warnings in future implementations.
     * @param appDescriptor
     * @param site
     * @param user
     * @return Map of params and a List of warnings.
     * @throws DotSecurityException
     * @throws DotDataException
     */
    public Map<String, List<String>> computeSecretWarnings(final AppDescriptor appDescriptor,
            final Host site, final User user)
            throws DotSecurityException, DotDataException {
        final String appKey = appDescriptor.getKey();
        final boolean hasConfigurations = !filterSitesForAppKey(appKey, of(site.getIdentifier()),
                user).isEmpty();
        if (hasConfigurations) {
            final Optional<AppSecrets> secretsOptional = getSecrets(appKey, site, user);
            if (secretsOptional.isPresent()) {
                final Map<String, List<String>> warnings = new HashMap<>();
                final AppSecrets appSecrets = secretsOptional.get();
                for (final Entry<String, ParamDescriptor> entry : appDescriptor.getParams().entrySet()) {
                    final String paramName = entry.getKey();
                    final ParamDescriptor descriptor = entry.getValue();
                    final Secret secret = appSecrets.getSecrets().get(paramName);
                    if (descriptor.isRequired() && UtilMethods.isNotSet(descriptor.getValue()) && (
                            null == secret || UtilMethods.isNotSet(secret.getValue()))) {
                        warnings.put(paramName, of(String
                                .format("`%s` is required. It is missing a value and no default is provided.",
                                        paramName)));
                    }
                }
                return warnings;
            }
        }
        return emptyMap();
    }

    private void invalidateCache() {
        synchronized (AppsAPIImpl.class) {
            appsCache.invalidateDescriptorsCache();
        }
    }

    private static String getServiceDescriptorDirectory() {
        final Supplier<String> supplier = () -> APILocator.getFileAssetAPI().getRealAssetsRootPath()
        + File.separator + SERVER_DIR_NAME + File.separator + APPS_DIR_NAME + File.separator;
        final String dirPath = Config
                .getStringProperty(APPS_DIR_PATH_KEY, supplier.get());
        return Paths.get(dirPath).normalize().toString();
    }

    private Set<String> listAvailableYamlFiles() throws IOException {
        final String ymlFilesPath = getServiceDescriptorDirectory();
        final File basePath = new File(ymlFilesPath);
        if (!basePath.exists()) {
            basePath.mkdir();
        }
        Logger.debug(AppsAPIImpl.class,
                () -> " ymlFiles are set under:  " + ymlFilesPath);
        final Set<String> files = listFiles(ymlFilesPath);
        if (!UtilMethods.isSet(files)) {
            return Collections.emptySet();
        } else {
            return files;
        }
    }

    private Set<String> listFiles(final String dir) throws IOException {
        final Set<String> fileList = new HashSet<>();
        try (final DirectoryStream<Path> stream = Files.newDirectoryStream(Paths.get(dir))) {
            for (final Path path : stream) {
                if (!Files.isDirectory(path)) {
                    final String fileName = path.getFileName().toString();
                    if (fileName.endsWith("yaml") || fileName.endsWith("yml")) {
                        fileList.add(path.toString());
                    }
                }
            }
        }
        return fileList;
    }

    private List<AppDescriptorMeta> loadAppDescriptors()
            throws IOException, DotDataException {
        final Set<String> loadedServiceKeys = new HashSet<>();
        final ImmutableList.Builder<AppDescriptorMeta> builder = new ImmutableList.Builder<>();
        final Set<String> fileNames = listAvailableYamlFiles();
        for (final String fileName : fileNames) {
            try {
                final File file = new File(fileName);
                final AppDescriptor serviceDescriptor = ymlMapper
                        .readValue(file, AppDescriptor.class);
                if (validateServiceDescriptor(serviceDescriptor)) {
                    if (loadedServiceKeys.contains(serviceDescriptor.getKey())) {
                        throw new DotDataException(
                                String.format(
                                        "There's another App already registered under key `%s`.",
                                        serviceDescriptor.getKey())
                                );
                    }
                    builder.add(new AppDescriptorMeta(serviceDescriptor, file.getName()));
                    loadedServiceKeys.add(serviceDescriptor.getKey());
                }
            } catch (IOException |  DotDataValidationException e) {
                Logger.error(AppsAPIImpl.class,
                        String.format("Error reading yml file `%s`.", fileName), e);
            }
        }

        return builder.build();
    }

    /**
     * internal descriptor validator
     * @param appDescriptor
     * @return
     * @throws DotDataValidationException
     */
   private boolean validateServiceDescriptor(final AppDescriptor appDescriptor)
           throws DotDataValidationException {

       final List<String> errors = new ArrayList<>();

       if(UtilMethods.isNotSet(appDescriptor.getKey())){
          errors.add("The required field `key` isn't set on the incoming file.");
       }

       if(DESCRIPTOR_KEY_MAX_LENGTH < appDescriptor.getKey().length()){
           errors.add(String.format("The required field `key` exceeds %d chars length.", DESCRIPTOR_KEY_MAX_LENGTH));
       }

       if(UtilMethods.isNotSet(appDescriptor.getName())){
           errors.add("The required field `name` isn't set on the incoming file.");
       }

       if(UtilMethods.isNotSet(appDescriptor.getDescription())){
           errors.add("The required field `description` isn't set on the incoming file.");
       }

       if(UtilMethods.isNotSet(appDescriptor.getIconUrl())){
           errors.add("The required field `iconUrl` isn't set on the incoming file.");
       }

       if(!UtilMethods.isSet(appDescriptor.getAllowExtraParameters())){
           errors.add("The required boolean field `allowExtraParameters` isn't set on the incoming file.");
       }

       if(!UtilMethods.isSet(appDescriptor.getParams())){
           errors.add("The required field `params` isn't set on the incoming file.");
       }

       for (final Map.Entry<String, ParamDescriptor> entry : appDescriptor.getParams().entrySet()) {
           errors.addAll(validateParamDescriptor(entry.getKey(), entry.getValue()));
       }

       if(!errors.isEmpty()){
           throw new DotDataValidationException(String.join(" \n", errors));
       }

       return true;

   }

    /**
     * internal param validator
     * @param name
     * @param descriptor
     * @return
     * @throws DotDataValidationException
     */
    private List<String> validateParamDescriptor(final String name,
            final ParamDescriptor descriptor)  {

        final List<String> errors = new ArrayList<>();

        if (UtilMethods.isNotSet(name)) {
            errors.add("Param descriptor is missing required  field `name` .");
        }

        if (DESCRIPTOR_NAME_MAX_LENGTH < name.length()) {
            errors.add(String.format("`%s`: exceeds %d chars length.", name,
                    DESCRIPTOR_NAME_MAX_LENGTH));
        }

        if (null == descriptor.getValue()) {
            errors.add(String.format("`%s`: is missing required field `value`. It is mandatory that the param exist. ", name));
        }

        if (UtilMethods.isNotSet(descriptor.getHint())) {
            errors.add(String.format("Param `%s`: is missing required field `hint` .", name));
        }

        if (UtilMethods.isNotSet(descriptor.getLabel())) {
            errors.add(String.format("Param `%s`: is missing required field `hint` .", name));
        }

        if (null == descriptor.getType()) {
            errors.add(String.format("Param `%s`: is missing required field `type` (STRING|BOOL|FILE) .",
                    name));
        }

        if (!UtilMethods.isSet(descriptor.getRequired())) {
            errors.add(String.format("Param `%s`: is missing required field `required` (true|false) .",
                    name));
        }

        if (!UtilMethods.isSet(descriptor.getHidden())) {
            errors.add(
                    String.format("Param `%s`: is missing required field `hidden` (true|false) .", name));
        }

        if (Type.BOOL.equals(descriptor.getType()) && UtilMethods.isSet(descriptor.getHidden()) && descriptor.isHidden()) {
            errors.add(String.format(
                    "Param `%s`: Bool params can not be marked hidden. The combination (Bool + Hidden) isn't allowed.",
                    name));
        }

        if (Type.BOOL.equals(descriptor.getType()) && UtilMethods.isSet(descriptor.getValue())
                && !isBoolString(descriptor.getValue())) {
            errors.add(String.format(
                    "Boolean Param `%s` has a default value `%s` that can not be parsed to bool (true|false).",
                    name, descriptor.getValue()));
        }

        if (StringPool.NULL.equalsIgnoreCase(descriptor.getValue()) && descriptor.isRequired()) {
            errors.add(String.format(
                    "Null isn't allowed as the default value on required params see `%s`. ",
                    name)
            );
        }

        return errors;
    }

    /**
     * Verifies if a string can be parsed to boolean safely.
     * @param value
     * @return
     */
   private boolean isBoolString(final String value){
      return Boolean.TRUE.toString().equalsIgnoreCase(value) || Boolean.FALSE.toString().equalsIgnoreCase(value);
   }

    private boolean validateAppDescriptorUniqueName(final AppDescriptor serviceDescriptor)
            throws DotDataException {

        if (getAppDescriptorMap().containsKey(serviceDescriptor.getKey())) {
            throw new DotDataException(
                    String.format("There's a service already registered under key `%s`.",
                            serviceDescriptor.getKey()));
        }
        return true;
    }

    /**
     * Method meant to to be consumed from a delete site event.
     * @param host
     * @param user
     * @throws DotDataException
     * @throws DotSecurityException
     */
    @Override
    public void removeSecretsForSite(final Host host, final User user)
            throws DotDataException, DotSecurityException {
        Logger.info(AppsAPIImpl.class, () -> String.format(" Removing secrets under site `%s` ", host.getName()));
        //This must be called with param filterNonExisting in false since the first thing that delete-site does is clear cache.
        final Map<String, Set<String>> keysByHost = appKeysByHost(false);
        final Set<String> secretKeys = keysByHost.get(host.getIdentifier().toLowerCase());
        if (null != secretKeys) {
            for (final String secretKey : secretKeys) {
                deleteSecrets(secretKey, host.getIdentifier(), user);
                Logger.info(AppsAPIImpl.class, () -> String.format(" Secret with `%s` has been removed. ", secretKey));
            }
        }
    }

<<<<<<< HEAD
    /**
     * On the event of a Company Key reset. We need to react and handle it as best we can
     * @param user
     * @throws DotDataException
     */
    @Override
    public void resetSecrets(final User user)
            throws DotDataException, IOException {
       secretsStore.backupAndRemoveKeyStore();
       appsCache.clearCache();
    }

=======
>>>>>>> e6f3ce65
}<|MERGE_RESOLUTION|>--- conflicted
+++ resolved
@@ -4,10 +4,6 @@
 import static com.dotcms.security.apps.AppsUtil.toJsonAsChars;
 import static com.google.common.collect.ImmutableList.of;
 import static java.util.Collections.emptyMap;
-<<<<<<< HEAD
-
-=======
->>>>>>> e6f3ce65
 import com.dotmarketing.beans.Host;
 import com.dotmarketing.business.APILocator;
 import com.dotmarketing.business.CacheLocator;
@@ -506,13 +502,6 @@
             final Set<String> sitesWithConfigurations, final User user)
             throws DotSecurityException, DotDataException {
         final Builder<String, Map<String, List<String>>> builder = ImmutableMap.builder();
-<<<<<<< HEAD
-        for (String hostId : sitesWithConfigurations) {
-            final Host site = hostAPI.find(hostId, user, false);
-            if(null != site){
-               final Map<String, List<String>> warnings = computeSecretWarnings(appDescriptor, site, user);
-               builder.put(site.getIdentifier(), warnings);
-=======
         for (String siteId : sitesWithConfigurations) {
             //if this is coming directly from the keyStore it's all lowercase.
             siteId = Host.SYSTEM_HOST.equalsIgnoreCase(siteId) ? Host.SYSTEM_HOST : siteId;
@@ -520,7 +509,6 @@
             if(null != site){
                final Map<String, List<String>> warnings = computeSecretWarnings(appDescriptor, site, user);
                builder.put(site.getIdentifier().toLowerCase(), warnings);
->>>>>>> e6f3ce65
             }
         }
         return builder.build();
@@ -802,7 +790,6 @@
         }
     }
 
-<<<<<<< HEAD
     /**
      * On the event of a Company Key reset. We need to react and handle it as best we can
      * @param user
@@ -815,6 +802,4 @@
        appsCache.clearCache();
     }
 
-=======
->>>>>>> e6f3ce65
 }