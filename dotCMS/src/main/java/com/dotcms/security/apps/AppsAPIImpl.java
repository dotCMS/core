--- conflicted
+++ resolved
@@ -395,19 +395,11 @@
     }
 
     @Override
-<<<<<<< HEAD
     public AppDescriptor createAppDescriptor(final File file,
-            final User user) throws DotDataException, DotSecurityException {
+            final User user) throws DotDataException, AlreadyExistException, DotSecurityException {
         if (userDoesNotHaveAccess(user)) {
             throw new DotSecurityException(String.format(
                     "Invalid attempt to create an app descriptor performed by user with id `%s`.",
-=======
-    public AppDescriptor createAppDescriptor(final InputStream inputStream,
-            final User user) throws IOException, DotDataException, AlreadyExistException, DotSecurityException {
-        if (userDoesNotHaveAccess(user)) {
-            throw new DotSecurityException(String.format(
-                    "Invalid attempt to create an App descriptor performed by user with id `%s`.",
->>>>>>> 2396fe5b
                     user.getUserId()));
         }
         final String ymlFilesPath = getServiceDescriptorDirectory();
@@ -422,7 +414,7 @@
             if (validateServiceDescriptor(appSchema)) {
                 final File incomingFile = new File(basePath, file.getName());
                 if (incomingFile.exists()) {
-                    throw new DotDataException(
+                    throw new AlreadyExistException(
                             String.format(
                                     "Invalid attempt to override an existing file named '%s'.",
                                     incomingFile.getName()));
@@ -430,16 +422,7 @@
 
                 writeAppFile(incomingFile, appSchema);
 
-<<<<<<< HEAD
                 invalidateCache();
-=======
-            final String serviceKey = serviceDescriptor.getKey();
-            final File incomingFile = new File(basePath, String.format("%s.yml", serviceKey));
-            if (incomingFile.exists()) {
-                throw new AlreadyExistException(
-                        String.format("Invalid attempt to override an existing file named '%s'.",
-                                incomingFile.getName()));
->>>>>>> 2396fe5b
             }
             return new AppDescriptorImpl(file.getName(), appSchema);
 
@@ -782,21 +765,7 @@
      */
     private boolean isBoolString(final String value){
       return Boolean.TRUE.toString().equalsIgnoreCase(value) || Boolean.FALSE.toString().equalsIgnoreCase(value);
-<<<<<<< HEAD
-=======
    }
-
-    private boolean validateAppDescriptorUniqueName(final AppDescriptor serviceDescriptor)
-            throws AlreadyExistException {
-
-        if (getAppDescriptorMap().containsKey(serviceDescriptor.getKey())) {
-            throw new AlreadyExistException(
-                    String.format("There's an App already registered under key `%s`.",
-                            serviceDescriptor.getKey()));
-        }
-        return true;
->>>>>>> 2396fe5b
-    }
 
     /**
      * Method meant to to be consumed from a delete site event.
