package com.dotcms.jitsu;

import com.dotcms.analytics.app.AnalyticsApp;
import com.dotcms.analytics.helper.AnalyticsHelper;
import com.dotcms.http.CircuitBreakerUrl;
import com.dotcms.http.CircuitBreakerUrl.Method;
import com.dotcms.http.CircuitBreakerUrl.Response;
import com.dotcms.http.CircuitBreakerUrlBuilder;
import com.dotcms.jitsu.EventsPayload.EventPayload;
import com.dotmarketing.beans.Host;
import com.dotmarketing.util.Logger;
import com.dotmarketing.util.UtilMethods;
import com.dotmarketing.util.json.JSONObject;
import com.google.common.annotations.VisibleForTesting;
import com.google.common.collect.ImmutableMap;
import io.vavr.control.Try;
import org.apache.commons.lang3.StringUtils;
import org.apache.http.Header;
import org.apache.http.HttpStatus;

import javax.ws.rs.core.HttpHeaders;
import javax.ws.rs.core.MediaType;
import java.io.Serializable;
import java.util.Collection;
import java.util.List;
import java.util.Map;
import java.util.Optional;
import java.util.function.Supplier;

import static com.dotcms.util.CollectionsUtils.list;

/**
 * POSTs events to established endpoint in EVENT_LOG_POSTING_URL config property using the token set in
 * EVENT_LOG_TOKEN config property
 */
public class EventLogRunnable implements Runnable {

    public static final Map<String, String> POSTING_HEADERS = ImmutableMap.of(
        HttpHeaders.CONTENT_TYPE, MediaType.APPLICATION_JSON);

    private final AnalyticsApp analyticsApp;
    private final Supplier<EventsPayload> eventPayload;

    @VisibleForTesting
    public EventLogRunnable(final Host host) {
        analyticsApp = AnalyticsHelper.get().appFromHost(host);
        eventPayload = null;
    }

    public EventLogRunnable(final Host host, final EventsPayload eventPayload) {
        analyticsApp = AnalyticsHelper.get().appFromHost(host);

        if (StringUtils.isBlank(analyticsApp.getAnalyticsProperties().analyticsWriteUrl())) {
            throw new IllegalStateException("Event log URL is missing, cannot log event to an unknown URL");
        }

        if (StringUtils.isBlank(analyticsApp.getAnalyticsProperties().analyticsKey())) {
            throw new IllegalStateException(
                "Analytics key is missing, cannot log event without a key to identify data with");
        }

        this.eventPayload = ()->eventPayload;
    }

    public EventLogRunnable(final Host site, final Supplier<List<Map<String, Serializable>>> payloadSupplier) {
        analyticsApp = AnalyticsHelper.get().appFromHost(site);

        if (StringUtils.isBlank(analyticsApp.getAnalyticsProperties().analyticsWriteUrl())) {
            throw new IllegalStateException("Event log URL is missing, cannot log event to an unknown URL");
        }

        if (StringUtils.isBlank(analyticsApp.getAnalyticsProperties().analyticsKey())) {
            throw new IllegalStateException(
                    "Analytics key is missing, cannot log event without a key to identify data with");
        }

        this.eventPayload = ()-> convertToEventPayload(payloadSupplier.get());
    }

    /**
     * Returns the generated event payload as an {@link Optional} object.
     *
     * @return {@link Optional} of {@link EventsPayload}.
     */
    public Optional<EventsPayload> getEventPayload() {
        return Optional.ofNullable(eventPayload.get());
    }

    protected EventsPayload convertToEventPayload(final List<Map<String, Serializable>> listStringSerializableMap) {

        return new AnalyticsEventsPayload(listStringSerializableMap);
    }

    @Override
    public void run() {

        final String url = analyticsApp.getAnalyticsProperties().analyticsWriteUrl();
        final CircuitBreakerUrlBuilder builder = getCircuitBreakerUrlBuilder(url);

<<<<<<< HEAD
        final Collection<EventPayload> payloads = eventPayload.get().payloads();

        Logger.debug(EventLogRunnable.class, "Jitsu Event Payload to be sent: " + payloads);

        if (payloads.isEmpty()){
=======
        Logger.debug(EventLogRunnable.class, "Jitsu Event Payload to be sent: " + eventPayload.get().payloads());

        if (eventPayload.get().payloads().isEmpty()){
>>>>>>> e8ac669b
            Logger.warn(EventLogRunnable.class, "Not Jitsu Events Payload to be sent");
            return;
        }

<<<<<<< HEAD

        final EventPayload firstPayload = payloads.stream().findFirst().orElse(null);
=======
        final EventPayload firstPayload = eventPayload.get().payloads().stream().findFirst().orElse(null);
>>>>>>> e8ac669b

        if (firstPayload == null) {
            Logger.warn(EventLogRunnable.class, "Not Jitsu Events Payload to be sent");
            return;
        }

        final String userAgent = firstPayload.contains(ValidAnalyticsEventPayloadAttributes.USER_AGENT_ATTRIBUTE_NAME) ?
                firstPayload.get(ValidAnalyticsEventPayloadAttributes.USER_AGENT_ATTRIBUTE_NAME).toString() : null;

<<<<<<< HEAD
        sendEvent(builder, payloads, userAgent).ifPresent(response -> {
=======
        sendEvent(builder, eventPayload.get().payloads(), userAgent).ifPresent(response -> {
>>>>>>> e8ac669b
            Logger.debug(EventLogRunnable.class, "Jitsu Event Response: " + response.getStatusCode() +
             ", message: " + response.getResponse());

            if (response.getStatusCode() != HttpStatus.SC_OK) {
                Logger.warn(
                        this.getClass(),
                        String.format(
                                "Failed to post event to %s, got a %d : %s",
                                url,
                                response.getStatusCode(),
                                response.getResponse()));
<<<<<<< HEAD
                Logger.warn(this.getClass(), String.format("Failed log: number of events to be send %s", payloads.size()));
=======
                Logger.warn(this.getClass(), String.format("Failed log: number of events to be send %s", eventPayload.get().payloads().size()));
>>>>>>> e8ac669b
            }
        });
    }


    private CircuitBreakerUrlBuilder getCircuitBreakerUrlBuilder(String url) {
        return  CircuitBreakerUrl.builder()
            .setMethod(Method.POST)
            .setUrl(url)
            .setParams(Map.of("token", analyticsApp.getAnalyticsProperties().analyticsKey()))
            .setTimeout(4000)
            .setHeaders(POSTING_HEADERS)
            .setThrowWhenError(false);
    }


    public Optional<Response<String>> sendEvent(final CircuitBreakerUrlBuilder builder,
                                                final Collection<EventPayload> payload,
                                                final String userAgent) {

        final CircuitBreakerUrlBuilder circuitBreakerUrlBuilder = builder.setRawData(payload.toString());

        if (UtilMethods.isSet(userAgent)) {
            circuitBreakerUrlBuilder.setHeaders(Map.of(HttpHeaders.USER_AGENT, userAgent));
        }

        final CircuitBreakerUrl postLog = circuitBreakerUrlBuilder.build();

        return Optional.ofNullable(
                        Try.of(postLog::doResponse)
                                .onFailure(e -> Logger.warnAndDebug(EventLogRunnable.class, e.getMessage(), e))
                                .getOrElse(CircuitBreakerUrl.EMPTY_RESPONSE));
    }

    public Optional<Response<String>> sendTestEvent() {
        final String url = analyticsApp.getAnalyticsProperties().analyticsWriteUrl();
        final CircuitBreakerUrlBuilder builder = getCircuitBreakerUrlBuilder(url);

        final Map<String, Object> testObject = Map.of("test", "test");

        return sendEvent(builder,
                list( new EventPayload(new JSONObject(testObject))), "dotcms/test");

    }
}<|MERGE_RESOLUTION|>--- conflicted
+++ resolved
@@ -97,27 +97,18 @@
         final String url = analyticsApp.getAnalyticsProperties().analyticsWriteUrl();
         final CircuitBreakerUrlBuilder builder = getCircuitBreakerUrlBuilder(url);
 
-<<<<<<< HEAD
+
         final Collection<EventPayload> payloads = eventPayload.get().payloads();
 
         Logger.debug(EventLogRunnable.class, "Jitsu Event Payload to be sent: " + payloads);
 
         if (payloads.isEmpty()){
-=======
-        Logger.debug(EventLogRunnable.class, "Jitsu Event Payload to be sent: " + eventPayload.get().payloads());
-
-        if (eventPayload.get().payloads().isEmpty()){
->>>>>>> e8ac669b
-            Logger.warn(EventLogRunnable.class, "Not Jitsu Events Payload to be sent");
+            Logger.warn(EventLogRunnable.class, "Jitsu Event Payload to be sent: " + eventPayload.get().payloads());
             return;
         }
 
-<<<<<<< HEAD
+        final EventPayload firstPayload = payloads.stream().findFirst().orElse(null);
 
-        final EventPayload firstPayload = payloads.stream().findFirst().orElse(null);
-=======
-        final EventPayload firstPayload = eventPayload.get().payloads().stream().findFirst().orElse(null);
->>>>>>> e8ac669b
 
         if (firstPayload == null) {
             Logger.warn(EventLogRunnable.class, "Not Jitsu Events Payload to be sent");
@@ -127,11 +118,8 @@
         final String userAgent = firstPayload.contains(ValidAnalyticsEventPayloadAttributes.USER_AGENT_ATTRIBUTE_NAME) ?
                 firstPayload.get(ValidAnalyticsEventPayloadAttributes.USER_AGENT_ATTRIBUTE_NAME).toString() : null;
 
-<<<<<<< HEAD
         sendEvent(builder, payloads, userAgent).ifPresent(response -> {
-=======
-        sendEvent(builder, eventPayload.get().payloads(), userAgent).ifPresent(response -> {
->>>>>>> e8ac669b
+
             Logger.debug(EventLogRunnable.class, "Jitsu Event Response: " + response.getStatusCode() +
              ", message: " + response.getResponse());
 
@@ -143,11 +131,8 @@
                                 url,
                                 response.getStatusCode(),
                                 response.getResponse()));
-<<<<<<< HEAD
+
                 Logger.warn(this.getClass(), String.format("Failed log: number of events to be send %s", payloads.size()));
-=======
-                Logger.warn(this.getClass(), String.format("Failed log: number of events to be send %s", eventPayload.get().payloads().size()));
->>>>>>> e8ac669b
             }
         });
     }
