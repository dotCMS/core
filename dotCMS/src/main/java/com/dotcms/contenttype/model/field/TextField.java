--- conflicted
+++ resolved
@@ -1,7 +1,6 @@
 package com.dotcms.contenttype.model.field;
 
 import static com.dotcms.util.CollectionsUtils.list;
-
 import com.dotcms.content.model.FieldValueBuilder;
 import com.dotcms.content.model.type.text.FloatTextFieldType;
 import com.dotcms.content.model.type.text.LongTextFieldType;
@@ -51,46 +50,30 @@
 
 	/**
 	 * {@inheritDoc}
-     * @return
-     */
+	 */
 	@Override
-<<<<<<< HEAD
 	public Optional<FieldValueBuilder> fieldValue(final Object value) {
-		if (value instanceof String) {
-			return Optional.of(TextFieldType.builder().value((String) value));
-		}
-		if (value instanceof Float) {
-			return Optional.of(FloatTextFieldType.builder().value((Float) value));
-		}
-		if (value instanceof Long) {
-			return Optional.of(LongTextFieldType.builder().value((Long) value));
-		}
-		if (value instanceof Integer) {
-			return Optional.of(LongTextFieldType.builder().value(((Integer) value).longValue()));
-=======
-	public Optional<FieldValue<?>> fieldValue(final Object value) {
 		if (null != value) {
 			if (value instanceof String) {
-				return Optional.of(TextFieldType.of((String) value));
+				return Optional.of(TextFieldType.builder().value((String) value));
 			}
 			if (value instanceof Float) {
-				return Optional.of(FloatTextFieldType.of((Float) value));
+				return Optional.of(FloatTextFieldType.builder().value((Float) value));
 			}
 			if (value instanceof Long) {
-				return Optional.of(LongTextFieldType.of((Long) value));
+				return Optional.of(LongTextFieldType.builder().value((Long) value));
 			}
 			if (value instanceof Integer) {
-				return Optional.of(LongTextFieldType.of(((Integer) value).longValue()));
+				return Optional.of(LongTextFieldType.builder().value(((Integer) value).longValue()));
 			}
 		} else {
 			final DataTypes dataType = dataType();
 			switch (dataType) {
 				case FLOAT:
-					return Optional.of(FloatTextFieldType.of(0F));
+					return Optional.of(FloatTextFieldType.builder().value(0F));
 				case INTEGER:
-					return Optional.of(LongTextFieldType.of(0L));
+					return Optional.of(LongTextFieldType.builder().value(0L));
 			}
->>>>>>> 75fcd385
 		}
 		return Optional.empty();
 	}
