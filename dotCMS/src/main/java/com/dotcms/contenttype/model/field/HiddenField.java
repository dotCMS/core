package com.dotcms.contenttype.model.field;

<<<<<<< HEAD
import com.dotcms.content.model.FieldValueBuilder;
=======
import static com.dotcms.util.CollectionsUtils.list;

import com.dotcms.content.model.FieldValue;
>>>>>>> 75fcd385
import com.dotcms.content.model.type.hidden.BoolHiddenFieldType;
import com.dotcms.content.model.type.hidden.DateHiddenFieldType;
import com.dotcms.content.model.type.hidden.FloatHiddenFieldType;
import com.dotcms.content.model.type.hidden.HiddenFieldType;
import com.dotcms.content.model.type.hidden.LongHiddenFieldType;
import com.fasterxml.jackson.annotation.JsonIgnore;
import com.fasterxml.jackson.databind.annotation.JsonDeserialize;
import com.fasterxml.jackson.databind.annotation.JsonSerialize;
import com.google.common.collect.ImmutableList;
import java.util.Collection;
import java.util.Date;
import java.util.List;
import java.util.Optional;
import org.immutables.value.Value;

@JsonSerialize(as = ImmutableHiddenField.class)
@JsonDeserialize(as = ImmutableHiddenField.class)
@Value.Immutable
public abstract class HiddenField extends Field {

	private static final long serialVersionUID = 1L;
	

	@Override
	public Class type() {
		return HiddenField.class;
	}
	
	
	@Value.Default
	@Override
	public DataTypes dataType(){
		return DataTypes.SYSTEM;
	};
	
	@JsonIgnore
	@Value.Derived
	@Override
	public List<DataTypes> acceptedDataTypes(){
		return ImmutableList.of(DataTypes.SYSTEM, DataTypes.BOOL, DataTypes.DATE, DataTypes.FLOAT, DataTypes.TEXT,DataTypes.LONG_TEXT,DataTypes.INTEGER);
	}
	public abstract static class Builder implements FieldBuilder {}

	@JsonIgnore
	public Collection<ContentTypeFieldProperties> getFieldContentTypeProperties(){
		return list(ContentTypeFieldProperties.NAME, ContentTypeFieldProperties.VALUES);
	}

	@JsonIgnore
	public String getContentTypeFieldLabelKey(){
		return "Hidden-Field";
	}


	/**
	 * {@inheritDoc}
     * @return
     */
	@Override
<<<<<<< HEAD
	public Optional<FieldValueBuilder> fieldValue(final Object value){
		if (value instanceof String) {
			return Optional.of(HiddenFieldType.builder().value(((String) value)));
		}
		if (value instanceof Boolean) {
			return Optional.of(BoolHiddenFieldType.builder().value((Boolean) value));
		}
		if (value instanceof Date) {
			return Optional.of(DateHiddenFieldType.builder().value((Date) value));
		}
		if (value instanceof Float) {
			return Optional.of(FloatHiddenFieldType.builder().value((Float) value));
		}
		if (value instanceof Long) {
			return Optional.of(LongHiddenFieldType.builder().value((Long) value));
		}
		if (value instanceof Integer) {
			return Optional.of(LongHiddenFieldType.builder().value(((Integer)value).longValue()));
=======
	public Optional<FieldValue<?>> fieldValue(final Object value){
		if (null != value) {
			if (value instanceof String) {
				return Optional.of(HiddenFieldType.of((String) value));
			}
			if (value instanceof Boolean) {
				return Optional.of(BoolHiddenFieldType.of((Boolean) value));
			}
			if (value instanceof Date) {
				return Optional.of(DateHiddenFieldType.of((Date) value));
			}
			if (value instanceof Float) {
				return Optional.of(FloatHiddenFieldType.of((Float) value));
			}
			if (value instanceof Long) {
				return Optional.of(LongHiddenFieldType.of((Long) value));
			}
			if (value instanceof Integer) {
				return Optional.of(LongHiddenFieldType.of(((Integer) value).longValue()));
			}
		} else {
			final DataTypes dataType = dataType();
			switch (dataType) {
				case BOOL:
					return Optional.of(BoolHiddenFieldType.of(false));
				case FLOAT:
					return Optional.of(FloatHiddenFieldType.of(0F));
				case INTEGER:
					return Optional.of(LongHiddenFieldType.of(0L));
			}
>>>>>>> 75fcd385
		}
		return Optional.empty();
	}

}<|MERGE_RESOLUTION|>--- conflicted
+++ resolved
@@ -1,12 +1,8 @@
 package com.dotcms.contenttype.model.field;
 
-<<<<<<< HEAD
-import com.dotcms.content.model.FieldValueBuilder;
-=======
 import static com.dotcms.util.CollectionsUtils.list;
 
-import com.dotcms.content.model.FieldValue;
->>>>>>> 75fcd385
+import com.dotcms.content.model.FieldValueBuilder;
 import com.dotcms.content.model.type.hidden.BoolHiddenFieldType;
 import com.dotcms.content.model.type.hidden.DateHiddenFieldType;
 import com.dotcms.content.model.type.hidden.FloatHiddenFieldType;
@@ -66,57 +62,36 @@
      * @return
      */
 	@Override
-<<<<<<< HEAD
 	public Optional<FieldValueBuilder> fieldValue(final Object value){
-		if (value instanceof String) {
-			return Optional.of(HiddenFieldType.builder().value(((String) value)));
-		}
-		if (value instanceof Boolean) {
-			return Optional.of(BoolHiddenFieldType.builder().value((Boolean) value));
-		}
-		if (value instanceof Date) {
-			return Optional.of(DateHiddenFieldType.builder().value((Date) value));
-		}
-		if (value instanceof Float) {
-			return Optional.of(FloatHiddenFieldType.builder().value((Float) value));
-		}
-		if (value instanceof Long) {
-			return Optional.of(LongHiddenFieldType.builder().value((Long) value));
-		}
-		if (value instanceof Integer) {
-			return Optional.of(LongHiddenFieldType.builder().value(((Integer)value).longValue()));
-=======
-	public Optional<FieldValue<?>> fieldValue(final Object value){
 		if (null != value) {
 			if (value instanceof String) {
-				return Optional.of(HiddenFieldType.of((String) value));
+				return Optional.of(HiddenFieldType.builder().value(((String) value)));
 			}
 			if (value instanceof Boolean) {
-				return Optional.of(BoolHiddenFieldType.of((Boolean) value));
+				return Optional.of(BoolHiddenFieldType.builder().value((Boolean) value));
 			}
 			if (value instanceof Date) {
-				return Optional.of(DateHiddenFieldType.of((Date) value));
+				return Optional.of(DateHiddenFieldType.builder().value((Date) value));
 			}
 			if (value instanceof Float) {
-				return Optional.of(FloatHiddenFieldType.of((Float) value));
+				return Optional.of(FloatHiddenFieldType.builder().value((Float) value));
 			}
 			if (value instanceof Long) {
-				return Optional.of(LongHiddenFieldType.of((Long) value));
+				return Optional.of(LongHiddenFieldType.builder().value((Long) value));
 			}
 			if (value instanceof Integer) {
-				return Optional.of(LongHiddenFieldType.of(((Integer) value).longValue()));
+				return Optional.of(LongHiddenFieldType.builder().value(((Integer)value).longValue()));
 			}
 		} else {
 			final DataTypes dataType = dataType();
 			switch (dataType) {
 				case BOOL:
-					return Optional.of(BoolHiddenFieldType.of(false));
+					return Optional.of(BoolHiddenFieldType.builder().value(false));
 				case FLOAT:
-					return Optional.of(FloatHiddenFieldType.of(0F));
+					return Optional.of(FloatHiddenFieldType.builder().value(0F));
 				case INTEGER:
-					return Optional.of(LongHiddenFieldType.of(0L));
+					return Optional.of(LongHiddenFieldType.builder().value(0L));
 			}
->>>>>>> 75fcd385
 		}
 		return Optional.empty();
 	}
