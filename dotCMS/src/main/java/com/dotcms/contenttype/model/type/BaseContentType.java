--- conflicted
+++ resolved
@@ -20,13 +20,9 @@
 	FORM(3, FormContentType.class),
 	FILEASSET(4, FileAssetContentType.class),
 	HTMLPAGE(5, PageContentType.class),
-<<<<<<< HEAD
-	PERSONA(6,PersonaContentType.class),
-	KEY_VALUE(7, KeyValueContentType.class);
-=======
 	PERSONA(6, PersonaContentType.class),
-	VANITY_URL(7, VanityUrlContentType.class);
->>>>>>> 48bd9a25
+	VANITY_URL(7, VanityUrlContentType.class),
+	KEY_VALUE(8, KeyValueContentType.class);
 
 	final int type;
 	Class<? extends ContentType> immutableClass;
@@ -45,26 +41,30 @@
 	}
 
 	/**
-	 * Gets the integer representation of this value.
+	 * Gets the integer representation of this Content Type.
+	 * 
 	 * @return the integer representation
-     */
+	 */
 	@JsonValue
 	public int getType() {
 		return type;
 	}
 
 	/**
+	 * Returns the immutable class associated to the specified Content Type.
 	 * 
-	 * @return
+	 * @return The immutable class.
 	 */
 	public Class<? extends ContentType> immutableClass() {
 		return immutableClass;
 	}
 
 	/**
+	 * Returns the appropriate Content Type based on its integer representation.
 	 * 
 	 * @param value
-	 * @return
+	 *            - The numeric representation of a Content Type.
+	 * @return The associated Content Type.
 	 */
 	public static BaseContentType getBaseContentType (int value) {
 		BaseContentType[] types = BaseContentType.values();
@@ -77,9 +77,12 @@
 	}
 
 	/**
+	 * Returns the appropriate immutable Content Type based on its integer
+	 * representation.
 	 * 
 	 * @param value
-	 * @return
+	 *            - The numeric representation of an immutable Content Type.
+	 * @return The associated immutable Content Type.
 	 */
 	public static Class<? extends ContentType> getContentTypeClass (int value) {
 		BaseContentType[] types = BaseContentType.values();
