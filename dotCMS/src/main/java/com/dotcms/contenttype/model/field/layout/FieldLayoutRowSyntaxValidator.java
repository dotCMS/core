package com.dotcms.contenttype.model.field.layout;

import com.dotcms.contenttype.model.field.*;
import java.util.List;

<<<<<<< HEAD

=======
>>>>>>> 461d23ab
/**
 * Run throught a {@link FieldLayout} and allow validate it.
 */
abstract class FieldLayoutRowSyntaxValidator {
    private final List<Field> fields;

    protected FieldLayoutRowSyntaxValidator(final List<Field> fields) {
        this.fields = fields;
    }

    /**
     * Check if a {@link FieldLayout} is valid.
     *
     * @throws FieldLayoutValidationException when a {@link FieldLayout} is not valid
     */
    public final void validate() throws FieldLayoutValidationException {
        if (this.fields.isEmpty()) {
            processEmptyFields();
        } else {
            for (final FieldUtil.FieldsFragment fragment : FieldUtil.splitByFieldDivider(fields)) {
                final boolean tabDivider = FieldUtil.isTabDivider(fragment.getFieldDivider());

                if (tabDivider) {
                    processTab((TabDividerField) fragment.getFieldDivider());

                    if (fragment.hasOthersFields()) {
                        processRow(fragment.getOthersFields());
                        processColumns(fragment.getOthersFields());
                    }
                } else {
                    processRow(fragment.getAllFields());
                    processColumns(fragment.getOthersFields());
                }
            }

            processSortOrder(fields);
        }
    }

    /**
     * Process all the columns into a row in a {@link FieldLayout}
     *
     * @param columnsFields columns's fields
     * @throws FieldLayoutValidationException when the any column is not valid
     *
     * @see {@link this#processColumn(List)}
     */
    protected final void processColumns (final List<Field> columnsFields)
            throws FieldLayoutValidationException {

        if (columnsFields.isEmpty()) {
            processColumn(columnsFields);
        } else {
            for (final List<Field> columnFields : FieldUtil.splitByColumnField(columnsFields)) {
                processColumn(columnFields);
            }
        }
    }

    /**
     * Process a {@link TabDividerField} into a row in a {@link FieldLayout}
     *
     * @param tabDividerField {@link TabDividerField}
     * @throws FieldLayoutValidationException when the {@link TabDividerField}  is not valid
     */
    protected abstract void processTab (final TabDividerField tabDividerField) throws FieldLayoutValidationException;

    /**
     * Process a row in a {@link FieldLayout}
     *
     * @param rowFields fields into the row
     * @throws FieldLayoutValidationException when the row is not valid
     */
    protected abstract void processRow (final List<Field> rowFields) throws FieldLayoutValidationException;

    /**
     * Process a column into a row.
     *
     * @param columnFields fields into the column
     * @throws FieldLayoutValidationException when the column is not valid
     */
    protected abstract void processColumn (final List<Field> columnFields) throws FieldLayoutValidationException;

    /**
     * Check if the {@link Field#sortOrder()} is right.
     *
     * @param fields All the field into the layout
     * @throws FieldLayoutValidationException when the {@link Field#sortOrder()} is not right.
     */
    protected abstract void processSortOrder(final List<Field> fields) throws FieldLayoutValidationException;

    /**
     * CCall when the List os fields is empty, each concrete class can decide if throw a exception or not in that case
     *
     * @throws
     */
    protected abstract void processEmptyFields() throws FieldLayoutValidationException;
}<|MERGE_RESOLUTION|>--- conflicted
+++ resolved
@@ -3,10 +3,6 @@
 import com.dotcms.contenttype.model.field.*;
 import java.util.List;
 
-<<<<<<< HEAD
-
-=======
->>>>>>> 461d23ab
 /**
  * Run throught a {@link FieldLayout} and allow validate it.
  */
