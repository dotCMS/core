--- conflicted
+++ resolved
@@ -37,7 +37,6 @@
 import com.fasterxml.jackson.annotation.JsonTypeInfo.Id;
 import com.google.common.collect.ImmutableMap;
 
-
 @JsonTypeInfo(
 	use = Id.CLASS,
 	include = JsonTypeInfo.As.PROPERTY,
@@ -50,15 +49,10 @@
 	@Type(value = PersonaContentType.class),
 	@Type(value = SimpleContentType.class),
 	@Type(value = WidgetContentType.class),
-<<<<<<< HEAD
+	@Type(value = VanityUrlContentType.class),
 	@Type(value = KeyValueContentType.class),
-=======
-	@Type(value = VanityUrlContentType.class),
->>>>>>> 48bd9a25
 })
 public abstract class ContentType implements Serializable, Permissionable, ContentTypeIf {
-
-
 
   @Value.Check
   protected void check() {
@@ -88,8 +82,6 @@
     return id();
   }
 
-
-
   @Nullable
   public abstract String description();
 
@@ -97,14 +89,6 @@
   public boolean defaultType() {
     return false;
   }
-
-  /*
-  @JsonIgnore
-  @Value.Default
-  public StorageType storageType() {
-    return ImmutableDbStorageType.of();
-  }
-  */
 
   @Value.Default
   @Nullable
@@ -126,7 +110,6 @@
   public boolean system() {
     return false;
   }
-
 
   @Value.Default
   public boolean versionable() {
@@ -190,6 +173,7 @@
     }
     return innerFields;
   }
+
   @JsonIgnore
   @Value.Lazy
   public Map<String, Field> fieldMap() {
