--- conflicted
+++ resolved
@@ -1,12 +1,8 @@
 package com.dotcms.contenttype.model.field;
 
-<<<<<<< HEAD
+
+import static com.dotcms.util.CollectionsUtils.list;
 import com.dotcms.content.model.FieldValueBuilder;
-=======
-import static com.dotcms.util.CollectionsUtils.list;
-
-import com.dotcms.content.model.FieldValue;
->>>>>>> 75fcd385
 import com.dotcms.content.model.type.radio.BoolRadioFieldType;
 import com.dotcms.content.model.type.radio.FloatRadioFieldType;
 import com.dotcms.content.model.type.radio.LongRadioFieldType;
@@ -64,64 +60,38 @@
      */
 	@Override
 	public Optional<FieldValueBuilder> fieldValue(final Object value){
-
-<<<<<<< HEAD
-		if (value instanceof String) {
-			return Optional.of(RadioFieldType.builder().value((String) value));
-		}
-
-		if (value instanceof Boolean) {
-			return Optional.of(BoolRadioFieldType.builder().value((Boolean) value));
-		}
-
-		if (value instanceof Long) {
-			return Optional.of(LongRadioFieldType.builder().value((Long) value));
-		}
-
-		if (value instanceof Integer) {
-			return Optional.of(LongRadioFieldType.builder().value(((Integer) value).longValue()));
-		}
-
-		if (value instanceof Float) {
-			return Optional.of(FloatRadioFieldType.builder().value((Float) value));
-		}
-
-		return Optional.empty();
-=======
       if(null != value) {
 		  if (value instanceof String) {
-			  return Optional.of(RadioFieldType.of((String) value));
+			  return Optional.of(RadioFieldType.builder().value((String) value));
 		  }
 
 		  if (value instanceof Boolean) {
-			  return Optional.of(BoolRadioFieldType.of((Boolean) value));
+			  return Optional.of(BoolRadioFieldType.builder().value((Boolean) value));
 		  }
 
 		  if (value instanceof Long) {
-			  return Optional.of(LongRadioFieldType.of((Long) value));
+			  return Optional.of(LongRadioFieldType.builder().value((Long) value));
 		  }
 
 		  if (value instanceof Integer) {
-			  return Optional.of(LongRadioFieldType.of(((Integer) value).longValue()));
+			  return Optional.of(LongRadioFieldType.builder().value(((Integer) value).longValue()));
 		  }
 
 		  if (value instanceof Float) {
-			  return Optional.of(FloatRadioFieldType.of((Float) value));
+			  return Optional.of(FloatRadioFieldType.builder().value((Float) value));
 		  }
 	  } else {
 		  final DataTypes dataType = dataType();
 		  switch (dataType) {
 			  case BOOL:
-				  return Optional.of(BoolRadioFieldType.of(false));
+				  return Optional.of(BoolRadioFieldType.builder().value((false)));
 			  case FLOAT:
-				  return Optional.of(FloatRadioFieldType.of(0F));
+				  return Optional.of(FloatRadioFieldType.builder().value((0F)));
 			  case INTEGER:
-				  return Optional.of(LongRadioFieldType.of(0L));
+				  return Optional.of(LongRadioFieldType.builder().value((0L)));
 		  }
 	  }
 	  return Optional.empty();
->>>>>>> 75fcd385
-
 	}
 
 }