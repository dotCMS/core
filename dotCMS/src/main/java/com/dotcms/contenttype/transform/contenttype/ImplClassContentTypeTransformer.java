--- conflicted
+++ resolved
@@ -46,6 +46,7 @@
 	 *            - The Content Type to transform.
 	 * @return The specific Content Type sub-class based on its type.
 	 * @throws DotStateException
+	 *             The specified Content Type could not be determined.
 	 */
 	private static ContentType transformToSubclass(ContentType type) throws DotStateException{
 		final BaseContentType TYPE = type.baseType();
@@ -62,15 +63,12 @@
 				return ImmutablePageContentType.builder().from(type).build();
 			case PERSONA:
 				return ImmutablePersonaContentType.builder().from(type).build();
-<<<<<<< HEAD
+			case VANITY_URL:
+				return ImmutableVanityUrlContentType.builder().from(type).build();
 			case KEY_VALUE:
 				return ImmutableKeyValueContentType.builder().from(type).build();
-=======
-			case VANITY_URL:
-				return ImmutableVanityUrlContentType.builder().from(type).build();
->>>>>>> 48bd9a25
 			default:
-				throw new DotStateException("invalid content type");
+				throw new DotStateException("Invalid content type.");
 		}
 	}
 
