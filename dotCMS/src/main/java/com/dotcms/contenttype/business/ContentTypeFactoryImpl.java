--- conflicted
+++ resolved
@@ -382,11 +382,7 @@
     }
 
     // set up default fields
-<<<<<<< HEAD
-    if (oldContentType == null) {
-=======
     if (!existsInDb) {
->>>>>>> 73456d13
     	List<Field> fields = new ArrayList<Field>(saveType.fields());
 
         for (Field ff : retType.requiredFields()) {
