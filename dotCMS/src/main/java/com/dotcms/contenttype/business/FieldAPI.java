--- conflicted
+++ resolved
@@ -134,11 +134,7 @@
 	 *
 	 * @param field
 	 * @param user
-<<<<<<< HEAD
-	 * @param reorderIfNeed if it’s true then reorder all the fields relative to the order of the field being saved
-=======
-	 * @param reorderIfNeed if it's true then reorder all the fields relative to the order of the field being saved
->>>>>>> c11e7aa5
+	 * @param reorderIfNeed  if it’s true then reorder all the fields relative to the order of the field being saved
 	 * @return
 	 * @throws DotDataException
 	 * @throws DotSecurityException
