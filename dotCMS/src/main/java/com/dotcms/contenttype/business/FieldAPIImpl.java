--- conflicted
+++ resolved
@@ -197,11 +197,7 @@
      * @param field
      * @throws DotDataException
      */
-<<<<<<< HEAD
-    private void validateRelationshipField(Field field) throws DotDataException {
-=======
     private void validateRelationshipField(Field field) throws DotDataValidationException {
->>>>>>> 25d313af
 
         String errorMessage = null;
         if (!field.indexed()){
@@ -221,11 +217,7 @@
 
         if (errorMessage != null){
             Logger.error(this, errorMessage);
-<<<<<<< HEAD
-            throw new DotDataException(errorMessage);
-=======
             throw new DotDataValidationException(errorMessage);
->>>>>>> 25d313af
         }
     }
 
