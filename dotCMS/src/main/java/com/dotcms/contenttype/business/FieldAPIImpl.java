package com.dotcms.contenttype.business;

import static com.dotcms.contenttype.model.type.PageContentType.PAGE_FRIENDLY_NAME_FIELD_VAR;
import static com.dotcms.util.CollectionsUtils.list;

import com.dotcms.api.system.event.message.MessageSeverity;
import com.dotcms.api.system.event.message.MessageType;
import com.dotcms.api.system.event.message.SystemMessageEventUtil;
import com.dotcms.api.system.event.message.builder.SystemMessageBuilder;
import com.dotcms.business.CloseDBIfOpened;
import com.dotcms.business.WrapInTransaction;
import com.dotcms.content.elasticsearch.business.IndiciesInfo;
import com.dotcms.content.elasticsearch.util.ESMappingUtilHelper;
import com.dotcms.contenttype.exception.NotFoundInDbException;
import com.dotcms.contenttype.model.field.BinaryField;
import com.dotcms.contenttype.model.field.CategoryField;
import com.dotcms.contenttype.model.field.CheckboxField;
import com.dotcms.contenttype.model.field.ConstantField;
import com.dotcms.contenttype.model.field.CustomField;
import com.dotcms.contenttype.model.field.DateField;
import com.dotcms.contenttype.model.field.DateTimeField;
import com.dotcms.contenttype.model.field.Field;
import com.dotcms.contenttype.model.field.FieldBuilder;
import com.dotcms.contenttype.model.field.FieldVariable;
import com.dotcms.contenttype.model.field.FileField;
import com.dotcms.contenttype.model.field.HiddenField;
import com.dotcms.contenttype.model.field.HostFolderField;
import com.dotcms.contenttype.model.field.ImageField;
import com.dotcms.contenttype.model.field.ImmutableFieldVariable;
import com.dotcms.contenttype.model.field.KeyValueField;
import com.dotcms.contenttype.model.field.LineDividerField;
import com.dotcms.contenttype.model.field.MultiSelectField;
import com.dotcms.contenttype.model.field.PermissionTabField;
import com.dotcms.contenttype.model.field.RadioField;
import com.dotcms.contenttype.model.field.RelationshipField;
import com.dotcms.contenttype.model.field.RelationshipsTabField;
import com.dotcms.contenttype.model.field.SelectField;
import com.dotcms.contenttype.model.field.TabDividerField;
import com.dotcms.contenttype.model.field.TagField;
import com.dotcms.contenttype.model.field.TextAreaField;
import com.dotcms.contenttype.model.field.TimeField;
import com.dotcms.contenttype.model.field.WysiwygField;
import com.dotcms.contenttype.model.field.event.FieldDeletedEvent;
import com.dotcms.contenttype.model.field.event.FieldSavedEvent;
import com.dotcms.contenttype.model.type.ContentType;
import com.dotcms.contenttype.transform.contenttype.ContentTypeInternationalization;
import com.dotcms.contenttype.transform.contenttype.StructureTransformer;
import com.dotcms.exception.ExceptionUtil;
import com.dotcms.languagevariable.business.LanguageVariableAPI;
import com.dotcms.rendering.velocity.services.ContentTypeLoader;
import com.dotcms.rendering.velocity.services.ContentletLoader;
import com.dotcms.repackage.com.google.common.annotations.VisibleForTesting;
import com.dotmarketing.business.FactoryLocator;
import com.dotmarketing.quartz.job.CleanUpFieldReferencesJob;
import com.dotmarketing.util.json.JSONException;
import com.dotmarketing.util.json.JSONObject;
import com.google.common.collect.ImmutableList;
import com.dotcms.system.event.local.business.LocalSystemEventsAPI;
import com.dotmarketing.business.APILocator;
import com.dotmarketing.business.CacheLocator;
import com.dotmarketing.business.DotStateException;
import com.dotmarketing.business.PermissionAPI;
import com.dotmarketing.business.PermissionLevel;
import com.dotmarketing.business.RelationshipAPI;
import com.dotmarketing.business.UserAPI;
import com.dotmarketing.db.HibernateUtil;
import com.dotmarketing.exception.DotDataException;
import com.dotmarketing.exception.DotDataValidationException;
import com.dotmarketing.exception.DotRuntimeException;
import com.dotmarketing.exception.DotSecurityException;
import com.dotmarketing.portlets.contentlet.business.ContentletAPI;
import com.dotmarketing.portlets.structure.model.Relationship;
import com.dotmarketing.portlets.structure.model.Structure;
import com.dotmarketing.util.ActivityLogger;
import com.dotmarketing.util.Logger;
import com.dotmarketing.util.UtilMethods;
import com.dotmarketing.util.WebKeys.Relationship.RELATIONSHIP_CARDINALITY;
import com.google.common.collect.ImmutableMap;
import com.liferay.portal.language.LanguageException;
import com.liferay.portal.language.LanguageUtil;
import com.liferay.portal.model.User;

import io.vavr.control.Try;
import java.net.ConnectException;
import java.util.*;

import org.apache.commons.lang.StringUtils;


public class FieldAPIImpl implements FieldAPI {

  private final List<Class> baseFieldTypes = ImmutableList.of(BinaryField.class, CategoryField.class,
      ConstantField.class, CheckboxField.class, CustomField.class, DateField.class,
      DateTimeField.class, FileField.class, HiddenField.class, HostFolderField.class,
      ImageField.class, KeyValueField.class, LineDividerField.class, MultiSelectField.class,
      PermissionTabField.class, RadioField.class, RelationshipField.class, RelationshipsTabField.class, SelectField.class,
      TabDividerField.class, TagField.class, TextAreaField.class, TimeField.class,
      WysiwygField.class);

  private final PermissionAPI permissionAPI;
  private final ContentletAPI contentletAPI;
  private final UserAPI userAPI;
  private final RelationshipAPI relationshipAPI;
  private final LocalSystemEventsAPI localSystemEventsAPI;
  private final LanguageVariableAPI languageVariableAPI;
  private final FieldFactory fieldFactory;

  public FieldAPIImpl() {
      this(APILocator.getPermissionAPI(),
          APILocator.getContentletAPI(),
          APILocator.getUserAPI(),
          APILocator.getRelationshipAPI(),
          APILocator.getLocalSystemEventsAPI(),
          APILocator.getLanguageVariableAPI(),
          FactoryLocator.getFieldFactory());
  }

  @VisibleForTesting
  public FieldAPIImpl(final PermissionAPI perAPI,
                      final ContentletAPI conAPI,
                      final UserAPI userAPI,
                      final RelationshipAPI relationshipAPI,
                      final LocalSystemEventsAPI localSystemEventsAPI,
                      final LanguageVariableAPI languageVariableAPI,
                      final FieldFactory fieldFactory) {
      this.permissionAPI   = perAPI;
      this.contentletAPI   = conAPI;
      this.userAPI         = userAPI;
      this.relationshipAPI = relationshipAPI;
      this.localSystemEventsAPI = localSystemEventsAPI;
      this.languageVariableAPI = languageVariableAPI;
      this.fieldFactory = fieldFactory;
  }

  @WrapInTransaction
  @Override
  public Field save(final Field field, final User user) throws DotDataException, DotSecurityException {
        return save(field, user, true);
  }

  @WrapInTransaction
  @Override
  public Field save(final Field field, final User user, final boolean reorder)
          throws DotDataException, DotSecurityException {

      if(!UtilMethods.isSet(field.contentTypeId())){
          Logger.error(this, "ContentTypeId needs to be set to save the Field");
          throw new DotDataValidationException("ContentTypeId needs to be set to save the Field");
      }

		ContentTypeAPI contentTypeAPI = APILocator.getContentTypeAPI(user);
		ContentType type = contentTypeAPI.find(field.contentTypeId()) ;
		permissionAPI.checkPermission(type, PermissionLevel.EDIT_PERMISSIONS, user);

	    Field oldField = null;
	    boolean useFriendlyNameOldVarName = false;
	    if (UtilMethods.isSet(field.id())) {
	    	try {
	    		oldField = fieldFactory.byId(field.id());
	        final Field newFieldCopy = FieldBuilder.builder(field).modDate(oldField.modDate()).build();
	        if(newFieldCopy.equals(oldField)) {
	          Logger.info(this, "No changes made to field: " + field.variable() + ", returning");
	          return field;
	        }
                if(!oldField.variable().equals(field.variable())){

                    //TODO: Remove this condition for future releases.
                    // It has been done to keep backward compatibility -> Issue: https://github.com/dotCMS/core/issues/17239
                    if (oldField.variable().equalsIgnoreCase(field.variable()) && oldField
                            .variable().equals(PAGE_FRIENDLY_NAME_FIELD_VAR)) {
                        useFriendlyNameOldVarName = true;
                    } else {
                        throw new DotDataValidationException(
                                "Field variable can not be modified, please use the following: "
                                        + oldField.variable());
                    }
                }

                if(!oldField.contentTypeId().equals(field.contentTypeId()) ){
                  throw new DotDataValidationException("Field content type can not be modified, "
                      + "please use the following: " + oldField.contentTypeId());
                }

                if (reorder && oldField.sortOrder() != field.sortOrder()){
	    		    if (oldField.sortOrder() > field.sortOrder()) {
                        fieldFactory.moveSortOrderForward(type.id(), field.sortOrder(), oldField.sortOrder());
                    } else {
                        fieldFactory.moveSortOrderBackward(type.id(), oldField.sortOrder(), field.sortOrder());
                    }
                }

                if (oldField instanceof RelationshipField && null != oldField.relationType()
                        && null != field.relationType() && !oldField.relationType()
                        .equals(field.relationType())) {
                    Logger.error(this,
                            "Related content type cannot be modified. A new relationship field should be created instead");
                    throw new DotDataException(
                            "Related content type cannot be modified. A new relationship field should be created instead");
                }

            } catch(NotFoundInDbException e) {
	    		//Do nothing as Starter comes with id but field is unexisting yet
	    	}
	    }else {
	        //This validation should only be for new fields, since the field velocity var name(variable) can not be modified
            if(UtilMethods.isSet(field.variable()) && !field.variable().matches("^[A-Za-z][0-9A-Za-z]*")) {
                final String errorMessage = "Field velocity var name "+ field.variable() +" contains characters not allowed, here is a suggestion of the variable: " + com.dotmarketing.util.StringUtils.camelCaseLower(field.variable());
                Logger.error(this, errorMessage);
                throw new DotDataValidationException(errorMessage);
            }

            if (reorder) {
                fieldFactory.moveSortOrderForward(type.id(), field.sortOrder());
            }
        }

        if (field instanceof RelationshipField && !(((RelationshipField)field).skipRelationshipCreation())) {
	        validateRelationshipField(field);
        }

      //TODO: Remove this condition for future releases.
      // It has been done to keep backward compatibility -> Issue: https://github.com/dotCMS/core/issues/17239
      Field result = fieldFactory
              .save(useFriendlyNameOldVarName ? FieldBuilder.builder(field).variable(oldField.variable())
                      .build() : field);

        //if RelationshipField, Relationship record must be added/updated
        if (field instanceof RelationshipField && !(((RelationshipField)field).skipRelationshipCreation())) {
            Optional<Relationship> relationship = getRelationshipForField(result, contentTypeAPI,
                  type, user);

            if (relationship.isPresent()) {
              relationshipAPI.save(relationship.get());
              Logger.info(this,
                      "The relationship has been saved successfully for field " + field.name());
            }

            //update field reference (in case it might have been modified)
            result = fieldFactory.byId(result.id());
       }
      //update Content Type mod_date to detect the changes done on the field
		contentTypeAPI.updateModDate(type);
		
		Structure structure = new StructureTransformer(type).asStructure();

        CacheLocator.getContentTypeCache().remove(structure);
        new ContentTypeLoader().invalidate(structure);

      if(oldField!=null){
          if(oldField.indexed() != field.indexed()){
              contentletAPI.refresh(structure);
          } else if (field instanceof ConstantField) {
              if(!StringUtils.equals(oldField.values(), field.values()) ){
                  new ContentletLoader().invalidate(structure);
                  contentletAPI.refresh(structure);
              }
          }

          ActivityLogger.logInfo(ActivityLogger.class, "Update Field Action",
                  String.format("User %s/%s modified field %s to %s Structure.", user.getUserId(), user.getFirstName(),
                          field.name(), structure.getName()));
      } else {
          //If saving a new indexed field, it should try to set an ES mapping for the field
          if (result.indexed()) {
              addESMappingForField(structure, result);
          }
          ActivityLogger.logInfo(ActivityLogger.class, "Save Field Action",
                  String.format("User %s/%s added field %s to %s Structure.", user.getUserId(), user.getFirstName(), field.name(),
                          structure.getName()));
      }

      Field finalResult = result;
      HibernateUtil.addCommitListener(()-> {
          localSystemEventsAPI.notify(new FieldSavedEvent(finalResult));
      });

      return result;
  }

    /**
     * This method tries to set an ES mapping for the field.
     * In case of failure, we just log a warning and continue with the transaction
     * @param field
     */
    private void addESMappingForField(final Structure structure, final Field field) {
        try {
            final IndiciesInfo indiciesInfo = APILocator.getIndiciesAPI().loadIndicies();
            if (indiciesInfo != null){
                if (UtilMethods.isSet(indiciesInfo.getLive())) {
                    ESMappingUtilHelper.getInstance().addCustomMapping(field, indiciesInfo.getLive());
                    Logger.info(this.getClass(), String.format(
                            "Elasticsearch mapping set for Field: %s. Content type: %s on Index: %s",
                            field.name(), structure.getName(), APILocator.getESIndexAPI()
                                    .removeClusterIdFromName(indiciesInfo.getLive())));
                }

                if (UtilMethods.isSet(indiciesInfo.getWorking())) {
                    ESMappingUtilHelper.getInstance().addCustomMapping(field, indiciesInfo.getWorking());
                    Logger.info(this.getClass(), String.format(
                            "Elasticsearch mapping set for Field: %s. Content type: %s on Index: %s",
                            field.name(), structure.getName(), APILocator.getESIndexAPI()
                                    .removeClusterIdFromName(indiciesInfo.getWorking())));
                }
            }

        } catch (Exception e) {
            Logger.warnAndDebug(this.getClass(), String.format(
                    "Error trying to set Elasticsearch mapping for Field: %s. Content type: %s",
                    field.name(), structure.getName()), e);
        }
    }

    /**
     * Validates that properties n a relationship field are set correctly
     * @param field
     * @throws DotDataException
     */
    private void validateRelationshipField(Field field) throws DotDataValidationException {

        String errorMessage = null;
        if(!UtilMethods.isSet(field.relationType())){
            errorMessage = "Relation Type needs to be set";
        }
        if (!field.indexed()){
            errorMessage = "Relationship Field " + field.name() + " must always be indexed";
        }

        if (field.listed()){
            errorMessage = "Relationship Field " + field.name() + " cannot be listed";
        }
        if(!UtilMethods.isSet(field.values())){
            errorMessage = "Relationship Cardinality needs to be set";
        }else {

            final int cardinality = Integer.parseInt(field.values());

            //check if cardinality is valid
            if (cardinality < 0 || cardinality >= RELATIONSHIP_CARDINALITY.values().length) {
                errorMessage = "Cardinality value is incorrect";
            }
        }

        if (errorMessage != null){
            Logger.error(this, errorMessage);
            throw new DotDataValidationException(errorMessage);
        }
    }

    /**
     * Verify if a relationship already exists for this field. Otherwise, a new relationship object
     * is created
     * @param field
     * @param contentTypeAPI
     * @param type
     * @return
     * @throws DotDataException
     */
    @VisibleForTesting
    Optional<Relationship> getRelationshipForField(final Field field, final ContentTypeAPI contentTypeAPI,
            final ContentType type, final User user) throws DotDataException, DotSecurityException {
        Relationship relationship;
        ContentType relatedContentType;
        try {
            final int cardinality = Integer.parseInt(field.values());

            final String[] relationType = field.relationType().split("\\.");

            //we need to find the id of the related structure using the velocityVarName set in the relationType
            try {
                relatedContentType = contentTypeAPI.find(relationType[0]);
            } catch (NotFoundInDbException e) {
                final String errorMessage = "Unable to save relationships for field " + field.name()
                        + " because the related content type " + relationType[0]
                        + " was not found in DB."
                        + " A new attempt will be made when the related content type is saved.";
                Logger.info(this, errorMessage);
                Logger.debug(this, errorMessage, e);

                return Optional.empty();
            }

            //getting the existing relationship
            relationship = relationshipAPI.getRelationshipFromField(field, user);

            //verify if the relationship already exists
            if (UtilMethods.isSet(relationship) && UtilMethods.isSet(relationship.getInode())) {

                updateRelationshipObject(field, type, relatedContentType, relationship, cardinality, user);

            } else {
                //otherwise, a new relationship will be created
                relationship = new Relationship(type, relatedContentType, field);
            }

        } catch (DotSecurityException e) {
            Logger.error(this, "Error saving relationship for field: " + field.variable(), e);
            throw e;
        } catch (Exception e) {
            //we need to capture any error found during relationship creation
            //(ie.: NumberFormatException, NullPointerException, ArrayOutOfBoundException)
            Logger.error(this, "Error saving relationship for field: " + field.variable(), e);
            throw new DotDataException(e);
        }

        return Optional.of(relationship);
    }

    /**
     * Update properties in a existing relationship
     * In case the `required` property is set to true, the other side of the relationship (if exists) will be switched to not required
     * @param field
     * @param type
     * @param relatedContentType
     * @param relationship
     * @param cardinality
     * @throws DotDataException
     */
    private void updateRelationshipObject(final Field field, final ContentType type, final ContentType relatedContentType,
            final Relationship relationship, final int cardinality, final User user)
            throws DotDataException {

        final boolean isChildField;
        final String relationName = field.variable();
        FieldBuilder builder;

        if (relationshipAPI.sameParentAndChild(relationship)){
            isChildField = relationship.getParentRelationName() != null && relationship
                    .getParentRelationName().equals(field.variable()) || (
                    relationship.getParentRelationName() == null && !relationship
                            .getChildRelationName().equals(field.variable()));

        } else{
            isChildField = relationship.getChildStructureInode().equals(type.id());
        }

        //check which side of the relationship is being updated (parent or child)
        if (isChildField) {
            //parent is updated
            relationship.setParentRelationName(relationName);
            relationship.setParentRequired(field.required());


            //only one side of the relationship can be required
            if (relationship.getChildRelationName() != null && field.required() && relationship.isChildRequired()) {
                //setting as not required this side of the relationship
                relationship.setParentRequired(false);

                sendRelationshipErrorMessage(relationship.getParentRelationName(), user);

                builder = FieldBuilder.builder(field);
                builder.required(false);
                fieldFactory.save(builder.build());
            }
        } else {
            //child is updated
            relationship.setChildRelationName(relationName);
            relationship.setChildRequired(field.required());

            //only one side of the relationship can be required
            if (field.required() && relationship.getParentRelationName() != null && relationship.isParentRequired()) {
                //setting this side of the relationship as not required
                relationship.setChildRequired(false);
                sendRelationshipErrorMessage(relationship.getChildRelationName(), user);

                builder = FieldBuilder.builder(field);
                builder.required(false);
                fieldFactory.save(builder.values(field.values()).build());
            }

<<<<<<< HEAD
            //verify if the cardinality was changed to update it on the other side of the relationship
            if (relationship.getParentRelationName() != null) {
                final Field otherSideField = Try.of(()->byContentTypeAndVar(relatedContentType,
                        relationship.getParentRelationName())).getOrNull();

                if (otherSideField!=null && !otherSideField.values().equals(field.values())) {
                    //if cardinality changes, the other side field will be updated with the new cardinality
                    builder = FieldBuilder.builder(otherSideField);
                    fieldFactory.save(builder.values(field.values()).build());
                }
            }

=======
>>>>>>> e6e941ac
        }
        relationship.setCardinality(cardinality);
    }

    private void sendRelationshipErrorMessage(
            final String relationName,
            final User user
    ) {

        final SystemMessageEventUtil systemMessageEventUtil = SystemMessageEventUtil.getInstance();

        try {
            systemMessageEventUtil.pushMessage(
                new SystemMessageBuilder()
                    .setMessage(LanguageUtil.format(
                            user.getLocale(),
                            "contenttypes.field.properties.relationship.required.error",
                            relationName)
                    )
                    .setSeverity(MessageSeverity.INFO)
                    .setType(MessageType.SIMPLE_MESSAGE)
                    .setLife(6000)
                    .create(),
                list(user.getUserId())
            );
        } catch (LanguageException e) {
            throw new DotRuntimeException(e);
        }
    }

    @WrapInTransaction
  @Override
  public FieldVariable save(final FieldVariable var, final User user) throws DotDataException, DotSecurityException {
      ContentTypeAPI contentTypeAPI = APILocator.getContentTypeAPI(user);
      Field field = fieldFactory.byId(var.fieldId());

      ContentType type = contentTypeAPI.find(field.contentTypeId()) ;
      APILocator.getPermissionAPI().checkPermission(type, PermissionLevel.EDIT_PERMISSIONS, user);

      FieldVariable newFieldVariable = fieldFactory.save(ImmutableFieldVariable.builder().from(var).userId(user.getUserId()).build());
      
      //update Content Type mod_date to detect the changes done on the field variables
      contentTypeAPI.updateModDate(type);

      //Validates custom mapping format
      if (var.key().equals(FieldVariable.ES_CUSTOM_MAPPING_KEY)){
          try {
              new JSONObject(var.value());
          } catch (JSONException e) {
              handleInvalidCustomMappingError(var, user, field, type, e);
          }

          //Verifies the field is marked as System Indexed. In case it isn't, the field will be updated with this flag on
          if (!field.indexed()) {
              save(FieldBuilder.builder(field).indexed(true).build(), user);
              Logger.info(this, "Field " + type.variable() + "." + field.variable()
                      + " has been marked as System Indexed as it has defined a field variable with key "
                      + FieldVariable.ES_CUSTOM_MAPPING_KEY);
          }
      }
      
      return newFieldVariable;
  }

    /**
     * Sends a system message (warning) when a custom mapping is invalid
     * @param fieldVariable
     * @param user
     * @param field
     * @param type
     * @param exception
     */
    private void handleInvalidCustomMappingError(final FieldVariable fieldVariable, final User user,
            final Field field, final ContentType type, final JSONException exception) {
        final String message;
        try {
            message = "Invalid format on field variable value. Value should be a JSON object. Field variable: "
                    + fieldVariable.key() + ". Field: " + field.name() + ". Content Type: " + type
                    .name();

            final SystemMessageEventUtil systemMessageEventUtil = SystemMessageEventUtil.getInstance();

            systemMessageEventUtil.pushMessage(
                    new SystemMessageBuilder()
                            .setMessage(LanguageUtil.get(
                                    user.getLocale(),
                                    "message.fieldvariables.invalid.custom.mapping"))
                            .setSeverity(MessageSeverity.WARNING)
                            .setType(MessageType.SIMPLE_MESSAGE)
                            .setLife(6000)
                            .create(),
                    list(user.getUserId())
            );
            Logger.warnAndDebug(FieldAPIImpl.class, message, exception);
        } catch (LanguageException ex) {
            throw new DotRuntimeException(ex);
        }
    }

    @Override
  public void delete(final Field field) throws DotDataException {
	  try {
		  this.delete(field, this.userAPI.getSystemUser());
	  } catch (DotSecurityException e){
		  throw new DotDataException(e);
	  }
  }

  @WrapInTransaction
  @Override
  public void delete(final Field field, final User user) throws DotDataException, DotSecurityException {

      final ContentTypeAPI contentTypeAPI = APILocator.getContentTypeAPI(user);
      final ContentType type = contentTypeAPI.find(field.contentTypeId());

      permissionAPI.checkPermission(type, PermissionLevel.EDIT_PERMISSIONS, user);

      Field oldField = fieldFactory.byId(field.id());
      if(oldField.fixed() || oldField.readOnly()){
          throw new DotDataException("You cannot delete a fixed or read only field");
      }

      final Structure structure = new StructureTransformer(type).asStructure();

      fieldFactory.moveSortOrderBackward(type.id(), oldField.sortOrder());

      fieldFactory.delete(field);

      ActivityLogger.logInfo(ActivityLogger.class, "Delete Field Action",
          String.format("User %s/%s deleted field %s from %s Content Type.", user.getUserId(), user.getFirstName(),
              field.name(), structure.getName()));

      //update Content Type mod_date to detect the changes done on the field
      contentTypeAPI.updateModDate(type);

      CacheLocator.getContentTypeCache().remove(structure);

      //if RelationshipField, Relationship record must be updated/deleted
      if (field instanceof RelationshipField) {
          removeRelationshipLink(field, type, contentTypeAPI);
      }

      // rebuild contentlets indexes
      if(field.indexed()){
          contentletAPI.reindex(structure);
      }

      CleanUpFieldReferencesJob.triggerCleanUpJob(field, user);
      localSystemEventsAPI.notify(new FieldDeletedEvent(field.variable()));

  }

    /**
     * Given a field load and return its variables.
     *
     * @param field field variables belong to
     * @return list of variables
     * @throws DotDataException when SQL error happens
     */
    @Override
    @CloseDBIfOpened
    public List<FieldVariable> loadVariables(final Field field) throws DotDataException {
        return UtilMethods.isSet(field) ? fieldFactory.loadVariables(field) : Collections.emptyList();
    }

    /**
     * Remove one-sided relationship when the field is deleted
     * @param field
     * @param type
     * @param contentTypeAPI
     * @throws DotDataException
     */
    private void removeRelationshipLink(final Field field, final ContentType type,
            final ContentTypeAPI contentTypeAPI)
            throws DotDataException, DotSecurityException {

        final Optional<Relationship> result = relationshipAPI
                .byParentChildRelationName(type, field.variable());

        if (result.isPresent()) {
            Relationship relationship = result.get();
            //it's a one-sided relationship and must be deleted
            if (!UtilMethods.isSet(relationship.getParentRelationName()) || !UtilMethods
                    .isSet(relationship.getChildRelationName())) {
                relationshipAPI.delete(relationship);
            } else {
                //the relationship must be updated, removing one side of the relationship
                if (UtilMethods.isSet(relationship.getParentRelationName()) && relationship
                        .getParentRelationName().equals(field.variable())) {
                    unlinkParent(relationship);
                } else {
                    unlinkChild(relationship);
                }

                relationshipAPI.save(relationship);
            }

            //If it is not a self-relationship, the other content type must be reindexed
            //The current content type is reindexed in the delete method
            if (!relationshipAPI.sameParentAndChild(relationship)) {
                Structure otherSideStructure;
                if (relationship.getChildStructureInode().equals(field.contentTypeId())) {
                    otherSideStructure = new StructureTransformer(
                            contentTypeAPI.find(relationship.getParentStructureInode()))
                            .asStructure();
                } else {
                    otherSideStructure = new StructureTransformer(
                            contentTypeAPI.find(relationship.getChildStructureInode()))
                            .asStructure();
                }

                contentletAPI.reindex(otherSideStructure);
            }
        }
    }

    /**
     *
     * @param relationship
     */
    private void unlinkParent(final Relationship relationship) {
        relationship.setParentRequired(false);
        relationship.setParentRelationName(null);
    }

    /**
     *
     * @param relationship
     */
    private void unlinkChild(final Relationship relationship) {
        relationship.setChildRequired(false);
        relationship.setChildRelationName(null);
    }


  @CloseDBIfOpened
  @Override
  public List<Field> byContentTypeId(final String typeId) throws DotDataException {
    return fieldFactory.byContentTypeId(typeId);
  }

  @CloseDBIfOpened
  @Override
  public String nextAvailableColumn(final Field field) throws DotDataException{
      return fieldFactory.nextAvailableColumn(field);
  }

  @CloseDBIfOpened
  @Override
  public Field find(final String id) throws DotDataException {
    return fieldFactory.byId(id);
  }

  @CloseDBIfOpened
  @Override
  public Field byContentTypeAndVar(final ContentType type, final String fieldVar) throws DotDataException {
    return fieldFactory.byContentTypeFieldVar(type, fieldVar);
  }

    @CloseDBIfOpened
    @Override
    public Optional<Field> byContentTypeAndFieldRelationType(final String id,
            final String fieldRelationType) throws DotDataException {
        return fieldFactory.byContentTypeIdFieldRelationTypeInDb(id, fieldRelationType);
    }

  @CloseDBIfOpened
  @Override
  public Field byContentTypeIdAndVar(final String id, final String fieldVar) throws DotDataException {
    try {
        return byContentTypeAndVar(APILocator.getContentTypeAPI(APILocator.systemUser()).find(id), fieldVar);
    } catch (DotSecurityException e) {
        throw new DotDataException(e);
    }
  }

  @WrapInTransaction
  @Override
  public void deleteFieldsByContentType(final ContentType type) throws DotDataException {
      final List<Field> fields = byContentTypeId(type.id());
      for (Field field : fields) {
          delete(field);
      }
  }

  @Override
  public List<Class> fieldTypes() {
    return baseFieldTypes;
  }

  @Override
  public void registerFieldType(Field type) {
    throw new DotStateException("Not implemented");
  }

  @Override
  public void deRegisterFieldType(Field type) {
    throw new DotStateException("Not implemented");
  }

  @WrapInTransaction
  @Override
  public void delete(final FieldVariable fieldVar) throws DotDataException {

    fieldFactory.delete(fieldVar);
    Field field = this.find(fieldVar.fieldId());
    ContentTypeAPI contentTypeAPI = APILocator.getContentTypeAPI(this.userAPI.getSystemUser());
	ContentType type;
	try {
		type = contentTypeAPI.find(field.contentTypeId());
		 //update Content Type mod_date to detect the changes done on the field variable
		contentTypeAPI.updateModDate(type);
	} catch (DotSecurityException e) {
		throw new DotDataException("Error updating Content Type mode_date for FieldVariable("+fieldVar.id()+"). "+e.getMessage());
	}
  }

    /**
     * Delete a bunch of fields, if a Exception is throw deleting any field then no field is delete
     *
     * @param fieldsID fields's id to delete
     * @param user user who delete the fields
     * @return
     * @throws DotDataException
     * @throws DotSecurityException
     */
  @WrapInTransaction
  public Collection<String> deleteFields(final List<String> fieldsID, final User user) throws DotDataException, DotSecurityException {

    final List<String> deleteIds = new ArrayList<>();

    for (final String fieldId : fieldsID) {
        try {
            final Field field = find(fieldId);
            delete(field, user);
            deleteIds.add(field.id());
        } catch (NotFoundInDbException e) {
            continue;
        }
    }

    return deleteIds;
  }

    /**
     * Save a bunch of fields, , if a Exception is throw deleting any field then no field is save
     *
     * @param fields fields to save
     * @param user user who save the fields
     * @throws DotSecurityException
     * @throws DotDataException
     */
  @WrapInTransaction
  public void saveFields(final List<Field> fields, final User user) throws DotSecurityException, DotDataException {
    for (final Field field : fields) {
        save(field, user, false);
    }
  }

    @Override
    public Map<String, Object> getFieldInternationalization(
            final ContentType contentType,
            final ContentTypeInternationalization contentTypeInternationalization,
            final Map<String, Object> fieldMap
    )  {
        return getFieldInternationalization(contentType, contentTypeInternationalization, fieldMap, APILocator.systemUser());
    }

    @Override
    public Map<String, Object> getFieldInternationalization(
            final ContentType contentType,
            final ContentTypeInternationalization contentTypeInternationalization,
            final Map<String, Object> fieldMap,
            final User user
    )  {

        final long languageId = contentTypeInternationalization.getLanguageId();
        final boolean live = contentTypeInternationalization.isLive();

        try {
            final ImmutableMap.Builder<String, Object> builder = new ImmutableMap.Builder<>();

            for (final String propertyName : fieldMap.keySet()) {
                final String key = String.format("%s.%s.%s", contentType.variable(), fieldMap.get("variable"), propertyName);
                final String i18nValue = this.languageVariableAPI.getLanguageVariable(
                        key, languageId, user, live, user == null);

                if (!i18nValue.equals(key) && !i18nValue.equals(fieldMap.get(propertyName).toString())) {
                    builder.put(propertyName, i18nValue);
                } else {
                    builder.put(propertyName, fieldMap.get(propertyName));
                }
            }

            return builder.build();
        } catch (DotRuntimeException e) {
            if (ExceptionUtil.causedBy(e, ConnectException.class)) {
               return  new ImmutableMap.Builder<String, Object>().putAll(fieldMap).build();
            } else {
                throw e;
            }
        }


    }
  
}<|MERGE_RESOLUTION|>--- conflicted
+++ resolved
@@ -451,6 +451,17 @@
                 builder.required(false);
                 fieldFactory.save(builder.build());
             }
+
+            if (relationship.getChildRelationName() != null) {
+                //verify if the cardinality was changed to update it on the other side of the relationship
+                final Field otherSideField = byContentTypeAndVar(relatedContentType,
+                        relationship.getChildRelationName());
+                if (!otherSideField.values().equals(field.values())) {
+                    //if cardinality changes, the other side field will be updated with the new cardinality
+                    builder = FieldBuilder.builder(otherSideField);
+                    fieldFactory.save(builder.values(field.values()).build());
+                }
+            }
         } else {
             //child is updated
             relationship.setChildRelationName(relationName);
@@ -467,7 +478,6 @@
                 fieldFactory.save(builder.values(field.values()).build());
             }
 
-<<<<<<< HEAD
             //verify if the cardinality was changed to update it on the other side of the relationship
             if (relationship.getParentRelationName() != null) {
                 final Field otherSideField = Try.of(()->byContentTypeAndVar(relatedContentType,
@@ -480,8 +490,6 @@
                 }
             }
 
-=======
->>>>>>> e6e941ac
         }
         relationship.setCardinality(cardinality);
     }
