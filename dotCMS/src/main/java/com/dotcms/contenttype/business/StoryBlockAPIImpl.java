--- conflicted
+++ resolved
@@ -38,12 +38,8 @@
     @Override
     public StoryBlockReferenceResult refreshReferences(final Contentlet contentlet) {
         final MutableBoolean refreshed = new MutableBoolean(false);
-<<<<<<< HEAD
-        if (null != contentlet && contentlet.getContentType().hasStoryBlockFields()) {
-=======
         if (null != contentlet && null != contentlet.getContentType() &&
                 contentlet.getContentType().hasStoryBlockFields()) {
->>>>>>> 1e861876
             contentlet.getContentType().fields(StoryBlockField.class)
                     .forEach(field -> {
 
@@ -86,12 +82,7 @@
         } catch (final Exception e) {
             final String errorMsg = String.format("An error occurred when refreshing Story Block Contentlet " +
                                                           "references: %s", e.getMessage());
-<<<<<<< HEAD
             Logger.warnAndDebug(StoryBlockAPIImpl.class, errorMsg,e);
-=======
-            Logger.error(StoryBlockAPIImpl.class, errorMsg);
-            Logger.debug(StoryBlockAPIImpl.class, errorMsg, e);
->>>>>>> 1e861876
             throw new DotRuntimeException(errorMsg, e);
         }
         // Return the original value in case no data was refreshed
@@ -139,22 +130,11 @@
     @Override
     public List<String> getDependencies(final Contentlet contentlet) {
         final ImmutableList.Builder<String> contentletIdList = new ImmutableList.Builder<>();
-<<<<<<< HEAD
         contentlet.getContentType().fields(StoryBlockField.class).forEach(field -> 
 
             contentletIdList.addAll(this.getDependencies(contentlet.get(field.variable())))
 
         );
-=======
-
-        if (null != contentlet && null != contentlet.getContentType()) {
-
-            contentlet.getContentType().fields(StoryBlockField.class).forEach(field -> {
-
-                contentletIdList.addAll(this.getDependencies(contentlet.get(field.variable())));
-            });
-        }
->>>>>>> 1e861876
         return contentletIdList.build();
     }
 
@@ -184,14 +164,8 @@
         } catch (final Exception e) {
             final String errorMsg = String.format("An error occurred when retrieving Contentlet references from Story" +
                                                           " Block field: %s", e.getMessage());
-<<<<<<< HEAD
             Logger.warnAndDebug(StoryBlockAPIImpl.class, errorMsg,e);
             
-=======
-            Logger.error(StoryBlockAPIImpl.class, errorMsg);
-            Logger.debug(StoryBlockAPIImpl.class, errorMsg, e);
-            throw new DotRuntimeException(errorMsg, e);
->>>>>>> 1e861876
         }
         return contentletIdList.build();
     }
@@ -205,14 +179,8 @@
         } catch (final JsonProcessingException e) {
             final String errorMsg = String.format("An error occurred when adding Contentlet '%s' to the Story Block " +
                                                           "field: %s", contentlet.getIdentifier(), e.getMessage());
-<<<<<<< HEAD
             Logger.warnAndDebug(StoryBlockAPIImpl.class, errorMsg, e);
             return storyBlockValue;
-=======
-            Logger.error(StoryBlockAPIImpl.class, errorMsg);
-            Logger.debug(StoryBlockAPIImpl.class, errorMsg, e);
-            throw new DotRuntimeException(errorMsg, e);
->>>>>>> 1e861876
         }
         
     }
