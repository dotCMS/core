--- conflicted
+++ resolved
@@ -1,17 +1,15 @@
 package com.dotcms.contenttype.business.uniquefields.extratable;
 
-<<<<<<< HEAD
+
 import com.dotcms.business.CloseDBIfOpened;
 import com.dotcms.business.WrapInTransaction;
-=======
->>>>>>> 1a6672fd
+
 import com.dotcms.contenttype.model.field.Field;
 import com.dotmarketing.common.db.DotConnect;
 import com.dotmarketing.exception.DotDataException;
 import com.dotmarketing.exception.DotRuntimeException;
 import com.dotmarketing.exception.DotSecurityException;
 import com.dotmarketing.portlets.contentlet.model.Contentlet;
-import com.google.common.annotations.VisibleForTesting;
 import com.liferay.util.StringPool;
 
 import javax.enterprise.context.ApplicationScoped;
@@ -20,13 +18,12 @@
 import java.util.Map;
 import java.util.Optional;
 
-<<<<<<< HEAD
+
 import static com.dotcms.content.elasticsearch.business.ESContentletAPIImpl.UNIQUE_PER_SITE_FIELD_VARIABLE_NAME;
-=======
->>>>>>> 1a6672fd
+
 import static com.dotcms.contenttype.business.uniquefields.extratable.UniqueFieldCriteria.*;
 import static com.dotcms.util.CollectionsUtils.list;
-import static org.apache.lucene.queries.function.valuesource.LiteralValueSource.hash;
+
 
 /**
  * Util class to handle QL statement related with the unique_fiedls table
@@ -92,8 +89,6 @@
     private final static String DELETE_UNIQUE_FIELDS_BY_FIELD = "DELETE FROM unique_fields " +
             "WHERE supporting_values->>'" + FIELD_VARIABLE_NAME_ATTR + "' = ?";
 
-
-<<<<<<< HEAD
     private final static String POPULATE_UNIQUE_FIELDS_VALUES_QUERY = "INSERT INTO unique_fields (unique_key_val, supporting_values) " +
             "SELECT encode(sha256(CONCAT(content_type_id, field_var_name, language_id, field_value, " +
             "                  CASE WHEN uniquePerSite = 'true' THEN host_id ELSE '' END)::bytea), 'hex') as unique_key_val, " +
@@ -133,8 +128,6 @@
             "                 identifier.host_inode," +
             "                 jsonb_extract_path_text(contentlet_as_json -> 'fields', field.velocity_var_name)::jsonb ->>'value') as data_to_populate";
 
-=======
->>>>>>> 1a6672fd
     /**
      * Insert a new register into the unique_fields table, if already exists another register with the same
      * 'unique_key_val' then a {@link java.sql.SQLException} is thrown.
@@ -214,10 +207,7 @@
      *
      * @throws DotDataException If an error occurs when interacting with the database.
      */
-<<<<<<< HEAD
     @CloseDBIfOpened
-=======
->>>>>>> 1a6672fd
     public Optional<Map<String, Object>> get(final Contentlet contentlet, final Field field) throws DotDataException {
         try {
             final List<Map<String, Object>> results = new DotConnect().setSQL(GET_UNIQUE_FIELDS_BY_CONTENTLET)
@@ -284,10 +274,7 @@
                 uniquePerSite);
     }
 
-<<<<<<< HEAD
     @CloseDBIfOpened
-=======
->>>>>>> 1a6672fd
     public List<Map<String, Object>> get(final String contentId, final long languegeId) throws DotDataException {
         return new DotConnect().setSQL(GET_UNIQUE_FIELDS_BY_CONTENTLET_AND_LANGUAGE)
                 .addParam("\"" + contentId + "\"")
@@ -303,10 +290,7 @@
      * @return
      * @throws DotDataException
      */
-<<<<<<< HEAD
     @CloseDBIfOpened
-=======
->>>>>>> 1a6672fd
     public List<Map<String, Object>> get(final String contentId, final String variantId) throws DotDataException {
         return new DotConnect().setSQL(GET_UNIQUE_FIELDS_BY_CONTENTLET_AND_VARIANT)
                 .addParam("\"" + contentId + "\"")
@@ -320,10 +304,7 @@
      * @param hash
      * @throws DotDataException
      */
-<<<<<<< HEAD
-    @WrapInTransaction
-=======
->>>>>>> 1a6672fd
+    @WrapInTransaction
     public void delete(final String hash) throws DotDataException {
         new DotConnect().setSQL(DELETE_UNIQUE_FIELDS)
                 .addParam(hash)
@@ -336,10 +317,7 @@
      * @param field
      * @throws DotDataException
      */
-<<<<<<< HEAD
-    @WrapInTransaction
-=======
->>>>>>> 1a6672fd
+    @WrapInTransaction
     public void delete(final Field field) throws DotDataException {
         new DotConnect().setSQL(DELETE_UNIQUE_FIELDS_BY_FIELD)
                 .addParam(field.variable())
@@ -353,10 +331,7 @@
      * @param liveValue
      * @throws DotDataException
      */
-<<<<<<< HEAD
-    @WrapInTransaction
-=======
->>>>>>> 1a6672fd
+    @WrapInTransaction
     public void setLive(Contentlet contentlet, final boolean liveValue) throws DotDataException {
 
          new DotConnect().setSQL(SET_LIVE_BY_CONTENTLET)
@@ -375,10 +350,7 @@
      *
      * @throws DotDataException
      */
-<<<<<<< HEAD
-    @WrapInTransaction
-=======
->>>>>>> 1a6672fd
+    @WrapInTransaction
     public void removeLive(Contentlet contentlet) throws DotDataException {
 
         new DotConnect().setSQL(DELETE_UNIQUE_FIELDS_BY_CONTENTLET)
@@ -388,7 +360,6 @@
                 .addParam(true)
                 .loadObjectResults();
     }
-<<<<<<< HEAD
 
     /**
      * Create the {@code unique_fields} table for the new Unique Field Data base
@@ -493,6 +464,4 @@
     public void populateUniqueFieldsTable() throws DotDataException {
         new DotConnect().setSQL(POPULATE_UNIQUE_FIELDS_VALUES_QUERY).loadObjectResults();
     }
-=======
->>>>>>> 1a6672fd
 }