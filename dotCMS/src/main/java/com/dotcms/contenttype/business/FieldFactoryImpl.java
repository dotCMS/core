package com.dotcms.contenttype.business;

import java.util.Calendar;
import java.util.Date;
import java.util.List;
import java.util.Map;
import java.util.Set;
import java.util.TreeSet;
import java.util.UUID;

import com.dotcms.contenttype.business.sql.FieldSql;
import com.dotcms.contenttype.exception.DotDataValidationException;
import com.dotcms.contenttype.exception.NotFoundInDbException;
import com.dotcms.contenttype.exception.OverFieldLimitException;
import com.dotcms.contenttype.model.field.CategoryField;
import com.dotcms.contenttype.model.field.ConstantField;
import com.dotcms.contenttype.model.field.DataTypes;
import com.dotcms.contenttype.model.field.Field;
import com.dotcms.contenttype.model.field.FieldBuilder;
import com.dotcms.contenttype.model.field.FieldVariable;
import com.dotcms.contenttype.model.field.HostFolderField;
import com.dotcms.contenttype.model.field.ImmutableConstantField;
import com.dotcms.contenttype.model.field.ImmutableFieldVariable;
import com.dotcms.contenttype.model.field.ImmutableFieldVariable.Builder;
import com.dotcms.contenttype.model.field.LegacyFieldTypes;
import com.dotcms.contenttype.model.field.OnePerContentType;
import com.dotcms.contenttype.model.field.TagField;
import com.dotcms.contenttype.model.type.ContentType;
import com.dotcms.contenttype.transform.field.DbFieldTransformer;
import com.dotcms.contenttype.transform.field.DbFieldVariableTransformer;
import com.dotcms.repackage.org.apache.commons.lang.time.DateUtils;
import com.dotmarketing.business.APILocator;
import com.dotmarketing.business.CacheLocator;
import com.dotmarketing.business.DotStateException;
import com.dotmarketing.common.db.DotConnect;
import com.dotmarketing.db.LocalTransaction;
import com.dotmarketing.exception.DotDataException;
import com.dotmarketing.exception.DotSecurityException;
import com.dotmarketing.util.Config;
import com.dotmarketing.util.StringUtils;
import com.dotmarketing.util.UtilMethods;

public class FieldFactoryImpl implements FieldFactory {

  final FieldSql sql;

  public FieldFactoryImpl() {
    sql = FieldSql.getInstance();
  }

  @Override
  public Field byId(String id) throws DotDataException {

    return selectInDb(id);
  }

  @Override
  public Field byContentTypeFieldVar(ContentType type, String var) throws DotDataException {
    
    return type.fieldMap().get(var);

  }

  @Override
  public Field byContentTypeIdFieldVar(String id, String var) throws DotDataException {
    return selectByContentTypeFieldVarInDb(id, var);
  }

  @Override
  public List<Field> byContentType(ContentType type) throws DotDataException {
    return type.fields();
  }

  @Override
  public List<Field> byContentTypeId(String id) throws DotDataException {
    return selectByContentTypeInDb(id);
  }

  @Override
  public List<Field> byContentTypeVar(String var) throws DotDataException {
    return selectByContentTypeVarInDb(var);
  }

  @Override
  public void delete(Field field) throws DotDataException {
    LocalTransaction.wrapReturn(() -> {
      return deleteFieldInDb(field);
    });
  }

  @Override
  public List<FieldVariable> loadVariables(Field field) throws DotDataException {
    // System.err.println("loading field:" + field.variable() + ":" +
    // System.identityHashCode(field));
    List<FieldVariable> l = selectFieldVarsInDb(field);
    return l;
  }

  @Override
  public FieldVariable loadVariable(String id) throws DotDataException {
    return selectFieldVarInDb(id);
  }



  @Override
  public FieldVariable save(FieldVariable fieldVar) throws DotDataException {
    FieldVariable newVar = LocalTransaction.wrapReturn(() -> {
      return upsertFieldVariable(fieldVar);
    });

    Field f = byId(fieldVar.fieldId());
    ContentType t;
    try {
      t = APILocator.getContentTypeAPI(APILocator.systemUser()).find(f.contentTypeId());
      if (t != null) {
        CacheLocator.getContentTypeCache2().remove(t);
      }
    } catch (DotSecurityException e) {
      throw new DotStateException(e);
    }

    return newVar;

  }

  @Override
  public void delete(FieldVariable fieldVar) throws DotDataException {
    LocalTransaction.wrapReturn(() -> {
      deleteFieldVarInDb(fieldVar);
      return null;
    });

    Field f = byId(fieldVar.fieldId());
    ContentType t;
    try {
      t = APILocator.getContentTypeAPI(APILocator.systemUser()).find(f.contentTypeId());
      if (t != null) {
        CacheLocator.getContentTypeCache2().remove(t);
      }
    } catch (DotSecurityException e) {
      throw new DotStateException(e);
    }
  }

  @Override
  public Field save(final Field throwAwayField) throws DotDataException {
    Field f = LocalTransaction.wrapReturn(() -> {
      return dbSaveUpdate(throwAwayField);
    });
    ContentType t = CacheLocator.getContentTypeCache2().byVarOrInode(f.contentTypeId());
    if (t != null)
      CacheLocator.getContentTypeCache2().remove(t);
    return f;
  }


  private Field normalizeData(final Field throwAwayField) throws DotDataException {
    FieldBuilder builder = FieldBuilder.builder(throwAwayField);
    Field returnField = throwAwayField;
    
    if("constant".equals(throwAwayField.dbColumn()) && !(throwAwayField instanceof ConstantField)) {
      builder = ImmutableConstantField.builder().from(throwAwayField);
      builder.dbColumn(DataTypes.SYSTEM.value);
      returnField = builder.build();
    }

    if(returnField.acceptedDataTypes().size()==1  && returnField.acceptedDataTypes().get(0) == DataTypes.SYSTEM) {
      builder.dataType( DataTypes.SYSTEM);
      returnField = builder.build();
    }
    // make sure we are setting the db to system
    if(returnField.dataType() == DataTypes.SYSTEM){
      builder.dbColumn(DataTypes.SYSTEM.value);
      returnField = builder.build();
    }
    // if this is a new column assign a db column
    if(returnField.dbColumn()==null){
      builder.dbColumn(nextAvailableColumn(returnField));
      returnField = builder.build();
    }
    // make sure we are properly indexed
    if ((returnField.searchable() || returnField.listed()) || returnField.unique()
        || returnField instanceof HostFolderField || returnField instanceof TagField) {
      
      builder.indexed(true);
      returnField = builder.build();
    }
    if (returnField.unique()) {
      builder.required(true);
      returnField = builder.build();
    }
    
    return returnField;
  }
  
  
  
  
  
  
  private Field dbSaveUpdate(final Field throwAwayField) throws DotDataException {






    

    FieldBuilder builder = FieldBuilder.builder(normalizeData(throwAwayField));
    
    
    Date modDate = DateUtils.round(new Date(), Calendar.SECOND);
    builder.modDate(modDate);
    
    



    Field oldField = null;
    try {
      oldField = selectInDb(throwAwayField.id());
      builder.fixed(oldField.fixed());
      builder.readOnly(oldField.readOnly());
      builder.dataType(oldField.dataType());
      builder.dbColumn(oldField.dbColumn());
<<<<<<< HEAD

=======
>>>>>>> 7a36c2b8
    } catch (NotFoundInDbException e) {
      List<Field> fieldsAlreadyAdded = byContentTypeId(throwAwayField.contentTypeId());
      // assign an inode and db column if needed
      if (throwAwayField.id() == null) {
        builder.id(UUID.randomUUID().toString());
      }

      if (throwAwayField.sortOrder() < 0) {
        // move to the end of the line
    	builder.sortOrder(
    		fieldsAlreadyAdded.stream().map(f -> f.sortOrder()).max(Integer::compare).orElse(-1) + 1
    	);
      }

      // normalize our velocityvar
      String tryVar = (throwAwayField.variable() == null)
          ? suggestVelocityVar(throwAwayField.name(), fieldsAlreadyAdded) : throwAwayField.variable();
      builder.variable(tryVar);

    }


    Field retField = builder.build();

    validateDbColumn(retField);
    
    
    if (oldField == null) {
      insertInodeInDb(retField);
      insertFieldInDb(retField);
    } else {
      updateInodeInDb(retField);
      updateFieldInDb(retField);
    }



    return retField;
  }
  
  private void validateDbColumn(Field field) throws DotDataException {
    

    if (field.contentTypeId() == null) {
      throw new DotDataValidationException(
          "Field Type:" + field.type() + " does not have a contenttype.inode set",
          "field.validation.contenttype.not.set");
    }
    
    List<Field> fieldsAlreadyAdded = byContentTypeId(field.contentTypeId());
    for (Field f : fieldsAlreadyAdded) {
      if (f instanceof CategoryField) {
        if (f.values() != null) {
          if (f.values().equals(field.values())) {
            if (!f.id().equals(field.id())) {
              throw new DotDataValidationException("This category field already exists on this content type",
                  "message.category.existing.field");
            }
          }
        }
      }
      if (field instanceof OnePerContentType) {
        if (f.id().equals(field.id())) {
          continue;
        }
        if (f.type().equals(field.type())) {
          throw new DotDataValidationException("A content type cannot have two:" + field.type() + " fields",
              "contenttype.validation.cannot.have.two.of.fieldtype");
        }
      }
    }
    
    
    if (!field.acceptedDataTypes().contains(field.dataType())){
      throw new DotDataValidationException("Field Type:" + field.type() + " does not accept datatype "
                + field.dataType() + ":" + field.variable(), "field.validation.incorrect.datatype");
    
    }
    if(field.dbColumn()==null){
      throw new DotDataValidationException("Unable to save field with a null dbColumn field.field_contentlet:" + field, "message.field.dbcolumn.incorrect");
    }
    
    if( !field.dbColumn().matches("(system_field|(text|float|bool|date|text_area|integer)[0-9]+)")){
      throw new DotDataValidationException("Unable to save field with DB Column " + field.dbColumn()+ " - must match (system_field|(text|float|bool|date|text_area|integer)[0-9]+) "  + field.name() + " " + field.variable(), "message.field.dbcolumn.incorrect");
    }
  }
  
  @Override
  public List<Field> selectByContentTypeInDb(String id) throws DotDataException {
    DotConnect dc = new DotConnect();
    dc.setSQL(sql.findByContentType);
    dc.addParam(id);
    List<Map<String, Object>> results;
    results = dc.loadObjectResults();
    return new DbFieldTransformer(results).asList();

  }

  private Field selectByContentTypeFieldVarInDb(String id, String var) throws DotDataException {
    DotConnect dc = new DotConnect();
    dc.setSQL(sql.findByContentTypeAndFieldVar).addParam(id).addParam(var);


    List<Map<String, Object>> results;

    results = dc.loadObjectResults();
    if (results.size() == 0) {
      throw new NotFoundInDbException("Field with contentype:" + id + " and var:" + var + " not found");
    }
    return new DbFieldTransformer(results.get(0)).from();

  }

  private List<Field> selectByContentTypeVarInDb(String var) throws DotDataException {
    DotConnect dc = new DotConnect();
    dc.setSQL(sql.findByContentTypeVar);
    dc.addParam(var);
    List<Map<String, Object>> results;
    results = dc.loadObjectResults();
    return new DbFieldTransformer(results).asList();

  }

  private Field selectInDb(String id) throws DotDataException {
    DotConnect dc = new DotConnect();
    dc.setSQL(sql.findById);
    dc.addParam(id);
    List<Map<String, Object>> results;

    results = dc.loadObjectResults();
    if (results.size() == 0) {
      throw new NotFoundInDbException("Field with id:" + id + " not found");
    }
    return new DbFieldTransformer(results.get(0)).from();
  }

  private boolean deleteFieldInDb(Field field) throws DotDataException {
    deleteFieldVarsInDb(field);
    DotConnect dc = new DotConnect();
    dc.setSQL(sql.deleteById);
    dc.addParam(field.id());
    dc.loadResult();
    dc.setSQL(sql.deleteInodeById);
    dc.addParam(field.id());
    dc.loadResult();
    return true;
  }

  private void updateInodeInDb(Field field) throws DotDataException {
    DotConnect dc = new DotConnect();
    dc.setSQL(sql.updateFieldInode);
    dc.addParam(field.id());
    dc.addParam(field.iDate());
    dc.addParam(field.owner());
    dc.addParam(field.id());
    dc.loadResult();
  }

  private void insertInodeInDb(Field field) throws DotDataException {
    DotConnect dc = new DotConnect();
    dc.setSQL(sql.insertFieldInode);
    dc.addParam(field.id());
    dc.addParam(field.iDate());
    dc.addParam(field.owner());
    dc.loadResult();
  }

  private List<FieldVariable> selectFieldVarsInDb(Field field) throws DotDataException {
    DotConnect dc = new DotConnect();
    dc.setSQL(sql.selectFieldVars);
    dc.addParam(field.id());
    return new DbFieldVariableTransformer(dc.loadObjectResults()).asList();
  }

  private FieldVariable selectFieldVarInDb(String id) throws DotDataException {
    DotConnect dc = new DotConnect();
    dc.setSQL(sql.selectFieldVar);
    dc.addParam(id);

    List<Map<String, Object>> results = dc.loadObjectResults();
    if (results.size() == 0) {
      throw new NotFoundInDbException("Field variable with id:" + id + " not found");
    }

    return new DbFieldVariableTransformer(results).from();
  }

  private FieldVariable upsertFieldVariable(final FieldVariable throwAway) throws DotDataException {
    String key = StringUtils.camelCaseLower(throwAway.key());
    String value = throwAway.value().trim();


    Builder builder =
        ImmutableFieldVariable.builder().from(throwAway).modDate(DateUtils.round(new Date(), Calendar.SECOND));


    builder.key(key);
    builder.value(value);



    if (!UtilMethods.isSet(throwAway.id())) {
      builder.id(UUID.randomUUID().toString());
    }

    // at least this will order it
    if (!UtilMethods.isSet(throwAway.name())) {
      builder.name(String.valueOf(System.currentTimeMillis()));
    }

    FieldVariable var = builder.build();



    // delete first
    deleteFieldVarInDb(var);



    new DotConnect().setSQL(sql.insertFieldVar).addParam(var.id()).addParam(var.fieldId()).addParam(var.name())
        .addParam(var.key()).addParam(var.value()).addParam(var.userId()).addParam(var.modDate()).loadResult();
    return var;
  }

  private void deleteFieldVarInDb(FieldVariable var) throws DotDataException {

    new DotConnect().setSQL(sql.deleteFieldVar).addParam(var.id()).addParam(var.fieldId()).addParam(var.key())
        .loadResult();



  }

  private void deleteFieldVarsInDb(Field field) throws DotDataException {
    DotConnect dc = new DotConnect();
    dc.setSQL(sql.deleteFieldVarsForField);
    dc.addParam(field.id());
    dc.loadResult();
  }

  private void updateFieldInDb(Field field) throws DotDataException {
    DotConnect dc = new DotConnect();
    dc.setSQL(sql.updateField);
    dc.addParam(field.contentTypeId());
    dc.addParam(field.name());
    dc.addParam(field.type().getCanonicalName());
    dc.addParam(field.relationType());
    dc.addParam(field.required());
    dc.addParam(field.indexed());
    dc.addParam(field.listed());
    dc.addParam(field.variable());
    dc.addParam(field.sortOrder());
    dc.addParam(field.values());
    dc.addParam(field.regexCheck());
    dc.addParam(field.hint());
    dc.addParam(field.defaultValue());
    dc.addParam(field.fixed());
    dc.addParam(field.readOnly());
    dc.addParam(field.searchable());
    dc.addParam(field.unique());
    dc.addParam(field.modDate());
    dc.addParam(field.id());
    dc.loadResult();

  }

  private void insertFieldInDb(Field field) throws DotDataException {
    DotConnect dc = new DotConnect();
    dc.setSQL(sql.insertField);
    dc.addParam(field.id());
    dc.addParam(field.contentTypeId());
    dc.addParam(field.name());
    dc.addParam(field.type().getCanonicalName());
    dc.addParam(field.relationType());
    dc.addParam(field.dbColumn());
    dc.addParam(field.required());
    dc.addParam(field.indexed());
    dc.addParam(field.listed());
    dc.addParam(field.variable());
    dc.addParam(field.sortOrder());
    dc.addParam(field.values());
    dc.addParam(field.regexCheck());
    dc.addParam(field.hint());
    dc.addParam(field.defaultValue());
    dc.addParam(field.fixed());
    dc.addParam(field.readOnly());
    dc.addParam(field.searchable());
    dc.addParam(field.unique());
    dc.addParam(field.modDate());

    dc.loadResult();

  }


  @Override
  public String nextAvailableColumn(Field field) throws DotDataException {



    DotConnect dc = new DotConnect();

    if (field instanceof HostFolderField || field instanceof TagField) {
      dc.setSQL(this.sql.selectCountOfType);
      dc.addParam(field.contentTypeId());
      dc.addParam(LegacyFieldTypes.getLegacyName(field.type() + "%"));
      dc.addParam(LegacyFieldTypes.getImplClass(field.type() + "%"));
      int x = dc.getInt("test");
      if (x > 0) {
        throw new OverFieldLimitException("Only one " + field.type() + " per ContentType");
      }
    }

    if (field.dataType() == DataTypes.SYSTEM) {
      return field.dataType().toString();
    }


    String dataType = field.dataType().toString();
    dc.setSQL(this.sql.selectFieldOfDbType);
    dc.addParam(field.contentTypeId());
    dc.addParam(dataType + "%");
    List<Map<String, Object>> rows = dc.loadObjectResults();
    Set<String> columns = new TreeSet<String>();
    for (int i = 0; i < rows.size(); i++) {
      columns.add((String) rows.get(i).get("field_contentlet"));
    }

    for (int i = 0; i < Config.getIntProperty("db.number.of.contentlet.columns.per.datatype", 25); i++) {
      if (!columns.contains(dataType + (i + 1))) {
        return dataType + (i + 1);

      }
    }

    throw new OverFieldLimitException("No more columns for datatype:" + dataType);


  }

  @Override
  public void deleteByContentType(ContentType type) throws DotDataException {
    List<Field> fields = byContentType(type);
    for (Field field : fields) {
      deleteFieldInDb(field);
    }
  }


  @Override
  public String suggestVelocityVar(final String tryVar, List<Field> takenFields) throws DotDataException {


    String var = StringUtils.camelCaseLower(tryVar);
    for (Field f : takenFields) {
      if (var.equalsIgnoreCase(f.variable())) {
        var = null;
        break;
      }
    }
    if (var != null)
      return var;

    for (int i = 1; i < 100000; i++) {
      var = StringUtils.camelCaseLower(tryVar) + i;
      for (Field f : takenFields) {
        if (var.equalsIgnoreCase(f.variable())) {
          var = null;
          break;
        }
      }
      if (var != null)
        return var;
    }
    throw new DotDataValidationException("Unable to suggest a variable name.  Got to:" + var,
        "field.validation.variable.already.taken");

  }
}<|MERGE_RESOLUTION|>--- conflicted
+++ resolved
@@ -225,10 +225,7 @@
       builder.readOnly(oldField.readOnly());
       builder.dataType(oldField.dataType());
       builder.dbColumn(oldField.dbColumn());
-<<<<<<< HEAD
-
-=======
->>>>>>> 7a36c2b8
+
     } catch (NotFoundInDbException e) {
       List<Field> fieldsAlreadyAdded = byContentTypeId(throwAwayField.contentTypeId());
       // assign an inode and db column if needed
