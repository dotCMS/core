--- conflicted
+++ resolved
@@ -269,13 +269,7 @@
         return relationships;
     }
     @Override
-<<<<<<< HEAD
     public  List<Contentlet> dbRelatedContent(final Relationship relationship, final Contentlet contentlet) throws DotDataException {
-=======
-    public  List<Contentlet> dbRelatedContent(final Relationship relationship, final Contentlet contentlet)
-            throws DotDataException {
-        final String stInode = contentlet.getContentTypeId();
->>>>>>> 339b6123
 
         return dbRelatedContent(relationship, contentlet,
                 isParent(relationship, contentlet.getContentType()));
