--- conflicted
+++ resolved
@@ -1,7 +1,4 @@
 package com.dotcms.workflow.helper;
-
-import static com.dotcms.rest.api.v1.authentication.ResponseUtil.getFormattedMessage;
-import static com.dotmarketing.db.HibernateUtil.addSyncCommitListener;
 
 import com.dotcms.business.CloseDBIfOpened;
 import com.dotcms.business.WrapInTransaction;
@@ -10,23 +7,13 @@
 import com.dotcms.repackage.com.google.common.annotations.VisibleForTesting;
 import com.dotcms.repackage.javax.validation.constraints.NotNull;
 import com.dotcms.rest.api.v1.workflow.WorkflowDefaultActionView;
-import com.dotcms.workflow.form.IWorkflowStepForm;
-import com.dotcms.workflow.form.WorkflowActionForm;
-import com.dotcms.workflow.form.WorkflowActionStepBean;
-import com.dotcms.workflow.form.WorkflowReorderBean;
-import com.dotcms.workflow.form.WorkflowSchemeForm;
-import com.dotcms.workflow.form.WorkflowStepAddForm;
-import com.dotcms.workflow.form.WorkflowStepUpdateForm;
+import com.dotcms.workflow.form.*;
 import com.dotmarketing.beans.Permission;
 import com.dotmarketing.business.APILocator;
 import com.dotmarketing.business.PermissionAPI;
 import com.dotmarketing.business.Role;
 import com.dotmarketing.business.RoleAPI;
-import com.dotmarketing.exception.AlreadyExistException;
-import com.dotmarketing.exception.DoesNotExistException;
-import com.dotmarketing.exception.DotDataException;
-import com.dotmarketing.exception.DotSecurityException;
-import com.dotmarketing.exception.InvalidLicenseException;
+import com.dotmarketing.exception.*;
 import com.dotmarketing.portlets.contentlet.business.ContentletAPI;
 import com.dotmarketing.portlets.contentlet.model.Contentlet;
 import com.dotmarketing.portlets.workflows.actionlet.NotifyAssigneeActionlet;
@@ -46,20 +33,15 @@
 import com.google.common.collect.ImmutableSet;
 import com.liferay.portal.model.User;
 import com.liferay.util.StringPool;
-import java.io.IOException;
-import java.util.ArrayList;
-import java.util.Collections;
-import java.util.Comparator;
-import java.util.List;
-import java.util.Map;
-import java.util.Optional;
-import java.util.Set;
-import java.util.concurrent.Future;
-
 import org.apache.commons.beanutils.BeanUtils;
 import org.apache.commons.lang.time.StopWatch;
 
-//import static com.dotcms.rest.api.v1.authentication.ResponseUtil.*;
+import java.io.IOException;
+import java.util.*;
+import java.util.concurrent.Future;
+
+import static com.dotcms.rest.api.v1.authentication.ResponseUtil.getFormattedMessage;
+import static com.dotmarketing.db.HibernateUtil.addSyncCommitListener;
 
 
 /**
@@ -590,11 +572,7 @@
      * @param stepId String
      */
     @WrapInTransaction
-<<<<<<< HEAD
-    public Future<WorkflowStep> deleteStep(final String stepId) throws DotSecurityException, DotDataException {
-=======
-    public void deleteStep(final String stepId, final User user) throws DotDataException {
->>>>>>> 699e8d1d
+    public Future<WorkflowStep> deleteStep(final String stepId, final User user) throws DotSecurityException, DotDataException {
 
         if (!UtilMethods.isSet(stepId)) {
             throw new IllegalArgumentException("Missing required parameter stepId.");
@@ -610,11 +588,7 @@
         if (null != workflowStep) {
             try {
                 Logger.debug(this, "deleting step: " + stepId);
-<<<<<<< HEAD
-                return this.workflowAPI.deleteStep(workflowStep, APILocator.systemUser());
-=======
-                this.workflowAPI.deleteStep(workflowStep, user);
->>>>>>> 699e8d1d
+                return this.workflowAPI.deleteStep(workflowStep, user);
             } catch (DotDataException e) {
                 Logger.error(this, e.getMessage());
                 Logger.debug(this, e.getMessage(), e);
