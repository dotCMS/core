package com.dotcms.workflow.helper;

import static com.dotcms.rest.api.v1.authentication.ResponseUtil.getFormattedMessage;
import java.io.IOException;
import java.io.StringWriter;
import java.util.ArrayList;
import java.util.Collections;
import java.util.Comparator;
import java.util.HashMap;
import java.util.Iterator;
import java.util.List;
import java.util.Map;
import java.util.Optional;
import java.util.Set;
import java.util.concurrent.Future;
import java.util.function.Supplier;
import java.util.stream.Collectors;
import javax.servlet.http.HttpServletRequest;
import javax.servlet.http.HttpServletResponse;
import org.apache.commons.beanutils.BeanUtils;
import org.apache.commons.lang.time.StopWatch;
import org.apache.velocity.context.Context;
import org.elasticsearch.action.search.SearchResponse;
import org.elasticsearch.search.aggregations.Aggregation;
import org.elasticsearch.search.aggregations.Aggregations;
import org.elasticsearch.search.aggregations.bucket.terms.ParsedStringTerms;
import com.dotcms.business.CloseDBIfOpened;
import com.dotcms.business.WrapInTransaction;
import com.dotcms.contenttype.business.ContentTypeAPI;
import com.dotcms.contenttype.exception.NotFoundInDbException;
import com.dotcms.contenttype.model.type.ContentType;
import com.dotcms.enterprise.license.LicenseManager;
import com.dotcms.repackage.com.google.common.annotations.VisibleForTesting;
import com.dotcms.repackage.javax.validation.constraints.NotNull;
import com.dotcms.rest.api.v1.workflow.BulkActionView;
import com.dotcms.rest.api.v1.workflow.BulkActionsResultView;
import com.dotcms.rest.api.v1.workflow.CountWorkflowAction;
import com.dotcms.rest.api.v1.workflow.CountWorkflowStep;
import com.dotcms.rest.api.v1.workflow.WorkflowDefaultActionView;
import com.dotcms.rest.exception.BadRequestException;
import com.dotcms.rest.exception.InternalServerException;
import com.dotcms.util.CollectionsUtils;
import com.dotcms.uuid.shorty.ShortyId;
import com.dotcms.workflow.form.BulkActionForm;
import com.dotcms.workflow.form.FireBulkActionsForm;
import com.dotcms.workflow.form.IWorkflowStepForm;
import com.dotcms.workflow.form.WorkflowActionForm;
import com.dotcms.workflow.form.WorkflowActionStepBean;
import com.dotcms.workflow.form.WorkflowActionletActionBean;
import com.dotcms.workflow.form.WorkflowReorderBean;
import com.dotcms.workflow.form.WorkflowSchemeForm;
import com.dotcms.workflow.form.WorkflowStepAddForm;
import com.dotcms.workflow.form.WorkflowStepUpdateForm;
import com.dotcms.workflow.form.WorkflowSystemActionForm;
import com.dotmarketing.beans.Permission;
import com.dotmarketing.business.APILocator;
import com.dotmarketing.business.PermissionAPI;
import com.dotmarketing.business.Role;
import com.dotmarketing.business.RoleAPI;

import com.dotmarketing.db.listeners.CommitAPI;
import com.dotmarketing.db.listeners.CommitListener;

import com.dotmarketing.exception.AlreadyExistException;
import com.dotmarketing.exception.DoesNotExistException;
import com.dotmarketing.exception.DotDataException;
import com.dotmarketing.exception.DotSecurityException;
import com.dotmarketing.exception.InvalidLicenseException;
import com.dotmarketing.portlets.contentlet.business.ContentletAPI;
import com.dotmarketing.portlets.contentlet.business.DotContentletStateException;
import com.dotmarketing.portlets.contentlet.model.Contentlet;
import com.dotmarketing.portlets.contentlet.transform.DotContentletTransformer;
import com.dotmarketing.portlets.contentlet.transform.DotTransformerBuilder;
import com.dotmarketing.portlets.workflows.actionlet.NotifyAssigneeActionlet;
import com.dotmarketing.portlets.workflows.actionlet.WorkFlowActionlet;
import com.dotmarketing.portlets.workflows.business.DotWorkflowException;
import com.dotmarketing.portlets.workflows.business.SystemWorkflowConstants;
import com.dotmarketing.portlets.workflows.business.WorkflowAPI;
import com.dotmarketing.portlets.workflows.model.SystemActionWorkflowActionMapping;
import com.dotmarketing.portlets.workflows.model.WorkflowAction;
import com.dotmarketing.portlets.workflows.model.WorkflowActionClass;
import com.dotmarketing.portlets.workflows.model.WorkflowActionClassParameter;
import com.dotmarketing.portlets.workflows.model.WorkflowActionletParameter;
import com.dotmarketing.portlets.workflows.model.WorkflowScheme;
import com.dotmarketing.portlets.workflows.model.WorkflowStep;
import com.dotmarketing.portlets.workflows.util.WorkflowImportExportUtil;
import com.dotmarketing.portlets.workflows.util.WorkflowSchemeImportExportObject;
import com.dotmarketing.util.DateUtil;
import com.dotmarketing.util.Logger;
import com.dotmarketing.util.LuceneQueryUtils;
import com.dotmarketing.util.PageMode;
import com.dotmarketing.util.StringUtils;
import com.dotmarketing.util.UtilMethods;
import com.dotmarketing.util.VelocityUtil;
import com.dotmarketing.util.web.VelocityWebUtil;
import com.google.common.collect.ImmutableList;
import com.google.common.collect.ImmutableSet;
import com.liferay.portal.language.LanguageException;
import com.liferay.portal.language.LanguageUtil;
import com.liferay.portal.model.User;
import com.liferay.util.StringPool;



/**
 * Helper for Workflow Actions
 * 
 * @author jsanca
 */
public class WorkflowHelper {

    private static final String INVALID_RENDER_MODE = "Invalid Render Mode";
    private final WorkflowAPI workflowAPI;
    private final RoleAPI roleAPI;
    private final ContentletAPI contentletAPI;
    private final PermissionAPI permissionAPI;
    private final WorkflowImportExportUtil workflowImportExportUtil;

    private static final String ES_WFSTEP_AGGREGATES_QUERY = "{\n" + "    \"query\" : { \n" + "        \"query_string\" : {\n"
                    + "            \"query\" : \"%s\"\n" + "        } \n" + "\n" + "    },\n" + "    \"aggs\" : {\n"
                    + "        \"tag\" : {\n" + "            \"terms\" : {\n" + "                \"field\" : \"wfstep\",\n"
                    + "                \"size\" : 1000  \n" + "            }\n" + "        }\n" + "    },\n" + "\t\"size\":0   \n"
                    + "}";

    /**
     * Finds the bulk actions based on the {@link BulkActionForm}
     * 
     * @param user {@link User}
     * @param bulkActionForm {@link BulkActionForm}
     * @return BulkActionView
     * @throws DotSecurityException
     * @throws DotDataException
     */
    public BulkActionView findBulkActions(final User user, final BulkActionForm bulkActionForm)
                    throws DotSecurityException, DotDataException {

        return (UtilMethods.isSet(bulkActionForm.getContentletIds())) ?
        // 1) case with contentlet ids
                        this.findBulkActionByContentlets(bulkActionForm.getContentletIds(), user) :
                        // 2) case when the user checks all (using a query)
                        this.findBulkActionByQuery(bulkActionForm.getQuery(), user);
    }


    /**
     * Finds the bulk actions based on the luceneQuery
     * 
     * @param luceneQuery
     * @param user
     * @return
     * @throws DotDataException
     * @throws DotSecurityException
     */
    private BulkActionView findBulkActionByQuery(final String luceneQuery, final User user) throws DotDataException {

        try {
            final String sanitizedQuery = LuceneQueryUtils.sanitizeBulkActionsQuery(luceneQuery);

            final String query = String.format(ES_WFSTEP_AGGREGATES_QUERY, sanitizedQuery);
            // We should only be considering Working content.
            final SearchResponse response = LicenseManager.getInstance().isCommunity()
                            ? this.contentletAPI.esSearch(query.toLowerCase(), false, user, false).getResponse()
                            : this.contentletAPI.esSearchRaw(query.toLowerCase(), false, user, false);
            // Query must be sent lowercase. It's a must.

            Logger.debug(getClass(), () -> "luceneQuery: " + sanitizedQuery);
            return this.buildBulkActionView(response, user);
        } catch (Exception e) {
            throw new DotDataException(e);
        }
    }

    /**
     * Finds the bulk actions based on the contentletIds
     * 
     * @param contentletIds
     * @param user
     * @return
     * @throws DotSecurityException
     * @throws DotDataException
     */
    private BulkActionView findBulkActionByContentlets(final List<String> contentletIds, final User user)
                    throws DotDataException {

        final String luceneQuery = String.format("+inode:( %s ) ", String.join(StringPool.SPACE, contentletIds));
        return this.findBulkActionByQuery(luceneQuery, user);
    }

    /**
     * Computes a view out of the results returned bylucene
     * 
     * @param response
     * @param user
     * @return
     * @throws DotDataException
     * @throws DotSecurityException
     */
    @CloseDBIfOpened
    private BulkActionView buildBulkActionView(final SearchResponse response, final User user)
                    throws DotDataException, DotSecurityException {

        final Set<String> archivedSchemes =
                        workflowAPI.findArchivedSchemes().stream().map(WorkflowScheme::getId).collect(Collectors.toSet());

        final Aggregations aggregations = response.getAggregations();
        final Map<String, Long> stepCounts = new HashMap<>();

        for (final Aggregation aggregation : aggregations.asList()) {

            if (aggregation instanceof ParsedStringTerms) {
                ((ParsedStringTerms) aggregation).getBuckets()
                                .forEach(bucket -> stepCounts.put(bucket.getKeyAsString(), bucket.getDocCount()));
            }
        }

        final Map<CountWorkflowStep, List<WorkflowAction>> stepActionsMap = new HashMap<>();

        for (final Map.Entry<String, Long> stepCount : stepCounts.entrySet()) {

            try {
                final WorkflowStep workflowStep = this.workflowAPI.findStep(stepCount.getKey());
                if (archivedSchemes.contains(workflowStep.getSchemeId())) {
                    Logger.info(getClass(), () -> "Step with id " + stepCount.getKey()
                                    + " is linked with an Archived WF and will be skipped.");
                    continue;
                }

                final CountWorkflowStep step = new CountWorkflowStep(stepCount.getValue(), workflowStep);
                stepActionsMap.put(step, this.workflowAPI.findBulkActions(step.getWorkflowStep(), user).stream()
                                .filter(WorkflowAction::shouldShowOnListing).collect(CollectionsUtils.toImmutableList()));
            } catch (Exception e) {
                Logger.warn(getClass(), () -> "Unable to load step with id " + stepCount.getKey()
                                + " The index is slightly out of sync.");
            }
        }

        return (stepCounts.size() > 0 ? this.buildBulkActionView(stepActionsMap) : new BulkActionView(Collections.emptyMap()));
    }

    /**
     * Build a entity view out of the stepsActions map
     * 
     * @param stepActionsMap
     * @return
     * @throws DotSecurityException
     * @throws DotDataException
     */
    private BulkActionView buildBulkActionView(final Map<CountWorkflowStep, List<WorkflowAction>> stepActionsMap)
                    throws DotSecurityException, DotDataException {

        final Map<String, WorkflowScheme> schemeByIdMap = new HashMap<>();
        final Map<String, Long> actionCountMap = new HashMap<>();
        Map<WorkflowScheme, Map<CountWorkflowStep, List<CountWorkflowAction>>> bulkActions = new HashMap<>();

        for (final Map.Entry<CountWorkflowStep, List<WorkflowAction>> entry : stepActionsMap.entrySet()) {

            if (!schemeByIdMap.containsKey(entry.getKey().getWorkflowStep().getSchemeId())) {
                schemeByIdMap.put(entry.getKey().getWorkflowStep().getSchemeId(),
                                this.workflowAPI.findScheme(entry.getKey().getWorkflowStep().getSchemeId()));
            }

            final Long stepCount = entry.getKey().getCount();
            for (final WorkflowAction action : entry.getValue()) {

                actionCountMap.put(action.getId(), actionCountMap.getOrDefault(action.getId(), 0L) + stepCount);
            }
        }

        for (final Map.Entry<CountWorkflowStep, List<WorkflowAction>> entry : stepActionsMap.entrySet()) {

            final CountWorkflowStep step = entry.getKey();
            final WorkflowScheme scheme = schemeByIdMap.get(step.getWorkflowStep().getSchemeId());
            final List<CountWorkflowAction> actions = entry.getValue().stream()
                            .map(action -> new CountWorkflowAction(actionCountMap.get(action.getId()), action))
                            .collect(Collectors.toList());

            final Map<CountWorkflowStep, List<CountWorkflowAction>> schemeActionsMap =
                            (bulkActions.containsKey(scheme)) ? bulkActions.get(scheme) : new HashMap<>();

            schemeActionsMap.put(step, actions); // Need to find other occurrences of the action even if they occur on different
                                                 // steps

            bulkActions.put(scheme, schemeActionsMap);
        }

        bulkActions = normalizeBulkActions(bulkActions);
        return new BulkActionView(bulkActions);
    }


    /**
     * The same action might appear on different steps. This will keep the firs appearance and remove
     * the rest of them.
     * 
     * @param bulkActions
     * @return
     */
    private Map<WorkflowScheme, Map<CountWorkflowStep, List<CountWorkflowAction>>> normalizeBulkActions(
                    final Map<WorkflowScheme, Map<CountWorkflowStep, List<CountWorkflowAction>>> bulkActions) {
        final Set<WorkflowScheme> workflowSchemes = bulkActions.keySet();
        for (final WorkflowScheme scheme : workflowSchemes) {
            final Map<CountWorkflowAction, List<CountWorkflowAction>> dupeActionsMap = new HashMap<>();
            // Actions are only allowed to appear once per workflow. So we need to merge every other instance
            // that might popup.
            final Map<CountWorkflowStep, List<CountWorkflowAction>> stepsAndActions = bulkActions.get(scheme);

            final Set<CountWorkflowStep> steps = stepsAndActions.keySet();
            for (final CountWorkflowStep step : steps) {
                final List<CountWorkflowAction> countWorkflowActions = stepsAndActions.get(step);
                final Iterator<CountWorkflowAction> iterator = countWorkflowActions.iterator();
                while (iterator.hasNext()) {
                    final CountWorkflowAction action = iterator.next();
                    if (!dupeActionsMap.containsKey(action)) {
                        dupeActionsMap.put(action, countWorkflowActions);
                    } else {
                        iterator.remove();
                    }
                }
            }
        }

        return bulkActions;
    }

    private Optional<WorkflowAction> findActionsOn(final String actionName, final List<WorkflowAction> workflowActions) {

        if (UtilMethods.isSet(workflowActions)) {

            final Optional<WorkflowAction> foundAction =
                            workflowActions.stream().filter(action -> action.getName().equalsIgnoreCase(actionName)).findFirst();

            return foundAction;
        }

        return Optional.empty();
    }

    /**
     * Try to find an action by name
     * 
     * @param actionName {@link String}
     * @param contentlet {@link Contentlet}
     * @param user {@link User}
     * @return String
     * @throws DotSecurityException
     * @throws DotDataException
     */
    @CloseDBIfOpened
    public String getActionIdOnList(final String actionName, final Contentlet contentlet, final User user)
                    throws DotSecurityException, DotDataException {

        final WorkflowAPI workflowAPI = APILocator.getWorkflowAPI();
        final Optional<WorkflowStep> workflowStepOpt = workflowAPI.findCurrentStep(contentlet);
        Optional<WorkflowScheme> schemeOpt = Optional.empty();
        Optional<WorkflowAction> foundAction = Optional.empty();
        if (workflowStepOpt.isPresent()) {
            // 1) look for the actions on the same step
            final WorkflowStep workflowStep = workflowStepOpt.get();
            foundAction = this.findActionsOn(actionName, workflowAPI.findActions(workflowStep, user));
            if (foundAction.isPresent()) {

                return foundAction.get().getId();
            }

            // 2) look for the actions on the current scheme
            final WorkflowScheme workflowScheme = workflowAPI.findScheme(workflowStep.getSchemeId());
            schemeOpt = Optional.ofNullable(workflowScheme);
            foundAction = this.findActionsOn(actionName, workflowAPI.findActions(workflowScheme, user));
            if (foundAction.isPresent()) {

                return foundAction.get().getId();
            }
        }

        // 3) look for the actions on all schemes.
        final List<WorkflowScheme> workflowSchemes = workflowAPI.findSchemesForContentType(contentlet.getContentType());
        for (final WorkflowScheme scheme : workflowSchemes) {

            if (schemeOpt.isPresent() && schemeOpt.get().getId().equals(scheme.getId())) {
                continue; // we already analized this scheme
            }

            foundAction = this.findActionsOn(actionName, workflowAPI.findActions(scheme, user));
            if (foundAction.isPresent()) {

                return foundAction.get().getId();
            }
        }

        return null;
    }

    /**
     *
     * @param form
     * @param user
     * @return
     * @throws DotSecurityException
     * @throws DotDataException
     */
    @CloseDBIfOpened
    public BulkActionsResultView fireBulkActions(final FireBulkActionsForm form, final User user)
                    throws DotSecurityException, DotDataException {

        final WorkflowAction action = this.workflowAPI.findAction(form.getWorkflowActionId(), user);
        if (null != action) {

            this.checkActionLicense(action);

            if (UtilMethods.isSet(form.getQuery())) {
                return this.workflowAPI.fireBulkActions(action, user, form.getQuery(), form.getPopupParamsBean());
            }
            return this.workflowAPI.fireBulkActions(action, user, form.getContentletIds(), form.getPopupParamsBean());
        } else {
            throw new DoesNotExistException("Workflow-does-not-exists-action");
        }
    }


    private void checkActionLicense(final WorkflowAction action) {

        // if does not have license and the action is not system workflow action
        if (!workflowAPI.hasValidLicense() && !action.getSchemeId().equals(SystemWorkflowConstants.SYSTEM_WORKFLOW_ID)) {

            throw new InvalidLicenseException("Workflow-Schemes-License-required");
        }
    }

    /**
     * If the render mode is set, it should be a valid one
     * 
     * @param renderMode String renderMode pass by the user
     * @param user User the user that makes the request
     * @param validRenderModeSet Set set of valid values for the render mode
     */
    public void checkRenderMode(final String renderMode, final User user, final Set<String> validRenderModeSet) {

        if (UtilMethods.isSet(renderMode) && !validRenderModeSet.contains(renderMode.toLowerCase())) {

            String message = INVALID_RENDER_MODE;

            try {
                message = LanguageUtil.get(user, "workflow.invalidrendermode");
            } catch (LanguageException e) {
                message = INVALID_RENDER_MODE;
            }

            throw new BadRequestException(message);
        }
    }

    @WrapInTransaction
    public SystemActionWorkflowActionMapping deleteSystemAction(final String identifier, final User user)
                    throws DotDataException, DotSecurityException {

        final Optional<SystemActionWorkflowActionMapping> mapping =
                        this.workflowAPI.findSystemActionByIdentifier(identifier, user);

        if (mapping.isPresent()) {
            if (!this.workflowAPI.deleteSystemAction(mapping.get()).isPresent()) {

                throw new InternalServerException("Could not delete the system action: " + identifier + ", it may not exists");
            }
        } else {

            throw new NotFoundInDbException("Could not delete the system action: " + identifier + ", because it does not exists");
        }

        return mapping.get();
    }

    @WrapInTransaction
    public SystemActionWorkflowActionMapping deleteSystemAction(final WorkflowAPI.SystemAction systemAction,
                    final ContentType contentType, final User user) throws DotDataException, DotSecurityException {

        final Optional<SystemActionWorkflowActionMapping> mapping =
                        this.workflowAPI.findSystemActionByContentType(systemAction, contentType, user);

        if (mapping.isPresent()) {
            this.workflowAPI.deleteSystemAction(mapping.get()).isPresent();
            return mapping.get();
        }

        return null;
    }

    @CloseDBIfOpened
    public List<WorkflowAction> findActions(final Set<String> schemes, final WorkflowAPI.SystemAction systemAction,
                    final User user) throws DotDataException, DotSecurityException {

        switch (systemAction) {

            case NEW:
                return findActionsOnNew(schemes, user);
            default:
                // todo: implement rest of them here
                break;
        }

        return Collections.emptyList();
    }

    private List<WorkflowAction> findActionsOnNew(final Set<String> schemes, final User user)
                    throws DotDataException, DotSecurityException {

        final ImmutableList.Builder<WorkflowAction> actions = new ImmutableList.Builder<>();

        for (final String schemeId : schemes) {

            final Optional<WorkflowStep> workflowStep = this.workflowAPI.findFirstStep(schemeId);
            if (workflowStep.isPresent()) {
                actions.addAll(this.workflowAPI.findActions(workflowStep.get(), user));
            }
        }

        return actions.build();
    }

    public List<SystemActionWorkflowActionMapping> findSystemActionsByContentType(final ContentType contentType, final User user)
                    throws DotDataException, DotSecurityException {
        return this.workflowAPI.findSystemActionsByContentType(contentType, user);
    }

    private static class SingletonHolder {
        private static final WorkflowHelper INSTANCE = new WorkflowHelper();
    }

    public static WorkflowHelper getInstance() {
        return WorkflowHelper.SingletonHolder.INSTANCE;
    }

    private WorkflowHelper() {
        this(APILocator.getWorkflowAPI(), APILocator.getRoleAPI(), APILocator.getContentletAPI(), APILocator.getPermissionAPI(),
                        WorkflowImportExportUtil.getInstance());
    }


    @VisibleForTesting
    public WorkflowHelper(final WorkflowAPI workflowAPI, final RoleAPI roleAPI, final ContentletAPI contentletAPI,
                    final PermissionAPI permissionAPI, final WorkflowImportExportUtil workflowImportExportUtil) {

        this.workflowAPI = workflowAPI;
        this.roleAPI = roleAPI;
        this.contentletAPI = contentletAPI;
        this.permissionAPI = permissionAPI;
        this.workflowImportExportUtil = workflowImportExportUtil;
    }

    @WrapInTransaction
    public void importScheme(final WorkflowSchemeImportExportObject workflowExportObject, final List<Permission> permissions,
                    final User user) throws IOException, DotSecurityException, DotDataException, AlreadyExistException {

        WorkflowAction action = null;

        final StopWatch stopWatch = new StopWatch();
        stopWatch.start();
        Logger.debug(this, () -> "Starting the scheme import");

        final Set<String> schemeIds = this.checkIfSchemeExists(workflowExportObject.getSchemes());
        final Set<String> stepIds = this.checkSteps(schemeIds, workflowExportObject.getSteps());
        final Set<String> actionIds = this.checkActions(schemeIds, workflowExportObject.getActions(), user);
        this.checkActionSteps(workflowExportObject.getActionSteps(), stepIds, actionIds, user);

        this.workflowImportExportUtil.importWorkflowExport(workflowExportObject, user);

        stopWatch.stop();
        Logger.debug(this, () -> "Ended the scheme import, in: " + DateUtil.millisToSeconds(stopWatch.getTime()));

        stopWatch.reset();
        stopWatch.start();
        Logger.debug(this, () -> "Starting the action permissions import");
        for (final Permission permission : permissions) {

            action = this.workflowAPI.findAction(permission.getInode(), user);
            if (null != action) {

                this.permissionAPI.save(permission, action, APILocator.getUserAPI().getSystemUser(), false);
            } else {

                throw new DoesNotExistException(
                                "The action: " + action + " on the permission: " + permission + ", does not exists");
            }
        }

        stopWatch.stop();
        Logger.debug(this, () -> "Ended the action permissions import, in: " + DateUtil.millisToSeconds(stopWatch.getTime()));
    } // importScheme.

    private void checkActionSteps(final List<Map<String, String>> actionSteps, final Set<String> stepIds,
                    final Set<String> actionIds, final User user) throws AlreadyExistException {

        for (final Map<String, String> actionStep : actionSteps) {

            final String stepId = actionStep.get("stepId");
            final String actionId = actionStep.get("actionId");

            WorkflowAction repeatAction = null;
            try {
                repeatAction = this.workflowAPI.findAction(actionId, user);
            } catch (Exception e) {
                repeatAction = null;
            }

            if (null != repeatAction) {

                throw new AlreadyExistException("Already exist an action with the same id (" + repeatAction.getId()
                                + "). Create different action with the same id is not allowed. Please change your workflow action id.");
            }

            if (!actionIds.contains(actionId)) {

                throw new IllegalArgumentException("Does not exists the action " + actionId + " on the request ");
            }

            // step
            WorkflowStep repeatStep = null;
            try {
                repeatStep = this.workflowAPI.findStep(stepId);
            } catch (Exception e) {
                repeatStep = null;
            }

            if (null != repeatStep) {

                throw new AlreadyExistException("Already exist a step with the same id (" + repeatStep.getId()
                                + "). Create different step with the same id is not allowed. Please change your workflow step id.");
            }

            if (!stepIds.contains(stepId)) {

                throw new IllegalArgumentException("Does not exists the step " + stepId + " on the request ");
            }
        }
    }

    private Set<String> checkActions(final Set<String> schemeIds, final List<WorkflowAction> actions, final User user)
                    throws AlreadyExistException {

        final ImmutableSet.Builder<String> setBuilder = new ImmutableSet.Builder<>();

        for (final WorkflowAction action : actions) {

            WorkflowAction repeatAction = null;
            try {
                repeatAction = this.workflowAPI.findAction(action.getId(), user);
            } catch (Exception e) {
                repeatAction = null;
            }

            if (null != repeatAction) {

                throw new AlreadyExistException("Already exist an action with the same id (" + repeatAction.getId()
                                + "). Create different action with the same id is not allowed. Please change your workflow action id.");
            }

            if (!schemeIds.contains(action.getSchemeId())) {

                throw new IllegalArgumentException("Does not exists the scheme " + action.getSchemeId() + " on the action "
                                + action.getId() + ". Create a action with a right scheme id.");
            }

            setBuilder.add(action.getId());
        }

        return setBuilder.build();
    }

    private Set<String> checkSteps(final Set<String> schemeIds, final List<WorkflowStep> steps) throws AlreadyExistException {

        final ImmutableSet.Builder<String> setBuilder = new ImmutableSet.Builder<>();

        for (final WorkflowStep step : steps) {

            WorkflowStep repeatStep = null;
            try {
                repeatStep = this.workflowAPI.findStep(step.getId());
            } catch (Exception e) {
                repeatStep = null;
            }

            if (null != repeatStep) {

                throw new AlreadyExistException("Already exist a step with the same id (" + repeatStep.getId()
                                + "). Create different step with the same id is not allowed. Please change your workflow step id.");
            }

            if (!schemeIds.contains(step.getSchemeId())) {

                throw new IllegalArgumentException("Does not exists the scheme " + step.getSchemeId() + " on the step "
                                + step.getId() + ". Create a step with a right scheme id.");
            }

            setBuilder.add(step.getId());
        }

        return setBuilder.build();
    }

    private Set<String> checkIfSchemeExists(final List<WorkflowScheme> schemes) throws AlreadyExistException {


        final ImmutableSet.Builder<String> setBuilder = new ImmutableSet.Builder<>();

        for (final WorkflowScheme scheme : schemes) {

            WorkflowScheme repeatScheme = null;
            try {
                repeatScheme = this.workflowAPI.findScheme(scheme.getId());
            } catch (Exception e) {
                repeatScheme = null;
            }

            if (null != repeatScheme) {

                throw new AlreadyExistException("Already exist a scheme with the same id (" + repeatScheme.getId()
                                + "). Create different schemes with the same id is not allowed.");
            }

            setBuilder.add(scheme.getId());
        }

        return setBuilder.build();
    }


    /**
     * Finds the available actions for an inode and user.
     * 
     * @param inode String
     * @param user User
     * @return List of WorkflowAction
     */
    @CloseDBIfOpened
    public List<WorkflowAction> findAvailableActions(final String inode, final User user,
                    final WorkflowAPI.RenderMode renderMode) {
        try {
            Logger.debug(this, () -> "Asking for the available actions for the inode: " + inode);

            if (!UtilMethods.isSet(inode)) {
                throw new IllegalArgumentException("Missing required parameter inode.");
            }

<<<<<<< HEAD
            final Contentlet contentlet = this.contentletAPI.find(inode, user, true);
            if (contentlet == null) {
                throw new DoesNotExistException(String.format("Contentlet identified by inode '%s' was Not found.", inode));
=======
            final Optional<ShortyId> shortyIdOptional = APILocator.getShortyAPI().getShorty(inode);
            final String longInode = shortyIdOptional.isPresent()? shortyIdOptional.get().longId:inode;

            final Contentlet contentlet = this.contentletAPI.find(longInode, user, true);
            if(contentlet == null){
               throw new DoesNotExistException(String.format("Contentlet identified by inode '%s' was Not found.",inode));
>>>>>>> abdda4e6
            }
            return this.workflowAPI.findAvailableActions(contentlet, user, renderMode);
        } catch (DotDataException | DotSecurityException e) {
            Logger.error(this, e.getMessage());
            Logger.debug(this, e.getMessage(), e);
            throw new DotWorkflowException(e.getMessage(), e);
        }
    } // findAvailableActions.


    /**
     *
     * @param actionId
     * @param user
     * @return
     * @throws DotDataException
     * @throws DotSecurityException
     */
    public WorkflowAction findAction(final String actionId, final User user) throws DotDataException, DotSecurityException {

        if (!UtilMethods.isSet(actionId)) {
            final String exceptionMessage = getFormattedMessage(user.getLocale(), "Workflow-required-param-actionId", actionId);
            throw new IllegalArgumentException(exceptionMessage);
        }

        final WorkflowAction action = this.workflowAPI.findAction(actionId, user);
        if (action == null) {
            final String exceptionMessage =
                            getFormattedMessage(user.getLocale(), "Workflow-does-not-exists-action-by-actionId", actionId);
            throw new DoesNotExistException(exceptionMessage);
        }
        return action;
    }

    /**
     * Evaluates the action condition using the Velocity Template Engine
     * 
     * @param actionId
     * @param user
     * @return
     * @throws DotDataException
     * @throws DotSecurityException
     */
    public String evaluateActionCondition(final String actionId, final User user, final HttpServletRequest request,
                    final HttpServletResponse response) throws DotDataException, DotSecurityException {

        if (!UtilMethods.isSet(actionId)) {
            final String exceptionMessage = getFormattedMessage(user.getLocale(), "Workflow-required-param-actionId", actionId);
            throw new IllegalArgumentException(exceptionMessage);
        }

        final WorkflowAction action = this.workflowAPI.findAction(actionId, user);
        if (action == null) {
            final String exceptionMessage =
                            getFormattedMessage(user.getLocale(), "Workflow-does-not-exists-action-by-actionId", actionId);
            throw new DoesNotExistException(exceptionMessage);
        }

        try {
            final Context ctx = VelocityWebUtil.getVelocityContext(request, response);
            final StringWriter out = new StringWriter();
            VelocityUtil.getEngine().evaluate(ctx, out, "WorkflowVelocity:" + action.getName(), action.getCondition());
            return out.toString();
        } catch (Exception e) {
            throw new DotDataException(e);
        }

    }

    /**
     * Finds an action by step.
     * 
     * @param actionId String
     * @param stepId String
     * @param user User
     * @return WorkflowAction
     * @throws DotDataException
     * @throws DotSecurityException
     */
    public WorkflowAction findAction(final String actionId, final String stepId, final User user)
                    throws DotDataException, DotSecurityException {

        if (!UtilMethods.isSet(actionId)) {
            final String exceptionMessage = getFormattedMessage(user.getLocale(), "Workflow-required-param-actionId", actionId);
            throw new IllegalArgumentException(exceptionMessage);
        }

        if (!UtilMethods.isSet(stepId)) {
            final String exceptionMessage = getFormattedMessage(user.getLocale(), "Workflow-required-param-stepId", stepId);
            throw new IllegalArgumentException(exceptionMessage);
        }

        final WorkflowAction action = this.workflowAPI.findAction(actionId, stepId, user);
        if (action == null) {
            final String exceptionMessage = getFormattedMessage(user.getLocale(),
                            "Workflow-does-not-exists-action-by-actionId-stepId", actionId, stepId);
            throw new DoesNotExistException(exceptionMessage);
        }
        return action;
    }

    /**
     * Get the {@link Permission}'s for the {@link WorkflowAction}'s. This is used by the export
     * 
     * @param workflowActions List of {@link WorkflowAction}
     * @return List {@link Permission}
     * @throws DotDataException
     */
    @CloseDBIfOpened
    public List<Permission> getActionsPermissions(final List<WorkflowAction> workflowActions) throws DotDataException {

        final ImmutableList.Builder permissions = new ImmutableList.Builder();

        for (final WorkflowAction action : workflowActions) {
            permissions.addAll(this.permissionAPI.getPermissions(action));
        }

        return permissions.build();
    }

    /**
     * Reorder the action associated to the scheme.
     * 
     * @param workflowReorderActionStepForm WorkflowReorderActionStepForm
     */
    @WrapInTransaction
    public void reorderAction(final WorkflowReorderBean workflowReorderActionStepForm, final User user)
                    throws DotSecurityException {

        WorkflowAction action = null;
        WorkflowStep step = null;

        try {
            Logger.debug(this, () -> "Looking for the actionId: " + workflowReorderActionStepForm.getActionId());
            action = this.workflowAPI.findAction(workflowReorderActionStepForm.getActionId(), user);
        } catch (InvalidLicenseException e) {
            Logger.debug(this, e.getMessage(), e);
            throw e;
        } catch (Exception e) {
            Logger.error(this, e.getMessage());
            Logger.debug(this, e.getMessage(), e);
        }

        try {
            Logger.debug(this, () -> "Looking for the stepId: " + workflowReorderActionStepForm.getStepId());
            step = this.workflowAPI.findStep(workflowReorderActionStepForm.getStepId());
        } catch (Exception e) {
            Logger.error(this, e.getMessage());
            Logger.debug(this, e.getMessage(), e);
        }

        if (null == action) {
            throw new DoesNotExistException("Workflow-does-not-exists-action");
        }

        if (null == step) {
            throw new DoesNotExistException("Workflow-does-not-exists-step");
        }

        Logger.debug(this, "Reordering the action: " + action.getId() + " for the stepId: " + step.getId() + ", order: "
                        + workflowReorderActionStepForm.getOrder());

        try {
            this.workflowAPI.reorderAction(action, step, user, workflowReorderActionStepForm.getOrder());
        } catch (DotDataException | AlreadyExistException e) {

            Logger.error(this, e.getMessage());
            Logger.debug(this, e.getMessage(), e);
            throw new DotWorkflowException(e.getMessage(), e);
        }
    } // reorderAction.


    /**
     * Reorder the action associated to the scheme.
     * 
     * @param stepId String step id
     * @param order int order for the step
     * @param user User user that wants the reorder
     */
    @WrapInTransaction
    public void reorderStep(final String stepId, final int order, final User user) {

        final WorkflowStep step;
        try {
            Logger.debug(this, () -> "Looking for the stepId: " + stepId);
            step = this.workflowAPI.findStep(stepId);
            Logger.debug(this, () -> "Reordering the stepId: " + stepId + ", order: " + order);
            this.workflowAPI.reorderStep(step, order, user);
        } catch (DoesNotExistException dne) {
            Logger.error(this, dne.getMessage());
            Logger.debug(this, dne.getMessage(), dne);
            throw dne;
        } catch (DotDataException | AlreadyExistException | DotSecurityException e) {
            Logger.error(this, e.getMessage());
            Logger.debug(this, e.getMessage(), e);
            throw new DotWorkflowException(e.getMessage(), e);
        }
    } // reorderAction.

    /**
     * copy contents from the form into the step
     * 
     * @param step
     * @param workflowStepUpdateForm
     * @return
     */
    private WorkflowStep populateStep(final WorkflowStep step, final IWorkflowStepForm workflowStepUpdateForm) {
        if (workflowStepUpdateForm.isEnableEscalation()) {
            step.setEnableEscalation(true);
            step.setEscalationAction(workflowStepUpdateForm.getEscalationAction());
            step.setEscalationTime(Integer.parseInt(workflowStepUpdateForm.getEscalationTime()));
        } else {
            step.setEnableEscalation(false);
            step.setEscalationAction(null);
            step.setEscalationTime(0);
        }
        step.setName(workflowStepUpdateForm.getStepName());
        step.setResolved(workflowStepUpdateForm.isStepResolved());
        return step;
    }

    /**
     * Adds a brand new step to a workflow scheme
     * 
     * @param workflowStepUpdateForm
     * @param user
     * @return
     */
    @WrapInTransaction
    public WorkflowStep addStep(final WorkflowStepAddForm workflowStepUpdateForm, final User user) {
        final String schemeId = workflowStepUpdateForm.getSchemeId();
        WorkflowStep step = new WorkflowStep();
        step = populateStep(step, workflowStepUpdateForm);

        try {
            final WorkflowScheme scheme = workflowAPI.findScheme(schemeId);
            final List<WorkflowStep> steps = workflowAPI.findSteps(scheme);
            step.setSchemeId(scheme.getId());

            final Optional<WorkflowStep> optional = steps.stream().max(Comparator.comparing(WorkflowStep::getMyOrder));
            step.setMyOrder(optional.map(workflowStep -> (workflowStep.getMyOrder() + 1)).orElse(0));

            workflowAPI.saveStep(step, user);
        } catch (DotDataException | AlreadyExistException | DotSecurityException e) {
            Logger.error(this, e.getMessage());
            Logger.debug(this, e.getMessage(), e);
            throw new DotWorkflowException(e.getMessage(), e);
        }
        return step;
    }

    /**
     *
     * @param stepId
     * @return
     */
    public WorkflowStep findStepById(final String stepId) throws DotDataException, DotSecurityException {
        WorkflowStep step;
        try {
            step = workflowAPI.findStep(stepId);
        } catch (IndexOutOfBoundsException e) {
            throw new DoesNotExistException("Workflow-does-not-exists-step", e);
        }
        return step;
    }

    /**
     *
     * @param stepId
     * @param workflowStepUpdateForm
     * @throws DotDataException
     * @throws AlreadyExistException
     */
    @WrapInTransaction
    public WorkflowStep updateStep(final String stepId, final WorkflowStepUpdateForm workflowStepUpdateForm, final User user)
                    throws DotDataException, AlreadyExistException, DotSecurityException {
        final WorkflowStep step;
        try {
            step = workflowAPI.findStep(stepId);
        } catch (DotDataException dde) {
            throw new DoesNotExistException(dde);
        }
        return updateStep(step, workflowStepUpdateForm, user);
    }

    /**
     *
     * @param step
     * @param workflowStepUpdateForm
     * @throws DotDataException
     * @throws AlreadyExistException
     */
    @WrapInTransaction
    public WorkflowStep updateStep(WorkflowStep step, final WorkflowStepUpdateForm workflowStepUpdateForm, final User user)
                    throws DotDataException, AlreadyExistException {
        if (step.isNew()) {
            throw new DotWorkflowException("Cannot-edit-step");
        }
        final Integer order = workflowStepUpdateForm.getStepOrder();
        step = populateStep(step, workflowStepUpdateForm);
        step.setMyOrder(workflowStepUpdateForm.getStepOrder());
        try {
            workflowAPI.reorderStep(step, order, user);
        } catch (Exception e) {
            workflowAPI.saveStep(step, user);
        }
        return step;
    }

    /**
     * Deletes the step
     * 
     * @param stepId String
     */
    @WrapInTransaction
    public Future<WorkflowStep> deleteStep(final String stepId, final User user) throws DotSecurityException, DotDataException {

        if (!UtilMethods.isSet(stepId)) {
            throw new IllegalArgumentException("Missing required parameter stepId.");
        }

        WorkflowStep workflowStep = null;
        Logger.debug(this, "Looking for the stepId: " + stepId);
        try {
            workflowStep = this.workflowAPI.findStep(stepId);
        } catch (IndexOutOfBoundsException e) {
            throw new DoesNotExistException("Workflow-does-not-exists-step");
        }
        if (null != workflowStep) {
            try {
                Logger.debug(this, "deleting step: " + stepId);
                return this.workflowAPI.deleteStep(workflowStep, user);
            } catch (DotDataException e) {
                Logger.error(this, e.getMessage());
                Logger.debug(this, e.getMessage(), e);
                throw new DotWorkflowException(e.getMessage(), e);
            }
        } else {

            throw new DoesNotExistException("Workflow-does-not-exists-step");
        }
    } // deleteStep.

    /**
     * Deletes the action which is part of the step, but the action still being part of the scheme.
     * 
     * @param actionId String action id
     * @param user User the user that makes the request
     * @return WorkflowStep
     */
    @WrapInTransaction
    public void deleteAction(final @NotNull String actionId, final User user) throws DotSecurityException, DotDataException {

        if (!UtilMethods.isSet(actionId)) {
            throw new IllegalArgumentException("Missing required parameter actionId.");
        }

        Logger.debug(this, () -> "Looking for the action: " + actionId);
        final WorkflowAction action = this.workflowAPI.findAction(actionId, user);

        if (null != action) {

            try {
                Logger.debug(this, () -> "Deleting the action: " + actionId);
                this.workflowAPI.deleteAction(action, user);
            } catch (DotDataException | AlreadyExistException e) {

                Logger.error(this, e.getMessage());
                Logger.debug(this, e.getMessage(), e);
                throw new DotWorkflowException(e.getMessage(), e);
            }
        } else {

            throw new DoesNotExistException("Workflow-does-not-exists-action");
        }
    } // deleteAction.

    /**
     * Deletes the action which is part of the step, but the action still being part of the scheme.
     * 
     * @param actionId String action id
     * @param stepId String step id
     * @param user User the user that makes the request
     * @return WorkflowStep
     */
    @WrapInTransaction
    public WorkflowStep deleteAction(final String actionId, final String stepId, final User user) {

        if (!UtilMethods.isSet(actionId)) {
            throw new IllegalArgumentException("Missing required parameter actionId.");
        }

        if (!UtilMethods.isSet(stepId)) {
            throw new IllegalArgumentException("Missing required parameter stepId.");
        }

        WorkflowAction action = null;
        WorkflowStep step = null;

        try {

            Logger.debug(this, () -> "Looking for the actionId: " + actionId);
            action = this.workflowAPI.findAction(actionId, user);

            Logger.debug(this, () -> "Looking for the stepId: " + stepId);
            step = this.workflowAPI.findStep(stepId);

            if (null == action) {
                throw new DoesNotExistException("Workflow-does-not-exists-action");
            }

            if (null == step) {
                throw new DoesNotExistException("Workflow-does-not-exists-step");
            }

            Logger.debug(this, () -> "Deleting the action: " + actionId + " for the stepId: " + stepId);

            this.workflowAPI.deleteAction(action, step, user);
        } catch (DotDataException | DotSecurityException | AlreadyExistException e) {

            Logger.error(this, e.getMessage());
            Logger.debug(this, e.getMessage(), e);
            throw new DotWorkflowException(e.getMessage(), e);
        }

        return step;
    } // deleteAction.

    /**
     * Find Schemes by content type id
     * 
     * @param contentTypeId String
     * @param user User the user that makes the request
     * @return List
     */
    public List<WorkflowScheme> findSchemesByContentType(final String contentTypeId, final User user) {

        final ContentTypeAPI contentTypeAPI = APILocator.getContentTypeAPI(user);
        try {

            Logger.debug(this, () -> "Getting the schemes by content type: " + contentTypeId);

            return this.workflowAPI.findSchemesForContentType(contentTypeAPI.find(contentTypeId));
        } catch (DotDataException | DotSecurityException e) {

            Logger.error(this, e.getMessage());
            Logger.debug(this, e.getMessage(), e);
            throw new DotWorkflowException(e.getMessage(), e);
        }

    } // findSchemesByContentType.

    @WrapInTransaction
    public void saveSchemesByContentType(final String contentTypeId, final User user, final Set<String> workflowIds) {

        final ContentTypeAPI contentTypeAPI = APILocator.getContentTypeAPI(user);

        try {

            Logger.debug(this, () -> String.format("Saving the schemes: %s by content type: %s", String.join(",", workflowIds),
                            contentTypeId));

            this.workflowAPI.saveSchemeIdsForContentType(contentTypeAPI.find(contentTypeId), workflowIds);
        } catch (DotDataException | DotSecurityException e) {

            Logger.error(this, e.getMessage());
            Logger.debug(this, e.getMessage(), e);
            throw new DotWorkflowException(e.getMessage(), e);
        }

    }

    public List<WorkflowScheme> findSchemes() {
        return findSchemes(false);
    }

    /**
     * Finds the all the schemes if showArchived is true, otherwise it return only non-archived schemes
     * 
     * @return List
     */
    public List<WorkflowScheme> findSchemes(boolean showArchived) {

        List<WorkflowScheme> schemes = null;

        try {

            Logger.debug(this, () -> "Getting all non-archived schemes");
            schemes = this.workflowAPI.findSchemes(showArchived);
        } catch (DotDataException e) {

            Logger.error(this, e.getMessage());
            Logger.debug(this, e.getMessage(), e);
            throw new DotWorkflowException(e.getMessage(), e);
        }

        return schemes;
    } // findSchemes.

    /**
     * Finds the action associated to the stepId
     * 
     * @param stepId String
     * @param user User
     * @return List of WorkflowAction
     */
    @CloseDBIfOpened
    public List<WorkflowAction> findActions(final String stepId, final User user) throws DotSecurityException, DotDataException {

        List<WorkflowAction> actions = null;

        Logger.debug(this, () -> "Looking for the stepId: " + stepId);
        WorkflowStep workflowStep = this.workflowAPI.findStep(stepId);

        if (null != workflowStep) {

            try {

                Logger.debug(this, () -> "Looking for the actions associated to the step: " + stepId);
                actions = this.workflowAPI.findActions(workflowStep, user);
            } catch (DotDataException | DotSecurityException e) {

                Logger.error(this, e.getMessage());
                Logger.debug(this, e.getMessage(), e);
                throw new DotWorkflowException(e.getMessage(), e);
            }
        } else {
            throw new DoesNotExistException("Workflow-does-not-exists-step");
        }

        return (null == actions) ? Collections.emptyList() : actions;
    } // findActions.

    /**
     * Finds the steps by schemeId
     * 
     * @param schemeId String
     * @return List of WorkflowStep
     */
    @CloseDBIfOpened
    public List<WorkflowStep> findSteps(final String schemeId) throws DotSecurityException, DotDataException {

        Logger.debug(this, () -> "Looking for the schemeId: " + schemeId);

        if (!UtilMethods.isSet(schemeId)) {
            throw new IllegalArgumentException("Missing required parameter schemeId.");
        }

        final WorkflowScheme workflowScheme = this.workflowAPI.findScheme(schemeId);
        final List<WorkflowStep> workflowSteps;
        if (null != workflowScheme) {

            try {
                workflowSteps = this.workflowAPI.findSteps(workflowScheme);
            } catch (DotDataException e) {

                Logger.error(this, e.getMessage());
                Logger.debug(this, e.getMessage(), e);
                throw new DotWorkflowException(e.getMessage(), e);
            }
        } else {

            throw new DoesNotExistException("Workflow-does-not-exists-scheme");
        }

        return workflowSteps;
    } // findSteps.

    /**
     * Returns if the action associated to the actionId parameter is new and clone the retrieved action
     * into a new one.
     * 
     * @param actionId String
     * @return IsNewAndCloneItResult
     */
    private IsNewAndCloneItResult isNewAndCloneIt(final String actionId) {


        final WorkflowAction newAction = new WorkflowAction();
        boolean isNew = true;

        try {

            final WorkflowAction origAction = this.workflowAPI.findAction(actionId, APILocator.getUserAPI().getSystemUser());
            BeanUtils.copyProperties(newAction, origAction);
            isNew = !(origAction != null || !origAction.isNew());
        } catch (Exception e) {

            Logger.debug(this.getClass(), () -> "Unable to find action" + actionId);
        }

        return new IsNewAndCloneItResult(isNew, newAction);
    } // isNewAndCloneIt.

    /**
     * Resolve the role based on the id
     * 
     * @param id String
     * @return Role
     * @throws DotDataException
     */
    private Role resolveRole(final String id) throws DotDataException {

        Role role = null;
        final String newid = id.substring(id.indexOf("-") + 1, id.length());

        if (id.startsWith("user-")) {

            role = this.roleAPI.loadRoleByKey(newid);
        } else if (id.startsWith("role-")) {

            role = this.roleAPI.loadRoleById(newid);
        } else {

            role = this.roleAPI.loadRoleById(id);
        }

        return role;
    } // resolveRole.

    /**
     * Finds the actions by scheme
     * 
     * @param schemeId String
     * @param user User
     * @return List of WorkflowAction
     */
    @CloseDBIfOpened
    public List<WorkflowAction> findActionsByScheme(@NotNull final String schemeId, final User user) {

        if (!UtilMethods.isSet(schemeId)) {
            throw new IllegalArgumentException("Missing required parameter schemeId.");
        }
        final List<WorkflowAction> actions;
        WorkflowScheme scheme = null;

        try {

            scheme = this.workflowAPI.findScheme(schemeId);
            actions = this.workflowAPI.findActions(scheme, (null == user) ? APILocator.getUserAPI().getSystemUser() : user);
        } catch (DotDataException | DotSecurityException e) {

            Logger.error(this.getClass(), e.getMessage());
            Logger.debug(this, e.getMessage(), e);
            throw new DotWorkflowException(e.getMessage(), e);
        }

        return actions;
    } // findActionsByScheme.

    /**
     * This method performs an additional check to verify if the action we're attempting to update truly
     * exists if it does not a new DoesNotExistException is thrown if the action is valid the regular
     * saveAction takes place
     * 
     * @param actionId String
     * @param workflowActionForm WorkflowActionForm
     * @param user User
     * @return WorkflowAction
     */
    @WrapInTransaction
    public WorkflowAction updateAction(final String actionId, final WorkflowActionForm workflowActionForm, final User user) {
        WorkflowAction action = null;
        try {
            if (workflowAPI.findAction(actionId, user) != null) {
                action = saveAction(actionId, workflowActionForm, user);
            } else {
                throw new DoesNotExistException("Workflow-does-not-exists-action");
            }
        } catch (DotDataException | DotSecurityException e) {
            throw new DotWorkflowException(e.getMessage(), e);
        }
        return action;
    }

    /**
     * Save the mapping between the System Action and the Workflow Action for a Content Type or Scheme
     * 
     * @param workflowSystemActionForm {@link WorkflowSystemActionForm}
     * @param user {@link User}
     * @return SystemActionWorkflowActionMapping
     */
    @WrapInTransaction
    public SystemActionWorkflowActionMapping mapSystemActionToWorkflowAction(
                    final WorkflowSystemActionForm workflowSystemActionForm, final User user)
                    throws DotSecurityException, DotDataException {

        SystemActionWorkflowActionMapping mapping = null;
        final WorkflowAction workflowAction = this.workflowAPI.findAction(workflowSystemActionForm.getActionId(), user);

        if (null != workflowAction) {
            if (UtilMethods.isSet(workflowSystemActionForm.getSchemeId())) {

                final WorkflowScheme workflowScheme = this.workflowAPI.findScheme(workflowSystemActionForm.getSchemeId());
                mapping = this.workflowAPI.mapSystemActionToWorkflowActionForWorkflowScheme(
                                workflowSystemActionForm.getSystemAction(), workflowAction, workflowScheme);
            } else if (UtilMethods.isSet(workflowSystemActionForm.getContentTypeVariable())) {

                final ContentType contentType = this.findContentType(workflowSystemActionForm.getContentTypeVariable(), user);
                mapping = this.workflowAPI.mapSystemActionToWorkflowActionForContentType(
                                workflowSystemActionForm.getSystemAction(), workflowAction, contentType);
            } else {

                throw new BadRequestException("SchemeId or Content Type Variable are required");
            }
        } else {

            throw new DoesNotExistException(
                            "The workflow action with the id: " + workflowSystemActionForm.getActionId() + " does not exists");
        }


        return mapping;
    }

    private ContentType findContentType(final String variable, final User user) throws DotDataException, DotSecurityException {

        try {
            return APILocator.getContentTypeAPI(user).find(variable);
        } catch (NotFoundInDbException e) {
            throw new BadRequestException("The content type: " + variable + " does not exists");
        }
    }

    /**
     * Save a WorkflowActionForm returning the WorkflowAction created. A WorkflowActionForm can send a
     * stepId in that case the Action will be associated to the Step in the same transaction.
     * 
     * @param actionId When present an update operation takes place otherwise an insert is executed
     * @param workflowActionForm WorkflowActionForm
     * @return WorkflowAction (workflow action created)
     */
    @WrapInTransaction
    public WorkflowAction saveAction(final String actionId, final WorkflowActionForm workflowActionForm, final User user) {

        String actionNextAssign = workflowActionForm.getActionNextAssign();
        if (actionNextAssign != null && actionNextAssign.startsWith("role-")) {
            actionNextAssign = actionNextAssign.replaceAll("role-", StringPool.BLANK);
        }

        final WorkflowHelper.IsNewAndCloneItResult isNewAndCloneItResult = this.isNewAndCloneIt(actionId);
        final WorkflowAction newAction = isNewAndCloneItResult.getAction();
        final boolean isNew = isNewAndCloneItResult.isNew();

        newAction.setName(workflowActionForm.getActionName());
        newAction.setAssignable(workflowActionForm.isActionAssignable());
        newAction.setCommentable(workflowActionForm.isActionCommentable());
        newAction.setIcon(workflowActionForm.getActionIcon());
        newAction.setNextStep(workflowActionForm.getActionNextStep());
        newAction.setSchemeId(workflowActionForm.getSchemeId());
        newAction.setCondition(workflowActionForm.getActionCondition());
        newAction.setRequiresCheckout(false);
        newAction.setShowOn(workflowActionForm.getShowOn());
        newAction.setRoleHierarchyForAssign(workflowActionForm.isRoleHierarchyForAssign());

        try {

            newAction.setNextAssign(this.resolveRole(actionNextAssign).getId());
            if (!UtilMethods.isSet(newAction.getNextAssign())) {
                newAction.setNextAssign(null);
            }

            final List<Permission> permissions = new ArrayList<>();

            for (final String permissionName : workflowActionForm.getWhoCanUse()) {

                if (UtilMethods.isSet(permissionName)) {

                    this.processPermission(newAction, permissions, permissionName);
                }
            }

            Logger.debug(this, () -> "Saving new Action: " + newAction.getName());
            this.workflowAPI.saveAction(newAction, permissions, user);

            if (isNew) {

                // if should be associated to a stepId right now
                if (UtilMethods.isSet(workflowActionForm.getStepId())) {

                    Logger.debug(this, () -> "The Action: " + newAction.getId() + ", is going to be associated to the step: "
                                    + workflowActionForm.getStepId());
                    this.workflowAPI.saveAction(newAction.getId(), workflowActionForm.getStepId(), user);
                }

                Logger.debug(this, () -> "Saving new WorkflowActionClass, for the Workflow action: " + newAction.getId());
                CommitAPI.getInstance().addCommitListenerAsync(new CommitListener() {

                    @CloseDBIfOpened
                    @Override
                    public void run() {
                        WorkflowActionClass workflowActionClass = new WorkflowActionClass();
                        workflowActionClass.setActionId(newAction.getId());
                        workflowActionClass.setClazz(NotifyAssigneeActionlet.class.getName());
                        try {
                            workflowActionClass.setName(NotifyAssigneeActionlet.class.newInstance().getName());
                            workflowActionClass.setOrder(0);
                            APILocator.getWorkflowAPI().saveActionClass(workflowActionClass, user);
                        } catch (Exception e) {
                            Logger.error(this.getClass(), e.getMessage());
                            Logger.debug(this, e.getMessage(), e);
                            throw new DotWorkflowException(e.getMessage(), e);
                        }
                    }

                    @Override
                    public String key() {
                        return newAction.getId();
                    }
                });

            }
        } catch (Exception e) {
            Logger.error(this.getClass(), e.getMessage());
            Logger.debug(this, e.getMessage(), e);
            throw new DotWorkflowException(e.getMessage(), e);
        }

        return newAction;
    } // save.

    /**
     *
     * @param workflowActionForm
     * @param user
     * @return
     */
    public WorkflowAction saveAction(final WorkflowActionForm workflowActionForm, final User user) {
        final String actionId = workflowActionForm.getActionId();
        return saveAction(actionId, workflowActionForm, user);
    }

    @WrapInTransaction
    public void saveActionletToAction(final WorkflowActionletActionBean workflowActionletActionBean, final User user)
                    throws DotDataException, AlreadyExistException {

        final String actionId = workflowActionletActionBean.getActionId();
        final String actionletClass = workflowActionletActionBean.getActionletClass();

        if (!UtilMethods.isSet(actionId) || !UtilMethods.isSet(actionletClass)) {
            throw new IllegalArgumentException("Missing required parameter actionId or actionletClass.");
        }

        final int order = workflowActionletActionBean.getOrder();
        final WorkflowActionClass workflowActionClass = new WorkflowActionClass();

        if (order > 0) {

            workflowActionClass.setOrder(order);
        } else {

            final WorkflowAction action = new WorkflowAction();
            action.setId(actionId);
            final List<WorkflowActionClass> classes = this.workflowAPI.findActionClasses(action);
            if (classes != null) {
                workflowActionClass.setOrder(classes.size());
            }
        }

        final WorkFlowActionlet actionlet = this.workflowAPI.findActionlet(actionletClass);

        if (null == actionlet) {

            throw new DoesNotExistException("The actionlet: " + actionletClass + ", does not exists");
        }

        final Map<String, String> userActionClassParametersMap = workflowActionletActionBean.getParameters();

        workflowActionClass.setClazz(actionletClass);
        workflowActionClass.setName(actionlet.getName());
        workflowActionClass.setActionId(actionId);
        this.workflowAPI.saveActionClass(workflowActionClass, user);

        // if parameters, so save them
        final List<WorkflowActionClassParameter> parameters = null;
        this.workflowAPI.saveWorkflowActionClassParameters(parameters, user);
        if (UtilMethods.isSet(userActionClassParametersMap)) {
            this.saveWorkflowActionClassParameters(workflowActionClass, actionlet, userActionClassParametersMap, user);
        }
    }

    private void saveWorkflowActionClassParameters(final WorkflowActionClass workflowActionClass,
                    final WorkFlowActionlet actionlet, final Map<String, String> userActionClassParametersMap, final User user)
                    throws DotDataException {

        final List<WorkflowActionletParameter> actionletParameters = actionlet.getParameters();
        final Map<String, WorkflowActionClassParameter> enteredParams =
                        this.workflowAPI.findParamsForActionClass(workflowActionClass);
        final List<WorkflowActionClassParameter> newParams = new ArrayList<>();
        String userIds = null;

        for (final WorkflowActionletParameter expectedParam : actionletParameters) {

            final WorkflowActionClassParameter enteredParam =
                            enteredParams.computeIfAbsent(expectedParam.getKey(), key -> new WorkflowActionClassParameter());
            enteredParam.setActionClassId(workflowActionClass.getId());
            enteredParam.setKey(expectedParam.getKey());
            enteredParam.setValue(userActionClassParametersMap.getOrDefault(expectedParam.getKey(), StringPool.BLANK));
            newParams.add(enteredParam);
            userIds = enteredParam.getValue();
            // Validate userIds or emails
            final String errors = expectedParam.hasError(userIds);
            if (errors != null) {

                throw new IllegalArgumentException("The userIds, emails or roles are invalid: " + userIds);
            }
        }

        this.workflowAPI.saveWorkflowActionClassParameters(newParams, user);
    }

    @WrapInTransaction
    public void saveActionToStep(final WorkflowActionStepBean workflowActionStepBean, final User user)
                    throws DotDataException, DotSecurityException {

        final String actionId = workflowActionStepBean.getActionId();
        final String stepId = workflowActionStepBean.getStepId();

        if (!UtilMethods.isSet(actionId) || !UtilMethods.isSet(stepId)) {
            throw new IllegalArgumentException("Missing required parameter actionId or stepId.");
        }

        final WorkflowAction action = this.workflowAPI.findAction(actionId, stepId, user);
        if (action != null) {
            WorkflowReorderBean bean = new WorkflowReorderBean.Builder().actionId(actionId).stepId(stepId)
                            .order(workflowActionStepBean.getOrder()).build();

            this.reorderAction(bean, user);

        } else {

            this.workflowAPI.saveAction(actionId, stepId, user, workflowActionStepBean.getOrder());
        }
    } // addActionToStep.



    private void processPermission(final WorkflowAction newAction, final List<Permission> permissions,
                    final String permissionName) throws DotDataException {

        final Role role = this.resolveRole(permissionName);
        final Permission permission = new Permission(newAction.getId(), role.getId(), PermissionAPI.PERMISSION_USE);

        boolean exists = false;
        for (final Permission permissionItem : permissions) {
            exists = exists || permissionItem.getRoleId().equals(permission.getRoleId());
        }

        if (!exists) {
            permissions.add(permission);
        }
    } // processPermission.

    public class IsNewAndCloneItResult {

        final boolean isNew;
        final WorkflowAction action;

        public IsNewAndCloneItResult(final boolean isNew, final WorkflowAction action) {
            this.isNew = isNew;
            this.action = action;
        }

        public boolean isNew() {
            return isNew;
        }

        public WorkflowAction getAction() {
            return action;
        }
    } // IsNewAndCloneItResult.

    /**
     * Find Availables actions that can be used as default action by content type id
     * 
     * @param contentTypeId String with the content type Id
     * @param user User the user that makes the request
     * @return List<WorkflowDefaultActionView>
     */
    @CloseDBIfOpened
    public List<WorkflowDefaultActionView> findAvailableDefaultActionsByContentType(final String contentTypeId, final User user) {
        final ContentTypeAPI contentTypeAPI = APILocator.getContentTypeAPI(user);
        final ImmutableList.Builder<WorkflowDefaultActionView> results = new ImmutableList.Builder<>();
        try {

            Logger.debug(this, () -> "Getting the available default workflows actions by content type: " + contentTypeId);
            // When no license is available. This should get the system workflow.
            final List<WorkflowAction> actions =
                            this.workflowAPI.findAvailableDefaultActionsByContentType(contentTypeAPI.find(contentTypeId), user);
            for (final WorkflowAction action : actions) {
                final WorkflowScheme scheme = this.workflowAPI.findScheme(action.getSchemeId());
                final WorkflowDefaultActionView value = new WorkflowDefaultActionView(scheme, action);
                results.add(value);
            }

        } catch (DotDataException | DotSecurityException e) {

            Logger.error(this, e.getMessage());
            Logger.debug(this, e.getMessage(), e);
            throw new DotWorkflowException(e.getMessage(), e);
        }

        return results.build();
    }

    /**
     * Find Available actions that can be used as default action by Workflow schemes
     * 
     * @param schemeIds Comma separated list of workflow schemes Ids to process
     * @param user User the user that makes the request
     * @return List<WorkflowDefaultActionView>
     */
    @CloseDBIfOpened
    public List<WorkflowDefaultActionView> findAvailableDefaultActionsBySchemes(final @NotNull String schemeIds,
                    final User user) {

        if (!UtilMethods.isSet(schemeIds)) {
            throw new IllegalArgumentException("Missing required parameter schemeIds.");
        }

        final ImmutableList.Builder<WorkflowScheme> schemes = new ImmutableList.Builder<>();
        final ImmutableList.Builder<WorkflowDefaultActionView> results = new ImmutableList.Builder<>();
        try {
            Logger.debug(this, () -> "Getting the available workflows default actions by schemeIds: " + schemeIds);

            // If no valid license is found we simply return the system wf.
            if (!workflowAPI.hasValidLicense()) {
                schemes.add(workflowAPI.findSystemWorkflowScheme());
            } else {
                for (final String id : schemeIds.split(",")) {
                    schemes.add(this.workflowAPI.findScheme(id));
                }
            }

            final List<WorkflowAction> actions = this.workflowAPI.findAvailableDefaultActionsBySchemes(schemes.build(),
                            APILocator.getUserAPI().getSystemUser());
            for (final WorkflowAction action : actions) {
                final WorkflowScheme scheme = this.workflowAPI.findScheme(action.getSchemeId());
                final WorkflowDefaultActionView value = new WorkflowDefaultActionView(scheme, action);
                results.add(value);
            }
        } catch (DotDataException | DotSecurityException e) {

            Logger.error(this, e.getMessage());
            Logger.debug(this, e.getMessage(), e);
            throw new DotWorkflowException(e.getMessage(), e);
        }

        return results.build();
    }

    /**
     * Finds the available actions of the initial/first step(s) of the workflow scheme(s) associated
     * with a content type Id and user.
     *
     * @param contentTypeId String Content Type Id
     * @param user User
     * @return List of WorkflowAction
     */
    @CloseDBIfOpened
    public List<WorkflowDefaultActionView> findInitialAvailableActionsByContentType(final @NotNull String contentTypeId,
                    final User user) {

        if (!UtilMethods.isSet(contentTypeId)) {
            throw new IllegalArgumentException("Missing required parameter contentTypeId.");
        }

        final ContentTypeAPI contentTypeAPI = APILocator.getContentTypeAPI(user);
        final ImmutableList.Builder<WorkflowDefaultActionView> results = new ImmutableList.Builder<>();
        try {

            Logger.debug(this, () -> "Asking for the available actions for the content type Id: " + contentTypeId);
            final ContentType contentType = contentTypeAPI.find(contentTypeId);

            if (null == contentType) {
                throw new DoesNotExistException("Workflow-does-not-exists-content-type");
            }

            final List<WorkflowAction> actions = this.workflowAPI.findInitialAvailableActionsByContentType(contentType, user);

            final List<WorkflowAction> editingActions = UtilMethods.isSet(actions)
                            ? actions.stream().filter(WorkflowAction::shouldShowOnEdit).collect(Collectors.toList())
                            : Collections.emptyList();

            for (final WorkflowAction action : editingActions) {
                final WorkflowScheme scheme = this.workflowAPI.findScheme(action.getSchemeId());
                final WorkflowDefaultActionView value = new WorkflowDefaultActionView(scheme, action);
                results.add(value);
            }

        } catch (DotDataException | DotSecurityException e) {

            Logger.error(this, e.getMessage());
            Logger.debug(this, e.getMessage(), e);
            throw new DotWorkflowException(e.getMessage(), e);
        }

        return results.build();
    } // findInitialAvailableActionsByContentType.


    /**
     * Saves an existing scheme or create a new one
     * 
     * @param schemeId a new scheme is created when null is passed otherwise attempts to update one
     * @param workflowSchemeForm
     * @param user
     * @return
     * @throws AlreadyExistException
     * @throws DotDataException
     * @throws DotSecurityException
     */
    @WrapInTransaction
    public WorkflowScheme saveOrUpdate(final String schemeId, final WorkflowSchemeForm workflowSchemeForm, final User user)
                    throws AlreadyExistException, DotDataException, DotSecurityException {

        final WorkflowScheme newScheme = new WorkflowScheme();
        if (StringUtils.isSet(schemeId)) {
            try {
                final WorkflowScheme origScheme = this.workflowAPI.findScheme(schemeId);
                BeanUtils.copyProperties(newScheme, origScheme);
            } catch (Exception e) {
                Logger.debug(this.getClass(), () -> "Unable to find scheme" + schemeId);
                throw new DoesNotExistException(e.getMessage(), e);
            }
        }

        newScheme.setArchived(workflowSchemeForm.isSchemeArchived());
        newScheme.setDescription(workflowSchemeForm.getSchemeDescription());
        newScheme.setName(workflowSchemeForm.getSchemeName());

        this.workflowAPI.saveScheme(newScheme, user);
        return newScheme;
    }

    /**
     * Delete an existing scheme
     * 
     * @param schemeId The id of the Scheme to be deleted
     * @param user The User that want to delete the scheme
     * @return Future {@link WorkflowScheme}
     * @throws AlreadyExistException
     * @throws DotDataException
     * @throws DotSecurityException
     */
    @WrapInTransaction
    public Future<WorkflowScheme> delete(final String schemeId, final User user)
                    throws AlreadyExistException, DotDataException, DotSecurityException {

        final WorkflowScheme scheme = this.workflowAPI.findScheme(schemeId);

        if (null != scheme) {
            return this.workflowAPI.deleteScheme(scheme, user);
        } else {
            throw new DoesNotExistException("Workflow-does-not-exists-scheme");
        }
    } // delete.

    /**
     * Figure out the contentlet by identifier (when not language) depending on the following rules: If
     * there is a contentlet associated to the current session language tries the id+session lang
     * combination If there is not a contentlet associated and the default language is diff to the
     * session lang will tries this combination. Otherwise will try to get the content on some language
     * 
     * @param identifier {@link String} shorty or long identifier
     * @param mode {@link PageMode} page mode
     * @param user {@link User} user
     * @param sessionLanguageSupplier {@link Supplier} supplier to get the session language in case
     *        needed
     * @return Optional contentlet
     * @throws DotSecurityException
     * @throws DotDataException
     */
    @CloseDBIfOpened
    public Optional<Contentlet> getContentletByIdentifier(final String identifier, final PageMode mode, final User user,
                    final Supplier<Long> sessionLanguageSupplier) throws DotSecurityException, DotDataException {

        Contentlet contentlet = null;
        final Optional<ShortyId> shortyIdOptional = APILocator.getShortyAPI().getShorty(identifier);
        final String longIdentifier = shortyIdOptional.isPresent() ? shortyIdOptional.get().longId : identifier;
        final long sessionLanguage = sessionLanguageSupplier.get();

        if (sessionLanguage > 0) {

            contentlet = this.getContentletByIdentifier(longIdentifier, mode.showLive, sessionLanguage, user,
                            mode.respectAnonPerms);
        }

        if (null == contentlet) {

            final long defaultLanguage = APILocator.getLanguageAPI().getDefaultLanguage().getId();
            if (defaultLanguage != sessionLanguage) {


                contentlet = this.getContentletByIdentifier(longIdentifier, mode.showLive, defaultLanguage, user,
                                mode.respectAnonPerms);
            }
        }

        return null == contentlet ? Optional.ofNullable(this.contentletAPI.findContentletByIdentifierAnyLanguage(longIdentifier))
                        : Optional.ofNullable(contentlet);
    }

    public Contentlet getContentletByIdentifier(final String longIdentifier, final boolean showLive, final long languageId,
                    final User user, final boolean respectAnonPerms) {

        try {
            return this.contentletAPI.findContentletByIdentifier(longIdentifier, showLive, languageId, user, respectAnonPerms);
        } catch (DotContentletStateException | DotSecurityException | DotDataException e) {

            Logger.error(this, e.getMessage(), e);
            return null;
        }
    }

    /**
     * Used to call and transform a Contentlet
     * 
     * @param contentlet A Contentlet
     * @return Transformed Map
     */
    public Map<String, Object> contentletToMap(final Contentlet contentlet) {

        final DotContentletTransformer transformer = new DotTransformerBuilder().defaultOptions().content(contentlet).build();
        return transformer.toMaps().stream().findFirst().orElse(Collections.emptyMap());
    }
} // E:O:F:WorkflowHelper.<|MERGE_RESOLUTION|>--- conflicted
+++ resolved
@@ -740,18 +740,13 @@
                 throw new IllegalArgumentException("Missing required parameter inode.");
             }
 
-<<<<<<< HEAD
-            final Contentlet contentlet = this.contentletAPI.find(inode, user, true);
-            if (contentlet == null) {
-                throw new DoesNotExistException(String.format("Contentlet identified by inode '%s' was Not found.", inode));
-=======
+
             final Optional<ShortyId> shortyIdOptional = APILocator.getShortyAPI().getShorty(inode);
             final String longInode = shortyIdOptional.isPresent()? shortyIdOptional.get().longId:inode;
 
             final Contentlet contentlet = this.contentletAPI.find(longInode, user, true);
             if(contentlet == null){
                throw new DoesNotExistException(String.format("Contentlet identified by inode '%s' was Not found.",inode));
->>>>>>> abdda4e6
             }
             return this.workflowAPI.findAvailableActions(contentlet, user, renderMode);
         } catch (DotDataException | DotSecurityException e) {
