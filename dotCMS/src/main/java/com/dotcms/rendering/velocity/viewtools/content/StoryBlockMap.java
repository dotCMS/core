--- conflicted
+++ resolved
@@ -1,12 +1,6 @@
 package com.dotcms.rendering.velocity.viewtools.content;
 
-<<<<<<< HEAD
 
-import java.io.PrintWriter;
-import java.io.StringWriter;
-import org.apache.commons.lang.builder.ToStringBuilder;
-=======
->>>>>>> 1b6c54b1
 import com.dotcms.contenttype.transform.field.LegacyFieldTransformer;
 import com.dotcms.rendering.velocity.viewtools.content.util.RenderableFactory;
 import com.dotmarketing.business.APILocator;
@@ -17,6 +11,10 @@
 import com.dotmarketing.util.json.JSONException;
 import com.dotmarketing.util.json.JSONObject;
 import com.liferay.util.StringPool;
+import org.apache.commons.lang.builder.ToStringBuilder;
+
+import java.io.PrintWriter;
+import java.io.StringWriter;
 
 /**
  * Converts the json into a map and gets returned when it is requested like this $contentlet.storyBlock (var name of the field is storyBlock).
@@ -135,5 +133,4 @@
                 .append("</code>")
                 .append("</pre>");
     }
-
 }