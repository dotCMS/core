--- conflicted
+++ resolved
@@ -1,55 +1,50 @@
-package com.dotcms.rendering.velocity.viewtools;
-
-import java.util.Date;
-import java.util.TimeZone;
-
-import com.dotmarketing.business.APILocator;
-import io.vavr.control.Try;
-import org.apache.velocity.tools.generic.DateTool;
-import org.apache.velocity.tools.view.tools.ViewTool;
-import com.dotmarketing.business.APILocator;
-import com.dotmarketing.util.DateUtil;
-
-/**
- * WebAPI class to manage custom date views
- *
- * @author  Armando Siem
- * @since   1.6.0
- */
-public class DateViewWebAPI extends DateTool implements ViewTool {
-	
-	/**
-	  * Init method of the WebAPI
-	  * @param		obj Obj
-	  */
-	
-	public void init(Object obj) {
-	}
-	
-	/**
-	  * Method of the API to show custom diff date result with the current date.
-	  * @param		date date to diff with the current date.
-	  * @return		String with a result message.
-	  */
-	public static String friendly(Date date) {
-		return DateUtil.prettyDateSince(date);
-	}
-	
-	public static int getOffSet()
-	{
-		Date now = new Date();
-		return getOffSet(now);
-	}
-	
-	public static int getOffSet(Date date)
-	{
-<<<<<<< HEAD
- 		TimeZone tz = Try.of(() -> APILocator.getCompanyAPI().getCompany().getTimeZone()).get();
-=======
-		GregorianCalendar gc = new GregorianCalendar();		
- 		TimeZone tz = APILocator.getCompanyAPI().getDefaultCompany().getTimeZone();
->>>>>>> 955cff5e
-	 	int offset = tz.getOffset((date).getTime());
-	 	return offset;	 	
-	}
+package com.dotcms.rendering.velocity.viewtools;
+
+import java.util.Date;
+import java.util.GregorianCalendar;
+import java.util.TimeZone;
+
+import org.apache.velocity.tools.generic.DateTool;
+import org.apache.velocity.tools.view.tools.ViewTool;
+import com.dotmarketing.business.APILocator;
+import com.dotmarketing.util.DateUtil;
+
+/**
+ * WebAPI class to manage custom date views
+ *
+ * @author  Armando Siem
+ * @since   1.6.0
+ */
+public class DateViewWebAPI extends DateTool implements ViewTool {
+	
+	/**
+	  * Init method of the WebAPI
+	  * @param		obj Obj
+	  */
+	
+	public void init(Object obj) {
+	}
+	
+	/**
+	  * Method of the API to show custom diff date result with the current date.
+	  * @param		date date to diff with the current date.
+	  * @return		String with a result message.
+	  */
+	public static String friendly(Date date) {
+		return DateUtil.prettyDateSince(date);
+	}
+	
+	public static int getOffSet()
+	{
+		Date now = new Date();
+		return getOffSet(now);
+	}
+	
+	public static int getOffSet(Date date)
+	{
+		GregorianCalendar gc = new GregorianCalendar();		
+ 		TimeZone tz = APILocator.getCompanyAPI().getDefaultCompany().getTimeZone();
+	 	int offset = tz.getOffset((date).getTime());
+	 	return offset;	 	
+	}
 }