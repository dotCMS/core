package com.dotcms.rendering.velocity.services;


import com.dotcms.api.web.HttpServletRequestThreadLocal;
import com.dotcms.contenttype.exception.NotFoundInDbException;
import com.dotcms.contenttype.model.type.BaseContentType;
import com.dotcms.contenttype.model.type.ContentType;
import com.dotcms.enterprise.LicenseUtil;
import com.dotcms.enterprise.license.LicenseLevel;
import com.dotcms.personalization.PersonalizationUtil;
import com.dotcms.publisher.endpoint.bean.PublishingEndPoint;
import com.dotcms.repackage.com.google.common.collect.Lists;
import com.dotcms.repackage.com.ibm.icu.text.SimpleDateFormat;
import com.dotcms.util.CollectionsUtils;
import com.dotmarketing.beans.ContainerStructure;
import com.dotmarketing.beans.Host;
import com.dotmarketing.beans.Identifier;
import com.dotmarketing.business.APILocator;
import com.dotmarketing.business.DotStateException;
import com.dotmarketing.business.PermissionAPI;
import com.dotmarketing.business.web.WebAPILocator;
import com.dotmarketing.exception.DotDataException;
import com.dotmarketing.exception.DotRuntimeException;
import com.dotmarketing.exception.DotSecurityException;
import com.dotmarketing.factories.MultiTreeAPI;
import com.dotmarketing.factories.PersonalizedContentlet;
import com.dotmarketing.portlets.containers.business.ContainerExceptionNotifier;
import com.dotmarketing.portlets.containers.business.ContainerFinderByIdOrPathStrategy;
import com.dotmarketing.portlets.containers.business.LiveContainerFinderByIdOrPathStrategyResolver;
import com.dotmarketing.portlets.containers.business.WorkingContainerFinderByIdOrPathStrategyResolver;
import com.dotmarketing.portlets.containers.model.Container;
import com.dotmarketing.portlets.containers.model.FileAssetContainer;
import com.dotmarketing.portlets.contentlet.business.ContentletAPI;
import com.dotmarketing.portlets.contentlet.business.DotContentletStateException;
import com.dotmarketing.portlets.contentlet.model.Contentlet;
import com.dotmarketing.portlets.contentlet.util.ContentletUtil;
import com.dotmarketing.portlets.htmlpageasset.business.render.ContainerRaw;
import com.dotmarketing.portlets.htmlpageasset.model.IHTMLPage;
import com.dotmarketing.portlets.templates.design.bean.ContainerUUID;
import com.dotmarketing.portlets.templates.model.Template;
import com.dotmarketing.tag.business.TagAPI;
import com.dotmarketing.tag.model.Tag;
import com.dotmarketing.util.Config;
import com.dotmarketing.util.PageMode;
import com.dotmarketing.util.UtilMethods;
import com.dotmarketing.util.VelocityUtil;
import com.google.common.collect.Maps;
import com.google.common.collect.Table;
import com.liferay.portal.model.User;
import com.liferay.util.StringPool;
import com.rainerhahnekamp.sneakythrow.Sneaky;
import org.apache.velocity.context.Context;

import javax.servlet.http.HttpServletRequest;
import java.io.IOException;
import java.io.Serializable;
import java.io.StringWriter;
import java.util.*;
import java.util.function.Supplier;
import java.util.stream.Collectors;

import static com.dotmarketing.business.PermissionAPI.*;

/**
 * Util class for rendering a Page
 */
public class PageRenderUtil implements Serializable {

    private static final long serialVersionUID = 1L;

    private final PermissionAPI permissionAPI = APILocator.getPermissionAPI();
    private final MultiTreeAPI  multiTreeAPI  = APILocator.getMultiTreeAPI();
    private final ContentletAPI contentletAPI = APILocator.getContentletAPI();
    private final TagAPI        tagAPI        = APILocator.getTagAPI();

    final IHTMLPage htmlPage;
    final User user;
    final Map<String, Object> contextMap; // this is the velocity runtime context
    final PageMode mode;
    final List<Tag> pageFoundTags;
    final StringBuilder widgetPreExecute;
    final static String WIDGET_PRE_EXECUTE = "WIDGET_PRE_EXECUTE";
    final List<ContainerRaw> containersRaw;
    final long languageId;
    final Host site;


    public PageRenderUtil(
            final IHTMLPage htmlPage,
            final User user,
            final PageMode mode,
            final long languageId,
            final Host site) throws DotSecurityException, DotDataException {

        this.pageFoundTags = Lists.newArrayList();
        this.htmlPage = htmlPage;
        this.user = user;
        this.mode = mode;
        this.languageId=languageId;
        this.widgetPreExecute = new StringBuilder();
        this.contextMap = populateContext();
        this.containersRaw = populateContainers();
        this.site = null == site? APILocator.getHostAPI().findDefaultHost(user, mode.respectAnonPerms):site;

    }

    public PageRenderUtil(final IHTMLPage htmlPage, final User user, final PageMode mode, final long languageId)
            throws DotSecurityException, DotDataException {
        this(htmlPage, user, mode, languageId, null);

    }

    public PageRenderUtil(final IHTMLPage htmlPage, final User user, final PageMode mode)
            throws DotSecurityException, DotDataException {
        this(htmlPage,user, mode, htmlPage.getLanguageId(), null);
    }


    private Map<String, Object> populateContext() throws DotDataException, DotSecurityException {
        final Map<String, Object> ctxMap = Maps.newHashMap();
        ctxMap.put(mode.name(), Boolean.TRUE);

        // set the page cache var
        if (htmlPage.getCacheTTL() > 0 && LicenseUtil.getLevel() >= LicenseLevel.COMMUNITY.level) {
            ctxMap.put("dotPageCacheDate", new java.util.Date());
            ctxMap.put("dotPageCacheTTL", htmlPage.getCacheTTL());
        }

        final String templateId = htmlPage.getTemplateId();

        final Identifier pageIdent = APILocator.getIdentifierAPI().find(htmlPage.getIdentifier());

        // gets pageChannel for this path
        final java.util.StringTokenizer st = new java.util.StringTokenizer(String.valueOf(pageIdent.getURI()), StringPool.SLASH);
        String pageChannel = null;
        if (st.hasMoreTokens()) {
            pageChannel = st.nextToken();
        }

        final User systemUser = APILocator.getUserAPI().getSystemUser();
        final Template template = mode.showLive ?
                (Template) APILocator.getVersionableAPI().findLiveVersion(templateId, systemUser, false)
                : (Template) APILocator.getVersionableAPI().findWorkingVersion(templateId, systemUser, false);

        // to check user has permission to write on this page
        final List<PublishingEndPoint> receivingEndpoints = APILocator.getPublisherEndPointAPI().getReceivingEndPoints();
        final boolean hasAddChildrenPermOverHTMLPage = permissionAPI.doesUserHavePermission(htmlPage, PERMISSION_CAN_ADD_CHILDREN, user);
        final boolean hasWritePermOverHTMLPage = permissionAPI.doesUserHavePermission(htmlPage, PERMISSION_WRITE, user);
        final boolean hasPublishPermOverHTMLPage = permissionAPI.doesUserHavePermission(htmlPage, PERMISSION_PUBLISH, user);
        final boolean hasRemotePublishPermOverHTMLPage =
                hasPublishPermOverHTMLPage && LicenseUtil.getLevel() >= LicenseLevel.STANDARD.level;
        final boolean hasEndPoints = UtilMethods.isSet(receivingEndpoints) && !receivingEndpoints.isEmpty();
        final boolean canUserWriteOnTemplate = permissionAPI.doesUserHavePermission(template, PERMISSION_WRITE, user)
                && APILocator.getPortletAPI().hasTemplateManagerRights(user);

        ctxMap.put("dotPageMode", mode.name());

        ctxMap.put("ADD_CHILDREN_HTMLPAGE_PERMISSION", hasAddChildrenPermOverHTMLPage);
        ctxMap.put("EDIT_HTMLPAGE_PERMISSION", hasWritePermOverHTMLPage);
        ctxMap.put("PUBLISH_HTMLPAGE_PERMISSION", hasPublishPermOverHTMLPage);
        ctxMap.put("REMOTE_PUBLISH_HTMLPAGE_PERMISSION", hasRemotePublishPermOverHTMLPage);
        ctxMap.put("REMOTE_PUBLISH_END_POINTS", hasEndPoints);
        ctxMap.put("canAddForm", LicenseUtil.getLevel() >= LicenseLevel.STANDARD.level ? true : false);
        ctxMap.put("canViewDiff", LicenseUtil.getLevel() >= LicenseLevel.STANDARD.level ? true : false);
        ctxMap.put("pageChannel", pageChannel);
        ctxMap.put("HTMLPAGE_ASSET_STRUCTURE_TYPE", true);
        ctxMap.put("HTMLPAGE_IS_CONTENT", true);


        ctxMap.put("EDIT_TEMPLATE_PERMISSION", canUserWriteOnTemplate);


        ctxMap.put(ContainerLoader.SHOW_PRE_POST_LOOP, true);
        ctxMap.put("HTMLPAGE_INODE", htmlPage.getInode());
        ctxMap.put("HTMLPAGE_IDENTIFIER", htmlPage.getIdentifier());
        ctxMap.put("HTMLPAGE_FRIENDLY_NAME", UtilMethods.espaceForVelocity(htmlPage.getFriendlyName()));
        ctxMap.put("HTMLPAGE_TITLE", UtilMethods.espaceForVelocity(htmlPage.getTitle()));
        ctxMap.put("TEMPLATE_INODE", templateId);
        ctxMap.put("HTMLPAGE_META", UtilMethods.espaceForVelocity(htmlPage.getMetadata()));
        ctxMap.put("HTMLPAGE_DESCRIPTION", UtilMethods.espaceForVelocity(htmlPage.getSeoDescription()));
        ctxMap.put("HTMLPAGE_KEYWORDS", UtilMethods.espaceForVelocity(htmlPage.getSeoKeywords()));
        ctxMap.put("HTMLPAGE_SECURE", htmlPage.isHttpsRequired());
        ctxMap.put("VTLSERVLET_URI", UtilMethods.encodeURIComponent(pageIdent.getURI()));
        ctxMap.put("HTMLPAGE_REDIRECT", UtilMethods.espaceForVelocity(htmlPage.getRedirect()));
        ctxMap.put("pageTitle", UtilMethods.espaceForVelocity(htmlPage.getTitle()));
        ctxMap.put("friendlyName", UtilMethods.espaceForVelocity(htmlPage.getFriendlyName()));
        ctxMap.put("HTML_PAGE_LAST_MOD_DATE", UtilMethods.espaceForVelocity(htmlPage.getFriendlyName()));
        ctxMap.put("HTMLPAGE_MOD_DATE", new SimpleDateFormat("yyyy-MM-dd HH:mm:ss.SSS").format(htmlPage.getModDate()));


        return ctxMap;
    }

    private Container getLiveContainerById (final String containerId) throws DotSecurityException, DotDataException {

        final LiveContainerFinderByIdOrPathStrategyResolver strategyResolver =
                LiveContainerFinderByIdOrPathStrategyResolver.getInstance();
        final Optional<ContainerFinderByIdOrPathStrategy> strategy = strategyResolver.get(containerId);
        final ContainerFinderByIdOrPathStrategy liveStrategy    = strategy.isPresent()?strategy.get():strategyResolver.getDefaultStrategy();
        final Supplier<Host>                  resourceHostSupplier = ()-> this.site;


        Container container = null;
        try {

            container =
                    liveStrategy.apply(containerId, APILocator.systemUser(), false, resourceHostSupplier);
        } catch (NotFoundInDbException e) {

            container = null;
        }

        return container;
    }

    private Container getLiveContainerById(final String containerIdOrPath, final User user, final Template template) throws NotFoundInDbException {

        final LiveContainerFinderByIdOrPathStrategyResolver strategyResolver =
                LiveContainerFinderByIdOrPathStrategyResolver.getInstance();
        final Optional<ContainerFinderByIdOrPathStrategy> strategy           = strategyResolver.get(containerIdOrPath);

        return this.geContainerById(containerIdOrPath, user, template, strategy, strategyResolver.getDefaultStrategy());
    }

    private Container getWorkingContainerById(final String containerIdOrPath, final User user, final Template template) throws NotFoundInDbException {

        final WorkingContainerFinderByIdOrPathStrategyResolver strategyResolver =
                WorkingContainerFinderByIdOrPathStrategyResolver.getInstance();
        final Optional<ContainerFinderByIdOrPathStrategy> strategy           = strategyResolver.get(containerIdOrPath);

        return this.geContainerById(containerIdOrPath, user, template, strategy, strategyResolver.getDefaultStrategy());
    }

    private Container geContainerById(final String containerIdOrPath, final User user, final Template template,
                                      final Optional<ContainerFinderByIdOrPathStrategy> strategy,
                                      final ContainerFinderByIdOrPathStrategy defaultContainerFinderByIdOrPathStrategy) throws NotFoundInDbException  {

        final Supplier<Host> resourceHostSupplier                            =  Sneaky.sneaked(()->APILocator.getTemplateAPI().getTemplateHost(template));

        return strategy.isPresent()?
                strategy.get().apply(containerIdOrPath, user, false, resourceHostSupplier):
                defaultContainerFinderByIdOrPathStrategy.apply(containerIdOrPath, user, false, resourceHostSupplier);
    }

<<<<<<< HEAD
    private String getPersonalization (final HttpServletRequest request) {

        return PersonalizationUtil.getContainerPersonalization(request);
    }

=======
>>>>>>> 00cd9130
    private List<ContainerRaw> populateContainers() throws DotDataException, DotSecurityException {

        final HttpServletRequest request = HttpServletRequestThreadLocal.INSTANCE.getRequest();
        final boolean live =
                request != null && request.getSession(false) != null && request.getSession().getAttribute("tm_date") != null ?
                        false :
                        mode.showLive;
<<<<<<< HEAD
        final String personalization = this.getPersonalization(request);
        final Table<String, String, Set<String>> pageContents = this.multiTreeAPI.getPageMultiTrees(htmlPage, live, personalization);
=======
        final Table<String, String, Set<PersonalizedContentlet>> pageContents = this.multiTreeAPI.getPageMultiTrees(htmlPage, live);
>>>>>>> 00cd9130
        final List<ContainerRaw> raws = Lists.newArrayList();

        for (final String containerId : pageContents.rowKeySet()) {

            Container container = null;
            final WorkingContainerFinderByIdOrPathStrategyResolver strategyResolver =
                    WorkingContainerFinderByIdOrPathStrategyResolver.getInstance();
            final Optional<ContainerFinderByIdOrPathStrategy> strategy = strategyResolver.get(containerId);
            final ContainerFinderByIdOrPathStrategy workingStrategy    = strategy.isPresent()?strategy.get():strategyResolver.getDefaultStrategy();
            final Supplier<Host>                  resourceHostSupplier = ()-> this.site;

            try {
                if (live) {

                    container = this.getLiveContainerById(containerId);
                    if (null == container) {
                        container = workingStrategy.apply(containerId, APILocator.systemUser(), false, resourceHostSupplier);
                    }
                } else {
                    container = workingStrategy.apply(containerId, APILocator.systemUser(), false, resourceHostSupplier);
                }
            } catch (NotFoundInDbException | DotRuntimeException e) {

                new ContainerExceptionNotifier(e, containerId).notifyUser();
                container = null;
            }

            if (container == null) {
                continue;
            }
            
            final List<ContainerStructure> containerStructures = APILocator.getContainerAPI().getContainerStructures(container);
            final boolean hasWritePermissionOnContainer = permissionAPI.doesUserHavePermission(container, PERMISSION_WRITE, user, false)
                    && APILocator.getPortletAPI().hasContainerManagerRights(user);
            final boolean hasReadPermissionOnContainer = permissionAPI.doesUserHavePermission(container, PERMISSION_READ, user, false);
            contextMap.put("EDIT_CONTAINER_PERMISSION" + container.getIdentifier(), hasWritePermissionOnContainer);
            if (Config.getBooleanProperty("SIMPLE_PAGE_CONTENT_PERMISSIONING", true)) {
                contextMap.put("USE_CONTAINER_PERMISSION" + container.getIdentifier(), true);
            } else {
                contextMap.put("USE_CONTAINER_PERMISSION" + container.getIdentifier(), hasReadPermissionOnContainer);
            }


            final Map<String, List<Map<String,Object>>> contentMaps = Maps.newLinkedHashMap();
            
            for (final String uniqueId : pageContents.row(containerId).keySet()) {

                if(ContainerUUID.UUID_DEFAULT_VALUE.equals(uniqueId)) {
                    continue;
                }

                final Map<String, List<String>> contentIdListByPersonalizationMap = new HashMap<>();
                final Set<PersonalizedContentlet> personalizedContentletSet = pageContents.get(containerId, uniqueId);
                final List<Contentlet> contentlets = personalizedContentletSet.stream().map(personalizedContentlet -> {
                    try {

                        // indexing
                        final String contentletIdentifier = personalizedContentlet.getContentletId();
                        final String personalization      = personalizedContentlet.getPersonalization();

                        final Optional<Contentlet> contentletOpt = contentletAPI.findContentletByIdentifierOrFallback
                                (personalizedContentlet.getContentletId(), mode.showLive, languageId, user, mode.respectAnonPerms);

                        final Contentlet contentlet =  contentletOpt.isPresent()
                                ? contentletOpt.get() : contentletAPI.findContentletByIdentifierAnyLanguage(personalizedContentlet.getContentletId());

                        CollectionsUtils.computeSubValueIfAbsent(
                                contentIdListByPersonalizationMap, personalization, contentletIdentifier,
                                CollectionsUtils::add, (key, identifier)-> CollectionsUtils.list(contentletIdentifier));

                        return contentlet;
                    } catch (final DotContentletStateException e) {
                        // Expected behavior, DotContentletState Exception is used for flow control
                        return null;
                    } catch (Exception e) {
                        throw new DotStateException(e);
                    }
                }).filter(Objects::nonNull).collect(Collectors.toList());


                final List<Map<String, Object>> cListAsMaps = Lists.newArrayList();
                for (final Contentlet contentlet : contentlets) {

                    try {
                        final Map<String,Object> contentPrintableMap = ContentletUtil.getContentPrintableMap(user, contentlet);
                        contentPrintableMap.put("contentType", contentlet.getContentType().variable());
                        // contentPrintableMap.put("personalization", personalization); // todo: not sure if this will be needed by FOX
                        cListAsMaps.add(contentPrintableMap);
                    } catch (IOException e) {
                        throw new DotStateException(e);
                    }

                    contextMap.put("EDIT_CONTENT_PERMISSION" + contentlet.getIdentifier(),
                            permissionAPI.doesUserHavePermission(contentlet, PERMISSION_WRITE, user));
                    final ContentType type = contentlet.getContentType();
                    if (type.baseType() == BaseContentType.WIDGET) {
                        final com.dotcms.contenttype.model.field.Field field = type.fieldMap().get("widgetPreexecute");
                        if (field != null && UtilMethods.isSet(field.values())) {
                            widgetPreExecute.append(field.values());
                        }
                    }

                    // Check if we want to accrue the tags associated to each contentlet on
                    // this page
                    if (Config.getBooleanProperty("ACCRUE_TAGS_IN_CONTENTS_ON_PAGE", false)) {

                        // Search for the tags associated to this contentlet inode
                        final List<Tag> contentletFoundTags = this.tagAPI.getTagsByInode(contentlet.getInode());
                        if (contentletFoundTags != null) {
                            this.pageFoundTags.addAll(contentletFoundTags);
                        }

                    }
                }
                
                contentMaps.put((uniqueId.startsWith("uuid-")) ? uniqueId : "uuid-" + uniqueId, cListAsMaps);
                this.setContentletListPerPersonalization(uniqueId, container, contentIdListByPersonalizationMap);
                contextMap.put("totalSize" +  container.getIdentifier() + uniqueId, new Integer(contentlets.size())); // todo: not sure about this
            }

            raws.add(new ContainerRaw(container, containerStructures, contentMaps));
        }
        
        return raws;
    }

    private void setContentletListPerPersonalization (final String uniqueId, final Container container,
                                    final Map<String, List<String>> contentIdListByPersonalizationMap) {

        final String containerIdentifier = container.getIdentifier();
        final String userContainerId     = getContainerUserId(container);
        contextMap.put("containerIdentifier" + VelocityUtil.escapeContextTokenIdentifier(userContainerId), containerIdentifier);

        for (final String personalizationToken : contentIdListByPersonalizationMap.keySet()) {

            final String personalization  =  VelocityUtil.escapeContextTokenIdentifier(personalizationToken);
            final String[] contentStrList = contentIdListByPersonalizationMap.get(personalizationToken).toArray(new String[0]);
            contextMap.put("contentletList" + containerIdentifier + uniqueId + personalization, contentStrList);

            if (ContainerUUID.UUID_LEGACY_VALUE.equals(uniqueId)) { // todo: not sure about them
                contextMap.put("contentletList" + containerIdentifier + ContainerUUID.UUID_START_VALUE + personalization, contentStrList);
            } else if (ContainerUUID.UUID_START_VALUE.equals(uniqueId)) {
                contextMap.put("contentletList" + containerIdentifier + ContainerUUID.UUID_LEGACY_VALUE + personalization, contentStrList);
            }
        }

        // todo: test if remove or not this fallback
        final String currentPersonalization = WebAPILocator.getPersonalizationWebAPI().getContainerPersonalization();
        if (contentIdListByPersonalizationMap.containsKey(currentPersonalization)) {
            final String[] contentStrList = contentIdListByPersonalizationMap.get(currentPersonalization).toArray(new String[0]);
            contextMap.put("contentletList" + containerIdentifier + uniqueId, contentStrList);

            if (ContainerUUID.UUID_LEGACY_VALUE.equals(uniqueId)) {
                contextMap.put("contentletList" + containerIdentifier + ContainerUUID.UUID_START_VALUE, contentStrList);
            } else if (ContainerUUID.UUID_START_VALUE.equals(uniqueId)) {
                contextMap.put("contentletList" + containerIdentifier + ContainerUUID.UUID_LEGACY_VALUE, contentStrList);
            }
        }
    } // setContentletListPerPersonalization.

    private String getContainerUserId (final Container container) {

        return container instanceof FileAssetContainer? FileAssetContainer.class.cast(container).getPath(): container.getIdentifier();
    }

    public List<Tag> getPageFoundTags() {
        return this.pageFoundTags;
    }


    final String getWidgetPreExecute() {
        return this.widgetPreExecute.toString();
    }


    public Context addAll(Context incoming) {

        for (String key : this.contextMap.keySet()) {
            incoming.put(key, this.contextMap.get(key));
        }

        return incoming;
    }

    /**
     * Return the Velocity code to set the Page's variables as: contentletList, contentType,
     * totalSize, etc.
     *
     * @return
     */
    public String asString() {

        final StringWriter s = new StringWriter();
        for (String key : this.contextMap.keySet()) {
            s.append("#set($").append(key).append("=").append(new StringifyObject(this.contextMap.get(key)).from()).append(')');
        }

        return s.toString();

    }

    /**
     * Return the Page's {@link ContainerRaw}
     * @return
     */
    public List<ContainerRaw> getContainersRaw() {
        return this.containersRaw;
    }


}<|MERGE_RESOLUTION|>--- conflicted
+++ resolved
@@ -7,7 +7,6 @@
 import com.dotcms.contenttype.model.type.ContentType;
 import com.dotcms.enterprise.LicenseUtil;
 import com.dotcms.enterprise.license.LicenseLevel;
-import com.dotcms.personalization.PersonalizationUtil;
 import com.dotcms.publisher.endpoint.bean.PublishingEndPoint;
 import com.dotcms.repackage.com.google.common.collect.Lists;
 import com.dotcms.repackage.com.ibm.icu.text.SimpleDateFormat;
@@ -242,14 +241,6 @@
                 defaultContainerFinderByIdOrPathStrategy.apply(containerIdOrPath, user, false, resourceHostSupplier);
     }
 
-<<<<<<< HEAD
-    private String getPersonalization (final HttpServletRequest request) {
-
-        return PersonalizationUtil.getContainerPersonalization(request);
-    }
-
-=======
->>>>>>> 00cd9130
     private List<ContainerRaw> populateContainers() throws DotDataException, DotSecurityException {
 
         final HttpServletRequest request = HttpServletRequestThreadLocal.INSTANCE.getRequest();
@@ -257,12 +248,7 @@
                 request != null && request.getSession(false) != null && request.getSession().getAttribute("tm_date") != null ?
                         false :
                         mode.showLive;
-<<<<<<< HEAD
-        final String personalization = this.getPersonalization(request);
-        final Table<String, String, Set<String>> pageContents = this.multiTreeAPI.getPageMultiTrees(htmlPage, live, personalization);
-=======
         final Table<String, String, Set<PersonalizedContentlet>> pageContents = this.multiTreeAPI.getPageMultiTrees(htmlPage, live);
->>>>>>> 00cd9130
         final List<ContainerRaw> raws = Lists.newArrayList();
 
         for (final String containerId : pageContents.rowKeySet()) {
