package com.dotcms.rendering.velocity.servlet;

import com.dotcms.rendering.velocity.services.PageContextBuilder;
import com.dotcms.rendering.velocity.util.VelocityUtil;
import com.dotcms.rendering.velocity.viewtools.content.ContentMap;
import com.dotmarketing.beans.Host;
import com.dotmarketing.beans.Identifier;
import com.dotmarketing.business.APILocator;
import com.dotmarketing.business.web.WebAPILocator;
import com.dotmarketing.exception.DotDataException;
import com.dotmarketing.exception.DotSecurityException;
import com.dotmarketing.portlets.contentlet.model.Contentlet;
import com.dotmarketing.portlets.htmlpageasset.model.IHTMLPage;
import com.dotmarketing.util.PageMode;
import com.liferay.portal.model.User;
import org.apache.velocity.context.Context;
<<<<<<< HEAD
=======
import org.apache.velocity.exception.ParseErrorException;
>>>>>>> 2f1b624e

import javax.servlet.http.HttpServletRequest;
import javax.servlet.http.HttpServletResponse;
import java.io.*;

public class VelocityPreviewMode extends VelocityModeHandler {



    private final HttpServletRequest request;
    private final HttpServletResponse response;
    private static final PageMode mode = PageMode.PREVIEW_MODE;
    private final String uri;
    private final Host host;

    public VelocityPreviewMode(HttpServletRequest request, HttpServletResponse response, String uri, Host host) {
        this.request = request;
        this.response = response;
        this.uri = uri;
        this.host = host;
    }

    public VelocityPreviewMode(HttpServletRequest request, HttpServletResponse response) {
        this(request, response, request.getRequestURI(), hostWebAPI.getCurrentHostNoThrow(request));
    }



    @Override
    public void serve() throws DotDataException, IOException, DotSecurityException {

        serve(response.getOutputStream());

    }

    @Override
    public void serve(final OutputStream out) throws DotDataException, IOException, DotSecurityException {


        // Getting the user to check the permissions
        User user = WebAPILocator.getUserWebAPI().getUser(request);

        // Getting the identifier from the uri
        Identifier id = APILocator.getIdentifierAPI().find(host, uri);


        // creates the context where to place the variables
        response.setContentType(CHARSET);
        Context context = VelocityUtil.getWebContext(request, response);

        long langId = WebAPILocator.getLanguageWebAPI().getLanguage(request).getId();
        IHTMLPage htmlPage = APILocator.getHTMLPageAssetAPI().findByIdLanguageFallback(id, langId, mode.showLive,user, mode.respectAnonPerms);
        context.put("dotPageContent", new ContentMap(((Contentlet) htmlPage), user, mode, host, context));


        new PageContextBuilder(htmlPage, user, PageMode.PREVIEW_MODE).addAll(context);
        context.put("dotPageContent", new ContentMap(((Contentlet) htmlPage), user, mode, host, context));

        request.setAttribute("velocityContext", context);
        try(final Writer outStr = new BufferedWriter(new OutputStreamWriter(out))){
            this.getTemplate(htmlPage, mode).merge(context, outStr);
<<<<<<< HEAD
        }
=======
        } catch (ParseErrorException e) {

            this.handleParseError(e, htmlPage.getName(), user);
        }

>>>>>>> 2f1b624e
    }

}<|MERGE_RESOLUTION|>--- conflicted
+++ resolved
@@ -14,10 +14,7 @@
 import com.dotmarketing.util.PageMode;
 import com.liferay.portal.model.User;
 import org.apache.velocity.context.Context;
-<<<<<<< HEAD
-=======
 import org.apache.velocity.exception.ParseErrorException;
->>>>>>> 2f1b624e
 
 import javax.servlet.http.HttpServletRequest;
 import javax.servlet.http.HttpServletResponse;
@@ -79,15 +76,9 @@
         request.setAttribute("velocityContext", context);
         try(final Writer outStr = new BufferedWriter(new OutputStreamWriter(out))){
             this.getTemplate(htmlPage, mode).merge(context, outStr);
-<<<<<<< HEAD
+        } catch (ParseErrorException e) {
+            this.handleParseException(e, htmlPage.getName(), user);
         }
-=======
-        } catch (ParseErrorException e) {
-
-            this.handleParseError(e, htmlPage.getName(), user);
-        }
-
->>>>>>> 2f1b624e
     }
 
 }