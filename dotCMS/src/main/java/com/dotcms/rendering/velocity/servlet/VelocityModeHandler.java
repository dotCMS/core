--- conflicted
+++ resolved
@@ -17,17 +17,11 @@
 import com.dotmarketing.exception.DotSecurityException;
 import com.dotmarketing.portlets.htmlpageasset.model.IHTMLPage;
 import com.dotmarketing.util.Config;
-<<<<<<< HEAD
 import com.dotmarketing.util.Logger;
 import com.dotmarketing.util.PageMode;
 import com.liferay.portal.model.User;
-=======
 import com.dotmarketing.util.DateUtil;
-import com.dotmarketing.util.Logger;
-import com.dotmarketing.util.PageMode;
-import com.liferay.portal.model.User;
 import org.apache.commons.lang.WordUtils;
->>>>>>> 2f1b624e
 import org.apache.velocity.Template;
 import org.apache.velocity.exception.ParseErrorException;
 
@@ -37,10 +31,7 @@
 import java.io.File;
 import java.io.IOException;
 import java.io.OutputStream;
-<<<<<<< HEAD
-=======
 import java.util.Arrays;
->>>>>>> 2f1b624e
 import java.util.Map;
 
 public abstract class VelocityModeHandler {
@@ -97,47 +88,4 @@
         return VelocityUtil.getEngine().getTemplate(mode.name() + File.separator + page.getIdentifier() + "_"
                 + page.getLanguageId() + "." + VelocityType.HTMLPAGE.fileExtension);
     }
-
-<<<<<<< HEAD
-=======
-    protected void handleParseError (final ParseErrorException e, final String name, final User user) {
-
-        try {
-
-            final SystemMessageBuilder systemMessageBuilder = new SystemMessageBuilder();
-            final StringBuilder message                     = new StringBuilder();
-            final String errorMessage                       = WordUtils.wrap
-                    (e.getMessage(), 15, "<br/>", false);
-
-            message.append("<h3>").append("Parsing Error").append("</h3>")
-                    .append("<b>Name: </b>").append("<br/>&nbsp;&nbsp;")
-                    .append(name).append("<br/>")
-                    .append("<b>Template: </b>").append("<br/>&nbsp;&nbsp;")
-                    .append(e.getTemplateName()).append("<br/>")
-
-                    .append("<b>Invalid Syntax: </b>").append("<br/>&nbsp;&nbsp;")
-                    .append(e.getInvalidSyntax()).append("<br/>")
-
-                    .append("<b>Column Number: </b>").append("<br/>&nbsp;&nbsp;")
-                    .append(e.getColumnNumber()).append("<br/>")
-
-                    .append("<b>Line Number: </b>").append("<br/>&nbsp;&nbsp;")
-                    .append(e.getLineNumber()).append("<br/>")
-
-                    .append("<pre>")
-                    .append(errorMessage)
-                    .append("</pre>");
-
-            systemMessageBuilder.setMessage(message.toString())
-                    .setLife(DateUtil.FIVE_SECOND_MILLIS)
-                    .setType(MessageType.SIMPLE_MESSAGE)
-                    .setSeverity(MessageSeverity.ERROR);
-
-            SystemMessageEventUtil.getInstance().
-                    pushMessage(systemMessageBuilder.create(), Arrays.asList(user.getUserId()));
-        } catch (Exception ex) {
-            Logger.error(this, ex.getMessage(), ex);
-        }
-    } // handleParseError.
->>>>>>> 2f1b624e
 }