package com.dotcms.rendering.velocity.services;

import com.dotcms.contenttype.business.ContentTypeAPI;
import com.dotcms.contenttype.exception.NotFoundInDbException;
import com.dotcms.contenttype.model.type.ContentType;
import com.dotcms.exception.ExceptionUtil;
import com.dotmarketing.beans.ContainerStructure;
import com.dotmarketing.beans.Host;
import com.dotmarketing.business.APILocator;
import com.dotmarketing.business.CacheLocator;
import com.dotmarketing.business.DotStateException;
import com.dotmarketing.exception.DotDataException;
import com.dotmarketing.exception.DotSecurityException;
import com.dotmarketing.portlets.containers.business.ContainerExceptionNotifier;
import com.dotmarketing.portlets.containers.business.FileAssetContainerUtil;
import com.dotmarketing.portlets.containers.model.Container;
import com.dotmarketing.portlets.containers.model.FileAssetContainer;
import com.dotmarketing.portlets.fileassets.business.FileAsset;
import com.dotmarketing.portlets.folders.model.Folder;
import com.dotmarketing.portlets.templates.design.bean.ContainerUUID;
import com.dotmarketing.util.Logger;
import com.dotmarketing.util.PageMode;
import com.dotmarketing.util.UtilMethods;
import com.liferay.util.StringPool;
import org.apache.velocity.runtime.resource.ResourceManager;

import java.io.InputStream;
import java.io.StringWriter;
import java.util.Iterator;
import java.util.List;
import java.util.Optional;
import java.util.Set;
import java.util.stream.Collectors;

import static com.liferay.util.StringPool.PERIOD;

/**
 * @author will
 */
public class ContainerLoader implements DotLoader {

    public static final String SHOW_PRE_POST_LOOP="SHOW_PRE_POST_LOOP";
    public static final String FILE_CONTAINER_PATH_SEPARATOR_IN_VELOCITY_KEY = "%";
    public static final String HOST_NAME_SEPARATOR_IN_VELOCITY_KEY = "#";
    public static final String RESOLVE_RELATIVE = "resolve_relative";

    @Override
    public InputStream writeObject(final VelocityResourceKey key)
            throws DotDataException, DotSecurityException {

        try {
            final String containerIdOrPath = key.path.split(StringPool.FORWARD_SLASH)[2]
                    .replaceAll(RESOLVE_RELATIVE + FILE_CONTAINER_PATH_SEPARATOR_IN_VELOCITY_KEY, "")
                    .replaceAll(FILE_CONTAINER_PATH_SEPARATOR_IN_VELOCITY_KEY, StringPool.FORWARD_SLASH)
                    .replaceAll(HOST_NAME_SEPARATOR_IN_VELOCITY_KEY, PERIOD);
            final Optional<Container> optionalContainer = APILocator.getContainerAPI().findContainer(containerIdOrPath, APILocator.systemUser(), key.mode.showLive, key.mode.respectAnonPerms);

            if (!optionalContainer.isPresent()) {

                final DotStateException dotStateException = new DotStateException("Cannot find container for : " + key);
                new ContainerExceptionNotifier(dotStateException, UtilMethods.isSet(key.id1) ? key.id1 : key.path).notifyUser();
                throw dotStateException;
            }

            final Container container = optionalContainer.get();
            if (container.isArchived()) {

                throw new DotStateException("The container  : " + key  + " is archived");
            }

            Logger.debug(this, "DotResourceLoader:\tWriting out container inode = " + container.getInode());

            return this.buildVelocity(container, key.id2, key.mode, key.path);
        } catch (DotStateException e) {

            if (ExceptionUtil.causedBy(e, NotFoundInDbException.class)) {
                new ContainerExceptionNotifier(e, UtilMethods.isSet(key.id1) ? key.id1 : key.path).notifyUser();
            }
            throw e;
        }
    }


    @Override
    public void invalidate(Object obj, PageMode mode) {
        final Container container = (Container) obj;

        final VelocityResourceKey key =
                new VelocityResourceKey(container, mode);
        final DotResourceCache    veloctyResourceCache =
                CacheLocator.getVeloctyResourceCache();

        veloctyResourceCache.remove(key);
    }

    public void invalidate(final FileAssetContainer fileAssetContainer, final Folder containerFolder, final String fileAssetName) throws DotDataException, DotSecurityException{

        final String cacheKeyMask = "%d%s";
        final DotResourceCache velocityResourceCache = CacheLocator.getVeloctyResourceCache();
        final Host      host      = APILocator.getHostAPI().find(containerFolder.getHostId(), APILocator.systemUser(), false);
        final Container container = new Container();
        if (UtilMethods.isSet(host) && UtilMethods.isSet(host.getHostname())
                && UtilMethods.isSet(containerFolder) && UtilMethods.isSet(containerFolder.getPath())) {

            final String path = "//" + host.getHostname() + containerFolder.getPath();
            container.setIdentifier(path);
        }

        for(final PageMode mode:PageMode.values()) {

            // Here's an example of how the key actually looks like when stored in the the velocity 2 cache.
            // `1/LIVE/a050073a-a31e-4aab-9307-86bfb248096a/1550262106697.container`
            // However when calling  DotResourceLoader.getResourceStream(path..
            // it looks like this: `/LIVE/a050073a-a31e-4aab-9307-86bfb248096a/1550262106697.container` no leading `1`
            // That leading character `1` comes from ResourceManagerImpl.getResource(.. it's the resource type defined in ResourceManager.RESOURCE_TEMPLATE
            this.invalidateContainer(fileAssetContainer, cacheKeyMask, velocityResourceCache, mode, fileAssetContainer.getIdentifier());

            if (UtilMethods.isSet(container.getIdentifier())) {
                // Now removing by path //demo.dotcms.com/application/containers/large-column/
                this.invalidateContainer(container, cacheKeyMask, velocityResourceCache, mode, ContainerUUID.UUID_DEFAULT_VALUE);
            }
        }
        // Sometimes the in-cache key is the file site/path or path it self.
        // it's pretty difficult at this point knowing exactly what was used to put this thing in cache. So here we go trying a few options

        final Set<FileAsset> fileAssetSet = FileAssetContainerUtil.getInstance().findContainerAssets(containerFolder);
        if(UtilMethods.isSet(fileAssetName) && null != fileAssetSet ){
           final Set<FileAsset> matchingFiles = fileAssetSet.stream().filter(fileAsset ->  fileAssetName.equals(fileAsset.getFileName())).collect(Collectors.toSet());
           for(final FileAsset fileAsset:matchingFiles){
               final String fileAssetPath = fileAsset.getFileAsset().getPath();
               //e.g. /Users/fabrizzio/code/servers/server1/assets/5/8/58c39dc2-16a8-4268-b5d2-e609afb158a7/fileAsset/blog.vtl
               Logger.debug(this,()->String.format("Invalidating asset-path key '%s'",fileAssetPath));
               velocityResourceCache.remove(fileAssetPath);
               //e.g. 1/Users/fabrizzio/code/servers/server1/assets/5/8/58c39dc2-16a8-4268-b5d2-e609afb158a7/fileAsset/blog.vtl
               final String fileAssetPathKey = String.format(cacheKeyMask, ResourceManager.RESOURCE_TEMPLATE, fileAssetPath);
               Logger.debug(this,()->String.format("Invalidating asset-path with resource key '%s'",fileAssetPathKey));
               velocityResourceCache.remove(fileAssetPathKey);
           }
        }
    }

    private void invalidateContainer(final Container container,
                                     final String cacheKeyMask,
                                     final DotResourceCache velocityResourceCache,
                                     final PageMode mode,
                                     final String uuid) {

        final VelocityResourceKey key = new VelocityResourceKey(container, uuid, mode);
        final String identifierKey = String.format(cacheKeyMask, ResourceManager.RESOURCE_TEMPLATE, key.path);
        Logger.debug(this,()->String.format("Invalidating asset key: '%s'", identifierKey));
        velocityResourceCache.remove(identifierKey);
    }

    private String getDataDotIdentifier (final Container container) {

        return container instanceof FileAssetContainer?
                FileAssetContainerUtil.getInstance().getFullPath((FileAssetContainer) container):
                container.getIdentifier();

    }

    private InputStream buildVelocity(final Container container, final String uuid,
                                      final PageMode mode,
                                      final String filePath) throws DotDataException, DotSecurityException {

        final ContentTypeAPI typeAPI = APILocator.getContentTypeAPI(APILocator.systemUser());
        final StringBuilder velocityCodeBuilder = new StringBuilder();
        final List<ContainerStructure> containerContentTypeList = APILocator.getContainerAPI()
                .getContainerStructures(container);

        // let's write this puppy out to our file
        velocityCodeBuilder.append("#set ($SERVER_NAME =$host.getHostname() )");
        velocityCodeBuilder.append("#set ($CONTAINER_IDENTIFIER = '")
            .append(container.getIdentifier())
            .append("')");
        velocityCodeBuilder.append("#set ($CONTAINER_UNIQUE_ID = '")
            .append(uuid)
            .append("')");
        velocityCodeBuilder.append("#set ($CONTAINER_INODE = '")
            .append(container.getInode())
            .append("')");
        velocityCodeBuilder.append("#set ($CONTAINER_MAX_CONTENTLETS = ")
            .append(container.getMaxContentlets())
            .append(")");
        velocityCodeBuilder.append("#set ($containerInode = '")
            .append(container.getInode())
            .append("')");

        // START CONTENT LOOP

        // the viewtool call to get the list of contents for the container
        String apiCall="$containerAPI.getPersonalizedContentList(\"$!HTMLPAGE_IDENTIFIER\",\"$!CONTAINER_IDENTIFIER\", \"$!CONTAINER_UNIQUE_ID\")";
        
        velocityCodeBuilder.append("#set ($CONTENTLETS = ")
        .append(apiCall)
        .append(")");
        velocityCodeBuilder.append("#set ($CONTAINER_NUM_CONTENTLETS = ${CONTENTLETS.size()})");


        velocityCodeBuilder.append("#set ($CONTAINER_NAME = \"")
            .append(UtilMethods.espaceForVelocity(container.getTitle()))
            .append("\")");

        if (UtilMethods.isSet(container.getNotes())) {
            velocityCodeBuilder.append("#set ($CONTAINER_NOTES = \"")
                .append(UtilMethods.espaceForVelocity(container.getNotes()))
                .append("\")");
        } else {
            velocityCodeBuilder.append("#set ($CONTAINER_NOTES = \"\")");
        }

        // if the container needs to get its contentlets
        if (container.getMaxContentlets() > 0) {

            // pre loop if it exists
            if (UtilMethods.isSet(container.getPreLoop())) {
                velocityCodeBuilder.append("#if($" +  SHOW_PRE_POST_LOOP + ")");
                velocityCodeBuilder.append(container.getPreLoop());
                velocityCodeBuilder.append("#end");
            }


            if (mode == PageMode.EDIT_MODE) {
                final StringWriter editWrapperDiv = new StringWriter();

                editWrapperDiv.append("<div")
                    .append(" data-dot-object=")
                    .append("\"container\"")
                    .append(" data-dot-inode=")
                    .append("\"" + container.getInode() + "\"")
                    .append(" data-dot-identifier=")
                    .append("\"" + this.getDataDotIdentifier(container) + "\"")
                    .append(" data-dot-uuid=")
                    .append("\"" + uuid + "\"")
                    .append(" data-max-contentlets=")
                    .append("\"" + container.getMaxContentlets() + "\"")
                    .append(" data-dot-accept-types=")
                    .append("\"");

                final Iterator<ContainerStructure> contentTypeIterator =
                        containerContentTypeList.iterator();
                while (contentTypeIterator.hasNext()) {

                    final ContainerStructure containerContentType = contentTypeIterator.next();
                    try {
                        final ContentType contentType = typeAPI.find(containerContentType.getStructureId());
                        editWrapperDiv.append(contentType.variable());
                        editWrapperDiv.append(",");
                    } catch (DotDataException | DotSecurityException e) {
                        Logger.warn(this.getClass(), "unable to find content type:" + containerContentType);
                    }
                }

                editWrapperDiv.append("WIDGET,FORM");
                editWrapperDiv.append("\"");
                editWrapperDiv.append(" data-dot-can-add=\"$containerAPI.getBaseContentTypeUserHasPermissionToAdd($containerInode)\"");
                editWrapperDiv.append(">");

                velocityCodeBuilder.append("#if($" +  SHOW_PRE_POST_LOOP + ")");
                velocityCodeBuilder.append(editWrapperDiv);
                velocityCodeBuilder.append("#end");
            }

            // FOR LOOP

            velocityCodeBuilder.append("#foreach ($contentletId in $CONTENTLETS )");

              velocityCodeBuilder.append("#set($dotContentMap=$dotcontent.load($contentletId))");
              velocityCodeBuilder.append("#set($_show_working_=false)");

            //Time-machine block begin
              velocityCodeBuilder.append("#if($UtilMethods.isSet($request.getSession(false)) && $request.session.getAttribute(\"tm_date\"))");

                  velocityCodeBuilder.append("#set($_tmdate=$date.toDate($webapi.parseLong($request.session.getAttribute(\"tm_date\"))))");
                  velocityCodeBuilder.append("#set($_ident=$webapi.findIdentifierById($contentletId))");
                  // if the content has expired we rewrite the identifier so it isn't loaded
                  velocityCodeBuilder.append("#if($UtilMethods.isSet($_ident.sysExpireDate) && $_tmdate.after($_ident.sysExpireDate))");
                  velocityCodeBuilder.append("#set($contentletId='')");
                  velocityCodeBuilder.append("#end");

                  // if the content should be published then force to show the working version
                  velocityCodeBuilder.append("#if($UtilMethods.isSet($_ident.sysPublishDate) && ($_tmdate.equals($_ident.sysPublishDate) || $_tmdate.after($_ident.sysPublishDate)))");
                  velocityCodeBuilder.append("#set($_show_working_=true)");
                  velocityCodeBuilder.append("#end");

                  velocityCodeBuilder.append("#if(! $webapi.contentHasLiveVersion($contentletId) && ! $_show_working_)")
                    .append("#set($contentletId='')") // working contentlet still not published
                  .append("#end");

                  velocityCodeBuilder.append("#if(!$UtilMethods.isSet($user)) ")
                    .append("#set($user = $cmsuser.getLoggedInUser($request)) ")
                  .append("#end");

            //end of time-machine block
              velocityCodeBuilder.append("#end");

                velocityCodeBuilder.append("#set($CONTENT_INODE = '')");
                velocityCodeBuilder.append("#set($CONTENT_BASE_TYPE = '')");
                velocityCodeBuilder.append("#set($CONTENT_LANGUAGE = '')");
                velocityCodeBuilder.append("#set($ContentletTitle = '')");
                velocityCodeBuilder.append("#set($CONTENT_TYPE_ID = '')");
                velocityCodeBuilder.append("#set($CONTENT_TYPE = '')");
<<<<<<< HEAD
                velocityCodeBuilder.append("#set($CONTENT_VARIANT = '')");
=======
                velocityCodeBuilder.append("#set($ON_NUMBER_OF_PAGES = '')");
>>>>>>> 4d158c92
                
                // read in the content
                velocityCodeBuilder.append("#if($contentletId != '')");
                velocityCodeBuilder.append("#contentDetail($contentletId)");
                velocityCodeBuilder.append("#end");

                velocityCodeBuilder.append("#set($HAVE_A_VERSION=($CONTENT_INODE != ''))");

                if (mode == PageMode.EDIT_MODE) {
                    velocityCodeBuilder.append("<div")
                        .append(" data-dot-object=")
                        .append("\"contentlet\"")
                        .append(" data-dot-on-number-of-pages=")
                        .append("\"$ON_NUMBER_OF_PAGES\"")
                        .append(" data-dot-inode=")
                        .append("\"$CONTENT_INODE\"")
                        .append(" data-dot-identifier=")
                        .append("\"$contentletId\"")
                        .append(" data-dot-type=")
                        .append("\"$CONTENT_TYPE\"")
                        .append(" data-dot-variant=")
                        .append("\"$CONTENT_VARIANT\"")
                        .append(" data-dot-basetype=")
                        .append("\"$CONTENT_BASE_TYPE\"")
                        .append(" data-dot-lang=")
                        .append("\"$CONTENT_LANGUAGE\"")
                        .append(" data-dot-title=")
                        .append("\"$UtilMethods.javaScriptify($ContentletTitle)\"")
                        .append(" data-dot-can-edit=")
                        .append("\"$contents.doesUserHasPermission($CONTENT_INODE, 2, true)\"")
                        .append(" data-dot-content-type-id=")
                        .append("\"$CONTENT_TYPE_ID\"")
                        .append(" data-dot-has-page-lang-version=")
                        .append("\"$HAVE_A_VERSION\"")
                        .append(">");
                }
                

                // if content exists in language 
                velocityCodeBuilder.append("#if($HAVE_A_VERSION)");
                
                    // ##Checking permission to see content
                    if (mode.showLive) {
                        velocityCodeBuilder.append("#if($_show_working_ || $contents.doesUserHasPermission($CONTENT_INODE, 1, $user, true))");
                    }
                    
                        // ### START BODY ###
                        velocityCodeBuilder.append("#if($isWidget==true)").append("$widgetCode");
                        velocityCodeBuilder.append("#elseif($isForm==true)").append("$formCode");
                        velocityCodeBuilder.append("#else");

                            for (int i = 0; i < containerContentTypeList.size(); i++) {
                                ContainerStructure cs = containerContentTypeList.get(i);
                                String ifelse = (i == 0) ? "if" : "elseif";
                                velocityCodeBuilder.append("#").append(ifelse)
                                        .append("($ContentletStructure ==\"")
                                        .append(cs.getStructureId()).append("\")");
                                velocityCodeBuilder.append(cs.getCode());
                            }
                            if (containerContentTypeList.size() > 0) {
                                velocityCodeBuilder.append("#end");
                            }
                            
                        // ### END BODY ###
                        velocityCodeBuilder.append("#end");
        
                    if (mode.showLive) {
                        velocityCodeBuilder.append("#end");
                    }
                    
                // end if content exists in language 
                velocityCodeBuilder.append("#end");

               // end content dot-data-content
            if (mode == PageMode.EDIT_MODE) {
                velocityCodeBuilder.append("</div>");
            }

            velocityCodeBuilder.append("#set($dotContentMap='')");
                // ##End of foreach loop
            velocityCodeBuilder.append("#end");
                
            // end content dot-data-container
            if (mode == PageMode.EDIT_MODE) {
                velocityCodeBuilder.append("#if($");
                velocityCodeBuilder.append(SHOW_PRE_POST_LOOP);
                velocityCodeBuilder.append(")");
                velocityCodeBuilder.append("</div>");
                velocityCodeBuilder.append("#end");
            }


            // post loop if it exists
            if (UtilMethods.isSet(container.getPostLoop())) {
                velocityCodeBuilder.append("#if($" +  SHOW_PRE_POST_LOOP + ")");
                velocityCodeBuilder.append(container.getPostLoop());
                velocityCodeBuilder.append("#end");
            }

            // end if maxContentlets >0
        } else {

            velocityCodeBuilder.append(container.getCode());
        }



        return writeOutVelocity(filePath, velocityCodeBuilder.toString());
    }






}<|MERGE_RESOLUTION|>--- conflicted
+++ resolved
@@ -300,11 +300,8 @@
                 velocityCodeBuilder.append("#set($ContentletTitle = '')");
                 velocityCodeBuilder.append("#set($CONTENT_TYPE_ID = '')");
                 velocityCodeBuilder.append("#set($CONTENT_TYPE = '')");
-<<<<<<< HEAD
                 velocityCodeBuilder.append("#set($CONTENT_VARIANT = '')");
-=======
                 velocityCodeBuilder.append("#set($ON_NUMBER_OF_PAGES = '')");
->>>>>>> 4d158c92
                 
                 // read in the content
                 velocityCodeBuilder.append("#if($contentletId != '')");
