package com.dotcms.rendering.velocity.servlet;

import com.dotcms.enterprise.LicenseUtil;
import com.dotcms.rendering.velocity.util.VelocityUtil;
import com.dotcms.visitor.domain.Visitor;
import com.dotmarketing.beans.Host;
import com.dotmarketing.beans.Identifier;
import com.dotmarketing.beans.UserProxy;
import com.dotmarketing.business.APILocator;
import com.dotmarketing.business.BlockPageCache;
import com.dotmarketing.business.BlockPageCache.PageCacheParameters;
import com.dotmarketing.business.CacheLocator;
import com.dotmarketing.business.web.WebAPILocator;
import com.dotmarketing.exception.DotDataException;
import com.dotmarketing.exception.DotSecurityException;
import com.dotmarketing.factories.ClickstreamFactory;
import com.dotmarketing.filters.CMSUrlUtil;
import com.dotmarketing.portlets.htmlpageasset.model.IHTMLPage;
import com.dotmarketing.portlets.rules.business.RulesEngine;
import com.dotmarketing.portlets.rules.model.Rule;
import com.dotmarketing.util.Config;
import com.dotmarketing.util.Logger;
import com.dotmarketing.util.PageMode;
import com.dotmarketing.util.WebKeys;
import com.liferay.portal.model.User;
import org.apache.velocity.context.Context;
<<<<<<< HEAD
=======
import org.apache.velocity.exception.ParseErrorException;
>>>>>>> 2f1b624e

import javax.servlet.http.HttpServletRequest;
import javax.servlet.http.HttpServletResponse;
import javax.servlet.http.HttpSession;
import java.io.*;
import java.util.Optional;

public class VelocityLiveMode extends VelocityModeHandler {



    private final HttpServletRequest request;
    private final HttpServletResponse response;
    private static final PageMode mode = PageMode.LIVE;
    private final String uri;
    private final Host host;



    public VelocityLiveMode(HttpServletRequest request, HttpServletResponse response, String uri, Host host) {
        this.request = request;
        this.response = response;
        this.uri = uri;
        this.host = host;
    }

    public VelocityLiveMode(HttpServletRequest request, HttpServletResponse response) {
        this(request, response, request.getRequestURI(), hostWebAPI.getCurrentHostNoThrow(request));
    }


    @Override
    public final void serve() throws DotDataException, IOException, DotSecurityException {
        serve(response.getOutputStream());
    }

    @Override
    public final void serve(final OutputStream out) throws DotDataException, IOException, DotSecurityException {

        LicenseUtil.startLiveMode();
        try {

            // Find the current language
            long langId = WebAPILocator.getLanguageWebAPI().getLanguage(request).getId();


            // now we check identifier cache first (which DOES NOT have a 404 cache )
            Identifier id = APILocator.getIdentifierAPI().find(host, uri);
            if (!host.isLive() || id == null || id.getId() == null) {
                response.sendError(HttpServletResponse.SC_NOT_FOUND);
                return;
            } else {
                request.setAttribute("idInode", id);
            }

            response.setContentType(CHARSET);


            RulesEngine.fireRules(request, response);

            if (response.isCommitted()) {
                /*
                 * Some form of redirect, error, or the request has already been fulfilled in some
                 * fashion by one or more of the actionlets.
                 */
                Logger.debug(this.getClass(), "An EVERY_PAGE RuleEngine Action has committed the response.");
                return;
            }


            User user = getUser();

            Logger.debug(this.getClass(), "Page Permissions for URI=" + uri);



            IHTMLPage htmlPage = APILocator.getHTMLPageAssetAPI().findByIdLanguageFallback(id, langId, mode.showLive,
                    APILocator.systemUser(), mode.respectAnonPerms);


            // Verify and handle the case for unauthorized access of this contentlet
            Boolean unauthorized = CMSUrlUtil.getInstance().isUnauthorizedAndHandleError(htmlPage, uri, user, request, response);
            if (unauthorized) {
                return;
            }

            // Fire the page rules until we know we have permission.
            RulesEngine.fireRules(request, response, htmlPage, Rule.FireOn.EVERY_PAGE);

            Logger.debug(this.getClass(), "Recording the ClickStream");
            if (Config.getBooleanProperty("ENABLE_CLICKSTREAM_TRACKING", false)) {
                if (user != null) {
                    UserProxy userProxy = com.dotmarketing.business.APILocator.getUserProxyAPI().getUserProxy(user,
                            APILocator.getUserAPI().getSystemUser(), false);
                    if (!userProxy.isNoclicktracking()) {
                        ClickstreamFactory.addRequest((HttpServletRequest) request, ((HttpServletResponse) response), host);
                    }
                } else {
                    ClickstreamFactory.addRequest((HttpServletRequest) request, ((HttpServletResponse) response), host);
                }
            }

            // Begin page caching
            String userId = (user != null) ? user.getUserId() : APILocator.getUserAPI().getAnonymousUser().getUserId();
            String language = String.valueOf(langId);
            String urlMap = (String) request.getAttribute(WebKeys.WIKI_CONTENTLET_INODE);
            String queryString = request.getQueryString();
            String persona = null;
            Optional<Visitor> v = visitorAPI.getVisitor(request, false);
            if (v.isPresent() && v.get().getPersona() != null) {
                persona = v.get().getPersona().getKeyTag();
            }
            final Context context = VelocityUtil.getInstance().getContext(request, response);

            final PageCacheParameters cacheParameters =
                    new BlockPageCache.PageCacheParameters(userId, language, urlMap, queryString, persona);


            String key = VelocityUtil.getPageCacheKey(request, htmlPage);
            if (key != null) {
                String cachedPage = CacheLocator.getBlockPageCache().get(htmlPage, cacheParameters);
                if (cachedPage != null) {
                    // have cached response and are not refreshing, send it
                    out.write(cachedPage.getBytes());
                    return;
                }
            }


            try (Writer tmpOut = (key != null) ? new StringWriter(4096) : new BufferedWriter(new OutputStreamWriter(out))) {

                this.getTemplate(htmlPage, mode).merge(context, tmpOut);

                if (key != null) {
                    String trimmedPage = tmpOut.toString().trim();
                    out.write(trimmedPage.getBytes());
                    synchronized (key.intern()) {
                        CacheLocator.getBlockPageCache().add(htmlPage, trimmedPage, cacheParameters);
                    }
                }
            } catch (ParseErrorException e) {

                this.handleParseError(e, htmlPage.getName(), user);
            }
        } finally {

            LicenseUtil.stopLiveMode();
        }
    }

    User getUser() {
        User user = null;
        final HttpSession session = request.getSession(false);

        if (session != null) {
            user = (User) session.getAttribute(com.dotmarketing.util.WebKeys.CMS_USER);
        }

        return user;
    }

}<|MERGE_RESOLUTION|>--- conflicted
+++ resolved
@@ -24,10 +24,7 @@
 import com.dotmarketing.util.WebKeys;
 import com.liferay.portal.model.User;
 import org.apache.velocity.context.Context;
-<<<<<<< HEAD
-=======
 import org.apache.velocity.exception.ParseErrorException;
->>>>>>> 2f1b624e
 
 import javax.servlet.http.HttpServletRequest;
 import javax.servlet.http.HttpServletResponse;
@@ -170,10 +167,9 @@
                 }
             } catch (ParseErrorException e) {
 
-                this.handleParseError(e, htmlPage.getName(), user);
+                this.handleParseException(e, htmlPage.getName(), user);
             }
         } finally {
-
             LicenseUtil.stopLiveMode();
         }
     }
