package com.dotcms.rendering.velocity.servlet;

import com.dotcms.api.web.HttpServletRequestThreadLocal;
import com.dotcms.enterprise.LicenseUtil;
import com.dotcms.rendering.velocity.services.VelocityResourceKey;
import com.dotcms.rendering.velocity.util.VelocityUtil;
import com.dotcms.security.ContentSecurityPolicyUtil;
import com.dotcms.vanityurl.model.CachedVanityUrl;
import com.dotcms.visitor.domain.Visitor;
import com.dotmarketing.beans.Host;
import com.dotmarketing.beans.Identifier;
import com.dotmarketing.business.APILocator;
import com.dotmarketing.business.CacheLocator;
import com.dotmarketing.business.PageCacheParameters;
import com.dotmarketing.business.web.WebAPILocator;
import com.dotmarketing.exception.DotDataException;
import com.dotmarketing.exception.DotSecurityException;
import com.dotmarketing.factories.ClickstreamFactory;
import com.dotmarketing.filters.CMSUrlUtil;
import com.dotmarketing.portlets.htmlpageasset.model.HTMLPageAsset;
import com.dotmarketing.portlets.htmlpageasset.model.IHTMLPage;
import com.dotmarketing.portlets.rules.business.RulesEngine;
import com.dotmarketing.portlets.rules.model.Rule;
import com.dotmarketing.util.Config;
import com.dotmarketing.util.Logger;
import com.dotmarketing.util.PageMode;
import com.dotmarketing.util.UtilMethods;
import com.dotmarketing.util.WebKeys;
import com.liferay.portal.model.User;
import java.nio.charset.StandardCharsets;
import org.apache.velocity.context.Context;
import javax.servlet.RequestDispatcher;
import javax.servlet.http.HttpServletRequest;
import javax.servlet.http.HttpServletResponse;
import javax.servlet.http.HttpSession;
import static com.dotmarketing.filters.Constants.VANITY_URL_OBJECT;
import java.io.*;
import java.util.Optional;

public class VelocityLiveMode extends VelocityModeHandler {

    @Deprecated
    public VelocityLiveMode(final HttpServletRequest request, final HttpServletResponse response, final String uri, final Host host) {
        this(
                request,
                response,
                VelocityModeHandler.getHtmlPageFromURI(PageMode.get(request), request, uri, host),
                host
        );
    }

    final static ThreadLocal<StringWriter> stringWriterLocal = ThreadLocal.withInitial(StringWriter::new);
    
    
    
    
    protected VelocityLiveMode(
            final HttpServletRequest request,
            final HttpServletResponse response,
            final IHTMLPage htmlPage,
            final Host host) {

        super(request, response, htmlPage, host);
        this.setMode(PageMode.LIVE);
    }

    @Override
    public final void serve() throws DotDataException, IOException, DotSecurityException {
        serve(response.getOutputStream());
    }

    @Override
    public final void serve(final OutputStream out) throws DotDataException, IOException, DotSecurityException {

        LicenseUtil.startLiveMode();
        try {

            // Find the current language
            long langId = WebAPILocator.getLanguageWebAPI().getLanguage(request).getId();


            // now we check identifier cache first (which DOES NOT have a 404 cache )
            final Identifier id = APILocator.getIdentifierAPI().find(this.htmlPage.getIdentifier());
            if (!host.isLive() || id == null || id.getId() == null) {
                response.sendError(HttpServletResponse.SC_NOT_FOUND);
                return;
            } else {
                request.setAttribute("idInode", id);
            }

            response.setContentType(CHARSET);


            RulesEngine.fireRules(request, response);

            if (response.isCommitted()) {
                /*
                 * Some form of redirect, error, or the request has already been fulfilled in some
                 * fashion by one or more of the actionlets.
                 */
                Logger.debug(this.getClass(), "An EVERY_PAGE RuleEngine Action has committed the response.");
                return;
            }


            User user = getUser();
            final String uri = CMSUrlUtil.getCurrentURI(request);
            Logger.debug(this.getClass(), "Page Permissions for URI=" + uri);

            // Verify and handle the case for unauthorized access of this contentlet
            boolean unauthorized = CMSUrlUtil.getInstance().isUnauthorizedAndHandleError(htmlPage, uri, user, request, response);
            if (unauthorized) {
                return;
            }

            // Fire the page rules until we know we have permission.
            RulesEngine.fireRules(request, response, htmlPage, Rule.FireOn.EVERY_PAGE);

            Logger.debug(this.getClass(), "Recording the ClickStream");
            if (Config.getBooleanProperty("ENABLE_CLICKSTREAM_TRACKING", false)) {
                if (user != null) {

                        ClickstreamFactory.addRequest((HttpServletRequest) request, ((HttpServletResponse) response), host);
                    
                } else {
                    ClickstreamFactory.addRequest((HttpServletRequest) request, ((HttpServletResponse) response), host);
                }
            }

            //Validate if template is publish, if not remove page from cache
            if (!UtilMethods.isSet(APILocator.getTemplateAPI().findLiveTemplate(htmlPage.getTemplateId(),APILocator.systemUser(),false).getInode())) {
                CacheLocator.getVeloctyResourceCache()
                        .remove(new VelocityResourceKey((HTMLPageAsset) htmlPage, PageMode.LIVE,
                                htmlPage.getLanguageId()));
            }

            // Begin page caching
            String userId = (user != null) ? user.getUserId() : APILocator.getUserAPI().getAnonymousUser().getUserId();
            String language = String.valueOf(langId);
            String urlMap = (String) request.getAttribute(WebKeys.WIKI_CONTENTLET_INODE);
            String vanityUrl =  request.getAttribute(VANITY_URL_OBJECT)!=null ? ((CachedVanityUrl)request.getAttribute(VANITY_URL_OBJECT)).vanityUrlId : "";
            String queryString = request.getQueryString();
            String persona = null;
            Optional<Visitor> v = visitorAPI.getVisitor(request, false);
            if (v.isPresent() && v.get().getPersona() != null) {
                persona = v.get().getPersona().getKeyTag();
            }
            final String originalUrl = (String)  request.getAttribute(RequestDispatcher.FORWARD_REQUEST_URI) ;
            
            
            
            final Context context = VelocityUtil.getInstance().getContext(request, response);

            final PageCacheParameters cacheParameters =
                    new PageCacheParameters(userId, 
                                    language, 
                                    urlMap, 
                                    queryString, 
                                    persona,
                                    originalUrl, 
                                    htmlPage.getInode(), 
                                    String.valueOf(htmlPage.getModDate()),
                                    vanityUrl
                                    );
            
            final boolean shouldCache = VelocityUtil.shouldPageCache(request, htmlPage);
            if(response.getHeader("Cache-Control")==null) {
                // set cache control headers based on page cache
                final String cacheControl = htmlPage.getCacheTTL() >= 0 ? "max-age=" +  htmlPage.getCacheTTL() : "no-cache";
                response.setHeader("Cache-Control",  cacheControl);
            }
            
            if (shouldCache) {

                final String cachedPage = CacheLocator.getBlockPageCache().get(htmlPage, cacheParameters);
                if (cachedPage != null) {
                    // have cached response and are not refreshing, send it
                    out.write(cachedPage.getBytes());
                    return;
                }
            }
            
            try (final Writer tmpOut = shouldCache ? stringWriterLocal.get() : new BufferedWriter(new OutputStreamWriter(out))) {

                if (ContentSecurityPolicyUtil.isConfig()) {
                    ContentSecurityPolicyUtil.init(request);
                    ContentSecurityPolicyUtil.addHeader(response);
                }

                HttpServletRequestThreadLocal.INSTANCE.setRequest(request);
                    this.getTemplate(htmlPage, mode).merge(context, tmpOut);
<<<<<<< HEAD

                if (shouldCache) {
=======
                // We should only cache if status == 200
                if (null != cacheKey) {
>>>>>>> 71202ed6
                    final String trimmedPage = tmpOut.toString().trim();
                    out.write(trimmedPage.getBytes());

                    if(response.getStatus() == 200) {
<<<<<<< HEAD
                        CacheLocator.getBlockPageCache()
                                .add(htmlPage, trimmedPage, cacheParameters);
=======
                        synchronized (cacheKey.intern()) {
                            CacheLocator.getBlockPageCache()
                                    .add(htmlPage, trimmedPage, cacheParameters);
                        }
>>>>>>> 71202ed6
                    }
                }
            }
        } finally {
            stringWriterLocal.get().getBuffer().setLength(0);
            LicenseUtil.stopLiveMode();
        }
    }



    User getUser() {
        User user = null;
        final HttpSession session = request.getSession(false);

        if (session != null) {
            user = (User) session.getAttribute(com.dotmarketing.util.WebKeys.CMS_USER);
        }

        return user;
    }
}<|MERGE_RESOLUTION|>--- conflicted
+++ resolved
@@ -189,26 +189,15 @@
 
                 HttpServletRequestThreadLocal.INSTANCE.setRequest(request);
                     this.getTemplate(htmlPage, mode).merge(context, tmpOut);
-<<<<<<< HEAD
 
                 if (shouldCache) {
-=======
-                // We should only cache if status == 200
-                if (null != cacheKey) {
->>>>>>> 71202ed6
                     final String trimmedPage = tmpOut.toString().trim();
                     out.write(trimmedPage.getBytes());
 
                     if(response.getStatus() == 200) {
-<<<<<<< HEAD
                         CacheLocator.getBlockPageCache()
                                 .add(htmlPage, trimmedPage, cacheParameters);
-=======
-                        synchronized (cacheKey.intern()) {
-                            CacheLocator.getBlockPageCache()
-                                    .add(htmlPage, trimmedPage, cacheParameters);
-                        }
->>>>>>> 71202ed6
+
                     }
                 }
             }
