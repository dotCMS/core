--- conflicted
+++ resolved
@@ -189,26 +189,14 @@
 
                 HttpServletRequestThreadLocal.INSTANCE.setRequest(request);
                     this.getTemplate(htmlPage, mode).merge(context, tmpOut);
-<<<<<<< HEAD
-                // We should only cache if status == 200
-                if (null != cacheKey) {
-=======
 
                 if (shouldCache) {
->>>>>>> e98d5526
                     final String trimmedPage = tmpOut.toString().trim();
                     out.write(trimmedPage.getBytes());
 
                     if(response.getStatus() == 200) {
-<<<<<<< HEAD
-                        synchronized (cacheKey.intern()) {
-                            CacheLocator.getBlockPageCache()
-                                    .add(htmlPage, trimmedPage, cacheParameters);
-                        }
-=======
                         CacheLocator.getBlockPageCache()
                                 .add(htmlPage, trimmedPage, cacheParameters);
->>>>>>> e98d5526
                     }
                 }
             }
