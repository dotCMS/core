package com.dotcms.rendering.velocity.directive;

import com.dotmarketing.beans.MultiTree;
import com.dotmarketing.business.web.WebAPILocator;
import com.dotmarketing.util.UtilMethods;
import com.dotmarketing.util.VelocityUtil;
import org.apache.velocity.context.Context;
import org.apache.velocity.context.InternalContextAdapter;
import org.apache.velocity.exception.TemplateInitException;
import org.apache.velocity.runtime.RuntimeServices;
import org.apache.velocity.runtime.parser.node.Node;

import java.io.Writer;
import java.util.Optional;
/**
 * Could includes a container by id (long or shorty) or a path (with or without host "without will use the current host").
 */
public class ParseContainer extends DotDirective {

	public  static final String DEFAULT_UUID_VALUE = MultiTree.LEGACY_RELATION_TYPE;
	private static final long serialVersionUID     = 1L;

	@Override
	public final String getName() {
		return "parseContainer";
	}

	public void init(RuntimeServices rs, InternalContextAdapter context, Node node) throws TemplateInitException {
		super.init(rs, context, node);

	}

	@Override
	String resolveTemplatePath(final Context context, final Writer writer, final RenderParams params,
			final String[] arguments) {

		final TemplatePathStrategyResolver templatePathResolver = TemplatePathStrategyResolver.getInstance();
		final Optional<TemplatePathStrategy> strategy           = templatePathResolver.get(context, params, arguments);

<<<<<<< HEAD
		// todo: take here the contentlist from the context and filter by visitor
=======
		this.processContentletListPerPersona(context, arguments);
>>>>>>> 00cd9130

		return strategy.isPresent()?
				strategy.get().apply(context, params, arguments):
				templatePathResolver.getDefaultStrategy().apply(context, params, arguments);
	}

	// depending on the persona selected (if any) will set the contentlist default
	private void processContentletListPerPersona (final Context context, final String[] arguments) {

		final String id 			 = arguments[0];
		final String personalization = WebAPILocator.getPersonalizationWebAPI().getContainerPersonalization();
		final String uniqueId        = arguments.length > 1 && UtilMethods.isSet(arguments[1])? arguments[1] :  DEFAULT_UUID_VALUE;
		final String containerId     = (String) context.get("containerIdentifier"+VelocityUtil.escapeContextTokenIdentifier(id));
		final String key = "contentletList" + containerId + uniqueId;
		final Object personalizationPayload =
				context.get(key + VelocityUtil.escapeContextTokenIdentifier(personalization));
		if (null != personalizationPayload) {
			context.put(key, personalizationPayload);
		}
	}

}<|MERGE_RESOLUTION|>--- conflicted
+++ resolved
@@ -37,11 +37,7 @@
 		final TemplatePathStrategyResolver templatePathResolver = TemplatePathStrategyResolver.getInstance();
 		final Optional<TemplatePathStrategy> strategy           = templatePathResolver.get(context, params, arguments);
 
-<<<<<<< HEAD
-		// todo: take here the contentlist from the context and filter by visitor
-=======
 		this.processContentletListPerPersona(context, arguments);
->>>>>>> 00cd9130
 
 		return strategy.isPresent()?
 				strategy.get().apply(context, params, arguments):
