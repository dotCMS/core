--- conflicted
+++ resolved
@@ -33,20 +33,12 @@
 import io.vavr.Lazy;
 
 public class TimeMachineAPIImpl implements TimeMachineAPI {
-
-<<<<<<< HEAD
     private static final Lazy<String> PRUNE_TIME_MACHINE_SCHEDULE = Lazy.of(() -> Config.getStringProperty(
             "PRUNE_TIME_MACHINE_SCHEDULE", "0 0 0 ? * SUN *"));
     private static final FilenameFilter TIME_MACHINE_FOLDER_FILTER = new TimeMachineFolderFilter();
     public static final String TM_BUNDLE_PREFFIX = "tm_";
 
-    private static final Lazy<Long> PRUNE_TIMEMACHINE_OLDER_THAN_DAYS = Lazy.of(
-=======
-    private static final FilenameFilter TIME_MACHINE_FOLDER_FILTER = new TimeMachineFolderFilter();
-    public static final String TM_BUNDLE_PREFFIX = "tm_";
-
     public Lazy<Long> PRUNE_TIMEMACHINE_OLDER_THAN_DAYS = Lazy.of(
->>>>>>> 59b38a37
             () -> Config.getLongProperty("PRUNE_TIMEMACHINE_OLDER_THAN_DAYS", 90)
     );
 
