--- conflicted
+++ resolved
@@ -44,13 +44,8 @@
      * @param user The current user
      * @return a List of all Cached Vanity URLs contentlets live
      */
-<<<<<<< HEAD
-    List<VanityUrl> getActiveVanityUrlsByHostAndLanguage(final String hostId, final long languageId,
+    List<VanityUrl> getActiveVanityUrlsBySiteAndLanguage(final String siteId, final long languageId,
                                                          final User user);
-=======
-    List<VanityUrl> getActiveVanityUrlsBySiteAndLanguage(final String siteId, final long languageId,
-            final User user);
->>>>>>> d224d0da
 
     /**
      * Return the live version of the Cached vanityurl URL contentlet with the specified URI
@@ -61,13 +56,8 @@
      * @param user The current user
      * @return the live version of the vanityurl URL contentlet
      */
-<<<<<<< HEAD
-    CachedVanityUrl getLiveCachedVanityUrl(final String uri, final Host host, final long languageId,
+    CachedVanityUrl getLiveCachedVanityUrl(final String uri, final Host site, final long languageId,
                                            final User user);
-=======
-    CachedVanityUrl getLiveCachedVanityUrl(final String uri, final Host site, final long languageId,
-            final User user);
->>>>>>> d224d0da
 
     /**
      * Convert the contentlet into a Vanity URL object
