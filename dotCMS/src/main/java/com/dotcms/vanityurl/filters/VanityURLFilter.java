package com.dotcms.vanityurl.filters;

import static com.dotmarketing.filters.Constants.VANITY_URL_OBJECT;

import com.dotcms.http.CircuitBreakerUrl;
import com.dotmarketing.exception.DotRuntimeException;
import com.dotmarketing.util.UtilMethods;
import com.liferay.util.StringPool;
import io.vavr.control.Try;
import java.io.IOException;
import java.util.Optional;
import javax.servlet.Filter;
import javax.servlet.FilterChain;
import javax.servlet.FilterConfig;
import javax.servlet.ServletException;
import javax.servlet.ServletRequest;
import javax.servlet.ServletResponse;
import javax.servlet.http.HttpServletRequest;
import javax.servlet.http.HttpServletResponse;
import com.dotcms.repackage.com.google.common.annotations.VisibleForTesting;
import com.dotcms.vanityurl.business.VanityUrlAPI;
import com.dotcms.vanityurl.model.CachedVanityUrl;
import com.dotcms.vanityurl.model.VanityUrlResult;
import com.dotmarketing.beans.Host;
import com.dotmarketing.business.APILocator;
import com.dotmarketing.business.web.HostWebAPI;
import com.dotmarketing.business.web.LanguageWebAPI;
import com.dotmarketing.business.web.WebAPILocator;
import com.dotmarketing.filters.CMSUrlUtil;
import com.dotmarketing.filters.Constants;
import com.dotmarketing.portlets.languagesmanager.model.Language;

/**
 * This Filter handles the vanity url logic
 * 
 * @author Jonathan Gamba 7/27/17
 */
// todo: change this to an interceptor
public class VanityURLFilter implements Filter {


  private final CMSUrlUtil urlUtil;
  private final HostWebAPI hostWebAPI;
  private final LanguageWebAPI languageWebAPI;
  private final VanityUrlAPI vanityApi;

  public VanityURLFilter() {

    this(CMSUrlUtil.getInstance(), WebAPILocator.getHostWebAPI(), WebAPILocator.getLanguageWebAPI(),
       APILocator.getVanityUrlAPI());
  }

  @VisibleForTesting
  protected VanityURLFilter( final CMSUrlUtil urlUtil, final HostWebAPI hostWebAPI,
      final LanguageWebAPI languageWebAPI, final VanityUrlAPI vanityApi) {
    this.vanityApi = vanityApi;

    this.urlUtil = urlUtil;
    this.hostWebAPI = hostWebAPI;
    this.languageWebAPI = languageWebAPI;
  }
  @Override
  public void init(FilterConfig filterConfig) throws ServletException {}

  @Override
  public void doFilter(final ServletRequest req, final ServletResponse res, final FilterChain filterChain)
                  throws IOException, ServletException {

      final HttpServletRequest request = (HttpServletRequest) req;
      final HttpServletResponse response = (HttpServletResponse) res;

      // Get the URI from the request and check for possible XSS hacks
      final String uri = this.urlUtil.getURIFromRequest(request);
      
      final boolean isFiltered = this.urlUtil.isVanityUrlFiltered(uri);


      // do not run again if the filter has been run
      if (!isFiltered && request.getAttribute(Constants.VANITY_URL_HAS_RUN) == null) {
          request.setAttribute(Constants.VANITY_URL_HAS_RUN, true);
          // Getting the site form the request
          final Host host = hostWebAPI.getCurrentHostNoThrow(request);
          final Language language = this.languageWebAPI.getLanguage(request);
          final Optional<CachedVanityUrl> cachedVanity = vanityApi.resolveVanityUrl(uri, host, language);
          
<<<<<<< HEAD
          if (cachedVanity.isPresent() &&
                  // checks if the current destiny is not exactly the forward of the vanity
                  // we do this to avoid infinite loop
                  this.forwardToIsnotTheSameOfUri(cachedVanity.get(), uri)) {

=======
          if (cachedVanity.isPresent()&&
                  // checks if the current destiny is not exactly the forward of the vanity
                  // we do this to avoid infinite loop
                  this.forwardToIsnotTheSameOfUri(cachedVanity.get(), uri)) {
>>>>>>> 20c10b23
              request.setAttribute(VANITY_URL_OBJECT, cachedVanity.get());
              final VanityUrlResult vanityUrlResult = cachedVanity.get().handle( uri, response);
              final VanityUrlRequestWrapper vanityUrlRequestWrapper = new VanityUrlRequestWrapper(request, vanityUrlResult);
              // If the handler already resolved the requested URI we stop the processing here
              if (handleVanityURLRedirects(vanityUrlRequestWrapper, response, vanityUrlResult)) {
                return;
              }
              filterChain.doFilter(vanityUrlRequestWrapper, response);
              return;
          }

      }

      filterChain.doFilter(request, response);
  } // doFilter.

    private boolean forwardToIsnotTheSameOfUri(final CachedVanityUrl cachedVanityUrl, final String uri) {

<<<<<<< HEAD
      // if the forward to is not actually the same of uri, is ok
=======
        // if the forward to is not actually the same of uri, is ok
>>>>>>> 20c10b23
        return null != cachedVanityUrl && null != cachedVanityUrl.forwardTo && null != uri?
                !cachedVanityUrl.forwardTo.equals(uri): false;
    }

  @Override
  public void destroy() {
 
    
  }

    /**
     * Product of refactoring handling 301 and 302 previously executed by CachedVanityUrl
     *
     * @return weather or not the redirect was handled
     */
  private boolean handleVanityURLRedirects(final VanityUrlRequestWrapper request,
            final HttpServletResponse response, final VanityUrlResult vanityUrlResult) {
        if (!response.isCommitted()) {
            final String uri = vanityUrlResult.getRewrite();
            final String queryString = request.getQueryString();
            final int responseCode = request.getResponseCode();

            final String newUrl = uri + (queryString != null ? StringPool.QUESTION + queryString
                    : StringPool.BLANK);
            if (responseCode == 301 || responseCode == 302) {
                response.setStatus(responseCode);
                response.setHeader("Location", newUrl);
                return true;
            }

            // if the vanity is a proxy request
            if (responseCode == 200 && UtilMethods.isSet(uri) && uri.contains("//")) {
                Try.run(() -> new CircuitBreakerUrl(newUrl).doOut(response)).onFailure(
                        DotRuntimeException::new);
                return true;
            }
        }
        return false;
  }


} // E:O:F:VanityURLFilter.<|MERGE_RESOLUTION|>--- conflicted
+++ resolved
@@ -83,18 +83,11 @@
           final Language language = this.languageWebAPI.getLanguage(request);
           final Optional<CachedVanityUrl> cachedVanity = vanityApi.resolveVanityUrl(uri, host, language);
           
-<<<<<<< HEAD
           if (cachedVanity.isPresent() &&
                   // checks if the current destiny is not exactly the forward of the vanity
                   // we do this to avoid infinite loop
                   this.forwardToIsnotTheSameOfUri(cachedVanity.get(), uri)) {
 
-=======
-          if (cachedVanity.isPresent()&&
-                  // checks if the current destiny is not exactly the forward of the vanity
-                  // we do this to avoid infinite loop
-                  this.forwardToIsnotTheSameOfUri(cachedVanity.get(), uri)) {
->>>>>>> 20c10b23
               request.setAttribute(VANITY_URL_OBJECT, cachedVanity.get());
               final VanityUrlResult vanityUrlResult = cachedVanity.get().handle( uri, response);
               final VanityUrlRequestWrapper vanityUrlRequestWrapper = new VanityUrlRequestWrapper(request, vanityUrlResult);
@@ -113,11 +106,7 @@
 
     private boolean forwardToIsnotTheSameOfUri(final CachedVanityUrl cachedVanityUrl, final String uri) {
 
-<<<<<<< HEAD
-      // if the forward to is not actually the same of uri, is ok
-=======
         // if the forward to is not actually the same of uri, is ok
->>>>>>> 20c10b23
         return null != cachedVanityUrl && null != cachedVanityUrl.forwardTo && null != uri?
                 !cachedVanityUrl.forwardTo.equals(uri): false;
     }
