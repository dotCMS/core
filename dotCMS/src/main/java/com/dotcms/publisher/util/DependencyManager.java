package com.dotcms.publisher.util;

import com.dotcms.contenttype.transform.contenttype.StructureTransformer;
import com.dotcms.enterprise.rules.RulesAPI;
import com.dotcms.languagevariable.business.LanguageVariableAPI;
import com.dotcms.publisher.business.PublishQueueElement;
import com.dotcms.publisher.pusher.PushPublisherConfig;
import com.dotcms.publisher.pusher.PushPublisherConfig.AssetTypes;
import com.dotcms.publishing.DotBundleException;
import com.dotcms.publishing.PublisherConfig.Operation;
import com.dotcms.publishing.PublisherFilter;
import com.dotmarketing.beans.ContainerStructure;
import com.dotmarketing.beans.Host;
import com.dotmarketing.beans.Identifier;
import com.dotmarketing.beans.MultiTree;
import com.dotmarketing.business.APILocator;
import com.dotmarketing.business.CacheLocator;
import com.dotmarketing.business.DotIdentifierStateException;
import com.dotmarketing.business.DotStateException;
import com.dotmarketing.business.FactoryLocator;
import com.dotmarketing.business.IdentifierAPI;
import com.dotmarketing.business.PermissionAPI;
import com.dotmarketing.cache.FieldsCache;
import com.dotmarketing.exception.DotDataException;
import com.dotmarketing.exception.DotSecurityException;
import com.dotmarketing.factories.PersonalizedContentlet;
import com.dotmarketing.portlets.categories.model.Category;
import com.dotmarketing.portlets.containers.model.Container;
import com.dotmarketing.portlets.containers.model.FileAssetContainer;
import com.dotmarketing.portlets.contentlet.business.ContentletAPI;
import com.dotmarketing.portlets.contentlet.business.DotContentletStateException;
import com.dotmarketing.portlets.contentlet.business.HostAPI;
import com.dotmarketing.portlets.contentlet.model.Contentlet;
import com.dotmarketing.portlets.fileassets.business.FileAsset;
import com.dotmarketing.portlets.folders.business.FolderAPI;
import com.dotmarketing.portlets.folders.model.Folder;
import com.dotmarketing.portlets.htmlpageasset.model.IHTMLPage;
import com.dotmarketing.portlets.languagesmanager.model.Language;
import com.dotmarketing.portlets.links.model.Link;
import com.dotmarketing.portlets.rules.model.Rule;
import com.dotmarketing.portlets.structure.factories.StructureFactory;
import com.dotmarketing.portlets.structure.model.Field;
import com.dotmarketing.portlets.structure.model.Relationship;
import com.dotmarketing.portlets.structure.model.Structure;
import com.dotmarketing.portlets.templates.model.Template;
import com.dotmarketing.portlets.workflows.model.WorkflowScheme;
import com.dotmarketing.util.Config;
import com.dotmarketing.util.InodeUtils;
import com.dotmarketing.util.Logger;
import com.dotmarketing.util.UtilMethods;
import com.google.common.annotations.VisibleForTesting;
import com.google.common.collect.Table;
import com.liferay.portal.model.User;
import com.liferay.util.StringPool;
import io.vavr.API;
import io.vavr.control.Try;
import java.util.*;
import java.util.concurrent.*;
import java.util.function.Consumer;
import java.util.function.Function;
import java.util.function.Predicate;
import java.util.stream.Collectors;
import org.apache.commons.lang.StringUtils;

/**
 * The main purpose of this class is to determine all possible content
 * dependencies associated to the asset(s) the user wants to push via the Push
 * Publish feature. Including the dependencies makes sure that pushing an asset
 * will not fail when saved in the destination server(s).
 * <p>
 * Most of the assets in dotCMS <b>MUST</b> be associated to another parent
 * structure. For example, pushing a Content Page requires the bundle to include
 * information regarding the Site (host) in was created in, its folder,
 * template, containers, contentlets, and so on. Whereas pushing a Language only
 * needs the language information and the push will work correctly.
 * <p>
 * The Dependency Manager analyzes the type of each asset to push and includes
 * dependent information in the bundle. This way, it can be seen by users
 * exactly the same in both the sender and receiver servers.
 *
 * @author Daniel Silva
 * @version 1.0
 * @since Jan 11, 2013
 *
 */
public class DependencyManager {

	private PublisherFilter publisherFilter;

	private final DependencySet hosts;
	private final DependencySet folders;
	private final DependencySet htmlPages;
	private final DependencySet templates;
	private final DependencySet contentTypes;
	private final DependencySet containers;
	private final DependencySet contents;
	private final DependencySet links;

	private final DependencySet relationships;
	private final DependencySet workflows;
	private final DependencySet languages;
	private final DependencySet rules;
	private final DependencySet categories;

	private Map<AssetTypes, Consumer<String>> consumerDependencies;
	private final DependencyProcessor dependencyProcessor;

	private User user;

	private PushPublisherConfig config;

	/**
	 * Initializes the list of dependencies that this manager needs to satisfy,
	 * based on the {@link PushPublisherConfig} specified for the bundle.
	 *
	 * @param user
	 *            - The user requesting the generation of the bundle.
	 * @param config
	 *            - The main configuration values for the bundle we are trying
	 *            to create.
	 */
	public DependencyManager(User user, PushPublisherConfig config) {
		this.config = config;
		// these ones store the assets that will be sent in the bundle
		boolean isPublish=config.getOperation().equals(Operation.PUBLISH);
		hosts = new DependencySet(config.getId(), "host", config.isDownloading(), isPublish, config.isStatic());
		folders = new DependencySet(config.getId(), "folder", config.isDownloading(), isPublish, config.isStatic());
		htmlPages = new DependencySet(config.getId(), "htmlpage", config.isDownloading(), isPublish, config.isStatic());
		templates = new DependencySet(config.getId(), "template", config.isDownloading(), isPublish, config.isStatic());
		contentTypes = new DependencySet(config.getId(), "contenttype", config.isDownloading(), isPublish, config.isStatic());
		containers = new DependencySet(config.getId(), "container", config.isDownloading(), isPublish, config.isStatic());
		contents = new DependencySet(config.getId(), "content", config.isDownloading(), isPublish, config.isStatic());
		relationships = new DependencySet(config.getId(), "relationship", config.isDownloading(), isPublish, config.isStatic());
		links = new DependencySet(config.getId(),"links",config.isDownloading(), isPublish, config.isStatic());
		workflows = new DependencySet(config.getId(),"workflows",config.isDownloading(), isPublish, config.isStatic());
		languages = new DependencySet(config.getId(),"languages",config.isDownloading(), isPublish, config.isStatic());
		this.rules = new DependencySet(config.getId(), PushPublisherConfig.AssetTypes.RULES.toString(), config.isDownloading(), isPublish, config.isStatic());
		categories = new DependencySet(config.getId(), AssetTypes.CATEGORIES.toString(), config.isDownloading(), isPublish, config.isStatic());

		consumerDependencies = new HashMap<>();
		consumerDependencies.put(AssetTypes.HOST, (hostId) -> proccessHostDependency(hostId));
		consumerDependencies.put(AssetTypes.FOLDER, (folderId) -> processFolderDependency(folderId));
		consumerDependencies.put(AssetTypes.TEMPLATES, (templateId) -> processTemplateDependencies(templateId));
		consumerDependencies.put(AssetTypes.CONTAINERS, (containerId) -> processContainerDependency(containerId));
		consumerDependencies.put(AssetTypes.CONTENT_TYPE, (contentTypeInode) -> processContentTypeDependency(contentTypeInode));
		consumerDependencies.put(AssetTypes.LINKS, (linkId) -> processLinkDependency(linkId));
		consumerDependencies.put(AssetTypes.CONTENTS, (contentId) -> {
			try {
				processContentDependency(contentId);
			} catch (DotBundleException e) {
				//todo: This Exception should be rethrow by the setDependencies method
				Logger.error(DependencyManager.class, e.getMessage());
			}
		});
		consumerDependencies.put(AssetTypes.RULES, (ruleId) -> setRuleDependencies(ruleId));

		dependencyProcessor = new DependencyProcessor();

		this.user = user;

	}

	/**
	 * Initializes the main mechanism to search for dependencies. It starts with
	 * the identification of the type of assets in the queue, and their
	 * dependencies will be searched and found base on those types.
	 *
	 * @throws DotSecurityException
	 *             The specified user does not have the required permissions to
	 *             perform the action.
	 * @throws DotDataException
	 *             An error occurred when retrieving information from the
	 *             database.
	 * @throws DotBundleException
	 *             An error occurred when generating the bundle data.
	 */
	public void setDependencies() throws DotSecurityException, DotDataException, DotBundleException {
		this.publisherFilter = APILocator.getPublisherAPI().createPublisherFilter(config.getId());

		if(publisherFilter.isDependencies()){
			dependencyProcessor.start();
		}

		setLanguageDependency();

		List<PublishQueueElement> assets = config.getAssets();

		Logger.info(this,publisherFilter.toString());
		for (PublishQueueElement asset : assets) {
			//Check if the asset.Type is in the excludeClasses filter, if it is, the asset is not added to the bundle
			if(publisherFilter.doesExcludeClassesContainsType(asset.getType())){
				Logger.info(getClass(),"Asset Id: " + asset.getAsset() +  " will not be added to the bundle since it's type: " + asset.getType() + " must be excluded according to the filter");
				continue;
			}

			if(asset.getType().equals(PusheableAsset.CONTENT_TYPE.getType())) {
				try {
					Structure st = CacheLocator.getContentTypeCache().getStructureByInode(asset.getAsset());

					if(st == null) {
						Logger.warn(getClass(), "Structure id: "+ (asset.getAsset() != null ? asset.getAsset() : "N/A") +" does NOT have working or live version, not Pushed");
					} else {
						contentTypes.add(asset.getAsset(), st.getModDate(),true);
						dependencyProcessor.put(asset.getAsset(), AssetTypes.CONTENTS);
					}

				} catch (Exception e) {
					Logger.error(getClass(), "Couldn't add the Structure to the Bundle. Bundle ID: " + config.getId() + ", Structure ID: " + asset.getAsset(), e);
				}

			} else if(asset.getType().equals(PusheableAsset.TEMPLATE.getType())) {
				try {
					Template t = APILocator.getTemplateAPI().findLiveTemplate(asset.getAsset(), user, false);

					if(t == null || !UtilMethods.isSet(t.getIdentifier())) {
						t = APILocator.getTemplateAPI().findWorkingTemplate(asset.getAsset(), user, false);
					}
					if(t == null || !UtilMethods.isSet(t.getIdentifier())) {
						Logger.warn(getClass(), "Template id: "+ (asset.getAsset() != null ? asset.getAsset() : "N/A") +" does NOT have working or live version, not Pushed");
					} else {
						templates.add(asset.getAsset(), t.getModDate(),true);
						dependencyProcessor.put(asset.getAsset(), AssetTypes.TEMPLATES);
					}

				} catch (Exception e) {
					Logger.error(getClass(), "Couldn't add the Template to the Bundle. Bundle ID: " + config.getId() + ", Template ID: " + asset.getAsset(), e);
				}
			} else if(asset.getType().equals(PusheableAsset.CONTAINER.getType())) {
				try {
					Container container = (Container) APILocator.getVersionableAPI().findLiveVersion(asset.getAsset(), user, false);

					if(container == null) {
						container = APILocator.getContainerAPI().getWorkingContainerById(asset.getAsset(), user, false);
					}

					if(container instanceof FileAssetContainer){
						Logger.debug(getClass(), "FileAssetContainer id: "+ (asset.getAsset() != null ? asset.getAsset() : "N/A") +" will be ignored");
					} else {
						containers.add(asset.getAsset(), container.getModDate(),true);
					}

					if(container == null) {
						Logger.warn(getClass(), "Container id: "+ (asset.getAsset() != null ? asset.getAsset() : "N/A") +" does NOT have working or live version, not Pushed");
					}

					dependencyProcessor.put(asset.getAsset(), AssetTypes.CONTAINERS);

				} catch (DotSecurityException e) {
					Logger.error(getClass(), "Couldn't add the Container to the Bundle. Bundle ID: " + config.getId() + ", Container ID: " + asset.getAsset(), e);
				}
			} else if(asset.getType().equals(PusheableAsset.FOLDER.getType())) {
				try {
					Folder f = APILocator.getFolderAPI().find(asset.getAsset(), user, false);

					if(f == null){
						Logger.warn(getClass(), "Folder id: "+ (asset.getAsset() != null ? asset.getAsset() : "N/A") +" does NOT have working or live version, not Pushed");
					} else {
						folders.add(asset.getAsset(), f.getModDate(),true);
						dependencyProcessor.put(asset.getAsset(), AssetTypes.FOLDER);
					}

				} catch (DotSecurityException e) {
					Logger.error(getClass(), "Couldn't add the Folder to the Bundle. Bundle ID: " + config.getId() + ", Folder ID: " + asset.getAsset(), e);
				}
			} else if(asset.getType().equals(PusheableAsset.SITE.getType())) {
				try {
					Host h = APILocator.getHostAPI().find(asset.getAsset(), user, false);

					if(h == null){
						Logger.warn(getClass(), "Host id: "+ (asset.getAsset() != null ? asset.getAsset() : "N/A") +" does NOT have working or live version, not Pushed");
					} else {
						hosts.add(asset.getAsset(), h.getModDate(),true);
						dependencyProcessor.put(asset.getAsset(), AssetTypes.HOST);
					}

				} catch (DotSecurityException e) {
					Logger.error(getClass(), "Couldn't add the Host to the Bundle. Bundle ID: " + config.getId() + ", Host ID: " + asset.getAsset(), e);
				}
			} else if(asset.getType().equals(PusheableAsset.LINK.getType())) {
				try {
					Link link = (Link) APILocator.getVersionableAPI().findLiveVersion(asset.getAsset(), user, false);

					if(link == null || !InodeUtils.isSet(link.getInode())) {
						link = APILocator.getMenuLinkAPI().findWorkingLinkById(asset.getAsset(), user, false);
					}

					if(link == null || !InodeUtils.isSet(link.getInode())) {
						Logger.warn(getClass(), "Link id: "+ (asset.getAsset() != null ? asset.getAsset() : "N/A") +" does NOT have working or live version, not Pushed");
					} else {
						links.add(asset.getAsset(),link.getModDate(),true);
						dependencyProcessor.put(asset.getAsset(), AssetTypes.LINKS);
					}

				} catch (DotSecurityException e) {
					Logger.error(getClass(), "Couldn't add the Host to the Bundle. Bundle ID: " + config.getId() + ", Host ID: " + asset.getAsset(), e);
				}
			} else if(asset.getType().equals(PusheableAsset.WORKFLOW.getType())) {
				WorkflowScheme scheme = APILocator.getWorkflowAPI().findScheme(asset.getAsset());

				if(scheme == null){
					Logger.warn(getClass(), "WorkflowScheme id: "+ (asset.getAsset() != null ? asset.getAsset() : "N/A") +" does NOT have working or live version, not Pushed");
				} else {
					workflows.add(asset.getAsset(),scheme.getModDate(),true);
				}
			} else if (asset.getType().equals(PusheableAsset.LANGUAGE.getType())) {
				Language language = APILocator.getLanguageAPI()
						.getLanguage(asset.getAsset());
				if (language == null || !UtilMethods.isSet(language.getLanguage())) {
					Logger.warn(getClass(), "Language id: "
							+ (asset.getAsset() != null ? asset.getAsset()
							: "N/A")
							+ " is not present in the database, not Pushed");
				} else {
					languages.add(asset.getAsset());
				}
			} else if (asset.getType().equals(PusheableAsset.RULE.getType())) {
				Rule rule = APILocator.getRulesAPI()
						.getRuleById(asset.getAsset(), user, false);
				if (rule != null && StringUtils.isNotBlank(rule.getId())) {
					this.rules.add(rule.getId());
					dependencyProcessor.put(rule.getId(), AssetTypes.RULES);
				} else {
					Logger.warn(getClass(), "Rule id: "
							+ (asset.getAsset() != null ? asset.getAsset()
							: "N/A")
							+ " is not present in the database, not Pushed.");
				}
			}
		}

		if(UtilMethods.isSet(config.getLuceneQueries())){
			List<String> contentIds = PublisherUtil.getContentIds( config.getLuceneQueries());
			contentIds.removeIf(c->publisherFilter.doesExcludeQueryContainsContentletId(c));
			for(String id : contentIds){
				final Identifier ident = APILocator.getIdentifierAPI().find(id);
				final List<Contentlet> contentlets = APILocator.getContentletAPI().findAllVersions(ident, false, user, false);
				for(Contentlet con : contentlets){
					contents.add(con.getIdentifier(), con.getModDate(),true);
					dependencyProcessor.put(con.getIdentifier(), AssetTypes.CONTENTS);
				}
			}
		}

		dependencyProcessor.join();

		config.setHostSet(hosts);
		config.setFolders(folders);
		config.setHTMLPages(htmlPages);
		config.setTemplates(templates);
		config.setContainers(containers);
		config.setStructures(contentTypes);
		config.setContents(contents);
		config.setLinks(links);
		config.setRelationships(relationships);
		config.setWorkflows(workflows);
		config.setLanguages(languages);
		config.setRules(this.rules);
		config.setCategories(categories);
	}

	/**
	 * For given Links adds its dependencies:
	 * <ul>
	 * <li>Hosts</li>
	 * <li>Folders</li>
	 * </ul>
	 */
	private void processLinkDependency(final String linkId)  {
		try {
			Identifier ident=APILocator.getIdentifierAPI().find(linkId);

			// Folder Dependencies
			if(!publisherFilter.doesExcludeDependencyClassesContainsType(PusheableAsset.FOLDER.getType())) {
				final Folder folder = APILocator.getFolderAPI()
						.findFolderByPath(ident.getParentPath(), ident.getHostId(), user,
								false);
				folders.addOrClean(folder.getInode(), folder.getModDate());
				dependencyProcessor.put(folder.getInode(), AssetTypes.FOLDER);
			}

			// Host Dependencies
			if(!publisherFilter.doesExcludeDependencyClassesContainsType(PusheableAsset.SITE.getType())) {
				final Host host = APILocator.getHostAPI().find(ident.getHostId(), user, false);
				hosts.addOrClean(host.getIdentifier(), host.getModDate());
				dependencyProcessor.put(host.getIdentifier(), AssetTypes.HOST);
			}

			// Content Dependencies
			if(!publisherFilter.doesExcludeDependencyClassesContainsType(PusheableAsset.CONTENTLET.getType())) {
				final Link link = APILocator.getMenuLinkAPI()
						.findWorkingLinkById(linkId, user, false);

				if (link != null) {

					if (link.getLinkType().equals(Link.LinkType.INTERNAL.toString())) {
						final Identifier id = APILocator.getIdentifierAPI()
								.find(link.getInternalLinkIdentifier());

						// add file/content dependencies. will also work with htmlpages as content
						if (InodeUtils.isSet(id.getInode()) && id.getAssetType()
								.equals("contentlet")) {
							final List<Contentlet> contentList = APILocator.getContentletAPI()
									.search("+identifier:" + id.getId(), 0, 0, "moddate", user,
											false);

							for (final Contentlet contentlet : contentList) {
								if(!publisherFilter.doesExcludeDependencyQueryContainsContentletId(contentlet.getIdentifier())) {
									contents.addOrClean(contentlet.getIdentifier(),
											contentlet.getModDate());
									dependencyProcessor.put(contentlet.getIdentifier(), AssetTypes.CONTENTS);
								}
							}


						}
					}
				}
			}

		} catch (Exception e) {
			Logger.error(this, "can't load menuLink deps "+linkId,e);
		}
	}

	/**
	 * Collects the different dependent objects that are required for pushing
	 * {@link Host} objects. The required dependencies of a site are:
	 * <ul>
	 * <li>Templates.</li>
	 * <li>Containers.</li>
	 * <li>Contentlets.</li>
	 * <li>Content Types.</li>
	 * <li>Folders.</li>
	 * <li>Rules.</li>
	 * </ul>
	 */
	private void proccessHostDependency (final String hostId) {
		try {

			final Host host = APILocator.getHostAPI().find(hostId, user, false);

			// Template dependencies
			if(!publisherFilter.doesExcludeDependencyClassesContainsType(PusheableAsset.TEMPLATE.getType())) {
				final List<Template> templateList = APILocator.getTemplateAPI()
						.findTemplatesAssignedTo(host);
				for (final Template template : templateList) {
					templates.addOrClean(template.getIdentifier(), template.getModDate());
					dependencyProcessor.put(template.getIdentifier(), AssetTypes.TEMPLATES);
				}
			}

			// Container dependencies
			if(!publisherFilter.doesExcludeDependencyClassesContainsType(PusheableAsset.CONTAINER.getType())) {
				final List<Container> containerList = APILocator.getContainerAPI()
						.findContainersUnder(host);
				for (final Container container : containerList) {
					if (!(container instanceof FileAssetContainer)) {
						containers
								.addOrClean(container.getIdentifier(), container.getModDate());
					}

					dependencyProcessor.put(container.getIdentifier(), AssetTypes.CONTAINERS);
				}
			}

			// Content dependencies
			if(!publisherFilter.doesExcludeDependencyClassesContainsType(PusheableAsset.CONTENTLET.getType())) {
				final String luceneQuery = "+conHost:" + host.getIdentifier();
				final List<Contentlet> contentList = APILocator.getContentletAPI()
						.search(luceneQuery, 0, 0, null, user, false);
				for (final Contentlet contentlet : contentList) {
					if(!publisherFilter.doesExcludeDependencyQueryContainsContentletId(contentlet.getIdentifier())) {
						contents.addOrClean(contentlet.getIdentifier(),
								contentlet.getModDate());
						dependencyProcessor.put(contentlet.getIdentifier(), AssetTypes.CONTENTS);
					}
				}
			}

			// Structure dependencies
			if(!publisherFilter.doesExcludeDependencyClassesContainsType(PusheableAsset.CONTENT_TYPE.getType())) {
				final List<Structure> structuresList = StructureFactory
						.getStructuresUnderHost(host, user, false);
				for (final Structure structure : structuresList) {
					contentTypes.addOrClean(structure.getInode(), structure.getModDate());
					dependencyProcessor.put(structure.getInode(), AssetTypes.CONTENT_TYPE);
				}
			}

			// Folder dependencies
			if(!publisherFilter.doesExcludeDependencyClassesContainsType(PusheableAsset.FOLDER.getType())) {
				final List<Folder> folderList = APILocator.getFolderAPI()
						.findFoldersByHost(host, user, false);
				for (final Folder folder : folderList) {
					folders.addOrClean(folder.getInode(), folder.getModDate());
					dependencyProcessor.put(folder.getInode(), AssetTypes.FOLDER);
				}
			}

			// Rule dependencies
			if(!publisherFilter.doesExcludeDependencyClassesContainsType(PusheableAsset.RULE.getType())) {
				final List<Rule> ruleList = APILocator.getRulesAPI()
						.getAllRulesByParent(host, user, false);
				for (final Rule rule : ruleList) {
					this.rules.add(rule.getId());
					dependencyProcessor.put(rule.getId(), AssetTypes.RULES);
				}
			}
		} catch (DotSecurityException e) {
			Logger.error(this, e.getMessage(),e);
		} catch (DotDataException e) {
			Logger.error(this, e.getMessage(),e);
		}
	}

	/**
	 * For given Folders adds its dependencies:
	 * <ul>
	 * <li>Hosts</li>
	 * <li>Contentlets</li>
	 * <li>Links</li>
	 * <li>Structures</li>
	 * <li>HTMLPages</li>
	 * </ul>
	 */
	private void processFolderDependency(final String folderId) {
		try {
			final Folder folder = APILocator.getFolderAPI().find(folderId, user, false);
			// Parent folder
			final Folder parentFolder = APILocator.getFolderAPI().findParentFolder(folder, user, false);
			if(UtilMethods.isSet(parentFolder)) {
				folders.addOrClean( parentFolder.getInode(), parentFolder.getModDate());
				dependencyProcessor.put(parentFolder.getInode(), AssetTypes.FOLDER);
			}

			setFolderListDependencies(folder);
		} catch (DotSecurityException e) {

			Logger.error(this, e.getMessage(),e);
		} catch (DotDataException e) {

			Logger.error(this, e.getMessage(),e);
		}
	}

	/**
	 *

	 * @throws DotIdentifierStateException
	 * @throws DotDataException
	 * @throws DotSecurityException
	 */
	private void setFolderListDependencies(final Folder folder)
			throws DotIdentifierStateException, DotDataException, DotSecurityException {

		// Add folder even if empty
		if(!publisherFilter.doesExcludeDependencyClassesContainsType(PusheableAsset.FOLDER.getType())) {
			folders.addOrClean(folder.getInode(), folder.getModDate());
			dependencyProcessor.put(folder.getInode(), AssetTypes.FOLDER);
		}

		// Host dependency
		if(!publisherFilter.doesExcludeDependencyClassesContainsType(PusheableAsset.SITE.getType())) {
			final Host host = APILocator.getHostAPI().find(folder.getHostId(), user, false);
			hosts.addOrClean(folder.getHostId(), host.getModDate());
			dependencyProcessor.put(folder.getHostId(), AssetTypes.HOST);
		}

		// Content dependencies
		if(!publisherFilter.doesExcludeDependencyClassesContainsType(PusheableAsset.CONTENTLET.getType())) {
			final String luceneQuery = "+conFolder:" + folder.getInode();
			final List<Contentlet> contentList = APILocator.getContentletAPI()
					.search(luceneQuery, 0, 0, null, user, false);
			for (final Contentlet contentlet : contentList) {
				if(!publisherFilter.doesExcludeDependencyQueryContainsContentletId(contentlet.getIdentifier())) {
					contents.addOrClean(contentlet.getIdentifier(), contentlet.getModDate());
					dependencyProcessor.put(contentlet.getIdentifier(), AssetTypes.CONTENTS);
				}
			}
		}

		// Menu Link dependencies
		if(!publisherFilter.doesExcludeDependencyClassesContainsType(PusheableAsset.LINK.getType())) {
			final List<Link> linkList = APILocator.getMenuLinkAPI().findFolderMenuLinks(folder);
			for (final Link link : linkList) {
				links.addOrClean(link.getIdentifier(), link.getModDate());
				dependencyProcessor.put(link.getIdentifier(), AssetTypes.LINKS);
			}
		}

		// Structure dependencies
		if(!publisherFilter.doesExcludeDependencyClassesContainsType(PusheableAsset.CONTENT_TYPE.getType())) {
			final List<Structure> structureList = APILocator.getFolderAPI()
					.getStructures(folder, user, false);
			for (final Structure structure : structureList) {
				contentTypes.addOrClean(structure.getInode(), structure.getModDate());
				dependencyProcessor.put(structure.getInode(), AssetTypes.CONTENT_TYPE);
			}

			//Add the default structure of this folder
			if (folder.getDefaultFileType() != null) {
				final Structure defaultStructure = CacheLocator.getContentTypeCache()
						.getStructureByInode(folder.getDefaultFileType());
				if ((defaultStructure != null && InodeUtils.isSet(defaultStructure.getInode()))
						&& !dependencyProcessor.alreadyProcess(defaultStructure.getInode(), AssetTypes.CONTENT_TYPE)) {
					contentTypes.addOrClean(defaultStructure.getInode(),
							defaultStructure.getModDate());
					dependencyProcessor.put(defaultStructure.getInode(), AssetTypes.CONTENT_TYPE);
				}
			}
		}

		setFolderListDependencies(APILocator.getFolderAPI().findSubFolders(folder, user, false));
	}

	private void setFolderListDependencies(final Collection<Folder> folders)
			throws DotIdentifierStateException, DotDataException, DotSecurityException {

		for (final Folder folder : folders) {
			setFolderListDependencies(folder);
		}
	}


	/**
	 * Collects the different dependent objects that are required for pushing
	 * {@link IHTMLPage} objects. The required dependencies of a page are:
	 * <ul>
	 * <li>Host.</li>
	 * <li>Template.</li>
	 * <li>Containers.</li>
	 * <li>Content Types.</li>
	 * <li>Contentlets.</li>
	 * <li>Rules.</li>
	 * </ul>
	 *
	 */
	private void processHTMLPagesDependency(final String pageId) {
		try {

			final IdentifierAPI idenAPI = APILocator.getIdentifierAPI();
			final FolderAPI folderAPI = APILocator.getFolderAPI();
			final Set<Container> containerList = new HashSet<>();


			final Identifier identifier = idenAPI.find(pageId);

			if(identifier==null || UtilMethods.isEmpty(identifier.getId())) {
				Logger.warn(this.getClass(), "Unable to find page for identifier, moving on.  Id: " + identifier );
				return;
			}

			// Host dependency
			if (!publisherFilter.doesExcludeDependencyClassesContainsType(PusheableAsset.SITE.getType())) {
				final Host host = APILocator.getHostAPI().find(identifier.getHostId(), user, false);
				hosts.addOrClean(identifier.getHostId(), host.getModDate());
				dependencyProcessor.put(identifier.getHostId(), AssetTypes.HOST);
			}

			// Folder dependencies
			if (!publisherFilter.doesExcludeDependencyClassesContainsType(PusheableAsset.FOLDER.getType())) {
				final Folder folder = folderAPI
						.findFolderByPath(identifier.getParentPath(), identifier.getHostId(), user, false);
				folders.addOrClean(folder.getInode(), folder.getModDate());
				dependencyProcessor.put(folder.getInode(), AssetTypes.FOLDER);
			}

			// looking for working version (must exists)
			final IHTMLPage workingPage = Try.of(
					()->APILocator.getHTMLPageAssetAPI().findByIdLanguageFallback(
							identifier,
							APILocator.getLanguageAPI().getDefaultLanguage().getId(),
							false,
							user,
							false)
			).onFailure(e->Logger.warnAndDebug(DependencyManager.class, e)).getOrNull();

			if(workingPage==null) {
				return;
			}

			final IHTMLPage livePage = workingPage.isLive()
					? workingPage
					: Try.of(()->
					APILocator.getHTMLPageAssetAPI().findByIdLanguageFallback(identifier, APILocator.getLanguageAPI().getDefaultLanguage().getId(), true, user, false))
					.onFailure(e->Logger.warnAndDebug(DependencyManager.class, e)).getOrNull();

			// working template working page
			Template workingTemplateWP = null;
			// live template working page
			Template liveTemplateWP = null;

			if (workingPage != null) {
				workingTemplateWP = APILocator.getTemplateAPI()
						.findWorkingTemplate(workingPage.getTemplateId(), user, false);
				liveTemplateWP = APILocator.getTemplateAPI()
						.findLiveTemplate(workingPage.getTemplateId(), user, false);
				// Templates dependencies
				if (!publisherFilter.doesExcludeDependencyClassesContainsType(PusheableAsset.TEMPLATE.getType()) && workingTemplateWP!=null) {
					templates.addOrClean(workingPage.getTemplateId(),
							workingTemplateWP.getModDate());
					dependencyProcessor.put(workingPage.getTemplateId(), AssetTypes.TEMPLATES);
				}
			}

			Template liveTemplateLP = null;

			// live template live page
			if (livePage != null) {
				liveTemplateLP = APILocator.getTemplateAPI()
						.findLiveTemplate(livePage.getTemplateId(), user, false);
				// Templates dependencies
				if (!publisherFilter.doesExcludeDependencyClassesContainsType(PusheableAsset.TEMPLATE.getType()) && liveTemplateLP!=null ) {
					templates.addOrClean(livePage.getTemplateId(), livePage.getModDate());
					dependencyProcessor.put(livePage.getTemplateId(), AssetTypes.TEMPLATES);
				}
			}

			containerList.clear();

			if (workingTemplateWP != null && InodeUtils.isSet(workingTemplateWP.getInode())) {
				containerList.addAll(APILocator.getTemplateAPI()
						.getContainersInTemplate(workingTemplateWP, user, false));
			}
			if (liveTemplateWP != null && InodeUtils.isSet(liveTemplateWP.getInode())) {
				containerList.addAll(APILocator.getTemplateAPI()
						.getContainersInTemplate(liveTemplateWP, user, false));
			}
			if (liveTemplateLP != null && InodeUtils.isSet(liveTemplateLP.getInode())) {
				containerList.addAll(APILocator.getTemplateAPI()
						.getContainersInTemplate(liveTemplateLP, user, false));
			}

			for (final Container container : containerList) {
				// Containers dependencies
				if (!publisherFilter.doesExcludeDependencyClassesContainsType(PusheableAsset.CONTAINER.getType())) {
					dependencyProcessor.put(container.getIdentifier(), AssetTypes.CONTAINERS);
				}

				// Structure dependencies
				if (!publisherFilter.doesExcludeDependencyClassesContainsType(PusheableAsset.CONTENT_TYPE.getType())) {
					final List<ContainerStructure> containerStructureList = APILocator.getContainerAPI()
							.getContainerStructures(container);

					for (final ContainerStructure containerStructure : containerStructureList) {
						final Structure structure = CacheLocator.getContentTypeCache()
								.getStructureByInode(containerStructure.getStructureId());
						contentTypes.addOrClean(containerStructure.getStructureId(),
								structure.getModDate());
						dependencyProcessor.put(containerStructure.getStructureId(), AssetTypes.CONTENT_TYPE);
					}
				}

				// Contents dependencies
				if (!publisherFilter.doesExcludeDependencyClassesContainsType(PusheableAsset.CONTENTLET.getType())) {

					final Table<String, String, Set<PersonalizedContentlet>> pageMultiTrees =
							APILocator.getMultiTreeAPI().getPageMultiTrees(workingPage, false);

					final List<String> contentsId = pageMultiTrees.values().stream()
							.flatMap(personalizedContentlets -> personalizedContentlets.stream())
							.map(personalizedContentlet -> personalizedContentlet.getContentletId())
							.collect(Collectors.toList());

					for (final String contentIdentifier : contentsId) {

						if (contentIdentifier == null) {
							continue;
						}

						final Identifier id = APILocator.getIdentifierAPI().find(contentIdentifier);
						final List<Contentlet> contentList = APILocator.getContentletAPI().findAllVersions(id, false, user, false);

						contentList.removeIf(c->publisherFilter.doesExcludeDependencyQueryContainsContentletId(contentIdentifier));

						for (final Contentlet contentletI : contentList) {
							this.contents.addOrClean(contentletI.getIdentifier(),
									contentletI.getModDate());
							dependencyProcessor.put(contentletI.getIdentifier(), AssetTypes.CONTENTS);
						}
					}
				}
			}

			// Rule dependencies
			if(!publisherFilter.doesExcludeDependencyClassesContainsType(PusheableAsset.RULE.getType())) {
				final List<Rule> ruleList = APILocator.getRulesAPI()
						.getAllRulesByParent(workingPage, user, false);
				for (final Rule rule : ruleList) {
					this.rules.add(rule.getId());
					dependencyProcessor.put(rule.getId(), AssetTypes.RULES);
				}
			}
		} catch (DotSecurityException | DotDataException e) {
			Logger.error(this, e.getMessage(),e);
		}
	}

	private void processTemplateDependencies(final String id) {

		try {
			final FolderAPI folderAPI = APILocator.getFolderAPI();

			final Template workingTemplate = APILocator.getTemplateAPI().findWorkingTemplate(id, user, false);
			final Template liveTemplate = APILocator.getTemplateAPI().findLiveTemplate(id, user, false);

			// Host dependency
			if (!publisherFilter.doesExcludeDependencyClassesContainsType(PusheableAsset.SITE.getType())) {
				final Host host = APILocator.getHostAPI()
						.find(APILocator.getTemplateAPI().getTemplateHost(workingTemplate).getIdentifier(),
								user, false);
				hosts.addOrClean(
						APILocator.getTemplateAPI().getTemplateHost(workingTemplate).getIdentifier(),
						host.getModDate());
			}

			final List<Container> containerList = new ArrayList();

			// Container dependencies
			if (!publisherFilter.doesExcludeDependencyClassesContainsType(PusheableAsset.CONTAINER.getType())) {
				containerList.addAll(APILocator.getTemplateAPI()
						.getContainersInTemplate(workingTemplate, user, false));

				if (liveTemplate != null && InodeUtils.isSet(liveTemplate.getInode())) {
					containerList.addAll(APILocator.getTemplateAPI()
							.getContainersInTemplate(liveTemplate, user, false));
				}

				for (final Container container : containerList) {
					dependencyProcessor.put(container.getIdentifier(), AssetTypes.CONTAINERS);

					if (container instanceof FileAssetContainer) {
						continue;
					}

					containers.addOrClean(container.getIdentifier(), container.getModDate());
				}
			}

			//Adding theme
			if (!publisherFilter.doesExcludeDependencyClassesContainsType(PusheableAsset.FOLDER.getType())) {
				if (UtilMethods.isSet(workingTemplate.getTheme())) {
					try {
						final Folder themeFolder = folderAPI.find(workingTemplate.getTheme(), user, false);
						if (themeFolder != null && InodeUtils.isSet(themeFolder.getInode())) {
							final Folder parentFolder = APILocator.getFolderAPI()
									.findParentFolder(themeFolder, user, false);
							if (UtilMethods.isSet(parentFolder)) {
								folders.addOrClean(parentFolder.getInode(), parentFolder.getModDate());
								dependencyProcessor.put(parentFolder.getInode(), AssetTypes.FOLDER);
							}
							final List<Folder> folderList = new ArrayList<Folder>();
							folderList.add(themeFolder);
							setFolderListDependencies(folderList);
						}
					} catch (DotDataException e1) {
						Logger.error(DependencyManager.class,
								"Error trying to add theme folder for template Id: " + id
										+ ". Theme folder ignored because: " + e1.getMessage(),
								e1);
					}
				}
			}
		} catch (DotSecurityException e) {

			Logger.error(this, e.getMessage(),e);
		} catch (DotDataException e) {

			Logger.error(this, e.getMessage(),e);
		}
	}

	/**
	 * For given Containers adds its dependencies:
	 * <ul>
	 * <li>Hosts</li>
	 * <li>Structures</li>
	 * </ul>
	 */
	private void processContainerDependency(final String containerId)  {

		try {
			final Container containerById = APILocator.getContainerAPI().getWorkingContainerById(containerId, user, false);

			// Host Dependency
			if(!publisherFilter.doesExcludeDependencyClassesContainsType(PusheableAsset.SITE.getType())) {
				final Host host = APILocator.getContainerAPI().getParentHost(containerById, user, false);
				hosts.addOrClean(APILocator.getContainerAPI().getParentHost(containerById, user, false)
						.getIdentifier(), host.getModDate());
			}

			final List<Container> containerList = new ArrayList<>();

			// Content Type Dependencies
			if(!publisherFilter.doesExcludeDependencyClassesContainsType(PusheableAsset.CONTENT_TYPE.getType())) {
				final Container workingContainer = APILocator.getContainerAPI()
						.getWorkingContainerById(containerId, user, false);
				if (workingContainer != null) {
					containerList.add(workingContainer);
				}

				final Container liveContainer = APILocator.getContainerAPI()
						.getLiveContainerById(containerId, user, false);
				if (liveContainer != null) {
					containerList.add(liveContainer);
				}

				for (final Container container : containerList) {
					// Structure dependencies
					final List<ContainerStructure> csList = APILocator.getContainerAPI()
							.getContainerStructures(container);

					for (final ContainerStructure containerStructure : csList) {
						final Structure structure = CacheLocator.getContentTypeCache()
								.getStructureByInode(containerStructure.getStructureId());
						contentTypes.addOrClean(containerStructure.getStructureId(),
								structure.getModDate());
						dependencyProcessor.put(containerStructure.getStructureId(), AssetTypes.CONTENT_TYPE);
					}
				}

			}

			if (containerById instanceof FileAssetContainer ) {
				// Process FileAssetContainer
				final Set<Folder> folders = this.collectFileAssetContainerDependencies((FileAssetContainer) containerById);
				setFolderListDependencies(folders);
			}

		} catch (DotSecurityException e) {

			Logger.error(this, e.getMessage(),e);
		} catch (DotDataException e) {
			Logger.error(this, e.getMessage(),e);
		}

	}

	/**
	 * Function that wraps calling getWorkingContainerById
	 */
	private Function<String, Container> workingContainerById = id -> {
		try {
			return APILocator.getContainerAPI().getWorkingContainerById(id, user, false);
		} catch (DotDataException | DotSecurityException e) {
			Logger.error(this, e.getMessage(),e);
		}
		return null;
	};

	/**
	 * Aux Predicate to simplify filtering FileAssetContainer
	 */
	private Predicate<Container> fileAssetContainer = container -> container instanceof FileAssetContainer;

	/**
	 * Given that a FileAssetContainer is defined by a bunch of vtl files we need to collect the folder that enclose'em
	 * @param fileAssetContainer
	 * @return
	 */
	private Set<Folder> collectFileAssetContainerDependencies(final FileAssetContainer fileAssetContainer) {
		try {
			final String path = fileAssetContainer.getPath();
			final Folder rootFolder = APILocator.getFolderAPI()
					.findFolderByPath(path, fileAssetContainer.getHost(), user, false);
			final List<Folder> subFolders = APILocator.getFolderAPI()
					.findSubFolders(rootFolder, user, false);

			final Set<Folder> dependenciesFolders = new HashSet<>();
			dependenciesFolders.add(rootFolder);
			dependenciesFolders.addAll(subFolders);

			return dependenciesFolders;
		}catch (DotSecurityException | DotDataException e) {
			Logger.error(DependencyManager.class, e);
			return Collections.emptySet();
		}
	}

	/**
	 *
	 * @throws DotDataException
	 * @throws DotSecurityException
	 */
	private void processContentTypeDependency(final String contentTypeInode) {
		final Structure structure = CacheLocator.getContentTypeCache().getStructureByInode(contentTypeInode);

		try{
			// Host Dependency
			if(!publisherFilter.doesExcludeDependencyClassesContainsType(PusheableAsset.SITE.getType())) {
				final Host host = APILocator.getHostAPI().find(structure.getHost(), user, false);
				hosts.addOrClean(structure.getHost(), host.getModDate()); // add the host dependency
			}

			// Folder Dependencies
			if(!publisherFilter.doesExcludeDependencyClassesContainsType(PusheableAsset.FOLDER.getType())) {
				final Folder folder = APILocator.getFolderAPI()
						.find(structure.getFolder(), user, false);
				folders.addOrClean(structure.getFolder(),
						folder.getModDate()); // add the folder dependency
			}

			// Workflows Dependencies
			if(!publisherFilter.doesExcludeDependencyClassesContainsType(PusheableAsset.WORKFLOW.getType())) {
				try {
					final List<WorkflowScheme> schemes = APILocator.getWorkflowAPI()
							.findSchemesForStruct(structure);
					for (final WorkflowScheme scheme : schemes) {
						workflows.addOrClean(scheme.getId(), scheme.getModDate());
					}
				} catch (DotDataException e) {
					Logger.debug(getClass(),
							() -> "Could not get the Workflow Scheme Dependency for Structure ID: "
									+ structure.getInode());
				}
			}

			// Categories Dependencies
			if(!publisherFilter.doesExcludeDependencyClassesContainsType(PusheableAsset.CATEGORY.getType())) {
				APILocator.getCategoryAPI()
						.findCategories(new StructureTransformer(structure).from(), user)
						.forEach(category -> {
							this.categories.addOrClean(category.getCategoryId(), category.getModDate());
						});
			}

			// Related structures
			if(publisherFilter.isRelationships()) {
				final List<Relationship> relations = FactoryLocator.getRelationshipFactory()
						.byContentType(structure);

				for (final Relationship relationship : relations) {
					relationships.addOrClean(relationship.getInode(), relationship.getModDate());

					if (!contentTypes.contains(relationship.getChildStructureInode()) && config
							.getOperation().equals(Operation.PUBLISH)) {
						final Structure childStructure = CacheLocator.getContentTypeCache()
								.getStructureByInode(relationship.getChildStructureInode());
						contentTypes
								.addOrClean(relationship.getChildStructureInode(), childStructure.getModDate());

						if (!dependencyProcessor.alreadyProcess(relationship.getChildStructureInode(), AssetTypes.CONTENT_TYPE)) {
							dependencyProcessor.put(relationship.getChildStructureInode(), AssetTypes.CONTENT_TYPE);
						}
					}
					if (!contentTypes.contains(relationship.getParentStructureInode()) && config
							.getOperation().equals(Operation.PUBLISH)) {
						Structure struct = CacheLocator.getContentTypeCache()
								.getStructureByInode(relationship.getParentStructureInode());

						contentTypes.addOrClean(relationship.getParentStructureInode(),
								struct.getModDate());

						if (!dependencyProcessor.alreadyProcess(relationship.getParentStructureInode(), AssetTypes.CONTENT_TYPE)) {
							dependencyProcessor.put(relationship.getParentStructureInode(), AssetTypes.CONTENT_TYPE);
						}
					}
				}
			}
		} catch (DotDataException | DotSecurityException e) {
			Logger.error(this, e.getMessage(),e);
		}
	}

	/**
	 *
	 * @throws DotDataException
	 * @throws DotSecurityException
	 */
	private void processContentDependency(final String contentId)
			throws  DotBundleException {

		try {
			final Identifier ident = APILocator.getIdentifierAPI().find(contentId);
			final List<Contentlet> contentList =
					APILocator.getContentletAPI().findAllVersions(ident, false, user, false);

			final Set<Contentlet> contentsToProcess = new HashSet<Contentlet>();
			final Set<Contentlet> contentsWithDependenciesToProcess = new HashSet<Contentlet>();

			for (final Contentlet contentlet : contentList) {

				if (contentlet.isHTMLPage()) {
					processHTMLPagesDependency(contentlet.getIdentifier());
				}

				// Host Dependency
				if(!publisherFilter.doesExcludeDependencyClassesContainsType(PusheableAsset.SITE.getType())) {
					final Host host = APILocator.getHostAPI().find(contentlet.getHost(), user, false);
					hosts.addOrClean(contentlet.getHost(), host.getModDate());
				}

				contentsToProcess.add(contentlet);

				// Relationships Dependencies
				if(publisherFilter.isRelationships()) {
					final Map<Relationship, List<Contentlet>> contentRelationshipsMap =
							APILocator.getContentletAPI().findContentRelationships(contentlet, user);

					for (final Relationship relationship : contentRelationshipsMap.keySet()) {
						contentsToProcess.addAll(contentRelationshipsMap.get(relationship));
						/**
						 * ISSUE #2222: https://github.com/dotCMS/dotCMS/issues/2222
						 *
						 * We need the relationships in which the single related content is involved.
						 *
						 */
						if (contentRelationshipsMap.get(relationship).size() > 0)
							relationships.addOrClean(relationship.getInode(), relationship.getModDate());
					}
				}
			}
			// end relationships false

			for (final Contentlet contentletToProcess : contentsToProcess) {
				// Host Dependency
				if(!publisherFilter.doesExcludeDependencyClassesContainsType(PusheableAsset.SITE.getType())) {
					final Host host = APILocator.getHostAPI().find(contentletToProcess.getHost(), user, false);
					hosts.addOrClean(contentletToProcess.getHost(), host.getModDate());
				}
				contentsWithDependenciesToProcess.add(contentletToProcess);
				//Copy asset files to bundle folder keeping original folders structure
				final List<Field> fields=FieldsCache.getFieldsByStructureInode(contentletToProcess.getStructureInode());

				for(final Field field : fields) {
					if (field.getFieldType().equals(Field.FieldType.IMAGE.toString())
							|| field.getFieldType().equals(Field.FieldType.FILE.toString())) {

						try {
							String value = "";
							if(UtilMethods.isSet(APILocator.getContentletAPI().getFieldValue(contentletToProcess, field))){
								value = APILocator.getContentletAPI().getFieldValue(contentletToProcess, field).toString();
							}
							final Identifier id = APILocator.getIdentifierAPI().find(value);
							if (InodeUtils.isSet(id.getInode()) && id.getAssetType().equals("contentlet")) {
								contentsWithDependenciesToProcess.addAll(APILocator.getContentletAPI().findAllVersions(id, false, user, false));
							}
						} catch (Exception ex) {
							Logger.debug(this, ex.toString());
							throw new DotStateException("Problem occured while publishing file:" +ex.getMessage(), ex );
						}
					}

				}
			}

			// Adding the Contents (including related) and adding filesAsContent
			for (final Contentlet contentletWithDependenciesToProcess : contentsWithDependenciesToProcess) {
				// Host Dependency
				if(!publisherFilter.doesExcludeDependencyClassesContainsType(PusheableAsset.SITE.getType())) {
					final Host host = APILocator.getHostAPI().find(contentletWithDependenciesToProcess.getHost(), user, false);
					hosts.addOrClean(contentletWithDependenciesToProcess.getHost(), host.getModDate());
				}
				// Content Dependency
				if(!publisherFilter.doesExcludeDependencyClassesContainsType(PusheableAsset.CONTENTLET.getType()) && !publisherFilter.doesExcludeDependencyQueryContainsContentletId(contentletWithDependenciesToProcess.getIdentifier())) {
					contents.addOrClean(contentletWithDependenciesToProcess.getIdentifier(),
							contentletWithDependenciesToProcess.getModDate());
				}
				// Folder Dependency
				if(!publisherFilter.doesExcludeDependencyClassesContainsType(PusheableAsset.FOLDER.getType())) {
					final Folder folder = APILocator.getFolderAPI().find(contentletWithDependenciesToProcess.getFolder(), user, false);
					folders.addOrClean(contentletWithDependenciesToProcess.getFolder(), folder.getModDate()); // adding content folder
				}
				// Language Dependency
				if(!publisherFilter.doesExcludeDependencyClassesContainsType(PusheableAsset.LANGUAGE.getType())) {
					languages.addOrClean(Long.toString(contentletWithDependenciesToProcess.getLanguageId()),
							new Date()); // will be included only when hasn't been sent ever
				}

				try {
					if (Config.getBooleanProperty("PUSH_PUBLISHING_PUSH_ALL_FOLDER_PAGES", false)
							&& contentletWithDependenciesToProcess.getStructure().getStructureType() == Structure.STRUCTURE_TYPE_HTMLPAGE) {

						final Folder contFolder=APILocator.getFolderAPI().find(contentletWithDependenciesToProcess.getFolder(), user, false);
						final List<IHTMLPage> folderHtmlPages = new ArrayList<IHTMLPage>();
						folderHtmlPages.addAll(APILocator.getHTMLPageAssetAPI().getHTMLPages(contFolder, false, false, user, false));
						folderHtmlPages.addAll(APILocator.getHTMLPageAssetAPI().getHTMLPages(contFolder, true, false, user, false));

						for (final IHTMLPage htmlPage : folderHtmlPages) {

							Boolean mustBeIncluded;

							mustBeIncluded = contents.addOrClean(htmlPage.getIdentifier(), htmlPage.getModDate());


							if (mustBeIncluded) {
								processHTMLPagesDependency(htmlPage.getIdentifier());
							}

						}
					}
				} catch (Exception e) {
					Logger.debug(this, e.toString());
				}

				if(Config.getBooleanProperty("PUSH_PUBLISHING_PUSH_STRUCTURES", true) && !publisherFilter.doesExcludeDependencyClassesContainsType(PusheableAsset.CONTENT_TYPE.getType())) {
					final Structure structure = CacheLocator.getContentTypeCache().getStructureByInode(contentletWithDependenciesToProcess.getStructureInode());
					contentTypes.addOrClean( contentletWithDependenciesToProcess.getStructureInode(), structure.getModDate());
					dependencyProcessor.put(contentletWithDependenciesToProcess.getStructureInode(), AssetTypes.CONTENT_TYPE);
				}

				// Evaluate all the categories from this contentlet to include as dependency.
				if(!publisherFilter.doesExcludeDependencyClassesContainsType(PusheableAsset.CATEGORY.getType())) {
					final List<Category> categoriesFromContentlet = APILocator.getCategoryAPI()
							.getParents(contentletWithDependenciesToProcess, APILocator.systemUser(), false);
					for (final Category category : categoriesFromContentlet) {
						categories.addOrClean(category.getCategoryId(), category.getModDate());
					}
				}
			}

<<<<<<< HEAD
			//This is for adding the new language variables (as content)
			for (final String lang : languages) {
				final String keyValueQuery = "+contentType:" + LanguageVariableAPI.LANGUAGEVARIABLE + " +languageId:" + lang;
				final List<Contentlet> listKeyValueLang = APILocator.getContentletAPI()
						.search(keyValueQuery,0, -1, StringPool.BLANK, user, false);// search for language variables
				// if there is any language variable and we accept to push content type, add the content type
				if (!listKeyValueLang.isEmpty() && !publisherFilter.doesExcludeDependencyClassesContainsType(PusheableAsset.CONTENT_TYPE.getType())) {
					final Structure structure = CacheLocator.getContentTypeCache()
							.getStructureByInode(listKeyValueLang.get(0).getContentTypeId());
					contentTypes.addOrClean(structure.getIdentifier(), structure.getModDate());
					dependencyProcessor.put(structure.getIdentifier(), AssetTypes.CONTENT_TYPE);
				}
				if(!publisherFilter.doesExcludeDependencyClassesContainsType(PusheableAsset.CONTENTLET.getType())) {
					for (final Contentlet keyValue : listKeyValueLang) {// add the language variable
						if(!publisherFilter.doesExcludeDependencyQueryContainsContentletId(keyValue.getIdentifier())) {
							contents.addOrClean(keyValue.getIdentifier(), keyValue.getModDate());
						}
					}
				}
=======
	}

	/**
	 * For given Contentles adds its dependencies:
	 * <ul>
	 * <li>Hosts</li>
	 * <li>Folders</li>
	 * <li>Structures</li>
	 * <li>Relationships</li>
	 * </ul>
	 *
	 * @throws DotBundleException If fails executing the Lucene queries
	 */
	private void setContentDependencies(final PublisherFilter publisherFilter)  throws DotBundleException {
		try {
			// we need to process contents already taken as dependency
			Set<String> cons = new HashSet<String>(contentsSet);

			Set<Contentlet> allContents = new HashSet<Contentlet>(); // we will put here those already added and the ones from lucene queries

			for(String id : cons){
                if (id == null) {
                    continue;
                }
                final Identifier ident = APILocator.getIdentifierAPI().find(id);
                if (ident == null || UtilMethods.isEmpty(ident.getId())) {
                    continue;
                }
                final List<Contentlet> contentList = APILocator.getContentletAPI().findAllVersions(ident, false, user, false);
				allContents.addAll(contentList);
>>>>>>> 72145c4b
			}
		} catch (Exception e) {
			throw new DotBundleException(this.getClass().getName() + " : " + "generate()"
					+ e.getMessage() + ": Unable to pull content", e);
		}
	}

	/**
	 * Collects the different dependent objects that are required for pushing
	 * {@link Rule} objects. The required dependency of a rule is either:
	 * <ol>
	 * <li>The Site (host) they were created in.</li>
	 * <li>Or the Content Page they were created in.</li>
	 * </ol>
	 */
	private void setRuleDependencies(final String ruleId)  {
		String ruleToProcess = "";
		final RulesAPI rulesAPI = APILocator.getRulesAPI();
		final HostAPI hostAPI = APILocator.getHostAPI();
		final ContentletAPI contentletAPI = APILocator.getContentletAPI();


		try {
			final Rule rule = rulesAPI.getRuleById(ruleId, this.user, false);
			ruleToProcess = ruleId;
			final List<Contentlet> contentlets = contentletAPI.searchByIdentifier(
					"+identifier:" + rule.getParent(), 1, 0, null, this.user, false,
					PermissionAPI.PERMISSION_READ, true);

			if (contentlets != null && contentlets.size() > 0) {
				final Contentlet parent = contentlets.get(0);
				// If the parent of the rule is a Site...
				if (parent.isHost()) {
					if(!publisherFilter.doesExcludeDependencyClassesContainsType(PusheableAsset.SITE.getType())) {
						final Host host = hostAPI.find(rule.getParent(), this.user, false);
						this.hosts.addOrClean(host.getIdentifier(), host.getModDate());
						dependencyProcessor.put(host.getIdentifier(), AssetTypes.HOST);
					}
				}
				// If the parent of the rule is a Content Page...
				else if (parent.isHTMLPage()) {
					if(!publisherFilter.doesExcludeDependencyClassesContainsType(PusheableAsset.CONTENTLET.getType()) && !publisherFilter.doesExcludeDependencyQueryContainsContentletId(parent.getIdentifier())) {
						this.contents.addOrClean(parent.getIdentifier(), parent.getModDate());
						dependencyProcessor.put(parent.getIdentifier(), AssetTypes.CONTENTS);
					}
				} else {
					throw new DotDataException("The parent ID [" + parent.getIdentifier() + "] is a non-valid parent.");
				}
			} else {
				throw new DotDataException("The parent ID [" + rule.getParent() + "] cannot be found for Rule [" + rule.getId() + "]");
			}
		} catch (DotDataException e) {
			Logger.error(this, "Dependencies for rule [" + ruleToProcess + "] could not be set: " + e.getMessage(), e);
		} catch (DotSecurityException e) {
			Logger.error(this, "Dependencies for rule [" + ruleToProcess + "] could not be set: " + e.getMessage(), e);
		}
	}

	private void setLanguageDependency() {
		final ContentletAPI contentletAPI = APILocator.getContentletAPI();
		final Date date = new Date();
		try{
			//We're no longer filtering by language here..
			//The reason is We're simply collecting all available lang variables so we can infer additional languages used. see #15359
			final String langVarsQuery = "+contentType:" + LanguageVariableAPI.LANGUAGEVARIABLE ;
			final List<Contentlet> langVariables = contentletAPI.search(langVarsQuery, 0, -1, StringPool.BLANK, user, false);
			for(final Contentlet langVar : langVariables){
				if(!publisherFilter.doesExcludeDependencyClassesContainsType(PusheableAsset.CONTENTLET.getType()) && !publisherFilter.doesExcludeDependencyQueryContainsContentletId(langVar.getIdentifier())) {
					contents.addOrClean(langVar.getIdentifier(), langVar.getModDate());
					dependencyProcessor.put(langVar.getIdentifier(), AssetTypes.CONTENTS);
				}
				//Collect the languages
				if(!publisherFilter.doesExcludeDependencyClassesContainsType(PusheableAsset.LANGUAGE.getType())) {
					languages.addOrClean(Long.toString(langVar.getLanguageId()), date);
				}
			}

		}catch (Exception e){
			Logger.error(this, e.getMessage(),e);
		}
	}

	@VisibleForTesting
	Set getContents() {
		return contents;
	}

	@VisibleForTesting
	DependencySet getRelationships() {
		return relationships;
	}

	@VisibleForTesting
	Set getTemplates() {
		return templates;
	}

	@VisibleForTesting
	Set getContainers() {
		return containers;
	}

	@VisibleForTesting
	Set getFolders() {
		return folders;
	}

	private class DependencyProcessorItem {
		String assetKey;
		AssetTypes assetTypes;

		public DependencyProcessorItem(String assetKey, AssetTypes assetTypes) {
			this.assetKey = assetKey;
			this.assetTypes = assetTypes;
		}
	}

	private class DependencyProcessor {
		private BlockingQueue<DependencyProcessorItem> queue;
		private Map<AssetTypes, Set<String>> sets;
		private boolean finish;
		private boolean started;
		private List<DependencyThread> threads;

		void put(final String assetKey, final AssetTypes assetTypes) {
			if (!started) {
				return;
			}

			if (!this.alreadyProcess(assetKey, assetTypes)) {
				Logger.debug(DependencyProcessor.class, () -> String.format("%s: Putting %s in %s",
						Thread.currentThread().getName(), assetKey, assetTypes));

				queue.add(new DependencyProcessorItem(assetKey, assetTypes));
				addSet(assetKey, assetTypes);
			}
		}

		private void addSet(final String assetKey, final AssetTypes assetTypes) {
			Set<String> set = sets.get(assetTypes);

			if (set == null) {
				set = new HashSet<>();
				sets.put(assetTypes, set);
			}

			set.add(assetKey);
		}

		void start(){
			Logger.info(DependencyProcessor.class, "starting");
			queue = new LinkedBlockingDeque();
			sets = new HashMap<>();

			int poolSize = Config.getIntProperty("NUMBER_THREAD_TO_EXECUTE_BUNDLER", 10);

			threads = new ArrayList<>();

			for (int i = 0; i < poolSize; i++) {
				final DependencyThread thread = new DependencyThread();
				threads.add(thread);

				Logger.debug(DependencyProcessor.class, () -> String.format("Starting %s", thread.getName()));
				thread.start();
			}

			started = true;
		}

		public void join(){
			Logger.debug(DependencyProcessor.class, () -> String.format("%s: Wait until all finish",
					Thread.currentThread().getName()));

			while(!isFinish()) {
				Logger.debug(DependencyProcessor.class, () -> String.format("%s: it is not finish yet",
						Thread.currentThread().getName()));
				waitForDependencies();
			}

			Logger.debug(DependencyProcessor.class, () -> String.format("%s: it is finish",
					Thread.currentThread().getName()));
			this.stop();
		}

		private synchronized void waitForDependencies() {
			try {
				wait();
			} catch (InterruptedException e) {
				Logger.error(DependencyProcessor.class, e.getMessage());
			}
		}

		private synchronized void notifyMainThread() {
			notify();
		}

		private boolean isFinish(){
			return queue.isEmpty() && allThreadWaiting();
		}

		private boolean allThreadWaiting() {
			for (final DependencyThread thread : threads) {
				if (!thread.waitingForSomethingToProcess) {
					return false;
				}
			}

			return true;
		}

		void stop(){
			this.finish = true;

			for (final Thread thread : threads) {
				thread.interrupt();
			}
		}

		public boolean alreadyProcess(final String assetKey, final AssetTypes assetTypes) {
			final Set<String> set = sets.get(assetTypes);
			return set != null && set.contains(assetKey);
		}

		private class DependencyThread extends Thread {
			boolean waitingForSomethingToProcess = false;

			@Override
			public void run() {
				while (true) {
					try {
						DependencyProcessorItem dependencyProcessorItem = queue.poll();

						if (dependencyProcessorItem == null) {
							waitingForSomethingToProcess = true;
							Logger.debug(DependencyProcessor.class, () -> String.format("%s : Notifying to main thread",
									Thread.currentThread().getName()));

							notifyMainThread();

							Logger.debug(DependencyProcessor.class,
									() -> String.format("%s : Waiting for something to process", Thread.currentThread().getName()));
							dependencyProcessorItem = queue.take();
							waitingForSomethingToProcess = false;
						}

						final AssetTypes assetTypes = dependencyProcessorItem.assetTypes;
						Logger.debug(DependencyProcessor.class, () ->
								String.format("%s : We have something to process - %s",
										Thread.currentThread().getName(), assetTypes));

						consumerDependencies.get(assetTypes).accept(dependencyProcessorItem.assetKey);
					} catch (InterruptedException e) {
						if (!finish) {
							Logger.error(DependencyProcessor.class, e.getMessage());
						}

						break;
					} catch (Exception e) {
						e.printStackTrace();
					}
				}
			}
		}
	}
}<|MERGE_RESOLUTION|>--- conflicted
+++ resolved
@@ -1070,8 +1070,17 @@
 	private void processContentDependency(final String contentId)
 			throws  DotBundleException {
 
+		if (contentId == null) {
+			return;
+		}
+
 		try {
 			final Identifier ident = APILocator.getIdentifierAPI().find(contentId);
+
+			if (ident == null || UtilMethods.isEmpty(ident.getId())) {
+				return;
+			}
+
 			final List<Contentlet> contentList =
 					APILocator.getContentletAPI().findAllVersions(ident, false, user, false);
 
@@ -1209,12 +1218,11 @@
 				}
 			}
 
-<<<<<<< HEAD
 			//This is for adding the new language variables (as content)
 			for (final String lang : languages) {
 				final String keyValueQuery = "+contentType:" + LanguageVariableAPI.LANGUAGEVARIABLE + " +languageId:" + lang;
 				final List<Contentlet> listKeyValueLang = APILocator.getContentletAPI()
-						.search(keyValueQuery,0, -1, StringPool.BLANK, user, false);// search for language variables
+						.search(keyValueQuery, 0, -1, StringPool.BLANK, user, false);// search for language variables
 				// if there is any language variable and we accept to push content type, add the content type
 				if (!listKeyValueLang.isEmpty() && !publisherFilter.doesExcludeDependencyClassesContainsType(PusheableAsset.CONTENT_TYPE.getType())) {
 					final Structure structure = CacheLocator.getContentTypeCache()
@@ -1222,45 +1230,13 @@
 					contentTypes.addOrClean(structure.getIdentifier(), structure.getModDate());
 					dependencyProcessor.put(structure.getIdentifier(), AssetTypes.CONTENT_TYPE);
 				}
-				if(!publisherFilter.doesExcludeDependencyClassesContainsType(PusheableAsset.CONTENTLET.getType())) {
+				if (!publisherFilter.doesExcludeDependencyClassesContainsType(PusheableAsset.CONTENTLET.getType())) {
 					for (final Contentlet keyValue : listKeyValueLang) {// add the language variable
-						if(!publisherFilter.doesExcludeDependencyQueryContainsContentletId(keyValue.getIdentifier())) {
+						if (!publisherFilter.doesExcludeDependencyQueryContainsContentletId(keyValue.getIdentifier())) {
 							contents.addOrClean(keyValue.getIdentifier(), keyValue.getModDate());
 						}
 					}
 				}
-=======
-	}
-
-	/**
-	 * For given Contentles adds its dependencies:
-	 * <ul>
-	 * <li>Hosts</li>
-	 * <li>Folders</li>
-	 * <li>Structures</li>
-	 * <li>Relationships</li>
-	 * </ul>
-	 *
-	 * @throws DotBundleException If fails executing the Lucene queries
-	 */
-	private void setContentDependencies(final PublisherFilter publisherFilter)  throws DotBundleException {
-		try {
-			// we need to process contents already taken as dependency
-			Set<String> cons = new HashSet<String>(contentsSet);
-
-			Set<Contentlet> allContents = new HashSet<Contentlet>(); // we will put here those already added and the ones from lucene queries
-
-			for(String id : cons){
-                if (id == null) {
-                    continue;
-                }
-                final Identifier ident = APILocator.getIdentifierAPI().find(id);
-                if (ident == null || UtilMethods.isEmpty(ident.getId())) {
-                    continue;
-                }
-                final List<Contentlet> contentList = APILocator.getContentletAPI().findAllVersions(ident, false, user, false);
-				allContents.addAll(contentList);
->>>>>>> 72145c4b
 			}
 		} catch (Exception e) {
 			throw new DotBundleException(this.getClass().getName() + " : " + "generate()"
