--- conflicted
+++ resolved
@@ -662,7 +662,8 @@
 		}
 	}
 
-	private void setHTMLPagesDependencies(final Set<String> idsToWork,final PublisherFilter publisherFilter) {
+	@VisibleForTesting
+	void setHTMLPagesDependencies(final Set<String> idsToWork,final PublisherFilter publisherFilter) {
 		setHTMLPagesDependencies(idsToWork, publisherFilter, false);
 	}
 
@@ -680,16 +681,10 @@
 	 * 
 	 * @param idsToWork
 	 */
-<<<<<<< HEAD
 	private void setHTMLPagesDependencies(
 			final Set<String> idsToWork,
 			final PublisherFilter publisherFilter,
 			final boolean processTemplate) {
-=======
-	@VisibleForTesting
-	protected void setHTMLPagesDependencies(final Set<String> idsToWork,final PublisherFilter publisherFilter) {
->>>>>>> 42dfc95b
-
 		try {
 
 			final IdentifierAPI idenAPI = APILocator.getIdentifierAPI();
@@ -703,18 +698,11 @@
 			    }
 				final Identifier identifier = idenAPI.find(pageId);
 
-<<<<<<< HEAD
-				if (identifier == null || !UtilMethods.isSet(identifier.getId())){
-					continue;
-				}
-
-=======
 				if(identifier==null || UtilMethods.isEmpty(identifier.getId())) {
 				    Logger.warn(this.getClass(), "Unable to find page for identifier, moving on.  Id: " + identifier );
 				    continue;
 				}
-				
->>>>>>> 42dfc95b
+
 				// Host dependency
 				if (!publisherFilter.doesExcludeDependencyClassesContainsType(PusheableAsset.SITE.getType())) {
 					final Host host = APILocator.getHostAPI().find(identifier.getHostId(), user, false);
