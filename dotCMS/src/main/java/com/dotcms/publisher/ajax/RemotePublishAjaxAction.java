package com.dotcms.publisher.ajax;

import com.dotcms.enterprise.publishing.staticpublishing.AWSS3Publisher;
import com.dotcms.enterprise.publishing.staticpublishing.StaticPublisher;
import com.dotcms.publisher.bundle.bean.Bundle;
import com.dotcms.publisher.business.DotPublisherException;
import com.dotcms.publisher.business.PublishAuditAPI;
import com.dotcms.publisher.business.PublishAuditHistory;
import com.dotcms.publisher.business.PublishAuditStatus;
import com.dotcms.publisher.business.PublishAuditStatus.Status;
import com.dotcms.publisher.business.PublishQueueElement;
import com.dotcms.publisher.business.PublisherAPI;
import com.dotcms.publisher.endpoint.bean.PublishingEndPoint;
import com.dotcms.publisher.environment.bean.Environment;
import com.dotcms.publisher.pusher.PushPublisherConfig;
import com.dotcms.publisher.util.PublisherUtil;
import com.dotcms.publishing.BundlerUtil;
import com.dotcms.publishing.DotPublishingException;
import com.dotcms.publishing.FilterDescriptor;
import com.dotcms.publishing.Publisher;
import com.dotcms.publishing.PublisherConfig;
import com.dotcms.publishing.PublisherConfig.DeliveryStrategy;
import com.dotmarketing.util.DateUtil;
import com.lmax.disruptor.util.Util;
import java.util.TimeZone;
import org.apache.commons.fileupload.FileItem;
import org.apache.commons.fileupload.FileItemFactory;
import org.apache.commons.fileupload.FileUploadException;
import org.apache.commons.fileupload.disk.DiskFileItemFactory;
import org.apache.commons.fileupload.servlet.ServletFileUpload;
import com.dotcms.repackage.org.apache.commons.httpclient.HttpStatus;
import com.dotcms.repackage.org.apache.commons.io.FileUtils;
import com.dotcms.rest.PushPublisherJob;
import com.dotmarketing.beans.Identifier;
import com.dotmarketing.business.APILocator;
import com.dotmarketing.business.DotStateException;
import com.dotmarketing.business.PermissionAPI;
import com.dotmarketing.cms.login.factories.LoginFactory;
import com.dotmarketing.exception.DotDataException;
import com.dotmarketing.exception.DotRuntimeException;
import com.dotmarketing.exception.DotSecurityException;
import com.dotmarketing.portlets.folders.model.Folder;
import com.dotmarketing.portlets.workflows.model.WorkflowActionFailureException;
import com.dotmarketing.servlets.ajax.AjaxAction;
import com.dotmarketing.util.ConfigUtils;
import com.dotmarketing.util.FileUtil;
import com.dotmarketing.util.InodeUtils;
import com.dotmarketing.util.Logger;
import com.dotmarketing.util.UtilMethods;
import com.dotmarketing.util.WebKeys;
import com.dotmarketing.util.json.JSONArray;
import com.dotmarketing.util.json.JSONException;
import com.dotmarketing.util.json.JSONObject;
import com.liferay.portal.language.LanguageException;
import com.liferay.portal.language.LanguageUtil;
import com.liferay.portal.model.User;

import io.vavr.control.Try;

import java.io.BufferedInputStream;
import java.io.File;
import java.io.IOException;
import java.io.InputStream;
import java.io.PrintWriter;
import java.lang.reflect.Method;
import java.nio.file.Files;
import java.text.ParseException;
import java.text.SimpleDateFormat;
import java.util.ArrayList;
import java.util.Date;
import java.util.HashSet;
import java.util.List;
import java.util.Map;
import java.util.Optional;
import java.util.Arrays;

import javax.servlet.ServletException;
import javax.servlet.http.HttpServletRequest;
import javax.servlet.http.HttpServletResponse;

/**
 * This class handles the different action mechanisms related to the handling of 
 * bundles during the Push Publishing process. You can perform several actions 
 * on a bundle:
 * <ul>
 * 	<li>Generate a bundle by selecting a content for Push Publish.</li>
 * 	<li>Adding a content to a specific bundle.</li>
 * 	<li>Download or upload a given bundle.</li>
 * 	<li>Re-try a bundle that failed previously.</li>
 * </ul>
 * 
 * @author Daniel Silva
 * @version 1.0
 * @since Dec 17, 2012
 *
 */
public class RemotePublishAjaxAction extends AjaxAction {

	public static final String DIALOG_ACTION_EXPIRE="expire";
	public static final String DIALOG_ACTION_PUBLISH="publish";
	public static final String DIALOG_ACTION_PUBLISH_AND_EXPIRE="publishexpire";

	@Override
	public void action(HttpServletRequest request, HttpServletResponse response) throws ServletException, IOException {
		return;
	}

	@Override
	public void service(HttpServletRequest request, HttpServletResponse response) throws ServletException, IOException {
		Map<String, String> map = getURIParams();
		String cmd = map.get( "cmd" );
		Method dispatchMethod = null;

		User user = getUser();

		try{
			// Check permissions if the user has access to the CMS Maintenance Portlet
			if (user == null) {
				String userName = map.get("u") !=null
					? map.get("u")
						: map.get("user") !=null
							? map.get("user")
								: null;

				String password = map.get("p") !=null
					? map.get("p")
							: map.get("passwd") !=null
								? map.get("passwd")
									: null;

				LoginFactory.doLogin(userName, password, false, request, response);
				user = (User) request.getSession().getAttribute(WebKeys.CMS_USER);
                //Set the logged user in order to make it available from this action using the getUser() method
                if ( user != null ) {
                    setUser( user );
                }

				if(user==null) {
				    setUser(request);
	                user = getUser();
				}
				if(user==null){
					response.sendError(401);
					return;
				}
			}
		}
		catch(Exception e){
			Logger.error(this.getClass(), e.getMessage());
			response.sendError(401);
			return;
		}

		if(null!=cmd){
			try {
				dispatchMethod = this.getClass().getMethod(cmd, new Class[]{HttpServletRequest.class, HttpServletResponse.class});
			} catch (Exception e) {
				try {
					dispatchMethod = this.getClass().getMethod("action", new Class[]{HttpServletRequest.class, HttpServletResponse.class});
				} catch (Exception e1) {
					Logger.error(this.getClass(), "Trying to get method:" + cmd);
					Logger.error(this.getClass(), e1.getMessage(), e1.getCause());
					throw new DotRuntimeException(e1.getMessage());
				}
			}
			try {
				dispatchMethod.invoke(this, new Object[]{request,response});
			} catch (Exception e) {
				Logger.error(this.getClass(), "Trying to invoke method:" + cmd);
				Logger.error(this.getClass(), e.getMessage(), e.getCause());
				throw new DotRuntimeException(e.getMessage(),e);
			}
		}

	}

	/**
     * Send to the publisher queue a list of assets for a given Operation (Publish/Unpublish) and {@link Environment Environment}
     *
     * @param request  HttpRequest
     * @param response HttpResponse
     * @throws WorkflowActionFailureException If fails adding the content for Publish
     * @see com.dotcms.publisher.business.PublisherQueueJob
     * @see Environment
     */
    public void publish ( HttpServletRequest request, HttpServletResponse response ) throws IOException, WorkflowActionFailureException {

        try {

        	PublisherAPI publisherAPI = PublisherAPI.getInstance();

            //Read the form values
            final String _assetId = request.getParameter( "assetIdentifier" );
            final String _contentPushPublishDate = request.getParameter( "remotePublishDate" );
            final String _contentPushPublishTime = request.getParameter( "remotePublishTime" );
            final String _contentPushExpireDate = request.getParameter( "remotePublishExpireDate" );
            final String _contentPushExpireTime = request.getParameter( "remotePublishExpireTime" );
            final String timezoneId = request.getParameter( "timezoneId" );
            final String _contentFilterDate = request.getParameter( "remoteFilterDate" );
            final String _iWantTo = request.getParameter( "iWantTo" );
            final String whoToSendTmp = request.getParameter( "whoToSend" );
            final List<String> whereToSend = Arrays.asList(whoToSendTmp.split(","));
            final List<Environment> envsToSendTo = new ArrayList<Environment>();
            final String filterKey = request.getParameter("filterKey");
            final boolean forcePush = (boolean) APILocator.getPublisherAPI().getFilterDescriptorByKey(filterKey).getFilters().getOrDefault(
                    FilterDescriptor.FORCE_PUSH_KEY,false);



            // Lists of Environments to push to
            for (String envId : whereToSend) {
            	Environment e = APILocator.getEnvironmentAPI().findEnvironmentById(envId);

            	if(e!=null) {
            		envsToSendTo.add(e);
            	}
			}

            //Put the selected environments in session in order to have the list of the last selected environments
            request.getSession().setAttribute( WebKeys.SELECTED_ENVIRONMENTS + getUser().getUserId(), envsToSendTo );

            final TimeZone currentTimeZone =
                    UtilMethods.isSet(timezoneId) ? TimeZone.getTimeZone(timezoneId)
<<<<<<< HEAD
                            : APILocator.getCompanyAPI().getCompany().getTimeZone();
=======
                            : APILocator.getCompanyAPI().getDefaultCompany().getTimeZone();
>>>>>>> 955cff5e

            final Date publishDate = DateUtil
                    .convertDate(_contentPushPublishDate + "-" + _contentPushPublishTime,
                            currentTimeZone, "yyyy-MM-dd-H-m");

            List<String> ids;
            if ( _assetId.startsWith( "query_" ) ) { //Support for lucene queries

                String luceneQuery = _assetId.replace( "query_", "" );
                List<String> queries = new ArrayList<String>();
                queries.add( luceneQuery );
                ids = PublisherUtil.getContentIds( queries );

            } else {

                String[] _assetsIds = _assetId.split( "," );//Support for multiple ids in the assetIdentifier parameter
                List<String> assetsIds = Arrays.asList( _assetsIds );

                ids = getIdsToPush( assetsIds, null, _contentFilterDate, new SimpleDateFormat( "yyyy-MM-dd-H-m" ) );
            }

            //Response map with the status of the addContents operation (error messages and counts )
            Map<String, Object> responseMap = null;

            if ( _iWantTo.equals( RemotePublishAjaxAction.DIALOG_ACTION_PUBLISH ) || _iWantTo.equals( RemotePublishAjaxAction.DIALOG_ACTION_PUBLISH_AND_EXPIRE ) ) {
            	Bundle bundle = new Bundle(null, publishDate, null, getUser().getUserId(), forcePush,filterKey);
            	APILocator.getBundleAPI().saveBundle(bundle, envsToSendTo);

                responseMap = publisherAPI.addContentsToPublish( ids, bundle.getId(), publishDate, getUser() );
            }
            if ( _iWantTo.equals( RemotePublishAjaxAction.DIALOG_ACTION_EXPIRE ) || _iWantTo.equals( RemotePublishAjaxAction.DIALOG_ACTION_PUBLISH_AND_EXPIRE ) ) {
                if ((UtilMethods.isSet( _contentPushExpireDate) && UtilMethods.isSet( _contentPushExpireTime.trim()))) {
                    final Date expireDate = DateUtil
                            .convertDate(_contentPushExpireDate + "-" + _contentPushExpireTime,
                                    currentTimeZone, "yyyy-MM-dd-H-m");

                    Bundle bundle = new Bundle(null, publishDate, expireDate, getUser().getUserId(), forcePush,filterKey);
                	APILocator.getBundleAPI().saveBundle(bundle, envsToSendTo);

                    responseMap = publisherAPI.addContentsToUnpublish( ids, bundle.getId(), expireDate, getUser() );
                }
            }

            //If we have errors lets return them in order to feedback the user
            if ( responseMap != null && !responseMap.isEmpty() ) {

                //Error messages
                JSONArray jsonErrors = new JSONArray( (ArrayList) responseMap.get( "errorMessages" ) );

                //Prepare the Json response
                JSONObject jsonResponse = new JSONObject();
                jsonResponse.put( "errorMessages", jsonErrors.toArray() );
                jsonResponse.put( "errors", responseMap.get( "errors" ) );
                jsonResponse.put( "total", responseMap.get( "total" ) );
                jsonResponse.put( "bundleId", responseMap.get( "bundleId" ) );

                //And send it back to the user
                response.getWriter().println( jsonResponse.toString() );
            }
        } catch ( Exception e ) {
            Logger.error( RemotePublishAjaxAction.class, e.getMessage(), e );
            response.sendError( HttpStatus.SC_INTERNAL_SERVER_ERROR, "Error Publishing Bundle: " + e.getMessage() );
        }
    }

	/**
	 * Allows users to re-send either failed or successful bundles to the
	 * specified publishing environments. In order to do this, the bundle is
	 * sent once again to the publisher queue job which will try to remote
	 * publish it.
	 * 
	 * @param request
	 *            - The {@link HttpServletRequest} object.
	 * @param response
	 *            - The {@link HttpServletResponse} object.
	 * @throws IOException
	 *             A proper response could not be sent back to the user.
	 * @throws DotPublisherException
	 *             An error occurred when retrieving bundle related information,
	 *             such as the pushed elements, status, etc.
	 * @throws LanguageException
	 *             An error occurred when internationalizing error messages.
	 */
    public void retry ( HttpServletRequest request, HttpServletResponse response ) throws IOException, DotPublisherException, LanguageException {
        PublisherAPI publisherAPI = PublisherAPI.getInstance();
        PublishAuditAPI publishAuditAPI = PublishAuditAPI.getInstance();

        // Read the parameters
        String bundlesIds = request.getParameter( "bundlesIds" );
		final String forcePush = request.getParameter("forcePush");//TODO: this option still lives in the retry dialog, need to remove??
		final boolean isForcePush = UtilMethods.isSet(forcePush) ? Boolean.valueOf(forcePush) : Boolean.FALSE;
		final String strategy = request.getParameter("deliveryStrategy");
		final DeliveryStrategy deliveryStrategy = "1".equals(strategy) ? DeliveryStrategy.ALL_ENDPOINTS
				: DeliveryStrategy.FAILED_ENDPOINTS;

		String[] ids = bundlesIds.split( "," );
        StringBuilder responseMessage = new StringBuilder();

        for ( String bundleId : ids ) {
            if ( bundleId.trim().isEmpty() ) {
                continue;
            }

            PublisherConfig basicConfig = new PublisherConfig();
            basicConfig.setId( bundleId );
            File bundleRoot = BundlerUtil.getBundleRoot( basicConfig.getName(), false );

            //Get the audit records related to this bundle
            PublishAuditStatus status = PublishAuditAPI.getInstance().getPublishAuditStatus( bundleId );
            String pojo_string = status.getStatusPojo().getSerialized();
            PublishAuditHistory auditHistory = PublishAuditHistory.getObjectFromString( pojo_string );

            //First we need to verify is this bundle is already in the queue job
            List<PublishQueueElement> foundBundles = publisherAPI.getQueueElementsByBundleId( bundleId );
            if ( foundBundles != null && !foundBundles.isEmpty() ) {
                appendMessage( responseMessage, "publisher_retry.error.already.in.queue", bundleId, true );
                continue;
            }

            //We will be able to retry failed and successfully bundles
            if (!(status.getStatus().equals(Status.FAILED_TO_PUBLISH) || status.getStatus()
                    .equals(Status.SUCCESS) || status.getStatus()
                    .equals(Status.SUCCESS_WITH_WARNINGS))) {
                appendMessage( responseMessage, "publisher_retry.error.only.failed.publish", bundleId, true );
                continue;
            }

            //We need to check both Static and Push Publish for each bundle.
            //Checking static publish.

            File bundleStaticFile = new File(bundleRoot.getAbsolutePath() + PublisherConfig.STATIC_SUFFIX);
            if ( bundleStaticFile.exists() ) {

                File readBundle = new File(bundleStaticFile.getAbsolutePath() + File.separator + "bundle.xml");
                PublisherConfig readConfig = (PublisherConfig) BundlerUtil.xmlToObject( readBundle );

                PublisherConfig configStatic = new PublisherConfig();
                configStatic.setId(bundleId);
                configStatic.setOperation(readConfig.getOperation());

                //Clean the number of tries, we want to try it again
                auditHistory.setNumTries( 0 );
                publishAuditAPI.updatePublishAuditStatus( configStatic.getId(), status.getStatus(), auditHistory, true );

                Publisher staticPublisher;

                try{

                    List<Environment> environments = APILocator.getEnvironmentAPI().findEnvironmentsByBundleId(bundleId);

                    for (Environment environment : environments) {

                        List<PublishingEndPoint> endPoints = APILocator.getPublisherEndPointAPI().findSendingEndPointsByEnvironment(environment.getId());
                        PublishingEndPoint targetEndpoint = endPoints.get(0);

                        //Processing AWS push retry
                        if (AWSS3Publisher.PROTOCOL_AWS_S3.equalsIgnoreCase(targetEndpoint.getProtocol())){
                            staticPublisher = new AWSS3Publisher();
                        }else{
                            //Processing static push retry
                            staticPublisher = new StaticPublisher();
                        }

                        staticPublisher.init(configStatic);
                        staticPublisher.process(null);
                    }

                    //Success...
                    appendMessage( responseMessage, "publisher_retry.success",
                        bundleId + PublisherConfig.STATIC_SUFFIX, false );
                } catch (DotPublishingException | DotDataException e){
                    Logger.error( this.getClass(), "Error trying to add bundle id: "
                        + bundleId + PublisherConfig.STATIC_SUFFIX + " to the Publisher.", e );
                    appendMessage( responseMessage, "publisher_retry.error.adding.to.queue",
                        bundleId + PublisherConfig.STATIC_SUFFIX, true );
                }
                continue;
            }

            //Checking push publish.
            /*
            Verify if the bundle exist and was created correctly..., meaning, if there is not a .tar.gz file is because
            something happened on the creation of the bundle.
             */
            File bundleFile = new File( bundleRoot + File.separator + ".." + File.separator + basicConfig.getId() + ".tar.gz" );
            if ( !bundleFile.exists() ) {
                Logger.warn( this.getClass(), "No Push Publish Bundle with id: " + bundleId + " found." );
                appendMessage( responseMessage, "publisher_retry.error.not.found", bundleId, true );
                continue;
            }

            if ( !BundlerUtil.bundleExists( basicConfig ) ) {
                Logger.error( this.getClass(), "No Bundle Descriptor for bundle id: " + bundleId + " found." );
                appendMessage( responseMessage, "publisher_retry.error.not.descriptor.found", bundleId, true );
                continue;
            }

            try {
                //Read the bundle to see what kind of configuration we need to apply
                String bundlePath = ConfigUtils.getBundlePath() + File.separator + basicConfig.getId();
                File xml = new File( bundlePath + File.separator + "bundle.xml" );
                PushPublisherConfig config = (PushPublisherConfig) BundlerUtil.xmlToObject( xml );

                //We can not retry Received Bundles, just bundles that we are trying to send
                Boolean sending = sendingBundle( request, config, bundleId );
                if ( !sending ) {
                    appendMessage( responseMessage, "publisher_retry.error.cannot.retry.received", bundleId, true );
                    continue;
                }
                //Get the bundle
				Bundle bundle = APILocator.getBundleAPI().getBundleById(bundleId);
				if (null == bundle) {
					Logger.error(this.getClass(), "No Bundle with id: " + bundleId + " found.");
					appendMessage(responseMessage, "publisher_retry.error.not.found", bundleId, true);
					continue;
				}
                if (status.getStatus().equals(Status.SUCCESS) || status.getStatus()
                        .equals(Status.SUCCESS_WITH_WARNINGS)) {
					bundle.setForcePush(Boolean.TRUE);
				} else {
					bundle.setForcePush(isForcePush);
				}
                APILocator.getBundleAPI().updateBundle( bundle );

                //Clean the number of tries, we want to try it again
                auditHistory.setNumTries( 0 );
                publishAuditAPI.updatePublishAuditStatus( config.getId(), status.getStatus(), auditHistory, true );

                //Get the identifiers on this bundle
                HashSet<String> identifiers = new HashSet<String>();
                List<PublishQueueElement> assets = config.getAssets();
                if ( config.getLuceneQueries() != null && !config.getLuceneQueries().isEmpty() ) {
                    identifiers.addAll( PublisherUtil.getContentIds( config.getLuceneQueries() ) );
                }
                if ( assets != null && !assets.isEmpty() ) {
                    for ( PublishQueueElement asset : assets ) {
                        identifiers.add( asset.getAsset() );
                    }
                }

                //Cleaning previous bundle folder and tar file to avoid sending modified data 
                FileUtils.cleanDirectory(new File(bundlePath));
                bundleFile.delete();
                
                //Now depending of the operation lets add it to the queue job
                if ( config.getOperation().equals( PushPublisherConfig.Operation.PUBLISH ) ) {
					publisherAPI.addContentsToPublish(new ArrayList<String>(identifiers), bundleId, new Date(),
							getUser(), deliveryStrategy);
				} else {
					publisherAPI.addContentsToUnpublish(new ArrayList<String>(identifiers), bundleId, new Date(),
							getUser(), deliveryStrategy);
				}
                //Success...
                appendMessage( responseMessage, "publisher_retry.success", bundleId, false );
            } catch ( Exception e ) {
                Logger.error( this.getClass(), "Error trying to add bundle id: " + bundleId + " to the Publishing Queue.", e );
                appendMessage( responseMessage, "publisher_retry.error.adding.to.queue", bundleId, true );
            }
        }
        response.getWriter().println( responseMessage.toString() );
    }

    /**
     * Downloads a Bundle file for a given bundle id.
     *
     * @param request  HttpRequest
     * @param response HttpResponse
     * @throws IOException If fails sending back to the user response information
     */
    public void downloadBundle ( HttpServletRequest request, HttpServletResponse response ) throws IOException {
    	try {
			if(!APILocator.getLayoutAPI().doesUserHaveAccessToPortlet("publishing-queue", getUser())){
				response.sendError(401);
				return;
			}
		} catch (DotDataException e1) {
			Logger.error(RemotePublishAjaxAction.class,e1.getMessage(),e1);
			response.sendError(401);
			return;
		}
        Map<String, String> map = getURIParams();
        response.setContentType( "application/x-tgz" );

        String bid = map.get( "bid" );

        PublisherConfig config = new PublisherConfig();
        config.setId( bid );
        File bundleRoot = BundlerUtil.getBundleRoot( config );

        ArrayList<File> list = new ArrayList<File>( 1 );
        list.add( bundleRoot );
        File bundle = new File( bundleRoot + File.separator + ".." + File.separator + config.getId() + ".tar.gz" );
        if ( !bundle.exists() ) {
            response.sendError( 500, "No Bundle Found" );
            return;
        }

        response.setHeader( "Content-Disposition", "attachment; filename=" + config.getId() + ".tar.gz" );
        BufferedInputStream in = null;
        try {
            in = new BufferedInputStream( Files.newInputStream(bundle.toPath()) );
            byte[] buf = new byte[4096];
            int len;

            while ( (len = in.read( buf, 0, buf.length )) != -1 ) {
                response.getOutputStream().write( buf, 0, len );
            }
        } catch ( Exception e ) {
            Logger.warn( this.getClass(), "Error Downloading Bundle.", e );
        } finally {
            try {
                in.close();
            } catch ( Exception ex ) {
                Logger.warn( this.getClass(), "Error Closing Stream.", ex );
            }
        }
        return;
    }

    /**
     * Generates and flush an Unpublish bundle for a given bundle id and operation (publish/unpublish)
     *
     * @param request  HttpRequest
     * @param response HttpResponse
     * @throws IOException If fails sending back to the user response information
     */
    public void downloadUnpushedBundle ( HttpServletRequest request, HttpServletResponse response )
            throws IOException, DotDataException {
    	try {
			if(!APILocator.getLayoutAPI().doesUserHaveAccessToPortlet("publishing-queue", getUser())){
				response.sendError(401);
				return;
			}
		} catch (DotDataException e1) {
			Logger.error(RemotePublishAjaxAction.class,e1.getMessage(),e1);
			response.sendError(401);
			return;
		}
        //Read the parameters
        final Map<String, String> map = getURIParams();
        final String bundleId = map.get( "bundleId" );
        final String paramOperation = map.get( "operation" );
        final String bundleFilter = UtilMethods.isSet(map.get("filterKey")) ? map.get("filterKey") : "";
        if ( bundleId == null || bundleId.isEmpty() ) {
            Logger.error( this.getClass(), "No Bundle Found with id: " + bundleId );
            response.sendError( 500, "No Bundle Found with id: " + bundleId );
            return;
        }

        //What we want to do with this bundle
        PushPublisherConfig.Operation operation = PushPublisherConfig.Operation.PUBLISH;
        if ( paramOperation != null && paramOperation.equalsIgnoreCase( "unpublish" ) ) {
            operation = PushPublisherConfig.Operation.UNPUBLISH;
        }

        final Bundle dbBundle = Try.of(()->APILocator.getBundleAPI().getBundleById(bundleId)).getOrElseThrow(e->new DotRuntimeException(e));
        
        
        final String bundleName = dbBundle.getName().replaceAll("[^\\w.-]", "_");
        
        
        File bundle;
        try {
            //set Filter to the bundle
            dbBundle.setFilterKey(bundleFilter);
            //set ForcePush value of the filter to the bundle
            dbBundle.setForcePush(
                    (boolean) APILocator.getPublisherAPI().getFilterDescriptorByKey(bundleFilter).getFilters().getOrDefault(FilterDescriptor.FORCE_PUSH_KEY,false));
            dbBundle.setOperation(operation.ordinal());
            //Update Bundle
            APILocator.getBundleAPI().updateBundle(dbBundle);

            //Generate the bundle file for this given operation

            bundle = APILocator.getBundleAPI().generateTarGzipBundleFile(dbBundle);
        } catch ( Exception e ) {
            Logger.error( this.getClass(), "Error trying to generate bundle with id: " + bundleId, e );
            response.sendError( 500, "Error trying to generate bundle with id: " + bundleId );
            return;
        }

        response.setContentType( "application/x-tgz" );
        response.setHeader( "Content-Disposition", "attachment; filename=" + bundleName + "-" + bundle.getName() );
        BufferedInputStream in = null;
        try {
            in = new BufferedInputStream( Files.newInputStream(bundle.toPath()) );
            final byte[] buf = new byte[4096];
            int len;

            while ( (len = in.read( buf, 0, buf.length )) != -1 ) {
                response.getOutputStream().write( buf, 0, len );
            }
        } catch ( Exception e ) {
            Logger.error( this.getClass(), "Error reading bundle stream for bundle id: " + bundleId, e );
            response.sendError( 500, "Error reading bundle stream for bundle id: " + bundleId );
        } finally {
            try {
                in.close();
            } catch ( Exception ex ) {
                Logger.error( this.getClass(), "Error closing Stream for bundle: " + bundleId, ex );
            }

            //Clean the just created bundle because on each download we will generate a new bundle file with a new id in order to avoid conflicts with ids
            final File bundleRoot = BundlerUtil.getBundleRoot( bundleId );
            final File compressedBundle = new File( ConfigUtils.getBundlePath() + File.separator + bundleId + ".tar.gz" );
            if ( compressedBundle.exists() ) {
                compressedBundle.delete();
                if ( bundleRoot.exists() ) {
                    com.liferay.util.FileUtil.deltree( bundleRoot );
                }
            }
        }
    }


    /**
     * Publish a given Bundle file
     *
     * @param request  HttpRequest
     * @param response HttpResponse
     * @throws FileUploadException If fails uploading the file
     * @throws IOException         If fails reading the given File content or sending back to the user a response
     */
    public void uploadBundle ( HttpServletRequest request, HttpServletResponse response ) throws FileUploadException, IOException{

    	try {
			if(!APILocator.getLayoutAPI().doesUserHaveAccessToPortlet("publishing-queue", getUser())){
				response.sendError(401);
				return;
			}
		} catch (DotDataException e1) {
			Logger.error(RemotePublishAjaxAction.class,e1.getMessage(),e1);
			response.sendError(401);
			return;
		}

        FileItemFactory factory = new DiskFileItemFactory();
        ServletFileUpload upload = new ServletFileUpload( factory );
        PrintWriter out = response.getWriter();
        PublishAuditStatus status;
        String bundleName = null;
        try {
            @SuppressWarnings ("unchecked")
            List<FileItem> items = upload.parseRequest( request );
            InputStream bundle = items.get( 0 ).getInputStream();
            bundleName = BundlerUtil.sanitizeBundleName(items.get(0).getName());
            String bundlePath = ConfigUtils.getBundlePath() + File.separator;
            String bundleFolder = bundleName.substring( 0, bundleName.indexOf( ".tar.gz" ) );
            String endpointId = getUser().getUserId();
            response.setContentType( "text/html; charset=utf-8" );
            status = PublishAuditAPI.getInstance().updateAuditTable( endpointId, endpointId, bundleFolder );

            // Write file on FS
            FileUtil.writeToFile( bundle, bundlePath + bundleName );

            if ( !status.getStatus().equals( Status.PUBLISHING_BUNDLE ) ) {
                PushPublisherJob.triggerPushPublisherJob(bundleName, status);
            }

            out.print( "<html><head><script>isLoaded = true;</script></head><body><textarea>{'status':'success'}</textarea></body></html>" );

        } catch ( DotPublisherException e ) {
            Logger.error(this, String.format("An error occurred when uploading bundle '%s'", bundleName), e);
            out.print( "<html><head><script>isLoaded = true;</script></head><body><textarea>{'status':'error'}</textarea></body></html>" );
        }

    }

    /**
     * Appends info messages to a main StringBuilder message for an easier display to the user
     *
     * @param responseMessage Response message to return to the user
     * @param messageKey      i18 key
     * @param bundleId        Current bundle
     * @param failure         True for failures, false otherwise
     * @throws LanguageException If fails using the i18 massage key
     */
    private void appendMessage ( StringBuilder responseMessage, String messageKey, String bundleId, Boolean failure ) throws LanguageException {

        String message = LanguageUtil.format( getUser().getLocale(), messageKey, new String[]{bundleId}, false );
        if ( responseMessage.length() > 0 ) {
            responseMessage.append( "<br>" );
        }
        if ( failure ) {
            responseMessage.append( "FAILURE: " ).append( message );
        } else {
            responseMessage.append( message );
        }
    }

    /**
     * Verifies what we were doing to the current bundle, it was received for this server?, or this server is trying to send it....,
     * we don't want to retry bundles we received.
     *
     * @param request
     * @param config
     * @return
     */
    private Boolean sendingBundle ( HttpServletRequest request, PushPublisherConfig config, String bundleId ) throws DotDataException {

        //Get the local address
        String remoteIP = request.getRemoteHost();
        int port = request.getLocalPort();
        if ( !UtilMethods.isSet( remoteIP ) ) {
            remoteIP = request.getRemoteAddr();
        }

        /*
         Getting the bundle end points in order to compare if this current server it is an end point or not.
         If it is is because we received this bundle as we were a targeted end point server.
         */

        List<Environment> environments = APILocator.getEnvironmentAPI().findEnvironmentsByBundleId(bundleId);

        for (Environment environment : environments) {

	        List<PublishingEndPoint> endPoints = APILocator.getPublisherEndPointAPI().findSendingEndPointsByEnvironment(environment.getId());
	        for ( PublishingEndPoint endPoint : endPoints ) {

	            //Getting the end point details
	            String endPointAddress = endPoint.getAddress();
	            String endPointPort = endPoint.getPort();

	            if ( endPointAddress.equals( remoteIP )
	                    && endPointPort.equals( String.valueOf( port ) ) ) {
	                return false;
	            }
	        }
        }

        return true;
    }

    /**
     * Adds to an specific given bundle a given asset.
     * <br/>If the given bundle does not exist a new onw will be created with that name
     *
     * @param request  HttpRequest
     * @param response HttpResponse
     */
    public void addToBundle ( HttpServletRequest request, HttpServletResponse response ) throws IOException {

        final PublisherAPI publisherAPI = PublisherAPI.getInstance();
        final String assetIdentifier = request.getParameter( "assetIdentifier" );
        final String contentFilterDate = request.getParameter( "remoteFilterDate" );
        final String bundleName = request.getParameter( "bundleName" );
        final String bundleId = (UtilMethods.isNotSet(request.getParameter( "bundleSelect" ))) ? request.getParameter( "bundleId" ):request.getParameter( "bundleSelect" );
        final String query = request.getParameter( "query" );
        
        try {
          
          // try by ID
          Bundle bundle=APILocator.getBundleAPI().getBundleById( bundleId );
          
          // if nothing, try by name
          if(bundle==null) {
            Optional<Bundle> optBundle = APILocator.getBundleAPI().getUnsendBundlesByName(getUser().getUserId(), bundleName, 1000, 0).stream().filter(b->b.getName().equalsIgnoreCase(bundleName)).findFirst() ;
            bundle = optBundle.isPresent() ? optBundle.get() : null;
          }
          
          // if nothing, then create a new one
          if(bundle==null) {
            bundle = new Bundle( (bundleName!=null)?bundleName:"Bundle:"  +new Date(), null, null, getUser().getUserId() );
            APILocator.getBundleAPI().saveBundle( bundle );
          }



            
            //Put the selected bundle in session in order to have last one selected
            request.getSession().setAttribute( WebKeys.SELECTED_BUNDLE + getUser().getUserId(), bundle );

            List<String> ids;
            // allow content to be added by query
            if(UtilMethods.isSet(query)) {
                String luceneQuery = query;
                List<String> queries = new ArrayList<String>();
                queries.add( luceneQuery );
                ids = PublisherUtil.getContentIds( queries );
            }
            else if ( assetIdentifier.startsWith( "query_" ) ) { //Support for lucene queries in the assetIdentifier field (legacy support)

                String luceneQuery = assetIdentifier.replace( "query_", "" );
                List<String> queries = new ArrayList<String>();
                queries.add( luceneQuery );
                ids = PublisherUtil.getContentIds( queries );

            } else {

                String[] assetsIds = assetIdentifier.split( "," );//Support for multiple ids in the assetIdentifier parameter
                List<String> assetsIdsList = Arrays.asList( assetsIds );

                ids = getIdsToPush( assetsIdsList,bundle.getId(), contentFilterDate, new SimpleDateFormat( "yyyy-MM-dd-H-m" ) );
            }

            Map<String, Object> responseMap = publisherAPI.saveBundleAssets( ids, bundle.getId(), getUser() );

            //If we have errors lets return them in order to feedback the user
            if ( responseMap != null && !responseMap.isEmpty() ) {

                //Error messages
                JSONArray jsonErrors = new JSONArray( (ArrayList) responseMap.get( "errorMessages" ) );

                //Prepare the Json response
                JSONObject jsonResponse = new JSONObject();
                jsonResponse.put( "errorMessages", jsonErrors.toArray() );
                jsonResponse.put( "errors", responseMap.get( "errors" ) );
                jsonResponse.put( "total", responseMap.get( "total" ) );
                jsonResponse.put( "bundleId", responseMap.get( "bundleId" ) );
                //And send it back to the user
                response.getWriter().println( jsonResponse.toString() );
            }
        } catch(DotPublisherException e){
            JSONObject jsonResponse = new JSONObject();

            try {
                jsonResponse.put( "errors", e.getMessage() );
            } catch (JSONException e1) {
                sendGeneralError(response, e);
            }

            //And send it back to the user
            response.getWriter().println( jsonResponse.toString() );
        }catch ( Exception e ) {
            sendGeneralError(response, e);
        }
    }

    /**
     * 
     * @param response
     * @param e
     * @throws IOException
     */
    private static void sendGeneralError( HttpServletResponse response, Throwable e) throws IOException {
        Logger.error( RemotePublishAjaxAction.class, e.getMessage(), e );
        response.sendError( HttpStatus.SC_INTERNAL_SERVER_ERROR, "Error Adding content to Bundle: " + e.getMessage() );
    }

    /**
     * Updates the assets in the given bundle with the publish/expire dates and destination environments and set them ready to be pushed
     *
     * @param request  HttpRequest
     * @param response HttpResponse
     * @throws WorkflowActionFailureException If fails trying to Publish the bundle contents
     */
    public void pushBundle ( HttpServletRequest request, HttpServletResponse response ) throws WorkflowActionFailureException, IOException {
        response.setContentType("text/plain");
        try {

            PublisherAPI publisherAPI = PublisherAPI.getInstance();

            //Read the form values
            final String bundleId = request.getParameter( "assetIdentifier" );
            final String contentPushPublishDate = request.getParameter( "remotePublishDate" );
            final String contentPushPublishTime = request.getParameter( "remotePublishTime" );
            final String contentPushExpireDate = request.getParameter( "remotePublishExpireDate" );
            final String contentPushExpireTime = request.getParameter( "remotePublishExpireTime" );
            final String iWantTo = request.getParameter( "iWantTo" );
            final String whoToSendTmp = request.getParameter( "whoToSend" );
            final String filterKey = request.getParameter("filterKey");
            final boolean forcePush = (boolean) APILocator.getPublisherAPI().getFilterDescriptorByKey(filterKey).getFilters().getOrDefault(FilterDescriptor.FORCE_PUSH_KEY,false);
            
            List<String> whereToSend = Arrays.asList(whoToSendTmp.split(","));
            List<Environment> envsToSendTo = new ArrayList<Environment>();

            // Lists of Environments to push to
            for (String envId : whereToSend) {
            	Environment e = APILocator.getEnvironmentAPI().findEnvironmentById(envId);

            	if(e!=null && APILocator.getPermissionAPI().doesUserHavePermission(e, PermissionAPI.PERMISSION_USE, getUser())) {
            		envsToSendTo.add(e);
            	}
			}

            if(envsToSendTo.isEmpty()) {
                Logger.warn(this.getClass(), "Push Publishing environment(s) not found - looking for :" + whereToSend);
                response.sendError(HttpServletResponse.SC_NOT_FOUND);
                return;
            }

            //Put the selected environments in session in order to have the list of the last selected environments
            request.getSession().setAttribute( WebKeys.SELECTED_ENVIRONMENTS + getUser().getUserId(), envsToSendTo );
            //Clean up the selected bundle
            request.getSession().removeAttribute( WebKeys.SELECTED_BUNDLE + getUser().getUserId() );

            SimpleDateFormat dateFormat = new SimpleDateFormat( "yyyy-MM-dd-H-m" );
            Date publishDate = dateFormat.parse( contentPushPublishDate + "-" + contentPushPublishTime );
            final Bundle bundle = APILocator.getBundleAPI().getBundleById(bundleId);
            bundle.setForcePush(forcePush);
            bundle.setFilterKey(filterKey);
            APILocator.getBundleAPI().saveBundleEnvironments(bundle, envsToSendTo);

            if ( iWantTo.equals( RemotePublishAjaxAction.DIALOG_ACTION_PUBLISH )) {
            	bundle.setPublishDate(publishDate);
             	APILocator.getBundleAPI().updateBundle(bundle);

             	publisherAPI.publishBundleAssets(bundle.getId(), publishDate);

            } else if ( iWantTo.equals( RemotePublishAjaxAction.DIALOG_ACTION_EXPIRE )) {
            	if ( (!"".equals( contentPushExpireDate.trim() ) && !"".equals( contentPushExpireTime.trim() )) ) {
                    Date expireDate = dateFormat.parse( contentPushExpireDate + "-" + contentPushExpireTime );
                    bundle.setExpireDate(expireDate);
                	APILocator.getBundleAPI().updateBundle(bundle);

                	publisherAPI.unpublishBundleAssets(bundle.getId(), expireDate);
                }

            } else if(iWantTo.equals( RemotePublishAjaxAction.DIALOG_ACTION_PUBLISH_AND_EXPIRE ) ) {
                if ( (!"".equals( contentPushExpireDate.trim() ) && !"".equals( contentPushExpireTime.trim() )) ) {
                    Date expireDate = dateFormat.parse( contentPushExpireDate + "-" + contentPushExpireTime );
                    bundle.setPublishDate(publishDate);
                    bundle.setExpireDate(expireDate);
                	APILocator.getBundleAPI().updateBundle(bundle);

                	publisherAPI.publishAndExpireBundleAssets(bundle.getId(), publishDate, expireDate, getUser());
                }
            }

        } catch ( Exception e ) {
            Logger.error( RemotePublishAjaxAction.class, e.getMessage(), e );
            response.sendError( HttpStatus.SC_INTERNAL_SERVER_ERROR, "Error Push Publishing Bundle: " + e.getMessage() );
        }
    }

	/**
	 * Takes the list of IDs that the user wants to push to the destination
	 * environment, and tries to determine their type of asset: Language, User,
	 * OSGi, folder, etc. This allows the process to verify that the selected
	 * assets are actually pusheable content and the user has permission to push
	 * them.
	 * 
	 * @param assetIds
	 *            - The list of IDs selected by the user.
	 * @param bundleId
	 *            - The ID of the bundle that will contain the selected assets.
	 * @param _contentFilterDate
	 *            - A filtering date (required only when pushing a user).
	 * @param dateFormat
	 *            - The date format (required only when pushing a user).
	 * @return The list of valid pusheable assets.
	 * @throws ParseException
	 *             An error occurred when parsing the date format.
	 * @throws DotDataException
	 *             An error occurred when retrieving informaiton from the
	 *             database.
	 */
    private List<String> getIdsToPush ( List<String> assetIds, String bundleId, String _contentFilterDate, SimpleDateFormat dateFormat )
            throws ParseException, DotDataException {

    	List<String> ids = new ArrayList<String>();

        for ( String assetId : assetIds ) {

            if ( assetId != null && !assetId.trim().isEmpty() ) {

                if ( ids.contains( assetId ) ) {
                    continue;
                }

                // check for the categories
                if ( assetId.contains( "user_" ) || assetId.contains( "users_" ) ) {//Trying to publish users
                    //If we are trying to push users a filter date must be available
                    if ( assetId.contains( "users_" ) ) {

                        Date filteringDate = null;

                        if(UtilMethods.isSet(_contentFilterDate)) {
                            dateFormat.parse(_contentFilterDate);
                        }
                        //Get users where createdate >= ?
                        List<String> usersIds = APILocator.getUserAPI().getUsersIdsByCreationDate( filteringDate, 0, -1 );
                        if ( usersIds != null ) {
                            for ( String id : usersIds ) {
                            	if(!UtilMethods.isSet(bundleId) || !isAssetInBundle("user_" + id, bundleId)){
                            		ids.add( "user_" + id );
                            	}
                            }
                        }
                    } else {
                    	if(!UtilMethods.isSet(bundleId) || !isAssetInBundle(assetId, bundleId)){
                    		ids.add( assetId );
                    	}
                    }
                } else if ( assetId.equals( "CAT" ) ) {
                	if(!UtilMethods.isSet(bundleId) || !isAssetInBundle(assetId, bundleId)){
                		ids.add( assetId );
                	}
                } else if ( assetId.contains( ".jar" ) ) {//Check for OSGI jar bundles
                	if(!UtilMethods.isSet(bundleId) || !isAssetInBundle(assetId, bundleId)){
                		ids.add( assetId );
                	}
                } else {

                    try {
                        // if the asset is a folder put the inode instead of the identifier
                        //At first we try to find the Asset Type by hitting identifier table.
                        String assetType = APILocator.getIdentifierAPI().getAssetTypeFromDB(assetId);

                        //If we don't find the Type in table identifier we try to hit table inode.
                        if(assetType == null) {
                            assetType = InodeUtils.getAssetTypeFromDB(assetId);
                        }

                        // If we don't find the Type in Inode table, we try to 
                        // determine the type in a different way
						if (assetType == null
								&& (APILocator.getLanguageAPI().isAssetTypeLanguage(assetId) || APILocator.getRulesAPI()
										.getRuleById(assetId, getUser(), false) != null)) {
							ids.add(assetId);
						} else if(assetType != null && assetType.equals(Identifier.ASSET_TYPE_FOLDER)){
                            Folder folder = null;

                            try {
                                folder = APILocator.getFolderAPI().find( assetId, getUser(), false );
                            } catch ( DotSecurityException e ) {
                                Logger.error( getClass(), "User: " + getUser() + " does not have permission to access folder. Folder identifier: " + assetId );
                            } catch ( DotDataException e ) {
                                Logger.info( getClass(), "FolderAPI.find(): Identifier is null" );
                            }

                            if ( folder != null && UtilMethods.isSet( folder.getInode() ) ) {
                                if (!isAssetInBundle(assetId, bundleId)) {
                                    ids.add(assetId);
                                }
                            }
                        } else { // if the asset is not a folder and has identifier, put it, if not, put the inode
                            Identifier iden = APILocator.getIdentifierAPI().findFromInode( assetId );
                            if ( !ids.contains( iden.getId() ) ) {//Multiples languages have the same identifier
                            	if(!UtilMethods.isSet(bundleId) || !isAssetInBundle(iden.getId(), bundleId)){
                            		ids.add( iden.getId() );
                            	}
                            }
                        }
                    } catch ( DotStateException e ) {
                        Logger.warn(RemotePublishAjaxAction.class, "Unable to find asset id = [" + assetId + "]");

                    	if(!UtilMethods.isSet(bundleId) || !isAssetInBundle(assetId, bundleId)){
                    		ids.add( assetId );
                    	}
                    } catch (DotSecurityException e1) {
						Logger.error(RemotePublishAjaxAction.class, "User " + getUser().getUserId()
								+ " does not have permission to access asset ID " + assetId);
					}
                }
            }
        }

        return ids;
    }
    
    /**
     * Validate if the asset is already included in the bundle
     * @param assetId Asset identifier
     * @param bundleId Bundle Id
     * @return true if the asset is already included.
     */
    private boolean isAssetInBundle(String assetId, String bundleId){
    	PublisherAPI publisherAPI = PublisherAPI.getInstance();
		try {
			List<PublishQueueElement> assets = publisherAPI.getQueueElementsByAsset(assetId);
			for(PublishQueueElement element :  assets){
				if(element.getBundleId().equals(bundleId)){
					return true;
				}
			}
		} catch (DotPublisherException e) {
			Logger.error(RemotePublishAjaxAction.class, e.getMessage());
		}
		
    	return false;
    }

}<|MERGE_RESOLUTION|>--- conflicted
+++ resolved
@@ -221,11 +221,7 @@
 
             final TimeZone currentTimeZone =
                     UtilMethods.isSet(timezoneId) ? TimeZone.getTimeZone(timezoneId)
-<<<<<<< HEAD
-                            : APILocator.getCompanyAPI().getCompany().getTimeZone();
-=======
                             : APILocator.getCompanyAPI().getDefaultCompany().getTimeZone();
->>>>>>> 955cff5e
 
             final Date publishDate = DateUtil
                     .convertDate(_contentPushPublishDate + "-" + _contentPushPublishTime,
