--- conflicted
+++ resolved
@@ -73,13 +73,10 @@
     public PushPublishAuthenticationToken processAuthHeader(final HttpServletRequest request) {
         final boolean useJWTToken = isJWTAvailable();
 
-<<<<<<< HEAD
         try {
-=======
-        Logger.info(AuthCredentialPushPublishUtil.class, String.format("Is JWT in Push publish avaible?: %s", useJWTToken));
-
-        try{
->>>>>>> 5a06425e
+
+            Logger.info(AuthCredentialPushPublishUtil.class, String.format("Is JWT in Push publish avaible?: %s", useJWTToken));
+
             if (useJWTToken) {
                 final PushPublishAuthenticationToken pushPublishAuthenticationToken = getFromJWTToken(request);
 
