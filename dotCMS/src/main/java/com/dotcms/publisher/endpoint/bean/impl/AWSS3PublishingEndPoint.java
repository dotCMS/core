package com.dotcms.publisher.endpoint.bean.impl;

<<<<<<< HEAD
=======
import java.io.IOException;
import java.io.StringReader;
import java.util.List;
import java.util.Properties;
import com.amazonaws.auth.DefaultAWSCredentialsProviderChain;
>>>>>>> 037f85b6
import com.dotcms.api.system.event.message.MessageSeverity;
import com.dotcms.api.system.event.message.MessageType;
import com.dotcms.api.system.event.message.SystemMessageEventUtil;
import com.dotcms.api.system.event.message.builder.SystemMessage;
import com.dotcms.api.system.event.message.builder.SystemMessageBuilder;
import com.dotcms.enterprise.publishing.staticpublishing.AWSS3Configuration;
import com.dotcms.enterprise.publishing.staticpublishing.AWSS3EndPointPublisher;
import com.dotcms.enterprise.publishing.staticpublishing.AWSS3Publisher;
import com.dotcms.publisher.endpoint.bean.PublishingEndPoint;
import com.dotmarketing.cms.factories.PublicEncryptionFactory;
import com.dotmarketing.exception.DotRuntimeException;
import com.dotmarketing.exception.PublishingEndPointValidationException;
import com.dotmarketing.exception.PublishingEndPointValidationException.Builder;
import com.dotmarketing.util.Logger;
import com.dotmarketing.util.UtilMethods;
<<<<<<< HEAD
import com.google.common.collect.ImmutableList;
import com.google.common.collect.Lists;
import com.liferay.portal.language.LanguageUtil;
import com.liferay.portal.util.PortalUtil;
import java.io.IOException;
import java.io.StringReader;
import java.util.List;
import java.util.Properties;
=======
import com.liferay.portal.util.PortalUtil;
import io.vavr.control.Try;
>>>>>>> 037f85b6

/**
 * Implementation of {@link PublishingEndPoint} for fancy AWS S3 Publish.
 */
public class AWSS3PublishingEndPoint extends PublishingEndPoint {

    @Override
    public Class getPublisher() {
        return AWSS3Publisher.class;
    }// getPublisher.

    @Override
    public void validatePublishingEndPoint() throws PublishingEndPointValidationException {

        if (!UtilMethods.isSet(getAuthKey().toString())){
            throw new PublishingEndPointValidationException(
                "publisher_Endpoint_awss3_authKey_missing_properties");
        }

        // Parse AWS S3 properties
        Properties props = new Properties();
        try {
            final String decryptString = PublicEncryptionFactory
                    .decryptString(getAuthKey().toString());
            props.load(new StringReader(decryptString));
        } catch (IOException e) {
            throw new PublishingEndPointValidationException(
                    "publisher_Endpoint_awss3_authKey_format_invalid");
        }

        final Builder publishingEndPointValidationExceptionBuilder = new PublishingEndPointValidationException.Builder();

        // Validate provision of all mandatory AWS S3 properties
        String token = props.getProperty(AWSS3Publisher.DOTCMS_PUSH_AWS_S3_TOKEN);
        String secret = props.getProperty(AWSS3Publisher.DOTCMS_PUSH_AWS_S3_SECRET);
        String bucketID = props.getProperty(AWSS3Publisher.DOTCMS_PUSH_AWS_S3_BUCKET_ID);
        String bucketValidationName = props
                .getProperty(AWSS3Publisher.DOTCMS_PUSH_AWS_S3_BUCKET_VALIDATION_NAME);
        String s3Endpoint = props.getProperty(AWSS3Publisher.DOTCMS_PUSH_AWS_S3_ENDPOINT);
        String s3Region = props.getProperty(AWSS3Publisher.DOTCMS_PUSH_AWS_S3_BUCKET_REGION);


        try {
            
            if (!UtilMethods.isSet(bucketID)) {
               throw new DotRuntimeException("Bucket ID must be set");
            }
            
            if (!UtilMethods.isSet(token) || !UtilMethods.isSet(secret)) {
    
                    // Validate DefaultAWSCredentialsProviderChain configuration
                    DefaultAWSCredentialsProviderChain creds = new DefaultAWSCredentialsProviderChain();
                    new AWSS3EndPointPublisher(creds).checkConnectSuccessfully(bucketValidationName);
    
            } else {
                    // Validate correctness of AWS S3 connection properties
                    AWSS3Configuration awss3Config =
                            new AWSS3Configuration.Builder().accessKey(token).secretKey(secret)
                                    .endPoint(s3Endpoint).region(s3Region).build();
                    new AWSS3EndPointPublisher(awss3Config).checkConnectSuccessfully(
                            bucketValidationName);
    
            }
<<<<<<< HEAD
=======
            // we do not throw an exception here, instead we save config, log the exception and raise an error to 
            // to the user in the UI.
>>>>>>> 037f85b6
        } catch (Exception e) {
            Logger.warn(AWSS3PublishingEndPoint.class, e.getMessage(),e);
            final SystemMessageBuilder systemMessageBuilder = new SystemMessageBuilder();
            SystemMessage systemMessage = systemMessageBuilder.setMessage("Unable to verify S3 Endpoint. Please check your configuration:" + e.getMessage()).setType(MessageType.SIMPLE_MESSAGE)
                            .setSeverity(MessageSeverity.WARNING).setLife(100000).create();
<<<<<<< HEAD
            SystemMessageEventUtil.getInstance().pushMessage(systemMessage, ImmutableList.of(PortalUtil.getUser().getUserId()));
=======

            String userId = Try.of(()->PortalUtil.getUser().getUserId()).getOrNull();
            
            if (userId != null) {
                SystemMessageEventUtil.getInstance().pushMessage(systemMessage, List.of(userId));
            }
>>>>>>> 037f85b6

        }

    } //validatePublishingEndPoint.

}<|MERGE_RESOLUTION|>--- conflicted
+++ resolved
@@ -1,13 +1,10 @@
 package com.dotcms.publisher.endpoint.bean.impl;
 
-<<<<<<< HEAD
-=======
 import java.io.IOException;
 import java.io.StringReader;
 import java.util.List;
 import java.util.Properties;
 import com.amazonaws.auth.DefaultAWSCredentialsProviderChain;
->>>>>>> 037f85b6
 import com.dotcms.api.system.event.message.MessageSeverity;
 import com.dotcms.api.system.event.message.MessageType;
 import com.dotcms.api.system.event.message.SystemMessageEventUtil;
@@ -23,19 +20,8 @@
 import com.dotmarketing.exception.PublishingEndPointValidationException.Builder;
 import com.dotmarketing.util.Logger;
 import com.dotmarketing.util.UtilMethods;
-<<<<<<< HEAD
-import com.google.common.collect.ImmutableList;
-import com.google.common.collect.Lists;
-import com.liferay.portal.language.LanguageUtil;
-import com.liferay.portal.util.PortalUtil;
-import java.io.IOException;
-import java.io.StringReader;
-import java.util.List;
-import java.util.Properties;
-=======
 import com.liferay.portal.util.PortalUtil;
 import io.vavr.control.Try;
->>>>>>> 037f85b6
 
 /**
  * Implementation of {@link PublishingEndPoint} for fancy AWS S3 Publish.
@@ -99,26 +85,19 @@
                             bucketValidationName);
     
             }
-<<<<<<< HEAD
-=======
             // we do not throw an exception here, instead we save config, log the exception and raise an error to 
             // to the user in the UI.
->>>>>>> 037f85b6
         } catch (Exception e) {
             Logger.warn(AWSS3PublishingEndPoint.class, e.getMessage(),e);
             final SystemMessageBuilder systemMessageBuilder = new SystemMessageBuilder();
             SystemMessage systemMessage = systemMessageBuilder.setMessage("Unable to verify S3 Endpoint. Please check your configuration:" + e.getMessage()).setType(MessageType.SIMPLE_MESSAGE)
                             .setSeverity(MessageSeverity.WARNING).setLife(100000).create();
-<<<<<<< HEAD
-            SystemMessageEventUtil.getInstance().pushMessage(systemMessage, ImmutableList.of(PortalUtil.getUser().getUserId()));
-=======
 
             String userId = Try.of(()->PortalUtil.getUser().getUserId()).getOrNull();
             
             if (userId != null) {
                 SystemMessageEventUtil.getInstance().pushMessage(systemMessage, List.of(userId));
             }
->>>>>>> 037f85b6
 
         }
 
