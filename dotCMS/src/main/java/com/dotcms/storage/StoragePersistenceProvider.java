package com.dotcms.storage;

import com.dotmarketing.util.Config;
import com.dotmarketing.util.ConfigUtils;
import com.dotmarketing.util.Logger;

import java.io.File;
import java.util.Arrays;
import java.util.Map;
import java.util.concurrent.ConcurrentHashMap;
import java.util.function.Supplier;

/**
 * Singleton that serves as entry point to the Storage API. This class initializes and provides all
 * the different Storage Providers and the different provider chains that can be used in a dotCMS
 * instance.
 */
public final class StoragePersistenceProvider {

    public static final String DEFAULT_STORAGE_TYPE = "DEFAULT_STORAGE_TYPE";
    public static final String METADATA_GROUP_NAME = "METADATA_GROUP_NAME";
    public static final String DEFAULT_CHAIN_PROVIDERS = "storage.file-metadata.default-chain";
    public static final String CHAIN1_PROVIDERS = "storage.file-metadata.chain1";
    public static final String CHAIN2_PROVIDERS = "storage.file-metadata.chain2";
    public static final String CHAIN3_PROVIDERS = "storage.file-metadata.chain3";

    private final Map<StorageType, StoragePersistenceAPI> storagePersistenceInstances = new ConcurrentHashMap<>();
    
    private final Map<StorageType, Supplier<StoragePersistenceAPI>> initializers = new ConcurrentHashMap<>(Map.of(
            StorageType.FILE_SYSTEM, () -> {
                final FileSystemStoragePersistenceAPIImpl fileSystemStorage = new FileSystemStoragePersistenceAPIImpl();
                final String metadataGroupName = Config
                        .getStringProperty(METADATA_GROUP_NAME, FileMetadataAPI.DOT_METADATA);
                final File assetsDir = new File(ConfigUtils.getAssetPath());
                if (!assetsDir.exists()) {
                    final boolean directoryCreated = assetsDir.mkdirs();
                    if (!directoryCreated) {
                        Logger.error(this, String.format("Assets directory '%s' could not be created", assetsDir));
                    }
                }
                fileSystemStorage.addGroupMapping(metadataGroupName, assetsDir);
                return fileSystemStorage;
            },
            StorageType.DB, DataBaseStoragePersistenceAPIImpl::new,
            StorageType.MEMORY, RedisStoragePersistenceAPI::new
    ));

    /**
     * default constructor
     */
    private StoragePersistenceProvider() {
        initializeStorageChain();
<<<<<<< HEAD
    }

    /**
     * Initializes the Storage Chain used by the current dotCMS instance. It can be composed of one
     * or more Storage Providers and, for flexibility purposes, system administrators can use the
     * following properties to set it up:
     * <ul>
     *     <li>{@link #DEFAULT_CHAIN_PROVIDERS}: Contains the most commonly used providers in
     *     dotCMS.</li>
     *     <li>{@link #CHAIN1_PROVIDERS}, {@link #CHAIN2_PROVIDERS}, and
     *     {@link #CHAIN3_PROVIDERS}: These are simply three Storage Provider chains that can be
     *     personalized by customers in case different combinations need to be available.</li>
     *     <li>{@link #DEFAULT_STORAGE_TYPE}: Allows you to specify what chain is going to be active
     *     for the current dotCMS instance.</li>
     * </ul>
     * It's worth noting that, in case the configuration property for the selected storage chain is
     * not present, the File System Provider will be the default value as it has always been the
     * original behavior.
     */
    private void initializeStorageChain() {
        final StorageType storageType = getStorageType();
        final String[] defaultProvider = new String[]{StorageType.FILE_SYSTEM.name()};
        switch (storageType) {
            case DEFAULT_CHAIN:
                initializeStorageChain(DEFAULT_CHAIN_PROVIDERS, defaultProvider);
                break;
            case CHAIN1:
                initializeStorageChain(CHAIN1_PROVIDERS, defaultProvider);
                break;
            case CHAIN2:
                initializeStorageChain(CHAIN2_PROVIDERS, defaultProvider);
                break;
            case CHAIN3:
                initializeStorageChain(CHAIN3_PROVIDERS, defaultProvider);
                break;
            default:
                throw new IllegalArgumentException(String.format("Storage type '%s' not supported", storageType));
        }
    }

    /**
     * Adds the specified chain of Storage Providers to the initializers map.
     *
     * @param chainName           The configuration property containing the chain of Storage
     *                            Providers.
     * @param defaultStorageTypes The default chain of Storage Providers in case the specified
     *                            property has not been set.
     */
    private void initializeStorageChain(final String chainName, final String[] defaultStorageTypes) {

        final String[] storageTypes = Config.getStringArrayProperty(chainName, defaultStorageTypes);
        final ChainableStoragePersistenceAPIBuilder builder = new ChainableStoragePersistenceAPIBuilder();

        Arrays.stream(storageTypes).iterator().forEachRemaining(storageTypeName -> {
            final StorageType defaultStorageType = StorageType.valueOf(storageTypeName);
            builder.add(this.getStorage(defaultStorageType));
        });

        addStorageInitializer(StorageType.DEFAULT_CHAIN, builder);
    }

    /**
=======
    }

    /**
     * Initializes the Storage Chain used by the current dotCMS instance. It can be composed of one
     * or more Storage Providers and, for flexibility purposes, system administrators can use the
     * following properties to set it up:
     * <ul>
     *     <li>{@link #DEFAULT_CHAIN_PROVIDERS}: Contains the most commonly used providers in
     *     dotCMS.</li>
     *     <li>{@link #CHAIN1_PROVIDERS}, {@link #CHAIN2_PROVIDERS}, and
     *     {@link #CHAIN3_PROVIDERS}: These are simply three Storage Provider chains that can be
     *     personalized by customers in case different combinations need to be available.</li>
     *     <li>{@link #DEFAULT_STORAGE_TYPE}: Allows you to specify what chain is going to be active
     *     for the current dotCMS instance.</li>
     * </ul>
     * It's worth noting that, in case the configuration property for the selected storage chain is
     * not present, the File System Provider will be the default value as it has always been the
     * original behavior.
     */
    private void initializeStorageChain() {
        final StorageType storageType = getStorageType();
        final String[] defaultProvider = new String[]{StorageType.FILE_SYSTEM.name()};
        switch (storageType) {
            case DEFAULT_CHAIN:
                initializeStorageChain(DEFAULT_CHAIN_PROVIDERS, defaultProvider);
                break;
            case CHAIN1:
                initializeStorageChain(CHAIN1_PROVIDERS, defaultProvider);
                break;
            case CHAIN2:
                initializeStorageChain(CHAIN2_PROVIDERS, defaultProvider);
                break;
            case CHAIN3:
                initializeStorageChain(CHAIN3_PROVIDERS, defaultProvider);
                break;
            default:
                throw new IllegalArgumentException(String.format("Storage type '%s' not supported", storageType));
        }
    }

    /**
     * Adds the specified chain of Storage Providers to the initializers map.
     *
     * @param chainName           The configuration property containing the chain of Storage
     *                            Providers.
     * @param defaultStorageTypes The default chain of Storage Providers in case the specified
     *                            property has not been set.
     */
    private void initializeStorageChain(final String chainName, final String[] defaultStorageTypes) {

        final String[] storageTypes = Config.getStringArrayProperty(chainName, defaultStorageTypes);
        final ChainableStoragePersistenceAPIBuilder builder = new ChainableStoragePersistenceAPIBuilder();

        Arrays.stream(storageTypes).iterator().forEachRemaining(storageTypeName -> {
            final StorageType defaultStorageType = StorageType.valueOf(storageTypeName);
            builder.add(this.getStorage(defaultStorageType));
        });

        addStorageInitializer(StorageType.DEFAULT_CHAIN, builder);
    }

    /**
>>>>>>> 3fb3f087
     * Adds the specified Storage Type to the initializers map. Each Storage Type provides either a
     * concrete {@link StoragePersistenceAPI} or a {@link ChainableStoragePersistenceAPI} which
     * contains one or more persistence APIs.
     *
     * @param storageType The {@link StorageType} that is being initialized.
     * @param initializer The {@link Supplier} that provides the {@link StoragePersistenceAPI}.
     */
    public void addStorageInitializer(final StorageType storageType, final Supplier<StoragePersistenceAPI> initializer){
        initializers.put(storageType, initializer);
    }
<<<<<<< HEAD
    
=======
>>>>>>> 3fb3f087
    /**
     * Returns the default Storage Type set in the current dotCMS instance.
     *
     * @return The specified {@link StorageType}.
     */
    public static StorageType getStorageType(){
        final String storageType = Config.getStringProperty(DEFAULT_STORAGE_TYPE, StorageType.DEFAULT_CHAIN.name());
        return StorageType.valueOf(storageType);
    }

    /**
     * Returns the appropriate Storage API based on the specified type.
     *
     * @param storageType The {@link StorageType} containing the expected API instance.
     * @return The {@link StoragePersistenceAPI} instance for the specified type.
     */
    public StoragePersistenceAPI getStorage (StorageType storageType) {
        if(null == storageType){
            storageType = getStorageType();
        }
        final StorageType finalStorageType = storageType;
        Logger.debug(this, ()-> "Retrieving from storage: " + finalStorageType);
        if (!initializers.containsKey(storageType)) {
            throw new IllegalArgumentException(String.format("Storage type '%s' is not part of the initializers map", storageType));
        }
        final StoragePersistenceAPI api = storagePersistenceInstances.putIfAbsent(storageType, initializers.get(storageType).get());
        if(null != api){
           return api;
        }
        return storagePersistenceInstances.get(storageType);
    }

    /**
     * Returns the Storage API for the default Storage Type.
     *
     * @return The {@link StoragePersistenceAPI} instance.
     */
    public StoragePersistenceAPI getStorage(){
        return getStorage(null);
    }

    /**
     * Flushes the map containing the Storage API instances that are groped by Storage Type.
     */
    public void forceInitialize(){
       storagePersistenceInstances.clear();
    }

    public enum INSTANCE {

        INSTANCE;
        private final StoragePersistenceProvider provider = new StoragePersistenceProvider();

        public static StoragePersistenceProvider get() {
            return INSTANCE.provider;
        }

    }

}<|MERGE_RESOLUTION|>--- conflicted
+++ resolved
@@ -50,7 +50,6 @@
      */
     private StoragePersistenceProvider() {
         initializeStorageChain();
-<<<<<<< HEAD
     }
 
     /**
@@ -113,70 +112,6 @@
     }
 
     /**
-=======
-    }
-
-    /**
-     * Initializes the Storage Chain used by the current dotCMS instance. It can be composed of one
-     * or more Storage Providers and, for flexibility purposes, system administrators can use the
-     * following properties to set it up:
-     * <ul>
-     *     <li>{@link #DEFAULT_CHAIN_PROVIDERS}: Contains the most commonly used providers in
-     *     dotCMS.</li>
-     *     <li>{@link #CHAIN1_PROVIDERS}, {@link #CHAIN2_PROVIDERS}, and
-     *     {@link #CHAIN3_PROVIDERS}: These are simply three Storage Provider chains that can be
-     *     personalized by customers in case different combinations need to be available.</li>
-     *     <li>{@link #DEFAULT_STORAGE_TYPE}: Allows you to specify what chain is going to be active
-     *     for the current dotCMS instance.</li>
-     * </ul>
-     * It's worth noting that, in case the configuration property for the selected storage chain is
-     * not present, the File System Provider will be the default value as it has always been the
-     * original behavior.
-     */
-    private void initializeStorageChain() {
-        final StorageType storageType = getStorageType();
-        final String[] defaultProvider = new String[]{StorageType.FILE_SYSTEM.name()};
-        switch (storageType) {
-            case DEFAULT_CHAIN:
-                initializeStorageChain(DEFAULT_CHAIN_PROVIDERS, defaultProvider);
-                break;
-            case CHAIN1:
-                initializeStorageChain(CHAIN1_PROVIDERS, defaultProvider);
-                break;
-            case CHAIN2:
-                initializeStorageChain(CHAIN2_PROVIDERS, defaultProvider);
-                break;
-            case CHAIN3:
-                initializeStorageChain(CHAIN3_PROVIDERS, defaultProvider);
-                break;
-            default:
-                throw new IllegalArgumentException(String.format("Storage type '%s' not supported", storageType));
-        }
-    }
-
-    /**
-     * Adds the specified chain of Storage Providers to the initializers map.
-     *
-     * @param chainName           The configuration property containing the chain of Storage
-     *                            Providers.
-     * @param defaultStorageTypes The default chain of Storage Providers in case the specified
-     *                            property has not been set.
-     */
-    private void initializeStorageChain(final String chainName, final String[] defaultStorageTypes) {
-
-        final String[] storageTypes = Config.getStringArrayProperty(chainName, defaultStorageTypes);
-        final ChainableStoragePersistenceAPIBuilder builder = new ChainableStoragePersistenceAPIBuilder();
-
-        Arrays.stream(storageTypes).iterator().forEachRemaining(storageTypeName -> {
-            final StorageType defaultStorageType = StorageType.valueOf(storageTypeName);
-            builder.add(this.getStorage(defaultStorageType));
-        });
-
-        addStorageInitializer(StorageType.DEFAULT_CHAIN, builder);
-    }
-
-    /**
->>>>>>> 3fb3f087
      * Adds the specified Storage Type to the initializers map. Each Storage Type provides either a
      * concrete {@link StoragePersistenceAPI} or a {@link ChainableStoragePersistenceAPI} which
      * contains one or more persistence APIs.
@@ -187,10 +122,6 @@
     public void addStorageInitializer(final StorageType storageType, final Supplier<StoragePersistenceAPI> initializer){
         initializers.put(storageType, initializer);
     }
-<<<<<<< HEAD
-    
-=======
->>>>>>> 3fb3f087
     /**
      * Returns the default Storage Type set in the current dotCMS instance.
      *
