package com.dotmarketing.common.util;

import java.util.ArrayList;
import java.util.List;
import java.util.Set;

import com.dotcms.util.SecurityLoggerServiceAPI;
import com.dotcms.util.SecurityLoggerServiceAPIFactory;
import com.dotmarketing.business.APILocator;
import com.liferay.util.StringPool;
import net.sourceforge.squirrel_sql.fw.preferences.BaseQueryTokenizerPreferenceBean;
import net.sourceforge.squirrel_sql.fw.preferences.IQueryTokenizerPreferenceBean;
import net.sourceforge.squirrel_sql.fw.sql.QueryTokenizer;
import net.sourceforge.squirrel_sql.plugins.mssql.prefs.MSSQLPreferenceBean;
import net.sourceforge.squirrel_sql.plugins.mssql.tokenizer.MSSQLQueryTokenizer;
import net.sourceforge.squirrel_sql.plugins.mysql.tokenizer.MysqlQueryTokenizer;
import net.sourceforge.squirrel_sql.plugins.oracle.prefs.OraclePreferenceBean;
import net.sourceforge.squirrel_sql.plugins.oracle.tokenizer.OracleQueryTokenizer;

import com.dotcms.repackage.com.google.common.collect.ImmutableSet;
import com.dotcms.repackage.org.apache.commons.lang.StringEscapeUtils;
import com.dotcms.repackage.org.apache.commons.lang.StringUtils;
import com.dotmarketing.business.DotStateException;
import com.dotmarketing.db.DbConnectionFactory;
import com.dotmarketing.exception.DotRuntimeException;
import com.dotmarketing.util.Logger;
import com.dotmarketing.util.SecurityLogger;
import com.dotmarketing.util.UtilMethods;
import com.liferay.util.StringUtil;

/**
 * Util class for sanitize, tokenize, etc
 */
public class SQLUtil {

	private static SecurityLoggerServiceAPI securityLoggerServiceAPI =
			APILocator.getSecurityLogger();

	private static final Set<String> EVIL_SQL_WORDS =  ImmutableSet.of( "select", "insert", "delete", "update", "replace", "create", "distinct", "like", "and", "or", "limit",
			"group", "order", "as ", "count","drop", "alter","truncate", "declare", "where", "exec", "--", "procedure", "pg_", "lock",
			"unlock","write", "engine", "null","not ","mode", "set ",";");

	private final static Set<String> ORDERBY_WHITELIST= ImmutableSet.of(
			"title","filename", "moddate", "tagname","pageUrl",
			"category_name","category_velocity_var_name","status","workflow_step.name","assigned_to",
			"mod_date","structuretype,upper(name)","upper(name)",
			"category_key", "page_url","name","velocity_var_name",
			"description","category_","sort_order","hostName", "keywords",
			"mod_date,upper(name)", "relation_type_value");
	
	public static List<String> tokenize(String schema) {
		List<String> ret=new ArrayList<String>();
		if (schema!=null) {
		QueryTokenizer tokenizer=new QueryTokenizer(";","--",true);
		QueryTokenizer extraTokenizer=null;
		if (DbConnectionFactory.isMsSql()) {
			//";","--",true
			IQueryTokenizerPreferenceBean prefs = new MSSQLPreferenceBean();
			//prefs.setStatementSeparator("GO");
			extraTokenizer=new MSSQLQueryTokenizer(prefs);
		}else if(DbConnectionFactory.isOracle()){
			IQueryTokenizerPreferenceBean prefs = new OraclePreferenceBean();
			tokenizer=new OracleQueryTokenizer(prefs);
		}else if(DbConnectionFactory.isMySql()){
			IQueryTokenizerPreferenceBean prefs = new BaseQueryTokenizerPreferenceBean();
			prefs.setProcedureSeparator("#");
			tokenizer=new MysqlQueryTokenizer(prefs);

		}
		tokenizer.setScriptToTokenize(schema.toString());

		 while (tokenizer.hasQuery() )
            {
               String querySql = tokenizer.nextQuery();
               if (querySql != null)
               {
            	   if (extraTokenizer !=null) {
            		   extraTokenizer.setScriptToTokenize(querySql);
            		   if (extraTokenizer.hasQuery()) {
            			   while (extraTokenizer.hasQuery()) {
            				   String innerSql = extraTokenizer.nextQuery();
            				   if (innerSql!=null) {

            					   ret.add(innerSql);
            				   }
            		   		}
            		   } else {

	            		  ret.add(querySql);
            		   }
            	   } else {

            		   ret.add(querySql);
            	   }
               }
            }
		}
		 return ret;

	}

	/**
	 * Will take the passed in columns and concat them for you probably for primary dotCMS DB.
	 * For SQLServer the all fields will be cast as a varchar(512)
	 * @param dbColumns The name of the columns to use in the DB concat
	 * @return
	 */
	public static String concat(String ... dbColumns) throws DotRuntimeException{
		if (dbColumns == null){
			throw new DotRuntimeException("the column list being concated are null");
		}
		StringBuilder bob = new StringBuilder();
		boolean first = true;
		for (String col : dbColumns) {
			if(DbConnectionFactory.isMsSql()){
				if(!first){
					bob.append(" + ");
				}
				bob.append("cast( " ).append( col ).append( " as varchar(512))");
			}else if(DbConnectionFactory.isMySql()){
				if(first){
					bob.append("CONCAT(");
				}else{
					bob.append(",");
				}
				bob.append(col);
			}else{
				if(!first){
					bob.append(" || ");
				}
				bob.append(col);
			}
			first = false;
		}
		if(DbConnectionFactory.isMySql()){
			bob.append(")");
		}
		return bob.toString();
	}

	/**
	 * Appends the required SQL code to the existing query to limit the number
	 * of results returned by such a query. You can also specify the offset if
	 * paginated results are required. This method will handle all the
	 * database-specific details related to keywords.
	 * 
	 * @param query
	 *            - The SQL query that will be executed.
	 * @param offSet
	 *            - The number of rows to start reading from.
	 * @param limit
	 *            - The maximum number of rows to return.
	 * @return The database-specific SQL statement that will add a row limit
	 *         and/or offset to the results.
	 */
	public static String addLimits(String query, long offSet, long limit) {
		if ( offSet == 0 && limit == -1 ) {
			//Nothing to do...
			return query;
		}
		StringBuffer queryString = new StringBuffer(); 
		int count = 0;
		if(query!=null){
			query = query.toLowerCase();
		  count = StringUtil.count(query, "select");
		}
		if(!UtilMethods.isSet(query)|| !query.trim().contains("select")|| count>1){
			return query;
		}else{
		     if(DbConnectionFactory.isPostgres()||
				DbConnectionFactory.isMySql() || DbConnectionFactory.isH2()){
			   query = query +" LIMIT "+limit+" OFFSET " +offSet;
			   queryString.append(query);

	         }else if(DbConnectionFactory.isMsSql()){
	        	 String str = "";
		    	   if(query.startsWith("select")){
					  query = query.substring(6);
				   }
		    	   if(query.contains("order by")){
		  			  str = query.substring(query.indexOf("order by"), query.length());
		  			  query = query.replace(str,"").trim();
		  		   }
		    	   query = " SELECT TOP "+limit+" * FROM (SELECT ROW_NUMBER() "
		    		  	 + " OVER ("+str+") AS RowNumber,"+query+") temp "
		    		  	 + " WHERE RowNumber >"+offSet;
		    	   queryString.append(query);
	        }else if(DbConnectionFactory.isOracle()){
	        	limit = limit + offSet;
	        	query = "select * from ( select temp.*, ROWNUM rnum from ( "+
	    	             query+" ) temp where ROWNUM <= "+limit+" ) where rnum > "+offSet;
	        	queryString.append(query);
	        }
		}
  	  return queryString.toString();
	}
	
	/**
	 * Method to sanitize order by SQL injection
	 * @param parameter
	 * @return
	 */
	public static String sanitizeSortBy(String parameter){

<<<<<<< HEAD


		
		if(StringUtils.isBlank(parameter) || parameter.contains("null")){//first check if is null or empty, check if contains the word null (e.g null null)
			return "";
=======
		if(!UtilMethods.isSet(parameter)){//check if is not null
			return StringPool.BLANK;
>>>>>>> e652437b
		}

		String testParam=parameter.replaceAll(" asc", StringPool.BLANK).replaceAll(" desc", StringPool.BLANK).replaceAll("-", StringPool.BLANK).toLowerCase();
		if(ORDERBY_WHITELIST.contains(testParam)){
			return parameter;
		}

		Exception e = new DotStateException("Invalid or pernicious sql parameter passed in : " + parameter);
		Logger.error(SQLUtil.class, "Invalid or pernicious sql parameter passed in : " + parameter, e);

		SecurityLogger.logDebug(SQLUtil.class, "Invalid or pernicious sql parameter passed in : " + parameter);
		return StringPool.BLANK;
	}

	/**
	 * Applies the sanitize to the parameter argument in order to avoid evil sql words
	 * @param parameter String
	 * @return String
	 */
	public static String sanitizeParameter(String parameter){

		if(!UtilMethods.isSet(parameter)) {//check if is not null

			return StringPool.BLANK;
		}

		parameter = StringEscapeUtils.escapeSql(parameter);

		final String parameterLowercase = parameter.toLowerCase();

		for(String evilWord : EVIL_SQL_WORDS){

			final int index = parameterLowercase.indexOf(evilWord);

			//check if the order by requested have any other command
			if(index != -1  &&
					(
							(index  == 0 // if the evilWord is at the begin of the parameterLowercase AND
									|| !isValidSQLCharacter(parameterLowercase.charAt(index - 1)) // there is not alphanumeric before parameterLowercase is invalid
							)  &&
							(index + evilWord.length() == parameterLowercase.length() // if the evilWord is at the end of the parameterLowercase is invalid
									|| !isValidSQLCharacter(parameterLowercase.charAt(index + evilWord.length()))  // if there is not alphanumeric next is invalid
							)
					)) {

				Exception e = new DotStateException("Invalid or pernicious sql parameter passed in : " + parameter);
				Logger.error(SQLUtil.class, "Invalid or pernicious sql parameter passed in : " + parameter, e);
				securityLoggerServiceAPI.logInfo(SQLUtil.class, "Invalid or pernicious sql parameter passed in : " + parameter);

				return StringPool.BLANK;
			}
		}

		return parameter;
	} // sanitizeParameter.

	/**
	 * Determine if the character is a valid for sql
	 * @param c char
	 * @return boolean
	 */
	private static boolean isValidSQLCharacter (final char c) {

		return Character.isLetterOrDigit(c) || '-' == c || '_' == c;
	} // isValidSQLCharacter.

} // E:O:F:SQLUtil.
<|MERGE_RESOLUTION|>--- conflicted
+++ resolved
@@ -1,281 +1,273 @@
-package com.dotmarketing.common.util;
-
-import java.util.ArrayList;
-import java.util.List;
-import java.util.Set;
-
-import com.dotcms.util.SecurityLoggerServiceAPI;
-import com.dotcms.util.SecurityLoggerServiceAPIFactory;
-import com.dotmarketing.business.APILocator;
-import com.liferay.util.StringPool;
-import net.sourceforge.squirrel_sql.fw.preferences.BaseQueryTokenizerPreferenceBean;
-import net.sourceforge.squirrel_sql.fw.preferences.IQueryTokenizerPreferenceBean;
-import net.sourceforge.squirrel_sql.fw.sql.QueryTokenizer;
-import net.sourceforge.squirrel_sql.plugins.mssql.prefs.MSSQLPreferenceBean;
-import net.sourceforge.squirrel_sql.plugins.mssql.tokenizer.MSSQLQueryTokenizer;
-import net.sourceforge.squirrel_sql.plugins.mysql.tokenizer.MysqlQueryTokenizer;
-import net.sourceforge.squirrel_sql.plugins.oracle.prefs.OraclePreferenceBean;
-import net.sourceforge.squirrel_sql.plugins.oracle.tokenizer.OracleQueryTokenizer;
-
-import com.dotcms.repackage.com.google.common.collect.ImmutableSet;
-import com.dotcms.repackage.org.apache.commons.lang.StringEscapeUtils;
-import com.dotcms.repackage.org.apache.commons.lang.StringUtils;
-import com.dotmarketing.business.DotStateException;
-import com.dotmarketing.db.DbConnectionFactory;
-import com.dotmarketing.exception.DotRuntimeException;
-import com.dotmarketing.util.Logger;
-import com.dotmarketing.util.SecurityLogger;
-import com.dotmarketing.util.UtilMethods;
-import com.liferay.util.StringUtil;
-
-/**
- * Util class for sanitize, tokenize, etc
- */
-public class SQLUtil {
-
-	private static SecurityLoggerServiceAPI securityLoggerServiceAPI =
-			APILocator.getSecurityLogger();
-
-	private static final Set<String> EVIL_SQL_WORDS =  ImmutableSet.of( "select", "insert", "delete", "update", "replace", "create", "distinct", "like", "and", "or", "limit",
-			"group", "order", "as ", "count","drop", "alter","truncate", "declare", "where", "exec", "--", "procedure", "pg_", "lock",
-			"unlock","write", "engine", "null","not ","mode", "set ",";");
-
-	private final static Set<String> ORDERBY_WHITELIST= ImmutableSet.of(
-			"title","filename", "moddate", "tagname","pageUrl",
-			"category_name","category_velocity_var_name","status","workflow_step.name","assigned_to",
-			"mod_date","structuretype,upper(name)","upper(name)",
-			"category_key", "page_url","name","velocity_var_name",
-			"description","category_","sort_order","hostName", "keywords",
-			"mod_date,upper(name)", "relation_type_value");
-	
-	public static List<String> tokenize(String schema) {
-		List<String> ret=new ArrayList<String>();
-		if (schema!=null) {
-		QueryTokenizer tokenizer=new QueryTokenizer(";","--",true);
-		QueryTokenizer extraTokenizer=null;
-		if (DbConnectionFactory.isMsSql()) {
-			//";","--",true
-			IQueryTokenizerPreferenceBean prefs = new MSSQLPreferenceBean();
-			//prefs.setStatementSeparator("GO");
-			extraTokenizer=new MSSQLQueryTokenizer(prefs);
-		}else if(DbConnectionFactory.isOracle()){
-			IQueryTokenizerPreferenceBean prefs = new OraclePreferenceBean();
-			tokenizer=new OracleQueryTokenizer(prefs);
-		}else if(DbConnectionFactory.isMySql()){
-			IQueryTokenizerPreferenceBean prefs = new BaseQueryTokenizerPreferenceBean();
-			prefs.setProcedureSeparator("#");
-			tokenizer=new MysqlQueryTokenizer(prefs);
-
-		}
-		tokenizer.setScriptToTokenize(schema.toString());
-
-		 while (tokenizer.hasQuery() )
-            {
-               String querySql = tokenizer.nextQuery();
-               if (querySql != null)
-               {
-            	   if (extraTokenizer !=null) {
-            		   extraTokenizer.setScriptToTokenize(querySql);
-            		   if (extraTokenizer.hasQuery()) {
-            			   while (extraTokenizer.hasQuery()) {
-            				   String innerSql = extraTokenizer.nextQuery();
-            				   if (innerSql!=null) {
-
-            					   ret.add(innerSql);
-            				   }
-            		   		}
-            		   } else {
-
-	            		  ret.add(querySql);
-            		   }
-            	   } else {
-
-            		   ret.add(querySql);
-            	   }
-               }
-            }
-		}
-		 return ret;
-
-	}
-
-	/**
-	 * Will take the passed in columns and concat them for you probably for primary dotCMS DB.
-	 * For SQLServer the all fields will be cast as a varchar(512)
-	 * @param dbColumns The name of the columns to use in the DB concat
-	 * @return
-	 */
-	public static String concat(String ... dbColumns) throws DotRuntimeException{
-		if (dbColumns == null){
-			throw new DotRuntimeException("the column list being concated are null");
-		}
-		StringBuilder bob = new StringBuilder();
-		boolean first = true;
-		for (String col : dbColumns) {
-			if(DbConnectionFactory.isMsSql()){
-				if(!first){
-					bob.append(" + ");
-				}
-				bob.append("cast( " ).append( col ).append( " as varchar(512))");
-			}else if(DbConnectionFactory.isMySql()){
-				if(first){
-					bob.append("CONCAT(");
-				}else{
-					bob.append(",");
-				}
-				bob.append(col);
-			}else{
-				if(!first){
-					bob.append(" || ");
-				}
-				bob.append(col);
-			}
-			first = false;
-		}
-		if(DbConnectionFactory.isMySql()){
-			bob.append(")");
-		}
-		return bob.toString();
-	}
-
-	/**
-	 * Appends the required SQL code to the existing query to limit the number
-	 * of results returned by such a query. You can also specify the offset if
-	 * paginated results are required. This method will handle all the
-	 * database-specific details related to keywords.
-	 * 
-	 * @param query
-	 *            - The SQL query that will be executed.
-	 * @param offSet
-	 *            - The number of rows to start reading from.
-	 * @param limit
-	 *            - The maximum number of rows to return.
-	 * @return The database-specific SQL statement that will add a row limit
-	 *         and/or offset to the results.
-	 */
-	public static String addLimits(String query, long offSet, long limit) {
-		if ( offSet == 0 && limit == -1 ) {
-			//Nothing to do...
-			return query;
-		}
-		StringBuffer queryString = new StringBuffer(); 
-		int count = 0;
-		if(query!=null){
-			query = query.toLowerCase();
-		  count = StringUtil.count(query, "select");
-		}
-		if(!UtilMethods.isSet(query)|| !query.trim().contains("select")|| count>1){
-			return query;
-		}else{
-		     if(DbConnectionFactory.isPostgres()||
-				DbConnectionFactory.isMySql() || DbConnectionFactory.isH2()){
-			   query = query +" LIMIT "+limit+" OFFSET " +offSet;
-			   queryString.append(query);
-
-	         }else if(DbConnectionFactory.isMsSql()){
-	        	 String str = "";
-		    	   if(query.startsWith("select")){
-					  query = query.substring(6);
-				   }
-		    	   if(query.contains("order by")){
-		  			  str = query.substring(query.indexOf("order by"), query.length());
-		  			  query = query.replace(str,"").trim();
-		  		   }
-		    	   query = " SELECT TOP "+limit+" * FROM (SELECT ROW_NUMBER() "
-		    		  	 + " OVER ("+str+") AS RowNumber,"+query+") temp "
-		    		  	 + " WHERE RowNumber >"+offSet;
-		    	   queryString.append(query);
-	        }else if(DbConnectionFactory.isOracle()){
-	        	limit = limit + offSet;
-	        	query = "select * from ( select temp.*, ROWNUM rnum from ( "+
-	    	             query+" ) temp where ROWNUM <= "+limit+" ) where rnum > "+offSet;
-	        	queryString.append(query);
-	        }
-		}
-  	  return queryString.toString();
-	}
-	
-	/**
-	 * Method to sanitize order by SQL injection
-	 * @param parameter
-	 * @return
-	 */
-	public static String sanitizeSortBy(String parameter){
-
-<<<<<<< HEAD
-
-
-		
-		if(StringUtils.isBlank(parameter) || parameter.contains("null")){//first check if is null or empty, check if contains the word null (e.g null null)
-			return "";
-=======
-		if(!UtilMethods.isSet(parameter)){//check if is not null
-			return StringPool.BLANK;
->>>>>>> e652437b
-		}
-
-		String testParam=parameter.replaceAll(" asc", StringPool.BLANK).replaceAll(" desc", StringPool.BLANK).replaceAll("-", StringPool.BLANK).toLowerCase();
-		if(ORDERBY_WHITELIST.contains(testParam)){
-			return parameter;
-		}
-
-		Exception e = new DotStateException("Invalid or pernicious sql parameter passed in : " + parameter);
-		Logger.error(SQLUtil.class, "Invalid or pernicious sql parameter passed in : " + parameter, e);
-
-		SecurityLogger.logDebug(SQLUtil.class, "Invalid or pernicious sql parameter passed in : " + parameter);
-		return StringPool.BLANK;
-	}
-
-	/**
-	 * Applies the sanitize to the parameter argument in order to avoid evil sql words
-	 * @param parameter String
-	 * @return String
-	 */
-	public static String sanitizeParameter(String parameter){
-
-		if(!UtilMethods.isSet(parameter)) {//check if is not null
-
-			return StringPool.BLANK;
-		}
-
-		parameter = StringEscapeUtils.escapeSql(parameter);
-
-		final String parameterLowercase = parameter.toLowerCase();
-
-		for(String evilWord : EVIL_SQL_WORDS){
-
-			final int index = parameterLowercase.indexOf(evilWord);
-
-			//check if the order by requested have any other command
-			if(index != -1  &&
-					(
-							(index  == 0 // if the evilWord is at the begin of the parameterLowercase AND
-									|| !isValidSQLCharacter(parameterLowercase.charAt(index - 1)) // there is not alphanumeric before parameterLowercase is invalid
-							)  &&
-							(index + evilWord.length() == parameterLowercase.length() // if the evilWord is at the end of the parameterLowercase is invalid
-									|| !isValidSQLCharacter(parameterLowercase.charAt(index + evilWord.length()))  // if there is not alphanumeric next is invalid
-							)
-					)) {
-
-				Exception e = new DotStateException("Invalid or pernicious sql parameter passed in : " + parameter);
-				Logger.error(SQLUtil.class, "Invalid or pernicious sql parameter passed in : " + parameter, e);
-				securityLoggerServiceAPI.logInfo(SQLUtil.class, "Invalid or pernicious sql parameter passed in : " + parameter);
-
-				return StringPool.BLANK;
-			}
-		}
-
-		return parameter;
-	} // sanitizeParameter.
-
-	/**
-	 * Determine if the character is a valid for sql
-	 * @param c char
-	 * @return boolean
-	 */
-	private static boolean isValidSQLCharacter (final char c) {
-
-		return Character.isLetterOrDigit(c) || '-' == c || '_' == c;
-	} // isValidSQLCharacter.
-
-} // E:O:F:SQLUtil.
+package com.dotmarketing.common.util;
+
+import java.util.ArrayList;
+import java.util.List;
+import java.util.Set;
+
+import com.dotcms.util.SecurityLoggerServiceAPI;
+import com.dotcms.util.SecurityLoggerServiceAPIFactory;
+import com.dotmarketing.business.APILocator;
+import com.liferay.util.StringPool;
+import net.sourceforge.squirrel_sql.fw.preferences.BaseQueryTokenizerPreferenceBean;
+import net.sourceforge.squirrel_sql.fw.preferences.IQueryTokenizerPreferenceBean;
+import net.sourceforge.squirrel_sql.fw.sql.QueryTokenizer;
+import net.sourceforge.squirrel_sql.plugins.mssql.prefs.MSSQLPreferenceBean;
+import net.sourceforge.squirrel_sql.plugins.mssql.tokenizer.MSSQLQueryTokenizer;
+import net.sourceforge.squirrel_sql.plugins.mysql.tokenizer.MysqlQueryTokenizer;
+import net.sourceforge.squirrel_sql.plugins.oracle.prefs.OraclePreferenceBean;
+import net.sourceforge.squirrel_sql.plugins.oracle.tokenizer.OracleQueryTokenizer;
+
+import com.dotcms.repackage.com.google.common.collect.ImmutableSet;
+import com.dotcms.repackage.org.apache.commons.lang.StringEscapeUtils;
+import com.dotcms.repackage.org.apache.commons.lang.StringUtils;
+import com.dotmarketing.business.DotStateException;
+import com.dotmarketing.db.DbConnectionFactory;
+import com.dotmarketing.exception.DotRuntimeException;
+import com.dotmarketing.util.Logger;
+import com.dotmarketing.util.SecurityLogger;
+import com.dotmarketing.util.UtilMethods;
+import com.liferay.util.StringUtil;
+
+/**
+ * Util class for sanitize, tokenize, etc
+ */
+public class SQLUtil {
+
+	private static SecurityLoggerServiceAPI securityLoggerServiceAPI =
+			APILocator.getSecurityLogger();
+
+	private static final Set<String> EVIL_SQL_WORDS =  ImmutableSet.of( "select", "insert", "delete", "update", "replace", "create", "distinct", "like", "and", "or", "limit",
+			"group", "order", "as ", "count","drop", "alter","truncate", "declare", "where", "exec", "--", "procedure", "pg_", "lock",
+			"unlock","write", "engine", "null","not ","mode", "set ",";");
+
+	private final static Set<String> ORDERBY_WHITELIST= ImmutableSet.of(
+			"title","filename", "moddate", "tagname","pageUrl",
+			"category_name","category_velocity_var_name","status","workflow_step.name","assigned_to",
+			"mod_date","structuretype,upper(name)","upper(name)",
+			"category_key", "page_url","name","velocity_var_name",
+			"description","category_","sort_order","hostName", "keywords",
+			"mod_date,upper(name)", "relation_type_value");
+	
+	public static List<String> tokenize(String schema) {
+		List<String> ret=new ArrayList<String>();
+		if (schema!=null) {
+		QueryTokenizer tokenizer=new QueryTokenizer(";","--",true);
+		QueryTokenizer extraTokenizer=null;
+		if (DbConnectionFactory.isMsSql()) {
+			//";","--",true
+			IQueryTokenizerPreferenceBean prefs = new MSSQLPreferenceBean();
+			//prefs.setStatementSeparator("GO");
+			extraTokenizer=new MSSQLQueryTokenizer(prefs);
+		}else if(DbConnectionFactory.isOracle()){
+			IQueryTokenizerPreferenceBean prefs = new OraclePreferenceBean();
+			tokenizer=new OracleQueryTokenizer(prefs);
+		}else if(DbConnectionFactory.isMySql()){
+			IQueryTokenizerPreferenceBean prefs = new BaseQueryTokenizerPreferenceBean();
+			prefs.setProcedureSeparator("#");
+			tokenizer=new MysqlQueryTokenizer(prefs);
+
+		}
+		tokenizer.setScriptToTokenize(schema.toString());
+
+		 while (tokenizer.hasQuery() )
+            {
+               String querySql = tokenizer.nextQuery();
+               if (querySql != null)
+               {
+            	   if (extraTokenizer !=null) {
+            		   extraTokenizer.setScriptToTokenize(querySql);
+            		   if (extraTokenizer.hasQuery()) {
+            			   while (extraTokenizer.hasQuery()) {
+            				   String innerSql = extraTokenizer.nextQuery();
+            				   if (innerSql!=null) {
+
+            					   ret.add(innerSql);
+            				   }
+            		   		}
+            		   } else {
+
+	            		  ret.add(querySql);
+            		   }
+            	   } else {
+
+            		   ret.add(querySql);
+            	   }
+               }
+            }
+		}
+		 return ret;
+
+	}
+
+	/**
+	 * Will take the passed in columns and concat them for you probably for primary dotCMS DB.
+	 * For SQLServer the all fields will be cast as a varchar(512)
+	 * @param dbColumns The name of the columns to use in the DB concat
+	 * @return
+	 */
+	public static String concat(String ... dbColumns) throws DotRuntimeException{
+		if (dbColumns == null){
+			throw new DotRuntimeException("the column list being concated are null");
+		}
+		StringBuilder bob = new StringBuilder();
+		boolean first = true;
+		for (String col : dbColumns) {
+			if(DbConnectionFactory.isMsSql()){
+				if(!first){
+					bob.append(" + ");
+				}
+				bob.append("cast( " ).append( col ).append( " as varchar(512))");
+			}else if(DbConnectionFactory.isMySql()){
+				if(first){
+					bob.append("CONCAT(");
+				}else{
+					bob.append(",");
+				}
+				bob.append(col);
+			}else{
+				if(!first){
+					bob.append(" || ");
+				}
+				bob.append(col);
+			}
+			first = false;
+		}
+		if(DbConnectionFactory.isMySql()){
+			bob.append(")");
+		}
+		return bob.toString();
+	}
+
+	/**
+	 * Appends the required SQL code to the existing query to limit the number
+	 * of results returned by such a query. You can also specify the offset if
+	 * paginated results are required. This method will handle all the
+	 * database-specific details related to keywords.
+	 * 
+	 * @param query
+	 *            - The SQL query that will be executed.
+	 * @param offSet
+	 *            - The number of rows to start reading from.
+	 * @param limit
+	 *            - The maximum number of rows to return.
+	 * @return The database-specific SQL statement that will add a row limit
+	 *         and/or offset to the results.
+	 */
+	public static String addLimits(String query, long offSet, long limit) {
+		if ( offSet == 0 && limit == -1 ) {
+			//Nothing to do...
+			return query;
+		}
+		StringBuffer queryString = new StringBuffer(); 
+		int count = 0;
+		if(query!=null){
+			query = query.toLowerCase();
+		  count = StringUtil.count(query, "select");
+		}
+		if(!UtilMethods.isSet(query)|| !query.trim().contains("select")|| count>1){
+			return query;
+		}else{
+		     if(DbConnectionFactory.isPostgres()||
+				DbConnectionFactory.isMySql() || DbConnectionFactory.isH2()){
+			   query = query +" LIMIT "+limit+" OFFSET " +offSet;
+			   queryString.append(query);
+
+	         }else if(DbConnectionFactory.isMsSql()){
+	        	 String str = "";
+		    	   if(query.startsWith("select")){
+					  query = query.substring(6);
+				   }
+		    	   if(query.contains("order by")){
+		  			  str = query.substring(query.indexOf("order by"), query.length());
+		  			  query = query.replace(str,"").trim();
+		  		   }
+		    	   query = " SELECT TOP "+limit+" * FROM (SELECT ROW_NUMBER() "
+		    		  	 + " OVER ("+str+") AS RowNumber,"+query+") temp "
+		    		  	 + " WHERE RowNumber >"+offSet;
+		    	   queryString.append(query);
+	        }else if(DbConnectionFactory.isOracle()){
+	        	limit = limit + offSet;
+	        	query = "select * from ( select temp.*, ROWNUM rnum from ( "+
+	    	             query+" ) temp where ROWNUM <= "+limit+" ) where rnum > "+offSet;
+	        	queryString.append(query);
+	        }
+		}
+  	  return queryString.toString();
+	}
+	
+	/**
+	 * Method to sanitize order by SQL injection
+	 * @param parameter
+	 * @return
+	 */
+	public static String sanitizeSortBy(String parameter){
+
+		if(StringUtils.isBlank(parameter) || parameter.contains("null")){//first check if is null or empty, check if contains the word null (e.g null null)
+			return StringPool.BLANK;
+		}
+
+		String testParam=parameter.replaceAll(" asc", StringPool.BLANK).replaceAll(" desc", StringPool.BLANK).replaceAll("-", StringPool.BLANK).toLowerCase();
+		if(ORDERBY_WHITELIST.contains(testParam)){
+			return parameter;
+		}
+
+		Exception e = new DotStateException("Invalid or pernicious sql parameter passed in : " + parameter);
+		Logger.error(SQLUtil.class, "Invalid or pernicious sql parameter passed in : " + parameter, e);
+
+		SecurityLogger.logDebug(SQLUtil.class, "Invalid or pernicious sql parameter passed in : " + parameter);
+		return StringPool.BLANK;
+	}
+
+	/**
+	 * Applies the sanitize to the parameter argument in order to avoid evil sql words
+	 * @param parameter String
+	 * @return String
+	 */
+	public static String sanitizeParameter(String parameter){
+
+		if(!UtilMethods.isSet(parameter)) {//check if is not null
+
+			return StringPool.BLANK;
+		}
+
+		parameter = StringEscapeUtils.escapeSql(parameter);
+
+		final String parameterLowercase = parameter.toLowerCase();
+
+		for(String evilWord : EVIL_SQL_WORDS){
+
+			final int index = parameterLowercase.indexOf(evilWord);
+
+			//check if the order by requested have any other command
+			if(index != -1  &&
+					(
+							(index  == 0 // if the evilWord is at the begin of the parameterLowercase AND
+									|| !isValidSQLCharacter(parameterLowercase.charAt(index - 1)) // there is not alphanumeric before parameterLowercase is invalid
+							)  &&
+							(index + evilWord.length() == parameterLowercase.length() // if the evilWord is at the end of the parameterLowercase is invalid
+									|| !isValidSQLCharacter(parameterLowercase.charAt(index + evilWord.length()))  // if there is not alphanumeric next is invalid
+							)
+					)) {
+
+				Exception e = new DotStateException("Invalid or pernicious sql parameter passed in : " + parameter);
+				Logger.error(SQLUtil.class, "Invalid or pernicious sql parameter passed in : " + parameter, e);
+				securityLoggerServiceAPI.logInfo(SQLUtil.class, "Invalid or pernicious sql parameter passed in : " + parameter);
+
+				return StringPool.BLANK;
+			}
+		}
+
+		return parameter;
+	} // sanitizeParameter.
+
+	/**
+	 * Determine if the character is a valid for sql
+	 * @param c char
+	 * @return boolean
+	 */
+	private static boolean isValidSQLCharacter (final char c) {
+
+		return Character.isLetterOrDigit(c) || '-' == c || '_' == c;
+	} // isValidSQLCharacter.
+
+} // E:O:F:SQLUtil.