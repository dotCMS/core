package com.dotmarketing.common.db;

import java.math.BigDecimal;
import java.sql.CallableStatement;
import java.sql.Connection;
import java.sql.PreparedStatement;
import java.sql.ResultSet;
import java.sql.ResultSetMetaData;
import java.sql.SQLException;
import java.sql.Statement;
import java.sql.Timestamp;
import java.util.*;

import com.dotcms.repackage.org.apache.commons.collections.map.LRUMap;
import com.dotcms.repackage.org.apache.commons.lang.StringUtils;
import static com.dotcms.util.CloseUtils.*;
import com.dotmarketing.db.DbConnectionFactory;
import com.dotmarketing.exception.DotDataException;
import com.dotmarketing.exception.DotRuntimeException;
import com.dotmarketing.util.Config;
import com.dotmarketing.util.Logger;
import com.dotmarketing.util.json.JSONException;
import com.dotmarketing.util.json.JSONObject;
import static com.dotcms.util.CollectionsUtils.*;

import com.dotcms.business.CloseDBIfOpened;
import com.dotcms.business.WrapInTransaction;

/**
 * Description of the Class
 * 
 * @author will
 * @created February 25, 2002 Modified May 8, 2003 Hashtables converted to
 *          HashMaps results is now an arraylist
 */
public class DotConnect {
    
	private static Map<Connection, Map<String, PreparedStatement>> stmts = new LRUMap(200);
	
	ArrayList<Object> paramList;

    ArrayList<Object> results;
    
    List<Map<String, Object>> objectResults;

    String SQL;

    boolean gotResult;

    int cursor;

    int maxRows = -1;

    int startRow = 0;
    
    boolean forceQuery=false;

    private static Map<Class, StatementObjectSetter> statementSetterHandlerMap =
            map(DotTimezonedTimestamp.class, DotConnect::setTimestampWithTimezone);

    public DotConnect() {
        Logger.debug(this, "------------ DotConnect() --------------------");
    }
    
    public void setForceQuery(boolean force) {
        forceQuery=force;
    }

    public int getInt(String x){
    	x = x.toLowerCase(); 
        Logger.debug(this, "getInt: " + x);

        if (gotResult == false) {
            getResult();
        }

        try {
            return Integer.parseInt((String) ((HashMap) results.get(cursor)).get(x));
        } catch (Exception e) {
            Logger.debug(this, "getInt: " + e);
            throw new DotRuntimeException(e.toString(),e);
        }
    }
    public int loadInt(String x) throws DotDataException{
    	x = x.toLowerCase(); 
        try {
            return (Integer) loadObjectResults().get(0).get(x);
        } catch (Exception e) {
            Logger.debug(this, "loadInt: " + e);
            throw new DotDataException(e.toString(),e);
        }
    }
    public DotConnect setMaxRows(int x) {
        maxRows = x;
        return this;
    }

    public DotConnect setMaxRows(String x) {
        try {
            setMaxRows(Integer.parseInt(x));
        } catch (Exception e) {
            throw new DotRuntimeException(e.toString(),e);
        }
        return this;
    }

    public int getMaxRows() {
        return maxRows;
    }

    public int getNumRows() {
        return (results != null) ? results.size() : 0;
    }

    public Object getObject(String x) {
    	
        Object obj = new Object();

        try {
            obj = getObject(Class.forName(x).newInstance());
            return obj;
        } catch (Exception e) {
            Logger.error(this, "Create class Exception" + e, e);
            throw new DotRuntimeException(e.toString(),e);
        }
    }

    public Object getObject(Object x) {
        Logger.debug(this, "getObject(Object " + x.toString() + ")");

        //if we don't have a result set, get one
        if (gotResult == false) {
            getResult();
        }

        if (getNumRows() == 0) {
            return x;
        }

        HashMap o = (HashMap) results.get(cursor);

        for (Iterator e = o.entrySet().iterator(); e.hasNext();) {
            try {
                String colName = (String) e.next();
                java.lang.StringBuffer setter = new java.lang.StringBuffer();
                setter.append("set");

                if (colName.toString().length() > 1) {
                    java.util.StringTokenizer keySpliter = new java.util.StringTokenizer(colName, "_");

                    // Split on Underscore
                    while (keySpliter.hasMoreTokens()) {
                        String partKey = keySpliter.nextToken();
                        setter.append(partKey.substring(0, 1).toUpperCase() + partKey.substring(1));
                    }
                }

                Class[] params = { new String().getClass() };
                Object[] paramsObj = new Object[1];
                paramsObj[0] = (o.get(colName) == null) ? null : o.get(colName).toString();

                x.getClass().getMethod(setter.toString(), params).invoke(x, paramsObj);
            } catch (Exception ex) {
                Logger.error(this, "db.getObject: " + ex, ex);
                throw new DotRuntimeException(ex.toString(),ex);
            }
        }

        return x;
    }

    public Object[] getObjectArray(String ObjName) {
        //if we don't have a result set, get one
        if (gotResult == false) {
            getResult();
        }

        ArrayList<Object> bar = new ArrayList<Object>();

        for (cursor = 0; cursor < getNumRows(); cursor++) {
            bar.add(getObject(ObjName));
        }

        return bar.toArray();
    }

    public void getResult(String dataSource) {
	    gotResult = true;
	
	    //build the SQL statement, looping through params
	    try {
	    	executeQuery(dataSource);
	    } catch (Exception e) {
	    	Logger.error(this, "getResult(): unable to execute query.  Bad SQL? : " + (SQL != null ? SQL + " " : "") + (paramList != null ? paramList.toString() + " " : "") + e.getMessage(), e);
	        throw new DotRuntimeException(e.toString(),e);
	    }
	
	}
    
    public void getResult(Connection conn) {
	    gotResult = true;
	
	    //build the SQL statement, looping through params
	    try {
	    	executeQuery(conn);
	    } catch (Exception e) {
	    	Logger.error(this, "getResult(): unable to execute query.  Bad SQL? : " + (SQL != null ? SQL + " " : "") + (paramList != null ? paramList.toString() + " " : "") + e.getMessage(), e);
	        throw new DotRuntimeException(e.toString(),e);
	    }
	
	}
    
    public void loadResult(Connection conn) throws DotDataException{
	    gotResult = true;
	
	    //build the SQL statement, looping through params
	    try {
	    	executeQuery(conn);
	    } catch (Exception e) {
	    	throw new DotDataException(e.getMessage(),e);
	    }
	
	}
    
    public boolean executeStatement(String sql) throws SQLException{
    	Connection conn = DbConnectionFactory.getConnection();
    	Statement stmt = conn.createStatement();
    	Logger.info(this, "Executing " + sql);
    	boolean ret=stmt.execute(sql);
    	stmt.close();
    	return ret;
    }

    public boolean executeStatement(String sql, Connection con) throws SQLException{
    	Statement stmt = con.createStatement();
    	Logger.info(this, "Executing " + sql);
    	boolean ret=stmt.execute(sql);
    	Logger.info(this, "Finished Executing " + sql);
    	stmt.close();
    	return ret;
    }
    
    public void loadResult() throws DotDataException{
        gotResult = true;
        //build the SQL statement, looping through params
        try {
			executeQuery();
		} catch (Exception e) {
			throw new DotDataException(e.getMessage() + toString(),e);
		}
    }
    
	/**
     * @deprecated - Use loadResult instead as it throws the exception and doesn't swallow it 
     * Executes SQL, Pulls a result set, sets the rs and rsmd variables.
     */
    public void getResult() {
        gotResult = true;


        //build the SQL statement, looping through params
        try {
        	executeQuery();
        } catch (Exception e) {
            Logger.error(this, "getResult(): unable to execute query.  Bad SQL? : " + (SQL != null ? SQL + " " : "") + (paramList != null ? paramList.toString() + " " : "") + e.getMessage(), e);
            throw new DotRuntimeException(e.toString(),e);
        }
        

    }

    public DotConnect setSQL(String x) {
        cursor = 0;
        gotResult = false;
        paramList = new ArrayList<Object>();
        SQL = x;
        startRow = 0;
        maxRows = -1;
        
        Logger.debug(this, "setSQL: " + x);
        return this;
    }
    
    public DotConnect setSQL(String x, int limit) {
        if(DbConnectionFactory.isMsSql()){
        	x = x.trim();
            if(x.startsWith("select distinct"))
                setSQL(x.replaceFirst("select distinct", "select distinct top "+limit+" "));
            else
                setSQL(x.replaceFirst("select", "select top "+limit+" "));
        }
        else if(DbConnectionFactory.isOracle()) {
            setSQL("select * from ("+x+") where rownum<="+limit);
        }
        else {
            setSQL(x+" limit "+limit);
        }
        return this;
    }

    public String getSQL() {
        return SQL;
    }

    /**
     * Returns a single result as a String.
     * 
     * @param x
     *            Description of Parameter
     * @return The string value
     */
    public String getString(String x) {
        Logger.debug(this, "getString(String x)");
        x = x.toLowerCase();
        if (gotResult == false) {
            getResult();
        }

        try {
            if(results == null || results.isEmpty()) {
                return null;
            }

            return (String) ((HashMap) results.get(cursor)).get(x);
        } catch (Exception e) {
            throw new DotRuntimeException(e.toString(),e);
        }
    }

    //this is a specialize getUniqueID for MSSQL
    public static synchronized int getUniqueID(String type) {
        String SELECT_AUTONUM = "SELECT NextAutoNum as idx from webAutoNum where Code = ?";
        String UPDATE_AUTONUM = "UPDATE webAutoNum set NextAutoNum = ? where Code = ?";

        int x = 0;
        DotConnect db = new DotConnect();
        db.setSQL(SELECT_AUTONUM);
        db.addParam(type);
        x = db.getInt("idx");

        db.setSQL(UPDATE_AUTONUM);
        db.addParam(x + 1);
        db.addParam(type);
        db.getResult();

        try {
            return Integer.parseInt(Integer.toString(x) + "9");
        } catch (Exception e) {
            Logger.error(DotConnect.class, "ERROR: GET NOAH/WEB AUTONUMBER FAILED:" + e, e);
            throw new DotRuntimeException(e.toString(),e);
        }
    }

    /**
     * Returns the results.
     * @return ArrayList
     */
    public ArrayList loadResults(Connection conn) throws DotDataException{
        if (gotResult == false) {
            loadResult(conn);
        }
        return (results != null) ? results : new ArrayList();
    }
    
    /**
     * Returns the results.
     * @return ArrayList
     */
    public ArrayList loadResults() throws DotDataException{
        if (gotResult == false) {
            loadResult();
        }
        return (results != null) ? results : new ArrayList();
    }
    
    /**
     * Returns the results.
     * @deprecated - loadResults as it doesn't swallow the excpetion. 
     * @return ArrayList
     */
    public ArrayList getResults()throws DotDataException {
        if (gotResult == false) {
            getResult();
        }
        return (results != null) ? results : new ArrayList();
    }

	/**
     * Returns the results.
     * 
     * @return ArrayList
     */
    public ArrayList getResults(String dataSource)throws DotDataException {
        if (gotResult == false) {
            getResult(dataSource);
        }
        return (results != null) ? results : new ArrayList();
    }
    /**
     * Sets the startRow.
     * 
     * @param startRow
     *            The startRow to set
     */
    public DotConnect setStartRow(int startRow) {
        this.startRow = startRow;
        return this;
    }

    public DotConnect setStartRow(String x) {
        try {
            setStartRow(Integer.parseInt(x));
        } catch (Exception e) {
            throw new DotRuntimeException(e.toString(),e);
        }
        return this;
    }

    /**
     * Returns the startRow.
     * 
     * @return int
     */
    public int getStartRow() {
        return startRow;
    }

    public DotConnect addObject(Object x) {
        Logger.debug(this, "db.addParam " + paramList.size() + " (Object): " + x);
        paramList.add(paramList.size(), x);
        return this;
    }

    public DotConnect addParam(Object x) {
        Logger.debug(this, "db.addParam " + paramList.size() + " (Object): " + x);
        paramList.add(paramList.size(), x);
        return this;
    }

    /**
     * Adds a feature to the Param attribute of the dotConnect object
     * 
     * @param x
     *            The feature to be added to the Param attribute
     */
    public DotConnect addParam(boolean x) {
        Logger.debug(this, "db.addParam " + paramList.size() + " (boolean): " + x);
        paramList.add(paramList.size(), x);
        return this;
    }

    /**
     * This method adds an <code>int</code> parameter to the prepared SQL
     * statement.
     * 
     * @param x
     *            The feature to be added to the Param attribute
     */
    public DotConnect addParam(int x) {
        Logger.debug(this, "db.addParam " + paramList.size() + " (int): " + x);
        paramList.add(paramList.size(), x);
        return this;
    }

    /**
     * This method adds a <code>String</code> parameter to the prepared SQL
     * statement.
     * 
     * @param x
     *            The feature to be added to the Param attribute
     */
    public DotConnect addParam(String x) {
        Logger.debug(this, "db.addParam " + paramList.size() + " (String): " + x);
        paramList.add(paramList.size(), x);
        return this;
        
    }

    /**
     * Adds a long parameter to the prepared SQL statement.
     * 
     * @param x
     *            The feature to be added to the Param attribute
     */
    public DotConnect addParam(long x) {
        Logger.debug(this, "db.addParam " + paramList.size() + " (long): " + x);
        paramList.add(paramList.size(), x);
        return this;
    }

    /**
     * Adds a double parameter to the prepared SQL statement.
     * 
     * @param x
     *            The feature to be added to the Param attribute
     */
    public DotConnect addParam(double x) {
        Logger.debug(this, "db.addParam " + paramList.size() + " (double): " + x);
        paramList.add(paramList.size(), x);
        return this;
    }

    /**
     * Adds a date parameter to the prepared SQL statement.
     * 
     * @param x
     *            The feature to be added to the Param attribute
     */
    public DotConnect addParam(java.util.Date x) {
        Logger.debug(this, "db.addParam " + paramList.size() + " (date): " + x);
        paramList.add(paramList.size(), x!=null ? new Timestamp(x.getTime()) : x);
        return this;
    }

    private void executeQuery() throws SQLException{
        Connection conn = DbConnectionFactory.getConnection();
        executeQuery(conn);
    }
    
    private void executeQuery(String dataSource) throws SQLException{
    	Connection conn = DbConnectionFactory.getConnection(dataSource);
        executeQuery(conn);
    }

    /*
     * Depending on the query, this method will call the execute (for update operations: DELETE, UPDATE, INSERT)
     * or executeQuery for Select operations.
     * In addition will see if the configuration want's to use cache prepared statements
     * Finally wrap the results on this.objectResults abd this.results.
     */
    private void executeQuery(Connection conn) throws SQLException{
        ResultSet rs = null;
        ResultSetMetaData rsmd = null;
        results = new ArrayList<Object>();
        objectResults= new ArrayList <Map<String, Object>>();
        Statement stmt = null;
        //perform some query optimizations
        String starter = SQL.substring(0, 10);
        PreparedStatement statement = null;
        boolean cachePreparedStatement=Config.getBooleanProperty("CACHE_PREPARED_STATEMENTS", false);
	    boolean logSQL = "true".equals(System.getProperty("hibernate.show_sql"));
	    if(logSQL){
	    	
	    	Logger.info(this.getClass(), SQL + " params:" + paramList);
	    }
        try {
	        conn.clearWarnings();
	        long before = System.nanoTime();
	        long beforeMetadata = 0;
	        long afterMetadata = 0;
	        long beforeQueryExecution = 0;
	        long afterQueryExecution = 0;
	        long beforePreparation = 0;
	        long afterPreparation = 0;
	        if(SQL.contains("?")){ // if it is a prepared statement
	        	if (cachePreparedStatement) { // if want's to use the cache map
	        		Map<String,PreparedStatement> m = null;
		        	Connection rconn = conn.getMetaData().getConnection();
		        	m = stmts.get(rconn);
		        	if(m!=null){ // if it is in the cache.
		        		if (starter.toLowerCase().trim().indexOf("call")!=-1) { // if it is a stored procedure
		        		   statement = (CallableStatement)m.get(SQL);
		        		}else{
		        			statement = m.get(SQL);
		        		}
		        	}else{ // if it is not in the cache, put it there.
		        		m = new HashMap<String, PreparedStatement>();
		        		synchronized (stmts) {
		        			stmts.put(rconn, m);
		        		}
		        	}
		        	if(statement == null){ // if couldn't create it
		        		beforePreparation = System.nanoTime();
		        		if (starter.toLowerCase().trim().indexOf("call")!=-1) { // if it is a stored procedure
		        		  statement = (CallableStatement)conn.prepareCall(SQL);
		        		}else{
		        		  statement = rconn.prepareStatement(SQL);
		        		}
		        		m.put(SQL, statement);
		        		afterPreparation = System.nanoTime();
		        	}
		        	
	        	} else {
	        		beforePreparation = System.nanoTime();
	        		if (starter.toLowerCase().trim().indexOf("call")!=-1) {
	        			statement = (CallableStatement)conn.prepareCall(SQL);
	        		}else{
		        	  statement = conn.prepareStatement(SQL);
	        		}
	        		afterPreparation = System.nanoTime();
	        	}

	        	//statement.setMaxRows(maxRows);
		        Logger.debug(this, "SQL = " + statement.toString());
		        for (int i = 0; i < paramList.size(); i++) {
		            Object param = paramList.get(i);
		            if(param!=null && statementSetterHandlerMap.containsKey(param.getClass())) {
		                statementSetterHandlerMap.get(param.getClass()).execute(statement, i+1, param);
                    } else {
                        statement.setObject(i + 1, paramList.get(i));
                    }
		        }
				if (!starter.toLowerCase().trim().contains("select")) { // if it is NOT a read operation
		        	beforeQueryExecution = System.nanoTime();
		            statement.execute();
		            rs = statement.getResultSet();
		            afterQueryExecution = System.nanoTime();
		            if(rs!=null){
		            	beforeMetadata = afterQueryExecution;
		            	rsmd = rs.getMetaData();
		            	afterMetadata = System.nanoTime();
		            }
		        } else { // if it is a SELECT
		        	beforeQueryExecution = System.nanoTime();
		            rs = statement.executeQuery();
		            afterQueryExecution = System.nanoTime();
		            beforeMetadata = afterQueryExecution;
		            rsmd = rs.getMetaData();
		            afterMetadata = System.nanoTime();
		        }
	        }else{
	        	beforePreparation = System.nanoTime();
	        	stmt = conn.createStatement();
	        	afterPreparation = System.nanoTime();
	        	
	        	if (!starter.toLowerCase().trim().contains("select") && !forceQuery) {
		        	beforeQueryExecution = System.nanoTime(); // todo: shouldn't get the resultset and metadata?
		            stmt.execute(SQL);
		            afterQueryExecution = System.nanoTime();
		        } else {
		        	beforeQueryExecution = System.nanoTime();
		            rs = stmt.executeQuery(SQL);
		            afterQueryExecution = System.nanoTime();
		            beforeMetadata = afterQueryExecution;
		            rsmd = rs.getMetaData();
		            afterMetadata = System.nanoTime();
		        }
	        }

			long after = System.nanoTime();
			if((float)((after - before) / 1000000F) > 1000F) {
				Logger.debug(this, "Somewhat slow query, " +
						"total time: " + ((float)(after - before) / 1000000F) +
						"ms, query preparation time: " + ((float)(afterPreparation - beforePreparation) / 1000000F) + 
						"ms, query execution time: " + ((float)(afterQueryExecution - beforeQueryExecution) / 1000000F) + 
						"ms, metadata time: " + ((float)(afterMetadata - beforeMetadata) / 1000000F) + 
						"ms, SQL: " + SQL + ", parameters: " + paramList.toString());
			}
				if((float)((after - before) / 1000000F) > 3000F) {
					Logger.warn(this, "Somewhat slow query, " +
							"total time: " + ((float)(after - before) / 1000000F) +
							"ms, query preparation time: " + ((float)(afterPreparation - beforePreparation) / 1000000F) + 
							"ms, query execution time: " + ((float)(afterQueryExecution - beforeQueryExecution) / 1000000F) + 
							"ms, metadata time: " + ((float)(afterMetadata - beforeMetadata) / 1000000F) + 
							"ms, SQL: " + SQL + ", parameters: " + paramList.toString());
			}
			
	        if (rs != null) {
	            //move to the starter row
	            for (int i = 0; i < startRow; i++) {
	                rs.next();
	            }
	
	            int i = 0;
	
	            while (rs.next() && (maxRows <= 0 || i < maxRows)) {
	                HashMap<String,String> vars = new HashMap<String,String>();
	                HashMap<String,Object> objvars=new HashMap<String,Object>();
	
	                for (int j = 1; j <= rsmd.getColumnCount(); j++) {
	                    String x = rsmd.getColumnLabel(j) + "";
	                    try{
		                    if ((rs.getString(x) == null) || rs.getString(x).equals("null")) {
		                    	x=x.toLowerCase();
		                    	vars.put(x, "");
		                    	
		                    	if(rs.getObject(x) instanceof java.sql.Clob){
		                    		objvars.put(x, rs.getString(x));
		                    	}else if( DbConnectionFactory.isOracle() && rs.getObject(x) instanceof oracle.sql.TIMESTAMP){
		                    		objvars.put(x,new Date(((oracle.sql.TIMESTAMP) rs.getObject(x)).timeValue().getTime()));
		                    	}
		                    	else{
		                    		objvars.put(x, rs.getObject(x));
		                    	}
		                    } else {
		                    	x=x.toLowerCase();
		                        vars.put(x, rs.getString(x) + "");
		                        
		                    	if(rs.getObject(x) instanceof java.sql.Clob){
		                    		objvars.put(x, rs.getString(x));
		                    	}else if( DbConnectionFactory.isOracle() && rs.getObject(x) instanceof oracle.sql.TIMESTAMP){
		                    		objvars.put(x,new Date(((oracle.sql.TIMESTAMP) rs.getObject(x)).timestampValue().getTime()));
		                    	}
		                    	else{
		                    		objvars.put(x, rs.getObject(x));
		                    	}
		                        
		                        
		                        //objvars.put(x, rs.getObject(x));
		                    }
	                    }catch (SQLException e) {
							Logger.error(this, "This is usually caused by bad data in the db Setting RS column value to empty: " + e.getMessage(), e);
							x=x.toLowerCase();
							vars.put(x, "");
							objvars.put(x,null);
						}
	                }
	                vars.put("rownumber", Integer.toString(i));
	                objvars.put("rownumber", i);
	                vars.put("oddoreven", Integer.toString((i % 2)));
	                objvars.put("oddoreven", (i % 2));
	                results.add(vars);
	                objectResults.add(objvars);
	                i++;
	            }
	        }
        } finally {
        	try { if (rs != null) rs.close(); } catch (Exception e) { }
        	try { if (stmt != null) stmt.close(); } catch (Exception e) { }
        	try { if ( (!cachePreparedStatement) && (statement!= null) ) statement.close(); } catch (Exception e) { }
        }

    }
    
    
    /**
     * Returns the correct Concatenation SQL syntax for a particular RDBMS
     * @param elements
     * @return result
     */
    
    
    public static String concat(String[] elements) {
        
        StringBuffer result = new StringBuffer(); 
        int size = elements.length;

        if (DbConnectionFactory.isMySql()) {
           result.append("CONCAT(");
             for(int i = 0; i < size; i++ ) {
            result.append(elements[i]);
              if( i + 1 < size ) result.append(",");
           }
           result.append(")");
           } else if (DbConnectionFactory.isPostgres() || DbConnectionFactory.isOracle() || DbConnectionFactory.isH2()) {
               for(int i = 0; i < size; i++ ) {
                 result.append(elements[i]);
               if( i + 1 < size ) result.append(" || ");
               }
           } else if (DbConnectionFactory.isMsSql()) {
             for(int i = 0; i < size; i++ ) {
              result.append(elements[i]);
               if( i + 1 < size ) result.append(" + ");
          }
         }

        return result.toString();
       }
    
    
    /**
     * Returns the correct bit AND operation syntax for a particular RDBMS
     * @param elements
     * @return result
     */
    
    
    public static String bitAND(String op1, String op2) {

		StringBuilder result = new StringBuilder();

		if (DbConnectionFactory.isOracle()) {
			result.append("BITAND(");
			result.append(op1);
			result.append(",");
			result.append(op2);
			result.append(")");
		} else {
			result.append("(");
			result.append(op1);
			result.append(" & ");
			result.append(op2);
			result.append(")");
		}

		return result.toString();
	}
    
    
    /**
     * Returns the correct bit OR operation syntax for a particular RDBMS
     * @param elements
     * @return result
     */
    
    
    public static String bitOR(String op1, String op2) {

		StringBuilder result = new StringBuilder();

		if (DbConnectionFactory.isOracle()) {
			result.append("(");
			result.append(op1);
			result.append(" + ");
			result.append(op2);
			result.append( " - " );
			result.append("BITAND(");
			result.append(op1);
			result.append(",");
			result.append(op2);
			result.append(")");
			result.append(")");
		} else {
			result.append("(");
			result.append(op1);
			result.append(" | ");
			result.append(op2);
			result.append(")");
		}

		return result.toString();
	}
    
    /**
     * Returns the correct bit XOR operation syntax for a particular RDBMS
     * @param elements
     * @return result
     */
    
    
    public static String bitXOR(String op1, String op2) {

		StringBuilder result = new StringBuilder();

		if (DbConnectionFactory.isOracle()) {
			result.append("BITXOR(");
			result.append(op1);
			result.append(",");
			result.append(op2);
			result.append(")");
		} else if(DbConnectionFactory.isPostgres()) {
			result.append("(");
			result.append(op1);
			result.append(" # ");
			result.append(op2);
			result.append(")");
		} else {
			result.append("(");
			result.append(op1);
			result.append(" ^ ");
			result.append(op2);
			result.append(")");
		}

		return result.toString();
	}
    
    /**
     * Returns the correct bit XOR operation syntax for a particular RDBMS
     * @param elements
     * @return result
     */
    
    
    public static String bitNOT(String op1) {

		StringBuilder result = new StringBuilder();

		if (DbConnectionFactory.isOracle()) {
			result.append("BITNOT(");
			result.append(op1);
			result.append(")");
		} else  {
			result.append("(~");
			result.append(op1);
			result.append(")");
		}

		return result.toString();
	}
    

    /**
     * Returns the object results.
     * @return ArrayList
     */
    public List<Map<String, Object>> loadObjectResults(Connection conn) throws DotDataException{
        if (gotResult == false) {
            loadResult(conn);
        }
        return (objectResults != null) ? objectResults : new ArrayList <Map<String, Object>>();
    }
    
    /**
     * Returns the object results.
     * @return ArrayList
     */
    public List<Map<String, Object>> loadObjectResults() throws DotDataException{
        if (gotResult == false) {
            loadResult();
        }
        return (objectResults != null) ? objectResults : new ArrayList <Map<String, Object>>();
    }
    
    /**
     * Returns the object results.
     * @deprecated - loadResults as it doesn't swallow the excpetion. 
     * @return ArrayList
     */
    public List<Map<String, Object>> getObjectResults()throws DotDataException {
        if (gotResult == false) {
            getResult();
        }
        return (objectResults != null) ? objectResults : new ArrayList <Map<String, Object>>();
    }

	/**
     * Returns the object results.
     * 
     * @return ArrayList
     */
    public List<Map<String, Object>> getObjectResults(String dataSource)throws DotDataException {
        if (gotResult == false) {
            getResult(dataSource);
        }
        return (objectResults != null) ? objectResults : new ArrayList <Map<String, Object>>();
    }

	/**
	 * Returns the number of records that exist in the specified table. This
	 * method is useful given that different databases return the count value as
	 * different Java objects (e.g., {@code BigDecimal} for Oracle, and
	 * {@code Long} for other databases).
	 * 
	 * @param tableName
	 *            - The name of the database table.
	 * @return The number of records in the specified table.
	 * @throws DotDataException
	 *             An error occurred when interacting with the database.
	 */
 	public Long getRecordCount(String tableName) throws DotDataException {
		return getRecordCount(tableName, "");
	}
 	public Long getRecordCount(String tableName, String whereClause) throws DotDataException {
 		Long recordCount = 0L;
		setSQL("SELECT COUNT(*) AS count FROM " + tableName +" "+ whereClause);
		if (DbConnectionFactory.isOracle()) {
			BigDecimal result = (BigDecimal) loadObjectResults().get(0).get("count");
			recordCount = new Long(result.toPlainString());
		} else if (DbConnectionFactory.isMsSql()) {
			Integer result = (Integer) loadObjectResults().get(0).get("count");
			recordCount = new Long(result.toString());
		} else {
			recordCount = (Long) loadObjectResults().get(0).get("count");
		}
		return recordCount;
	}

    /**
     * It will create a String like (?,?,?) depending on the number of Parameters.
     *
     * @param numberParameters how many '?' you want.
     * @return
     */
    public static String createParametersPlaceholder(int numberParameters){
        String parameterPlaceholders = "";

        if(numberParameters > 0){
            parameterPlaceholders = StringUtils.repeat(",?", numberParameters).substring(1);
        }
        return parameterPlaceholders;
    }


	@Override
	public String toString() {
		try{
			return asJson().toString(2);
		} catch (JSONException e) {
			return super.toString();
		}
	}
    
    private JSONObject asJson() throws JSONException{
		JSONObject json = new JSONObject();

			json.append("SQL", getSQL());

			if(paramList!=null){
				for(int i=0;i<paramList.size();i++){
					json.accumulate("params", paramList.get(i));
				}
			}
			json.append("maxRows", getMaxRows());
			json.append("offest", getStartRow());
			
			return json;

    }
    

    /**
     * Executes in batch transaction, with N copies of the "sql". How many times will be added to the batch will depend on the "listOfParams" size.
     *
     * Will returns an array with the integer result of how many rows were affected for each row updated.
     *
     * Pre: all {@link Params}.size() should be the same on the "listOfParams",
     * the first param in the list will be taken as a default to set statement parameter over the rest of the
     * params in the collection.
     *
     * @param sql {@link String}
     * @param listOfParams {@link Collection} of {@link Params}
     * @return int []
     */
    public int [] executeBatch (final String sql, final Collection<Params> listOfParams) throws DotDataException {

        int [] results = null;
        boolean previousAutocommit = true;
        Connection conn = null;
        PreparedStatement preparedStatement = null;

        try {

            conn = DbConnectionFactory.getConnection();
            preparedStatement = conn.prepareStatement(sql);

            previousAutocommit = conn.getAutoCommit();
            conn.setAutoCommit(false);

            if (null != listOfParams) {

                for (Params params: listOfParams) {

                    if (null != params) {

                        this.setParams (preparedStatement, params);
                        preparedStatement.addBatch();
                    }
                }

                results = preparedStatement.executeBatch();
            }

            conn.commit();
        } catch (SQLException e) {

            try {

                conn.rollback();
            } catch (SQLException e1) {

                if (Logger.isErrorEnabled(this.getClass())) {

                    Logger.error(this.getClass(), e.getMessage(), e);
                }

                throw new DotDataException("SQL Error doing a batch and couldn't rollback", e);
            }

            throw new DotDataException("SQL Error doing a batch", e);
        } finally {

            try {

                conn.setAutoCommit(previousAutocommit);
            } catch (SQLException e) {

                if (Logger.isErrorEnabled(this.getClass())) {

                    Logger.error(this.getClass(), e.getMessage(), e);
                }
            }

            closeQuietly(preparedStatement, conn);
        }

        return results;
    } // executeBatch.

    private void setParams(final PreparedStatement preparedStatement,
                           final Params params) throws SQLException {

        for (int i = 0; i < params.size(); ++i) {

            preparedStatement.setObject(i+1, params.get(i));
        }
    }

    private void setParams(final PreparedStatement preparedStatement,
                           final Object... params) throws SQLException {

        for (int i = 0; i < params.length; ++i) {

            preparedStatement.setObject(i+1, params[i]);
        }
    }

    /**
     * Executes an update operation for a preparedStatement, returns the number of affected rows.
     * If the connection is get from a transaction context, will used it. Otherwise will create and handle an atomic transaction.
     * @param preparedStatement String
     * @param logException when an exception occurs, whether or not to log the exception as Error in log file
     * @param parameters Object array of parameters for the preparedStatement (if it does not have any, can be null). Not any checking of them
     * @return int rows affected
     * @throws DotDataException
     */
    public int executeUpdate (final String preparedStatement,
            final Object... parameters) throws DotDataException {
        return executeUpdate(preparedStatement, true, parameters);
    }

    /**
     * Executes an update operation for a preparedStatement, returns the number of affected rows.
     * If the connection is get from a transaction context, will used it. Otherwise will create and handle an atomic transaction.
     * @param preparedStatement String
     * @param parameters Object array of parameters for the preparedStatement (if it does not have any, can be null). Not any checking of them
     * @return int rows affected
     * @throws DotDataException
     */

    public int executeUpdate (final String preparedStatement, Boolean logException,
                              final Object... parameters) throws DotDataException {

        return  this.executeUpdate(DbConnectionFactory.getConnection(),
                preparedStatement, logException, parameters);
<<<<<<< HEAD



=======



>>>>>>> 64f1599a
    } // executeUpdate.

    protected void rollback(final Connection connection) throws DotDataException {

        if (null != connection) {

            try {
                connection.rollback();
            } catch (SQLException e) {
                throw new DotDataException(e.getMessage(), e);
            }
        }
    } // rollback.

    /**
     * Executes an update operation for a preparedStatement
     * @param connection {@link Connection}
     * @param preparedStatementString String
     * @param parameters Object array of parameters for the preparedStatement (if it does not have any, can be null). Not any checking of them
     * @return int rows affected
     * @throws DotDataException
     */
    public int executeUpdate (final Connection connection, final String preparedStatementString,
            final Object... parameters) throws DotDataException {
        return executeUpdate(connection, preparedStatementString, true, parameters);
    }

    /**
     * Executes an update operation for a preparedStatement
     * @param connection {@link Connection}
     * @param preparedStatementString String
     * @param logException when an exception occurs, whether or not to log the exception as Error in log file
     * @param parameters Object array of parameters for the preparedStatement (if it does not have any, can be null). Not any checking of them
     * @return int rows affected
     * @throws DotDataException
     */
    @CloseDBIfOpened
    public int executeUpdate (final Connection connection, final String preparedStatementString, Boolean logException,
                              final Object... parameters) throws DotDataException {


<<<<<<< HEAD
=======
        PreparedStatement  preparedStatement = null;
>>>>>>> 64f1599a
        try {

            PreparedStatement  preparedStatement = connection.prepareStatement(preparedStatementString);
            this.setParams(preparedStatement, parameters);
            return preparedStatement.executeUpdate();
        } catch (SQLException e) {
            if (logException) {
                Logger.error(DotConnect.class, e.getMessage(), e);
            }
            throw new DotDataException(e.getMessage(), e);
<<<<<<< HEAD
        } 


=======
        } finally {
            if(null!= preparedStatement ) {
                try {
                    preparedStatement.close();
                } catch (SQLException e) {
                    Logger.debug(this.getClass(), e.getMessage(),e);
                }
            }
        }


>>>>>>> 64f1599a
    } // executeUpdate.

    private static void setTimestampWithTimezone(PreparedStatement statement, int parameterIndex, Object timestamp) {

        final DotTimezonedTimestamp dotTimezonedTimestamp = (DotTimezonedTimestamp) timestamp;
        final Calendar calendar = Calendar.getInstance(TimeZone.getTimeZone(dotTimezonedTimestamp.getTimezone()));

        try {
            statement.setTimestamp(parameterIndex, dotTimezonedTimestamp.getTimestamp(), calendar);
        } catch(SQLException e) {
            Logger.error(DotConnect.class, "Error setting Timestamp to PreparedStatement. " +
                    "Parameter Index " + parameterIndex + "; Timestamp: " + timestamp, e);
        }
    }

}<|MERGE_RESOLUTION|>--- conflicted
+++ resolved
@@ -1123,15 +1123,9 @@
 
         return  this.executeUpdate(DbConnectionFactory.getConnection(),
                 preparedStatement, logException, parameters);
-<<<<<<< HEAD
-
-
-
-=======
-
-
-
->>>>>>> 64f1599a
+
+
+
     } // executeUpdate.
 
     protected void rollback(final Connection connection) throws DotDataException {
@@ -1173,13 +1167,10 @@
                               final Object... parameters) throws DotDataException {
 
 
-<<<<<<< HEAD
-=======
         PreparedStatement  preparedStatement = null;
->>>>>>> 64f1599a
         try {
 
-            PreparedStatement  preparedStatement = connection.prepareStatement(preparedStatementString);
+            preparedStatement = connection.prepareStatement(preparedStatementString);
             this.setParams(preparedStatement, parameters);
             return preparedStatement.executeUpdate();
         } catch (SQLException e) {
@@ -1187,11 +1178,6 @@
                 Logger.error(DotConnect.class, e.getMessage(), e);
             }
             throw new DotDataException(e.getMessage(), e);
-<<<<<<< HEAD
-        } 
-
-
-=======
         } finally {
             if(null!= preparedStatement ) {
                 try {
@@ -1203,7 +1189,6 @@
         }
 
 
->>>>>>> 64f1599a
     } // executeUpdate.
 
     private static void setTimestampWithTimezone(PreparedStatement statement, int parameterIndex, Object timestamp) {
