--- conflicted
+++ resolved
@@ -245,20 +245,6 @@
     @WrapInTransaction
     public void markAsFailed(final ReindexEntry idx, final String cause) throws DotDataException {
         reindexQueueFactory.markAsFailed(idx, UtilMethods.shortenString(cause, 300));
-<<<<<<< HEAD
-=======
-
-
-        Try.run(()->{
-            if (Config.getBooleanProperty("ENABLE_ES_READ_ONLY_MONITOR_ON_FAILED_REINDEX", false)) {
-    
-                    DotConcurrentFactory.getInstance().getSubmitter().submit(() -> {
-                        final String message = "Reindex failed for :" + idx + " because " + cause;
-                        esReadOnlyMonitor.start(message);
-                    });
-            }
-        }).onFailure(e->Logger.warn(ReindexQueueAPIImpl.class, e.getMessage(),e));
->>>>>>> f7f7f33f
     }
 
 }