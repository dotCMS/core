--- conflicted
+++ resolved
@@ -140,11 +140,8 @@
     private AnalyticsAppWithStatus withStatus(final AnalyticsApp analyticsApp) {
         final AccessToken accessToken = analyticsAPI.getAccessToken(analyticsApp);
         final TokenStatus tokenStatus = AnalyticsHelper.get().resolveTokenStatus(accessToken);
-<<<<<<< HEAD
-=======
         return new AnalyticsAppWithStatus(analyticsApp, tokenStatus);
     }
->>>>>>> 14961423
 
     /**
      * Log an appropriate message based on what {@link TokenStatus} is.
@@ -163,22 +160,6 @@
                     analyticsApp.getAnalyticsProperties().clientId());
                 break;
             case NOOP:
-<<<<<<< HEAD
-                Logger.error(
-                    this,
-                    String.format(
-                        "ACCESS_TOKEN for clientId %s is NOOP it cannot be used due to a permanent error",
-                        analyticsApp.getAnalyticsProperties().clientId()));
-                Logger.error(this, AnalyticsHelper.get().resolveStatusMessage(accessToken));
-                break;
-            case BLOCKED:
-                Logger.error(
-                    this,
-                    String.format(
-                        "ACCESS_TOKEN for clientId %s is BLOCKED due to renew process",
-                        analyticsApp.getAnalyticsProperties().clientId()));
-                Logger.error(this, AnalyticsHelper.get().resolveStatusMessage(accessToken));
-=======
                 message = String.format(
                     "ACCESS_TOKEN for clientId %s is NOOP it cannot be used due to a permanent error",
                     analyticsApp.getAnalyticsProperties().clientId());
@@ -187,7 +168,6 @@
                 message = String.format(
                     "ACCESS_TOKEN for clientId %s is BLOCKED due to renew process",
                     analyticsApp.getAnalyticsProperties().clientId());
->>>>>>> 14961423
                 break;
             case EXPIRED:
             case IN_WINDOW:
