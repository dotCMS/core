--- conflicted
+++ resolved
@@ -139,13 +139,9 @@
      */
     private AnalyticsAppWithStatus withStatus(final AnalyticsApp analyticsApp) {
         final AccessToken accessToken = analyticsAPI.getAccessToken(analyticsApp);
-<<<<<<< HEAD
         final TokenStatus tokenStatus = AnalyticsHelper.get().resolveTokenStatus(accessToken);
-=======
-        final TokenStatus tokenStatus = AnalyticsHelper.resolveTokenStatus(accessToken);
         return new AnalyticsAppWithStatus(analyticsApp, tokenStatus);
     }
->>>>>>> eb903521
 
     /**
      * Log an appropriate message based on what {@link TokenStatus} is.
@@ -164,22 +160,6 @@
                     analyticsApp.getAnalyticsProperties().clientId());
                 break;
             case NOOP:
-<<<<<<< HEAD
-                Logger.error(
-                    this,
-                    String.format(
-                        "ACCESS_TOKEN for clientId %s is NOOP it cannot be used due to a permanent error",
-                        analyticsApp.getAnalyticsProperties().clientId()));
-                Logger.error(this, AnalyticsHelper.get().resolveStatusMessage(accessToken));
-                break;
-            case BLOCKED:
-                Logger.error(
-                    this,
-                    String.format(
-                        "ACCESS_TOKEN for clientId %s is BLOCKED due to renew process",
-                        analyticsApp.getAnalyticsProperties().clientId()));
-                Logger.error(this, AnalyticsHelper.get().resolveStatusMessage(accessToken));
-=======
                 message = String.format(
                     "ACCESS_TOKEN for clientId %s is NOOP it cannot be used due to a permanent error",
                     analyticsApp.getAnalyticsProperties().clientId());
@@ -188,7 +168,6 @@
                 message = String.format(
                     "ACCESS_TOKEN for clientId %s is BLOCKED due to renew process",
                     analyticsApp.getAnalyticsProperties().clientId());
->>>>>>> eb903521
                 break;
             case EXPIRED:
             case IN_WINDOW:
