package com.dotmarketing.quartz.job;

import com.dotcms.cluster.ClusterUtils;
import com.dotcms.cluster.bean.Server;
import com.dotcms.enterprise.LicenseUtil;
import com.dotcms.enterprise.cluster.ClusterFactory;
import com.dotcms.enterprise.license.DotLicenseRepoEntry;
import com.dotmarketing.business.APILocator;
import com.dotmarketing.db.DbConnectionFactory;
import com.dotmarketing.db.HibernateUtil;
import com.dotmarketing.exception.DotDataException;
import com.dotmarketing.exception.DotHibernateException;
import com.dotmarketing.util.Logger;

import org.quartz.JobExecutionContext;
import org.quartz.JobExecutionException;
import org.quartz.StatefulJob;

import java.io.IOException;
import java.util.List;
import java.util.Map;

/**
 * This job will execute the below tasks after a server in the cluster reach the HEARTBEAT_TIMEOUT.
 *
 * - Frees the license: It will use LicenseUtil.freeLicenseOnRepo().
 * - Updates the replica Count: Only if the license was free successfully.
 * - Rewires the other nodes: Only if the license was free successfully.
 *
 * By default this job will run every minute: HEARTBEAT_CRON_EXPRESSION=0 0/1 * * * ?
 *
 * Created by Oscar Arrieta on 5/18/16.
 */
public class FreeServerFromClusterJob implements StatefulJob {

    @Override
    public void execute(JobExecutionContext jobExecutionContext) throws JobExecutionException {

        try {
            List<Server> inactiveServers = APILocator.getServerAPI().getInactiveServers();
            boolean shouldExecute = !inactiveServers.isEmpty();

            if (shouldExecute) {
                boolean shouldRewire = false;

                for (Server inactiveServer : inactiveServers) {
<<<<<<< HEAD
                    shouldRewire = freeLicense(inactiveServer.getServerId());
                }
=======
                    String serverID = inactiveServer.getServerId();

                    //Frees the license.
                    for (DotLicenseRepoEntry lic : LicenseUtil.getLicenseRepoList()) {

                        if (serverID.equals(lic.serverId)) {
                            LicenseUtil.freeLicenseOnRepo(lic.dotLicense.serial, serverID);
                            shouldRewire = true;
                            break;
                        }
                    }

                    if (shouldRewire) {
                        //Rewires the other nodes.
                    	ClusterFactory.rewireCluster();
                    }
>>>>>>> 83c8b6ed

                if (shouldRewire) {
                    rewire();
                }
            }
        } catch (DotDataException dotDataException) {
            Logger.error(FreeServerFromClusterJob.class, "Error trying to Free License", dotDataException);
        } catch (IOException iOException) {
            Logger.error(FreeServerFromClusterJob.class, "Error trying to get the License Repo List", iOException);
        } catch (Exception exception) {
            Logger.error(FreeServerFromClusterJob.class, "Error trying to Free Server from Cluster", exception);
        } finally {
            DbConnectionFactory.closeSilently();
        }
    }

    private boolean freeLicense(String serverID) throws DotDataException, IOException {
        for (DotLicenseRepoEntry lic : LicenseUtil.getLicenseRepoList()) {
            if (serverID.equals(lic.serverId)) {
                LicenseUtil.freeLicenseOnRepo(lic.dotLicense.serial, serverID);
                break;
            }
        }
        return true;
    }

    private void rewire() throws Exception {
        //Rewires the other nodes.
        if(ClusterUtils.isTransportAutoWire()) {
            ClusterFactory.addNodeToCacheCluster(APILocator.getServerAPI().getCurrentServer());
        }

        if(ClusterUtils.isESAutoWire()) {
            ClusterFactory.addNodeToESCluster();
        }
    }
}<|MERGE_RESOLUTION|>--- conflicted
+++ resolved
@@ -44,30 +44,11 @@
                 boolean shouldRewire = false;
 
                 for (Server inactiveServer : inactiveServers) {
-<<<<<<< HEAD
                     shouldRewire = freeLicense(inactiveServer.getServerId());
                 }
-=======
-                    String serverID = inactiveServer.getServerId();
-
-                    //Frees the license.
-                    for (DotLicenseRepoEntry lic : LicenseUtil.getLicenseRepoList()) {
-
-                        if (serverID.equals(lic.serverId)) {
-                            LicenseUtil.freeLicenseOnRepo(lic.dotLicense.serial, serverID);
-                            shouldRewire = true;
-                            break;
-                        }
-                    }
-
-                    if (shouldRewire) {
-                        //Rewires the other nodes.
-                    	ClusterFactory.rewireCluster();
-                    }
->>>>>>> 83c8b6ed
 
                 if (shouldRewire) {
-                    rewire();
+                    ClusterFactory.rewireCluster();
                 }
             }
         } catch (DotDataException dotDataException) {
@@ -90,15 +71,4 @@
         }
         return true;
     }
-
-    private void rewire() throws Exception {
-        //Rewires the other nodes.
-        if(ClusterUtils.isTransportAutoWire()) {
-            ClusterFactory.addNodeToCacheCluster(APILocator.getServerAPI().getCurrentServer());
-        }
-
-        if(ClusterUtils.isESAutoWire()) {
-            ClusterFactory.addNodeToESCluster();
-        }
-    }
 }