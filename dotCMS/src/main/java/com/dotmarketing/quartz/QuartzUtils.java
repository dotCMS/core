--- conflicted
+++ resolved
@@ -1,721 +1,711 @@
-package com.dotmarketing.quartz;
-
-import java.text.ParseException;
-import java.util.ArrayList;
-import java.util.Arrays;
-import java.util.Collection;
-import java.util.Date;
-import java.util.HashMap;
-import java.util.List;
-import java.util.Map;
-import org.quartz.CronTrigger;
-import org.quartz.JobDataMap;
-import org.quartz.JobDetail;
-import org.quartz.JobExecutionContext;
-import org.quartz.Scheduler;
-import org.quartz.SchedulerException;
-import org.quartz.SimpleTrigger;
-import org.quartz.Trigger;
-import com.dotmarketing.exception.DotRuntimeException;
-import com.dotmarketing.util.Logger;
-import com.dotmarketing.util.WebKeys;
-
-/**
- * 
- * This utility class let you schedule and check scheduled task through the two configured dotCMS schedulers: 
- * - The standard scheduler
- * 		That let you run multiple task in parallel 
- * - The sequential scheduler 
- * 		That let you run only one task at a time, the order of the execution of the tasks is managed by quartz priorities
- *  
- * @author David Torres
- *
- */
-public class QuartzUtils {
-	
-
-	
-	private static Map<String, TaskRuntimeValues> runtimeTaskValues = new HashMap<String, TaskRuntimeValues>();
-	
-
-
-	/**
-	 * 
-	 * Lists all jobs scheduled through the standard scheduler, the standard scheduler
-	 * let you run multiple jobs in parallel
-	 *
-	 * @return
-	 */
-	public static List<ScheduledTask> getScheduledTasks() throws SchedulerException {
-		Scheduler sched = DotSchedulerFactory.getInstance().getScheduler();
-		List<ScheduledTask> jobs = getScheduledTasks(sched, true, null);
-		return jobs;
-	}
-
-	
-	public static Scheduler getScheduler() {
-	    try {
-	    return DotSchedulerFactory.getInstance().getScheduler();
-	    }
-	    catch(Exception e) {
-	        Logger.warnAndDebug(QuartzUtils.class, e);
-	        throw new DotRuntimeException(e);
-	    }
-	}
-
-	
-	
-	
-	/**
-	 * 
-	 * Lists all jobs scheduled through the standard scheduler that belong to the given group
-	 * 
-	 * @return
-	 */
-	public static List<ScheduledTask> getScheduledTasks(String group) throws SchedulerException {
-		Scheduler sched =DotSchedulerFactory.getInstance().getScheduler();
-		List<ScheduledTask> jobs = getScheduledTasks(sched, true, group);
-
-		return jobs;
-	}
-	
-	@SuppressWarnings("unchecked")
-	private static List<ScheduledTask> getScheduledTasks(Scheduler sched, boolean sequential, String group) throws SchedulerException {
-		
-		List<ScheduledTask> result = new ArrayList<ScheduledTask>(100);
-
-		String[] groupNames = sched.getJobGroupNames();
-		String[] jobNames;
-		JobDetail jobDetail;
-
-		for (String groupName : groupNames) {
-			
-			if(group != null && !groupName.equals(group))
-				continue;
-			
-			jobNames = sched.getJobNames(groupName);
-
-			for (String jobName : jobNames) {
-				jobDetail = sched.getJobDetail(jobName, groupName);
-				Trigger[] triggers = sched.getTriggersOfJob(jobName, groupName);
-
-				for (Trigger t : triggers) {
-					ScheduledTask task = null;
-					if (t instanceof CronTrigger) {
-						task = new CronScheduledTask();
-						((CronScheduledTask) task).setCronExpression(((CronTrigger) t).getCronExpression());
-					} else if (t instanceof SimpleTrigger) {
-						task = new SimpleScheduledTask();
-						((SimpleScheduledTask) task).setRepeatCount(((SimpleTrigger) t).getRepeatCount());
-						((SimpleScheduledTask) task).setRepeatInterval(((SimpleTrigger) t).getRepeatInterval());
-					} else {
-						continue;
-					}
-					task.setJobName(jobDetail.getName());
-					task.setJobGroup(jobDetail.getGroup());
-					task.setJobDescription(jobDetail.getDescription());
-					task.setProperties((HashMap<String, Object>) jobDetail.getJobDataMap().getWrappedMap());
-
-					task.setStartDate(t.getStartTime());
-					task.setEndDate(t.getStartTime());
-					task.setSequentialScheduled(sequential);
-
-					result.add(task);
-				}
-
-			}
-		}
-
-		return result;
-	}
-	
-	/**
-	 * This methods checks all jobs configured either in the standard or the sequential schedulers that match
-	 * the given jobName and jobGroup
-	 * 
-	 * Even if the job is only configured in a single scheduler this method could return a list with multiple instances
-	 * because the same job could be configured with multiple triggers.
-	 * 
-	 * @param jobName
-	 * @param jobGroup
-	 * @return
-	 * @throws SchedulerException
-	 */
-	public static List<ScheduledTask> getScheduledTask(String jobName, String jobGroup) throws SchedulerException {
-		Scheduler sched = DotSchedulerFactory.getInstance().getScheduler();
-		List<ScheduledTask> jobs = getScheduledTask(jobName, jobGroup, sched, false);
-
-		return jobs;
-	}
-	
-	/**
-	 * This methods checks all jobs configured either in the standard scheduler that match
-	 * the given jobName and jobGroup
-	 * 
-	 * This method could return a list with multiple instances
-	 * because the same job could be configured with multiple triggers.
-	 * 
-	 * @param jobName
-	 * @param jobGroup
-	 * @return
-	 * @throws SchedulerException
-	 */
-	public static List<ScheduledTask> getStandardScheduledTask(String jobName, String jobGroup) throws SchedulerException {
-		Scheduler sched = DotSchedulerFactory.getInstance().getScheduler();
-		return getScheduledTask(jobName, jobGroup, sched, false);
-	}
-	
-
-	@SuppressWarnings("unchecked")
-	private static List<ScheduledTask> getScheduledTask(String jobName, String jobGroup, Scheduler sched, boolean sequential) throws SchedulerException {
-		List<ScheduledTask> result = new ArrayList<ScheduledTask>(1);
-
-		JobDetail jobDetail = sched.getJobDetail(jobName, jobGroup);
-
-		if (jobDetail != null) {
-
-			Trigger[] triggers = sched.getTriggersOfJob(jobName, jobGroup);
-			for (Trigger t : triggers) {
-				ScheduledTask task = null;
-				if (t instanceof CronTrigger) {
-					task = new CronScheduledTask();
-					((CronScheduledTask) task).setCronExpression(((CronTrigger) t).getCronExpression());
-				} else if (t instanceof SimpleTrigger) {
-					task = new SimpleScheduledTask();
-					((SimpleScheduledTask) task).setRepeatCount(((SimpleTrigger) t).getRepeatCount());
-					((SimpleScheduledTask) task).setRepeatInterval(((SimpleTrigger) t).getRepeatInterval());
-				} else {
-					continue;
-				}
-				task.setJobName(jobDetail.getName());
-				task.setJobGroup(jobDetail.getGroup());
-				task.setJobDescription(jobDetail.getDescription());
-				task.setProperties((HashMap<String, Object>) jobDetail.getJobDataMap().getWrappedMap());
-				task.setJavaClassName(jobDetail.getJobClass().getName());
-				task.setStartDate(t.getStartTime());
-				task.setEndDate(t.getEndTime());
-				task.setSequentialScheduled(sequential);
-
-				result.add(task);
-			}
-
-		}
-
-		return result;
-	}
-	
-	/**
-	 * Tells you whether the given jobName and jobGroup is set in the jobs DB to be executed or was executed and set with durability true
-	 * so still exists in the DB
-	 * 
-	 * @param jobName
-	 * @param jobGroup
-	 * @return
-	 * @throws SchedulerException
-	 */
-	public static boolean isJobScheduled(String jobName, String jobGroup) throws SchedulerException {
-		Scheduler sched = DotSchedulerFactory.getInstance().getScheduler();
-		return isJobScheduled(jobName, jobGroup, sched);
-	
-	}
-
-	/**
-	 * Tells you whether the given jobName and jobGroup is set in the jobs DB to be sequentially executed or was executed and set with durability true
-	 * so still exists in the DB
-	 * 
-	 * @param jobName
-	 * @param jobGroup
-	 * @return
-	 * @throws SchedulerException
-	 */
-	public static boolean isJobSequentiallyScheduled(String jobName, String jobGroup) throws SchedulerException {
-
-		return false;
-	}
-	
-	private static boolean isJobScheduled(String jobName, String jobGroup, Scheduler sched) throws SchedulerException {
-		return sched.getJobDetail(jobName, jobGroup) != null;
-		
-	}
-	
-	/**
-	 * Returns the current task progress, it returns -1 if no task progress is found
-	 * 
-	 * @param jobName
-	 * @param jobGroup
-	 * @param triggerName
-	 * @param triggerGroup
-	 * @return
-	 * @throws SchedulerException
-	 */
-	public static int getTaskProgress(String jobName, String jobGroup) {
-		TaskRuntimeValues runtimeValues = runtimeTaskValues.get(jobName + "-" + jobGroup);
-		if(runtimeValues == null) return -1;
-		return runtimeValues.currentProgress;
-	}
-	
-	public static void updateTaskProgress(String jobName, String jobGroup, int progress) {
-		TaskRuntimeValues runtimeValues = runtimeTaskValues.get(jobName + "-" + jobGroup);
-		if(runtimeValues == null) return;
-		runtimeValues.currentProgress = progress;
-	}
-
-	/**
-	 * Returns a task starting point of progress, by default 0 unless the task set it to something different
-	 * 
-	 * @param jobName
-	 * @param jobGroup
-	 * @param triggerName
-	 * @param triggerGroup
-	 * @return
-	 * @throws SchedulerException
-	 */
-	public static int getTaskStartProgress(String jobName, String jobGroup) {
-		TaskRuntimeValues runtimeValues = runtimeTaskValues.get(jobName + "-" + jobGroup);
-		if(runtimeValues == null) return -1;
-		return runtimeValues.startProgress;
-	}
-	
-	
-	public static void setTaskStartProgress(String jobName, String jobGroup, int startProgress) {
-		TaskRuntimeValues runtimeValues = runtimeTaskValues.get(jobName + "-" + jobGroup);
-		if(runtimeValues == null) return;
-		runtimeValues.startProgress = startProgress;
-	}
-	
-
-	/**
-	 * Returns a task ending point to track progress, by default 100 unless the task set it to something different
-	 * 
-	 * @param jobName
-	 * @param jobGroup
-	 * @param triggerName
-	 * @param triggerGroup
-	 * @return
-	 * @throws SchedulerException
-	 */
-	public static int getTaskEndProgress(String jobName, String jobGroup) {
-		TaskRuntimeValues runtimeValues = runtimeTaskValues.get(jobName + "-" + jobGroup);
-		if(runtimeValues == null) return -1;
-		return runtimeValues.endProgress;
-	}
-	
-	
-	public static  TaskRuntimeValues getTaskRuntimeValues(String jobName, String jobGroup) {
-
-			
-		return runtimeTaskValues.get(jobName + "-" + jobGroup);
-	}
-	
-	public static void setTaskRuntimeValues(String jobName, String jobGroup, TaskRuntimeValues runtimeValues) {
-
-		 runtimeTaskValues.put(jobName + "-" + jobGroup , runtimeValues);
-	}
-	
-
-	public static void setTaskEndProgress(String jobName, String jobGroup, int endProgress) {
-		TaskRuntimeValues runtimeValues = runtimeTaskValues.get(jobName + "-" + jobGroup);
-		if(runtimeValues == null) return;
-		runtimeValues.endProgress = endProgress;
-		
-	}
-
-	/**
-	 * Shuts down all schedulers
-	 * @throws SchedulerException 
-	 */
-	public static void stopSchedulers() throws SchedulerException {
-		Collection<Scheduler> list= DotSchedulerFactory.getInstance().getAllSchedulers();
-		for (Scheduler s:list) {
-			s.shutdown();
-		}
-		
-		
-		
-	}
-	
-	/**
-	 * Returns the current task progress, it returns -1 if no task progress is found
-	 * 
-	 * @param jobName
-	 * @param jobGroup
-	 * @param triggerName
-	 * @param triggerGroup
-	 * @return
-	 * @throws SchedulerException
-	 */
-	public static List<String> getTaskMessages(String jobName, String jobGroup) {
-		TaskRuntimeValues runtimeValues = runtimeTaskValues.get(jobName + "-" + jobGroup);
-		if(runtimeValues == null) return null;
-		return runtimeValues.messages;
-	}
-
-	public static void addTaskMessage(String jobName, String jobGroup, String newMessage) {
-		TaskRuntimeValues runtimeValues = runtimeTaskValues.get(jobName + "-" + jobGroup);
-		if(runtimeValues == null) return;
-		runtimeValues.messages.add(newMessage);
-	}
-
-	public static void initializeTaskRuntimeValues(String jobName, String jobGroup) {
-		runtimeTaskValues.put(jobName + "-" + jobGroup, new TaskRuntimeValues());
-		
-	}
-
-	public static void removeTaskRuntimeValues(String jobName, String jobGroup) {
-		runtimeTaskValues.remove(jobName + "-" + jobGroup);
-	}	
-	
-	/**
-	 * 
-	 * This methods schedules the given job in the quartz system, and depending on the sequentialScheduled property
-	 * it will use the sequential of the standard scheduler
-	 * 
-	 * @param job
-	 * @return
-	 * @throws SchedulerException 
-	 * @throws ParseException 
-	 * @throws ClassNotFoundException 
-	 */
-	public static void scheduleTask(ScheduledTask job) throws SchedulerException, ParseException, ClassNotFoundException {
-
-		Scheduler sched = DotSchedulerFactory.getInstance().getScheduler();
-
-		JobDetail jobDetail;
-		Trigger trigger;
-		boolean isNew;
-
-		isNew = false;
-
-		String jobName = job.getJobName();
-		String jobGroup = job.getJobGroup();
-		String triggerName = job.getTriggerName() == null ? jobName + "_trigger" : job.getTriggerName();
-		String triggerGroup = job.getTriggerGroup() == null ? jobGroup : job.getTriggerGroup();
-		Date startDate = job.getStartDate();
-		Date endDate = job.getEndDate();
-
-		if ((jobDetail = sched.getJobDetail(jobName, jobGroup)) == null) {
-			jobDetail = new JobDetail(jobName, jobGroup, Class.forName(job.getJavaClassName()));
-			isNew = true;
-		} else {
-			jobDetail.setJobClass(Class.forName(job.getJavaClassName()));
-		}
-
-		JobDataMap dataMap = new JobDataMap(job.getProperties());
-		
-		jobDetail.setDescription(job.getJobDescription());
-		jobDetail.setJobDataMap(dataMap);
-		jobDetail.setDurability(job.getDurability());
-		
-		if (job instanceof CronScheduledTask) {
-			trigger = new CronTrigger(triggerName, triggerGroup, jobName, jobGroup, startDate, endDate, ((CronScheduledTask) job).getCronExpression());			
-		} else {
-			trigger = new SimpleTrigger(triggerName, triggerGroup, jobName, jobGroup, startDate, endDate, ((SimpleScheduledTask) job).getRepeatCount(),
-					((SimpleScheduledTask) job).getRepeatInterval());
-		}
-		trigger.setMisfireInstruction(job.getMisfireInstruction());
-
-		sched.addJob(jobDetail, true);
-
-		if (isNew)
-			sched.scheduleJob(trigger);
-		else if (sched.getTrigger(triggerName, triggerGroup) != null)
-			sched.rescheduleJob(triggerName, triggerGroup, trigger);
-		else {
-			try {
-				sched.scheduleJob(trigger);
-			} catch (Exception e) {
-				sched.rescheduleJob(triggerName, triggerGroup, trigger);
-			}
-		}
-		
-		QuartzUtils.initializeTaskRuntimeValues(jobName, jobGroup);
-
-
-	}
-
-	/**
-	 * 
-	 * Removes the job and all associated triggers from both schedulers the standard and the sequential
-	 * 
-	 * @param jobName
-	 * @param jobGroup
-	 * @return true if the job is found and removed in at least one of the schedulers, false otherwise 
-	 * @throws SchedulerException 
-	 * 
-	 */
-	public static boolean removeJob(String jobName, String jobGroup) throws SchedulerException {
-		Scheduler sched = DotSchedulerFactory.getInstance().getScheduler();
-		boolean result1 = removeJob(jobName, jobGroup, sched);
-
-		return result1 ;
-	}
-
-	/**
-	 * 
-	 * Removes the job and all associated triggers from the standard jobs scheduler
-	 * 
-	 * @param jobName
-	 * @param jobGroup
-	 * @return true if the job is found and removed in at least one of the schedulers, false otherwise 
-	 * @throws SchedulerException 
-	 * 
-	 */
-	public static boolean removeStandardJob(String jobName, String jobGroup) throws SchedulerException {
-		Scheduler sched = DotSchedulerFactory.getInstance().getScheduler();
-		return removeJob(jobName, jobGroup, sched);
-	}
-
-	/**
-	 * 
-	 * Removes the job and all associated triggers from the sequential jobs scheduler
-	 * 
-	 * @param jobName
-	 * @param jobGroup
-	 * @return true if the job is found and removed in at least one of the schedulers, false otherwise 
-	 * @throws SchedulerException 
-	 * 
-	 */
-	public static boolean removeSequentialJob(String jobName, String jobGroup) throws SchedulerException {
-		Scheduler sched = DotSchedulerFactory.getInstance().getScheduler();
-		return removeJob(jobName, jobGroup, sched);
-	}
-	
-	private static boolean removeJob(String jobName, String jobGroup, Scheduler sched) throws SchedulerException {
-		return sched.deleteJob(jobName, jobGroup);
-	}
-	
-	/**
-	 * Pauses a job and all it associated triggers from all schedulers
-	 * @param jobName
-	 * @param jobGroup
-	 * @return
-	 * @throws SchedulerException 
-	 */
-	public static void pauseJob(String jobName, String jobGroup) throws SchedulerException {
-		Scheduler sched = DotSchedulerFactory.getInstance().getScheduler();
-		pauseJob(jobName, jobGroup, sched);
-
-
-	}
-	
-	/**
-	 * Pauses a job and all it associated triggers from the standard schedulers
-	 * @param jobName
-	 * @param jobGroup
-	 * @return
-	 * @throws SchedulerException 
-	 */
-
-	private static void pauseJob(String jobName, String jobGroup, Scheduler sched) throws SchedulerException {
-		sched.pauseJob(jobName, jobGroup);
-	}
-
-	
-	
-	/**
-	 * Pauses a job and all it associated triggers from all schedulers
-	 * @param jobName
-	 * @param jobGroup
-	 * @return
-	 * @throws SchedulerException 
-	 */
-	public static void resumeJob(String jobName, String jobGroup) throws SchedulerException {
-		Scheduler sched = DotSchedulerFactory.getInstance().getScheduler();
-		resumeJob(jobName, jobGroup, sched);
-
-	}
-
-	
-
-	
-	private static void resumeJob(String jobName, String jobGroup, Scheduler sched) throws SchedulerException {
-		sched.resumeJob(jobName, jobGroup);
-	}
-	
-	/**
-	 * Pauses a trigger from all schedulers
-	 * @param triggerName
-	 * @param triggerGroup
-	 * @return
-	 * @throws SchedulerException 
-	 */
-	public static void pauseTrigger(String triggerName, String triggerGroup) throws SchedulerException {
-		Scheduler sched = DotSchedulerFactory.getInstance().getScheduler();
-		pauseTrigger(triggerName, triggerGroup, sched);
-
-	}
-	
-
-	
-
-	
-	private static void pauseTrigger(String triggerName, String triggerGroup, Scheduler sched) throws SchedulerException {
-		sched.pauseTrigger(triggerName, triggerGroup);
-	}
-
-	/**
-	 * 
-	 * @param triggerName
-	 * @param triggerGroup
-	 * @return
-	 * @throws SchedulerException
-	 */
-	public static Trigger getTrigger(String triggerName, String triggerGroup) throws SchedulerException {
-		Trigger t = t = DotSchedulerFactory.getInstance().getScheduler() .getTrigger(triggerName, triggerGroup);
-
-		return t;
-	}
-	
-	/**
-	 * Resumes a trigger from all schedulers
-	 * @param triggerName
-	 * @param triggerGroup
-	 * @return
-	 * @throws SchedulerException 
-	 */
-	public static void resumeTrigger(String triggerName, String triggerGroup) throws SchedulerException {
-		Scheduler sched = DotSchedulerFactory.getInstance().getScheduler();
-		resumeTrigger(triggerName, triggerGroup, sched);
-
-	}
-	
-
-	
-
-	
-	private static void resumeTrigger(String triggerName, String triggerGroup, Scheduler sched) throws SchedulerException {
-		sched.resumeTrigger(triggerName, triggerGroup);
-	}
-	
-	/**
-	 * Temporarily pauses all schedulers from executing future triggers
-	 * @throws SchedulerException 
-	 */
-	public static void pauseSchedulers () throws SchedulerException {
-		Scheduler sched = DotSchedulerFactory.getInstance().getScheduler();
-		sched.standby();
-
-	}
-	
-	/**
-	 * Temporarily pauses all schedulers from executing future triggers
-	 * @throws SchedulerException 
-	 */
-	public static void pauseStandardSchedulers () throws SchedulerException {
-		Scheduler sched = DotSchedulerFactory.getInstance().getScheduler();
-		sched.standby();
-	}
-
-
-
-	/**
-	 * Temporarily pauses all schedulers from executing future triggers
-	 * @throws SchedulerException 
-	 */
-	public static void startSchedulers () throws SchedulerException {
-		long start = System.currentTimeMillis();
-		Scheduler sched = DotSchedulerFactory.getInstance().getScheduler();
-		sched.start();
-
-		System.setProperty(WebKeys.DOTCMS_STARTUP_TIME_QUARTZ, String.valueOf(System.currentTimeMillis() - start));
-	}
-	
-
-
-	
-	public static boolean isJobRunning(String jobName, String jobGroup) throws SchedulerException{
-<<<<<<< HEAD
-		
-		List<JobExecutionContext> currentlyExecutingJobs = new ArrayList<JobExecutionContext>();
-		currentlyExecutingJobs.addAll(DotSchedulerFactory.getInstance().getScheduler().getCurrentlyExecutingJobs());
-
-
-		JobDetail existingJobDetail = DotSchedulerFactory.getInstance().getScheduler().getJobDetail(jobName, jobGroup);
-=======
-		JobDetail existingJobDetail = getSequentialScheduler().getJobDetail(jobName, jobGroup);
-		if (existingJobDetail == null) {
-			existingJobDetail = getStandardScheduler().getJobDetail(jobName, jobGroup);
-		}
->>>>>>> 0d91067d
-
-		if (existingJobDetail != null) {
-			final List<JobExecutionContext> currentlyExecutingJobs = new ArrayList<>();
-			currentlyExecutingJobs.addAll(getSequentialScheduler().getCurrentlyExecutingJobs());
-			currentlyExecutingJobs.addAll(getStandardScheduler().getCurrentlyExecutingJobs());
-
-	        for (JobExecutionContext jec : currentlyExecutingJobs) {
-	        	final JobDetail runningJobDetail = jec.getJobDetail();
-	            if (existingJobDetail.equals(runningJobDetail) || isSameJob(existingJobDetail, runningJobDetail)) {
-	                return true;
-	            }
-	        }
-		}
-
-		return false;
-	}
-	
-	/**
-	 * 
-	 * @param job1
-	 * @param job2
-	 * @return
-	 */
-	private static boolean isSameJob(JobDetail job1, JobDetail job2){
-		
-		
-		
-		
-		
-		
-		try{
-			Map<String, Object> m1 = job1.getJobDataMap();
-			Map<String, Object> m2 = job2.getJobDataMap();
-			
-			for(String key : m1.keySet()){
-				if(m2.get(key) == null ){
-					return false;
-					
-				}
-				else if (m1.get(key) instanceof String[] && m2.get(key) instanceof String[]){
-					
-					String[] x = (String[]) m1.get(key);
-					String[] y = (String[]) m2.get(key);
-					Arrays.sort(x);
-					Arrays.sort(y);
-					
-					
-					
-					for(int i=0;i<x.length;i++){
-						if(!x[i].equals(y[i])){
-							return false;
-						}
-						
-					}
-					
-					
-				}
-				else if(! m1.get(key).equals(m2.get(key))){
-					
-
-					return false;
-				}
-				
-			}
-			
-			if(!job1.getJobClass().equals(job2.getJobClass())){
-				return false;
-			}
-			
-			//if(job1.
-			
-			return true;
-		}
-		catch(Exception e){
-			return false;
-		}
-		
-	}
-	
-	
-
+package com.dotmarketing.quartz;
+
+import java.text.ParseException;
+import java.util.ArrayList;
+import java.util.Arrays;
+import java.util.Collection;
+import java.util.Date;
+import java.util.HashMap;
+import java.util.List;
+import java.util.Map;
+import org.quartz.CronTrigger;
+import org.quartz.JobDataMap;
+import org.quartz.JobDetail;
+import org.quartz.JobExecutionContext;
+import org.quartz.Scheduler;
+import org.quartz.SchedulerException;
+import org.quartz.SimpleTrigger;
+import org.quartz.Trigger;
+import com.dotmarketing.exception.DotRuntimeException;
+import com.dotmarketing.util.Logger;
+import com.dotmarketing.util.WebKeys;
+
+/**
+ * 
+ * This utility class let you schedule and check scheduled task through the two configured dotCMS schedulers: 
+ * - The standard scheduler
+ * 		That let you run multiple task in parallel 
+ * - The sequential scheduler 
+ * 		That let you run only one task at a time, the order of the execution of the tasks is managed by quartz priorities
+ *  
+ * @author David Torres
+ *
+ */
+public class QuartzUtils {
+	
+
+	
+	private static Map<String, TaskRuntimeValues> runtimeTaskValues = new HashMap<String, TaskRuntimeValues>();
+	
+
+
+	/**
+	 * 
+	 * Lists all jobs scheduled through the standard scheduler, the standard scheduler
+	 * let you run multiple jobs in parallel
+	 *
+	 * @return
+	 */
+	public static List<ScheduledTask> getScheduledTasks() throws SchedulerException {
+		Scheduler sched = DotSchedulerFactory.getInstance().getScheduler();
+		List<ScheduledTask> jobs = getScheduledTasks(sched, true, null);
+		return jobs;
+	}
+
+	
+	public static Scheduler getScheduler() {
+	    try {
+	    return DotSchedulerFactory.getInstance().getScheduler();
+	    }
+	    catch(Exception e) {
+	        Logger.warnAndDebug(QuartzUtils.class, e);
+	        throw new DotRuntimeException(e);
+	    }
+	}
+
+	
+	
+	
+	/**
+	 * 
+	 * Lists all jobs scheduled through the standard scheduler that belong to the given group
+	 * 
+	 * @return
+	 */
+	public static List<ScheduledTask> getScheduledTasks(String group) throws SchedulerException {
+		Scheduler sched =DotSchedulerFactory.getInstance().getScheduler();
+		List<ScheduledTask> jobs = getScheduledTasks(sched, true, group);
+
+		return jobs;
+	}
+	
+	@SuppressWarnings("unchecked")
+	private static List<ScheduledTask> getScheduledTasks(Scheduler sched, boolean sequential, String group) throws SchedulerException {
+		
+		List<ScheduledTask> result = new ArrayList<ScheduledTask>(100);
+
+		String[] groupNames = sched.getJobGroupNames();
+		String[] jobNames;
+		JobDetail jobDetail;
+
+		for (String groupName : groupNames) {
+			
+			if(group != null && !groupName.equals(group))
+				continue;
+			
+			jobNames = sched.getJobNames(groupName);
+
+			for (String jobName : jobNames) {
+				jobDetail = sched.getJobDetail(jobName, groupName);
+				Trigger[] triggers = sched.getTriggersOfJob(jobName, groupName);
+
+				for (Trigger t : triggers) {
+					ScheduledTask task = null;
+					if (t instanceof CronTrigger) {
+						task = new CronScheduledTask();
+						((CronScheduledTask) task).setCronExpression(((CronTrigger) t).getCronExpression());
+					} else if (t instanceof SimpleTrigger) {
+						task = new SimpleScheduledTask();
+						((SimpleScheduledTask) task).setRepeatCount(((SimpleTrigger) t).getRepeatCount());
+						((SimpleScheduledTask) task).setRepeatInterval(((SimpleTrigger) t).getRepeatInterval());
+					} else {
+						continue;
+					}
+					task.setJobName(jobDetail.getName());
+					task.setJobGroup(jobDetail.getGroup());
+					task.setJobDescription(jobDetail.getDescription());
+					task.setProperties((HashMap<String, Object>) jobDetail.getJobDataMap().getWrappedMap());
+
+					task.setStartDate(t.getStartTime());
+					task.setEndDate(t.getStartTime());
+					task.setSequentialScheduled(sequential);
+
+					result.add(task);
+				}
+
+			}
+		}
+
+		return result;
+	}
+	
+	/**
+	 * This methods checks all jobs configured either in the standard or the sequential schedulers that match
+	 * the given jobName and jobGroup
+	 * 
+	 * Even if the job is only configured in a single scheduler this method could return a list with multiple instances
+	 * because the same job could be configured with multiple triggers.
+	 * 
+	 * @param jobName
+	 * @param jobGroup
+	 * @return
+	 * @throws SchedulerException
+	 */
+	public static List<ScheduledTask> getScheduledTask(String jobName, String jobGroup) throws SchedulerException {
+		Scheduler sched = DotSchedulerFactory.getInstance().getScheduler();
+		List<ScheduledTask> jobs = getScheduledTask(jobName, jobGroup, sched, false);
+
+		return jobs;
+	}
+	
+	/**
+	 * This methods checks all jobs configured either in the standard scheduler that match
+	 * the given jobName and jobGroup
+	 * 
+	 * This method could return a list with multiple instances
+	 * because the same job could be configured with multiple triggers.
+	 * 
+	 * @param jobName
+	 * @param jobGroup
+	 * @return
+	 * @throws SchedulerException
+	 */
+	public static List<ScheduledTask> getStandardScheduledTask(String jobName, String jobGroup) throws SchedulerException {
+		Scheduler sched = DotSchedulerFactory.getInstance().getScheduler();
+		return getScheduledTask(jobName, jobGroup, sched, false);
+	}
+	
+
+	@SuppressWarnings("unchecked")
+	private static List<ScheduledTask> getScheduledTask(String jobName, String jobGroup, Scheduler sched, boolean sequential) throws SchedulerException {
+		List<ScheduledTask> result = new ArrayList<ScheduledTask>(1);
+
+		JobDetail jobDetail = sched.getJobDetail(jobName, jobGroup);
+
+		if (jobDetail != null) {
+
+			Trigger[] triggers = sched.getTriggersOfJob(jobName, jobGroup);
+			for (Trigger t : triggers) {
+				ScheduledTask task = null;
+				if (t instanceof CronTrigger) {
+					task = new CronScheduledTask();
+					((CronScheduledTask) task).setCronExpression(((CronTrigger) t).getCronExpression());
+				} else if (t instanceof SimpleTrigger) {
+					task = new SimpleScheduledTask();
+					((SimpleScheduledTask) task).setRepeatCount(((SimpleTrigger) t).getRepeatCount());
+					((SimpleScheduledTask) task).setRepeatInterval(((SimpleTrigger) t).getRepeatInterval());
+				} else {
+					continue;
+				}
+				task.setJobName(jobDetail.getName());
+				task.setJobGroup(jobDetail.getGroup());
+				task.setJobDescription(jobDetail.getDescription());
+				task.setProperties((HashMap<String, Object>) jobDetail.getJobDataMap().getWrappedMap());
+				task.setJavaClassName(jobDetail.getJobClass().getName());
+				task.setStartDate(t.getStartTime());
+				task.setEndDate(t.getEndTime());
+				task.setSequentialScheduled(sequential);
+
+				result.add(task);
+			}
+
+		}
+
+		return result;
+	}
+	
+	/**
+	 * Tells you whether the given jobName and jobGroup is set in the jobs DB to be executed or was executed and set with durability true
+	 * so still exists in the DB
+	 * 
+	 * @param jobName
+	 * @param jobGroup
+	 * @return
+	 * @throws SchedulerException
+	 */
+	public static boolean isJobScheduled(String jobName, String jobGroup) throws SchedulerException {
+		Scheduler sched = DotSchedulerFactory.getInstance().getScheduler();
+		return isJobScheduled(jobName, jobGroup, sched);
+	
+	}
+
+	/**
+	 * Tells you whether the given jobName and jobGroup is set in the jobs DB to be sequentially executed or was executed and set with durability true
+	 * so still exists in the DB
+	 * 
+	 * @param jobName
+	 * @param jobGroup
+	 * @return
+	 * @throws SchedulerException
+	 */
+	public static boolean isJobSequentiallyScheduled(String jobName, String jobGroup) throws SchedulerException {
+
+		return false;
+	}
+	
+	private static boolean isJobScheduled(String jobName, String jobGroup, Scheduler sched) throws SchedulerException {
+		return sched.getJobDetail(jobName, jobGroup) != null;
+		
+	}
+	
+	/**
+	 * Returns the current task progress, it returns -1 if no task progress is found
+	 * 
+	 * @param jobName
+	 * @param jobGroup
+	 * @param triggerName
+	 * @param triggerGroup
+	 * @return
+	 * @throws SchedulerException
+	 */
+	public static int getTaskProgress(String jobName, String jobGroup) {
+		TaskRuntimeValues runtimeValues = runtimeTaskValues.get(jobName + "-" + jobGroup);
+		if(runtimeValues == null) return -1;
+		return runtimeValues.currentProgress;
+	}
+	
+	public static void updateTaskProgress(String jobName, String jobGroup, int progress) {
+		TaskRuntimeValues runtimeValues = runtimeTaskValues.get(jobName + "-" + jobGroup);
+		if(runtimeValues == null) return;
+		runtimeValues.currentProgress = progress;
+	}
+
+	/**
+	 * Returns a task starting point of progress, by default 0 unless the task set it to something different
+	 * 
+	 * @param jobName
+	 * @param jobGroup
+	 * @param triggerName
+	 * @param triggerGroup
+	 * @return
+	 * @throws SchedulerException
+	 */
+	public static int getTaskStartProgress(String jobName, String jobGroup) {
+		TaskRuntimeValues runtimeValues = runtimeTaskValues.get(jobName + "-" + jobGroup);
+		if(runtimeValues == null) return -1;
+		return runtimeValues.startProgress;
+	}
+	
+	
+	public static void setTaskStartProgress(String jobName, String jobGroup, int startProgress) {
+		TaskRuntimeValues runtimeValues = runtimeTaskValues.get(jobName + "-" + jobGroup);
+		if(runtimeValues == null) return;
+		runtimeValues.startProgress = startProgress;
+	}
+	
+
+	/**
+	 * Returns a task ending point to track progress, by default 100 unless the task set it to something different
+	 * 
+	 * @param jobName
+	 * @param jobGroup
+	 * @param triggerName
+	 * @param triggerGroup
+	 * @return
+	 * @throws SchedulerException
+	 */
+	public static int getTaskEndProgress(String jobName, String jobGroup) {
+		TaskRuntimeValues runtimeValues = runtimeTaskValues.get(jobName + "-" + jobGroup);
+		if(runtimeValues == null) return -1;
+		return runtimeValues.endProgress;
+	}
+	
+	
+	public static  TaskRuntimeValues getTaskRuntimeValues(String jobName, String jobGroup) {
+
+			
+		return runtimeTaskValues.get(jobName + "-" + jobGroup);
+	}
+	
+	public static void setTaskRuntimeValues(String jobName, String jobGroup, TaskRuntimeValues runtimeValues) {
+
+		 runtimeTaskValues.put(jobName + "-" + jobGroup , runtimeValues);
+	}
+	
+
+	public static void setTaskEndProgress(String jobName, String jobGroup, int endProgress) {
+		TaskRuntimeValues runtimeValues = runtimeTaskValues.get(jobName + "-" + jobGroup);
+		if(runtimeValues == null) return;
+		runtimeValues.endProgress = endProgress;
+		
+	}
+
+	/**
+	 * Shuts down all schedulers
+	 * @throws SchedulerException 
+	 */
+	public static void stopSchedulers() throws SchedulerException {
+		Collection<Scheduler> list= DotSchedulerFactory.getInstance().getAllSchedulers();
+		for (Scheduler s:list) {
+			s.shutdown();
+		}
+		
+		
+		
+	}
+	
+	/**
+	 * Returns the current task progress, it returns -1 if no task progress is found
+	 * 
+	 * @param jobName
+	 * @param jobGroup
+	 * @param triggerName
+	 * @param triggerGroup
+	 * @return
+	 * @throws SchedulerException
+	 */
+	public static List<String> getTaskMessages(String jobName, String jobGroup) {
+		TaskRuntimeValues runtimeValues = runtimeTaskValues.get(jobName + "-" + jobGroup);
+		if(runtimeValues == null) return null;
+		return runtimeValues.messages;
+	}
+
+	public static void addTaskMessage(String jobName, String jobGroup, String newMessage) {
+		TaskRuntimeValues runtimeValues = runtimeTaskValues.get(jobName + "-" + jobGroup);
+		if(runtimeValues == null) return;
+		runtimeValues.messages.add(newMessage);
+	}
+
+	public static void initializeTaskRuntimeValues(String jobName, String jobGroup) {
+		runtimeTaskValues.put(jobName + "-" + jobGroup, new TaskRuntimeValues());
+		
+	}
+
+	public static void removeTaskRuntimeValues(String jobName, String jobGroup) {
+		runtimeTaskValues.remove(jobName + "-" + jobGroup);
+	}	
+	
+	/**
+	 * 
+	 * This methods schedules the given job in the quartz system, and depending on the sequentialScheduled property
+	 * it will use the sequential of the standard scheduler
+	 * 
+	 * @param job
+	 * @return
+	 * @throws SchedulerException 
+	 * @throws ParseException 
+	 * @throws ClassNotFoundException 
+	 */
+	public static void scheduleTask(ScheduledTask job) throws SchedulerException, ParseException, ClassNotFoundException {
+
+		Scheduler sched = DotSchedulerFactory.getInstance().getScheduler();
+
+		JobDetail jobDetail;
+		Trigger trigger;
+		boolean isNew;
+
+		isNew = false;
+
+		String jobName = job.getJobName();
+		String jobGroup = job.getJobGroup();
+		String triggerName = job.getTriggerName() == null ? jobName + "_trigger" : job.getTriggerName();
+		String triggerGroup = job.getTriggerGroup() == null ? jobGroup : job.getTriggerGroup();
+		Date startDate = job.getStartDate();
+		Date endDate = job.getEndDate();
+
+		if ((jobDetail = sched.getJobDetail(jobName, jobGroup)) == null) {
+			jobDetail = new JobDetail(jobName, jobGroup, Class.forName(job.getJavaClassName()));
+			isNew = true;
+		} else {
+			jobDetail.setJobClass(Class.forName(job.getJavaClassName()));
+		}
+
+		JobDataMap dataMap = new JobDataMap(job.getProperties());
+		
+		jobDetail.setDescription(job.getJobDescription());
+		jobDetail.setJobDataMap(dataMap);
+		jobDetail.setDurability(job.getDurability());
+		
+		if (job instanceof CronScheduledTask) {
+			trigger = new CronTrigger(triggerName, triggerGroup, jobName, jobGroup, startDate, endDate, ((CronScheduledTask) job).getCronExpression());			
+		} else {
+			trigger = new SimpleTrigger(triggerName, triggerGroup, jobName, jobGroup, startDate, endDate, ((SimpleScheduledTask) job).getRepeatCount(),
+					((SimpleScheduledTask) job).getRepeatInterval());
+		}
+		trigger.setMisfireInstruction(job.getMisfireInstruction());
+
+		sched.addJob(jobDetail, true);
+
+		if (isNew)
+			sched.scheduleJob(trigger);
+		else if (sched.getTrigger(triggerName, triggerGroup) != null)
+			sched.rescheduleJob(triggerName, triggerGroup, trigger);
+		else {
+			try {
+				sched.scheduleJob(trigger);
+			} catch (Exception e) {
+				sched.rescheduleJob(triggerName, triggerGroup, trigger);
+			}
+		}
+		
+		QuartzUtils.initializeTaskRuntimeValues(jobName, jobGroup);
+
+
+	}
+
+	/**
+	 * 
+	 * Removes the job and all associated triggers from both schedulers the standard and the sequential
+	 * 
+	 * @param jobName
+	 * @param jobGroup
+	 * @return true if the job is found and removed in at least one of the schedulers, false otherwise 
+	 * @throws SchedulerException 
+	 * 
+	 */
+	public static boolean removeJob(String jobName, String jobGroup) throws SchedulerException {
+		Scheduler sched = DotSchedulerFactory.getInstance().getScheduler();
+		boolean result1 = removeJob(jobName, jobGroup, sched);
+
+		return result1 ;
+	}
+
+	/**
+	 * 
+	 * Removes the job and all associated triggers from the standard jobs scheduler
+	 * 
+	 * @param jobName
+	 * @param jobGroup
+	 * @return true if the job is found and removed in at least one of the schedulers, false otherwise 
+	 * @throws SchedulerException 
+	 * 
+	 */
+	public static boolean removeStandardJob(String jobName, String jobGroup) throws SchedulerException {
+		Scheduler sched = DotSchedulerFactory.getInstance().getScheduler();
+		return removeJob(jobName, jobGroup, sched);
+	}
+
+	/**
+	 * 
+	 * Removes the job and all associated triggers from the sequential jobs scheduler
+	 * 
+	 * @param jobName
+	 * @param jobGroup
+	 * @return true if the job is found and removed in at least one of the schedulers, false otherwise 
+	 * @throws SchedulerException 
+	 * 
+	 */
+	public static boolean removeSequentialJob(String jobName, String jobGroup) throws SchedulerException {
+		Scheduler sched = DotSchedulerFactory.getInstance().getScheduler();
+		return removeJob(jobName, jobGroup, sched);
+	}
+	
+	private static boolean removeJob(String jobName, String jobGroup, Scheduler sched) throws SchedulerException {
+		return sched.deleteJob(jobName, jobGroup);
+	}
+	
+	/**
+	 * Pauses a job and all it associated triggers from all schedulers
+	 * @param jobName
+	 * @param jobGroup
+	 * @return
+	 * @throws SchedulerException 
+	 */
+	public static void pauseJob(String jobName, String jobGroup) throws SchedulerException {
+		Scheduler sched = DotSchedulerFactory.getInstance().getScheduler();
+		pauseJob(jobName, jobGroup, sched);
+
+
+	}
+	
+	/**
+	 * Pauses a job and all it associated triggers from the standard schedulers
+	 * @param jobName
+	 * @param jobGroup
+	 * @return
+	 * @throws SchedulerException 
+	 */
+
+	private static void pauseJob(String jobName, String jobGroup, Scheduler sched) throws SchedulerException {
+		sched.pauseJob(jobName, jobGroup);
+	}
+
+	
+	
+	/**
+	 * Pauses a job and all it associated triggers from all schedulers
+	 * @param jobName
+	 * @param jobGroup
+	 * @return
+	 * @throws SchedulerException 
+	 */
+	public static void resumeJob(String jobName, String jobGroup) throws SchedulerException {
+		Scheduler sched = DotSchedulerFactory.getInstance().getScheduler();
+		resumeJob(jobName, jobGroup, sched);
+
+	}
+
+	
+
+	
+	private static void resumeJob(String jobName, String jobGroup, Scheduler sched) throws SchedulerException {
+		sched.resumeJob(jobName, jobGroup);
+	}
+	
+	/**
+	 * Pauses a trigger from all schedulers
+	 * @param triggerName
+	 * @param triggerGroup
+	 * @return
+	 * @throws SchedulerException 
+	 */
+	public static void pauseTrigger(String triggerName, String triggerGroup) throws SchedulerException {
+		Scheduler sched = DotSchedulerFactory.getInstance().getScheduler();
+		pauseTrigger(triggerName, triggerGroup, sched);
+
+	}
+	
+
+	
+
+	
+	private static void pauseTrigger(String triggerName, String triggerGroup, Scheduler sched) throws SchedulerException {
+		sched.pauseTrigger(triggerName, triggerGroup);
+	}
+
+	/**
+	 * 
+	 * @param triggerName
+	 * @param triggerGroup
+	 * @return
+	 * @throws SchedulerException
+	 */
+	public static Trigger getTrigger(String triggerName, String triggerGroup) throws SchedulerException {
+		Trigger t = t = DotSchedulerFactory.getInstance().getScheduler() .getTrigger(triggerName, triggerGroup);
+
+		return t;
+	}
+	
+	/**
+	 * Resumes a trigger from all schedulers
+	 * @param triggerName
+	 * @param triggerGroup
+	 * @return
+	 * @throws SchedulerException 
+	 */
+	public static void resumeTrigger(String triggerName, String triggerGroup) throws SchedulerException {
+		Scheduler sched = DotSchedulerFactory.getInstance().getScheduler();
+		resumeTrigger(triggerName, triggerGroup, sched);
+
+	}
+	
+
+	
+
+	
+	private static void resumeTrigger(String triggerName, String triggerGroup, Scheduler sched) throws SchedulerException {
+		sched.resumeTrigger(triggerName, triggerGroup);
+	}
+	
+	/**
+	 * Temporarily pauses all schedulers from executing future triggers
+	 * @throws SchedulerException 
+	 */
+	public static void pauseSchedulers () throws SchedulerException {
+		Scheduler sched = DotSchedulerFactory.getInstance().getScheduler();
+		sched.standby();
+
+	}
+	
+	/**
+	 * Temporarily pauses all schedulers from executing future triggers
+	 * @throws SchedulerException 
+	 */
+	public static void pauseStandardSchedulers () throws SchedulerException {
+		Scheduler sched = DotSchedulerFactory.getInstance().getScheduler();
+		sched.standby();
+	}
+
+
+
+	/**
+	 * Temporarily pauses all schedulers from executing future triggers
+	 * @throws SchedulerException 
+	 */
+	public static void startSchedulers () throws SchedulerException {
+		long start = System.currentTimeMillis();
+		Scheduler sched = DotSchedulerFactory.getInstance().getScheduler();
+		sched.start();
+
+		System.setProperty(WebKeys.DOTCMS_STARTUP_TIME_QUARTZ, String.valueOf(System.currentTimeMillis() - start));
+	}
+	
+
+
+	
+	public static boolean isJobRunning(String jobName, String jobGroup) throws SchedulerException{
+
+		List<JobExecutionContext> currentlyExecutingJobs = new ArrayList<JobExecutionContext>();
+		currentlyExecutingJobs.addAll(DotSchedulerFactory.getInstance().getScheduler().getCurrentlyExecutingJobs());
+
+
+		JobDetail existingJobDetail = DotSchedulerFactory.getInstance().getScheduler().getJobDetail(jobName, jobGroup);
+
+
+		if (existingJobDetail != null) {
+	        for (JobExecutionContext jec : currentlyExecutingJobs) {
+	        	final JobDetail runningJobDetail = jec.getJobDetail();
+	            if (existingJobDetail.equals(runningJobDetail) || isSameJob(existingJobDetail, runningJobDetail)) {
+	                return true;
+	            }
+	        }
+		}
+
+		return false;
+	}
+	
+	/**
+	 * 
+	 * @param job1
+	 * @param job2
+	 * @return
+	 */
+	private static boolean isSameJob(JobDetail job1, JobDetail job2){
+		
+		
+		
+		
+		
+		
+		try{
+			Map<String, Object> m1 = job1.getJobDataMap();
+			Map<String, Object> m2 = job2.getJobDataMap();
+			
+			for(String key : m1.keySet()){
+				if(m2.get(key) == null ){
+					return false;
+					
+				}
+				else if (m1.get(key) instanceof String[] && m2.get(key) instanceof String[]){
+					
+					String[] x = (String[]) m1.get(key);
+					String[] y = (String[]) m2.get(key);
+					Arrays.sort(x);
+					Arrays.sort(y);
+					
+					
+					
+					for(int i=0;i<x.length;i++){
+						if(!x[i].equals(y[i])){
+							return false;
+						}
+						
+					}
+					
+					
+				}
+				else if(! m1.get(key).equals(m2.get(key))){
+					
+
+					return false;
+				}
+				
+			}
+			
+			if(!job1.getJobClass().equals(job2.getJobClass())){
+				return false;
+			}
+			
+			//if(job1.
+			
+			return true;
+		}
+		catch(Exception e){
+			return false;
+		}
+		
+	}
+	
+	
+
 }