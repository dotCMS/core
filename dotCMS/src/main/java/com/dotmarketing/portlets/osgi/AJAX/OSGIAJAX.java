package com.dotmarketing.portlets.osgi.AJAX;

import com.dotcms.repackage.org.apache.commons.fileupload.FileItemFactory;
import com.dotcms.repackage.org.apache.commons.fileupload.FileItemIterator;
import com.dotcms.repackage.org.apache.commons.fileupload.FileItemStream;
import com.dotcms.repackage.org.apache.commons.fileupload.FileUploadException;
import com.dotcms.repackage.org.apache.commons.fileupload.disk.DiskFileItemFactory;
import com.dotcms.repackage.org.apache.commons.fileupload.servlet.ServletFileUpload;
import com.dotcms.repackage.org.apache.commons.io.IOUtils;
import com.dotmarketing.servlets.taillog.TailLogServlet;
import com.dotmarketing.util.Config;
import com.dotmarketing.util.Logger;
import com.dotmarketing.util.OSGIUtil;
import com.dotmarketing.util.SecurityLogger;
import com.liferay.util.FileUtil;
import org.osgi.framework.Bundle;
import org.osgi.framework.BundleException;

import javax.servlet.ServletException;
import javax.servlet.http.HttpServletRequest;
import javax.servlet.http.HttpServletResponse;
import java.io.*;

public class OSGIAJAX extends OSGIBaseAJAX {

    @Override
    public void action ( HttpServletRequest request, HttpServletResponse response ) throws ServletException, IOException {
    }

    public void undeploy ( HttpServletRequest request, HttpServletResponse response ) throws ServletException, IOException, InterruptedException {

        String jar = request.getParameter( "jar" );
        String bundleId = request.getParameter( "bundleId" );

        //First uninstall the bundle
        Bundle bundle;
        try {
            try {
                bundle = OSGIUtil.getInstance().getBundleContext().getBundle( new Long( bundleId ) );
            } catch ( NumberFormatException e ) {
                bundle = OSGIUtil.getInstance().getBundleContext().getBundle( bundleId );
            }

            bundle.uninstall();
          } catch ( BundleException e ) {
            Logger.error( OSGIAJAX.class, "Unable to undeploy bundle [" + e.getMessage() + "]", e );
        }

        //Then move the bundle from the load folder to the undeployed folder

        String loadPath = OSGIUtil.getInstance().getFelixDeployPath();
        String undeployedPath = OSGIUtil.getInstance().getFelixUndeployPath();

        File from = new File(loadPath + File.separator + jar);
        File to = new File(undeployedPath + File.separator + jar);

        if(to.exists()) {
            to.delete();
        }

        Boolean success = FileUtil.move( from, to );
        if ( success ) {
        	Logger.info( OSGIAJAX.class, "OSGI Bundle "+jar+ " Undeployed");
            writeSuccess( response, "OSGI Bundle "+jar+ " Undeployed" );
        } else {
            Logger.error( OSGIAJAX.class, "Error undeploying OSGI Bundle "+jar );
            writeError( response, "Error undeploying OSGI Bundle "+jar );
        }
    }

    public void deploy ( HttpServletRequest request, HttpServletResponse response ) throws ServletException, IOException {
        String loadPath = OSGIUtil.getInstance().getFelixDeployPath();
        String undeployedPath = OSGIUtil.getInstance().getFelixUndeployPath();

        String jar = request.getParameter( "jar" );
        File from = new File(undeployedPath + File.separator + jar);
        File to = new File(loadPath + File.separator + jar);

        Boolean success = from.renameTo( to );
        if ( success ) {
        	Logger.info( OSGIAJAX.class, "OSGI Bundle "+jar+ " Loaded");
            writeSuccess( response, "OSGI Bundle  "+jar+ " Loaded" );
        } else {
            Logger.error( OSGIAJAX.class, "Error Loading OSGI Bundle " + jar );
            writeError( response, "Error Loading OSGI Bundle" + jar );
        }
    }

    public void stop ( HttpServletRequest request, HttpServletResponse response ) throws ServletException, IOException {

        String bundleID = request.getParameter( "bundleId" );
        String jar = request.getParameter( "jar" );
        try {
            try {
                OSGIUtil.getInstance().getBundleContext().getBundle( new Long( bundleID ) ).stop();
            } catch ( NumberFormatException e ) {
                OSGIUtil.getInstance().getBundleContext().getBundle( bundleID ).stop();
            }
            Logger.info( OSGIAJAX.class, "OSGI Bundle "+jar+ " Stopped");
        } catch ( BundleException e ) {
            Logger.error( OSGIAJAX.class, e.getMessage(), e );
            throw new ServletException( e.getMessage() + " Unable to stop bundle", e );
        }
    }

    public void start ( HttpServletRequest request, HttpServletResponse response ) throws ServletException, IOException {

        String bundleID = request.getParameter( "bundleId" );
        String jar = request.getParameter( "jar" );
        try {
            try {
                OSGIUtil.getInstance().getBundleContext().getBundle( new Long( bundleID ) ).start();
            } catch ( NumberFormatException e ) {
                OSGIUtil.getInstance().getBundleContext().getBundle( bundleID ).start();
            }
            Logger.info( OSGIAJAX.class, "OSGI Bundle "+jar+ " Started");
        } catch ( BundleException e ) {
            Logger.error( OSGIAJAX.class, e.getMessage(), e );
            throw new ServletException( e.getMessage() + " Unable to start bundle", e );
        }
    }

    public void add ( HttpServletRequest request, HttpServletResponse response ) throws ServletException, IOException {

        FileItemFactory factory = new DiskFileItemFactory();
        ServletFileUpload upload = new ServletFileUpload( factory );
        FileItemIterator iterator = null;
        String jar = request.getParameter( "jar" );
        try {
            iterator = upload.getItemIterator( request );
            while ( iterator.hasNext() ) {
                FileItemStream item = iterator.next();
                InputStream in = item.openStream();
                if ( item.getFieldName().equals( "bundleUpload" ) ) {
                    String fname = item.getName();
                    if ( !fname.endsWith( ".jar" ) ) {
                        Logger.warn( this, "Cannot deploy bundle as it is not a JAR" );
                        writeError( response, "Cannot deploy bundle as it is not a JAR" );
                        break;
                    }

                    String felixDeployFolder = OSGIUtil.getInstance().getFelixDeployPath();

<<<<<<< HEAD
                    String felixBaseFolder = OSGIUtil.getInstance().getFelixBasePath();

                    File felixFolder  = (felixBaseFolder.startsWith("/WEB-INF")) ?
                        new File(Config.CONTEXT.getRealPath(felixBaseFolder)) :
                        new File(com.dotmarketing.util.FileUtil.getAbsolutlePath(felixBaseFolder));
                    File osgiJar = new File(felixBaseFolder + "/load/" + fname);
=======
                    File felixFolder = new File(felixDeployFolder);
                    File osgiJar = new File(felixDeployFolder + File.separator + fname);
>>>>>>> e2a225f5

                    if ( !felixFolder.exists() 
                            ||   !osgiJar.getCanonicalPath().startsWith(felixFolder.getCanonicalPath())) {
                        response.sendError(403);
                        SecurityLogger.logInfo(this.getClass(),  "Invalid OSGI Upload request:" + osgiJar.getCanonicalPath() + " from:" +request.getRemoteHost() + " " );
                        return;
                    }
                    
                    
                    

                    FileOutputStream out = new FileOutputStream( osgiJar );
                    IOUtils.copyLarge( in, out );
                    IOUtils.closeQuietly( out );
                    IOUtils.closeQuietly( in );
                }
            }
          Logger.info( OSGIAJAX.class, "OSGI Bundle "+jar+ " Uploaded");
        } catch ( FileUploadException e ) {
            Logger.error( OSGIBaseAJAX.class, e.getMessage(), e );
            throw new IOException( e.getMessage(), e );
        }
    }

    /**
     * Returns the packages inside the <strong>osgi-extra.conf</strong> file, those packages are the value
     * for the OSGI configuration property <strong>org.osgi.framework.system.packages.extra</strong>.
     *
     * @param request
     * @param response
     * @throws ServletException
     * @throws IOException
     */
    public void getExtraPackages ( HttpServletRequest request, HttpServletResponse response ) throws ServletException, IOException {

        //Read the list of the dotCMS exposed packages to the OSGI context
        String extraPackages = OSGIUtil.getInstance().getExtraOSGIPackages();

        //Send a respose
        writeSuccess( response, extraPackages );
    }

    /**
     * Overrides the content of the <strong>osgi-extra.conf</strong> file
     *
     * @param request
     * @param response
     * @throws ServletException
     * @throws IOException
     */
    public void modifyExtraPackages ( HttpServletRequest request, HttpServletResponse response ) throws ServletException, IOException {

        //Get the packages from the form
        String extraPackages = request.getParameter( "packages" );

        //Override the file with the values we just read
        BufferedWriter writer = new BufferedWriter( new FileWriter( OSGIUtil.getInstance().FELIX_EXTRA_PACKAGES_FILE ) );
        writer.write( extraPackages );
        writer.close();
        Logger.info( OSGIAJAX.class, "OSGI Extra Packages Saved");
        //Send a response
        writeSuccess( response, "OSGI Extra Packages Saved" );
    }

    public void restart ( HttpServletRequest request, HttpServletResponse response ) throws ServletException, IOException {

        //First we need to stop the framework
        OSGIUtil.getInstance().stopFramework();

        //Now we need to initialize it
        OSGIUtil.getInstance().initializeFramework();
        
        //Send a respose
        writeSuccess( response, "OSGI Framework Restarted" );
    }

}<|MERGE_RESOLUTION|>--- conflicted
+++ resolved
@@ -141,17 +141,8 @@
 
                     String felixDeployFolder = OSGIUtil.getInstance().getFelixDeployPath();
 
-<<<<<<< HEAD
-                    String felixBaseFolder = OSGIUtil.getInstance().getFelixBasePath();
-
-                    File felixFolder  = (felixBaseFolder.startsWith("/WEB-INF")) ?
-                        new File(Config.CONTEXT.getRealPath(felixBaseFolder)) :
-                        new File(com.dotmarketing.util.FileUtil.getAbsolutlePath(felixBaseFolder));
-                    File osgiJar = new File(felixBaseFolder + "/load/" + fname);
-=======
                     File felixFolder = new File(felixDeployFolder);
                     File osgiJar = new File(felixDeployFolder + File.separator + fname);
->>>>>>> e2a225f5
 
                     if ( !felixFolder.exists() 
                             ||   !osgiJar.getCanonicalPath().startsWith(felixFolder.getCanonicalPath())) {
