--- conflicted
+++ resolved
@@ -1,1044 +1,1043 @@
-package com.dotmarketing.portlets.cmsmaintenance.action;
-
-<<<<<<< HEAD
-import java.io.BufferedOutputStream;
-import java.io.File;
-import java.io.FileNotFoundException;
-import java.io.FileOutputStream;
-import java.io.IOException;
-import java.io.OutputStream;
-import java.io.PrintWriter;
-import java.math.BigDecimal;
-import java.nio.file.Files;
-import java.text.ParseException;
-import java.text.SimpleDateFormat;
-import java.util.ArrayList;
-import java.util.Date;
-import java.util.HashMap;
-import java.util.HashSet;
-import java.util.Iterator;
-import java.util.List;
-import java.util.Map;
-import java.util.Set;
-import java.util.zip.ZipOutputStream;
-
-import javax.servlet.ServletException;
-import javax.servlet.http.HttpServletRequest;
-import javax.servlet.http.HttpServletResponse;
-import javax.servlet.jsp.PageContext;
-
-=======
->>>>>>> 31a560a6
-import com.dotcms.content.elasticsearch.business.ESIndexAPI;
-import com.dotcms.content.elasticsearch.business.IndiciesAPI.IndiciesInfo;
-import com.dotcms.contenttype.util.ContentTypeImportExportUtil;
-import com.dotcms.repackage.com.thoughtworks.xstream.XStream;
-import com.dotcms.repackage.com.thoughtworks.xstream.io.xml.DomDriver;
-import com.dotcms.repackage.com.thoughtworks.xstream.mapper.Mapper;
-import com.dotcms.repackage.javax.portlet.ActionRequest;
-import com.dotcms.repackage.javax.portlet.ActionResponse;
-import com.dotcms.repackage.javax.portlet.PortletConfig;
-import com.dotcms.repackage.javax.portlet.RenderRequest;
-import com.dotcms.repackage.javax.portlet.RenderResponse;
-import com.dotcms.repackage.javax.portlet.WindowState;
-import com.dotcms.repackage.org.apache.commons.lang.StringUtils;
-import com.dotcms.repackage.org.apache.struts.action.ActionForm;
-import com.dotcms.repackage.org.apache.struts.action.ActionForward;
-import com.dotcms.repackage.org.apache.struts.action.ActionMapping;
-import com.dotmarketing.beans.Clickstream;
-import com.dotmarketing.beans.Clickstream404;
-import com.dotmarketing.beans.ClickstreamRequest;
-import com.dotmarketing.beans.Identifier;
-import com.dotmarketing.beans.Inode;
-import com.dotmarketing.beans.MultiTree;
-import com.dotmarketing.beans.PermissionReference;
-import com.dotmarketing.beans.Tree;
-import com.dotmarketing.business.APILocator;
-import com.dotmarketing.business.CacheLocator;
-import com.dotmarketing.business.NoSuchUserException;
-import com.dotmarketing.cms.factories.PublicCompanyFactory;
-import com.dotmarketing.common.business.journal.DistributedJournalFactory;
-import com.dotmarketing.common.db.DotConnect;
-import com.dotmarketing.db.DbConnectionFactory;
-import com.dotmarketing.db.HibernateUtil;
-import com.dotmarketing.exception.DotDataException;
-import com.dotmarketing.exception.DotSecurityException;
-import com.dotmarketing.factories.TreeFactory;
-import com.dotmarketing.portal.struts.DotPortletAction;
-import com.dotmarketing.portlets.calendar.model.CalendarReminder;
-import com.dotmarketing.portlets.cmsmaintenance.factories.CMSMaintenanceFactory;
-import com.dotmarketing.portlets.cmsmaintenance.struts.CmsMaintenanceForm;
-import com.dotmarketing.portlets.cmsmaintenance.util.AssetFileNameFilter;
-import com.dotmarketing.portlets.contentlet.business.ContentletAPI;
-import com.dotmarketing.portlets.contentlet.business.DotReindexStateException;
-import com.dotmarketing.portlets.dashboard.model.DashboardSummary404;
-import com.dotmarketing.portlets.dashboard.model.DashboardUserPreferences;
-import com.dotmarketing.portlets.rules.util.RulesImportExportUtil;
-import com.dotmarketing.portlets.structure.model.Field;
-import com.dotmarketing.portlets.structure.model.FieldVariable;
-import com.dotmarketing.portlets.structure.model.Structure;
-import com.dotmarketing.portlets.workflows.util.WorkflowImportExportUtil;
-import com.dotmarketing.tag.model.Tag;
-import com.dotmarketing.tag.model.TagInode;
-import com.dotmarketing.util.AdminLogger;
-import com.dotmarketing.util.Config;
-import com.dotmarketing.util.ConfigUtils;
-import com.dotmarketing.util.ConvertToPOJOUtil;
-import com.dotmarketing.util.HibernateCollectionConverter;
-import com.dotmarketing.util.HibernateMapConverter;
-import com.dotmarketing.util.ImportExportUtil;
-import com.dotmarketing.util.InodeUtils;
-import com.dotmarketing.util.Logger;
-import com.dotmarketing.util.MaintenanceUtil;
-import com.dotmarketing.util.Parameter;
-import com.dotmarketing.util.UtilMethods;
-import com.dotmarketing.util.WebKeys;
-import com.dotmarketing.util.ZipUtil;
-import com.google.common.collect.ImmutableList;
-import com.liferay.portal.ejb.ImageLocalManagerUtil;
-import com.liferay.portal.ejb.PortletPreferencesLocalManagerUtil;
-import com.liferay.portal.model.Company;
-import com.liferay.portal.model.User;
-import com.liferay.portal.util.PortalUtil;
-import com.liferay.portlet.ActionRequestImpl;
-import com.liferay.portlet.ActionResponseImpl;
-import com.liferay.util.FileUtil;
-import com.liferay.util.servlet.SessionMessages;
-import com.liferay.util.servlet.UploadPortletRequest;
-import java.io.BufferedOutputStream;
-import java.io.File;
-import java.io.FileNotFoundException;
-import java.io.IOException;
-import java.io.OutputStream;
-import java.io.PrintWriter;
-import java.math.BigDecimal;
-import java.nio.file.Files;
-import java.text.ParseException;
-import java.text.SimpleDateFormat;
-import java.util.ArrayList;
-import java.util.Date;
-import java.util.HashMap;
-import java.util.HashSet;
-import java.util.Iterator;
-import java.util.List;
-import java.util.Map;
-import java.util.Set;
-import java.util.zip.ZipOutputStream;
-import javax.servlet.ServletException;
-import javax.servlet.http.HttpServletRequest;
-import javax.servlet.http.HttpServletResponse;
-import javax.servlet.jsp.PageContext;
-
-/**
- * This class group all the CMS Maintenance Task
- * (Cache controll, search and replace, import/export content )
- *
- * @author Oswaldo
- * @version 3.3
- *
- */
-public class ViewCMSMaintenanceAction extends DotPortletAction {
-
-	/**
-	 * The path where backup files are stored
-	 */
-	String backupFilePath = ConfigUtils.getBackupPath();
-
-	/**
-	 * The path where tmp files are stored. This gets wiped alot
-	 */
-	String backupTempFilePath = ConfigUtils.getBackupPath()+File.separator+"temp";
-	private static String assetRealPath = null;
-	private static String assetPath = File.separator + "assets";
-
-	private ContentletAPI conAPI = APILocator.getContentletAPI();
-
-	public ActionForward render(
-			ActionMapping mapping, ActionForm form, PortletConfig config,
-			RenderRequest req, RenderResponse res)
-	throws Exception {
-		Logger.debug(this, "Running ViewCMSMaintenanceAction!!!! = " + req.getWindowState());
-
-		// Set the asset paths
-        try {
-        	assetRealPath = Config.getStringProperty("ASSET_REAL_PATH");
-        } catch (Exception e) { }
-        try {
-            assetPath = Config.getStringProperty("ASSET_PATH");
-        } catch (Exception e) { }
-
-		try {
-			//gets the user
-			_initCacheValues(req);
-
-			if (req.getWindowState().equals(WindowState.MAXIMIZED)) {
-				Logger.debug(this, "Showing view action cms maintenance maximized");
-				_initStructures(form,req,res);
-				return mapping.findForward("portlet.ext.cmsmaintenance.view_cms_maintenance");
-			} else {
-				Logger.debug(this, "Showing view action cms maintenance minimized");
-				return mapping.findForward("portlet.ext.cmsmaintenance.view");
-			}
-		}
-		catch (Exception e) {
-			req.setAttribute(PageContext.EXCEPTION, e);
-			return mapping.findForward(com.liferay.portal.util.Constants.COMMON_ERROR);
-		}
-	}
-
-	public void processAction(
-			ActionMapping mapping, ActionForm form, PortletConfig config,
-			ActionRequest req, ActionResponse res)
-	throws Exception
-	{
-		String message = "";
-		String errorMessage = "";
-		CmsMaintenanceForm ccf = (CmsMaintenanceForm) form;
-		String cmd = req.getParameter("cmd");
-		String defaultStructure = req.getParameter("defaultStructure");	
-		Structure structure = new Structure();
-
-		//Manage all the cache Task
-		if(cmd.equals("cache")){
-
-			String cacheName = ccf.getCacheName();
-			if (cacheName.equals(com.dotmarketing.util.WebKeys.Cache.CACHE_CONTENTS_INDEX))
-			{
-				Logger.info(this, "Running Contents Index Cache");
-				if(defaultStructure.equals("Rebuild Whole Index")){
-					//structure = CacheLocator.getContentTypeCache().getStructureByVelocityVarName(defaultStructure);
-				}else
-					structure = CacheLocator.getContentTypeCache().getStructureByVelocityVarName(ccf.getStructure());
-				if(!InodeUtils.isSet(structure.getInode()))
-				{
-					try{
-						int shards = Config.getIntProperty("es.index.number_of_shards", 2);
-						try{
-							shards = Integer.parseInt(req.getParameter("shards"));
-						}catch(Exception e){
-							
-						}
-						System.setProperty("es.index.number_of_shards", String.valueOf(shards));
-						Logger.info(this, "Running Contentlet Reindex");
-						HibernateUtil.startTransaction();
-						conAPI.reindex();
-						HibernateUtil.closeAndCommitTransaction();
-						message = "message.cmsmaintenance.cache.indexrebuilt";
-						AdminLogger.log(ViewCMSMaintenanceAction.class, "processAction", "Running Contentlet Reindex");
-					}catch(DotReindexStateException dre){
-						Logger.warn(this, "Content Reindexation Failed caused by: "+ dre.getMessage());
-						errorMessage = "message.cmsmaintenance.cache.failedtorebuild";
-						HibernateUtil.rollbackTransaction();
-					} finally {
-						DbConnectionFactory.closeSilently();
-					}
-				}
-				else
-				{
-					try{
-						Logger.info(this, "Running Contentlet Reindex on Structure: " + structure.getName());
-						conAPI.reindex(structure);
-						message = "message.cmsmaintenance.cache.indexrebuilt";
-						AdminLogger.log(ViewCMSMaintenanceAction.class, "processAction", "Running Contentlet Reindex on structure : "+structure.getName());
-					}catch(DotReindexStateException dre){
-						Logger.warn(this, "Content Reindexation Failed caused by: "+ dre.getMessage());
-						errorMessage = "message.cmsmaintenance.cache.failedtorebuild";
-					}
-				}
-			} else if (cacheName.equals(com.dotmarketing.util.WebKeys.Cache.CACHE_MENU_FILES))
-			{
-				Logger.info(this, "Deleting Menu Files");
-				_deleteMenusCache();
-				message = "message.cmsmaintenance.cache.flushmenucaches";
-			} else if (cacheName.equals("flushCache"))
-			{
-				Logger.info(this, "Flushing All Caches");
-				_flush(req.getParameter("cName"));
-				message = (cacheName.equals(WebKeys.Cache.CACHE_ALL_CACHES) ? "message.cmsmaintenance.cache.flushallcache" : "message.cmsmaintenance.cache.flushcache");
-			} else {
-				Logger.info(this, "Flushing Live and Working File Cache");
-				_deleteFiles(com.dotmarketing.util.WebKeys.Cache.CACHE_LIVE_FILES);
-				_deleteFiles(com.dotmarketing.util.WebKeys.Cache.CACHE_WORKING_FILES);
-
-				message = "message.cmsmaintenance.cache.deletefiles";
-			}
-		} // Download the records that could not be re-indexed in a CSV file
-		else if (cmd.equals("export-failed-as-csv")) {
-			ActionResponseImpl resImpl = (ActionResponseImpl) res;
-			HttpServletResponse response = resImpl.getHttpServletResponse();
-			downloadRemainingRecordsAsCsv(response);
-		} //Manage all the search and replace Task
-		else if(cmd.equals("searchandreplace")){
-			Logger.info(this, "Running Search & Replace");
-			Map<String,String> result = searchAndReplace(ccf);
-			if(result.get("type") != null){
-				if(result.get("type").equals("message")){
-					message = "Search and Replace complete <br>" + result.get("message");
-				} else {
-					errorMessage = "Search and Replace complete <br>" + result.get("message");
-				}
-				_deleteFiles(com.dotmarketing.util.WebKeys.Cache.CACHE_LIVE_FILES);
-				_deleteFiles(com.dotmarketing.util.WebKeys.Cache.CACHE_WORKING_FILES);
-				_flush(com.dotmarketing.util.WebKeys.Cache.CACHE_ALL_CACHES);
-			}
-		}
-		//Not being used this is being called using ajax
-		else if(cmd.equals("fixAssetsInconsistencies")){
-           // this one NOT
-		}
-		//Not being used this is being called using ajax
-		else if(cmd.equals("dropoldassets")){
-
-			Logger.info(this, "Running Drop old Assets");
-			if(_dropAssetOldVersions(ccf) >= 0){
-				message = "message.cmsmaintenance.dropoldassets.sucessfully";
-			}else{
-				errorMessage = "message.cmsmaintenance.dropoldassets.failed";
-			}
-
-		}
-		//Manage all the import/ export Task
-		else {
-			MaintenanceUtil.fixImagesTable();
-			File f = new File(backupFilePath);
-			f.mkdirs();
-			f = new File(backupTempFilePath);
-			f.mkdirs();
-			deleteTempFiles();
-			boolean dataOnly = Parameter.getBooleanFromString(req.getParameter("dataOnly"), true);
-
-			if(cmd.equals("createZip")) {
-				if(!dataOnly){
-					moveAssetsToBackupDir();
-				}
-				message = "Creating XML Files. ";
-				createXMLFiles();
-				String x = UtilMethods.dateToJDBC(new Date()).replace(':', '-').replace(' ', '_');
-				File zipFile = new File(backupFilePath + "/backup_" + x + "_.zip");
-				message +="Zipping up to file:" + zipFile.getAbsolutePath();
-				final BufferedOutputStream bout = new BufferedOutputStream(Files.newOutputStream(zipFile.toPath()));
-
-				zipTempDirectoryToStream(bout);
-				message +=". Done.";
-
-//			}else if(cmd.equals("wipeOutDotCMSDatabase")) {
-//
-//				message = "Deleted dotCMS Database";
-//				deleteDotCMS();
-
-			}else if(cmd.equals("downloadZip")) {
-
-				message ="File Downloaded";
-				String x = UtilMethods.dateToJDBC(new Date()).replace(':', '-').replace(' ', '_');
-				File zipFile = new File(backupFilePath + "/backup_" + x + "_.zip");
-
-				ActionResponseImpl responseImpl = (ActionResponseImpl) res;
-				HttpServletResponse httpResponse = responseImpl.getHttpServletResponse();
-				httpResponse.setHeader("Content-type", "");
-				httpResponse.setHeader("Content-Disposition", "attachment; filename=" + zipFile.getName());
-
-				if(!dataOnly){
-					moveAssetsToBackupDir();
-				}
-
-				createXMLFiles();
-
-				zipTempDirectoryToStream(httpResponse.getOutputStream());
-
-			}else if(cmd.equals("upload")) {
- 
- 
-				UploadPortletRequest uploadReq = PortalUtil.getUploadPortletRequest(req);
-				ActionResponseImpl responseImpl = (ActionResponseImpl) res;
-				HttpServletResponse httpResponse = responseImpl.getHttpServletResponse();
-
-				ActionRequestImpl requestImpl = (ActionRequestImpl) req;
-				HttpServletRequest httpRequest = requestImpl.getHttpServletRequest();
-
-				//message ="file upload Done.";
-
-				doUpload(httpRequest, httpResponse, uploadReq);
-			}
-		}
-
-		if(UtilMethods.isSet(message)){
-			SessionMessages.add(req, "message",message);
-		}
-		if(UtilMethods.isSet(errorMessage)){
-			SessionMessages.add(req, "error",errorMessage);
-		}
-
-		String referer = req.getParameter("referer");
-		setForward(req,referer);
-	}
-
-	private void _flush(String cacheName)throws Exception{
-			try{
-				CacheLocator.getCache(cacheName).clearCache();
-			}catch (NullPointerException e) {
-				MaintenanceUtil.flushCache();
-			}
-		APILocator.getPermissionAPI().resetAllPermissionReferences();
-	}
-
-	private void _deleteMenusCache()throws Exception{
-		MaintenanceUtil.deleteMenuCache();
-	}
-
-	private void _deleteFiles(String cacheName)
-	throws Exception
-	{
-		try
-		{
-			String realPath = "";
-
-			String velocityRootPath =ConfigUtils.getDynamicVelocityPath();
-			if (velocityRootPath.startsWith(File.separator + "WEB-INF")) {
-				velocityRootPath = FileUtil.getRealPath(velocityRootPath);
-			}
-
-			if (cacheName.equals(com.dotmarketing.util.WebKeys.Cache.CACHE_LIVE_FILES))
-			{
-				realPath = velocityRootPath + File.separator + "live";
-			}
-			else
-			{
-				realPath = velocityRootPath + File.separator + "working";
-			}
-			File file = new File(realPath);
-			if (file.isDirectory())
-			{
-				_deleteRoot(file);
-				Logger.debug(ViewCMSMaintenanceAction.class,"The directory " + realPath + " has been deleted");
-			}
-		}
-		catch(Exception ex)
-		{
-			Logger.error(ViewCMSMaintenanceAction.class,ex.toString());
-			throw ex;
-		}
-	}
-
-	private boolean _deleteRoot(File root) throws Exception
-	{
-		boolean returnValue = true;
-		File[] childs = root.listFiles();
-		for(int i = 0; i < childs.length; i++)
-		{
-			File child = childs[i];
-			if (child.isFile())
-			{
-				returnValue = returnValue && child.delete();
-			}
-			if (child.isDirectory())
-			{
-				returnValue = returnValue && _deleteRoot(child);
-			}
-		}
-		return returnValue;
-	}
-
-	private int _numberRoot(File root) throws Exception
-	{
-		int returnValue = 0;
-		File[] childs = root.listFiles();
-		for(int i = 0; i < childs.length; i++)
-		{
-			File child = childs[i];
-			if (child.isFile())
-			{
-				returnValue++;
-			}
-			if (child.isDirectory())
-			{
-				returnValue += _numberRoot(child);
-			}
-		}
-		return returnValue;
-	}
-
-	/**
-	 * Initialice cache values
-	 * @param req
-	 */
-	private void _initCacheValues(RenderRequest req)
-	{
-		int liveCount = 0;
-		int workingCount = 0;
-		try
-		{
-			Logger.debug(this, "Initializing Cache Values");
-			String velocityRootPath =ConfigUtils.getDynamicVelocityPath();
-			if (velocityRootPath.startsWith(File.separator + "WEB-INF")) {
-				velocityRootPath = FileUtil.getRealPath(velocityRootPath);
-			}
-			String livePath = velocityRootPath + File.separator + "live";
-			String workingPath = velocityRootPath + File.separator + "working";
-
-			//Count the Live Files
-			File file = new File(livePath);
-			liveCount = _numberRoot(file);
-			Logger.debug(this, "Found "+liveCount+" live Files");
-
-			//Count the working files
-			file = new File(workingPath);
-			workingCount = _numberRoot(file);
-			Logger.debug(this, "Found "+workingCount+" working Files");
-		}
-		catch(Exception ex)
-		{
-			Logger.error(ViewCMSMaintenanceAction.class,"Error calculating the number of files");
-		}
-		finally
-		{
-			req.setAttribute(WebKeys.Cache.CACHE_NUMBER_LIVE_FILES,new Integer(liveCount));
-			req.setAttribute(WebKeys.Cache.CACHE_NUMBER_WORKING_FILES,new Integer(workingCount));
-		}
-	}
-
-
-	private Map<String,String> searchAndReplace(CmsMaintenanceForm form) throws DotDataException{
-
-		String message="";
-		Map<String,String> messageResult = new HashMap<String,String>();
-		boolean isAdmin = false;
-
-		if (UtilMethods.isSet(form.getUserId())) {
-			try {
-				if (APILocator.getUserAPI().isCMSAdmin(APILocator.getUserAPI().loadUserById(form.getUserId(),APILocator.getUserAPI().getSystemUser(),false))) {
-					isAdmin = true;
-				}
-			} catch (NoSuchUserException e) {
-				Logger.error(ViewCMSMaintenanceAction.class,"USER DOESN'T EXIST" + e.getMessage(),e);
-				message = "Cannot find user";
-			} catch (DotSecurityException e) {
-				message = "Failed to check for permissions";
-				Logger.error(ViewCMSMaintenanceAction.class,e.getMessage(),e);
-			}
-		}else{
-			message = "User not passed";
-			Logger.error(ViewCMSMaintenanceAction.class,"No UserId Passed");
-		}
-
-		if (isAdmin) {
-			String searchString = form.getSearchString();
-			String replaceString = form.getReplaceString();
-			boolean DBerrorFound = MaintenanceUtil.DBSearchAndReplace(searchString, replaceString);
-			if(DBerrorFound){
-				message = "Search/Replace Finished with Errors.  See Log for more info";
-			}else{
-				message = "Search/Replace Finished Successful";
-			}
-			messageResult.put("type", "message");
-			messageResult.put("message", message);
-		}
-		return messageResult;
-	}
-
-	/**
-	 * Does what it says - deletes all files from the backupTempFilePath
-	 * @author Will
-	 */
-	private void deleteTempFiles() {
-		Logger.info(this, "Deleting Temporary Files");
-		File f = new File(backupTempFilePath);
-		String[] _tempFiles = f.list();
-		Logger.info(this, "Found "+_tempFiles.length+" Files");
-		int count = 0;
-		for (int i = 0; i < _tempFiles.length; i++) {
-			f = new File(backupTempFilePath + File.separator + "" + _tempFiles[i]);
-				if(f.isDirectory()){
-					FileUtil.deltree(f);
-				}
-			count+=1;
-			f.delete();
-		}
-		Logger.info(this, "Deleted " + count + " Files");
-	}
-
-	private void moveAssetsToBackupDir() throws FileNotFoundException, IOException{
-		String assetDir;
-		File backupDir = new File(backupTempFilePath);
-		backupDir.mkdirs();
-		Logger.info(this, "Moving assets to back up directory: " + backupTempFilePath);
-		if(!UtilMethods.isSet(assetRealPath)){
-			assetDir = FileUtil.getRealPath(assetPath);
-		}else{
-			assetDir = assetRealPath;
-		}
-		FileUtil.copyDirectory(assetDir, backupTempFilePath + File.separator + "asset", new AssetFileNameFilter());
-
-		//do not ship the license.
-		String f = backupTempFilePath + File.separator + "asset" + File.separator + "license";
-		FileUtil.deltree(f);
-
-            String d = backupTempFilePath + File.separator + "asset" + File.separator + "dotGenerated";
-		FileUtil.deltree(d);
-	}
-
-
-	/**
-	 * This method will pull a list of all tables /classed being managed by
-	 * hibernate and export them, one class per file to the backupTempFilePath
-	 * as valid XML. It uses XStream to write the xml out to the files.
-	 *
-	 * @throws ServletException
-	 * @throws IOException
-	 * @author Will
-	 * @throws DotDataException
-	 */
-	private void createXMLFiles() throws ServletException, IOException, DotDataException, DotSecurityException {
-
-//		deleteTempFiles();
-
-		Logger.info(this, "Starting createXMLFiles()");
-
-		Set<Class> _tablesToDump = new HashSet<Class>();
-		try {
-
-			/* get a list of all our tables */
-			Map map = new HashMap();
-			//Including Identifier.class because it is not mapped with Hibernate anymore
-			map.put(Identifier.class, null);
-
-			map.putAll(HibernateUtil.getSession().getSessionFactory().getAllClassMetadata());
-
-			Iterator it = map.entrySet().iterator();
-			while (it.hasNext()) {
-				Map.Entry pairs = (Map.Entry) it.next();
-				Class x = (Class) pairs.getKey();
-				if (!x.equals(Inode.class) && !x.equals(Clickstream.class) && !x.equals(ClickstreamRequest.class) && !x.equals(Clickstream404.class))
-					_tablesToDump.add(x);
-
-			}
-
-			XStream _xstream = null;
-			HibernateUtil _dh = null;
-			DotConnect dc = null;
-			List _list = null;
-			File _writing = null;
-			BufferedOutputStream _bout = null;
-
-			for (Class clazz : _tablesToDump) {
-			    if(clazz.equals(Structure.class) || clazz.equals(Field.class) || clazz.equals(FieldVariable.class)){
-			        continue;
-			    }
-
-				//http://jira.dotmarketing.net/browse/DOTCMS-5031
-                if(PermissionReference.class.equals(clazz)){
-                	continue;
-                }
-
-				_xstream = new XStream(new DomDriver());
-
-				//http://jira.dotmarketing.net/browse/DOTCMS-6059
-				if(clazz.equals(DashboardSummary404.class) || clazz.equals(DashboardUserPreferences.class)){
-					_xstream.addDefaultImplementation(com.dotcms.repackage.net.sf.hibernate.collection.Set.class, java.util.Set.class);
-					_xstream.addDefaultImplementation(com.dotcms.repackage.net.sf.hibernate.collection.List.class, java.util.List.class);
-					_xstream.addDefaultImplementation(com.dotcms.repackage.net.sf.hibernate.collection.Map.class, java.util.Map.class);
-					Mapper mapper = _xstream.getMapper();
-					_xstream.registerConverter(new HibernateCollectionConverter(mapper));
-					_xstream.registerConverter(new HibernateMapConverter(mapper));
-				}
-
-				/*
-				 * String _shortClassName =
-				 * clazz.getName().substring(clazz.getName().lastIndexOf("."),clazz.getName().length());
-				 * xstream.alias(_shortClassName, clazz);
-				 */
-				int i= 0;
-				int step = 1000;
-				int total =0;
-				java.text.NumberFormat formatter = new java.text.DecimalFormat("0000000000");
-				/* we will only export 10,000,000 items of any given type */
-				
-
-				for(i=0;i < 10000000;i=i+step){
-					List<Tree> trees = TreeFactory.getAllTrees(step * i, step);
-					if(trees==null || trees.isEmpty()){
-						break;
-					}
-					File f  = new File(backupTempFilePath + "/" + Tree.class.getName() + "_" + formatter.format(i) + ".xml");
-					try(OutputStream out = Files.newOutputStream(f.toPath())){
-						_xstream.toXML(trees, out);
-					}
-				}
-				
-				
-				
-				
-				for(i=0;i < 10000000;i=i+step){
-
-					_dh = new HibernateUtil(clazz);
-					_dh.setFirstResult(i);
-					_dh.setMaxResults(step);
-
-                    //This line was previously like;
-                    //_dh.setQuery("from " + clazz.getName() + " order by 1,2");
-                    //This caused a problem when the database is Oracle because Oracle causes problems when the results are ordered
-                    //by an NCLOB field. In the case of dot_containers table, the second field, CODE, is an NCLOB field. Because of this,
-                    //ordering is done only on the first field for the tables, which is INODE
-                    if(com.dotmarketing.beans.Tree.class.equals(clazz)){
-						_dh.setQuery("from " + clazz.getName() + " order by parent, child, relation_type");
-                    }
-                    else if(MultiTree.class.equals(clazz)){
-						_dh.setQuery("from " + clazz.getName() + " order by parent1, parent2, child, relation_type");
-                    }
-                    else if(TagInode.class.equals(clazz)){
-						_dh.setQuery("from " + clazz.getName() + " order by inode, tag_id");
-                    }
-                    else if(Tag.class.equals(clazz)){
-						_dh.setQuery("from " + clazz.getName() + " order by tag_id, tagname");
-                    }
-                    else if(CalendarReminder.class.equals(clazz)){
-						_dh.setQuery("from " + clazz.getName() + " order by user_id, event_id, send_date");
-                    } 
-                    else if(Identifier.class.equals(clazz)){
-						dc = new DotConnect();
-						dc.setSQL("select * from identifier order by parent_path, id")
-								.setStartRow(i).setMaxRows(step);
-					} else {
-						_dh.setQuery("from " + clazz.getName() + " order by 1");
-                    }
-
-					if(Identifier.class.equals(clazz)){
-						_list = ConvertToPOJOUtil.convertDotConnectMapToIdentifier(dc.loadResults());
-					}else{
-						_list = _dh.list();
-					}
-
-                    if(_list.size() ==0){
-                        try {
-                        _bout.close();
-                        }
-                        catch( java.lang.NullPointerException npe){}
-                        _bout = null;
-
-                        break;
-                    }
-
-                    if(_list != null && _list.size() > 0 && _list.get(0) instanceof Comparable){
-                    	java.util.Collections.sort(_list);
-                    }
-
-    				_writing = new File(backupTempFilePath + "/" + clazz.getName() + "_" + formatter.format(i) + ".xml");
-    				_bout = new BufferedOutputStream(Files.newOutputStream(_writing.toPath()));
-
-    				total = total + _list.size();
-
-    				try {
-                        Thread.sleep(10);
-                    } catch (InterruptedException e) {
-                    	Logger.warn(this, "An error ocurred trying to create XML files");
-                        Logger.error(this,e.getMessage(),e);
-                    }
-
-    				try {
-                        _xstream.toXML(_list, _bout);
-                    } finally {
-                        _bout.close();
-                    }
-
-    				_bout = null;
-
-				}
-				Logger.info(this, "writing : " + total + " records for " + clazz.getName());
-			}
- 
- 
-			/* Run Liferay's Tables */
-			/* Companies */
-			_list = PublicCompanyFactory.getCompanies();
-			List<Company> companies = new ArrayList<Company>(_list);
-			_xstream = new XStream(new DomDriver());
-			_writing = new File(backupTempFilePath + "/" + Company.class.getName() + ".xml");
-			_bout = new BufferedOutputStream(Files.newOutputStream(_writing.toPath()));
-            try {
-                _xstream.toXML(_list, _bout);
-            } finally {
-                _bout.close();
-            }
-
-			/* Users */
-			_list = APILocator.getUserAPI().findAllUsers();
-			_list.add(APILocator.getUserAPI().getDefaultUser());
-			_xstream = new XStream(new DomDriver());
-			_writing = new File(backupTempFilePath + "/" + User.class.getName() + ".xml");
-			_bout = new BufferedOutputStream(Files.newOutputStream(_writing.toPath()));
-            try {
-                _xstream.toXML(_list, _bout);
-            } finally {
-				_bout.close();
-			}
-
-			/* users_roles */
-			dc = new DotConnect();
-
-			/* counter */
-			dc.setSQL("select * from counter");
-			_list = dc.getResults();
-			_xstream = new XStream(new DomDriver());
-			_writing = new File(backupTempFilePath + "/Counter.xml");
-			_bout = new BufferedOutputStream(Files.newOutputStream(_writing.toPath()));
-            try {
-                _xstream.toXML(_list, _bout);
-            } finally {
-                _bout.close();
-            }
-
-			/* counter */
-			dc.setSQL("select * from address");
-			_list = dc.getResults();
-			_xstream = new XStream(new DomDriver());
-			_writing = new File(backupTempFilePath + "/Address.xml");
-			_bout = new BufferedOutputStream(Files.newOutputStream(_writing.toPath()));
-            try {
-                _xstream.toXML(_list, _bout);
-            } finally {
-                _bout.close();
-            }
-
-			/* pollschoice */
-			dc.setSQL("select * from pollschoice");
-			_list = dc.getResults();
-			_xstream = new XStream(new DomDriver());
-			_writing = new File(backupTempFilePath + "/Pollschoice.xml");
-			_bout = new BufferedOutputStream(Files.newOutputStream(_writing.toPath()));
-            try {
-                _xstream.toXML(_list, _bout);
-            } finally {
-                _bout.close();
-            }
-
-			/* pollsdisplay */
-			dc.setSQL("select * from pollsdisplay");
-			_list = dc.getResults();
-			_xstream = new XStream(new DomDriver());
-			_writing = new File(backupTempFilePath + "/Pollsdisplay.xml");
-			_bout = new BufferedOutputStream(Files.newOutputStream(_writing.toPath()));
-            try {
-                _xstream.toXML(_list, _bout);
-            } finally {
-                _bout.close();
-            }
-
-			/* pollsquestion */
-			dc.setSQL("select * from pollsquestion");
-			_list = dc.getResults();
-			_xstream = new XStream(new DomDriver());
-			_writing = new File(backupTempFilePath + "/Pollsquestion.xml");
-			_bout = new BufferedOutputStream(Files.newOutputStream(_writing.toPath()));
-            try {
-                _xstream.toXML(_list, _bout);
-            } finally {
-                _bout.close();
-            }
-
-			/* pollsvote */
-			dc.setSQL("select * from pollsvote");
-			_list = dc.getResults();
-			_xstream = new XStream(new DomDriver());
-			_writing = new File(backupTempFilePath + "/Pollsvote.xml");
-			_bout = new BufferedOutputStream(Files.newOutputStream(_writing.toPath()));
-            try {
-                _xstream.toXML(_list, _bout);
-            } finally {
-                _bout.close();
-            }
-
-			/* image */
-			_list = ImageLocalManagerUtil.getImages();
-
-			/*
-			 * The changes in this part were made for Oracle databases. Oracle has problems when
-			 * getString() method is called on a LONG field on an Oracle database. Because of this,
-			 * the object is loaded from liferay and DotConnect is not used
-			 * http://jira.dotmarketing.net/browse/DOTCMS-1911
-			 */
-
-			_xstream = new XStream(new DomDriver());
-			_writing = new File(backupTempFilePath + "/Image.xml");
-			_bout = new BufferedOutputStream(Files.newOutputStream(_writing.toPath()));
-            try {
-                _xstream.toXML(_list, _bout);
-            } finally {
-                _bout.close();
-            }
-
-			/* portlet */
-
-			/*
-			 * The changes in this part were made for Oracle databases. Oracle has problems when
-			 * getString() method is called on a LONG field on an Oracle database. Because of this,
-			 * the object is loaded from liferay and DotConnect is not used
-			 * http://jira.dotmarketing.net/browse/DOTCMS-1911
-			 */
-			dc.setSQL("select * from portlet");
-			_list = dc.getResults();
-			_xstream = new XStream(new DomDriver());
-			_writing = new File(backupTempFilePath + "/Portlet.xml");
-			_bout = new BufferedOutputStream(Files.newOutputStream(_writing.toPath()));
-            try {
-                _xstream.toXML(_list, _bout);
-            } finally {
-                _bout.close();
-            }
-
-			/* portlet_preferences */
-
-			try{
-				_list = PortletPreferencesLocalManagerUtil.getPreferences();
-			}catch(Exception e){
-				Logger.error(this,"Error in retrieveing all portlet preferences");
-			}
-			_xstream = new XStream(new DomDriver());
-			_writing = new File(backupTempFilePath + "/Portletpreferences.xml");
-			_bout = new BufferedOutputStream(Files.newOutputStream(_writing.toPath()));
-            try {
-                _xstream.toXML(_list, _bout);
-            } finally {
-                _bout.close();
-            }
-
-			//backup content types
-            File file = new File(backupTempFilePath + File.separator + "ContentTypes-" + ContentTypeImportExportUtil.CONTENT_TYPE_FILE_EXTENSION);
-            new ContentTypeImportExportUtil().exportContentTypes(file);
-
-			file = new File(backupTempFilePath + "/WorkflowSchemeImportExportObject.json");
-			WorkflowImportExportUtil.getInstance().exportWorkflows(file);
-
-			file = new File(backupTempFilePath + "/RuleImportExportObject.json");
-			RulesImportExportUtil.getInstance().export(file);
-			
-			IndiciesInfo info=APILocator.getIndiciesAPI().loadIndicies();
-
-			file = new File(backupTempFilePath + "/index_working.json");
-			new ESIndexAPI().backupIndex(info.working, file);
-			 
-			
-			file = new File(backupTempFilePath + "/index_live.json");
-			new ESIndexAPI().backupIndex(info.live, file);
-			
-		} catch (Exception e) {
-			Logger.error(this,e.getMessage(),e);
-		}
-	}
-
-
-	/**
-	 * Will zip up all files in the tmp directory and send the result to the
-	 * given OutputStream
-	 *
-	 * @param out
-	 *            OutputStream to write the zip files to
-	 * @throws IOException
-	 * @author Will
-	 */
-	private void zipTempDirectoryToStream(OutputStream out) throws IOException {
-		byte b[] = new byte[512];
-		ZipOutputStream zout = new ZipOutputStream(out);
-		ZipUtil.zipDirectory(backupTempFilePath, zout);
-		zout.close();
-		out.close();
-	}
-
-	/**
-	 * Handles the file upload for the Servlet. It will send files to be
-	 * unzipped if nessary
-	 *
-	 * @param request
-	 * @param response
-	 * @throws IOException
-	 */
-	private void doUpload(HttpServletRequest request, HttpServletResponse response, UploadPortletRequest upr) throws IOException {
-		Logger.info(this, "Uploading File");
-		File importFile = upr.getFile("fileUpload");
-		PrintWriter out = response.getWriter();
-		ImportExportUtil ieu = new ImportExportUtil();
-		if(ieu.validateZipFile(importFile)){
-			request.getSession().invalidate();
-			MaintenanceUtil.flushCache();
-			ieu.doImport(out);
-			SessionMessages.add(request, "message", "File-Upload-Done");
-		}else{
-			SessionMessages.add(request, "error",  "File-Upload-Failed");
-		}
-
-	}
-
-	public void _initStructures(ActionForm form,RenderRequest req, RenderResponse res)
-	{
-		CmsMaintenanceForm maintenanceForm = (CmsMaintenanceForm) form;
-		List<Structure> structures = ImmutableList.of();
-		//List<Structure> structures = StructureFactory.getStructures();
-		//maintenanceForm.setStructures(structures);
-	}
-
-	@SuppressWarnings("unchecked")
-	private int _dropAssetOldVersions(CmsMaintenanceForm ccf) throws ParseException	{
-
-		Date assetsOlderThan = new SimpleDateFormat("MM/dd/yyyy").parse(ccf.getRemoveassetsdate());
-		return CMSMaintenanceFactory.deleteOldAssetVersions(assetsOlderThan);
-
-	}
-
-	/**
-	 * Retrieves the basic information of the contents in the
-	 * {@code dist_reindex_journal} table that could not be re-indexed and sends
-	 * it back to the user as a CSV file. This way users can keep track of them
-	 * and check the logs to get more information about the failure.
-	 * 
-	 * @param response
-	 *            - The {@link HttpServletResponse} object that allows to send
-	 *            the CSV file to the user.
-	 */
-	private void downloadRemainingRecordsAsCsv(HttpServletResponse response) {
-		String fileName = "failed_reindex_records" + new java.util.Date().getTime();
-		String[] fileColumns = new String[] { "ID", "Identifier To Index", "Inode To Index", "Priority" };
-		PrintWriter pr = null;
-		try {
-			response.setContentType("application/octet-stream; charset=UTF-8");
-			response.setHeader("Content-Disposition", "attachment; filename=\"" + fileName + ".csv\"");
-			pr = response.getWriter();
-			pr.print(StringUtils.join(fileColumns, ","));
-			pr.print("\r\n");
-			DotConnect dc = new DotConnect();
-			StringBuilder sql = new StringBuilder();
-			sql.append("SELECT drj.id, drj.ident_to_index, drj.inode_to_index, drj.priority ")
-					.append("FROM dist_reindex_journal drj WHERE drj.priority >= ")
-					.append(DistributedJournalFactory.REINDEX_JOURNAL_PRIORITY_FAILED_FIRST_ATTEMPT);
-			dc.setSQL(sql.toString());
-			List<Map<String, Object>> failedRecords = dc.loadObjectResults();
-			if (!failedRecords.isEmpty()) {
-				for (Map<String, Object> row : failedRecords) {
-					StringBuilder entry = new StringBuilder();
-					String id = null;
-					String priority = null;
-					if (DbConnectionFactory.isOracle()) {
-						BigDecimal rowVal = (BigDecimal) row.get("id");
-						id = new Long(rowVal.toPlainString()).toString();
-						rowVal = (BigDecimal) row.get("priority");
-						priority = new Long(rowVal.toPlainString()).toString();
-					} else {
-						Long rowVal = (Long) row.get("id");
-						id = rowVal.toString();
-						priority = String.valueOf((Integer) row.get("priority"));
-					}
-					entry.append(id).append(", ");
-					entry.append(row.get("ident_to_index").toString()).append(", ");
-					entry.append(row.get("inode_to_index").toString()).append(", ");
-					entry.append(priority);
-					pr.print(entry.toString());
-					pr.print("\r\n");
-				}
-			} else {
-				Logger.debug(this, "Re-index table contained zero failed records. The CSV file will not be created.");
-			}
-		} catch (Exception e) {
-			Logger.error(this, "Download of CSV file with remaining non-indexed records failed.", e);
-		} finally {
-			pr.flush();
-			pr.close();
-		}
-	}
-}
+package com.dotmarketing.portlets.cmsmaintenance.action;
+
+
+import java.io.BufferedOutputStream;
+import java.io.File;
+import java.io.FileNotFoundException;
+import java.io.FileOutputStream;
+import java.io.IOException;
+import java.io.OutputStream;
+import java.io.PrintWriter;
+import java.math.BigDecimal;
+import java.nio.file.Files;
+import java.text.ParseException;
+import java.text.SimpleDateFormat;
+import java.util.ArrayList;
+import java.util.Date;
+import java.util.HashMap;
+import java.util.HashSet;
+import java.util.Iterator;
+import java.util.List;
+import java.util.Map;
+import java.util.Set;
+import java.util.zip.ZipOutputStream;
+
+import javax.servlet.ServletException;
+import javax.servlet.http.HttpServletRequest;
+import javax.servlet.http.HttpServletResponse;
+import javax.servlet.jsp.PageContext;
+
+
+import com.dotcms.content.elasticsearch.business.ESIndexAPI;
+import com.dotcms.content.elasticsearch.business.IndiciesAPI.IndiciesInfo;
+import com.dotcms.contenttype.util.ContentTypeImportExportUtil;
+import com.dotcms.repackage.com.thoughtworks.xstream.XStream;
+import com.dotcms.repackage.com.thoughtworks.xstream.io.xml.DomDriver;
+import com.dotcms.repackage.com.thoughtworks.xstream.mapper.Mapper;
+import com.dotcms.repackage.javax.portlet.ActionRequest;
+import com.dotcms.repackage.javax.portlet.ActionResponse;
+import com.dotcms.repackage.javax.portlet.PortletConfig;
+import com.dotcms.repackage.javax.portlet.RenderRequest;
+import com.dotcms.repackage.javax.portlet.RenderResponse;
+import com.dotcms.repackage.javax.portlet.WindowState;
+import com.dotcms.repackage.org.apache.commons.lang.StringUtils;
+import com.dotcms.repackage.org.apache.struts.action.ActionForm;
+import com.dotcms.repackage.org.apache.struts.action.ActionForward;
+import com.dotcms.repackage.org.apache.struts.action.ActionMapping;
+import com.dotmarketing.beans.Clickstream;
+import com.dotmarketing.beans.Clickstream404;
+import com.dotmarketing.beans.ClickstreamRequest;
+import com.dotmarketing.beans.Identifier;
+import com.dotmarketing.beans.Inode;
+import com.dotmarketing.beans.MultiTree;
+import com.dotmarketing.beans.PermissionReference;
+import com.dotmarketing.beans.Tree;
+import com.dotmarketing.business.APILocator;
+import com.dotmarketing.business.CacheLocator;
+import com.dotmarketing.business.NoSuchUserException;
+import com.dotmarketing.cms.factories.PublicCompanyFactory;
+import com.dotmarketing.common.business.journal.DistributedJournalFactory;
+import com.dotmarketing.common.db.DotConnect;
+import com.dotmarketing.db.DbConnectionFactory;
+import com.dotmarketing.db.HibernateUtil;
+import com.dotmarketing.exception.DotDataException;
+import com.dotmarketing.exception.DotSecurityException;
+import com.dotmarketing.factories.TreeFactory;
+import com.dotmarketing.portal.struts.DotPortletAction;
+import com.dotmarketing.portlets.calendar.model.CalendarReminder;
+import com.dotmarketing.portlets.cmsmaintenance.factories.CMSMaintenanceFactory;
+import com.dotmarketing.portlets.cmsmaintenance.struts.CmsMaintenanceForm;
+import com.dotmarketing.portlets.cmsmaintenance.util.AssetFileNameFilter;
+import com.dotmarketing.portlets.contentlet.business.ContentletAPI;
+import com.dotmarketing.portlets.contentlet.business.DotReindexStateException;
+import com.dotmarketing.portlets.dashboard.model.DashboardSummary404;
+import com.dotmarketing.portlets.dashboard.model.DashboardUserPreferences;
+import com.dotmarketing.portlets.rules.util.RulesImportExportUtil;
+import com.dotmarketing.portlets.structure.model.Field;
+import com.dotmarketing.portlets.structure.model.FieldVariable;
+import com.dotmarketing.portlets.structure.model.Structure;
+import com.dotmarketing.portlets.workflows.util.WorkflowImportExportUtil;
+import com.dotmarketing.tag.model.Tag;
+import com.dotmarketing.tag.model.TagInode;
+import com.dotmarketing.util.AdminLogger;
+import com.dotmarketing.util.Config;
+import com.dotmarketing.util.ConfigUtils;
+import com.dotmarketing.util.ConvertToPOJOUtil;
+import com.dotmarketing.util.HibernateCollectionConverter;
+import com.dotmarketing.util.HibernateMapConverter;
+import com.dotmarketing.util.ImportExportUtil;
+import com.dotmarketing.util.InodeUtils;
+import com.dotmarketing.util.Logger;
+import com.dotmarketing.util.MaintenanceUtil;
+import com.dotmarketing.util.Parameter;
+import com.dotmarketing.util.UtilMethods;
+import com.dotmarketing.util.WebKeys;
+import com.dotmarketing.util.ZipUtil;
+import com.google.common.collect.ImmutableList;
+import com.liferay.portal.ejb.ImageLocalManagerUtil;
+import com.liferay.portal.ejb.PortletPreferencesLocalManagerUtil;
+import com.liferay.portal.model.Company;
+import com.liferay.portal.model.User;
+import com.liferay.portal.util.PortalUtil;
+import com.liferay.portlet.ActionRequestImpl;
+import com.liferay.portlet.ActionResponseImpl;
+import com.liferay.util.FileUtil;
+import com.liferay.util.servlet.SessionMessages;
+import com.liferay.util.servlet.UploadPortletRequest;
+import java.io.BufferedOutputStream;
+import java.io.File;
+import java.io.FileNotFoundException;
+import java.io.IOException;
+import java.io.OutputStream;
+import java.io.PrintWriter;
+import java.math.BigDecimal;
+import java.nio.file.Files;
+import java.text.ParseException;
+import java.text.SimpleDateFormat;
+import java.util.ArrayList;
+import java.util.Date;
+import java.util.HashMap;
+import java.util.HashSet;
+import java.util.Iterator;
+import java.util.List;
+import java.util.Map;
+import java.util.Set;
+import java.util.zip.ZipOutputStream;
+import javax.servlet.ServletException;
+import javax.servlet.http.HttpServletRequest;
+import javax.servlet.http.HttpServletResponse;
+import javax.servlet.jsp.PageContext;
+
+/**
+ * This class group all the CMS Maintenance Task
+ * (Cache controll, search and replace, import/export content )
+ *
+ * @author Oswaldo
+ * @version 3.3
+ *
+ */
+public class ViewCMSMaintenanceAction extends DotPortletAction {
+
+	/**
+	 * The path where backup files are stored
+	 */
+	String backupFilePath = ConfigUtils.getBackupPath();
+
+	/**
+	 * The path where tmp files are stored. This gets wiped alot
+	 */
+	String backupTempFilePath = ConfigUtils.getBackupPath()+File.separator+"temp";
+	private static String assetRealPath = null;
+	private static String assetPath = File.separator + "assets";
+
+	private ContentletAPI conAPI = APILocator.getContentletAPI();
+
+	public ActionForward render(
+			ActionMapping mapping, ActionForm form, PortletConfig config,
+			RenderRequest req, RenderResponse res)
+	throws Exception {
+		Logger.debug(this, "Running ViewCMSMaintenanceAction!!!! = " + req.getWindowState());
+
+		// Set the asset paths
+        try {
+        	assetRealPath = Config.getStringProperty("ASSET_REAL_PATH");
+        } catch (Exception e) { }
+        try {
+            assetPath = Config.getStringProperty("ASSET_PATH");
+        } catch (Exception e) { }
+
+		try {
+			//gets the user
+			_initCacheValues(req);
+
+			if (req.getWindowState().equals(WindowState.MAXIMIZED)) {
+				Logger.debug(this, "Showing view action cms maintenance maximized");
+				_initStructures(form,req,res);
+				return mapping.findForward("portlet.ext.cmsmaintenance.view_cms_maintenance");
+			} else {
+				Logger.debug(this, "Showing view action cms maintenance minimized");
+				return mapping.findForward("portlet.ext.cmsmaintenance.view");
+			}
+		}
+		catch (Exception e) {
+			req.setAttribute(PageContext.EXCEPTION, e);
+			return mapping.findForward(com.liferay.portal.util.Constants.COMMON_ERROR);
+		}
+	}
+
+	public void processAction(
+			ActionMapping mapping, ActionForm form, PortletConfig config,
+			ActionRequest req, ActionResponse res)
+	throws Exception
+	{
+		String message = "";
+		String errorMessage = "";
+		CmsMaintenanceForm ccf = (CmsMaintenanceForm) form;
+		String cmd = req.getParameter("cmd");
+		String defaultStructure = req.getParameter("defaultStructure");	
+		Structure structure = new Structure();
+
+		//Manage all the cache Task
+		if(cmd.equals("cache")){
+
+			String cacheName = ccf.getCacheName();
+			if (cacheName.equals(com.dotmarketing.util.WebKeys.Cache.CACHE_CONTENTS_INDEX))
+			{
+				Logger.info(this, "Running Contents Index Cache");
+				if(defaultStructure.equals("Rebuild Whole Index")){
+					//structure = CacheLocator.getContentTypeCache().getStructureByVelocityVarName(defaultStructure);
+				}else
+					structure = CacheLocator.getContentTypeCache().getStructureByVelocityVarName(ccf.getStructure());
+				if(!InodeUtils.isSet(structure.getInode()))
+				{
+					try{
+						int shards = Config.getIntProperty("es.index.number_of_shards", 2);
+						try{
+							shards = Integer.parseInt(req.getParameter("shards"));
+						}catch(Exception e){
+							
+						}
+						System.setProperty("es.index.number_of_shards", String.valueOf(shards));
+						Logger.info(this, "Running Contentlet Reindex");
+						HibernateUtil.startTransaction();
+						conAPI.reindex();
+						HibernateUtil.closeAndCommitTransaction();
+						message = "message.cmsmaintenance.cache.indexrebuilt";
+						AdminLogger.log(ViewCMSMaintenanceAction.class, "processAction", "Running Contentlet Reindex");
+					}catch(DotReindexStateException dre){
+						Logger.warn(this, "Content Reindexation Failed caused by: "+ dre.getMessage());
+						errorMessage = "message.cmsmaintenance.cache.failedtorebuild";
+						HibernateUtil.rollbackTransaction();
+					} finally {
+						DbConnectionFactory.closeSilently();
+					}
+				}
+				else
+				{
+					try{
+						Logger.info(this, "Running Contentlet Reindex on Structure: " + structure.getName());
+						conAPI.reindex(structure);
+						message = "message.cmsmaintenance.cache.indexrebuilt";
+						AdminLogger.log(ViewCMSMaintenanceAction.class, "processAction", "Running Contentlet Reindex on structure : "+structure.getName());
+					}catch(DotReindexStateException dre){
+						Logger.warn(this, "Content Reindexation Failed caused by: "+ dre.getMessage());
+						errorMessage = "message.cmsmaintenance.cache.failedtorebuild";
+					}
+				}
+			} else if (cacheName.equals(com.dotmarketing.util.WebKeys.Cache.CACHE_MENU_FILES))
+			{
+				Logger.info(this, "Deleting Menu Files");
+				_deleteMenusCache();
+				message = "message.cmsmaintenance.cache.flushmenucaches";
+			} else if (cacheName.equals("flushCache"))
+			{
+				Logger.info(this, "Flushing All Caches");
+				_flush(req.getParameter("cName"));
+				message = (cacheName.equals(WebKeys.Cache.CACHE_ALL_CACHES) ? "message.cmsmaintenance.cache.flushallcache" : "message.cmsmaintenance.cache.flushcache");
+			} else {
+				Logger.info(this, "Flushing Live and Working File Cache");
+				_deleteFiles(com.dotmarketing.util.WebKeys.Cache.CACHE_LIVE_FILES);
+				_deleteFiles(com.dotmarketing.util.WebKeys.Cache.CACHE_WORKING_FILES);
+
+				message = "message.cmsmaintenance.cache.deletefiles";
+			}
+		} // Download the records that could not be re-indexed in a CSV file
+		else if (cmd.equals("export-failed-as-csv")) {
+			ActionResponseImpl resImpl = (ActionResponseImpl) res;
+			HttpServletResponse response = resImpl.getHttpServletResponse();
+			downloadRemainingRecordsAsCsv(response);
+		} //Manage all the search and replace Task
+		else if(cmd.equals("searchandreplace")){
+			Logger.info(this, "Running Search & Replace");
+			Map<String,String> result = searchAndReplace(ccf);
+			if(result.get("type") != null){
+				if(result.get("type").equals("message")){
+					message = "Search and Replace complete <br>" + result.get("message");
+				} else {
+					errorMessage = "Search and Replace complete <br>" + result.get("message");
+				}
+				_deleteFiles(com.dotmarketing.util.WebKeys.Cache.CACHE_LIVE_FILES);
+				_deleteFiles(com.dotmarketing.util.WebKeys.Cache.CACHE_WORKING_FILES);
+				_flush(com.dotmarketing.util.WebKeys.Cache.CACHE_ALL_CACHES);
+			}
+		}
+		//Not being used this is being called using ajax
+		else if(cmd.equals("fixAssetsInconsistencies")){
+           // this one NOT
+		}
+		//Not being used this is being called using ajax
+		else if(cmd.equals("dropoldassets")){
+
+			Logger.info(this, "Running Drop old Assets");
+			if(_dropAssetOldVersions(ccf) >= 0){
+				message = "message.cmsmaintenance.dropoldassets.sucessfully";
+			}else{
+				errorMessage = "message.cmsmaintenance.dropoldassets.failed";
+			}
+
+		}
+		//Manage all the import/ export Task
+		else {
+			MaintenanceUtil.fixImagesTable();
+			File f = new File(backupFilePath);
+			f.mkdirs();
+			f = new File(backupTempFilePath);
+			f.mkdirs();
+			deleteTempFiles();
+			boolean dataOnly = Parameter.getBooleanFromString(req.getParameter("dataOnly"), true);
+
+			if(cmd.equals("createZip")) {
+				if(!dataOnly){
+					moveAssetsToBackupDir();
+				}
+				message = "Creating XML Files. ";
+				createXMLFiles();
+				String x = UtilMethods.dateToJDBC(new Date()).replace(':', '-').replace(' ', '_');
+				File zipFile = new File(backupFilePath + "/backup_" + x + "_.zip");
+				message +="Zipping up to file:" + zipFile.getAbsolutePath();
+				final BufferedOutputStream bout = new BufferedOutputStream(Files.newOutputStream(zipFile.toPath()));
+
+				zipTempDirectoryToStream(bout);
+				message +=". Done.";
+
+//			}else if(cmd.equals("wipeOutDotCMSDatabase")) {
+//
+//				message = "Deleted dotCMS Database";
+//				deleteDotCMS();
+
+			}else if(cmd.equals("downloadZip")) {
+
+				message ="File Downloaded";
+				String x = UtilMethods.dateToJDBC(new Date()).replace(':', '-').replace(' ', '_');
+				File zipFile = new File(backupFilePath + "/backup_" + x + "_.zip");
+
+				ActionResponseImpl responseImpl = (ActionResponseImpl) res;
+				HttpServletResponse httpResponse = responseImpl.getHttpServletResponse();
+				httpResponse.setHeader("Content-type", "");
+				httpResponse.setHeader("Content-Disposition", "attachment; filename=" + zipFile.getName());
+
+				if(!dataOnly){
+					moveAssetsToBackupDir();
+				}
+
+				createXMLFiles();
+
+				zipTempDirectoryToStream(httpResponse.getOutputStream());
+
+			}else if(cmd.equals("upload")) {
+ 
+ 
+				UploadPortletRequest uploadReq = PortalUtil.getUploadPortletRequest(req);
+				ActionResponseImpl responseImpl = (ActionResponseImpl) res;
+				HttpServletResponse httpResponse = responseImpl.getHttpServletResponse();
+
+				ActionRequestImpl requestImpl = (ActionRequestImpl) req;
+				HttpServletRequest httpRequest = requestImpl.getHttpServletRequest();
+
+				//message ="file upload Done.";
+
+				doUpload(httpRequest, httpResponse, uploadReq);
+			}
+		}
+
+		if(UtilMethods.isSet(message)){
+			SessionMessages.add(req, "message",message);
+		}
+		if(UtilMethods.isSet(errorMessage)){
+			SessionMessages.add(req, "error",errorMessage);
+		}
+
+		String referer = req.getParameter("referer");
+		setForward(req,referer);
+	}
+
+	private void _flush(String cacheName)throws Exception{
+			try{
+				CacheLocator.getCache(cacheName).clearCache();
+			}catch (NullPointerException e) {
+				MaintenanceUtil.flushCache();
+			}
+		APILocator.getPermissionAPI().resetAllPermissionReferences();
+	}
+
+	private void _deleteMenusCache()throws Exception{
+		MaintenanceUtil.deleteMenuCache();
+	}
+
+	private void _deleteFiles(String cacheName)
+	throws Exception
+	{
+		try
+		{
+			String realPath = "";
+
+			String velocityRootPath =ConfigUtils.getDynamicVelocityPath();
+			if (velocityRootPath.startsWith(File.separator + "WEB-INF")) {
+				velocityRootPath = FileUtil.getRealPath(velocityRootPath);
+			}
+
+			if (cacheName.equals(com.dotmarketing.util.WebKeys.Cache.CACHE_LIVE_FILES))
+			{
+				realPath = velocityRootPath + File.separator + "live";
+			}
+			else
+			{
+				realPath = velocityRootPath + File.separator + "working";
+			}
+			File file = new File(realPath);
+			if (file.isDirectory())
+			{
+				_deleteRoot(file);
+				Logger.debug(ViewCMSMaintenanceAction.class,"The directory " + realPath + " has been deleted");
+			}
+		}
+		catch(Exception ex)
+		{
+			Logger.error(ViewCMSMaintenanceAction.class,ex.toString());
+			throw ex;
+		}
+	}
+
+	private boolean _deleteRoot(File root) throws Exception
+	{
+		boolean returnValue = true;
+		File[] childs = root.listFiles();
+		for(int i = 0; i < childs.length; i++)
+		{
+			File child = childs[i];
+			if (child.isFile())
+			{
+				returnValue = returnValue && child.delete();
+			}
+			if (child.isDirectory())
+			{
+				returnValue = returnValue && _deleteRoot(child);
+			}
+		}
+		return returnValue;
+	}
+
+	private int _numberRoot(File root) throws Exception
+	{
+		int returnValue = 0;
+		File[] childs = root.listFiles();
+		for(int i = 0; i < childs.length; i++)
+		{
+			File child = childs[i];
+			if (child.isFile())
+			{
+				returnValue++;
+			}
+			if (child.isDirectory())
+			{
+				returnValue += _numberRoot(child);
+			}
+		}
+		return returnValue;
+	}
+
+	/**
+	 * Initialice cache values
+	 * @param req
+	 */
+	private void _initCacheValues(RenderRequest req)
+	{
+		int liveCount = 0;
+		int workingCount = 0;
+		try
+		{
+			Logger.debug(this, "Initializing Cache Values");
+			String velocityRootPath =ConfigUtils.getDynamicVelocityPath();
+			if (velocityRootPath.startsWith(File.separator + "WEB-INF")) {
+				velocityRootPath = FileUtil.getRealPath(velocityRootPath);
+			}
+			String livePath = velocityRootPath + File.separator + "live";
+			String workingPath = velocityRootPath + File.separator + "working";
+
+			//Count the Live Files
+			File file = new File(livePath);
+			liveCount = _numberRoot(file);
+			Logger.debug(this, "Found "+liveCount+" live Files");
+
+			//Count the working files
+			file = new File(workingPath);
+			workingCount = _numberRoot(file);
+			Logger.debug(this, "Found "+workingCount+" working Files");
+		}
+		catch(Exception ex)
+		{
+			Logger.error(ViewCMSMaintenanceAction.class,"Error calculating the number of files");
+		}
+		finally
+		{
+			req.setAttribute(WebKeys.Cache.CACHE_NUMBER_LIVE_FILES,new Integer(liveCount));
+			req.setAttribute(WebKeys.Cache.CACHE_NUMBER_WORKING_FILES,new Integer(workingCount));
+		}
+	}
+
+
+	private Map<String,String> searchAndReplace(CmsMaintenanceForm form) throws DotDataException{
+
+		String message="";
+		Map<String,String> messageResult = new HashMap<String,String>();
+		boolean isAdmin = false;
+
+		if (UtilMethods.isSet(form.getUserId())) {
+			try {
+				if (APILocator.getUserAPI().isCMSAdmin(APILocator.getUserAPI().loadUserById(form.getUserId(),APILocator.getUserAPI().getSystemUser(),false))) {
+					isAdmin = true;
+				}
+			} catch (NoSuchUserException e) {
+				Logger.error(ViewCMSMaintenanceAction.class,"USER DOESN'T EXIST" + e.getMessage(),e);
+				message = "Cannot find user";
+			} catch (DotSecurityException e) {
+				message = "Failed to check for permissions";
+				Logger.error(ViewCMSMaintenanceAction.class,e.getMessage(),e);
+			}
+		}else{
+			message = "User not passed";
+			Logger.error(ViewCMSMaintenanceAction.class,"No UserId Passed");
+		}
+
+		if (isAdmin) {
+			String searchString = form.getSearchString();
+			String replaceString = form.getReplaceString();
+			boolean DBerrorFound = MaintenanceUtil.DBSearchAndReplace(searchString, replaceString);
+			if(DBerrorFound){
+				message = "Search/Replace Finished with Errors.  See Log for more info";
+			}else{
+				message = "Search/Replace Finished Successful";
+			}
+			messageResult.put("type", "message");
+			messageResult.put("message", message);
+		}
+		return messageResult;
+	}
+
+	/**
+	 * Does what it says - deletes all files from the backupTempFilePath
+	 * @author Will
+	 */
+	private void deleteTempFiles() {
+		Logger.info(this, "Deleting Temporary Files");
+		File f = new File(backupTempFilePath);
+		String[] _tempFiles = f.list();
+		Logger.info(this, "Found "+_tempFiles.length+" Files");
+		int count = 0;
+		for (int i = 0; i < _tempFiles.length; i++) {
+			f = new File(backupTempFilePath + File.separator + "" + _tempFiles[i]);
+				if(f.isDirectory()){
+					FileUtil.deltree(f);
+				}
+			count+=1;
+			f.delete();
+		}
+		Logger.info(this, "Deleted " + count + " Files");
+	}
+
+	private void moveAssetsToBackupDir() throws FileNotFoundException, IOException{
+		String assetDir;
+		File backupDir = new File(backupTempFilePath);
+		backupDir.mkdirs();
+		Logger.info(this, "Moving assets to back up directory: " + backupTempFilePath);
+		if(!UtilMethods.isSet(assetRealPath)){
+			assetDir = FileUtil.getRealPath(assetPath);
+		}else{
+			assetDir = assetRealPath;
+		}
+		FileUtil.copyDirectory(assetDir, backupTempFilePath + File.separator + "asset", new AssetFileNameFilter());
+
+		//do not ship the license.
+		String f = backupTempFilePath + File.separator + "asset" + File.separator + "license";
+		FileUtil.deltree(f);
+
+            String d = backupTempFilePath + File.separator + "asset" + File.separator + "dotGenerated";
+		FileUtil.deltree(d);
+	}
+
+
+	/**
+	 * This method will pull a list of all tables /classed being managed by
+	 * hibernate and export them, one class per file to the backupTempFilePath
+	 * as valid XML. It uses XStream to write the xml out to the files.
+	 *
+	 * @throws ServletException
+	 * @throws IOException
+	 * @author Will
+	 * @throws DotDataException
+	 */
+	private void createXMLFiles() throws ServletException, IOException, DotDataException, DotSecurityException {
+
+//		deleteTempFiles();
+
+		Logger.info(this, "Starting createXMLFiles()");
+
+		Set<Class> _tablesToDump = new HashSet<Class>();
+		try {
+
+			/* get a list of all our tables */
+			Map map = new HashMap();
+			//Including Identifier.class because it is not mapped with Hibernate anymore
+			map.put(Identifier.class, null);
+
+			map.putAll(HibernateUtil.getSession().getSessionFactory().getAllClassMetadata());
+
+			Iterator it = map.entrySet().iterator();
+			while (it.hasNext()) {
+				Map.Entry pairs = (Map.Entry) it.next();
+				Class x = (Class) pairs.getKey();
+				if (!x.equals(Inode.class) && !x.equals(Clickstream.class) && !x.equals(ClickstreamRequest.class) && !x.equals(Clickstream404.class))
+					_tablesToDump.add(x);
+
+			}
+
+			XStream _xstream = null;
+			HibernateUtil _dh = null;
+			DotConnect dc = null;
+			List _list = null;
+			File _writing = null;
+			BufferedOutputStream _bout = null;
+
+			for (Class clazz : _tablesToDump) {
+			    if(clazz.equals(Structure.class) || clazz.equals(Field.class) || clazz.equals(FieldVariable.class)){
+			        continue;
+			    }
+
+				//http://jira.dotmarketing.net/browse/DOTCMS-5031
+                if(PermissionReference.class.equals(clazz)){
+                	continue;
+                }
+
+				_xstream = new XStream(new DomDriver());
+
+				//http://jira.dotmarketing.net/browse/DOTCMS-6059
+				if(clazz.equals(DashboardSummary404.class) || clazz.equals(DashboardUserPreferences.class)){
+					_xstream.addDefaultImplementation(com.dotcms.repackage.net.sf.hibernate.collection.Set.class, java.util.Set.class);
+					_xstream.addDefaultImplementation(com.dotcms.repackage.net.sf.hibernate.collection.List.class, java.util.List.class);
+					_xstream.addDefaultImplementation(com.dotcms.repackage.net.sf.hibernate.collection.Map.class, java.util.Map.class);
+					Mapper mapper = _xstream.getMapper();
+					_xstream.registerConverter(new HibernateCollectionConverter(mapper));
+					_xstream.registerConverter(new HibernateMapConverter(mapper));
+				}
+
+				/*
+				 * String _shortClassName =
+				 * clazz.getName().substring(clazz.getName().lastIndexOf("."),clazz.getName().length());
+				 * xstream.alias(_shortClassName, clazz);
+				 */
+				int i= 0;
+				int step = 1000;
+				int total =0;
+				java.text.NumberFormat formatter = new java.text.DecimalFormat("0000000000");
+				/* we will only export 10,000,000 items of any given type */
+				
+
+				for(i=0;i < 10000000;i=i+step){
+					List<Tree> trees = TreeFactory.getAllTrees(step * i, step);
+					if(trees==null || trees.isEmpty()){
+						break;
+					}
+					File f  = new File(backupTempFilePath + "/" + Tree.class.getName() + "_" + formatter.format(i) + ".xml");
+					try(OutputStream out = Files.newOutputStream(f.toPath())){
+						_xstream.toXML(trees, out);
+					}
+				}
+				
+				
+				
+				
+				for(i=0;i < 10000000;i=i+step){
+
+					_dh = new HibernateUtil(clazz);
+					_dh.setFirstResult(i);
+					_dh.setMaxResults(step);
+
+                    //This line was previously like;
+                    //_dh.setQuery("from " + clazz.getName() + " order by 1,2");
+                    //This caused a problem when the database is Oracle because Oracle causes problems when the results are ordered
+                    //by an NCLOB field. In the case of dot_containers table, the second field, CODE, is an NCLOB field. Because of this,
+                    //ordering is done only on the first field for the tables, which is INODE
+                    if(com.dotmarketing.beans.Tree.class.equals(clazz)){
+						_dh.setQuery("from " + clazz.getName() + " order by parent, child, relation_type");
+                    }
+                    else if(MultiTree.class.equals(clazz)){
+						_dh.setQuery("from " + clazz.getName() + " order by parent1, parent2, child, relation_type");
+                    }
+                    else if(TagInode.class.equals(clazz)){
+						_dh.setQuery("from " + clazz.getName() + " order by inode, tag_id");
+                    }
+                    else if(Tag.class.equals(clazz)){
+						_dh.setQuery("from " + clazz.getName() + " order by tag_id, tagname");
+                    }
+                    else if(CalendarReminder.class.equals(clazz)){
+						_dh.setQuery("from " + clazz.getName() + " order by user_id, event_id, send_date");
+                    } 
+                    else if(Identifier.class.equals(clazz)){
+						dc = new DotConnect();
+						dc.setSQL("select * from identifier order by parent_path, id")
+								.setStartRow(i).setMaxRows(step);
+					} else {
+						_dh.setQuery("from " + clazz.getName() + " order by 1");
+                    }
+
+					if(Identifier.class.equals(clazz)){
+						_list = ConvertToPOJOUtil.convertDotConnectMapToIdentifier(dc.loadResults());
+					}else{
+						_list = _dh.list();
+					}
+
+                    if(_list.size() ==0){
+                        try {
+                        _bout.close();
+                        }
+                        catch( java.lang.NullPointerException npe){}
+                        _bout = null;
+
+                        break;
+                    }
+
+                    if(_list != null && _list.size() > 0 && _list.get(0) instanceof Comparable){
+                    	java.util.Collections.sort(_list);
+                    }
+
+    				_writing = new File(backupTempFilePath + "/" + clazz.getName() + "_" + formatter.format(i) + ".xml");
+    				_bout = new BufferedOutputStream(Files.newOutputStream(_writing.toPath()));
+
+    				total = total + _list.size();
+
+    				try {
+                        Thread.sleep(10);
+                    } catch (InterruptedException e) {
+                    	Logger.warn(this, "An error ocurred trying to create XML files");
+                        Logger.error(this,e.getMessage(),e);
+                    }
+
+    				try {
+                        _xstream.toXML(_list, _bout);
+                    } finally {
+                        _bout.close();
+                    }
+
+    				_bout = null;
+
+				}
+				Logger.info(this, "writing : " + total + " records for " + clazz.getName());
+			}
+ 
+ 
+			/* Run Liferay's Tables */
+			/* Companies */
+			_list = PublicCompanyFactory.getCompanies();
+			List<Company> companies = new ArrayList<Company>(_list);
+			_xstream = new XStream(new DomDriver());
+			_writing = new File(backupTempFilePath + "/" + Company.class.getName() + ".xml");
+			_bout = new BufferedOutputStream(Files.newOutputStream(_writing.toPath()));
+            try {
+                _xstream.toXML(_list, _bout);
+            } finally {
+                _bout.close();
+            }
+
+			/* Users */
+			_list = APILocator.getUserAPI().findAllUsers();
+			_list.add(APILocator.getUserAPI().getDefaultUser());
+			_xstream = new XStream(new DomDriver());
+			_writing = new File(backupTempFilePath + "/" + User.class.getName() + ".xml");
+			_bout = new BufferedOutputStream(Files.newOutputStream(_writing.toPath()));
+            try {
+                _xstream.toXML(_list, _bout);
+            } finally {
+				_bout.close();
+			}
+
+			/* users_roles */
+			dc = new DotConnect();
+
+			/* counter */
+			dc.setSQL("select * from counter");
+			_list = dc.getResults();
+			_xstream = new XStream(new DomDriver());
+			_writing = new File(backupTempFilePath + "/Counter.xml");
+			_bout = new BufferedOutputStream(Files.newOutputStream(_writing.toPath()));
+            try {
+                _xstream.toXML(_list, _bout);
+            } finally {
+                _bout.close();
+            }
+
+			/* counter */
+			dc.setSQL("select * from address");
+			_list = dc.getResults();
+			_xstream = new XStream(new DomDriver());
+			_writing = new File(backupTempFilePath + "/Address.xml");
+			_bout = new BufferedOutputStream(Files.newOutputStream(_writing.toPath()));
+            try {
+                _xstream.toXML(_list, _bout);
+            } finally {
+                _bout.close();
+            }
+
+			/* pollschoice */
+			dc.setSQL("select * from pollschoice");
+			_list = dc.getResults();
+			_xstream = new XStream(new DomDriver());
+			_writing = new File(backupTempFilePath + "/Pollschoice.xml");
+			_bout = new BufferedOutputStream(Files.newOutputStream(_writing.toPath()));
+            try {
+                _xstream.toXML(_list, _bout);
+            } finally {
+                _bout.close();
+            }
+
+			/* pollsdisplay */
+			dc.setSQL("select * from pollsdisplay");
+			_list = dc.getResults();
+			_xstream = new XStream(new DomDriver());
+			_writing = new File(backupTempFilePath + "/Pollsdisplay.xml");
+			_bout = new BufferedOutputStream(Files.newOutputStream(_writing.toPath()));
+            try {
+                _xstream.toXML(_list, _bout);
+            } finally {
+                _bout.close();
+            }
+
+			/* pollsquestion */
+			dc.setSQL("select * from pollsquestion");
+			_list = dc.getResults();
+			_xstream = new XStream(new DomDriver());
+			_writing = new File(backupTempFilePath + "/Pollsquestion.xml");
+			_bout = new BufferedOutputStream(Files.newOutputStream(_writing.toPath()));
+            try {
+                _xstream.toXML(_list, _bout);
+            } finally {
+                _bout.close();
+            }
+
+			/* pollsvote */
+			dc.setSQL("select * from pollsvote");
+			_list = dc.getResults();
+			_xstream = new XStream(new DomDriver());
+			_writing = new File(backupTempFilePath + "/Pollsvote.xml");
+			_bout = new BufferedOutputStream(Files.newOutputStream(_writing.toPath()));
+            try {
+                _xstream.toXML(_list, _bout);
+            } finally {
+                _bout.close();
+            }
+
+			/* image */
+			_list = ImageLocalManagerUtil.getImages();
+
+			/*
+			 * The changes in this part were made for Oracle databases. Oracle has problems when
+			 * getString() method is called on a LONG field on an Oracle database. Because of this,
+			 * the object is loaded from liferay and DotConnect is not used
+			 * http://jira.dotmarketing.net/browse/DOTCMS-1911
+			 */
+
+			_xstream = new XStream(new DomDriver());
+			_writing = new File(backupTempFilePath + "/Image.xml");
+			_bout = new BufferedOutputStream(Files.newOutputStream(_writing.toPath()));
+            try {
+                _xstream.toXML(_list, _bout);
+            } finally {
+                _bout.close();
+            }
+
+			/* portlet */
+
+			/*
+			 * The changes in this part were made for Oracle databases. Oracle has problems when
+			 * getString() method is called on a LONG field on an Oracle database. Because of this,
+			 * the object is loaded from liferay and DotConnect is not used
+			 * http://jira.dotmarketing.net/browse/DOTCMS-1911
+			 */
+			dc.setSQL("select * from portlet");
+			_list = dc.getResults();
+			_xstream = new XStream(new DomDriver());
+			_writing = new File(backupTempFilePath + "/Portlet.xml");
+			_bout = new BufferedOutputStream(Files.newOutputStream(_writing.toPath()));
+            try {
+                _xstream.toXML(_list, _bout);
+            } finally {
+                _bout.close();
+            }
+
+			/* portlet_preferences */
+
+			try{
+				_list = PortletPreferencesLocalManagerUtil.getPreferences();
+			}catch(Exception e){
+				Logger.error(this,"Error in retrieveing all portlet preferences");
+			}
+			_xstream = new XStream(new DomDriver());
+			_writing = new File(backupTempFilePath + "/Portletpreferences.xml");
+			_bout = new BufferedOutputStream(Files.newOutputStream(_writing.toPath()));
+            try {
+                _xstream.toXML(_list, _bout);
+            } finally {
+                _bout.close();
+            }
+
+			//backup content types
+            File file = new File(backupTempFilePath + File.separator + "ContentTypes-" + ContentTypeImportExportUtil.CONTENT_TYPE_FILE_EXTENSION);
+            new ContentTypeImportExportUtil().exportContentTypes(file);
+
+			file = new File(backupTempFilePath + "/WorkflowSchemeImportExportObject.json");
+			WorkflowImportExportUtil.getInstance().exportWorkflows(file);
+
+			file = new File(backupTempFilePath + "/RuleImportExportObject.json");
+			RulesImportExportUtil.getInstance().export(file);
+			
+			IndiciesInfo info=APILocator.getIndiciesAPI().loadIndicies();
+
+			file = new File(backupTempFilePath + "/index_working.json");
+			new ESIndexAPI().backupIndex(info.working, file);
+			 
+			
+			file = new File(backupTempFilePath + "/index_live.json");
+			new ESIndexAPI().backupIndex(info.live, file);
+			
+		} catch (Exception e) {
+			Logger.error(this,e.getMessage(),e);
+		}
+	}
+
+
+	/**
+	 * Will zip up all files in the tmp directory and send the result to the
+	 * given OutputStream
+	 *
+	 * @param out
+	 *            OutputStream to write the zip files to
+	 * @throws IOException
+	 * @author Will
+	 */
+	private void zipTempDirectoryToStream(OutputStream out) throws IOException {
+		byte b[] = new byte[512];
+		ZipOutputStream zout = new ZipOutputStream(out);
+		ZipUtil.zipDirectory(backupTempFilePath, zout);
+		zout.close();
+		out.close();
+	}
+
+	/**
+	 * Handles the file upload for the Servlet. It will send files to be
+	 * unzipped if nessary
+	 *
+	 * @param request
+	 * @param response
+	 * @throws IOException
+	 */
+	private void doUpload(HttpServletRequest request, HttpServletResponse response, UploadPortletRequest upr) throws IOException {
+		Logger.info(this, "Uploading File");
+		File importFile = upr.getFile("fileUpload");
+		PrintWriter out = response.getWriter();
+		ImportExportUtil ieu = new ImportExportUtil();
+		if(ieu.validateZipFile(importFile)){
+			request.getSession().invalidate();
+			MaintenanceUtil.flushCache();
+			ieu.doImport(out);
+			SessionMessages.add(request, "message", "File-Upload-Done");
+		}else{
+			SessionMessages.add(request, "error",  "File-Upload-Failed");
+		}
+
+	}
+
+	public void _initStructures(ActionForm form,RenderRequest req, RenderResponse res)
+	{
+		CmsMaintenanceForm maintenanceForm = (CmsMaintenanceForm) form;
+		List<Structure> structures = ImmutableList.of();
+		//List<Structure> structures = StructureFactory.getStructures();
+		//maintenanceForm.setStructures(structures);
+	}
+
+	@SuppressWarnings("unchecked")
+	private int _dropAssetOldVersions(CmsMaintenanceForm ccf) throws ParseException	{
+
+		Date assetsOlderThan = new SimpleDateFormat("MM/dd/yyyy").parse(ccf.getRemoveassetsdate());
+		return CMSMaintenanceFactory.deleteOldAssetVersions(assetsOlderThan);
+
+	}
+
+	/**
+	 * Retrieves the basic information of the contents in the
+	 * {@code dist_reindex_journal} table that could not be re-indexed and sends
+	 * it back to the user as a CSV file. This way users can keep track of them
+	 * and check the logs to get more information about the failure.
+	 * 
+	 * @param response
+	 *            - The {@link HttpServletResponse} object that allows to send
+	 *            the CSV file to the user.
+	 */
+	private void downloadRemainingRecordsAsCsv(HttpServletResponse response) {
+		String fileName = "failed_reindex_records" + new java.util.Date().getTime();
+		String[] fileColumns = new String[] { "ID", "Identifier To Index", "Inode To Index", "Priority" };
+		PrintWriter pr = null;
+		try {
+			response.setContentType("application/octet-stream; charset=UTF-8");
+			response.setHeader("Content-Disposition", "attachment; filename=\"" + fileName + ".csv\"");
+			pr = response.getWriter();
+			pr.print(StringUtils.join(fileColumns, ","));
+			pr.print("\r\n");
+			DotConnect dc = new DotConnect();
+			StringBuilder sql = new StringBuilder();
+			sql.append("SELECT drj.id, drj.ident_to_index, drj.inode_to_index, drj.priority ")
+					.append("FROM dist_reindex_journal drj WHERE drj.priority >= ")
+					.append(DistributedJournalFactory.REINDEX_JOURNAL_PRIORITY_FAILED_FIRST_ATTEMPT);
+			dc.setSQL(sql.toString());
+			List<Map<String, Object>> failedRecords = dc.loadObjectResults();
+			if (!failedRecords.isEmpty()) {
+				for (Map<String, Object> row : failedRecords) {
+					StringBuilder entry = new StringBuilder();
+					String id = null;
+					String priority = null;
+					if (DbConnectionFactory.isOracle()) {
+						BigDecimal rowVal = (BigDecimal) row.get("id");
+						id = new Long(rowVal.toPlainString()).toString();
+						rowVal = (BigDecimal) row.get("priority");
+						priority = new Long(rowVal.toPlainString()).toString();
+					} else {
+						Long rowVal = (Long) row.get("id");
+						id = rowVal.toString();
+						priority = String.valueOf((Integer) row.get("priority"));
+					}
+					entry.append(id).append(", ");
+					entry.append(row.get("ident_to_index").toString()).append(", ");
+					entry.append(row.get("inode_to_index").toString()).append(", ");
+					entry.append(priority);
+					pr.print(entry.toString());
+					pr.print("\r\n");
+				}
+			} else {
+				Logger.debug(this, "Re-index table contained zero failed records. The CSV file will not be created.");
+			}
+		} catch (Exception e) {
+			Logger.error(this, "Download of CSV file with remaining non-indexed records failed.", e);
+		} finally {
+			pr.flush();
+			pr.close();
+		}
+	}
+}