package com.dotmarketing.portlets.browser.ajax;

import com.dotcms.repackage.org.directwebremoting.WebContext;
import com.dotcms.repackage.org.directwebremoting.WebContextFactory;
import com.dotmarketing.beans.Host;
import com.dotmarketing.beans.Identifier;
import com.dotmarketing.beans.Inode;
import com.dotmarketing.beans.MultiTree;
import com.dotmarketing.beans.WebAsset;
import com.dotmarketing.business.APILocator;
import com.dotmarketing.business.CacheLocator;
import com.dotmarketing.business.DotStateException;
import com.dotmarketing.business.PermissionAPI;
import com.dotmarketing.business.Role;
import com.dotmarketing.business.VersionableAPI;
import com.dotmarketing.business.util.HostNameComparator;
import com.dotmarketing.business.web.HostWebAPI;
import com.dotmarketing.business.web.UserWebAPI;
import com.dotmarketing.business.web.WebAPILocator;
import com.dotmarketing.db.HibernateUtil;
import com.dotmarketing.exception.DotDataException;
import com.dotmarketing.exception.DotHibernateException;
import com.dotmarketing.exception.DotRuntimeException;
import com.dotmarketing.exception.DotSecurityException;
import com.dotmarketing.factories.InodeFactory;
import com.dotmarketing.factories.MultiTreeFactory;
import com.dotmarketing.factories.PublishFactory;
import com.dotmarketing.factories.WebAssetFactory;
import com.dotmarketing.portlets.contentlet.business.ContentletAPI;
import com.dotmarketing.portlets.contentlet.business.HostAPI;
import com.dotmarketing.portlets.contentlet.model.Contentlet;
import com.dotmarketing.portlets.contentlet.model.ContentletVersionInfo;
import com.dotmarketing.portlets.fileassets.business.FileAsset;
import com.dotmarketing.portlets.fileassets.business.FileAssetAPI;
import com.dotmarketing.portlets.folders.business.FolderAPI;
import com.dotmarketing.portlets.folders.model.Folder;
import com.dotmarketing.portlets.htmlpageasset.model.HTMLPageAsset;
import com.dotmarketing.portlets.htmlpageasset.model.IHTMLPage;
import com.dotmarketing.portlets.languagesmanager.business.LanguageAPI;
import com.dotmarketing.portlets.languagesmanager.model.Language;
import com.dotmarketing.portlets.links.factories.LinkFactory;
import com.dotmarketing.portlets.links.model.Link;
import com.dotmarketing.portlets.structure.model.Structure;
import com.dotmarketing.portlets.workflows.business.WorkflowAPI;
import com.dotmarketing.portlets.workflows.model.WorkflowAction;
import com.dotmarketing.util.Config;
import com.dotmarketing.util.InodeUtils;
import com.dotmarketing.util.Logger;
import com.dotmarketing.util.UtilMethods;
import com.dotmarketing.util.WebKeys;
import com.dotmarketing.viewtools.BrowserAPI;
import com.liferay.portal.PortalException;
import com.liferay.portal.SystemException;
import com.liferay.portal.language.LanguageUtil;
import com.liferay.portal.model.User;
import com.liferay.portal.struts.ActionException;

import java.util.ArrayList;
import java.util.Collections;
import java.util.HashMap;
import java.util.Iterator;
import java.util.List;
import java.util.Locale;
import java.util.Map;
import java.util.Set;

import javax.servlet.ServletContext;
import javax.servlet.ServletException;
import javax.servlet.http.HttpServletRequest;
import javax.servlet.http.HttpSession;

import static com.dotmarketing.business.PermissionAPI.PERMISSION_CAN_ADD_CHILDREN;
import static com.dotmarketing.business.PermissionAPI.PERMISSION_PUBLISH;
import static com.dotmarketing.business.PermissionAPI.PERMISSION_READ;
import static com.dotmarketing.business.PermissionAPI.PERMISSION_WRITE;

/**
 *
 * @author david
 *
 */
public class BrowserAjax {

	private static PermissionAPI permissionAPI = APILocator.getPermissionAPI();
	private UserWebAPI userAPI = WebAPILocator.getUserWebAPI();
	private HostAPI hostAPI = APILocator.getHostAPI();
	private HostWebAPI hostWebAPI = WebAPILocator.getHostWebAPI();
	private FolderAPI folderAPI = APILocator.getFolderAPI();
	private ContentletAPI contAPI = APILocator.getContentletAPI();
	private LanguageAPI languageAPI = APILocator.getLanguageAPI();
	private BrowserAPI browserAPI = new BrowserAPI();
	private VersionableAPI versionAPI = APILocator.getVersionableAPI();

	String activeHostId = "";
    String activeFolderInode = "";
    private static String SELECTED_BROWSER_PATH_OBJECT = "SELECTED_BROWSER_PATH_OBJECT";
    List<String> openFolders = new ArrayList<String> ();

    String lastSortBy = "name";
    boolean lastSortDirectionDesc = false;


    /**
	 * @param permissionAPI the permissionAPI to set
	 */
	public static void setPermissionAPI(PermissionAPI permissionAPI) {
		BrowserAjax.permissionAPI = permissionAPI;
	}

    /**
     * This methods is used to load the entire tree by first time.
     * @return The whole folders tree structure.
     * @throws DotDataException
     * @throws DotSecurityException
     */
    public List<Map> getTree(String hostId) throws DotDataException, DotSecurityException {

        WebContext ctx = WebContextFactory.get();
        User usr = getUser(ctx.getHttpServletRequest());
        User systemUser = userAPI.getSystemUser();
        Role[] roles = new Role[]{};
		try {
			roles = com.dotmarketing.business.APILocator.getRoleAPI().loadRolesForUser(usr.getUserId()).toArray(new Role[0]);
		} catch (DotDataException e1) {
			Logger.error(BrowserAjax.class,e1.getMessage(),e1);
		}

		List<Host> hosts=new ArrayList<Host>();
		if(!UtilMethods.isSet(hostId) || hostId.equals("allHosts")){
			hostId = "allHosts";
			hosts.addAll(hostAPI.findAll(usr, false));
		}
		else{
			hosts.add(hostAPI.find(hostId, usr, false));
        }
        List<Map> retList = new ArrayList<Map>();
         for (Host host : hosts) {

        	//Ignore system host
        	if(host.isSystemHost()||host.isArchived())
        	continue;

        	//Obtain maps from hosts to be returned by ajax
            Map<String,Object> hostMap = (Map<String,Object>)host.getMap();
            if (activeHostId.equalsIgnoreCase(host.getIdentifier())|| hosts.size()==1 )  {
                hostMap.put("open", true);
                List<Map> children = getFoldersTree (host, roles);
                hostMap.put("childrenFolders", children);
                hostMap.put("childrenFoldersCount", children.size());
            } else {
                hostMap.put("open", false);
//                hostMap.put("childrenFoldersCount", getSubFoldersCount(host));
            }

            java.util.List permissions = new ArrayList();
			try {
				permissions = permissionAPI.getPermissionIdsFromRoles(host, roles, usr);
			} catch (DotDataException e) {
				Logger.error(this, "Could not load permissions : ",e);
			}

            hostMap.put("permissions", permissions);
            retList.add(hostMap);

        }

        return retList;
    }

    /**
     * Action called every time a user opens a folder using the + (left hand side)
     * @param hostId
     * @return The subtree structure of folders
     * @throws SystemException
     * @throws PortalException
     * @throws DotSecurityException
     * @throws DotDataException
     */
    public List<Map> openHostTree (String hostId) throws PortalException, SystemException, DotDataException, DotSecurityException {

        WebContext ctx = WebContextFactory.get();
        User usr = getUser(ctx.getHttpServletRequest());
        boolean respectFrontend = !userAPI.isLoggedToBackend(ctx.getHttpServletRequest());

        Host host = hostAPI.find(hostId, usr, respectFrontend);

        if(! UtilMethods.isSet(hostId) || host == null){
        	Host browseHost = hostAPI.find(hostId, APILocator.getUserAPI().getSystemUser(), respectFrontend);
        	if(browseHost != null){
        		Logger.warn(this, "User " + usr.getUserId() + " cannot browse host id " + hostId + " aka "+ browseHost.getHostname());
        	}
        	else{
        		Logger.warn(this, "User " + usr.getUserId() + " cannot browse host id " + hostId );
        	}
        	return new ArrayList<Map>();
        }

        activeHostId = hostId;
        Role[] roles = new Role[]{};
		try {
			roles = com.dotmarketing.business.APILocator.getRoleAPI().loadRolesForUser(usr.getUserId()).toArray(new Role[0]);
		} catch (DotDataException e) {
			Logger.error(BrowserAjax.class,e.getMessage(),e);
		}

        return getFoldersTree (host, roles);
    }

    /**
     * Action called every time a user opens a folder using the + (left hand side)
     * @param parentInode Parent folder to be opened
     * @return The subtree structure of folders
     * @throws DotDataException
     * @throws DotSecurityException
     * @throws DotHibernateException
     */
    public List<Map> openFolderTree (String parentInode) throws DotHibernateException, DotSecurityException, DotDataException {
        WebContext ctx = WebContextFactory.get();
        User usr = getUser(ctx.getHttpServletRequest());
        Role[] roles = new Role[]{};
        if(usr != null){
			try {
				roles = com.dotmarketing.business.APILocator.getRoleAPI().loadRolesForUser(usr.getUserId()).toArray(new Role[0]);
			}catch (NullPointerException e) {
				Logger.debug(this, "array was null");
			} catch (DotDataException e) {
				Logger.error(BrowserAjax.class,e.getMessage(),e);
			}
        }


        Folder f = (Folder) APILocator.getFolderAPI().find(parentInode, usr, false);
        openFolders.add(parentInode);
        return getFoldersTree (f, roles);
    }

    /**
     * Action called everytime a user closes a folder using the - (left hand side)
     * @param parentInode Parent folder to be opened
     * @return The subtree structure of folders
     */
    public void closeFolderTree (String parentInode) {
        openFolders.remove(parentInode);
    }


    @SuppressWarnings("unchecked")
	public List<Map<String, Object>> openFolderContent (String parentInode, String sortBy, boolean showArchived, long languageId) throws DotHibernateException, DotSecurityException, DotDataException {

        activeFolderInode = parentInode;
        this.lastSortBy = sortBy;

    	if (sortBy != null && UtilMethods.isSet(sortBy)) {
    		if (sortBy.equals(lastSortBy)) {
    			this.lastSortDirectionDesc = !this.lastSortDirectionDesc;
    		}
    		this.lastSortBy = sortBy;
    	}

        Map<String, Object> resultsMap = getFolderContent(parentInode, 0, -1, "", null, null, showArchived, false, false, this.lastSortBy, this.lastSortDirectionDesc, languageId);
        return (List<Map<String, Object>>) resultsMap.get("list");
    }

	public Map<String, Object> getFolderContent (String folderId, int offset, int maxResults, String filter, List<String> mimeTypes,
			List<String> extensions, boolean showArchived, boolean noFolders, boolean onlyFiles, String sortBy, boolean sortByDesc, boolean excludeLinks, long languageId) throws DotHibernateException, DotSecurityException, DotDataException {

		WebContext ctx = WebContextFactory.get();
		HttpServletRequest req = ctx.getHttpServletRequest();
		User usr = getUser(req);
		HttpSession session = ctx.getSession();
		Map<String, Object> selectedBrowserPathObject = new HashMap<String, Object>();
		if(UtilMethods.isSet(folderId)){
			selectedBrowserPathObject.put("path", getSelectedBrowserPathArray(folderId));
			try {
				selectedBrowserPathObject.put("currentFolder", getFolderMap(folderId));
			} catch (Exception e) {}
			session.setAttribute(SELECTED_BROWSER_PATH_OBJECT, selectedBrowserPathObject);
		}

		req.getSession().setAttribute(WebKeys.LANGUAGE_SEARCHED, String.valueOf(languageId));

		return browserAPI.getFolderContent(usr, folderId, offset, maxResults, filter, mimeTypes, extensions, showArchived, noFolders, onlyFiles, sortBy, sortByDesc, excludeLinks, languageId);
	}

	private String[] getSelectedBrowserPathArray(String folderId) {
		List<String> selectedPath = new ArrayList<String>();
		Folder parentFolder = new Folder();
		String[] pathArray = new String[]{"root"};
		try{
			User systemUser = APILocator.getUserAPI().getSystemUser();
			selectedPath.add(folderId);
			String hostId = folderAPI.find(folderId, systemUser, false).getHostId();
			while(parentFolder != null){
				parentFolder = folderAPI.findParentFolder(folderAPI.find(folderId, systemUser, false), systemUser, false);
				if(parentFolder != null){
					selectedPath.add(parentFolder.getInode());
					folderId = parentFolder.getInode();
				}else{
					break;
				}
			}
			pathArray = new String[selectedPath.size()+2];
			int index = 0;
			for(int i = selectedPath.size()+1; i > 1 ; i--){
				pathArray[i] = selectedPath.get(index);
				index++;
			}
			pathArray[0] = "root";
			pathArray[1] = hostId;
		}catch(Exception e){}
		return pathArray;
	}

	public Map<String, Object> getFolderContent (String folderId, int offset, int maxResults, String filter, List<String> mimeTypes,
			List<String> extensions, boolean showArchived, boolean noFolders, boolean onlyFiles, String sortBy, boolean sortByDesc, long languageId) throws DotHibernateException, DotSecurityException, DotDataException {

		WebContext ctx = WebContextFactory.get();
		HttpServletRequest req = ctx.getHttpServletRequest();
		User usr = getUser(req);
		
		req.getSession().setAttribute(WebKeys.LANGUAGE_SEARCHED, String.valueOf(languageId));

		return browserAPI.getFolderContent(usr, folderId, offset, maxResults, filter, mimeTypes, extensions, showArchived, noFolders, onlyFiles, sortBy, sortByDesc, languageId);
	}

	/**
	 * Retrieves the list of contents under the specified folder. This specific
	 * implementation will only have one identifier per entry. This means that,
	 * for elements such as the new content pages, the list will not contain all
	 * the entries for all the available languages, but only the page in the
	 * default language, or the page in the next available language (one single 
	 * entry per identifier).
	 * 
	 * @param folderId
	 *            - The identifier of the folder whose contents will be
	 *            retrieved.
	 * @param offset
	 *            - The result offset.
	 * @param maxResults
	 *            - The maximum amount of results to return.
	 * @param filter
	 *            - The parameter used to filter the results.
	 * @param mimeTypes
	 *            - The allowed MIME types.
	 * @param extensions
	 *            - The allowed extensions.
	 * @param showArchived
	 *            - If <code>true</code>, retrieve archived elements too.
	 *            Otherwise, set to <code>false</code>.
	 * @param noFolders
	 *            - If <code>true</code>, retrieve everything except for
	 *            folders. Otherwise, set to <code>false</code>.
	 * @param onlyFiles
	 *            - If <code>true</code>, retrieve only file elements.
	 *            Otherwise, set to <code>false</code>.
	 * @param sortBy
	 *            - The sorting parameter.
	 * @param sortByDesc
	 * @param excludeLinks
	 *            - If <code>true</code>, include Links as part of the results.
	 *            Otherwise, set to <code>false</code>.
	 * @return a {@link Map} containing the information of the elements under
	 *         the given folder.
	 * @throws DotHibernateException
	 *             An error occurred during a Hibernate transaction.
	 * @throws DotSecurityException
	 *             The current user does not have permission to perform this
	 *             action.
	 * @throws DotDataException
	 *             An error occurred when interacting with the database.
	 */
	public Map<String, Object> getFolderContent(String folderId, int offset,
			int maxResults, String filter, List<String> mimeTypes,
			List<String> extensions, boolean showArchived, boolean noFolders,
			boolean onlyFiles, String sortBy, boolean sortByDesc,
			boolean excludeLinks) throws DotSecurityException, DotDataException {

		WebContext ctx = WebContextFactory.get();
		HttpServletRequest req = ctx.getHttpServletRequest();
		User usr = getUser(req);
		long getAllLanguages = 0;

		Map<String, Object> results = browserAPI.getFolderContent(usr,
				folderId, offset, maxResults, filter, mimeTypes, extensions,
				showArchived, noFolders, onlyFiles, sortBy, sortByDesc,
				excludeLinks, getAllLanguages);

		listCleanup((List<Map<String, Object>>) results.get("list"), getContentSelectedLanguageId(req));

		return results;
	}

	/**
	 * The list of content under a folder might include the identifier
	 * several times, representing all the available languages for a single
	 * content.
	 * <p>
	 * This method takes that list and <i>leaves only one identifier per
	 * page</i>. This unique record represents either the content with the default
	 * language ID, or the content with the next language ID in the list of system
	 * languages.
	 * </p>
     * * <p>
     * If the fallback properties are false <i>leaves only one identifier per
     * page that match the param languageId</i>.
     * </p>
	 * 
	 * @param results
	 *            - The full list of pages under a given path/directory.
     * @param languageId
     *            - Content Language of the results.
	 */
	private void listCleanup(List<Map<String, Object>> results, long languageId) {
		Map<String, Integer> contentLangCounter = new HashMap<>();

		// Examine only the pages with more than 1 assigned language
		for (Map<String, Object> content : results) {
			if ((boolean) content.get("isContentlet")) {
				String ident = (String) content.get("identifier");
				if (contentLangCounter.containsKey(ident)) {
					int counter = contentLangCounter.get(ident);
					contentLangCounter.put(ident, counter + 1);
				} else {
					contentLangCounter.put(ident, 1);
				}
			}
		}

		Set<String> identifierSet = contentLangCounter.keySet();
		for (String identifier : identifierSet) {
			int counter = contentLangCounter.get(identifier);
			if (counter > 1) {
				// Remove all languages except the default one
				boolean isDeleted = removeAdditionalLanguages(identifier, results, languageId);
				if (!isDeleted) {
					// Otherwise, leave only the next available language
					List<Language> languages = this.languageAPI.getLanguages();
					for (Language language : languages) {
						if (language.getId() != languageId) {
							isDeleted = removeAdditionalLanguages(identifier, results, language.getId());
							if (isDeleted) {
								break;
							}
						}
					}
				}
			}
		}

        // If any of the fallback properties, ie DEFAULT_FILE_TO_DEFAULT_LANGUAGE is false,
        // we need to iterate over all the contents in the result list so far, and we need to remove
        // all the contents that don't have the same language that we are passing as parameter.
        for (Iterator<Map<String, Object>> iterator = results.iterator(); iterator.hasNext();) {
            Map<String, Object> contentMap = iterator.next();

			// if DEFAULT_FILE_TO_DEFAULT_LANGUAGE is true we need to remove all the file_asset
			// that are not in the same language or in default language.
			if ( Config.getBooleanProperty("DEFAULT_FILE_TO_DEFAULT_LANGUAGE", true) &&
				contentMap.containsKey("type") &&
				"file_asset".equals(contentMap.get("type")) &&
				!contentMap.get("languageId").toString().equals(String.valueOf(languageId)) &&
				!contentMap.get("languageId").toString().equals(String.valueOf(languageAPI.getDefaultLanguage().getId()))) {

				iterator.remove();
			}

			// if DEFAULT_FILE_TO_DEFAULT_LANGUAGE is false we need to remove all the file_asset
			// that are not in the same language (including default language).
			if ( !Config.getBooleanProperty("DEFAULT_FILE_TO_DEFAULT_LANGUAGE", true) &&
				contentMap.containsKey("type") &&
				"file_asset".equals(contentMap.get("type")) &&
				!contentMap.get("languageId").toString().equals(String.valueOf(languageId))) {

                iterator.remove();
            }
            //TODO logic for DEFAULT_CONTENT_TO_DEFAULT_LANGUAGE
            //TODO logic for DEFAULT_PAGE_TO_DEFAULT_LANGUAGE
        }
	}

	/**
	 * Removes all other contents from the given list that ARE NOT associated to
	 * the specified language ID. In the end, the list will contain one content per
	 * identifier with either the default language ID or the next available
	 * language.
	 * 
	 * @param identifier
	 *            - The identifier of the page to clean up in the list.
	 * @param resultList
	 *            - The list of all pages that will be displayed.
	 * @param languageId
	 *            - The language ID of the page that will remain in the list.
	 * @return If <code>true</code>, the identifier with the specified language
	 *         ID was successfully cleaned up. If <code>false</code>, the
	 *         identifier is not associated to the specified language ID and was
	 *         not removed from the list.
	 */
	private boolean removeAdditionalLanguages(String identifier,
			List<Map<String, Object>> resultList, long languageId) {

		boolean removeOtherLangs = false;

		for (Map<String, Object> contentInfo : resultList) {
			if ((boolean) contentInfo.get("isContentlet")) {
				String ident = (String) contentInfo.get("identifier");
				if (identifier.equals(ident)) {
					long langId = (long) contentInfo.get("languageId");
					// If specified language is found, remove all others
					if (languageId == langId) {
						removeOtherLangs = true;
						break;
					}
				}
			}
		}

		if (removeOtherLangs) {
			removeLangOtherThan(resultList, identifier, languageId);
		}

		return removeOtherLangs;
	}

	/**
	 * Removes all the pages from the list that are not associated to the
	 * specified language. In the end, the list will contain one page per
	 * identifier.
	 * 
	 * @param resultList
	 *            - The list of pages that will be displayed.
	 * @param identifier
	 *            - The identifier for the page to lookup in the list.
	 * @param languageId
	 *            - The language ID that <b>MUST REMAIN</b> in the list.
	 */
	private void removeLangOtherThan(List<Map<String, Object>> resultList,
			String identifier, long languageId) {
		List<Integer> itemsToRemove = new ArrayList<Integer>();
		for (int i = 0; i < resultList.size(); i++) {
			Map<String, Object> pageInfo = resultList.get(i);
			if ((boolean) pageInfo.get("isContentlet")) {
				String ident = (String) pageInfo.get("identifier");
				if (identifier.equals(ident)) {
					long langId = (long) pageInfo.get("languageId");
					if (languageId != langId) {
						itemsToRemove.add(i);
					}
				}
			}
		}
		int deletionCounter = 0;
		for (int index : itemsToRemove) {
			// Adjust index based on previous deletions
			int indexAfterDeletion = index - deletionCounter;
			resultList.remove(indexAfterDeletion);
			deletionCounter++;
		}
	}

	public void saveFileAction(String selectedItem,String wfActionAssign,String wfActionId,String wfActionComments, String wfConId, String wfPublishDate,
			String wfPublishTime, String wfExpireDate, String wfExpireTime, String wfNeverExpire, String whereToSend, String forcePush) throws  DotSecurityException, ServletException{
		WebContext ctx = WebContextFactory.get();
        User usr = getUser(ctx.getHttpServletRequest());
		Contentlet c = null;
		WorkflowAPI wapi = APILocator.getWorkflowAPI();
		try {
			WorkflowAction action = wapi.findAction(wfActionId, usr);
			if (action == null) {
				throw new ServletException("No such workflow action");
			}
			c = APILocator.getContentletAPI().find(wfConId, usr, false);
			c.setStringProperty("wfActionId", action.getId());
			c.setStringProperty("wfActionComments", wfActionComments);
			c.setStringProperty("wfActionAssign", wfActionAssign);

			c.setStringProperty("wfPublishDate", wfPublishDate);
			c.setStringProperty("wfPublishTime", wfPublishTime);
			c.setStringProperty("wfExpireDate", wfExpireDate);
			c.setStringProperty("wfExpireTime", wfExpireTime);
			c.setStringProperty("wfNeverExpire", wfNeverExpire);
			c.setStringProperty("whereToSend", whereToSend);
			c.setStringProperty("forcePush", forcePush);

			wapi.fireWorkflowNoCheckin(c, usr);

		} catch (Exception e) {
			Logger.error(BrowserAjax.class, e.getMessage(), e);
			throw new ServletException(e.getMessage());
		}
	}

	public Map<String, Object> getFileInfo(String fileId, long languageId) throws DotDataException, DotSecurityException, PortalException, SystemException {
        WebContext ctx = WebContextFactory.get();
        HttpServletRequest req = ctx.getHttpServletRequest();
        ServletContext servletContext = ctx.getServletContext();
        User user = userAPI.getLoggedInUser(req);
        boolean respectFrontendRoles = userAPI.isLoggedToFrontend(req);

        Identifier ident = APILocator.getIdentifierAPI().find(fileId);

		if(languageId==0) {
			languageId = languageAPI.getDefaultLanguage().getId();
		}

<<<<<<< HEAD
		if(ident!=null && InodeUtils.isSet(ident.getId()) && ident.getAssetType().equals("htmlpage")) {
			Map<String, Object> pageMap = APILocator.getHTMLPageAPI().loadWorkingPageById(fileId, user, respectFrontendRoles).getMap();
			pageMap.put("mimeType", "application/dotpage");
			pageMap.put("pageURI", ident.getURI());
			return pageMap;
=======
		if(ident!=null && InodeUtils.isSet(ident.getId()) && ident.getAssetType().equals("file_asset")) {
			File file = fileAPI.getWorkingFileById(fileId, user, respectFrontendRoles);
			String mimeType = servletContext.getMimeType(file.getFileName().toLowerCase());
			Map<String, Object> fileMap = file.getMap();
			fileMap.put("mimeType", mimeType);
			fileMap.put("path", file.getPath());
			return fileMap;
>>>>>>> ef7b854b
		}

		if(ident!=null && InodeUtils.isSet(ident.getId()) && ident.getAssetType().equals("contentlet")) {
		    ContentletVersionInfo vinfo=versionAPI.getContentletVersionInfo(ident.getId(), languageId);

			if(vinfo==null && Config.getBooleanProperty("DEFAULT_FILE_TO_DEFAULT_LANGUAGE", false)) {
				languageId = languageAPI.getDefaultLanguage().getId();
				vinfo=versionAPI.getContentletVersionInfo(ident.getId(), languageId);
			}
		    boolean live = respectFrontendRoles || vinfo.getLiveInode()!=null;
			Contentlet cont = contAPI.findContentletByIdentifier(ident.getId(),live, languageId , user, respectFrontendRoles);
			if(cont.getStructure().getStructureType()==Structure.STRUCTURE_TYPE_FILEASSET) {
    			FileAsset fileAsset = APILocator.getFileAssetAPI().fromContentlet(cont);
    			java.io.File file = fileAsset.getFileAsset();
    			String mimeType = servletContext.getMimeType(file.getName().toLowerCase());
    			Map<String, Object> fileMap = fileAsset.getMap();
    			fileMap.put("mimeType", mimeType);
    			fileMap.put("path", fileAsset.getPath());
    			fileMap.put("type", "contentlet");
    			return fileMap;
			}
			else if(cont.getStructure().getStructureType()==Structure.STRUCTURE_TYPE_HTMLPAGE) {
			    HTMLPageAsset page = APILocator.getHTMLPageAssetAPI().fromContentlet(cont);
			    Map<String, Object> pageMap = page.getMap();
			    pageMap.put("mimeType", "application/dotpage");
	            pageMap.put("pageURI", ident.getURI());
	            return pageMap;
			}
		}

		return null;
	}

    @SuppressWarnings("unchecked")
	private List<Map> getFoldersTree (Host host, Role[] roles) throws DotStateException, DotDataException, DotSecurityException {
        FolderAPI folderAPI = APILocator.getFolderAPI();
        List<Folder> children = new ArrayList<Folder>();
		try {
			children = folderAPI.findSubFolders(host,userAPI.getSystemUser(),false);
		} catch (Exception e) {
			Logger.error(this, "Could not load folders : ",e);
		}
        return getFoldersTree(host.getIdentifier(), children, roles);
    }

    @SuppressWarnings("unchecked")
	private List<Map> getFoldersTree (Folder parent, Role[] roles) throws DotStateException, DotDataException, DotSecurityException {
        FolderAPI folderAPI = APILocator.getFolderAPI();
        List<Folder> children = new ArrayList<Folder>();
		try {
			children = folderAPI.findSubFolders(parent,userAPI.getSystemUser(),false);
		} catch (Exception e) {
			Logger.error(this, "Could not load folders : ",e);
		}
        return getFoldersTree(parent.getInode(), children, roles);
    }

	private List<Map> getFoldersTree (String parentInode, List<Folder> children, Role[] roles) throws DotStateException, DotDataException, DotSecurityException {

        WebContext ctx = WebContextFactory.get();
        User usr = getUser(ctx.getHttpServletRequest());
        ArrayList<Map> folders = new ArrayList<Map> ();

        for (Folder f : children) {
        	Map<String, Object> folderMap = f.getMap();
        	if (openFolders.contains(f.getInode())) {
        		List<Map> childrenMaps = getFoldersTree (f, roles);
        		folderMap.put("open", true);
        		folderMap.put("childrenFolders", childrenMaps);
        	} else {
        		folderMap.put("open", false);
        	}
        	if(f.getInode().equalsIgnoreCase(activeFolderInode))
        		folderMap.put("selected", true);
        	else
        		folderMap.put("selected", false);
        	folderMap.put("parent", parentInode);

        	List permissions = new ArrayList();
        	try {
        		permissions = permissionAPI.getPermissionIdsFromRoles(f, roles, usr);
        	} catch (DotDataException e) {
        		Logger.error(this, "Could not load permissions : ",e);
        	}

        	folderMap.put("permissions", permissions);

        	folders.add(folderMap);

        }

        	return folders;
    }

    public Map<String, Object> renameFolder (String inode, String newName) throws DotDataException, DotSecurityException {
    	WebContext ctx = WebContextFactory.get();
        User usr = getUser(ctx.getHttpServletRequest());
    	HashMap<String, Object> result = new HashMap<String, Object> ();
    	Folder folder = APILocator.getFolderAPI().find(inode, usr, false);
    	result.put("lastName", folder.getName());
    	result.put("extension", "");
    	result.put("newName", newName);
    	result.put("inode", folder.getInode());
    	result.put("assetType", "folder");
    	try {
			if (folderAPI.renameFolder(folder, newName,usr,false)) {
				result.put("result", 0);
			} else {
				result.put("result", 1);
				result.put("errorReason", "There is another folder that has the same name");
			}
		} catch (Exception e) {
			Logger.error(this, "Problem occured in the method  renameFolder: ",e);
		}
    	return result;
    }

    /**
     * Copies a given inode folder/host reference into another given folder
     *
     * @param inode     folder inode
     * @param newFolder This could be the inode of a folder or a host
     * @return Confirmation message
     * @throws Exception
     */
    public boolean copyFolder ( String inode, String newFolder ) throws Exception {

        HttpServletRequest req = WebContextFactory.get().getHttpServletRequest();
        User user = getUser( req );

        UserWebAPI userWebAPI = WebAPILocator.getUserWebAPI();
        HostAPI hostAPI = APILocator.getHostAPI();

        //Searching for the folder to copy
        Folder folder = APILocator.getFolderAPI().find( inode, user, false );

        if ( !folderAPI.exists( newFolder ) ) {

            Host parentHost = hostAPI.find( newFolder, user, !userWebAPI.isLoggedToBackend( req ) );

            if ( !permissionAPI.doesUserHavePermission( folder, PERMISSION_WRITE, user ) || !permissionAPI.doesUserHavePermission( parentHost, PERMISSION_WRITE, user ) ) {
                throw new DotRuntimeException( "The user doesn't have the required permissions." );
            }

            folderAPI.copy( folder, parentHost, user, false );
            refreshIndex( null, parentHost, folder );
        } else {

            Folder parentFolder = APILocator.getFolderAPI().find( newFolder, user, false );

            if ( !permissionAPI.doesUserHavePermission( folder, PermissionAPI.PERMISSION_WRITE, user ) || !permissionAPI.doesUserHavePermission( parentFolder, PERMISSION_WRITE, user ) ) {
                throw new DotRuntimeException( "The user doesn't have the required permissions." );
            }

            if ( parentFolder.getInode().equalsIgnoreCase( folder.getInode() ) ) {
                //Trying to move a folder over itself
                return false;
            }
            if ( folderAPI.isChildFolder( parentFolder, folder ) ) {
                //Trying to move a folder over one of its children
                return false;
            }

            folderAPI.copy( folder, parentFolder, user, false );
            refreshIndex(parentFolder, null, folder );
        }

        return true;
    }

    /**
     * Moves a given inode folder/host reference into another given folder
     *
     * @param inode     folder inode
     * @param newFolder This could be the inode of a folder or a host
     * @return Confirmation message
     * @throws Exception
     */
    public String moveFolder ( String inode, String newFolder ) throws Exception {

        HibernateUtil.startTransaction();

        Locale requestLocale = WebContextFactory.get().getHttpServletRequest().getLocale();
        String successString = UtilMethods.escapeSingleQuotes(LanguageUtil.get(requestLocale, "Folder-moved"));
        String errorString = UtilMethods.escapeSingleQuotes(LanguageUtil.get(requestLocale, "Failed-to-move-another-folder-with-the-same-name-already-exists-in-the-destination"));

        try {
            HttpServletRequest req = WebContextFactory.get().getHttpServletRequest();
            User user = getUser( req );

            boolean respectFrontendRoles = !userAPI.isLoggedToBackend( req );

            //Searching for the folder to move
            Folder folder = APILocator.getFolderAPI().find( inode, user, false );

            if ( !folderAPI.exists( newFolder ) ) {

                Host parentHost = hostAPI.find( newFolder, user, respectFrontendRoles );

                if ( !permissionAPI.doesUserHavePermission( folder, PERMISSION_WRITE, user ) || !permissionAPI.doesUserHavePermission( parentHost, PERMISSION_WRITE, user ) ) {
                    throw new DotRuntimeException( "The user doesn't have the required permissions." );
                }

                if ( !folderAPI.move( folder, parentHost, user, respectFrontendRoles ) ) {
                    //A folder with the same name already exists on the destination
                    return errorString;
                }
                refreshIndex(null, parentHost, folder );
            } else {

                Folder parentFolder = APILocator.getFolderAPI().find( newFolder, user, false );

                if ( !permissionAPI.doesUserHavePermission( folder, PERMISSION_WRITE, user ) || !permissionAPI.doesUserHavePermission( parentFolder, PERMISSION_WRITE, user ) ) {
                    throw new DotRuntimeException( "The user doesn't have the required permissions." );
                }

                if ( parentFolder.getInode().equalsIgnoreCase( folder.getInode() ) ) {
                    //Trying to move a folder over itself
                    return errorString;
                }
                if ( folderAPI.isChildFolder( parentFolder, folder ) ) {
                    //Trying to move a folder over one of its children
                    return errorString;
                }

                if ( !folderAPI.move( folder, parentFolder, user, respectFrontendRoles ) ) {
                    //A folder with the same name already exists on the destination
                    return errorString;
                }

                refreshIndex(parentFolder,null, folder );
                APILocator.getPermissionAPI().resetPermissionReferences(folder);
            }
        } catch ( Exception e ) {
            HibernateUtil.rollbackTransaction();
            return e.getLocalizedMessage();
        } finally {
            HibernateUtil.commitTransaction();
        }

        return successString;
    }

    public Map<String, Object> renameFile (String inode, String newName) throws Exception {

    	HashMap<String, Object> result = new HashMap<String, Object> ();

    	HibernateUtil.startTransaction();

    	try {

    		HttpServletRequest req = WebContextFactory.get().getHttpServletRequest();
    		User user = null;
    		try {
    			user = com.liferay.portal.util.PortalUtil.getUser(req);
    		} catch (Exception e) {
    			Logger.error(this, "Error trying to obtain the current liferay user from the request.", e);
    			throw new DotRuntimeException ("Error trying to obtain the current liferay user from the request.");
    		}

    		Identifier id  = APILocator.getIdentifierAPI().findFromInode(inode);
    		if(id!=null && id.getAssetType().equals("contentlet")){
    			Contentlet cont  = APILocator.getContentletAPI().find(inode, user, false);
    			String lName = (String) cont.get(FileAssetAPI.FILE_NAME_FIELD);
    			result.put("lastName", lName.substring(0, lName.lastIndexOf(".")));
    			result.put("extension", UtilMethods.getFileExtension(cont.getStringProperty(FileAssetAPI.FILE_NAME_FIELD)));
    			result.put("newName", newName);
    			result.put("inode", inode);
    			if(!cont.isLocked()){
    				try{
    					if(APILocator.getFileAssetAPI().renameFile(cont, newName, user, false)){
    						result.put("result", 0);
    					}else{
    						result.put("result", 1);
    						result.put("errorReason", "Another file with the same name already exists on this folder");
    					}
    				}catch(Exception e){
    					result.put("result", 1);
    					result.put("errorReason", e.getLocalizedMessage());
    				}
    			}else{
    				result.put("result", 1);
    				result.put("errorReason", "The file is locked");
    			}
    		}

    	} catch ( Exception e ) {
    		HibernateUtil.rollbackTransaction();
    	} finally {
    		HibernateUtil.commitTransaction();
    	}

    	return result;

    }

    /**
     * Copies a given inode reference to a given folder
     *
     * @param inode     Contentlet inode
     * @param newFolder This could be the inode of a folder or a host
     * @return Confirmation message
     * @throws Exception
     */
    public Map<String, Object> copyFile ( String inode, String newFolder ) throws Exception {
        HttpServletRequest req = WebContextFactory.get().getHttpServletRequest();
        User user = getUser( req );

        Map<String, Object> result = new HashMap<String, Object>();

        try{
			//Contentlet file identifier
			Identifier id = APILocator.getIdentifierAPI().findFromInode( inode );

			// gets folder parent
			Folder parent = null;
			try {
				parent = APILocator.getFolderAPI().find( newFolder, user, false );
			} catch ( Exception ignored ) {
				//Probably what we have here is a host
			}

			Host host = null;
			if ( parent == null ) {//If we didn't find a parent folder lets verify if this is a host
				host = APILocator.getHostAPI().find( newFolder, user, false );
			}

			// Checking permissions
			if(!hasFileWritePermissions(host, parent, id, user)) {
			    result.put("status", "error");
			    result.put("message", UtilMethods.escapeSingleQuotes(LanguageUtil.get(user, "File-failed-to-copy-check-you-have-the-required-permissions")));
			    return result;
			}

			if ( id != null && id.getAssetType().equals( "contentlet" ) ) {

				//Getting the contentlet file
				Contentlet cont = APILocator.getContentletAPI().find( inode, user, false );

				if ( parent != null ) {
					FileAsset fileAsset = APILocator.getFileAssetAPI().fromContentlet( cont );
					if ( UtilMethods.isSet( fileAsset.getFileName() ) && !folderAPI.matchFilter( parent, fileAsset.getFileName() ) ) {
						result.put("status", "error");
						result.put("message", UtilMethods.escapeSingleQuotes(LanguageUtil.get(user, "message.file_asset.error.filename.filters")));
						return result;
					}
				}

				if ( parent != null ) {
					APILocator.getContentletAPI().copyContentlet( cont, parent, user, false );
				} else {
					APILocator.getContentletAPI().copyContentlet( cont, host, user, false );
				}

				// issues/1788
				// issues/1967

				Folder srcFolder = APILocator.getFolderAPI().find(cont.getFolder(),user,false);
				refreshIndex(parent, host, srcFolder );

				result.put("status", "success");
				result.put("message", UtilMethods.escapeSingleQuotes(LanguageUtil.get(user, "File-copied")));
				return result;
			}

            return result;
		}
        catch(Exception ex) {
            Logger.error(this, "Error trying to copy the file to folder.", ex);

            // File asset URL already exist
            if(ex instanceof DotDataException && ((DotDataException) ex).getMessage().equalsIgnoreCase("error.copy.url.conflict")) {
                result.put("status", "error");
                result.put("message", UtilMethods.escapeSingleQuotes(LanguageUtil.get(user, "message.htmlpage.error.htmlpage.exists.file")));
                return result;
            }

            result.put("status", "error");
            result.put("message", UtilMethods.escapeSingleQuotes(LanguageUtil.get(user, "message.file.error.generic.copy")));
            return result;
        }
    }
    
    /**
     * This method verify if the user has write permissions of the file asset
     * @param host
     * @param parent
     * @param page
     * @param user
     * @return true if has permissions otherwise false
     */
    private boolean hasFileWritePermissions(Host host, Folder parent, Identifier id, User user) {
        boolean allowed = false;

        final String permissionsError = "The user doesn't have the required permissions.";
        try {
            // Checking permissions
            if ( !permissionAPI.doesUserHavePermission( id, PERMISSION_WRITE, user ) ) {
                Logger.error(this, permissionsError);
            } else if ( parent != null && !permissionAPI.doesUserHavePermission( parent, PERMISSION_WRITE, user ) ) {
                Logger.error(this, permissionsError);
            } else if ( host != null && !permissionAPI.doesUserHavePermission( host, PERMISSION_WRITE, user ) ) {
                Logger.error(this, permissionsError);
            } else {
                allowed = true;
            }
        } catch(DotDataException e) {
            Logger.error(this, permissionsError, e);
        }

        return allowed;
    }

    /**
     * Moves a given inode reference to a given folder
     *
     * @param inode  Contentlet inode
     * @param folder This could be the inode of a folder or a host
     * @return true if success, false otherwise
     * @throws Exception
     */
    public boolean moveFile ( String inode, String folder ) throws Exception {

        HttpServletRequest req = WebContextFactory.get().getHttpServletRequest();
        User user = getUser( req );

        //Contentlet file identifier
        Identifier id = APILocator.getIdentifierAPI().findFromInode( inode );

        // gets folder parent
        Folder parent = null;
        try {
            parent = APILocator.getFolderAPI().find( folder, user, false );
        } catch ( Exception ignored ) {
            //Probably what we have here is a host
        }

        Host host = null;
        if ( parent == null ) {//If we didn't find a parent folder lets verify if this is a host
            host = APILocator.getHostAPI().find( folder, user, false );
        }

        // Checking permissions
        if ( !permissionAPI.doesUserHavePermission( id, PERMISSION_WRITE, user ) ) {
            throw new DotRuntimeException( "The user doesn't have the required permissions." );
        } else if ( parent != null && !permissionAPI.doesUserHavePermission( parent, PERMISSION_WRITE, user ) ) {
            throw new DotRuntimeException( "The user doesn't have the required permissions." );
        } else if ( host != null && !permissionAPI.doesUserHavePermission( host, PERMISSION_WRITE, user ) ) {
            throw new DotRuntimeException( "The user doesn't have the required permissions." );
        }

        if ( id != null && id.getAssetType().equals( "contentlet" ) ) {

            //Getting the contentlet file
            Contentlet contentlet = APILocator.getContentletAPI().find( inode, user, false );
            Folder srcFolder = APILocator.getFolderAPI().find(contentlet.getFolder(),user,false);

            if(contentlet.getFolder().equals("SYSTEM_FOLDER")) {
            	refreshIndex(null, APILocator.getHostAPI().find(contentlet.getHost(), user, false), srcFolder );
            } else {
            	refreshIndex(parent, host, srcFolder );
            }

            if ( parent != null ) {
                return APILocator.getFileAssetAPI().moveFile( contentlet, parent, user, false );
            } else {
                return APILocator.getFileAssetAPI().moveFile( contentlet, host, user, false );
            }
        }

        return false;
    }

	public Map<String, Object> renameHTMLPage ( String inode, String newName ) throws Exception {

		HttpServletRequest req = WebContextFactory.get().getHttpServletRequest();
		User user = getUser( req );

		Identifier ident = APILocator.getIdentifierAPI().findFromInode( inode );
		IHTMLPage page = APILocator.getHTMLPageAssetAPI().fromContentlet( APILocator.getContentletAPI().find( inode, user, false ) );

		String pageURL = ident.getAssetName();
		String lastName = (pageURL.lastIndexOf( "." ) > -1) ? pageURL.substring( 0, pageURL.lastIndexOf( "." ) ) : pageURL;

		HashMap<String, Object> result = new HashMap<String, Object>();
		result.put( "lastName", lastName );
		result.put( "newName", newName );
		result.put( "inode", inode );

		if ( APILocator.getHTMLPageAssetAPI().rename( (HTMLPageAsset) page, newName, user ) ) {
			result.put( "result", 0 );
		} else {
			result.put( "result", 1 );
			if ( page.isLocked() )
				result.put( "errorReason", "The page is locked" );
			else
				result.put( "errorReason", "Another page with the same name already exists on this folder" );
		}
		return result;
	}

    /**
     * Copies a given inode HTMLPage to a given folder
     *
     * @param inode     HTMLPage inode
     * @param newFolder This could be the inode of a folder or a host
     * @return true if success, false otherwise
     * @throws Exception
     */
    public Map<String, Object> copyHTMLPage ( String inode, String newFolder ) throws Exception {
        HttpServletRequest req = WebContextFactory.get().getHttpServletRequest();
        User user = getUser( req );

        Map<String, Object> result = new HashMap<String, Object>();

        try {
            Identifier ident=APILocator.getIdentifierAPI().findFromInode(inode);
            IHTMLPage page = APILocator.getHTMLPageAssetAPI().fromContentlet(
                                     APILocator.getContentletAPI().find(inode, user, false));
    
            // gets folder parent
            Folder parent = null;
            try {
                parent = APILocator.getFolderAPI().find( newFolder, user, false );
            } catch ( Exception ignored ) {
                //Probably what we have here is a host
            }
    
            Host host = null;
            if ( parent == null ) {//If we didn't find a parent folder lets verify if this is a host
                host = APILocator.getHostAPI().find( newFolder, user, false );
            }
    
            // Checking permissions
            if(!hasHTMLPageWritePermissions(host, parent, page, user)) {
                Logger.error(this, "The user doesn't have the required permissions.");
                result.put("status", "error");
                result.put("message", UtilMethods.escapeSingleQuotes(LanguageUtil.get(user, "Failed-to-copy-check-you-have-the-required-permissions")));
                return result;
            }

            
                Contentlet cont=APILocator.getContentletAPI().find(inode, user, false);
                Contentlet newContentlet=null;
                if(parent!=null) {
                	newContentlet=APILocator.getContentletAPI().copyContentlet(cont, parent, user, false);
                }
                else {
                	newContentlet=APILocator.getContentletAPI().copyContentlet(cont, host, user, false);
                }
                /*copy page associated contentlets*/
                List<MultiTree> pageContents = MultiTreeFactory.getMultiTree(cont.getIdentifier());
                for(MultiTree m : pageContents){
                   	MultiTree mt = new MultiTree(newContentlet.getIdentifier(), m.getParent2(), m.getChild());
                   	MultiTreeFactory.saveMultiTree(mt);
                }
            

            result.put("status", "success");
            result.put("message", UtilMethods.escapeSingleQuotes(LanguageUtil.get(user, "Page-copied")));
            return result;
        } catch(Exception e) {
            Logger.error(this, "Error copying the html page.", e);

            // Page URL already exist
            if(e instanceof DotDataException && ((DotDataException) e).getMessage().equalsIgnoreCase("error.copy.url.conflict")) {
                result.put("status", "error");
                result.put("message", UtilMethods.escapeSingleQuotes(LanguageUtil.get(user, "message.htmlpage.error.htmlpage.exists")));
                return result;
            }

            result.put("status", "error");
            result.put("message", UtilMethods.escapeSingleQuotes(LanguageUtil.get(user, "message.htmlpage.error.generic.copy")));
            return result;
        }
    }
    
    /**
     * This method verify if the user has write permissions of the page
     * @param host
     * @param parent
     * @param page
     * @param user
     * @return true if has permissions otherwise false
     */
    private boolean hasHTMLPageWritePermissions(Host host, Folder parent, IHTMLPage page, User user) {
        boolean allowed = false;

        final String permissionsError = "The user doesn't have the required permissions.";
        try {
            // Checking permissions
            if (!permissionAPI.doesUserHavePermission(page, PERMISSION_WRITE, user)) {
                Logger.error(this, permissionsError);
            } else if (parent != null && !permissionAPI.doesUserHavePermission(parent, PERMISSION_CAN_ADD_CHILDREN, user)) {
                Logger.error(this, permissionsError);
            } else if (host != null && !permissionAPI.doesUserHavePermission(host, PERMISSION_CAN_ADD_CHILDREN, user)) {
                Logger.error(this, permissionsError);
            } else {
                allowed = true;
            }
        } catch(DotDataException e) {
            Logger.error(this, permissionsError, e);
        }

        return allowed;
    }

    /**
     * Moves a given inode HTMLPage to a given folder
     *
     * @param inode     HTMLPage inode
     * @param newFolder This could be the inode of a folder or a host
     * @return true if success, false otherwise
     * @throws Exception
     */
    public boolean moveHTMLPage ( String inode, String newFolder ) throws Exception {

        HttpServletRequest req = WebContextFactory.get().getHttpServletRequest();
        User user = getUser( req );

        Identifier ident=APILocator.getIdentifierAPI().findFromInode(inode);
        IHTMLPage page = APILocator.getHTMLPageAssetAPI().fromContentlet(
                                 APILocator.getContentletAPI().find(inode, user, false));

        // gets folder parent
        Folder parent = null;
        try {
            parent = APILocator.getFolderAPI().find( newFolder, user, false );
        } catch ( Exception ignored ) {
            //Probably what we have here is a host
        }

        Host host = null;
        if ( parent == null ) {//If we didn't find a parent folder lets verify if this is a host
            host = APILocator.getHostAPI().find( newFolder, user, false );
        }

        // Checking permissions
        String permissionsError = "The user doesn't have the required permissions.";
        if ( !permissionAPI.doesUserHavePermission( page, PERMISSION_WRITE, user ) ) {
            throw new DotRuntimeException( permissionsError );
        } else if ( parent != null && !permissionAPI.doesUserHavePermission( parent, PERMISSION_CAN_ADD_CHILDREN, user ) ) {
            throw new DotRuntimeException( permissionsError );
        } else if ( host != null && !permissionAPI.doesUserHavePermission( host, PERMISSION_CAN_ADD_CHILDREN, user ) ) {
            throw new DotRuntimeException( permissionsError );
        }

            if ( parent != null ) {
                return APILocator.getHTMLPageAssetAPI().move((HTMLPageAsset)page, parent, user);
            }
            else {
                return APILocator.getHTMLPageAssetAPI().move((HTMLPageAsset)page, host, user);
            }
        
    }

    public Map<String, Object> renameLink (String inode, String newName) throws Exception {

    	HttpServletRequest req = WebContextFactory.get().getHttpServletRequest();
        User user = null;
        try {
        	user = com.liferay.portal.util.PortalUtil.getUser(req);
        } catch (Exception e) {
            Logger.error(this, "Error trying to obtain the current liferay user from the request.", e);
            throw new DotRuntimeException ("Error trying to obtain the current liferay user from the request.");
        }

    	HashMap<String, Object> result = new HashMap<String, Object> ();
    	Link link = (Link) InodeFactory.getInode(inode, Link.class);
    	String oldName = link.getTitle();
    	result.put("lastName", oldName);
    	result.put("extension", "");
    	result.put("newName", newName);
    	result.put("inode", inode);
    	if (LinkFactory.renameLink(link, newName, user)) {
        	result.put("result", 0);
    	} else {
        	result.put("result", 1);
        	if (link.isLocked())
        		result.put("errorReason", "The link is locked");
        	else
        		result.put("errorReason", "Another link with the same name already exists on this folder");
    	}
    	return result;
    }

    
    public Map<String, Object> getStatus(String inode) throws Exception {

      HttpServletRequest req = WebContextFactory.get().getHttpServletRequest();
      User user = null;
      try {
          user = com.liferay.portal.util.PortalUtil.getUser(req);
      } catch (Exception e) {
          Logger.error(this, "Error trying to obtain the current liferay user from the request.", e);
          throw new DotRuntimeException ("Error trying to obtain the current liferay user from the request.");
      }
      
      Contentlet c = contAPI.find(inode, user, false);
      HashMap<String, Object> result = new HashMap<String, Object> ();
      result.put("LIVE", false);
      result.put("WORKING", false);
      result.put("LOCKED", false);
      result.put("DELETED", false);
      try{
        result.put("LIVE", versionAPI.isLive(c));
        result.put("WORKING", versionAPI.isWorking(c));
        result.put("DELETED", versionAPI.isDeleted(c));
        result.put("LOCKED", versionAPI.isLocked(c));

      }
      catch(Exception e){
        Logger.warn(this.getClass(), "getStatus failed for inode:" + inode + ":" + e.getMessage());
      }
      
      
      
      
      
      
      return result;
  }
    
    
    /**
     * Copies a given inode Link to a given folder
     *
     * @param inode     Link inode
     * @param newFolder This could be the inode of a folder or a host
     * @return true if success, false otherwise
     * @throws Exception
     */
    public boolean copyLink ( String inode, String newFolder ) throws Exception {

        HttpServletRequest req = WebContextFactory.get().getHttpServletRequest();
        User user = getUser( req );

        Link link = (Link) InodeFactory.getInode( inode, Link.class );

        // gets folder parent
        Folder parent = null;
        try {
            parent = APILocator.getFolderAPI().find( newFolder, user, false );
        } catch ( Exception ignored ) {
            //Probably what we have here is a host
        }

        Host host = null;
        if ( parent == null ) {//If we didn't find a parent folder lets verify if this is a host
            host = APILocator.getHostAPI().find( newFolder, user, false );
        }

        // Checking permissions
        String permissionsError = "The user doesn't have the required permissions.";
        if ( !permissionAPI.doesUserHavePermission( link, PERMISSION_WRITE, user ) ) {
            throw new DotRuntimeException( permissionsError );
        } else if ( parent != null && !permissionAPI.doesUserHavePermission( parent, PERMISSION_WRITE, user ) ) {
            throw new DotRuntimeException( permissionsError );
        } else if ( host != null && !permissionAPI.doesUserHavePermission( host, PERMISSION_WRITE, user ) ) {
            throw new DotRuntimeException( permissionsError );
        }

        if ( parent != null ) {
            LinkFactory.copyLink( link, parent );
        } else {
            LinkFactory.copyLink( link, host );
        }

        return true;
    }

    /**
     * Moves a given inode Link to a given folder
     *
     * @param inode     Link inode
     * @param newFolder This could be the inode of a folder or a host
     * @return true if success, false otherwise
     * @throws Exception
     */
    public boolean moveLink ( String inode, String newFolder ) throws Exception {

        HttpServletRequest req = WebContextFactory.get().getHttpServletRequest();
        User user = getUser( req );

        Link link = (Link) InodeFactory.getInode( inode, Link.class );

        // gets folder parent
        Folder parent = null;
        try {
            parent = APILocator.getFolderAPI().find( newFolder, user, false );
        } catch ( Exception ignored ) {
            //Probably what we have here is a host
        }

        Host host = null;
        if ( parent == null ) {//If we didn't find a parent folder lets verify if this is a host
            host = APILocator.getHostAPI().find( newFolder, user, false );
        }

        // Checking permissions
        String permissionsError = "The user doesn't have the required permissions.";
        if ( !permissionAPI.doesUserHavePermission( link, PERMISSION_WRITE, user ) ) {
            throw new DotRuntimeException( permissionsError );
        } else if ( parent != null && !permissionAPI.doesUserHavePermission( parent, PERMISSION_WRITE, user ) ) {
            throw new DotRuntimeException( permissionsError );
        } else if ( host != null && !permissionAPI.doesUserHavePermission( host, PERMISSION_WRITE, user ) ) {
            throw new DotRuntimeException( permissionsError );
        }

        if ( parent != null ) {
            return LinkFactory.moveLink( link, parent );
        } else {
            return LinkFactory.moveLink( link, host );
        }
    }

    /**
     * Publish a given asset, in case of html pages can be published only if there is not related to it
     * unpublished content.
     *
     * @param inode
     * @return
     * @throws Exception
     */
    public boolean publishAsset ( String inode ) throws Exception {


       return _publishAsset(inode); 

    }
    
    
    private boolean _publishAsset ( String inode ) throws Exception {

    	HttpServletRequest req = WebContextFactory.get().getHttpServletRequest();
        User user = getUser(req);

        Identifier id  = APILocator.getIdentifierAPI().findFromInode(inode);
    	if (!permissionAPI.doesUserHavePermission(id, PERMISSION_PUBLISH, user)) {
            throw new DotRuntimeException( "The user doesn't have the required permissions." );
        }

        HTMLPageAsset htmlPageAsset = null;
        if ( id != null && id.getAssetType().equals( "contentlet" ) ) {
            Contentlet cont = APILocator.getContentletAPI().find( inode, user, false );

            //Verify if it is a HTMLPage, if not let do a normal contentlet publish
            if (cont.getStructure().getStructureType()==Structure.STRUCTURE_TYPE_HTMLPAGE) {
                htmlPageAsset = APILocator.getHTMLPageAssetAPI().fromContentlet( cont );
            } else {
                APILocator.getContentletAPI().publish( cont, user, false );
                return true;
            }
        }

        /*
		Verify if we have unpublish content related to this page
         */
		java.util.List relatedAssets = new java.util.ArrayList();
		Inode asset = null;
		if ( htmlPageAsset != null && InodeUtils.isSet( htmlPageAsset.getInode() ) ) {//Verify for HTMLPages as content
			relatedAssets = PublishFactory.getUnpublishedRelatedAssetsForPage( htmlPageAsset, relatedAssets, false, user, false );
		}

		//Only publish the content if there is not related unpublished content
		//if ( (relatedAssets == null) || (relatedAssets.size() == 0) ) {

            /*
			Publishing the HTMLPage
             */
			if ( htmlPageAsset != null && InodeUtils.isSet( htmlPageAsset.getInode() ) ) {//Publish for the new HTMLPages as content

				if ( !permissionAPI.doesUserHavePermission( htmlPageAsset, PERMISSION_PUBLISH, user ) ) {
					throw new Exception( "The user doesn't have the required permissions." );
				}

				//Publish the page
				return PublishFactory.publishHTMLPage( htmlPageAsset, req );
			}

		//} else {
		//	throw new Exception( "Related assets needs to be published" );
		//}

        return false;
    }

    public boolean unPublishAsset (String inode) throws Exception {
    	HibernateUtil.startTransaction();
    	boolean ret = false;
    	try{
        	HttpServletRequest req = WebContextFactory.get().getHttpServletRequest();
        	User user = getUser(req);

        	Identifier id  = APILocator.getIdentifierAPI().findFromInode(inode);
        	if (!permissionAPI.doesUserHavePermission(id, PERMISSION_PUBLISH, user))
        		throw new DotRuntimeException("The user doesn't have the required permissions.");

        	if(id!=null && id.getAssetType().equals("contentlet")){
        		Contentlet cont  = APILocator.getContentletAPI().find(inode, user, false);
        		cont.getMap().put(Contentlet.DONT_VALIDATE_ME, true);
        		APILocator.getContentletAPI().unpublish(cont, user, false);
        		ret = true;
        	}else{
        		WebAsset asset = (WebAsset) InodeFactory.getInode(inode, Inode.class);
        		Folder parent = (Folder)folderAPI.findParentFolder(asset, user, false);
        		ret = WebAssetFactory.unPublishAsset(asset, user.getUserId(), parent);
        	}
        	HibernateUtil.commitTransaction();
    	}catch(Exception e){
    		ret = false;
    		HibernateUtil.rollbackTransaction();
    	}

    	return ret;
    }

    public boolean archiveAsset (String inode) throws Exception {

    	HttpServletRequest req = WebContextFactory.get().getHttpServletRequest();
        User user = getUser(req);

        Identifier id  = APILocator.getIdentifierAPI().findFromInode(inode);
    	if (!permissionAPI.doesUserHavePermission(id, PERMISSION_PUBLISH, user))
    		throw new DotRuntimeException("The user doesn't have the required permissions.");

    	if(id!=null && id.getAssetType().equals("contentlet")){
    		Contentlet cont  = APILocator.getContentletAPI().find(inode, user, false);
    		APILocator.getContentletAPI().archive(cont, user, false);
    		return true;
    	}

        WebAsset asset = (WebAsset) InodeFactory.getInode(inode, Inode.class);

        if (!permissionAPI.doesUserHavePermission(asset, PERMISSION_WRITE, user))
			throw new DotRuntimeException("The user doesn't have the required permissions.");

        return WebAssetFactory.archiveAsset(asset, user.getUserId());
    }

    public boolean unArchiveAsset (String inode) throws Exception {

    	HttpServletRequest req = WebContextFactory.get().getHttpServletRequest();
        User user = getUser(req);


        Identifier id  = APILocator.getIdentifierAPI().findFromInode(inode);
    	if (!permissionAPI.doesUserHavePermission(id, PERMISSION_PUBLISH, user))
    		throw new DotRuntimeException("The user doesn't have the required permissions.");

    	if(id!=null && id.getAssetType().equals("contentlet")){
    		Contentlet cont  = APILocator.getContentletAPI().find(inode, user, false);
    		APILocator.getContentletAPI().unarchive(cont, user, false);
    		return true;
    	}

        WebAsset asset = (WebAsset) InodeFactory.getInode(inode, Inode.class);


        if (!permissionAPI.doesUserHavePermission(asset, PERMISSION_WRITE, user))
			throw new DotRuntimeException("The user doesn't have the required permissions.");

        WebAssetFactory.unArchiveAsset(asset);

        return true;
    }


    public boolean unlockAsset (String inode) throws Exception {

    	HttpServletRequest req = WebContextFactory.get().getHttpServletRequest();
        User user = getUser(req);

        Identifier id  = APILocator.getIdentifierAPI().findFromInode(inode);
    	if(id!=null && id.getAssetType().equals("contentlet")){
    		Contentlet cont  = APILocator.getContentletAPI().find(inode, user, false);
    		APILocator.getContentletAPI().unlock(cont, user, false);
    		return true;
    	}

        WebAsset asset = (WebAsset) InodeFactory.getInode(inode, Inode.class);

        if (!permissionAPI.doesUserHavePermission(asset, PERMISSION_WRITE, user))
			throw new DotRuntimeException("The user doesn't have the required permissions.");

        WebAssetFactory.unLockAsset(asset);
        return true;
    }

    public boolean deleteAsset(String inode) throws Exception
    {
    	HttpServletRequest req = WebContextFactory.get().getHttpServletRequest();
        User user = getUser(req);


        Identifier id  = APILocator.getIdentifierAPI().findFromInode(inode);
    	if (!permissionAPI.doesUserHavePermission(id, PERMISSION_PUBLISH, user))
    		throw new DotRuntimeException("The user doesn't have the required permissions.");

    	if(id!=null && id.getAssetType().equals("contentlet")){
    		Contentlet cont  = APILocator.getContentletAPI().find(inode, user, false);
    		return APILocator.getContentletAPI().delete(cont, user, false);
    	}


        WebAsset asset = (WebAsset) InodeFactory.getInode(inode, Inode.class);

        //I verify the permissions in the methods but I could change that
        //if (!PermissionFactory.doesUserHavePermission(asset, PERMISSION_WRITE, user))
		//	throw new DotRuntimeException("The user doesn't have the required permissions.");

        WebAssetFactory.deleteAsset(asset, user);
        return true;
    }

    /**
     * Delete HTML page asset by inode
     * @param inode
     * @return map with status and message
     * @throws Exception
     */
    public Map<String, Object> deleteHTMLPageAsset(String inode) throws Exception {
        Map<String, Object> result = new HashMap<String, Object>();
        HttpServletRequest req = WebContextFactory.get().getHttpServletRequest();
        User user = getUser(req);

        Identifier id = APILocator.getIdentifierAPI().findFromInode(inode);
        if (!permissionAPI.doesUserHavePermission(id, PERMISSION_PUBLISH, user)) {
            result.put("status", "error");
            result.put("message", UtilMethods.escapeSingleQuotes(LanguageUtil.get(user,
                    "Failed-to-delete-check-you-have-the-required-permissions")));
            return result;
        }

        if (id != null && id.getAssetType().equals("contentlet")) {
            Contentlet cont = APILocator.getContentletAPI().find(inode, user, false);

            // If delete has errors send a message
            if (!APILocator.getContentletAPI().delete(cont, user, false)) {
                result.put("status", "error");
                result.put("message", UtilMethods.escapeSingleQuotes(LanguageUtil.get(user,
                        "HTML-Page-deleted-error")));
                return result;
            }
        }

        result.put("status", "success");
        result.put("message",
                UtilMethods.escapeSingleQuotes(LanguageUtil.get(user, "HTML-Page-deleted")));
        return result;
    }

    public Map<String, Object> changeAssetMenuOrder (String inode, int newValue) throws ActionException, DotDataException {
    	HttpServletRequest req = WebContextFactory.get().getHttpServletRequest();
        User user = null;
        try {
        	user = com.liferay.portal.util.PortalUtil.getUser(req);
        } catch (Exception e) {
            Logger.error(this, "Error trying to obtain the current liferay user from the request.", e);
            throw new DotRuntimeException ("Error trying to obtain the current liferay user from the request.");
        }

    	HashMap<String, Object> result = new HashMap<String, Object> ();
    	Inode asset = (Inode) InodeFactory.getInode(inode, Inode.class);
    	if (asset instanceof Folder) {
    		Folder folder = (Folder) asset;
    		result.put("lastValue", folder.getSortOrder());
    		WebAssetFactory.changeAssetMenuOrder (asset, newValue, user);
    	} else {
    		result.put("lastValue", ((WebAsset)asset).getSortOrder());
    		WebAssetFactory.changeAssetMenuOrder (asset, newValue, user);
    	}
       	result.put("result", 0);
    	return result;
    }


    private User getUser(HttpServletRequest req) {

        // get the user
        User user = null;
        try {
            user = com.liferay.portal.util.PortalUtil.getUser(req);
        } catch (Exception e) {
            Logger.error(this, "Error trying to obtain the current liferay user from the request.", e);
            throw new DotRuntimeException ("Error trying to obtain the current liferay user from the request.");
        }
        return user;

    }

	/**
	 * This mehod will retrieve the HTML Page LAnguage (WebKeys.CONTENT_SELECTED_LANGUAGE) that is set up in the session.
	 *
	 * @param request
	 * @return language id used in Edit Contentlet Page or default language id if it is not set.
     */
    private long getContentSelectedLanguageId(HttpServletRequest request){
		long languageId = APILocator.getLanguageAPI().getDefaultLanguage().getId();

		if ( request != null &&
			request.getSession() != null &&
			request.getSession().getAttribute(WebKeys.CONTENT_SELECTED_LANGUAGE) != null ) {

			try{
				languageId = Long.parseLong((String)request.getSession().getAttribute(WebKeys.CONTENT_SELECTED_LANGUAGE));
			} catch (Exception e){
				Logger.error(this.getClass(),
					"Language Id from request is not a long value. " +
						"We will use Default Language. " +
						"Value from request: " + languageId, e);
			}
		}

		return languageId;
	}


	/**
	 * This method returns the basic info of the full tree of hosts and folders
	 * @return
	 * @throws SystemException
	 * @throws PortalException
	 * @throws DotRuntimeException
	 * @throws DotDataException
	 * @throws DotSecurityException
	 */
    public List<Map<String,Object>> getTreeMinInfo () throws DotRuntimeException, PortalException, SystemException, DotDataException, DotSecurityException {
         return getTreeMinInfoByHostId("fullTree");
    }

	private List<Map<String,Object>> getFolderMinInfoTree (Folder parent, Role[] roles, String currentFullPath, String currentAbsolutePath) {

        FolderAPI folderAPI = APILocator.getFolderAPI();

        List<Map<String, Object>> toReturn = new ArrayList<Map<String,Object>>();

        List<Folder> children = new ArrayList<Folder>();
		try {
			children = folderAPI.findSubFolders(parent,userAPI.getSystemUser(),false);
		} catch (Exception e) {
			Logger.error(BrowserAjax.class,e.getMessage(),e);
		}

        for (Folder f : children) {
            Map<String, Object> folderMap = new HashMap<String, Object>();
            folderMap.put("type", "folder");
            folderMap.put("name", f.getName());
            folderMap.put("id", f.getInode());
            String fullPath = currentFullPath + "/" + f.getName();
            String absolutePath = currentAbsolutePath + "/" + f.getName();
            folderMap.put("fullPath", fullPath);
            folderMap.put("absolutePath", absolutePath);
            List<Map<String, Object>> childrenMaps = getFolderMinInfoTree (f, roles, fullPath, absolutePath);
            folderMap.put("children", childrenMaps);
            toReturn.add(folderMap);
        }

        return toReturn;
    }
	//http://jira.dotmarketing.net/browse/DOTCMS-3232
	/**
	 * This method returns the basic info of the tree of host and folders for the given hostId
	 * @return
	 * @throws SystemException
	 * @throws PortalException
	 * @throws DotRuntimeException
	 * @throws DotDataException
	 * @throws DotSecurityException
	 *
	 */
	public List<Map<String,Object>> getTreeMinInfoByHostId (String hostId) throws DotRuntimeException, PortalException, SystemException, DotDataException, DotSecurityException {

    	UserWebAPI userWebAPI = WebAPILocator.getUserWebAPI();
    	WebContext ctx = WebContextFactory.get();
        User user = userWebAPI.getLoggedInUser(ctx.getHttpServletRequest());
        FolderAPI folderAPI = APILocator.getFolderAPI();
        Host newHost = new Host();
        List<Host> hosts = new ArrayList<Host>();

        Role[] roles = new Role[]{};
		try {
			roles = com.dotmarketing.business.APILocator.getRoleAPI().loadRolesForUser(user.getUserId()).toArray(new Role[0]);
		} catch (DotDataException e1) {
			Logger.error(BrowserAjax.class,e1.getMessage(),e1);
		}

		List<Map<String,Object>> toReturn = new ArrayList<Map<String,Object>>();
		if(UtilMethods.isSet(hostId)&& hostId.equalsIgnoreCase("fullTree")) {
			   hosts = hostAPI.findAll(user, false);
		} else if(InodeUtils.isSet(hostId)) {
		   newHost = hostAPI.find(hostId, user, false);
		   hosts.add(newHost);
		} else {
		   newHost = hostWebAPI.getCurrentHost(ctx.getHttpServletRequest());
		   hosts.add(newHost);
		}
		Collections.sort(hosts, new HostNameComparator());  // DOTCMS JIRA - 4354

		for (Host host : hosts) {
			if(host.isSystemHost())
				continue;
			if(host.isArchived()==false){
				String currentPath = host.getHostname();
				Map<String,Object> hostMap = new HashMap<String, Object>();
				hostMap.put("type", "host");
				hostMap.put("name", host.getHostname());
				hostMap.put("id", host.getIdentifier());
				hostMap.put("fullPath", currentPath);
				hostMap.put("absolutePath", currentPath);
				List<Map<String, Object>> children = new ArrayList<Map<String,Object>>();

				List<Folder> subFolders = folderAPI.findSubFolders(host,user,false);
				for (Folder f : subFolders) {

						List permissions = new ArrayList();
						try {
							permissions = permissionAPI.getPermissionIdsFromRoles(f, roles, user);
						} catch (DotDataException e) {
							Logger.error(this, "Could not load permissions : ",e);
						}
						if(permissions.contains(PERMISSION_READ)){
							Map<String, Object> folderMap = new HashMap<String, Object>();
							folderMap.put("type", "folder");
							folderMap.put("name", f.getName());
							folderMap.put("id", f.getInode());
							String fullPath = currentPath + ":/" + f.getName();
							String absolutePath = "/" + f.getName();
							folderMap.put("fullPath", fullPath);
							folderMap.put("absolutePath", absolutePath);
							List<Map<String, Object>> childrenMaps = getFolderMinInfoTree(f, roles, fullPath, absolutePath);
							folderMap.put("children", childrenMaps);
							children.add(folderMap);
						}

				}
				hostMap.put("children", children);
				toReturn.add(hostMap);
			}
		}
		return toReturn;
	}

	private Map<String, Object> hostMap(Host host) {
    	String currentPath = host.getHostname();
        Map<String,Object> hostMap = new HashMap<String, Object>();
        hostMap.put("type", "host");
		hostMap.put("hostName",
			host.isSystemHost() ? this.languageAPI.getStringKey(this.languageAPI.getDefaultLanguage(), "tag-system-host")
				: host.getHostname());
        hostMap.put("name", host.getHostname());
        hostMap.put("id", host.getIdentifier());
        hostMap.put("identifier", host.getIdentifier());
        hostMap.put("fullPath", currentPath);
        hostMap.put("absolutePath", currentPath);
        return hostMap;
	}

	private Map<String, Object> folderMap(Folder f) throws DotDataException, DotSecurityException {
    	UserWebAPI userWebAPI = WebAPILocator.getUserWebAPI();
		HostAPI hostAPI = APILocator.getHostAPI();
		Map<String, Object> folderMap = new HashMap<String, Object>();
		folderMap.put("type", "folder");
		folderMap.put("name", f.getName());
		folderMap.put("id", f.getInode());
		folderMap.put("inode", f.getInode());
		folderMap.put("defaultFileType", f.getDefaultFileType());
		String currentPath = hostAPI.findParentHost(f, userWebAPI.getSystemUser(), false).getHostname();
		String fullPath = currentPath + ":/" + f.getName();
		String absolutePath = "/" + f.getName();
		folderMap.put("fullPath", fullPath);
		folderMap.put("absolutePath", absolutePath);
        return folderMap;
	}

	public List<Map<String, Object>> getHosts() throws PortalException, SystemException, DotDataException, DotSecurityException {
    	UserWebAPI userWebAPI = WebAPILocator.getUserWebAPI();
    	WebContext ctx = WebContextFactory.get();
        User user = userWebAPI.getLoggedInUser(ctx.getHttpServletRequest());
        Role[] roles = new Role[]{};
		try {
			roles = com.dotmarketing.business.APILocator.getRoleAPI().loadRolesForUser(user.getUserId()).toArray(new Role[0]);
		} catch (DotDataException e1) {
			Logger.error(BrowserAjax.class,e1.getMessage(),e1);
		}
        boolean respectFrontendRoles = userWebAPI.isLoggedToFrontend(ctx.getHttpServletRequest());
		HostAPI hostAPI = APILocator.getHostAPI();
		List<Host> hosts = hostAPI.findAll(user, respectFrontendRoles);
		List<Map<String, Object>> hostsToReturn = new ArrayList<Map<String,Object>>(hosts.size());
		Collections.sort(hosts, new HostNameComparator());
		for (Host h: hosts) {
			List permissions = new ArrayList();
			try {
				permissions = permissionAPI.getPermissionIdsFromRoles(h, roles, user);
			} catch (DotDataException e) {
				Logger.error(this, "Could not load permissions : ",e);
			}
			if(permissions.contains(PERMISSION_READ)){
			    hostsToReturn.add(hostMap(h));
			}
		}
		return hostsToReturn;
	}


	public List<Map<String, Object>> getHostsByPermissions(String requiredPermissions) throws PortalException, SystemException, DotDataException, DotSecurityException {
    	UserWebAPI userWebAPI = WebAPILocator.getUserWebAPI();
    	WebContext ctx = WebContextFactory.get();
        User user = userWebAPI.getLoggedInUser(ctx.getHttpServletRequest());
        boolean respectFrontendRoles = userWebAPI.isLoggedToFrontend(ctx.getHttpServletRequest());
		HostAPI hostAPI = APILocator.getHostAPI();
		List<Host> hosts = hostAPI.findAll(user, respectFrontendRoles);
		List<Map<String, Object>> hostsToReturn = new ArrayList<Map<String,Object>>(hosts.size());
		Collections.sort(hosts, new HostNameComparator());
		for (Host h: hosts) {
			if(UtilMethods.isSet(requiredPermissions)){
				if(permissionAPI.doesUserHavePermissions(h,requiredPermissions, user)){
					hostsToReturn.add(hostMap(h));
				}
			}
		}
		return hostsToReturn;
	}

	public List<Map<String, Object>> getHostsWithThemes() throws PortalException, SystemException, DotDataException, DotSecurityException {
    	UserWebAPI userWebAPI = WebAPILocator.getUserWebAPI();
    	WebContext ctx = WebContextFactory.get();
        User user = userWebAPI.getLoggedInUser(ctx.getHttpServletRequest());
		HostAPI hostAPI = APILocator.getHostAPI();

		// get hosts the user has read permissions on
		List<Host> hosts = hostAPI.getHostsWithPermission(com.dotmarketing.business.PermissionAPI.PERMISSION_READ, false, user, false);

		List<Map<String, Object>> hostsToReturn = new ArrayList<Map<String,Object>>(hosts.size());
		List<Host> filteredHosts = new ArrayList<Host>();

		for (Host h : hosts) {
			Folder folder = APILocator.getFolderAPI().findFolderByPath("/application/themes/", h , user, false);
			// add hosts who have /application/themes/ folder
			// add hosts the user has read permissions to the /application/themes/ folder
			if(UtilMethods.isSet(folder) && UtilMethods.isSet(folder.getName()) &&
					permissionAPI.doesUserHavePermissions(folder,"TEMPLATE_LAYOUTS:"+PermissionAPI.PERMISSION_READ, user)) {
				filteredHosts.add(h);
			}
		}

		Collections.sort(hosts, new HostNameComparator());
		for (Host h: filteredHosts) {
			if(permissionAPI.doesUserHavePermissions(h,"TEMPLATE_LAYOUTS:"+PermissionAPI.PERMISSION_READ, user)){
				hostsToReturn.add(hostMap(h));
			}
		}
		return hostsToReturn;
	}

	public List<Map<String, Object>> getHostsIncludeAll() throws PortalException, SystemException, DotDataException, DotSecurityException {
		UserWebAPI userWebAPI = WebAPILocator.getUserWebAPI();
		WebContext ctx = WebContextFactory.get();
		User user = userWebAPI.getLoggedInUser(ctx.getHttpServletRequest());
		Role[] roles = new Role[]{};
		try {
			roles = com.dotmarketing.business.APILocator.getRoleAPI().loadRolesForUser(user.getUserId()).toArray(new Role[0]);
		} catch (DotDataException e1) {
			Logger.error(BrowserAjax.class,e1.getMessage(),e1);
		}
		boolean respectFrontendRoles = userWebAPI.isLoggedToFrontend(ctx.getHttpServletRequest());
		HostAPI hostAPI = APILocator.getHostAPI();
		List<Host> hosts = hostAPI.findAll(user, respectFrontendRoles);
		List<Map<String, Object>> hostsToReturn = new ArrayList<Map<String,Object>>(hosts.size());
		Collections.sort(hosts, new HostNameComparator());
		for (Host h: hosts) {
			List permissions = new ArrayList();
			try {
				permissions = permissionAPI.getPermissionIdsFromRoles(h, roles, user);
			} catch (DotDataException e) {
				Logger.error(this, "Could not load permissions : ",e);
			}
			if(permissions.contains(PERMISSION_READ)){
				hostsToReturn.add(hostMap(h));
			}
		}
		Host system = hostAPI.findSystemHost();
		List permissions = new ArrayList();
		try {
			permissions = permissionAPI.getPermissionIdsFromRoles(system, roles, user);
		} catch (DotDataException e) {
			Logger.error(this, "Could not load permissions : ",e);
		}
		if(permissions.contains(PERMISSION_READ)){
			Host allHosts = new Host();
			allHosts.setHostname("All Hosts");
			allHosts.setIdentifier("allHosts");
			hostsToReturn.add(hostMap(allHosts));
		}

		return hostsToReturn;
	}


	public List<Map<String, Object>> getHostSubfolders(String hostId) throws PortalException, SystemException, DotDataException, DotSecurityException {
		if(hostId.equals("allHosts")){
			return  new ArrayList<Map<String,Object>>();
		}
    	UserWebAPI userWebAPI = WebAPILocator.getUserWebAPI();
    	WebContext ctx = WebContextFactory.get();
        User user = userWebAPI.getLoggedInUser(ctx.getHttpServletRequest());
        Role[] roles = new Role[]{};
		try {
			roles = com.dotmarketing.business.APILocator.getRoleAPI().loadRolesForUser(user.getUserId()).toArray(new Role[0]);
		} catch (DotDataException e1) {
			Logger.error(BrowserAjax.class,e1.getMessage(),e1);
		}
        boolean respectFrontendRoles = userWebAPI.isLoggedToFrontend(ctx.getHttpServletRequest());
		HostAPI hostAPI = APILocator.getHostAPI();
		Host host = hostAPI.find(hostId, user, respectFrontendRoles);
		FolderAPI folderAPI = APILocator.getFolderAPI();
		List<Folder> folders = folderAPI.findSubFolders(host,user,false);
		List<Map<String, Object>> foldersToReturn = new ArrayList<Map<String,Object>>(folders.size());
		for (Folder f: folders){
			List permissions = new ArrayList();
			try {
				permissions = permissionAPI.getPermissionIdsFromRoles(f, roles, user);
			} catch (DotDataException e) {
				Logger.error(this, "Could not load permissions : ",e);
			}
			if(permissions.contains(PERMISSION_READ)){
			     foldersToReturn.add(folderMap(f));
			}
		}
		return foldersToReturn;
	}

	public List<Map<String, Object>> getHostSubfoldersByPermissions(String hostId, String requiredPermissions) throws PortalException, SystemException, DotDataException, DotSecurityException {
    	UserWebAPI userWebAPI = WebAPILocator.getUserWebAPI();
    	WebContext ctx = WebContextFactory.get();
        User user = userWebAPI.getLoggedInUser(ctx.getHttpServletRequest());
        boolean respectFrontendRoles = userWebAPI.isLoggedToFrontend(ctx.getHttpServletRequest());
		HostAPI hostAPI = APILocator.getHostAPI();
		Host host = hostAPI.find(hostId, user, respectFrontendRoles);
		FolderAPI folderAPI = APILocator.getFolderAPI();
		List<Folder> folders = folderAPI.findSubFolders(host,user,false);
		List<Map<String, Object>> foldersToReturn = new ArrayList<Map<String,Object>>(folders.size());
		for (Folder f: folders){
			if(UtilMethods.isSet(requiredPermissions)){
				if(permissionAPI.doesUserHavePermissions(f,requiredPermissions, user)){
					foldersToReturn.add(folderMap(f));
				}
			}
		}
		return foldersToReturn;
	}

	public List<Map<String, Object>> getFolderSubfolders(String parentFolderId) throws PortalException, SystemException, DotDataException, DotSecurityException {
		UserWebAPI userWebAPI = WebAPILocator.getUserWebAPI();
		WebContext ctx = WebContextFactory.get();
        User user = userWebAPI.getLoggedInUser(ctx.getHttpServletRequest());
        Role[] roles = new Role[]{};
		try {
			roles = com.dotmarketing.business.APILocator.getRoleAPI().loadRolesForUser(user.getUserId()).toArray(new Role[0]);
		} catch (DotDataException e1) {
			Logger.error(BrowserAjax.class,e1.getMessage(),e1);
		}
		FolderAPI folderAPI = APILocator.getFolderAPI();
		Folder parentFolder = folderAPI.find(parentFolderId,user,false);
		List<Folder> folders = folderAPI.findSubFolders(parentFolder,user,false);
		List<Map<String, Object>> foldersToReturn = new ArrayList<Map<String,Object>>(folders.size());
		for (Folder f: folders) {
			List permissions = new ArrayList();
			try {
				permissions = permissionAPI.getPermissionIdsFromRoles(f, roles, user);
			} catch (DotDataException e) {
				Logger.error(this, "Could not load permissions : ",e);
			}
			if(permissions.contains(PERMISSION_READ)){
			   foldersToReturn.add(folderMap(f));
			}
		}
		return foldersToReturn;
	}


	public List<Map<String, Object>> getFolderSubfoldersByPermissions(String parentFolderId, String requiredPermissions) throws PortalException, SystemException, DotDataException, DotSecurityException {
		UserWebAPI userWebAPI = WebAPILocator.getUserWebAPI();
		WebContext ctx = WebContextFactory.get();
        User user = userWebAPI.getLoggedInUser(ctx.getHttpServletRequest());
		FolderAPI folderAPI = APILocator.getFolderAPI();
		Folder parentFolder = folderAPI.find(parentFolderId,user,false);
		List<Folder> folders = folderAPI.findSubFolders(parentFolder,user,false);
		List<Map<String, Object>> foldersToReturn = new ArrayList<Map<String,Object>>(folders.size());
		for (Folder f: folders) {
			if(UtilMethods.isSet(requiredPermissions)){
				if(permissionAPI.doesUserHavePermissions(f,requiredPermissions, user)){
					foldersToReturn.add(folderMap(f));
				}
			}
		}
		return foldersToReturn;
	}

	public Map<String, Object> findHostFolder(String hostFolderId) throws PortalException, SystemException, DotDataException, DotSecurityException {
		try {
			if (InodeUtils.isSet(hostFolderId)) {
				UserWebAPI userWebAPI = WebAPILocator.getUserWebAPI();
				WebContext ctx = WebContextFactory.get();
				User user = userWebAPI.getLoggedInUser(ctx.getHttpServletRequest());
				boolean respectFrontendRoles = userWebAPI.isLoggedToFrontend(ctx.getHttpServletRequest());
				HostAPI hostAPI = APILocator.getHostAPI();
				Host host = hostAPI.find(hostFolderId, user, respectFrontendRoles);
				if(host != null) {
					return hostMap(host);
				}

				host = hostAPI.findByName(hostFolderId, user, respectFrontendRoles);
				if(host != null) {
					return hostMap(host);
				}

				FolderAPI folderAPI = APILocator.getFolderAPI();
				Folder folder = folderAPI.find(hostFolderId,user,false);
				if(folder != null) {
					return folderMap(folder);
				}
			}
		} catch (Exception e) {
		}

		return null;
	}

	public Map<String, Object> getFolderMap(String folderId) throws PortalException, SystemException, DotSecurityException, DotDataException{
		if (InodeUtils.isSet(folderId)) {
			UserWebAPI userWebAPI = WebAPILocator.getUserWebAPI();
			WebContext ctx = WebContextFactory.get();
			User user = userWebAPI.getLoggedInUser(ctx.getHttpServletRequest());
			boolean respectFrontendRoles = userWebAPI.isLoggedToFrontend(ctx.getHttpServletRequest());
			FolderAPI folderAPI = APILocator.getFolderAPI();
			Folder folder = null;
			try{
				folder = folderAPI.find(folderId,user,respectFrontendRoles);
			}catch(Exception e){
				Logger.warn(this, "Unable to find folder with the given id, looking for host");
			}
			if(folder != null) {
				return folderMap(folder);
			}else{
				Host host = APILocator.getHostAPI().find(folderId, user, respectFrontendRoles);
				if(host!=null && InodeUtils.isSet(host.getIdentifier())){
					Map<String, Object> folderMap = new HashMap<String, Object>();
					folderMap.put("type", "folder");
					folderMap.put("name", FolderAPI.SYSTEM_FOLDER);
					folderMap.put("id", FolderAPI.SYSTEM_FOLDER);
					folderMap.put("inode", FolderAPI.SYSTEM_FOLDER);
					Structure defaultFileAssetStructure = CacheLocator.getContentTypeCache().getStructureByName(FileAssetAPI.DEFAULT_FILE_ASSET_STRUCTURE_VELOCITY_VAR_NAME);
					folderMap.put("defaultFileType", defaultFileAssetStructure.getInode());
					folderMap.put("fullPath", host.getHostname() + ":/");
					folderMap.put("absolutePath", "/");
					return folderMap;
				}

			}

		}
		return null;
	}

	public List<Map<String, Object>> getHostThemes(String hostId) throws PortalException, SystemException, DotDataException, DotSecurityException {
		if(hostId.equals("allHosts")){
			return  new ArrayList<Map<String,Object>>();
		}
    	UserWebAPI userWebAPI = WebAPILocator.getUserWebAPI();
    	WebContext ctx = WebContextFactory.get();
        User user = userWebAPI.getLoggedInUser(ctx.getHttpServletRequest());
        Role[] roles = new Role[]{};
		try {
			roles = com.dotmarketing.business.APILocator.getRoleAPI().loadRolesForUser(user.getUserId()).toArray(new Role[0]);
		} catch (DotDataException e1) {
			Logger.error(BrowserAjax.class,e1.getMessage(),e1);
		}
        boolean respectFrontendRoles = userWebAPI.isLoggedToFrontend(ctx.getHttpServletRequest());
		HostAPI hostAPI = APILocator.getHostAPI();
		Host host = hostAPI.find(hostId, user, respectFrontendRoles);
		FolderAPI folderAPI = APILocator.getFolderAPI();
		List<Folder> folders = folderAPI.findThemes(host, user, respectFrontendRoles);
		List<Map<String, Object>> foldersToReturn = new ArrayList<Map<String,Object>>(folders.size());
		for (Folder f: folders){
			List permissions = new ArrayList();
			try {
				permissions = permissionAPI.getPermissionIdsFromRoles(f, roles, user);
			} catch (DotDataException e) {
				Logger.error(this, "Could not load permissions : ",e);
			}
			if(permissions.contains(PERMISSION_READ)){
			     foldersToReturn.add(folderMap(f));
			}
		}
		return foldersToReturn;
	}

	public void refreshIndex(Folder parent, Host host, Folder folder ) throws Exception {

     	// issues/1603 - refresh index for src Folder
        if (folder!=null){
        	APILocator.getContentletAPI().refreshContentUnderFolder(folder);
     	}

        if ( parent != null ) {
        	APILocator.getContentletAPI().refreshContentUnderFolder(parent);
        } else {
        	APILocator.getContentletAPI().refreshContentUnderHost(host);
        }
	}
	
	public Map<String, Object> getSelectedBrowserPath(){
		Map<String, Object> result = new HashMap<String, Object>();
		HttpSession session = WebContextFactory.get().getSession();
		if(UtilMethods.isSet(session.getAttribute(SELECTED_BROWSER_PATH_OBJECT)))
			return (Map<String, Object>) session.getAttribute(SELECTED_BROWSER_PATH_OBJECT);
		
		result.put("path", new String[]{"root"});
		result.put("currentFolder", null);
		return result;
	}
	
	public boolean deleteHTMLPagePreCheck(String htmlPageInode) throws Exception{
    	HttpServletRequest req = WebContextFactory.get().getHttpServletRequest();
        User user = getUser(req);


        Identifier id  = APILocator.getIdentifierAPI().findFromInode(htmlPageInode);
    	if (!permissionAPI.doesUserHavePermission(id, PERMISSION_PUBLISH, user))
    		throw new DotRuntimeException("The user doesn't have the required permissions.");

    	if(id!=null && id.getAssetType().equals("contentlet")){
    		for(Contentlet con : APILocator.getContentletAPI().getSiblings(id.getId())){
    			if(!con.getInode().equals(htmlPageInode) && con.isLive())
    				return false;
    		}    		
    		return true;
    	}else{
    		return true;
    	}
	}

}<|MERGE_RESOLUTION|>--- conflicted
+++ resolved
@@ -602,23 +602,6 @@
 			languageId = languageAPI.getDefaultLanguage().getId();
 		}
 
-<<<<<<< HEAD
-		if(ident!=null && InodeUtils.isSet(ident.getId()) && ident.getAssetType().equals("htmlpage")) {
-			Map<String, Object> pageMap = APILocator.getHTMLPageAPI().loadWorkingPageById(fileId, user, respectFrontendRoles).getMap();
-			pageMap.put("mimeType", "application/dotpage");
-			pageMap.put("pageURI", ident.getURI());
-			return pageMap;
-=======
-		if(ident!=null && InodeUtils.isSet(ident.getId()) && ident.getAssetType().equals("file_asset")) {
-			File file = fileAPI.getWorkingFileById(fileId, user, respectFrontendRoles);
-			String mimeType = servletContext.getMimeType(file.getFileName().toLowerCase());
-			Map<String, Object> fileMap = file.getMap();
-			fileMap.put("mimeType", mimeType);
-			fileMap.put("path", file.getPath());
-			return fileMap;
->>>>>>> ef7b854b
-		}
-
 		if(ident!=null && InodeUtils.isSet(ident.getId()) && ident.getAssetType().equals("contentlet")) {
 		    ContentletVersionInfo vinfo=versionAPI.getContentletVersionInfo(ident.getId(), languageId);
 
@@ -1158,7 +1141,7 @@
                 return result;
             }
 
-            
+
                 Contentlet cont=APILocator.getContentletAPI().find(inode, user, false);
                 Contentlet newContentlet=null;
                 if(parent!=null) {
@@ -1173,7 +1156,7 @@
                    	MultiTree mt = new MultiTree(newContentlet.getIdentifier(), m.getParent2(), m.getChild());
                    	MultiTreeFactory.saveMultiTree(mt);
                 }
-            
+
 
             result.put("status", "success");
             result.put("message", UtilMethods.escapeSingleQuotes(LanguageUtil.get(user, "Page-copied")));
@@ -1270,7 +1253,7 @@
             else {
                 return APILocator.getHTMLPageAssetAPI().move((HTMLPageAsset)page, host, user);
             }
-        
+
     }
 
     public Map<String, Object> renameLink (String inode, String newName) throws Exception {
@@ -2215,11 +2198,16 @@
 		return foldersToReturn;
 	}
 
-	public void refreshIndex(Folder parent, Host host, Folder folder ) throws Exception {
-
+	public void refreshIndex(File file, Folder parent, User user, Host host, Folder folder ) throws Exception {
+
+		Folder srcFolder = folder;
+		if(folder == null){
+			srcFolder = APILocator.getFolderAPI().find(file.getParent(),user,false);
+
+		}
      	// issues/1603 - refresh index for src Folder
-        if (folder!=null){
-        	APILocator.getContentletAPI().refreshContentUnderFolder(folder);
+        if (srcFolder!=null){
+        	APILocator.getContentletAPI().refreshContentUnderFolder(srcFolder);
      	}
 
         if ( parent != null ) {
