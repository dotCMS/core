--- conflicted
+++ resolved
@@ -1,6 +1,6 @@
 package com.dotmarketing.portlets.htmlpageasset.business.render;
 
-<<<<<<< HEAD
+
 import java.util.Collection;
 import java.util.Map;
 import java.util.Objects;
@@ -10,39 +10,14 @@
 
 import com.beust.jcommander.internal.Maps;
 import com.dotcms.rendering.velocity.services.PageContextBuilder;
-=======
-import com.dotcms.contenttype.exception.NotFoundInDbException;
->>>>>>> 8e8643d1
 import com.dotcms.rendering.velocity.services.VelocityResourceKey;
 import com.dotmarketing.business.APILocator;
-<<<<<<< HEAD
-=======
-import com.dotmarketing.business.UserAPI;
->>>>>>> 8e8643d1
 import com.dotmarketing.exception.DotDataException;
 import com.dotmarketing.exception.DotSecurityException;
-<<<<<<< HEAD
 import com.dotmarketing.portlets.htmlpageasset.model.HTMLPageAsset;
 import com.dotmarketing.util.Logger;
 import com.dotmarketing.util.PageMode;
 import com.dotmarketing.util.VelocityUtil;
-=======
-import com.dotmarketing.portlets.containers.business.ContainerAPI;
-import com.dotmarketing.portlets.containers.model.Container;
-import com.dotmarketing.portlets.templates.business.TemplateAPI;
-import com.dotmarketing.portlets.templates.design.bean.ContainerUUID;
-import com.dotmarketing.portlets.templates.design.bean.TemplateLayout;
-import com.dotmarketing.portlets.templates.model.Template;
-import com.dotmarketing.util.Logger;
-import com.dotmarketing.util.PageMode;
-import com.dotmarketing.util.VelocityUtil;
-import com.liferay.portal.model.User;
-import com.liferay.util.StringPool;
-import org.apache.velocity.context.Context;
-
-import java.util.*;
-import java.util.stream.Collectors;
->>>>>>> 8e8643d1
 
 /**
  * Builder of {@link ContainerRendered}
@@ -50,17 +25,11 @@
 public class ContainerRenderedBuilder {
 
 
-
     public Collection<? extends ContainerRaw> getContainers(final HTMLPageAsset page, final PageMode mode)
             throws DotSecurityException, DotDataException {
         return getContainersRendered(page, null, mode);
     }
 
-<<<<<<< HEAD
-=======
-    public Collection<ContainerRendered> getContainersRendered(final Template template, final Context velocityContext,
-                                                         final PageMode mode)
->>>>>>> 8e8643d1
 
     public Collection<? extends ContainerRaw> getContainersRendered(HTMLPageAsset page, final Context velocityContext, PageMode mode)
             throws DotSecurityException, DotDataException {
@@ -74,7 +43,7 @@
         }
 
 
-<<<<<<< HEAD
+
         return pcb.getContainersRaw().stream().map(cRaw -> {
             try {
                 Map<String, String> uuidsRendered = render(velocityContext, mode, cRaw);
@@ -82,21 +51,13 @@
             } catch (Exception e) {
                 // if the container does not exists or is not valid for the mode, returns null to be filtrated
                 return null;
-=======
-                return new ContainerRendered(container, containerStructures, containersRendered);
-            } catch (NotFoundInDbException e) {
-                // if the container does not exists or is not valid for the mode, returns null to be filtrated
-                return null;
-            } catch(DotDataException | DotSecurityException e) {
-                Logger.error(ContainerRenderedBuilder.class, e.getMessage());
-                throw new DotRuntimeException(e);
->>>>>>> 8e8643d1
+
             }
         }).filter(Objects::nonNull).collect(Collectors.toList());
     }
 
 
-<<<<<<< HEAD
+
     private Map<String, String> render(Context velocityContext, PageMode mode, ContainerRaw cRaw) {
 
         Map<String, String> rendered = Maps.newHashMap();
@@ -109,12 +70,5 @@
             }
         }
         return rendered;
-=======
-        return (mode.showLive) ?
-                    APILocator.getContainerAPI().getLiveContainerById(containerId, systemUser, false) :
-                    APILocator.getContainerAPI().getWorkingContainerById(containerId, systemUser, false);
-    }
->>>>>>> 8e8643d1
-
     }
 }