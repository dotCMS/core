package com.dotmarketing.portlets.htmlpageasset.business.render;

import static com.dotmarketing.util.FileUtil.getFileContentFromResourceContext;

import com.dotcms.api.web.HttpServletRequestThreadLocal;
import com.dotcms.rendering.velocity.services.PageLoader;
import com.dotcms.repackage.com.google.common.annotations.VisibleForTesting;
import com.dotcms.visitor.domain.Visitor;
import com.dotmarketing.beans.Host;
import com.dotmarketing.beans.Identifier;
import com.dotmarketing.business.APILocator;
import com.dotmarketing.business.PermissionAPI;
import com.dotmarketing.business.PermissionLevel;
import com.dotmarketing.business.UserAPI;
import com.dotmarketing.business.web.HostWebAPI;
import com.dotmarketing.business.web.LanguageWebAPI;
import com.dotmarketing.business.web.WebAPILocator;
import com.dotmarketing.cms.urlmap.URLMapAPIImpl;
import com.dotmarketing.cms.urlmap.URLMapInfo;
import com.dotmarketing.cms.urlmap.UrlMapContextBuilder;
import com.dotmarketing.exception.DotDataException;
import com.dotmarketing.exception.DotRuntimeException;
import com.dotmarketing.exception.DotSecurityException;
import com.dotmarketing.filters.Constants;
import com.dotmarketing.portlets.contentlet.model.Contentlet;
import com.dotmarketing.portlets.htmlpageasset.business.HTMLPageAssetAPI;
import com.dotmarketing.portlets.htmlpageasset.business.render.page.HTMLPageAssetRendered;
import com.dotmarketing.portlets.htmlpageasset.business.render.page.HTMLPageAssetRenderedBuilder;
import com.dotmarketing.portlets.htmlpageasset.business.render.page.PageView;
import com.dotmarketing.portlets.htmlpageasset.business.render.page.ViewAsPageStatus;
import com.dotmarketing.portlets.htmlpageasset.model.HTMLPageAsset;
import com.dotmarketing.portlets.htmlpageasset.model.IHTMLPage;
import com.dotmarketing.portlets.languagesmanager.business.LanguageAPI;
import com.dotmarketing.portlets.languagesmanager.model.Language;
import com.dotmarketing.portlets.personas.model.IPersona;
import com.dotmarketing.portlets.personas.model.Persona;
import com.dotmarketing.portlets.rules.business.RulesEngine;
import com.dotmarketing.portlets.rules.model.Rule.FireOn;
import com.dotmarketing.util.Logger;
import com.dotmarketing.util.PageMode;
import com.dotmarketing.util.UUIDUtil;
import com.dotmarketing.util.WebKeys;
import com.liferay.portal.model.User;
import com.liferay.util.StringPool;
import io.vavr.Lazy;
import io.vavr.control.Try;

<<<<<<< HEAD
import java.io.IOException;
import java.util.Optional;
import java.util.Set;
import java.util.stream.Collectors;
import javax.servlet.http.HttpServletRequest;
import javax.servlet.http.HttpServletResponse;
import javax.ws.rs.core.Context;
import org.apache.commons.lang3.StringUtils;

=======
import javax.servlet.http.HttpServletRequest;
import javax.servlet.http.HttpServletResponse;
import java.util.Optional;
import java.util.Set;
>>>>>>> 78f6faf0

/**
 * Implementation class for the {@link HTMLPageAssetRenderedAPI}.
 *
 * @author Freddy Rodriguez
 * @since Apr 12th, 2018
 */
public class HTMLPageAssetRenderedAPIImpl implements HTMLPageAssetRenderedAPI {

    private Lazy<String> EXPERIMENT_SCRIPT = Lazy.of(() -> getExperimentJSCode());

    private final HostWebAPI hostWebAPI;
    private final HTMLPageAssetAPI htmlPageAssetAPI;
    private final LanguageAPI languageAPI;
    private final PermissionAPI permissionAPI;
    private final UserAPI userAPI;
    private final URLMapAPIImpl urlMapAPIImpl;
    private final LanguageWebAPI languageWebAPI;

    public HTMLPageAssetRenderedAPIImpl(){
        this(
                APILocator.getPermissionAPI(),
                APILocator.getUserAPI(),
                WebAPILocator.getHostWebAPI(),
                APILocator.getLanguageAPI(),
                APILocator.getHTMLPageAssetAPI(),
                APILocator.getURLMapAPI(),
                WebAPILocator.getLanguageWebAPI()
        );
    }

    @VisibleForTesting
    public HTMLPageAssetRenderedAPIImpl(
            final PermissionAPI permissionAPI,
            final UserAPI userAPI,
            final HostWebAPI hostWebAPI,
            final LanguageAPI languageAPI,
            final HTMLPageAssetAPI htmlPageAssetAPI,
            final URLMapAPIImpl urlMapAPIImpl,
            final LanguageWebAPI languageWebAPI
    ){

        this.permissionAPI = permissionAPI;
        this.userAPI = userAPI;
        this.hostWebAPI = hostWebAPI;
        this.languageAPI = languageAPI;
        this.htmlPageAssetAPI = htmlPageAssetAPI;
        this.urlMapAPIImpl = urlMapAPIImpl;
        this.languageWebAPI = languageWebAPI;
    }

    @Override
    public PageView getPageMetadata(
            final HttpServletRequest request,
            final HttpServletResponse response,
            final User user,
            final String uri,
            final PageMode mode)
            throws DotSecurityException, DotDataException {

        return this.getPageMetadata(
                PageContextBuilder.builder()
                        .setUser(user)
                        .setPageUri(uri)
                        .setPageMode(mode)
                        .build(),
                request,
                response
        );
    }

    @Override
    public PageView getPageMetadata(
            final PageContext context,
            final HttpServletRequest request,
            final HttpServletResponse response)
            throws DotSecurityException, DotDataException {

        final Host host = this.hostWebAPI.getCurrentHost(request, context.getUser());
        final HTMLPageUrl htmlPageUrl = getHtmlPageAsset(context, host, request);

        fireRulesOnPage(htmlPageUrl.getHTMLPage(), request, response);

        return new HTMLPageAssetRenderedBuilder()
                .setHtmlPageAsset(htmlPageUrl.getHTMLPage())
                .setUser(context.getUser())
                .setRequest(request)
                .setResponse(response)
                .setSite(host)
                .setURLMapper(htmlPageUrl.getPageUrlMapper())
                .setLive(htmlPageUrl.hasLive())
                .build(false, context.getPageMode());
    }

    @Override
    public HTMLPageUrl getHtmlPageAsset(final PageContext context,
            final HttpServletRequest request) throws DotSecurityException, DotDataException {
        final Host host = this.hostWebAPI.getCurrentHost(request, context.getUser());
        return getHtmlPageAsset(context, host, request);
    }

    @Override
    public PageView getPageRendered(
            final HttpServletRequest request,
            final HttpServletResponse response,
            final User user,
            final String pageUri,
            final PageMode pageMode) throws DotDataException, DotSecurityException {

        return this.getPageRendered(
                PageContextBuilder.builder()
                        .setUser(user)
                        .setPageUri(pageUri)
                        .setPageMode(pageMode)
                        .build(),
                request,
                response
        );
    }

    @Override
    public PageView getPageRendered(
            final PageContext context,
            final HttpServletRequest request,
            final HttpServletResponse response)
            throws DotDataException, DotSecurityException {

        final PageMode mode = context.getPageMode();

        PageMode.setPageMode(request, mode);

        final Host host = this.hostWebAPI.getCurrentHost(request, context.getUser());
        final HTMLPageUrl htmlPageUrl = context.getPage() != null
                ? new HTMLPageUrl(context.getPage())
                : getHtmlPageAsset(context, host, request);

        fireRulesOnPage(htmlPageUrl.getHTMLPage(), request, response);

        return new HTMLPageAssetRenderedBuilder()
                .setHtmlPageAsset(htmlPageUrl.getHTMLPage())
                .setUser(context.getUser())
                .setRequest(request)
                .setResponse(response)
                .setSite(host)
                .setURLMapper(htmlPageUrl.getPageUrlMapper())
                .setLive(htmlPageUrl.hasLive())
                .setParseJSON(context.isParseJSON())
                .build(true, mode);
    }

    @Override
    public String getPageHtml(
            final HttpServletRequest request,
            final HttpServletResponse response,
            final User user,
            final String uri,
            final PageMode mode) throws DotSecurityException, DotDataException {

        return this.getPageHtml(
                PageContextBuilder.builder()
                        .setUser(user)
                        .setPageUri(uri)
                        .setPageMode(mode)
                        .build(),
                request,
                response
        );
    }

    public PageMode getDefaultEditPageMode(
            final User user,
            final HttpServletRequest request,
            final String pageUri) {
        try {
            final User systemUser = userAPI.getSystemUser();

            final Host host = this.hostWebAPI.getCurrentHost(request, systemUser);

            final IHTMLPage htmlPageAsset = this.getHtmlPageAsset(
                    PageContextBuilder.builder()
                            .setPageMode(PageMode.PREVIEW_MODE)
                            .setPageUri(pageUri)
                            .setUser(systemUser)
                            .build(),
                    host,
                    request
            ).getHTMLPage();

            return this.permissionAPI.doesUserHavePermission(htmlPageAsset, PermissionLevel.READ.getType(), user, false)
                    ? PageMode.PREVIEW_MODE : PageMode.ADMIN_MODE;
        } catch (DotDataException | DotSecurityException e) {
            throw new DotRuntimeException(e);
        }
    }

    @Override
    public ViewAsPageStatus getViewAsStatus(final HttpServletRequest request,
            final PageMode pageMode, final HTMLPageAsset htmlpage, final User user)
            throws DotDataException {
        final Set<String> pagePersonalizationSet  = APILocator.getMultiTreeAPI()
                .getPersonalizationsForPage(htmlpage);
        final IPersona persona     = this.getCurrentPersona(request);
        final boolean personalized = this.isPersonalized(persona, pagePersonalizationSet);
        final Contentlet device = APILocator.getDeviceAPI().getCurrentDevice(request, user)
                .orElse(null);

        return new ViewAsPageStatus(
                getVisitor(request),
                WebAPILocator.getLanguageWebAPI().getLanguage(request),
                device,
                pageMode,
                personalized );
    }

    public String getPageHtml(
            final PageContext context,
            final HttpServletRequest request,
            final HttpServletResponse response)
            throws DotSecurityException, DotDataException {

        final Host host = this.hostWebAPI.getCurrentHost(request, context.getUser());
        final HTMLPageUrl htmlPageUrl = getHtmlPageAsset(context, host, request);
        final HTMLPageAsset page = htmlPageUrl.getHTMLPage();

        final String pageHTML = new HTMLPageAssetRenderedBuilder()
                .setHtmlPageAsset(page)
                .setUser(context.getUser())
                .setRequest(request)
                .setResponse(response)
                .setSite(host)
                .setURLMapper(htmlPageUrl.getPageUrlMapper())
                .setLive(htmlPageUrl.hasLive())
                .getPageHTML(context.getPageMode());

        return APILocator.getExperimentsAPI().isAnyExperimentRunning() ?
                injectExperimentJSCode(pageHTML) : pageHTML;
    }

    private String injectExperimentJSCode(final String pageHTML) {

        if (StringUtils.containsIgnoreCase(pageHTML, "<head>")) {
            return StringUtils.replaceIgnoreCase(pageHTML, "<head>",
                    "<head>" + EXPERIMENT_SCRIPT.get());
        } else {
            return EXPERIMENT_SCRIPT.get() + "\n" + pageHTML;
        }
    }

    /**
     * Returns the information of the HTML Page set in the Page Context object.
     *
     * @param context The {@link PageContext} indicating the HTML Page that is being requested.
     * @param host    The Site that the page lives in.
     * @param request The current {@link HttpServletRequest} instance.
     *
     * @return The {@link HTMLPageUrl} containing the HTML Page as a {@link HTMLPageAsset} object.
     *
     * @throws DotDataException               An error occurred when interacting with the data source.
     * @throws DotSecurityException           The User accessing the APIs does not have the required permissions to
     *                                        perform this action.
     * @throws HTMLPageAssetNotFoundException The HTML Page specified in the Page Context object was not found.
     */
    private HTMLPageUrl getHtmlPageAsset(final PageContext context, final Host host, final HttpServletRequest request)
            throws DotDataException, DotSecurityException {

        Optional<HTMLPageUrl> htmlPageUrlOptional = findPageByContext(host, context);

        if (!htmlPageUrlOptional.isPresent()) {
            htmlPageUrlOptional = findByURLMap(context, host, request);
        }

        if(!htmlPageUrlOptional.isPresent()){
            throw new HTMLPageAssetNotFoundException(context.getPageUri());
        }

        final HTMLPageUrl htmlPageUrl = htmlPageUrlOptional.get();
        checkPagePermission(context, htmlPageUrl.htmlPage);

        return htmlPageUrl;
    }

    /**
     * Verifies whether the {@link User} accessing the HTML Page has permissions to read it or not.
     *
     * @param context       The {@link PageContext} indicating the HTML Page that is being requested.
     * @param htmlPageAsset The {@link IHTMLPage} object.
     *
     * @throws DotDataException     An error occurred when interacting with the data source.
     * @throws DotSecurityException The User accessing the APIs does not have the required permissions to
     *                              perform this action.
     */
    private void checkPagePermission(final PageContext context, final IHTMLPage htmlPageAsset)
            throws DotDataException, DotSecurityException {

        final boolean doesUserHavePermission = this.permissionAPI.doesUserHavePermission(
                htmlPageAsset,
                PermissionLevel.READ.getType(),
                context.getUser(),
                context.getPageMode().respectAnonPerms);

        if (!doesUserHavePermission) {
            final String message = String.format("User: %s does not have permissions %s for object %s",
                    context.getUser(),
                    PermissionLevel.READ, htmlPageAsset);
            throw new DotSecurityException(message);
        }
    }

    /**
     * Finds the HTML Page specified in the Page Context object.
     *
     * @param host    The Site that the HTML Page lives in.
     * @param context The {@link PageContext} indicating the HTML Page that is being requested.
     *
     * @return An Optional with the {@link HTMLPageUrl} containing the HTML Page as a {@link HTMLPageAsset} object.
     *
     * @throws DotDataException     An error occurred when interacting with the data source.
     * @throws DotSecurityException The User accessing the APIs does not have the required permissions to perform
     *                              this action.
     */
    private Optional<HTMLPageUrl> findPageByContext(final Host host, final PageContext context)
            throws DotDataException, DotSecurityException {

        final User user = context.getUser();
        final String uri = context.getPageUri();
        final PageMode mode = context.getPageMode();
        final String pageUri = (UUIDUtil.isUUID(uri) ||( uri.length()>0 && '/' == uri.charAt(0))) ? uri : ("/" + uri);
        final HTMLPageAsset htmlPageAsset = (HTMLPageAsset) (UUIDUtil.isUUID(pageUri) ?
                this.htmlPageAssetAPI.findPage(pageUri, user, mode.respectAnonPerms) :
                getPageByUri(mode, host, pageUri));

        return Optional.ofNullable(htmlPageAsset == null ? null : new HTMLPageUrl(htmlPageAsset));
    }

    /**
     * Finds the HTML Page specified in the Page Context object when it's being requested via URL Map.
     *
     * @param context The {@link PageContext} indicating the HTML Page that is being requested.
     * @param host    The Site that the page lives in.
     * @param request The current {@link HttpServletRequest} instance.
     *
     * @return An Optional with the {@link HTMLPageUrl} containing the HTML Page as a {@link HTMLPageAsset} object.
     *
     * @throws DotDataException     An error occurred when interacting with the data source.
     * @throws DotSecurityException The User accessing the APIs does not have the required permissions to perform
     * this action.
     */
    private Optional<HTMLPageUrl> findByURLMap(
            final PageContext context,
            final Host host,
            final HttpServletRequest request)
            throws DotSecurityException, DotDataException {

        final Language language = this.getCurrentLanguage(request);

        final Optional<URLMapInfo> urlMapInfoOptional = this.urlMapAPIImpl.processURLMap(
                UrlMapContextBuilder.builder()
                        .setHost(host)
                        .setLanguageId(language.getId())
                        .setMode(context.getPageMode())
                        .setUri(context.getPageUri())
                        .setUser(context.getUser())
                        .setGraphQL(context.isGraphQL())
                        .build()
        );

        if (urlMapInfoOptional.isPresent()) {
            final URLMapInfo urlMapInfo = urlMapInfoOptional.get();
            request.setAttribute(WebKeys.WIKI_CONTENTLET, urlMapInfo.getContentlet().getIdentifier());
            request.setAttribute(WebKeys.WIKI_CONTENTLET_INODE, urlMapInfo.getContentlet().getInode());
            request.setAttribute(WebKeys.WIKI_CONTENTLET_URL, context.getPageUri());
            request.setAttribute(WebKeys.CLICKSTREAM_IDENTIFIER_OVERRIDE, urlMapInfo.getContentlet().getIdentifier());
            request.setAttribute(Constants.CMS_FILTER_URI_OVERRIDE, context.getPageUri());

            return Optional.of(new HTMLPageUrl(
                    (HTMLPageAsset) getPageById(context.getPageMode(), urlMapInfo.getIdentifier().getId()),
                    urlMapInfo

            ));
        } else {
            return Optional.empty();
        }
    }

    private IHTMLPage getPageByUri(final PageMode mode, final Host host, final String pageUri)
            throws DotDataException, DotSecurityException {

        final HttpServletRequest request = HttpServletRequestThreadLocal.INSTANCE.getRequest();
        final Language defaultLanguage = this.languageAPI.getDefaultLanguage();
        final Language language = this.getCurrentLanguage(request);

        IHTMLPage htmlPage = this.htmlPageAssetAPI.getPageByPath(pageUri, host, language.getId(),
                mode.showLive);

        if (htmlPage == null && !defaultLanguage.equals(language)
                && APILocator.getLanguageAPI().canDefaultPageToDefaultLanguage()) {

            htmlPage = this.htmlPageAssetAPI.getPageByPath(pageUri, host, defaultLanguage.getId(),
                    mode.showLive);
        }

        return htmlPage;
    }

    private IHTMLPage getPageById(final PageMode mode, final String id)
            throws DotDataException, DotSecurityException {

        final HttpServletRequest request = HttpServletRequestThreadLocal.INSTANCE.getRequest();
        final Language language = request != null ? this.getCurrentLanguage(request) : this.languageAPI.getDefaultLanguage();

        return this.htmlPageAssetAPI.findByIdLanguageFallback(id, language.getId(), mode.showLive, userAPI.getSystemUser(),
                mode.respectAnonPerms);
    }

    private Language getCurrentLanguage(final HttpServletRequest request) {
        return request != null ? this.languageWebAPI.getLanguage(request) : this.languageAPI.getDefaultLanguage();
    }

    /**
     * Contains information of a given HTML Page and its related URL Map data, if required.
     */
    public static class HTMLPageUrl {
        private final URLMapInfo urlMapInfo;
        private final HTMLPageAsset htmlPage;

        private HTMLPageUrl(final HTMLPageAsset htmlPage, final URLMapInfo urlMapInfo) {
            this.htmlPage = htmlPage;
            this.urlMapInfo = urlMapInfo;
        }

        private HTMLPageUrl(final HTMLPageAsset htmlPage) {
            this(htmlPage, null);
        }

        public boolean hasLive() {
            try {
                return urlMapInfo != null ? urlMapInfo.getContentlet().isLive() : this.htmlPage.hasLiveVersion();
            } catch(DotDataException | DotSecurityException e) {
                throw new DotRuntimeException(e);
            }
        }

        public URLMapInfo getUrlMapInfo() {
            return urlMapInfo;
        }

        public String getPageUrl() {
            return htmlPage.getPageUrl();
        }

        public String getPageUrlMapper() throws DotDataException {
            return urlMapInfo != null ? urlMapInfo.getUrlMapped() : htmlPage.getURI();
        }

        public HTMLPageAsset getHTMLPage() {
            return htmlPage;
        }

    }

    /**
     * Checks for the existence of e request parameter called {@code fireRules}. If it exists and is {@code true}, the
     * Rules Engine will analyze the incoming HTML Page and will fire its associated Rules as expected.
     *
     * @param page     The {@link IHTMLPage} object.
     * @param request  The current {@link HttpServletRequest} instance.
     * @param response The current {@link HttpServletResponse} instance.
     */
    private void fireRulesOnPage(IHTMLPage page,  HttpServletRequest request, HttpServletResponse response) {
        final boolean fireRules =Try.of(()->Boolean.valueOf(request.getParameter("fireRules"))).getOrElse(false);

        if(fireRules) {
            RulesEngine.fireRules(request,  response, page, FireOn.EVERY_PAGE);
        }
    }

    private Visitor getVisitor(final HttpServletRequest request) {
        final Optional<Visitor> visitor = APILocator.getVisitorAPI().getVisitor(request, false);
        return visitor.orElse(null);
    }

    private IPersona getCurrentPersona(final HttpServletRequest request) {
        final Optional<Visitor> visitor = APILocator.getVisitorAPI().getVisitor(request);
        return visitor.isPresent() && visitor.get().getPersona() != null ? visitor.get().getPersona() : null;
    }

    private boolean isPersonalized (final IPersona persona, final Set<String> pagePersonalizationSet) {

        return null != persona && pagePersonalizationSet.contains
                (Persona.DOT_PERSONA_PREFIX_SCHEME + StringPool.COLON + persona.getKeyTag());
    }

    @Override
    public PageLivePreviewVersionBean getPageRenderedLivePreviewVersion (final String  pageId,
                                                                         final User user,
                                                                         final long languageId,
                                                                         final HttpServletRequest  request,
                                                                         final HttpServletResponse response)
            throws DotSecurityException, DotDataException {

        final HTMLPageAsset page   = (HTMLPageAsset) this.htmlPageAssetAPI.
                findByIdLanguageFallback(pageId, languageId, false, user, false);

        if (!this.permissionAPI.doesUserHavePermission(page, PermissionAPI.PERMISSION_EDIT, user)) {

            throw new DotSecurityException("User " + user.getFullName() + " id " + user.getUserId()
                    + " does not have EDIT perms on page :" + page.getIdentifier());
        }

        Logger.debug(this, ()-> "Getting the html for the live and preview version of the page: " + pageId);

        final String pageURI = page.getURI();
        final Identifier pageIdentifier = APILocator.getIdentifierAPI().find(page.getIdentifier());
        new PageLoader().invalidate(page, PageMode.EDIT_MODE, PageMode.PREVIEW_MODE);
        final Host host = this.hostWebAPI.find(pageIdentifier.getHostId(), user, false);

        final String renderLive    = HTMLPageAssetRendered.class.cast(new HTMLPageAssetRenderedBuilder()
                .setHtmlPageAsset(page).setUser(user)
                .setRequest(request).setResponse(response)
                .setSite(host).setURLMapper(pageURI)
                .setLive(true).build(true, PageMode.LIVE)).getHtml();

        final String renderWorking =  HTMLPageAssetRendered.class.cast(new HTMLPageAssetRenderedBuilder()
                .setHtmlPageAsset(page).setUser(user)
                .setRequest(request).setResponse(response)
                .setSite(host).setURLMapper(pageURI)
                .setLive(false).build(true, PageMode.PREVIEW_MODE)).getHtml();

        return new PageLivePreviewVersionBean(renderLive, renderWorking);
    }

<<<<<<< HEAD
    private String getExperimentJSCode() {
        try {
            final String jsJitsuCode =  getFileContentFromResourceContext("experiment/html/experiment_head.html")
                    .replaceAll("\\$\\{jitsu_key}", "");

            final String runningExperimentsId = APILocator.getExperimentsAPI().getRunningExperiment().stream()
                    .map(experiment -> "'" + experiment.id().get() + "'")
                    .collect(Collectors.joining(","));

            final String shouldBeInExperimentCalled =  getFileContentFromResourceContext("experiment/js/init_script.js")
                    .replaceAll("\\$\\{running_experiments_list}", runningExperimentsId);

            return jsJitsuCode + "\n<SCRIPT>" + shouldBeInExperimentCalled + "</SCRIPT>";
        } catch (IOException | DotDataException e) {
            throw new RuntimeException(e);
        }
    }
=======
>>>>>>> 78f6faf0
}<|MERGE_RESOLUTION|>--- conflicted
+++ resolved
@@ -45,7 +45,6 @@
 import io.vavr.Lazy;
 import io.vavr.control.Try;
 
-<<<<<<< HEAD
 import java.io.IOException;
 import java.util.Optional;
 import java.util.Set;
@@ -55,12 +54,10 @@
 import javax.ws.rs.core.Context;
 import org.apache.commons.lang3.StringUtils;
 
-=======
 import javax.servlet.http.HttpServletRequest;
 import javax.servlet.http.HttpServletResponse;
 import java.util.Optional;
 import java.util.Set;
->>>>>>> 78f6faf0
 
 /**
  * Implementation class for the {@link HTMLPageAssetRenderedAPI}.
@@ -592,7 +589,6 @@
         return new PageLivePreviewVersionBean(renderLive, renderWorking);
     }
 
-<<<<<<< HEAD
     private String getExperimentJSCode() {
         try {
             final String jsJitsuCode =  getFileContentFromResourceContext("experiment/html/experiment_head.html")
@@ -610,6 +606,4 @@
             throw new RuntimeException(e);
         }
     }
-=======
->>>>>>> 78f6faf0
 }