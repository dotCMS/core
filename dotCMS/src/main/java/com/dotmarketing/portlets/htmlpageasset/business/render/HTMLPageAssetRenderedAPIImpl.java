package com.dotmarketing.portlets.htmlpageasset.business.render;

import com.dotcms.api.web.HttpServletRequestThreadLocal;

import com.dotcms.repackage.com.google.common.annotations.VisibleForTesting;
import com.dotmarketing.beans.Host;
import com.dotmarketing.business.*;
import com.dotmarketing.business.web.HostWebAPI;
import com.dotmarketing.business.web.LanguageWebAPI;
import com.dotmarketing.business.web.WebAPILocator;
import com.dotmarketing.cms.urlmap.URLMapAPIImpl;
import com.dotmarketing.cms.urlmap.URLMapInfo;
import com.dotmarketing.cms.urlmap.UrlMapContextBuilder;
import com.dotmarketing.exception.DotDataException;
import com.dotmarketing.exception.DotRuntimeException;
import com.dotmarketing.exception.DotSecurityException;
import com.dotmarketing.filters.Constants;
import com.dotmarketing.portlets.contentlet.business.HostAPI;
import com.dotmarketing.portlets.htmlpageasset.business.HTMLPageAssetAPI;
import com.dotmarketing.portlets.htmlpageasset.business.render.page.HTMLPageAssetRenderedBuilder;
import com.dotmarketing.portlets.htmlpageasset.business.render.page.PageView;
import com.dotmarketing.portlets.htmlpageasset.model.HTMLPageAsset;
import com.dotmarketing.portlets.htmlpageasset.model.IHTMLPage;
import com.dotmarketing.portlets.languagesmanager.business.LanguageAPI;
import com.dotmarketing.portlets.languagesmanager.model.Language;
import com.dotmarketing.portlets.rules.business.RulesEngine;
import com.dotmarketing.portlets.rules.model.Rule.FireOn;
import com.dotmarketing.util.PageMode;
import com.dotmarketing.util.UUIDUtil;
import com.dotmarketing.util.WebKeys;
import com.liferay.portal.model.User;

import io.vavr.control.Try;

import java.util.Optional;
import javax.servlet.http.HttpServletRequest;
import javax.servlet.http.HttpServletResponse;

/**
 * {@link HTMLPageAssetRenderedAPI} implementation
 */
public class HTMLPageAssetRenderedAPIImpl implements HTMLPageAssetRenderedAPI {

    private final HostWebAPI hostWebAPI;
    private final HTMLPageAssetAPI htmlPageAssetAPI;
    private final LanguageAPI languageAPI;
    private final HostAPI hostAPI;
    private final PermissionAPI permissionAPI;
    private final UserAPI userAPI;
    private final VersionableAPI versionableAPI;
    private final URLMapAPIImpl urlMapAPIImpl;
    private final LanguageWebAPI languageWebAPI;

    public HTMLPageAssetRenderedAPIImpl(){
        this(
            APILocator.getPermissionAPI(),
            APILocator.getUserAPI(),
            WebAPILocator.getHostWebAPI(),
            APILocator.getLanguageAPI(),
            APILocator.getHTMLPageAssetAPI(),
            APILocator.getVersionableAPI(),
            APILocator.getHostAPI(),
            APILocator.getURLMapAPI(),
            WebAPILocator.getLanguageWebAPI()
        );
    }

    @VisibleForTesting
    public HTMLPageAssetRenderedAPIImpl(
            final PermissionAPI permissionAPI,
            final UserAPI userAPI,
            final HostWebAPI hostWebAPI,
            final LanguageAPI languageAPI,
            final HTMLPageAssetAPI htmlPageAssetAPI,
            final VersionableAPI versionableAPI,
            final HostAPI hostAPI,
            final URLMapAPIImpl urlMapAPIImpl,
            final LanguageWebAPI languageWebAPI
    ){

        this.permissionAPI = permissionAPI;
        this.userAPI = userAPI;
        this.hostWebAPI = hostWebAPI;
        this.languageAPI = languageAPI;
        this.htmlPageAssetAPI = htmlPageAssetAPI;
        this.versionableAPI = versionableAPI;
        this.hostAPI = hostAPI;
        this.urlMapAPIImpl = urlMapAPIImpl;
        this.languageWebAPI = languageWebAPI;
    }

    @Override
    public PageView getPageMetadata(
            final HttpServletRequest request,
            final HttpServletResponse response,
            final User user,
            final String uri,
            final PageMode mode)
                throws DotSecurityException, DotDataException {

        return this.getPageMetadata(
                PageContextBuilder.builder()
                        .setUser(user)
                        .setPageUri(uri)
                        .setPageMode(mode)
                        .build(),
                request,
                response
        );
    }

    /**
     * @param context    The {@link PageContext} object.
     * @return The rendered page, i.e., the HTML source code that will be rendered by the browser.
     * @throws DotSecurityException The user does not have the specified permissions to perform
     *                              this action.
     * @throws DotDataException     An error occurred when accessing the data source.
     */
    @Override
    public PageView getPageMetadata(
            final PageContext context,
            final HttpServletRequest request,
            final HttpServletResponse response)
                throws DotSecurityException, DotDataException {

        final Host host = resolveSite(context, request);
        final HTMLPageUrl htmlPageUrl = getHtmlPageAsset(context, host, request);

        fireRulesOnPage(page, request, response);
        
        
        
        return new HTMLPageAssetRenderedBuilder()
                .setHtmlPageAsset(htmlPageUrl.getHTMLPage())
                .setUser(context.getUser())
                .setRequest(request)
                .setResponse(response)
                .setSite(host)
<<<<<<< HEAD
                .setURLMapper(htmlPageUrl.getPageUrlMapper())
                .build(false, context.getPageMode());
=======
                .build(false,  context.getPageMode());
>>>>>>> ab964bed
    }

    @Override
    public PageView getPageRendered(
            final HttpServletRequest request,
            final HttpServletResponse response,
            final User user,
            final String pageUri,
            final PageMode pageMode) throws DotDataException, DotSecurityException {

        return this.getPageRendered(
                PageContextBuilder.builder()
                        .setUser(user)
                        .setPageUri(pageUri)
                        .setPageMode(pageMode)
                        .build(),
                request,
                response
        );
    }

    @Override
    public PageView getPageRendered(
            final PageContext context,
            final HttpServletRequest request,
            final HttpServletResponse response)
                throws DotDataException, DotSecurityException {



        final PageMode mode = context.getPageMode();

        PageMode.setPageMode(request, mode);

        final Host host = resolveSite(context, request);
        final HTMLPageUrl htmlPageUrl = context.getPage() != null
                ? new HTMLPageUrl(context.getPage())
                : getHtmlPageAsset(context, host, request);

        fireRulesOnPage(page, request, response);
                
        return new HTMLPageAssetRenderedBuilder()
                .setHtmlPageAsset(htmlPageUrl.getHTMLPage())
                .setUser(context.getUser())
                .setRequest(request)
                .setResponse(response)
                .setSite(host)
                .setURLMapper(htmlPageUrl.pageUrlMapper)
                .build(true, mode);
    }

    @Override
    public String getPageHtml(
            final HttpServletRequest request,
            final HttpServletResponse response,
            final User user,
            final String uri,
            final PageMode mode) throws DotSecurityException, DotDataException {

        return this.getPageHtml(
                PageContextBuilder.builder()
                        .setUser(user)
                        .setPageUri(uri)
                        .setPageMode(mode)
                        .build(),
                request,
                response
        );
    }

    public PageMode getDefaultEditPageMode(
            final User user,
            final HttpServletRequest request,
            final String pageUri) {
        try {
            final User systemUser = userAPI.getSystemUser();

            final Host host = this.resolveSite(
                    PageContextBuilder.builder()
                            .setUser(systemUser)
                            .setPageMode(PageMode.PREVIEW_MODE)
                            .build(),
                    request);

            final IHTMLPage htmlPageAsset = this.getHtmlPageAsset(
                    PageContextBuilder.builder()
                        .setPageMode(PageMode.PREVIEW_MODE)
                        .setPageUri(pageUri)
                        .setUser(systemUser)
                        .build(),
                    host,
                    request
            ).getHTMLPage();

            return this.permissionAPI.doesUserHavePermission(htmlPageAsset, PermissionLevel.READ.getType(), user, false)
                    ? PageMode.PREVIEW_MODE : PageMode.ADMIN_MODE;
        } catch (DotDataException | DotSecurityException e) {
            throw new DotRuntimeException(e);
        }
    }

    public String getPageHtml(
            final PageContext context,
            final HttpServletRequest request,
            final HttpServletResponse response)
                throws DotSecurityException, DotDataException {

        final Host host = resolveSite(context, request);
        final IHTMLPage page = getHtmlPageAsset(context, host, request).getHTMLPage();

        return new HTMLPageAssetRenderedBuilder()
                .setHtmlPageAsset(page)
                .setUser(context.getUser())
                .setRequest(request)
                .setResponse(response)
                .setSite(host)
                .getPageHTML();
    }

    private HTMLPageUrl getHtmlPageAsset(
            final PageContext context,
            final Host host,
            final HttpServletRequest request)
                throws DotDataException, DotSecurityException {

        HTMLPageUrl htmlPageUrl = null;
        IHTMLPage htmlPageAsset = findPageByContext(host, context);

        if (htmlPageAsset == null){
            htmlPageUrl = findByURLMap(context, host, request);
            htmlPageAsset = getPageByUri(context.getPageMode(), host, htmlPageUrl.getPageUrl());
        } else {
            htmlPageUrl = new HTMLPageUrl(context.getPageUri(), null);
        }

        htmlPageUrl.setHTMLPage(htmlPageAsset);

        final boolean doesUserHavePermission = this.permissionAPI.doesUserHavePermission(
                htmlPageAsset,
                PermissionLevel.READ.getType(),
                context.getUser(),
                context.getPageMode().respectAnonPerms);

        if (!doesUserHavePermission) {
            final String message = String.format("User: %s does not have permissions %s for object %s",
                    context.getUser(),
                    PermissionLevel.READ, htmlPageAsset);
            throw new DotSecurityException(message);
        }

        return htmlPageUrl;
    }

    private IHTMLPage findPageByContext(final Host host, final PageContext context)
            throws DotDataException, DotSecurityException {

        final User user = context.getUser();
        final String uri = context.getPageUri();
        final PageMode mode = context.getPageMode();
        final String pageUri = (UUIDUtil.isUUID(uri) ||( uri.length()>0 && '/' == uri.charAt(0))) ? uri : ("/" + uri);

        return UUIDUtil.isUUID(pageUri) ?
                this.htmlPageAssetAPI.findPage(pageUri, user, mode.respectAnonPerms) :
                getPageByUri(mode, host, pageUri);
    }

    private HTMLPageUrl findByURLMap(
            final PageContext context,
            final Host host,
            final HttpServletRequest request)
                throws DotSecurityException, DotDataException {

        final Language language = this.getCurrentLanguage(request);

        final Optional<URLMapInfo> urlMapInfoOptional = this.urlMapAPIImpl.processURLMap(
                UrlMapContextBuilder.builder()
                    .setHost(host)
                    .setLanguageId(language.getId())
                    .setMode(context.getPageMode())
                    .setUri(context.getPageUri())
                    .setUser(context.getUser())
                    .build()
        );

        if (!urlMapInfoOptional.isPresent()) {
            throw new HTMLPageAssetNotFoundException(context.getPageUri());
        } else {
            final URLMapInfo urlMapInfo = urlMapInfoOptional.get();
            request.setAttribute(WebKeys.WIKI_CONTENTLET, urlMapInfo.getContentlet().getIdentifier());
            request.setAttribute(WebKeys.WIKI_CONTENTLET_INODE, urlMapInfo.getContentlet().getInode());
            request.setAttribute(WebKeys.WIKI_CONTENTLET_URL, context.getPageUri());
            request.setAttribute(WebKeys.CLICKSTREAM_IDENTIFIER_OVERRIDE, urlMapInfo.getContentlet().getIdentifier());
            request.setAttribute(Constants.CMS_FILTER_URI_OVERRIDE, urlMapInfo.getIdentifier().getURI());

            return new HTMLPageUrl (urlMapInfo.getIdentifier().getURI(), context.getPageUri());
        }
    }

    private IHTMLPage getPageByUri(final PageMode mode, final Host host, final String pageUri)
            throws DotDataException, DotSecurityException {

        final HttpServletRequest request = HttpServletRequestThreadLocal.INSTANCE.getRequest();
        final Language defaultLanguage = this.languageAPI.getDefaultLanguage();
        final Language language = this.getCurrentLanguage(request);

        IHTMLPage htmlPage = this.htmlPageAssetAPI.getPageByPath(pageUri, host, language.getId(),
                mode.showLive);

        if (htmlPage == null && !defaultLanguage.equals(language)
                && APILocator.getLanguageAPI().canDefaultPageToDefaultLanguage()) {

            htmlPage = this.htmlPageAssetAPI.getPageByPath(pageUri, host, defaultLanguage.getId(),
                    mode.showLive);
        }

        return htmlPage;
    }

    private Language getCurrentLanguage(final HttpServletRequest request) {
        final Language defaultLanguage = this.languageAPI.getDefaultLanguage();
        return request != null ? this.languageWebAPI.getLanguage(request) : defaultLanguage;
    }

    private Host resolveSite(final PageContext context, final HttpServletRequest request)
            throws DotDataException, DotSecurityException {

        final User user = context.getUser();
        final PageMode mode = context.getPageMode();
        
        final String hostId = request.getParameter("host_id");
        if (null != hostId) {
            return this.hostAPI.find(hostId, user, mode.respectAnonPerms);
        }
        
        final String siteName = (null == request.getParameter(Host.HOST_VELOCITY_VAR_NAME)) ?
                request.getServerName() : request.getParameter(Host.HOST_VELOCITY_VAR_NAME);
        Host site = this.hostWebAPI.resolveHostName(siteName, user, mode.respectAnonPerms);

        if(mode.isAdmin && request.getSession().getAttribute( com.dotmarketing.util.WebKeys.CMS_SELECTED_HOST_ID )!=null) {
            site = this.hostAPI.find(request.getSession().getAttribute( com.dotmarketing.util.WebKeys.CMS_SELECTED_HOST_ID ).toString(), user, mode.respectAnonPerms);
        }
        return site;

    }
<<<<<<< HEAD

    public class HTMLPageUrl {
        private String pageUrl;
        private String pageUrlMapper;
        private IHTMLPage htmlPage;

        public HTMLPageUrl(final String pageUrl, final String pageUrlMapper) {
            this.pageUrl = pageUrl;
            this.pageUrlMapper = pageUrlMapper;
        }

        public HTMLPageUrl(final IHTMLPage htmlPage) {
            this(htmlPage.getPageUrl(), null);
            this.setHTMLPage(htmlPage);
        }

        public String getPageUrl() {
            return pageUrl;
        }

        public String getPageUrlMapper() {
            return pageUrlMapper;
        }

        public IHTMLPage getHTMLPage() {
            return htmlPage;
        }

        public void setHTMLPage(final IHTMLPage ihtmlPage) {
            this.htmlPage = ihtmlPage;
        }
    }
=======
    
    
    
    private void fireRulesOnPage(IHTMLPage page,  HttpServletRequest request, HttpServletResponse response) {
      final boolean fireRules =Try.of(()->Boolean.valueOf(request.getParameter("fireRules"))).getOrElse(false);
      
      if(fireRules) {
        RulesEngine.fireRules(request,  response, page, FireOn.EVERY_PAGE);
      }
              
      
      
    }
    
    
    
>>>>>>> ab964bed
}<|MERGE_RESOLUTION|>--- conflicted
+++ resolved
@@ -126,9 +126,7 @@
         final Host host = resolveSite(context, request);
         final HTMLPageUrl htmlPageUrl = getHtmlPageAsset(context, host, request);
 
-        fireRulesOnPage(page, request, response);
-        
-        
+        fireRulesOnPage(htmlPageUrl.getHTMLPage(), request, response);
         
         return new HTMLPageAssetRenderedBuilder()
                 .setHtmlPageAsset(htmlPageUrl.getHTMLPage())
@@ -136,12 +134,8 @@
                 .setRequest(request)
                 .setResponse(response)
                 .setSite(host)
-<<<<<<< HEAD
                 .setURLMapper(htmlPageUrl.getPageUrlMapper())
                 .build(false, context.getPageMode());
-=======
-                .build(false,  context.getPageMode());
->>>>>>> ab964bed
     }
 
     @Override
@@ -181,7 +175,7 @@
                 ? new HTMLPageUrl(context.getPage())
                 : getHtmlPageAsset(context, host, request);
 
-        fireRulesOnPage(page, request, response);
+        fireRulesOnPage(htmlPageUrl.getHTMLPage(), request, response);
                 
         return new HTMLPageAssetRenderedBuilder()
                 .setHtmlPageAsset(htmlPageUrl.getHTMLPage())
@@ -386,7 +380,6 @@
         return site;
 
     }
-<<<<<<< HEAD
 
     public class HTMLPageUrl {
         private String pageUrl;
@@ -419,9 +412,6 @@
             this.htmlPage = ihtmlPage;
         }
     }
-=======
-    
-    
     
     private void fireRulesOnPage(IHTMLPage page,  HttpServletRequest request, HttpServletResponse response) {
       final boolean fireRules =Try.of(()->Boolean.valueOf(request.getParameter("fireRules"))).getOrElse(false);
@@ -429,12 +419,5 @@
       if(fireRules) {
         RulesEngine.fireRules(request,  response, page, FireOn.EVERY_PAGE);
       }
-              
-      
-      
-    }
-    
-    
-    
->>>>>>> ab964bed
+    }
 }