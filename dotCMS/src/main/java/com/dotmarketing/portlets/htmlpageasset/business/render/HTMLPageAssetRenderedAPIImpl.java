--- conflicted
+++ resolved
@@ -4,11 +4,8 @@
 import com.dotcms.analytics.helper.AnalyticsHelper;
 import com.dotcms.api.web.HttpServletRequestThreadLocal;
 import com.dotcms.experiments.business.ConfigExperimentUtil;
-<<<<<<< HEAD
 import com.dotcms.experiments.business.ExperimentCodeGenerator;
-=======
 import com.dotcms.experiments.business.web.ExperimentWebAPI;
->>>>>>> aa4fe4b1
 import com.dotcms.rendering.velocity.services.PageLoader;
 import com.dotcms.repackage.com.google.common.annotations.VisibleForTesting;
 import com.dotcms.visitor.domain.Visitor;
@@ -294,11 +291,7 @@
                 .getPageHTML(context.getPageMode());
 
         if (context.getPageMode() == PageMode.LIVE && ConfigExperimentUtil.INSTANCE.isExperimentAutoJsInjection()) {
-<<<<<<< HEAD
-            return ExperimentCodeGenerator.INSTANCE.getCode(host, request)
-=======
             return experimentWebAPI.getCode(host, request)
->>>>>>> aa4fe4b1
                     .map(jsCodeToBeInjected -> injectJSCode(pageHTML, jsCodeToBeInjected))
                     .orElse(pageHTML);
         } else {
@@ -308,15 +301,9 @@
 
     private String injectJSCode(final String pageHTML, final String JsCode) {
 
-<<<<<<< HEAD
-        if (StringUtils.containsIgnoreCase(pageHTML, "<head>")) {
-            final int indexOf = pageHTML.toLowerCase().indexOf("<head>".toLowerCase());
-            return pageHTML.substring(0, indexOf + 6) + JsCode + pageHTML.substring(indexOf + 6);
-=======
         if (StringUtils.containsIgnoreCase(pageHTML, HTML_HEAD)) {
             final int indexOf = pageHTML.toLowerCase().indexOf(HTML_HEAD);
             return pageHTML.substring(0, indexOf + HTML_HEAD.length()) + JsCode + pageHTML.substring(indexOf + 6);
->>>>>>> aa4fe4b1
         } else {
             return JsCode + "\n" + pageHTML;
         }
