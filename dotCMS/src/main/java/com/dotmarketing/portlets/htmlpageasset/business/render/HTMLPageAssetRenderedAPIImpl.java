--- conflicted
+++ resolved
@@ -45,7 +45,7 @@
 import io.vavr.Lazy;
 import io.vavr.control.Try;
 
-<<<<<<< HEAD
+
 import java.io.IOException;
 import java.util.Optional;
 import java.util.Set;
@@ -55,12 +55,12 @@
 import javax.ws.rs.core.Context;
 import org.apache.commons.lang3.StringUtils;
 
-=======
+
 import javax.servlet.http.HttpServletRequest;
 import javax.servlet.http.HttpServletResponse;
 import java.util.Optional;
 import java.util.Set;
->>>>>>> db6c16a2
+
 
 /**
  * Implementation class for the {@link HTMLPageAssetRenderedAPI}.
@@ -592,7 +592,6 @@
         return new PageLivePreviewVersionBean(renderLive, renderWorking);
     }
 
-<<<<<<< HEAD
     private String getExperimentJSCode() {
         try {
             final String jsJitsuCode =  getFileContentFromResourceContext("experiment/html/experiment_head.html")
@@ -610,6 +609,4 @@
             throw new RuntimeException(e);
         }
     }
-=======
->>>>>>> db6c16a2
 }