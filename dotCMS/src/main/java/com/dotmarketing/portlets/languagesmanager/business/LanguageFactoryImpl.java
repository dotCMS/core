package com.dotmarketing.portlets.languagesmanager.business;

import static com.dotcms.util.ConversionUtils.toLong;

import com.dotmarketing.business.CacheLocator;
import com.dotmarketing.business.DotCacheException;
import com.dotmarketing.common.db.DotConnect;
import com.dotmarketing.exception.DotDataException;
import com.dotmarketing.exception.DotRuntimeException;
import com.dotmarketing.portlets.languagesmanager.model.Language;
import com.dotmarketing.portlets.languagesmanager.model.LanguageKey;
import com.dotmarketing.util.Config;
import com.dotmarketing.util.Logger;
import com.dotmarketing.util.UtilMethods;
import com.google.common.annotations.VisibleForTesting;
import com.liferay.portal.struts.MultiMessageResources;
import com.liferay.util.FileUtil;
import java.io.File;
import java.io.FileNotFoundException;
import java.io.IOException;
import java.io.InputStream;
import java.io.InputStreamReader;
import java.io.LineNumberReader;
import java.io.OutputStream;
import java.io.PrintWriter;
import java.nio.channels.Channels;
import java.nio.channels.ReadableByteChannel;
import java.nio.channels.WritableByteChannel;
import java.nio.file.Files;
import java.util.ArrayList;
import java.util.Date;
import java.util.HashMap;
import java.util.HashSet;
import java.util.LinkedList;
import java.util.List;
import java.util.Map;
import java.util.Optional;
import java.util.Set;
import java.util.stream.Collectors;
import org.apache.struts.Globals;
/**
 * Implementation class for the {@link LanguageFactory}.
 *
 * @author  will
 * @author  david torres
 * @version N/A
 * @since Mar 22, 2012
 *
 */
public class LanguageFactoryImpl extends LanguageFactory {

	private static final String DELETE_FROM_LANGUAGE_WHERE_ID = "delete from language where id = ?";

	private static final String UPDATE_LANGUAGE_BY_ID="update language set language_code = ? ,country_code = ? ,language = ? ,country = ? where id=?";
	private static final String INSERT_LANGUAGE_BY_ID="insert into language (id,language_code,country_code,language,country) values (?,?,?,?,?)";
	private static final String SELECT_LANGUAGE_BY_LANG_AND_COUNTRY_CODES="select * from language where lower(language_code) = ? and lower(country_code) = ?";
	private static final String SELECT_LANGUAGE_BY_LANG_CODE_ONLY="select * from language where lower(language_code) = ? and (country_code = '' OR country_code IS NULL)";
	private static final String SELECT_LANGUAGE_BY_ID="select * from language where id = ?";
	private static final String SELECT_ALL_LANGUAGES="select * from language where id <> ? order by language_code ";

	private static Language defaultLanguage;
	private final DotConnect dotConnect;

	private final Map<String, Date> readTimeStamps = new HashMap<String, Date>();

	/**
	 * Creates a new instance of the {@link LanguageFactory}.
	 */
	public LanguageFactoryImpl () {
		this(new DotConnect());
	}

	/**
	 * Creates a new instance of the {@link LanguageFactory}.
	 */
	@VisibleForTesting
	protected LanguageFactoryImpl (final DotConnect dotConnect) {

		this.dotConnect = dotConnect;
	}

	@Override
	protected void deleteLanguage(Language language) {

		deleteLanguageById(language);

		CacheLocator.getLanguageCache().removeLanguage(language);
	}


	@Override
<<<<<<< HEAD
	protected Language getLanguage(String languageCode, String countryCode) {
=======
    protected Language getLanguage(String languageCode, String countryCode) {

        try {
        	languageCode = languageCode.toLowerCase();
        	countryCode = countryCode.toLowerCase();
        	Language lang = CacheLocator.getLanguageCache().getLanguageByCode(languageCode, countryCode);

        	if(lang == null) {
	            HibernateUtil dh = new HibernateUtil(Language.class);
	            if(UtilMethods.isSet(countryCode)) {
					dh.setQuery(
							"from language in class com.dotmarketing.portlets.languagesmanager.model.Language where lower(language_code) = ? and lower(country_code) = ?");
					dh.setParam(languageCode);
					dh.setParam(countryCode);
				}else{
					dh.setQuery(
							"from language in class com.dotmarketing.portlets.languagesmanager.model.Language where lower(language_code) = ? and (country_code = '' OR country_code IS NULL)");
					dh.setParam(languageCode);
				}
				@SuppressWarnings(value="unchecked")
				final List<Language> list = dh.list();
				Optional<Language> o = list.stream().findFirst();
	            lang = (o.orElse(null));
>>>>>>> 55dd0581

		try {
			languageCode = (languageCode != null) ? languageCode.toLowerCase() : null;
			countryCode = (countryCode != null) ? countryCode.toLowerCase() : null;
			Language lang = CacheLocator.getLanguageCache().getLanguageByCode(languageCode, countryCode);

			if (lang == null) {
				lang = UtilMethods.isSet(countryCode)
						? fromDbList(new DotConnect()
						.setSQL(SELECT_LANGUAGE_BY_LANG_AND_COUNTRY_CODES)
						.addParam(languageCode)
						.addParam(countryCode)
						.loadObjectResults())
						.stream()
						.findFirst()
						.orElse(null)
						: getFallbackLanguage(languageCode);

				if (lang != null && lang.getId() > 0) {
					CacheLocator.getLanguageCache().addLanguage(lang);
				}
			}



			return lang;

		} catch (Exception e) {
			Logger.error(LanguageFactoryImpl.class, "getLanguage (" + languageCode + "-" + countryCode + ") failed:" + e);
			throw new DotRuntimeException(e);
		}

	}

	@Override
	protected Language getLanguage(String id) {


		// if we have a number
		if(id!=null && !id.contains("_") || !id.contains("-")  ){
			try {
				long  x = Long.parseLong(id);
				return getLanguage(x);
			} catch (NumberFormatException e) {
				Logger.debug(LanguageFactoryImpl.class, "getLanguage failed passed id is not numeric. Value from parameter: " + id, e);
			}
		}

		try{
			String[] codes= id.split("[_|-]");
			return getLanguage(codes[0], codes[1]);
		} catch (Exception e) {
			Logger.error(LanguageFactoryImpl.class, "getLanguage failed for id:" + id,e);
			throw new DotRuntimeException("getLanguage failed for id:" + id, e);

		}


	}

	@Override
	protected Language createDefaultLanguage() {

		Language language = getLanguage (Config.getStringProperty("DEFAULT_LANGUAGE_CODE", "en"), Config.getStringProperty("DEFAULT_LANGUAGE_COUNTRY_CODE","US"));
		language.setCountry(Config.getStringProperty("DEFAULT_LANGUAGE_COUNTRY", "United States"));
		language.setCountryCode(Config.getStringProperty("DEFAULT_LANGUAGE_COUNTRY_CODE", "US"));
		language.setLanguage(Config.getStringProperty("DEFAULT_LANGUAGE_STR", "English"));
		language.setLanguageCode(Config.getStringProperty("DEFAULT_LANGUAGE_CODE", "en"));

		//saves the new language

		saveLanguage(language);


		return language;

	}

	@Override
	protected Language getLanguage(final long id) {
		Language lang = CacheLocator.getLanguageCache().getLanguageById(id);
		if(lang != null){
			return lang;
		}
		try {
			lang =  fromDbList(new DotConnect().setSQL( SELECT_LANGUAGE_BY_ID)
					.addParam(id)
					.loadObjectResults())
					.stream()
					.findFirst()
					.orElse(null);

			//Validate we are returning a valid Language object
			if(lang != null && lang.getId() == 0){
				lang = null;//Clean up as the dh.load() returned just an empty instance
			}

			if(lang != null){
				CacheLocator.getLanguageCache().addLanguage(lang);
			}
			return lang;
		} catch (DotDataException e) {
			Logger.error(LanguageFactoryImpl.class, "getLanguage failed - id:" + id + " message: " + e);
			throw new DotRuntimeException(e);
		}

	}

	@Override
	protected List<Language> getLanguages() {
		List<Language> list = CacheLocator.getLanguageCache().getLanguages();
		if(list!=null){
			return list;
		}
		try {
			Language defaultLang = getDefaultLanguage();

			list =  fromDbList(new DotConnect().setSQL( SELECT_ALL_LANGUAGES)
					.addParam(defaultLang.getId())
					.loadObjectResults());

			list.add(0,defaultLang);

			CacheLocator.getLanguageCache().putLanguages(list);
			return list;
		} catch (DotDataException e) {
			CacheLocator.getLanguageCache().putLanguages(null);
			throw new DotRuntimeException(e);
		}
	}


	@Override
	protected void saveLanguage(final Language lang) {
		try {
			if(UtilMethods.isSet(lang.getLanguageCode())) {
				lang.setLanguageCode(lang.getLanguageCode().toLowerCase());
			}
			if(UtilMethods.isSet(lang.getCountryCode())) {
				lang.setCountryCode(lang.getCountryCode().toUpperCase());
			}
			dbUpsert(lang);
			CacheLocator.getLanguageCache().clearLanguages();
		} catch (DotDataException e) {

			throw new DotRuntimeException("saveLanguage failed to save the language:" + lang, e);
		}
	}

	@Override
	protected String getLanguageCodeAndCountry(long id, String langId) {
		if (id == 0 && UtilMethods.isSet(langId)) {
			try {
				id = Long.parseLong(langId);
			} catch (Exception e) {
			}
		}

		Language language = null;

		if (id > 0) {
			language = getLanguage(id);
		} else {
			language =getDefaultLanguage ();
		}

		return language.getLanguageCode() + "_" + language.getCountryCode();
	}

	@Override
	protected Language getDefaultLanguage() {

		if (defaultLanguage == null) {

			synchronized (this) {

				if (defaultLanguage == null) {

					defaultLanguage = getLanguage(Config.getStringProperty("DEFAULT_LANGUAGE_CODE", "en"),
							Config.getStringProperty("DEFAULT_LANGUAGE_COUNTRY_CODE", "US"));

					if (defaultLanguage==null || defaultLanguage.getId() == 0) {

						defaultLanguage = createDefaultLanguage();
					}
				}
			}
		}

		return defaultLanguage;
	}

	@Override
	protected boolean hasLanguage(String id) {
		return getLanguage(id) != null;
	}

	@Override
	protected boolean hasLanguage(long id) {
		return getLanguage(id) != null;
	}

	@Override
	protected boolean hasLanguage(String languageCode, String countryCode) {
		return getLanguage(languageCode, countryCode) != null;
	}

	/**
	 *
	 * @return
	 */
	private String getGlobalVariablesPath () {
		String ret="";
		String realPath = Config.getStringProperty("ASSET_REAL_PATH");

		String assetPath = Config.getStringProperty("ASSET_PATH");
		if(!UtilMethods.isSet(realPath)){
			ret=FileUtil.getRealPath(assetPath + "/messages");
		}else{
			ret=realPath +File.separator+"messages";
		}
		return ret+File.separator;
	}

	@Override
	protected List<LanguageKey> getLanguageKeys(String langCode) {

		return getLanguageKeys(langCode, null);
	}

	@Override
	protected List<LanguageKey> getLanguageKeys(String langCode, String countryCode) {

		String code = countryCode == null ? langCode : langCode + "_" + countryCode;
		String filePath = getGlobalVariablesPath() + "cms_language_" + code + ".properties";

		boolean forceRead = false;

		if(readTimeStamps.get(filePath) != null) {
			Date lastReadTime = readTimeStamps.get(filePath);
			int refreshInterval = Config.getIntProperty("LANGUAGES_REFRESH_INTERVAL", 1);
			if(new Date().getTime() - lastReadTime.getTime() > refreshInterval * 1000 * 60) {
				File from = new java.io.File(filePath);
				if(from.lastModified() > lastReadTime.getTime())
					forceRead = true;
			}
		}


		List<LanguageKey> list = null;

		if(!forceRead) {
			try {
				list = CacheLocator.getLanguageCache().getLanguageKeys(langCode, countryCode);
			} catch (DotCacheException e1) {
				Logger.error(this, "getLanguageKeys: " + e1.getMessage(), e1);
				throw new DotRuntimeException(e1.getMessage(), e1);
			}
		}

		if (list == null) {
			// Create empty file
			File from = new java.io.File(filePath);
			if (!from.exists()) {
				return new ArrayList<LanguageKey>();
			}


			list = new LinkedList<LanguageKey>();
			LineNumberReader lineNumberReader = null;
			InputStreamReader is = null;
			InputStream fs = null;
			try {
				fs = Files.newInputStream(from.toPath());
				is = new InputStreamReader(fs,"UTF8");
				lineNumberReader = new LineNumberReader(is);
				String line = "";
				while((line = lineNumberReader.readLine()) != null) {
					String[] splitted = line.split("=");
					if(splitted.length > 1) {
						String value = "";
						for(int i = 1; i < splitted.length; i++) {
							if(i == 1)
								value += splitted[i];
							else
								value += "=" + splitted[i];// re-adding "="s removed by line.split("=")
						}
						if(line.endsWith("="))
							value += "=";
						list.add(new LanguageKey(langCode, null, splitted[0], value));
					}
				}
			} catch (FileNotFoundException e) {
				Logger.error(this, "getLanguageKeys: " + e.getMessage(), e);
				throw new DotRuntimeException(e.getMessage(), e);
			} catch (IOException e) {
				Logger.error(this, "getLanguageKeys: " + e.getMessage(), e);
				throw new DotRuntimeException(e.getMessage(), e);
			}finally{
				if(lineNumberReader != null){
					try {
						lineNumberReader.close();
					} catch (IOException e) {
						Logger.error(LanguageFactoryImpl.class,e.getMessage(),e);
					}
				}
				if(is != null){
					try {
						is.close();
					} catch (IOException e) {
						Logger.error(LanguageFactoryImpl.class,e.getMessage(),e);
					}
				}
				if(fs!=null){
					try {
						fs.close();
					} catch (IOException e) {
						Logger.error(LanguageFactoryImpl.class,e.getMessage(),e);
					}
				}
			}
			CacheLocator.getLanguageCache().setLanguageKeys(langCode, countryCode, list);
			readTimeStamps.put(filePath, new Date());
		}
		return list;
	}

	@Override
	protected void createLanguageFiles(final Language lang) {
		String langCodeAndCountryCode = lang.getLanguageCode() + "_" + lang.getCountryCode();
		String langCode = lang.getLanguageCode();

		PrintWriter pw2 = null;
		try {

			String filePath = getGlobalVariablesPath()+"cms_language_" + langCodeAndCountryCode + ".properties";
			// Create empty file
			File from = new java.io.File(filePath);

			if (!from.exists()) {
				if (!from.getParentFile().exists()) {
					from.getParentFile().mkdir();
				}
				from.createNewFile();

			}

			filePath = getGlobalVariablesPath()+"cms_language_" + langCode + ".properties";
			// Create empty file
			from = new java.io.File(filePath);
			if (!from.exists()) {
				from.createNewFile();
				pw2 = new PrintWriter(filePath, "UTF8");
				pw2.write("## BEGIN PLUGINS\n");
				pw2.write("## END PLUGINS\n");
				pw2.flush();
			}

		} catch (IOException e) {
			Logger.error(this, "_checkLanguagesFiles:Property File Copy Failed " + e, e);
			throw new DotRuntimeException(e.getMessage(), e);
		} finally {
			if(pw2 != null)
				pw2.close();
		}
	}

	/**
	 *
	 * @param fileLangName
	 * @param keys
	 * @param toDeleteKeys
	 * @throws IOException
	 */
	private void saveLanguageKeys(String fileLangName, Map<String, String> keys, Set<String> toDeleteKeys) throws IOException {

		if(keys == null)
			keys = new HashMap<String, String>();

		InputStream fileReader = null;
		PrintWriter tempFileWriter = null;

		String filePath = getGlobalVariablesPath() + "cms_language_" + fileLangName + ".properties";
		File file = new java.io.File(filePath);
		String tempFilePath = getGlobalVariablesPath() + "cms_language_" + fileLangName + ".properties.temp";
		File tempFile = new java.io.File(tempFilePath);

		try {
			if (tempFile.exists())
				tempFile.delete();
			if (tempFile.createNewFile()) {
				fileReader = Files.newInputStream(file.toPath());

				tempFileWriter = new PrintWriter(tempFilePath, "UTF8");

				for (String k : toDeleteKeys) {
					keys.remove(k);
				}

				for(Map.Entry<String,String> newKey : keys.entrySet()) {
					tempFileWriter.println(newKey.getKey() + "=" + newKey.getValue());
				}
			} else {
				Logger.warn(this, "Error creating properties temp file: '" + tempFilePath + "' already exists.");
			}
		} catch (IOException e) {
			throw e;
		} finally {
			if(fileReader != null)
				fileReader.close();
			if(tempFileWriter != null) {
				tempFileWriter.flush();
				tempFileWriter.close();
			}

		}

		try(InputStream tempFileInputStream = Files.newInputStream(tempFile.toPath());
				OutputStream fileOutputStream = Files.newOutputStream(file.toPath())) {

			if (file.exists() && tempFile.exists()) {
				final ReadableByteChannel inputChannel = Channels.newChannel(tempFileInputStream);
				final WritableByteChannel outputChannel = Channels.newChannel(fileOutputStream);
				FileUtil.fastCopyUsingNio(inputChannel, outputChannel);
				inputChannel.close();
				outputChannel.close();
			} else {
				if (!file.exists())
					Logger.warn(this, "Error: properties file: '" + filePath + "' doesn't exists.");
				if (!tempFile.exists())
					Logger.warn(this, "Error: properties file: '" + tempFilePath + "' doesn't exists.");
			}
		} catch (IOException e) {
			throw e;
		}

		tempFile.delete();
	}

	@Override
	protected void saveLanguageKeys(Language lang, Map<String, String> generalKeys, Map<String, String> specificKeys, Set<String> toDeleteKeys) throws DotDataException {

		String langCodeAndCountryCode = lang.getLanguageCode() + "_" + lang.getCountryCode();
		String langCode = lang.getLanguageCode();

		createLanguageFiles(lang);
		if(generalKeys == null) {
			generalKeys = new HashMap<>();

		}
		if(specificKeys == null) {
			specificKeys = new HashMap<>();
		}
		if(toDeleteKeys == null) {
			toDeleteKeys = new HashSet<>();
		}

		try {
			for(Map.Entry<String, String> entry : generalKeys.entrySet()) {
				if(entry ==null || entry.getKey() ==null)
					continue;
				if(!entry.getKey().matches("[A-Za-z0-9-_\\.]+"))
					throw new DotDataException("Invalid key :'" +entry.getKey()  +"' submitted, only keys that match [A-Za-z0-9-_\\.]+ are allowed");
			}
			for(Map.Entry<String, String> entry : specificKeys.entrySet()) {
				if(entry ==null || entry.getKey() ==null)
					continue;
				if(!entry.getKey().matches("[A-Za-z0-9-_\\.]+"))
					throw new DotDataException("Invalid key :'" +entry.getKey()  +"' submitted, only keys that match [A-Za-z0-9-_\\.]+ are allowed");
			}
			if((toDeleteKeys.size()>0) || (specificKeys.size()>0)){
				saveLanguageKeys(langCodeAndCountryCode, specificKeys, toDeleteKeys);
			}
			if((toDeleteKeys.size()>0) || (generalKeys.size()>0)){
				saveLanguageKeys(langCode, generalKeys, toDeleteKeys);
			}

			//Cleaning cache
			CacheLocator.getLanguageCache().removeLanguageKeys( lang.getLanguageCode(), lang.getCountryCode() );
			CacheLocator.getLanguageCache().removeLanguageKeys( lang.getLanguageCode(), null );
			//Force the reading of the languages files as we add/remove/edit keys
			MultiMessageResources messages = (MultiMessageResources) Config.CONTEXT.getAttribute( Globals.MESSAGES_KEY );
			messages.reload();
		} catch (IOException e) {
			Logger.error(this, "A IOException as occurred while saving the properties files", e);
			throw new DotRuntimeException("A IOException as occurred while saving the properties files", e);
		}

	}

	@Override
	protected Language getFallbackLanguage(final String languageCode) {

		Language lang = null;

		try {

			return fromDbMap(new DotConnect()
					.setSQL(SELECT_LANGUAGE_BY_LANG_CODE_ONLY)
					.addParam(languageCode.toLowerCase())
					.loadObjectResults().stream().findFirst().orElse(null));


		} catch (DotDataException e) {

			Logger.error(LanguageFactoryImpl.class, "getLanguage failed:" + e, e);
			throw new DotRuntimeException(e.toString());
		}

	} // getFallbackLanguage.

	@Override
	protected int deleteLanguageById(final Language language) {

		int rowsAffected = 0;
		long id          = 0;

		try {

			id = language.getId();
			Logger.debug(this, "Deleting the language by id: " + id);
			rowsAffected = this.dotConnect.executeUpdate(DELETE_FROM_LANGUAGE_WHERE_ID, id);
		} catch (DotDataException e) {
			Logger.warn(LanguageFactoryImpl.class, "deleteLanguageById failed to delete the language with id: " + id);
			throw new DotRuntimeException(e.toString(), e);
		} finally {

			CacheLocator.getLanguageCache().removeLanguage(language);
		}

		return rowsAffected;
	} // deleteLanguageById.


	private void dbUpsert(final Language language) throws DotDataException {

		if (language.getId() == 0) {
			language.setId(nextId());
		}
		Language tester = getLanguage(language.getId());
		if (tester != null) {

			new DotConnect().setSQL(UPDATE_LANGUAGE_BY_ID)
					.addParam(language.getLanguageCode().toLowerCase())
					.addParam(language.getCountryCode())
					.addParam(language.getLanguage())
					.addParam(language.getCountry())
					.addParam(language.getId())
					.loadResult();
		} else {
			DotConnect dc = new DotConnect().setSQL(INSERT_LANGUAGE_BY_ID)
					.addParam(language.getId())
					.addParam(language.getLanguageCode().toLowerCase())
					.addParam(language.getCountryCode())
					.addParam(language.getLanguage())
					.addParam(language.getCountry());
			dc.loadResult();
		}
		CacheLocator.getLanguageCache().removeLanguage(language);

	}

    private synchronized long nextId(){
       return System.currentTimeMillis();
    }

	private List<Language> fromDbList(final List<Map<String, Object>> resultSet) {
		if (resultSet == null) {
			return new ArrayList<>();
		}
		return resultSet.stream().map(this::fromDbMap).collect(Collectors.toList());
	}


	private Language fromDbMap(final Map<String, Object> resultSet){
		if(resultSet==null) {
			return null;
		}
		final long id               = toLong(resultSet.get("id"), 0L);
		final String langCode       = (resultSet.get("language_code")!=null)    ? String.valueOf(resultSet.get("language_code")): null;
		final String countryCode    = (resultSet.get("country_code")!=null)     ? String.valueOf(resultSet.get("country_code")) : null;
		final String language       = (resultSet.get("language")!=null)         ? String.valueOf(resultSet.get("language"))     : null;
		final String country        = (resultSet.get("country")!=null)          ? String.valueOf(resultSet.get("country"))      : null;
		return new Language(id, langCode, countryCode, language, country);
	}

}<|MERGE_RESOLUTION|>--- conflicted
+++ resolved
@@ -34,7 +34,6 @@
 import java.util.LinkedList;
 import java.util.List;
 import java.util.Map;
-import java.util.Optional;
 import java.util.Set;
 import java.util.stream.Collectors;
 import org.apache.struts.Globals;
@@ -89,34 +88,7 @@
 
 
 	@Override
-<<<<<<< HEAD
 	protected Language getLanguage(String languageCode, String countryCode) {
-=======
-    protected Language getLanguage(String languageCode, String countryCode) {
-
-        try {
-        	languageCode = languageCode.toLowerCase();
-        	countryCode = countryCode.toLowerCase();
-        	Language lang = CacheLocator.getLanguageCache().getLanguageByCode(languageCode, countryCode);
-
-        	if(lang == null) {
-	            HibernateUtil dh = new HibernateUtil(Language.class);
-	            if(UtilMethods.isSet(countryCode)) {
-					dh.setQuery(
-							"from language in class com.dotmarketing.portlets.languagesmanager.model.Language where lower(language_code) = ? and lower(country_code) = ?");
-					dh.setParam(languageCode);
-					dh.setParam(countryCode);
-				}else{
-					dh.setQuery(
-							"from language in class com.dotmarketing.portlets.languagesmanager.model.Language where lower(language_code) = ? and (country_code = '' OR country_code IS NULL)");
-					dh.setParam(languageCode);
-				}
-				@SuppressWarnings(value="unchecked")
-				final List<Language> list = dh.list();
-				Optional<Language> o = list.stream().findFirst();
-	            lang = (o.orElse(null));
->>>>>>> 55dd0581
-
 		try {
 			languageCode = (languageCode != null) ? languageCode.toLowerCase() : null;
 			countryCode = (countryCode != null) ? countryCode.toLowerCase() : null;
