package com.dotmarketing.portlets.rules.actionlet;

import com.dotcms.analytics.track.collectors.Collector;
import com.dotcms.analytics.track.collectors.EventSource;
import com.dotcms.analytics.track.collectors.WebEventsCollectorService;
import com.dotcms.analytics.track.collectors.WebEventsCollectorServiceFactory;
import com.dotcms.analytics.track.matchers.UserCustomDefinedRequestMatcher;
import com.dotcms.util.DotPreconditions;
import com.dotmarketing.portlets.rules.RuleComponentInstance;
import com.dotmarketing.portlets.rules.model.ParameterModel;
import com.dotmarketing.portlets.rules.parameter.ParameterDefinition;
import com.dotmarketing.portlets.rules.parameter.display.TextInput;
import com.dotmarketing.portlets.rules.parameter.type.TextType;
import com.dotmarketing.util.UUIDUtil;
import com.dotmarketing.util.WebKeys;
import com.liferay.util.StringPool;

import javax.servlet.http.HttpServletRequest;
import javax.servlet.http.HttpServletResponse;
import java.io.Serializable;
import java.util.HashMap;
import java.util.Map;
import java.util.Objects;
import java.util.Optional;

/**
 * This actionlet allows to fire an user event to the analytics backend.
 * @author jsanca
 */
public class RuleAnalyticsFireUserEventActionlet extends RuleActionlet<RuleAnalyticsFireUserEventActionlet.Instance> {

    public static final UserCustomDefinedRequestMatcher USER_CUSTOM_DEFINED_REQUEST_MATCHER =  new UserCustomDefinedRequestMatcher();
    private final transient WebEventsCollectorService webEventsCollectorService;

    private static final long serialVersionUID = 1L;
    public static final String RULE_EVENT_TYPE = "eventType";
    public static final String RULE_OBJECT_TYPE = "objectType";
    public static final String RULE_OBJECT_ID = "objectId";
    public static final String RULE_REQUEST_ID = "requestId";
    public static final String RULE_CONTENT = "CONTENT";

    public RuleAnalyticsFireUserEventActionlet() {
        this(WebEventsCollectorServiceFactory.getInstance().getWebEventsCollectorService());
    }

    public RuleAnalyticsFireUserEventActionlet(final WebEventsCollectorService webEventsCollectorService) {
        super("api.system.ruleengine.actionlet.analytics_user_event",
                new ParameterDefinition<>(0, RULE_EVENT_TYPE, new TextInput<>(new TextType().required())),
                new ParameterDefinition<>(1, RULE_OBJECT_TYPE, new TextInput<>(new TextType())),
                new ParameterDefinition<>(2, RULE_OBJECT_ID, new TextInput<>(new TextType()))
        );

        this.webEventsCollectorService = webEventsCollectorService;
    }

    @Override
    public Instance instanceFrom(Map<String, ParameterModel> parameters) {
        return new Instance(parameters);
    }

    @Override
    public boolean evaluate(final HttpServletRequest request, final HttpServletResponse response, final Instance instance) {

        final String identifier = getRuleId(request);

        request.setAttribute(RULE_REQUEST_ID, Objects.nonNull(request.getAttribute(RULE_REQUEST_ID)) ?
                request.getAttribute(RULE_REQUEST_ID) : UUIDUtil.uuid());
        final HashMap<String, String> objectDetail = new HashMap<>();
        final Map<String, Serializable> userEventPayload = new HashMap<>();

        userEventPayload.put(Collector.ID, Objects.nonNull(instance.objectId) ? instance.objectId : identifier);

<<<<<<< HEAD
        objectDetail.put(RULE_ID, identifier);
        objectDetail.put(RULE_OBJECT_CONTENT_TYPE_VAR_NAME, Objects.nonNull(instance.objectType) ? instance.objectType : RULE_CONTENT);
        userEventPayload.put(RULE_OBJECT, objectDetail);
        userEventPayload.put(RULE_EVENT_TYPE1, instance.eventType);
        webEventsCollectorService.fireCollectorsAndEmitEvent(request, response,
                USER_CUSTOM_DEFINED_REQUEST_MATCHER, userEventPayload, Map.of());
=======
        objectDetail.put(Collector.ID, identifier);
        objectDetail.put(Collector.CONTENT_TYPE_VAR_NAME, Objects.nonNull(instance.objectType) ? instance.objectType : RULE_CONTENT);
        userEventPayload.put(Collector.OBJECT, objectDetail);
        userEventPayload.put(Collector.EVENT_TYPE, instance.eventType);
        userEventPayload.put(Collector.EVENT_SOURCE, EventSource.RULE.getName());
        webEventsCollectorService.fireCollectorsAndEmitEvent(request, response, USER_CUSTOM_DEFINED_REQUEST_MATCHER, userEventPayload);
>>>>>>> 3c2c587e

        return true;
    }

    private String getRuleId(final HttpServletRequest request) {

        return Optional.of(request.getAttribute(WebKeys.RULES_ENGINE_PARAM_CURRENT_RULE_ID)).orElseGet(()-> StringPool.UNKNOWN).toString();
    }

    public class Instance implements RuleComponentInstance {

        private final String eventType;
        private final String objectType;
        private final String objectId;

        public Instance(final Map<String, ParameterModel> parameters) {

            DotPreconditions.checkNotNull(parameters, "parameters can't be null");
            this.eventType = parameters.getOrDefault(RULE_EVENT_TYPE, new ParameterModel()).getValue();
            this.objectType = parameters.getOrDefault(RULE_OBJECT_TYPE, new ParameterModel()).getValue();
            this.objectId = parameters.getOrDefault(RULE_OBJECT_ID, new ParameterModel()).getValue();
        }
    }


}<|MERGE_RESOLUTION|>--- conflicted
+++ resolved
@@ -70,21 +70,12 @@
 
         userEventPayload.put(Collector.ID, Objects.nonNull(instance.objectId) ? instance.objectId : identifier);
 
-<<<<<<< HEAD
-        objectDetail.put(RULE_ID, identifier);
-        objectDetail.put(RULE_OBJECT_CONTENT_TYPE_VAR_NAME, Objects.nonNull(instance.objectType) ? instance.objectType : RULE_CONTENT);
-        userEventPayload.put(RULE_OBJECT, objectDetail);
-        userEventPayload.put(RULE_EVENT_TYPE1, instance.eventType);
-        webEventsCollectorService.fireCollectorsAndEmitEvent(request, response,
-                USER_CUSTOM_DEFINED_REQUEST_MATCHER, userEventPayload, Map.of());
-=======
         objectDetail.put(Collector.ID, identifier);
         objectDetail.put(Collector.CONTENT_TYPE_VAR_NAME, Objects.nonNull(instance.objectType) ? instance.objectType : RULE_CONTENT);
         userEventPayload.put(Collector.OBJECT, objectDetail);
         userEventPayload.put(Collector.EVENT_TYPE, instance.eventType);
         userEventPayload.put(Collector.EVENT_SOURCE, EventSource.RULE.getName());
-        webEventsCollectorService.fireCollectorsAndEmitEvent(request, response, USER_CUSTOM_DEFINED_REQUEST_MATCHER, userEventPayload);
->>>>>>> 3c2c587e
+        webEventsCollectorService.fireCollectorsAndEmitEvent(request, response, USER_CUSTOM_DEFINED_REQUEST_MATCHER, userEventPayload, Map.of());
 
         return true;
     }
