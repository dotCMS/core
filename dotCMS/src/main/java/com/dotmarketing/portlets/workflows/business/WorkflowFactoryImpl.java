--- conflicted
+++ resolved
@@ -1,2464 +1,2415 @@
-package com.dotmarketing.portlets.workflows.business;
-
-import com.dotcms.contenttype.model.type.ContentType;
-import com.dotcms.contenttype.transform.contenttype.DbContentTypeTransformer;
-import com.dotcms.enterprise.LicenseUtil;
-import com.dotcms.enterprise.license.LicenseLevel;
-import com.dotcms.util.CollectionsUtils;
-import com.dotcms.util.ConversionUtils;
-import com.dotmarketing.business.APILocator;
-import com.dotmarketing.business.CacheLocator;
-import com.dotmarketing.business.Role;
-import com.dotmarketing.business.RoleAPI;
-import com.dotmarketing.common.db.DotConnect;
-import com.dotmarketing.db.DbConnectionFactory;
-import com.dotmarketing.db.HibernateUtil;
-import com.dotmarketing.exception.AlreadyExistException;
-import com.dotmarketing.exception.DoesNotExistException;
-import com.dotmarketing.exception.DotDataException;
-import com.dotmarketing.exception.DotSecurityException;
-import com.dotmarketing.portlets.contentlet.model.Contentlet;
-import com.dotmarketing.portlets.languagesmanager.model.Language;
-import com.dotmarketing.portlets.workflows.model.*;
-import com.dotmarketing.util.InodeUtils;
-import com.dotmarketing.util.Logger;
-import com.dotmarketing.util.UUIDGenerator;
-import com.dotmarketing.util.UtilMethods;
-import com.google.common.collect.ImmutableList;
-import com.google.common.collect.ImmutableMap;
-<<<<<<< HEAD
-import com.google.common.collect.Lists;
-import com.google.common.collect.Sets;
-=======
->>>>>>> a41cd2d9
-import com.liferay.portal.model.User;
-import org.apache.commons.beanutils.BeanUtils;
-import org.apache.poi.ss.formula.functions.T;
-
-import java.io.StringWriter;
-import java.lang.reflect.InvocationTargetException;
-import java.util.*;
-import java.util.function.Consumer;
-import java.util.stream.Collectors;
-
-
-/**
- * Implementation class for the {@link WorkFlowFactory}.
- *
- * @author root
- * @since Mar, 22, 2012
- */
-
-public class WorkflowFactoryImpl implements WorkFlowFactory {
-
-	public static final int PARTITION_IN_SIZE = 100;
-	private final WorkflowCache cache;
-	private final WorkflowSQL   sql;
-
-
-	/**
-	 * Creates an instance of the {@link WorkFlowFactory}.
-	 */
-	public WorkflowFactoryImpl() {
-		this.sql   = WorkflowSQL.getInstance();
-		this.cache = CacheLocator.getWorkFlowCache();
-	}
-
-	@Override
-	public void attachFileToTask(WorkflowTask task, String fileInode) throws DotDataException {
-		final WorkFlowTaskFiles taskFile = new WorkFlowTaskFiles();
-		taskFile.setWorkflowtaskId(task.getId());
-		taskFile.setFileInode(fileInode);
-		HibernateUtil.save(taskFile);
-	}
-
-	/**
-	 *
-	 * @param obj
-	 * @param map
-	 * @return
-	 * @throws IllegalAccessException
-	 * @throws InvocationTargetException
-	 */
-	private Object convert(Object obj, Map<String, Object> map) throws IllegalAccessException, InvocationTargetException {
-		BeanUtils.copyProperties(obj, map);
-		return obj;
-	}
-
-	/**
-	 *
-	 * @param row
-	 * @return
-	 * @throws IllegalAccessException
-	 * @throws InvocationTargetException
-	 */
-	private WorkflowAction convertAction(Map<String, Object> row) throws IllegalAccessException, InvocationTargetException {
-		final WorkflowAction action = new WorkflowAction();
-		row.put("schemeId", row.get("scheme_id"));
-		row.put("condition", row.get("condition_to_progress"));
-		row.put("nextStep", row.get("next_step_id"));
-		row.put("nextAssign", row.get("next_assign"));
-		row.put("order", row.get("my_order"));
-		row.put("requiresCheckout", row.get("requires_checkout"));
-		row.put("showOn", WorkflowState.toSet(row.get("show_on")));
-		row.put("roleHierarchyForAssign", row.get("use_role_hierarchy_assign"));
-
-		BeanUtils.copyProperties(action, row);
-		return action;
-	}
-
-	/**
-	 *
-	 * @param row
-	 * @return
-	 * @throws IllegalAccessException
-	 * @throws InvocationTargetException
-	 */
-	private WorkflowActionClass convertActionClass(Map<String, Object> row) throws IllegalAccessException, InvocationTargetException {
-		final WorkflowActionClass actionClass = new WorkflowActionClass();
-
-		row.put("clazz", row.get("clazz"));
-
-		row.put("order", row.get("my_order"));
-		row.put("actionId", row.get("action_id"));
-		BeanUtils.copyProperties(actionClass, row);
-		return actionClass;
-	}
-
-	/**
-	 *
-	 * @param row
-	 * @return
-	 * @throws IllegalAccessException
-	 * @throws InvocationTargetException
-	 */
-	private WorkflowActionClassParameter convertActionClassParameter(Map<String, Object> row) throws IllegalAccessException, InvocationTargetException {
-		final WorkflowActionClassParameter param = new WorkflowActionClassParameter();
-		row.put("actionClassId", row.get("workflow_action_class_id"));
-		BeanUtils.copyProperties(param, row);
-		return param;
-	}
-
-	/**
-	 *
-	 * @param rs
-	 * @param clazz
-	 * @return
-	 * @throws DotDataException
-	 */
-	private List convertListToObjects(List<Map<String, Object>> rs, Class clazz) throws DotDataException {
-		final List ret = new ArrayList();
-		try {
-			for (final Map<String, Object> map : rs) {
-				ret.add(this.convertMaptoObject(map, clazz));
-			}
-		} catch (final Exception e) {
-			throw new DotDataException("cannot convert object to " + clazz + " " + e.getMessage());
-
-		}
-		return ret;
-	}
-
-	/**
-	 *
-	 * @param map
-	 * @param clazz
-	 * @return
-	 * @throws InstantiationException
-	 * @throws IllegalAccessException
-	 * @throws InvocationTargetException
-	 */
-	private Object convertMaptoObject(Map<String, Object> map, Class clazz) throws InstantiationException, IllegalAccessException, InvocationTargetException {
-
-		if(ContentType.class.equals(clazz)){
-			//Content type is an abstract class therefore it can not be instantiated directly
-			return new DbContentTypeTransformer(map).from();
-		}
-
-		final Object obj = clazz.newInstance();
-
-		if (obj instanceof WorkflowAction) {
-			return this.convertAction(map);
-		} else if (obj instanceof WorkflowStep) {
-			return this.convertStep(map);
-		} else if (obj instanceof WorkflowActionClass) {
-			return this.convertActionClass(map);
-		} else if (obj instanceof WorkflowActionClassParameter) {
-			return this.convertActionClassParameter(map);
-		} else if (obj instanceof WorkflowScheme) {
-			return this.convertScheme(map);
-		} else if (obj instanceof WorkflowHistory) {
-			return this.convertHistory(map);
-		} else if (obj instanceof WorkflowTask) {
-			return this.convertTask(map);
-		} else {
-			return this.convert(obj, map);
-		}
-	}
-
-	/**
-	 *
-	 * @param row
-	 * @return
-	 * @throws IllegalAccessException
-	 * @throws InvocationTargetException
-	 */
-	private WorkflowScheme convertScheme(Map<String, Object> row) throws IllegalAccessException, InvocationTargetException {
-		final WorkflowScheme scheme = new WorkflowScheme();
-		row.put("entryActionId", row.get("entry_action_id"));
-		row.put("defaultScheme", row.get("default_scheme"));
-		row.put("modDate", row.get("mod_date"));
-
-		BeanUtils.copyProperties(scheme, row);
-
-		return scheme;
-	}
-
-	/**
-	 *
-	 * @param row
-	 * @return
-	 * @throws IllegalAccessException
-	 * @throws InvocationTargetException
-	 */
-	private WorkflowStep convertStep(Map<String, Object> row) throws IllegalAccessException, InvocationTargetException {
-		final WorkflowStep step = new WorkflowStep();
-		row.put("myOrder", row.get("my_order"));
-		row.put("schemeId", row.get("scheme_id"));
-		row.put("enableEscalation", row.get("escalation_enable"));
-		row.put("escalationAction", row.get("escalation_action"));
-		row.put("escalationTime", row.get("escalation_time"));
-		BeanUtils.copyProperties(step, row);
-
-		return step;
-	}
-
-	private WorkflowTask convertTask(Map<String, Object> row)
-			throws IllegalAccessException, InvocationTargetException {
-
-		final WorkflowTask task = new WorkflowTask();
-		row.put("languageId", row.get("language_id"));
-		row.put("creationDate", row.get("creation_date"));
-		row.put("modDate", row.get("mod_date"));
-		row.put("dueDate", row.get("due_date"));
-		row.put("createdBy", row.get("created_by"));
-		row.put("assignedTo", row.get("assigned_to"));
-		row.put("belongsTo", row.get("belongs_to"));
-		BeanUtils.copyProperties(task, row);
-
-		return task;
-	}
-
-	/**
-	 *
-	 * @param row
-	 * @return
-	 * @throws IllegalAccessException
-	 * @throws InvocationTargetException
-	 */
-	private WorkflowHistory convertHistory(Map<String, Object> row) throws IllegalAccessException, InvocationTargetException {
-		final WorkflowHistory scheme = new WorkflowHistory();
-		row.put("actionId", row.get("workflow_action_id"));
-
-		BeanUtils.copyProperties(scheme, row);
-
-		return scheme;
-	}
-
-	@Override
-	public void copyWorkflowAction(WorkflowAction from, WorkflowStep step) throws DotDataException {
-		throw new DotWorkflowException("Not implemented");
-	}
-
-	@Override
-	public void copyWorkflowActionClass(WorkflowActionClass from, WorkflowAction action) throws DotDataException {
-		throw new DotWorkflowException("Not implemented");
-	}
-
-	@Override
-	public void copyWorkflowActionClassParameter(WorkflowActionClassParameter from, WorkflowActionClass actionClass) throws DotDataException {
-		throw new DotWorkflowException("Not implemented");
-	}
-
-	@Override
-	public void copyWorkflowStep(WorkflowStep from, WorkflowScheme scheme) throws DotDataException {
-		throw new DotWorkflowException("Not implemented");
-	}
-
-	@Override
-	public int countTasks(WorkflowSearcher searcher) throws DotDataException {
-		DotConnect dc = getWorkflowSqlQuery(searcher, true);
-		return dc.getInt("mycount");
-	}
-
-	@Override
-	public void deleteAction(final WorkflowAction action) throws DotDataException, AlreadyExistException {
-
-		Logger.debug(this,
-				"Removing action steps dependencies, for the action: " + action.getId());
-
-		final List<Map<String, Object>> stepIdList =
-				new DotConnect().setSQL(sql.SELECT_STEPS_ID_BY_ACTION)
-				.addParam(action.getId()).loadObjectResults();
-
-		if (null != stepIdList && stepIdList.size() > 0) {
-			new DotConnect().setSQL(sql.DELETE_ACTIONS_BY_STEP)
-					.addParam(action.getId()).loadResult();
-
-			for (Map<String, Object> stepIdRow : stepIdList) {
-				Logger.debug(this,
-						"Removing action steps cache " + stepIdRow.get("stepid"));
-				final WorkflowStep proxyStep = new WorkflowStep();
-				proxyStep.setId((String)stepIdRow.get("stepid"));
-				cache.removeActions(proxyStep);
-			}
-		}
-
-		Logger.debug(this,
-				"Removing the action: " + action.getId());
-
-		new DotConnect().setSQL(sql.DELETE_ACTION)
-				.addParam(action.getId()).loadResult();
-
-		final WorkflowScheme proxyScheme = new WorkflowScheme();
-		proxyScheme.setId(action.getSchemeId());
-		cache.removeActions(proxyScheme);
-		cache.remove(action);
-
-		// update scheme mod date
-		final WorkflowScheme scheme = findScheme(action.getSchemeId());
-		saveScheme(scheme);
-	}
-
-	@Override
-	public void deleteAction(final WorkflowAction action, final WorkflowStep step) throws DotDataException, AlreadyExistException {
-
-		Logger.debug(this, "Deleting the action: " + action.getId() +
-						", from the step: " + step.getId());
-
-		new DotConnect().setSQL(sql.DELETE_ACTION_STEP)
-				.addParam(action.getId()).addParam(step.getId()).loadResult();
-
-		Logger.debug(this, "Cleaning the actions from the step CACHE: " + step.getId());
-		cache.removeActions(step);
-
-		Logger.debug(this, "Updating the scheme: " + step.getSchemeId());
-		// update scheme mod date
-		final WorkflowScheme scheme = findScheme(step.getSchemeId());
-		saveScheme(scheme);
-	} // deleteAction
-
-	@Override
-	public void deleteActions(final WorkflowStep step) throws DotDataException, AlreadyExistException {
-
-		Logger.debug(this, "Removing the actions associated to the step: " + step.getId());
-		new DotConnect().setSQL(sql.DELETE_ACTIONS_STEP)
-				.addParam(step.getId()).loadResult();
-
-		Logger.debug(this, "Removing the actions cache associated to the step: " + step.getId());
-		final List<WorkflowAction> actions =
-				this.cache.getActions(step);
-		if (null != actions) {
-			actions.stream().forEach(action -> this.cache.remove(action));
-		}
-		cache.removeActions(step);
-
-
-		Logger.debug(this, "Updating schema associated to the step: " + step.getId());
-		// update scheme mod date
-		final WorkflowScheme scheme = findScheme(step.getSchemeId());
-		saveScheme(scheme);
-	} // deleteActions.
-
-	@Override
-	public void deleteActionClass(WorkflowActionClass actionClass) throws DotDataException, AlreadyExistException {
-		String actionId = actionClass.getActionId();
-		final DotConnect db = new DotConnect();
-		db.setSQL(sql.DELETE_ACTION_CLASS_PARAM_BY_ACTION_CLASS);
-		db.addParam(actionClass.getId());
-		db.loadResult();
-
-		db.setSQL(sql.DELETE_ACTION_CLASS);
-		db.addParam(actionClass.getId());
-		db.loadResult();
-
-		// update scheme mod date
-		final WorkflowAction action = findAction(actionId);
-		final WorkflowScheme scheme = findScheme(action.getSchemeId());
-		saveScheme(scheme);
-		this.cache.remove(action);
-	}
-
-	/**
-	 *
-	 * @param action
-	 * @throws DotDataException
-	 * @throws DotSecurityException
-	 * @throws AlreadyExistException
-	 */
-	public void deleteActionClassByAction(WorkflowAction action) throws DotDataException, DotSecurityException, AlreadyExistException {
-
-		new DotConnect().setSQL(sql.DELETE_ACTION_CLASS_BY_ACTION).addParam(action.getId()).loadResult();
-
-		// update scheme mod date
-		final WorkflowScheme scheme = findScheme(action.getSchemeId());
-		saveScheme(scheme);
-		this.cache.remove(action);
-	}
-
-	@Override
-	public void deleteComment(WorkflowComment comment) throws DotDataException {
-		final DotConnect db = new DotConnect();
-		db.setSQL("delete from workflow_comment where id = ?");
-		db.addParam(comment.getId());
-		db.loadResult();
-	}
-
-	@Override
-	public void deleteStep(final WorkflowStep step,
-						   final Consumer<WorkflowTask> workflowTaskConsumer) throws DotDataException, AlreadyExistException {
-		final String schemeId = step.getSchemeId();
-		final DotConnect db   = new DotConnect();
-
-		// delete tasks referencing it
-		db.setSQL("select id from workflow_task where status=?");
-		db.addParam(step.getId());
-		for(final Map<String,Object> resultMap : db.loadObjectResults()) {
-
-			final String taskId		= (String) resultMap.get("id");
-			final WorkflowTask task = findWorkFlowTaskById(taskId);
-			deleteWorkflowTask(task);
-			if (null != workflowTaskConsumer) {
-				workflowTaskConsumer.accept(task);
-			}
-		}
-
-		db.setSQL(sql.DELETE_STEP);
-		db.addParam(step.getId());
-		db.loadResult();
-		cache.remove(step);
-
-		// update scheme mod date
-		WorkflowScheme scheme = findScheme(schemeId);
-		saveScheme(scheme);
-	}
-
-	@Override
-	public int getCountContentletsReferencingStep(WorkflowStep step) throws DotDataException{
-
-		final DotConnect db = new DotConnect();
-
-		// get step related assets
-		db.setSQL(sql.SELECT_COUNT_CONTENTLES_BY_STEP);
-		db.addParam(step.getId());
-		Map<String,Object> res = db.loadObjectResults().get(0);
-		return ConversionUtils.toInt(res.get("count"), 0);
-	}
-
-	@Override
-	public void deleteWorkflowActionClassParameters(WorkflowActionClass actionClass) throws DotDataException, AlreadyExistException {
-		final DotConnect db = new DotConnect();
-		db.setSQL(sql.DELETE_ACTION_CLASS_PARAM_BY_ACTION_CLASS);
-		db.addParam(actionClass.getId());
-		db.loadResult();
-
-		// update scheme mod date
-		WorkflowAction action = findAction(actionClass.getActionId());
-		WorkflowScheme scheme = findScheme(action.getSchemeId());
-		saveScheme(scheme);
-
-	}
-
-	@Override
-	public void deleteWorkflowHistory(WorkflowHistory history) throws DotDataException {
-		final DotConnect db = new DotConnect();
-		db.setSQL("delete from workflow_history where id = ?");
-		db.addParam(history.getId());
-		db.loadResult();
-	}
-
-	@Override
-	public void deleteWorkflowTaskByContentletIdAnyLanguage(final String webAsset) throws DotDataException {
-
-		new DotConnect().setSQL("delete from workflow_comment where workflowtask_id   in (select id from workflow_task where webasset = ?)")
-				.addParam(webAsset).loadResult();
-
-		new DotConnect().setSQL("delete from workflow_history where workflowtask_id   in (select id from workflow_task where webasset = ?)")
-				.addParam(webAsset).loadResult();
-
-		new DotConnect().setSQL("delete from workflowtask_files where workflowtask_id in (select id from workflow_task where webasset = ?)")
-				.addParam(webAsset).loadResult();
-
-		new DotConnect().setSQL("delete from workflow_task where webasset = ?")
-				.addParam(webAsset).loadResult();
-	}
-
-	@Override
-	public void deleteWorkflowTaskByContentletIdAndLanguage(final String webAsset, final long languageId) throws DotDataException {
-
-		new DotConnect().setSQL("delete from workflow_comment where workflowtask_id   in (select id from workflow_task where webasset = ? and language_id=?)")
-				.addParam(webAsset).addParam(languageId).loadResult();
-
-		new DotConnect().setSQL("delete from workflow_history where workflowtask_id   in (select id from workflow_task where webasset = ? and language_id=?)")
-				.addParam(webAsset).addParam(languageId).loadResult();
-
-		new DotConnect().setSQL("delete from workflowtask_files where workflowtask_id in (select id from workflow_task where webasset = ? and language_id=?)")
-				.addParam(webAsset).addParam(languageId).loadResult();
-
-		new DotConnect().setSQL("delete from workflow_task where webasset = ? and language_id=?")
-				.addParam(webAsset).addParam(languageId).loadResult();
-	}
-
-	@Override
-<<<<<<< HEAD
-	public void deleteWorkflowTaskByLanguage(final Language language) throws DotDataException {
-
-		new DotConnect().setSQL("delete from workflow_comment where workflowtask_id   in (select id from workflow_task where language_id=?)")
-				.addParam(language.getId()).loadResult();
-
-		new DotConnect().setSQL("delete from workflow_history where workflowtask_id   in (select id from workflow_task where language_id=?)")
-				.addParam(language.getId()).loadResult();
-
-		new DotConnect().setSQL("delete from workflowtask_files where workflowtask_id in (select id from workflow_task where language_id=?)")
-				.addParam(language.getId()).loadResult();
-
-		new DotConnect().setSQL("delete from workflow_task where language_id=?")
-				.addParam(language.getId()).loadResult();
-	}
-
-	@Override
-=======
->>>>>>> a41cd2d9
-	public void deleteWorkflowTask(WorkflowTask task) throws DotDataException {
-		final DotConnect db = new DotConnect();
-
-		HibernateUtil.evict(task);
-
-		Contentlet c = new Contentlet();
-		c.setIdentifier(task.getWebasset());
-		c.setLanguageId(task.getLanguageId());
-
-		boolean localTransaction = false;
-		try {
-			localTransaction = HibernateUtil.startLocalTransactionIfNeeded();
-
-			/* Clean the comments */
-			db.setSQL("delete from workflow_comment where workflowtask_id = ?");
-			db.addParam(task.getId());
-			db.loadResult();
-
-			/* Clean the history */
-			db.setSQL("delete from workflow_history where workflowtask_id = ?");
-			db.addParam(task.getId());
-			db.loadResult();
-
-			/* Clean the files of task */
-			db.setSQL("delete from workflowtask_files where workflowtask_id = ?");
-			db.addParam(task.getId());
-			db.loadResult();
-
-			/* delete the task */
-			db.setSQL("delete from workflow_task where id = ?");
-			db.addParam(task.getId());
-			db.loadResult();
-
-			if(localTransaction){
-				HibernateUtil.closeAndCommitTransaction();
-			}
-
-		} catch (final Exception e) {
-			if(localTransaction){
-				HibernateUtil.rollbackTransaction();
-			}
-			Logger.error(this, "deleteWorkflowTask failed:" + e, e);
-			throw new DotDataException(e);
-		}
-		finally {
-			cache.remove(task);
-		}
-	}
-
-	@Override
-	public WorkflowAction findAction(String id) throws DotDataException {
-		final DotConnect db = new DotConnect();
-		db.setSQL(sql.SELECT_ACTION);
-		db.addParam(id);
-		try {
-			return (WorkflowAction) this.convertListToObjects(db.loadObjectResults(), WorkflowAction.class).get(0);
-		} catch (IndexOutOfBoundsException ioob) {
-			return null;
-		}
-	}
-
-	@Override
-	public WorkflowAction findAction(final String actionId,
-									 final String stepId) throws DotDataException {
-
-		final DotConnect db = new DotConnect();
-		db.setSQL(sql.SELECT_ACTION_BY_STEP);
-		db.addParam(actionId).addParam(stepId);
-
-		try {
-			return (WorkflowAction) this.convertListToObjects(db.loadObjectResults(), WorkflowAction.class).get(0);
-		} catch (IndexOutOfBoundsException ioob) {
-			return null;
-		}
-	}
-
-	@Override
-	public WorkflowActionClass findActionClass(String id) throws DotDataException {
-		final DotConnect db = new DotConnect();
-		db.setSQL(sql.SELECT_ACTION_CLASS);
-		db.addParam(id);
-
-		try {
-			return (WorkflowActionClass) this.convertListToObjects(db.loadObjectResults(), WorkflowActionClass.class).get(0);
-		} catch (IndexOutOfBoundsException ioob) {
-			return null;
-		}
-	}
-
-	@Override
-	public List<WorkflowActionClass> findActionClasses(final WorkflowAction action) throws DotDataException {
-
-		List<WorkflowActionClass> classes = cache.getActionClasses(action);
-
-		if (null == classes) {
-
-			classes = this.convertListToObjects(new DotConnect().setSQL(sql.SELECT_ACTION_CLASSES_BY_ACTION)
-					.addParam(action.getId()).loadObjectResults(), WorkflowActionClass.class);
-
-			classes = (classes == null)?Collections.emptyList():classes;
-
-			cache.addActionClasses(action, classes);
-		}
-
-		return classes;
-	}
-
-	public WorkflowActionClassParameter findActionClassParameter(String id) throws DotDataException {
-		final DotConnect db = new DotConnect();
-		db.setSQL(sql.SELECT_ACTION_CLASS_PARAM);
-		db.addParam(id);
-		return (WorkflowActionClassParameter) this.convertListToObjects(db.loadObjectResults(), WorkflowActionClassParameter.class).get(0);
-	}
-
-	@Override
-	public List<WorkflowAction> findActions(final WorkflowStep step) throws DotDataException {
-
-		List<WorkflowAction> actions = cache.getActions(step);
-
-		if(null == actions) {
-
-			actions = this.convertListToObjects(
-					new DotConnect().setSQL(sql.SELECT_ACTIONS_BY_STEP)
-							.addParam(step.getId()).loadObjectResults(), WorkflowAction.class);
-
-			if (null == actions) {
-
-				actions = Collections.emptyList();
-				cache.addActions(step, actions);
-				return actions;
-			}
-
-			cache.addActions(step, actions);
-		}
-
-		// we need always a copy to avoid futher modification to the WorkflowAction since they are not immutable.
-		return ImmutableList.copyOf(actions);
-	}
-
-	@Override
-	public List<WorkflowAction> findActions(final WorkflowScheme scheme) throws DotDataException {
-
-		List<WorkflowAction> actions = cache.getActions(scheme);
-		if(null == actions) {
-
-			final DotConnect db = new DotConnect();
-			db.setSQL(sql.SELECT_ACTIONS_BY_SCHEME);
-			db.addParam(scheme.getId());
-			actions =  this.convertListToObjects(db.loadObjectResults(), WorkflowAction.class);
-
-			if(actions == null) {
-				actions = new ArrayList<>();
-			}
-
-			cache.addActions(scheme, actions);
-		}
-
-		return actions;
-	} // findActions.
-
-
-	@Override
-	public Map<String, WorkflowActionClassParameter> findParamsForActionClass(WorkflowActionClass actionClass) throws DotDataException {
-		final DotConnect db = new DotConnect();
-		db.setSQL(sql.SELECT_ACTION_CLASS_PARAMS_BY_ACTIONCLASS);
-		db.addParam(actionClass.getId());
-		final List<WorkflowActionClassParameter> list = (List<WorkflowActionClassParameter>) this.convertListToObjects(db.loadObjectResults(), WorkflowActionClassParameter.class);
-		final Map<String, WorkflowActionClassParameter> map = new LinkedHashMap<String, WorkflowActionClassParameter>();
-		for (final WorkflowActionClassParameter param : list) {
-			map.put(param.getKey(), param);
-		}
-
-		return map;
-
-	}
-
-	@Override
-	public WorkflowScheme findScheme(String id) throws DotDataException {
-		WorkflowScheme scheme = cache.getScheme(id);
-		if (scheme == null) {
-			try {
-				final DotConnect db = new DotConnect();
-				db.setSQL(sql.SELECT_SCHEME);
-				db.addParam(id);
-				scheme = (WorkflowScheme) this.convertListToObjects(db.loadObjectResults(), WorkflowScheme.class).get(0);
-				cache.add(scheme);
-			} catch (final IndexOutOfBoundsException e) {
-				throw new DoesNotExistException("Workflow-does-not-exists-scheme");
-			} catch (final Exception e) {
-				throw new DotDataException(e.getMessage(), e);
-			}
-		}
-		return scheme;
-	}
-
-
-	@Override
-	public List<WorkflowScheme> findSchemesForStruct(final String structId) throws DotDataException {
-
-		List<WorkflowScheme> schemes = cache.getSchemesByStruct(structId);
-
-		if (schemes != null) {
-
-			// checks if any of the schemes has been invalidated (save recently and needs to refresh the schemes for the content type).
-			if (!schemes.stream().filter(scheme -> null == cache.getScheme(scheme.getId())).findFirst().isPresent()) {
-				return schemes;
-			}
-		}
-
-		final DotConnect db = new DotConnect();
-		db.setSQL(sql.SELECT_SCHEME_BY_STRUCT);
-		db.addParam(structId);
-		try {
-			schemes = this.convertListToObjects(db.loadObjectResults(), WorkflowScheme.class);
-		} catch (final Exception er) {
-			schemes = new ArrayList();
-		}
-
-		cache.addForStructure(structId, schemes);
-		schemes.stream().forEach(scheme -> cache.add(scheme));
-		return schemes;
-
-	}
-
-	@Override
-	public WorkflowScheme findSystemWorkflow() throws DotDataException {
-		return this.findScheme(WorkFlowFactory.SYSTEM_WORKFLOW_ID);
-	}
-
-	@Override
-	public List<WorkflowScheme> findSchemes(boolean showArchived) throws DotDataException {
-		final DotConnect db = new DotConnect();
-		db.setSQL(sql.SELECT_SCHEMES);
-		db.addParam(false);
-		db.addParam(showArchived);
-		return this.convertListToObjects(db.loadObjectResults(), WorkflowScheme.class);
-	}
-
-	@Override
-	public List<WorkflowScheme> findArchivedSchemes() throws DotDataException {
-		final DotConnect db = new DotConnect();
-		db.setSQL(sql.SELECT_SCHEMES);
-		db.addParam(true);
-		db.addParam(true);
-		return this.convertListToObjects(db.loadObjectResults(), WorkflowScheme.class);
-	}
-
-	@Override
-	public WorkflowStep findStep(String id) throws DotDataException {
-		WorkflowStep step = cache.getStep(id);
-		if (step == null) {
-			final DotConnect db = new DotConnect();
-			db.setSQL(sql.SELECT_STEP);
-			db.addParam(id);
-			try{
-			  step = (WorkflowStep) this.convertListToObjects(db.loadObjectResults(), WorkflowStep.class).get(0);
-			  cache.add(step);
-			}catch (IndexOutOfBoundsException e){
-				throw new DoesNotExistException("Workflow-does-not-exists-step");
-			}
-		}
-		return step;
-	}
-
-	@Override
-	public Optional<WorkflowStep> findFirstStep(final String actionId, final String actionSchemeId) throws DotDataException {
-
-		WorkflowStep workflowStep = null;
-		final List<Map<String, Object>> workflowStepRows =
-				new DotConnect().setMaxRows(1).setSQL(sql.SELECT_STEPS_BY_ACTION)
-					.addParam(actionId).loadObjectResults();
-
-		try {
-
-			workflowStep = UtilMethods.isSet(workflowStepRows) && workflowStepRows.size() > 0?
-					this.convertStep(workflowStepRows.get(0)):
-					this.findFirstStep(actionSchemeId).orElse(null);
-		} catch (IllegalAccessException | InvocationTargetException e) {
-
-			throw new DotDataException(e);
-		}
-
-		return Optional.ofNullable(workflowStep);
-	}
-
-	@Override
-	public Optional<WorkflowStep> findFirstStep(final String schemeId) throws DotDataException {
-
-		return this.findSteps(this.findScheme(schemeId))
-				.stream().findFirst();
-	}
-
-	@Override
-	public List<WorkflowStep> findStepsByContentlet(final Contentlet contentlet, final List<WorkflowScheme> schemes) throws DotDataException {
-		List<WorkflowStep> steps            = new ArrayList<>();
-        List<WorkflowStep> currentSteps     = cache.getSteps(contentlet);
-		String workflowTaskId        		= null;
-		List<Map<String, Object>> dbResults = null;
-
-		if (currentSteps == null) {
-            WorkflowStep step = null;
-			try {
-				final DotConnect db = new DotConnect();
-				db.setSQL(sql.SELECT_STEP_BY_CONTENTLET);
-				db.addParam(contentlet.getIdentifier());
-				db.addParam(contentlet.getLanguageId());
-
-				dbResults = db.loadObjectResults();
-                step      = (WorkflowStep) this.convertListToObjects
-						(dbResults, WorkflowStep.class).get(0);
-                steps.add(step);
-
-				workflowTaskId =  (String)dbResults.get(0).get("workflowid");
-			} catch (final Exception e) {
-				Logger.debug(this.getClass(), e.getMessage());
-			}
-
-			if (step == null) {
-				try {
-					for(WorkflowScheme scheme : schemes) {
-						final List<WorkflowStep> schemeSteps = this.findSteps(scheme);
-						if(UtilMethods.isSet(schemeSteps)){
-						   step = schemeSteps.get(0);
-						   steps.add(step);
-						}
-					}
-					//Add to cache list of steps
-				} catch (final Exception e) {
-					throw new DotDataException("Unable to find workflow step for content id:" + contentlet.getIdentifier());
-				}
-			}
-		} else {
-			steps.addAll(currentSteps);
-		}
-        // if the existing task belongs to another workflow schema, then remove it
-		if (steps.size() == 1 && !existSchemeIdOnSchemesList(steps.get(0).getSchemeId(),schemes)) {
-
-			if (null != workflowTaskId && !(LicenseUtil.getLevel() < LicenseLevel.STANDARD.level) ) {
-				this.deleteWorkflowTask(this.findWorkFlowTaskById(workflowTaskId));
-			}
-
-            steps = Collections.emptyList();
-		}
-
-        cache.addSteps(contentlet, steps);
-
-		return steps;
-	}
-
-	@Override
-	public boolean existSchemeIdOnSchemesList(String schemeId, List<WorkflowScheme> schemes){
-	    boolean exist = false;
-	    for(WorkflowScheme scheme : schemes){
-	        if(schemeId.equals(scheme.getId())){
-	            exist = true;
-	            break;
-            }
-        }
-        return exist;
-    }
-
-	@Override
-	public List<WorkflowStep> findSteps(WorkflowScheme scheme) throws DotDataException {
-		final DotConnect db = new DotConnect();
-		db.setSQL(sql.SELECT_STEPS_BY_SCHEME);
-		db.addParam(scheme.getId());
-		return this.convertListToObjects(db.loadObjectResults(), WorkflowStep.class);
-
-	}
-
-	@Override
-	public WorkflowTask findTaskByContentlet(final Contentlet contentlet) throws DotDataException {
-
-		WorkflowTask task = null;
-
-		if (!UtilMethods.isSet(contentlet.getIdentifier()) || cache.is404(contentlet)) {
-			return task;
-		}
-
-		task = cache.getTask(contentlet);
-
-		if (task == null) {
-
-			final DotConnect db = new DotConnect();
-			db.setSQL(WorkflowSQL.SELECT_TASK);
-			db.addParam(contentlet.getIdentifier());
-			db.addParam(contentlet.getLanguageId());
-
-			List<WorkflowTask> foundTasks = this
-					.convertListToObjects(db.loadObjectResults(), WorkflowTask.class);
-			if (null != foundTasks && !foundTasks.isEmpty()) {
-				task = foundTasks.get(0);
-			}
-
-			if (null != task && null != task.getId()) {
-				cache.addTask(contentlet, task);
-			} else {
-				cache.add404Task(contentlet);
-			}
-		}
-
-		return task;
-	}
-
-	@Override
-	public WorkflowComment findWorkFlowCommentById(String id) throws DotDataException {
-		final HibernateUtil hu = new HibernateUtil(WorkflowComment.class);
-		hu.setQuery("from workflow_comment in class com.dotmarketing.portlets.workflows.model.WorkflowComment where id = ?");
-		hu.setParam(id);
-		return (WorkflowComment) hu.load();
-	}
-
-	@Override
-	@SuppressWarnings("unchecked")
-	public List<WorkflowComment> findWorkFlowComments(WorkflowTask task) throws DotDataException {
-		final HibernateUtil hu = new HibernateUtil(WorkflowComment.class);
-		hu.setQuery("from workflow_comment in class com.dotmarketing.portlets.workflows.model.WorkflowComment " + "where workflowtask_id = ? order by creation_date desc");
-		hu.setParam(task.getId());
-		return (List<WorkflowComment>) hu.list();
-	}
-
-	@Override
-	@SuppressWarnings("unchecked")
-	public List<WorkflowHistory> findWorkflowHistory(WorkflowTask task) throws DotDataException {
-		final HibernateUtil hu = new HibernateUtil(WorkflowHistory.class);
-		hu.setQuery("from workflow_history in class com.dotmarketing.portlets.workflows.model.WorkflowHistory " + "where workflowtask_id = ? order by creation_date");
-		hu.setParam(task.getId());
-		return (List<WorkflowHistory>) hu.list();
-	}
-
-	@Override
-	public WorkflowHistory findWorkFlowHistoryById(String id) throws DotDataException {
-		final HibernateUtil hu = new HibernateUtil(WorkflowHistory.class);
-		hu.setQuery("from workflow_history in class com.dotmarketing.portlets.workflows.model.WorkflowHistory where id = ?");
-		hu.setParam(id);
-		return (WorkflowHistory) hu.load();
-	}
-
-	@Override
-	public WorkflowTask findWorkFlowTaskById(String id) throws DotDataException {
-		final HibernateUtil hu = new HibernateUtil(WorkflowTask.class);
-		hu.setQuery("from workflow_task in class com.dotmarketing.portlets.workflows.model.WorkflowTask where id = ?");
-		hu.setParam(id);
-		return (WorkflowTask) hu.load();
-	}
-
-	@SuppressWarnings("unchecked")
-	public List<Contentlet> findWorkflowTaskFilesAsContent(WorkflowTask task, User user) throws DotDataException {
-		final HibernateUtil hu = new HibernateUtil(WorkFlowTaskFiles.class);
-		hu.setQuery("from workflow_task_files in class com.dotmarketing.portlets.workflows.model.WorkFlowTaskFiles where workflowtask_id = ?");
-		hu.setParam(task.getId());
-		List<Contentlet> contents = new ArrayList<Contentlet>();
-		List<WorkFlowTaskFiles> l =  hu.list();
-
-		for (WorkFlowTaskFiles f : l) {
-			try {
-				contents.add(APILocator.getContentletAPI().find(f.getFileInode(), user, false));
-			} catch (DotSecurityException e) {
-				throw new DotDataException(e.getMessage(),e);
-			} catch(ClassCastException c) {
-				// not file as contentlet
-			}
-
-		}
-
-
-		return contents;
-	}
-
-	/**
-	 *
-	 * @param searcher
-	 * @param counting
-	 * @return
-	 * @throws DotDataException
-	 */
-	private DotConnect getWorkflowSqlQuery(WorkflowSearcher searcher, boolean counting) throws DotDataException {
-
-		DotConnect dc = new DotConnect();
-		final StringBuilder query = new StringBuilder();
-
-		if(counting)
-			query.append("select count(*) as mycount from workflow_task ");
-		else
-			query.append("select workflow_task.*  from workflow_task ");
-
-
-		query.append(", workflow_scheme, workflow_step ");
-		query.append(" where  ");
-		if (UtilMethods.isSet(searcher.getKeywords())) {
-			query.append(" (lower(workflow_task.title) like ? or ");
-			if(DbConnectionFactory.isMsSql())
-				query.append(" lower(cast(workflow_task.description as varchar(max))) like ? )  and ");
-			else
-				query.append(" lower(workflow_task.description) like ? )  and ");
-		}
-
-		if(!searcher.getShow4All() || !(APILocator.getRoleAPI().doesUserHaveRole(searcher.getUser(), APILocator.getRoleAPI().loadCMSAdminRole())
-				|| APILocator.getRoleAPI().doesUserHaveRole(searcher.getUser(),RoleAPI.WORKFLOW_ADMIN_ROLE_KEY))) {
-			final List<Role> userRoles = new ArrayList<Role>();
-			if (UtilMethods.isSet(searcher.getAssignedTo())) {
-
-
-				final Role r = APILocator.getRoleAPI().loadRoleById(searcher.getAssignedTo());
-				if(r!=null)userRoles.add(r);
-			} else {
-				userRoles.addAll(APILocator.getRoleAPI().loadRolesForUser(searcher.getUser().getUserId(), false));
-				userRoles.add(APILocator.getRoleAPI().getUserRole(searcher.getUser()));
-
-			}
-
-			String rolesString = "";
-
-			for (final Role role : userRoles) {
-				if (!rolesString.equals("")) {
-					rolesString += ",";
-				}
-				rolesString += "'" + role.getId() + "'";
-			}
-
-			if(rolesString.length()>0){
-				query.append(" ( workflow_task.assigned_to in (" + rolesString + ")  ) and ");
-			}
-		}
-		query.append(" workflow_step.id = workflow_task.status and workflow_step.scheme_id = workflow_scheme.id and ");
-
-		if(searcher.getDaysOld()!=-1) {
-			if(DbConnectionFactory.isMySql())
-				query.append(" datediff(now(),workflow_task.creation_date)>=?");
-			else if(DbConnectionFactory.isPostgres())
-				query.append(" extract(day from (now()-workflow_task.creation_date))>=?");
-			else if(DbConnectionFactory.isMsSql())
-				query.append(" datediff(d,workflow_task.creation_date,GETDATE())>=?");
-			else if(DbConnectionFactory.isOracle())
-				query.append(" floor(sysdate-workflow_task.creation_date)>=?");
-			else if(DbConnectionFactory.isH2())
-				query.append(" datediff('YEAR',current_date(),workflow_task.creation_date)>=?");
-
-			query.append(" and ");
-		}
-
-		if (!searcher.isClosed() && searcher.isOpen()) {
-			query.append("  workflow_step.resolved = " + DbConnectionFactory.getDBFalse() + " and ");
-		} else if (searcher.isClosed() && !searcher.isOpen()) {
-			query.append(" workflow_step.resolved = " + DbConnectionFactory.getDBTrue() + " and ");
-		}
-
-		if (UtilMethods.isSet(searcher.getSchemeId())) {
-			query.append(" workflow_scheme.id = ? and ");
-		}
-
-		if (UtilMethods.isSet(searcher.getStepId())) {
-			query.append(" workflow_step.id = ? and ");
-		}
-
-		query.append(" 1=1  ");
-		if (!counting) {
-			query.append(" order by ");
-			String orderby="";
-			if (!UtilMethods.isSet(searcher.getStepId())) {
-				// condition.append(" status , ");
-			}
-			if (UtilMethods.isSet(searcher.getOrderBy())) {
-				orderby=searcher.getOrderBy().replaceAll("[^\\w_\\. ]", "");
-			} else {
-
-				orderby="mod_date desc";
-			}
-			query.append(orderby.replace("mod_date", "workflow_task.mod_date"));
-		}
-
-		dc.setSQL(query.toString());
-
-		// now we need to add the params
-
-		if (UtilMethods.isSet(searcher.getKeywords())) {
-			dc.addParam("%" + searcher.getKeywords().trim().toLowerCase() + "%");
-			dc.addParam("%" + searcher.getKeywords().trim().toLowerCase() + "%");
-		}
-
-		if(searcher.getDaysOld()!=-1) {
-			dc.addParam(searcher.getDaysOld());
-		}
-
-		if (UtilMethods.isSet(searcher.getSchemeId())) {
-			dc.addParam(searcher.getSchemeId());
-		}
-
-		if (UtilMethods.isSet(searcher.getStepId())) {
-			dc.addParam(searcher.getStepId());
-		}
-
-		return dc;
-
-	}
-
-	@Override
-	public void removeAttachedFile(WorkflowTask task, String fileInode) throws DotDataException {
-		final String query = "delete from workflowtask_files where workflowtask_id = ? and file_inode = ?";
-		final DotConnect dc = new DotConnect();
-		dc.setSQL(query);
-		dc.addParam(task.getId());
-		dc.addParam(fileInode);
-		dc.loadResult();
-
-	}
-
-	/**
-	 *
-	 * @param actionId
-	 * @return
-	 */
-	public boolean existsAction (final String actionId) {
-
-		boolean exists = false;
-
-		try {
-
-			exists = null != this.findAction(actionId);
-		} catch (final Exception e) {
-			Logger.debug(this.getClass(), e.getMessage(), e);
-		}
-
-		return exists;
-	} // existsAction.
-
-	@Override
-	public void saveAction(final WorkflowAction workflowAction,
-						   final WorkflowStep workflowStep)  throws DotDataException,AlreadyExistException {
-
-		this.saveAction(workflowAction, workflowStep, 0);
-	} // saveAction
-
-	/////////
-	@Override
-	public List<Map<String, Object>> findSystemActionsByContentType(final ContentType contentType) throws DotDataException {
-
-		List<Map<String, Object>> results = this.cache.findSystemActionsByContentType(contentType.variable());
-		if (null == results) {
-
-			results = new DotConnect().setSQL(sql.SELECT_SYSTEM_ACTION_BY_SCHEME_OR_CONTENT_TYPE_MAPPING)
-						.addParam(contentType.variable())
-						.loadObjectResults();
-			if (UtilMethods.isSet(results)) {
-
-				this.cache.addSystemActionsByContentType(contentType.variable(), results);
-			}
-		}
-
-		return results;
-	}
-
-	@Override
-	public Map<String, List<Map<String, Object>>> findSystemActionsMapByContentType(final List<ContentType> contentTypes)  throws DotDataException {
-
-		final ImmutableMap.Builder<String ,List<Map<String, Object>>> mappingMapBuilder = new ImmutableMap.Builder<>();
-		final String selectQueryTemplate = sql.SELECT_SYSTEM_ACTION_BY_CONTENT_TYPES;
-		final Set<String> notFoundContentTypes = new HashSet<>();
-
-		for (final ContentType contentType: contentTypes) {
-
-			final String variable = contentType.variable();
-			final List<Map<String, Object>> results = this.cache.findSystemActionsByContentType(contentType.variable());
-			if (null != results) {
-
-				mappingMapBuilder.put(variable, results);
-			} else {
-
-				notFoundContentTypes.add(variable);
-			}
-		}
-
-		if (!notFoundContentTypes.isEmpty()) {
-
-<<<<<<< HEAD
-			findSystemActionsMapByContentType(mappingMapBuilder, selectQueryTemplate, notFoundContentTypes);
-		}
-
-		return mappingMapBuilder.build();
-	}
-
-	private void findSystemActionsMapByContentType(final ImmutableMap.Builder<String, List<Map<String, Object>>> mappingMapBuilder,
-												   final String selectQueryTemplate,
-												   final Set<String> notFoundContentTypesSet) throws DotDataException {
-
-		final List<List<String>> notFoundContentTypesListOfList = Lists.partition
-				(new ArrayList<>(notFoundContentTypesSet), 100); // select in does not support more than 100
-
-		for (final List<String> notFoundContentTypes: notFoundContentTypesListOfList) {
-
-=======
->>>>>>> a41cd2d9
-			final DotConnect dotConnect = new DotConnect()
-					.setSQL(String.format(selectQueryTemplate, this.createQueryIn(notFoundContentTypes)));
-
-			notFoundContentTypes.stream().forEach(dotConnect::addObject);
-
-			final List<Map<String, Object>> mappingRows = dotConnect.loadObjectResults();
-
-			if (!mappingRows.isEmpty()) {
-
-				final Map<String, List<Map<String, Object>>> dbMappingMap = new HashMap<>();
-
-				for (final Map<String, Object> rowMap : mappingRows) {
-
-<<<<<<< HEAD
-					final String variable = (String) rowMap.get("scheme_or_content_type");
-=======
-					final String variable = (String)rowMap.get("scheme_or_content_type");
->>>>>>> a41cd2d9
-					dbMappingMap.computeIfAbsent(variable, key -> new ArrayList<>()).add(rowMap);
-				}
-
-				mappingMapBuilder.putAll(dbMappingMap);
-			}
-		}
-<<<<<<< HEAD
-	}
-
-=======
-
-		return mappingMapBuilder.build();
-	}
->>>>>>> a41cd2d9
-
-	/**
-	 * Finds the {@link com.dotmarketing.portlets.workflows.business.WorkflowAPI.SystemAction}'s by {@link WorkflowScheme}
-	 * @param workflowScheme {@link WorkflowScheme}
-	 * @return List of Rows
-	 */
-	@Override
-	public List<Map<String, Object>> findSystemActionsByScheme(final WorkflowScheme workflowScheme) throws DotDataException {
-
-		List<Map<String, Object>> results = this.cache.findSystemActionsByScheme(workflowScheme.getId());
-		if (null == results) {
-
-			results = new DotConnect()
-					.setSQL(sql.SELECT_SYSTEM_ACTION_BY_SCHEME_OR_CONTENT_TYPE_MAPPING)
-					.addParam(workflowScheme.getId())
-					.loadObjectResults();
-			if (UtilMethods.isSet(results)) {
-
-				this.cache.addSystemActionsByScheme(workflowScheme.getId(), results);
-			}
-		}
-
-		return results;
-	}
-
-	@Override
-	public List<Map<String, Object>> findSystemActionsByWorkflowAction(final WorkflowAction workflowAction) throws DotDataException {
-
-		List<Map<String, Object>> results = this.cache.findSystemActionsByWorkflowAction(workflowAction.getId());
-		if (null == results) {
-
-			results = new DotConnect()
-					.setSQL(sql.SELECT_SYSTEM_ACTION_BY_WORKFLOW_ACTION)
-					.addParam(workflowAction.getId())
-					.loadObjectResults();
-			if (UtilMethods.isSet(results)) {
-
-				this.cache.addSystemActionsByWorkflowAction(workflowAction.getId(), results);
-			}
-		}
-
-		return results;
-	}
-
-	/**
-	 * Finds the {@link SystemActionWorkflowActionMapping}  associated to the {@link com.dotmarketing.portlets.workflows.business.WorkflowAPI.SystemAction}
-	 * and {@link ContentType}
-	 * @param systemAction  {@link com.dotmarketing.portlets.workflows.business.WorkflowAPI.SystemAction}
-	 * @param contentType   {@link ContentType}
-	 * @return Map<String, Object>
-	 */
-	@Override
-	public Map<String, Object> findSystemActionByContentType(final WorkflowAPI.SystemAction systemAction, final ContentType contentType) throws DotDataException {
-
-		Map<String, Object> mappingRow = this.cache.findSystemActionByContentType(systemAction.name(), contentType.variable());
-		if (!UtilMethods.isSet(mappingRow)) {
-
-			final List<Map<String, Object>> rows = new DotConnect()
-					.setSQL(sql.SELECT_SYSTEM_ACTION_BY_SYSTEM_ACTION_AND_SCHEME_OR_CONTENT_TYPE_MAPPING)
-					.addParam(systemAction.name())
-					.addParam(contentType.variable())
-					.loadObjectResults();
-
-			if (UtilMethods.isSet(rows)) {
-
-				mappingRow = rows.get(0);
-				this.cache.addSystemActionBySystemActionNameAndContentTypeVariable(
-						systemAction.name(), contentType.variable(), mappingRow);
-			}
-		}
-
-		return mappingRow;
-	}
-
-	/**
-	 * Finds the list of {@link SystemActionWorkflowActionMapping}  associated to the {@link com.dotmarketing.portlets.workflows.business.WorkflowAPI.SystemAction}
-	 * and {@link List} of {@link WorkflowScheme}'s
-	 * @param systemAction {@link com.dotmarketing.portlets.workflows.business.WorkflowAPI.SystemAction}
-<<<<<<< HEAD
-	 * @param schemesList  {@link List} of {@link WorkflowScheme}'s
-	 * @return List<Map<String, Object>>
-	 */
-	@Override
-	public List<Map<String, Object>> findSystemActionsBySchemes(final WorkflowAPI.SystemAction systemAction, final List<WorkflowScheme> schemesList) throws DotDataException {
-
-		final List<String> schemeIdList   = schemesList.stream().map(WorkflowScheme::getId).collect(Collectors.toList());
-=======
-	 * @param schemes      {@link List} of {@link WorkflowScheme}'s
-	 * @return List<Map<String, Object>>
-	 */
-	@Override
-	public List<Map<String, Object>> findSystemActionsBySchemes(final WorkflowAPI.SystemAction systemAction, final List<WorkflowScheme> schemes) throws DotDataException {
-
-		final List<String> schemeIdList   = schemes.stream().map(WorkflowScheme::getId).collect(Collectors.toList());
->>>>>>> a41cd2d9
-		List<Map<String, Object>> results = this.cache.findSystemActionsBySchemes(systemAction.name(), schemeIdList);
-
-		if (null == results) {
-
-<<<<<<< HEAD
-			if (UtilMethods.isSet(schemesList)) {
-
-				final List<List<WorkflowScheme>> schemeListOfList =
-						Lists.partition(schemesList, PARTITION_IN_SIZE); // select in does not support more than 100.
-				results = new ArrayList<>();
-
-				for (final List<WorkflowScheme> schemes : schemeListOfList) {
-
-					final DotConnect dotConnect = new DotConnect()
-							.setSQL(String.format(sql.SELECT_SYSTEM_ACTION_BY_SYSTEM_ACTION_AND_SCHEMES, this.createQueryIn(schemes)))
-							.addParam(systemAction.name());
-
-					for (final WorkflowScheme scheme : schemes) {
-
-						dotConnect.addParam(scheme.getId());
-					}
-
-					results.addAll(dotConnect.loadObjectResults());
-				}
-
-				if (UtilMethods.isSet(results)) {
-
-=======
-			if (UtilMethods.isSet(schemes)) {
-
-				final DotConnect dotConnect = new DotConnect()
-						.setSQL(String.format(sql.SELECT_SYSTEM_ACTION_BY_SYSTEM_ACTION_AND_SCHEMES, this.createQueryIn(schemes)))
-						.addParam(systemAction.name());
-
-				for (final WorkflowScheme scheme : schemes) {
-
-					dotConnect.addParam(scheme.getId());
-				}
-
-				results = dotConnect.loadObjectResults();
-				if (UtilMethods.isSet(results)) {
->>>>>>> a41cd2d9
-					this.cache.addSystemActionsBySystemActionNameAndSchemeIds(
-							systemAction.name(), schemeIdList, results);
-				}
-			}
-		}
-
-		return results;
-	}
-
-	@Override
-	public Map<String, Object> findSystemActionByIdentifier(final String identifier) throws DotDataException {
-
-		Map<String, Object> systemActionMap = cache.findSystemActionByIdentifier(identifier);
-
-		if (null == systemActionMap) {
-
-			final List<Map<String, Object>> rows = new DotConnect().setSQL(sql.SELECT_SYSTEM_ACTION_BY_IDENTIFIER)
-					.addParam(identifier)
-					.loadObjectResults();
-			systemActionMap = UtilMethods.isSet(rows) ? rows.get(0) : Collections.emptyMap();
-
-			this.cache.addSystemActionByIdentifier(identifier, systemActionMap);
-		}
-
-		return systemActionMap;
-	}
-
-	@Override
-	public boolean deleteSystemAction(final SystemActionWorkflowActionMapping mapping) throws DotDataException {
-
-		new DotConnect().setSQL(sql.DELETE_SYSTEM_ACTION_BY_IDENTIFIER)
-				.addParam(mapping.getIdentifier())
-				.loadResult();
-
-		this.cache.removeSystemActionByIdentifier(mapping.getIdentifier());
-
-		return true; //  todo: if rows affected 0 -> false
-	}
-
-	@Override
-	public void deleteSystemActionsByWorkflowAction(final WorkflowAction action) throws DotDataException {
-
-		Logger.debug(this, ()->"Removing system action mappings associated to the action: " + action.getId());
-		new DotConnect().setSQL(sql.DELETE_SYSTEM_ACTION_BY_WORKFLOW_ACTION_ID)
-				.addParam(action.getId())
-				.loadResult();
-
-		this.cache.removeSystemActionsByWorkflowAction(action.getId());
-	}
-
-	private String createQueryIn (final Collection list) {
-
-		final StringBuilder builder = new StringBuilder();
-
-		for (int i = 0; i < list.size(); ++i) {
-
-			builder.append("?");
-			if (i < list.size() -1) {
-
-				builder.append(",");
-			}
-		}
-
-		return builder.toString();
-	}
-
-
-	@Override
-	public SystemActionWorkflowActionMapping saveSystemActionWorkflowActionMapping(final SystemActionWorkflowActionMapping mapping) throws DotDataException  {
-
-		final String ownerKey = this.getOwnerKey (mapping, mapping.getOwner());
-		SystemActionWorkflowActionMapping toReturn = mapping;
-
-		final List<Map<String, Object>> existsRow =
-				new DotConnect().setSQL(sql.SELECT_SYSTEM_ACTION_BY_SYSTEM_ACTION_AND_SCHEME_OR_CONTENT_TYPE_MAPPING)
-				.addParam(mapping.getSystemAction().name())
-				.addParam(ownerKey)
-				.loadObjectResults();
-
-		if (!UtilMethods.isSet(existsRow)) {
-
-			new DotConnect().setSQL(sql.INSERT_SYSTEM_ACTION_WORKFLOW_ACTION_MAPPING)
-					.addParam(mapping.getIdentifier())
-					.addParam(mapping.getSystemAction().name())
-					.addParam(mapping.getWorkflowAction().getId())
-					.addParam(ownerKey)
-					.loadResult();
-		} else {
-
-			// if exists, we override the id and update.
-			final String existingId = (String)existsRow.get(0).get("id");
-			toReturn = new SystemActionWorkflowActionMapping(existingId,
-					mapping.getSystemAction(),
-					mapping.getWorkflowAction(),
-					mapping.getOwner());
-
-			new DotConnect().setSQL(sql.UPDATE_SYSTEM_ACTION_WORKFLOW_ACTION_MAPPING)
-					.addParam(mapping.getSystemAction().name())
-					.addParam(mapping.getWorkflowAction().getId())
-					.addParam(ownerKey)
-					.addParam(existingId)
-					.loadResult();
-
-			this.cache.removeSystemActionByIdentifier(existingId);
-		}
-
-		return toReturn;
-	}
-
-	/*
-	* The owner could be a ContentType (variable) or WorkflowScheme (identifier)
-	*/
-	private String getOwnerKey (final SystemActionWorkflowActionMapping mapping, final Object ownerContentTypeOrScheme) {
-
-		return mapping.isOwnerContentType()?
-			ContentType.class.cast(ownerContentTypeOrScheme).variable():
-			WorkflowScheme.class.cast(ownerContentTypeOrScheme).getId();
-	}
-
-	///////
-
-	@Override
-	public void saveAction(final WorkflowAction workflowAction,
-						   final WorkflowStep workflowStep,
-						   final int order)  throws DotDataException,AlreadyExistException {
-
-		boolean isNew = true;
-		if (UtilMethods.isSet(workflowAction.getId()) && UtilMethods.isSet(workflowStep.getId())) {
-			isNew = (null == findAction(workflowAction.getId(), workflowStep.getId()));
-		}
-		if (isNew) {
-			new DotConnect().setSQL(sql.INSERT_ACTION_FOR_STEP)
-					.addParam(workflowAction.getId())
-					.addParam(workflowStep.getId())
-					.addParam(order)
-					.loadResult();
-		} else {
-			new DotConnect().setSQL(sql.UPDATE_ACTION_FOR_STEP_ORDER)
-					.addParam(order)
-					.addParam(workflowAction.getId())
-					.addParam(workflowStep.getId())
-					.loadResult();
-		}
-
-		final WorkflowStep proxyStep = new WorkflowStep();
-		proxyStep.setId(workflowStep.getId());
-		cache.removeActions(proxyStep);
-
-		final WorkflowScheme proxyScheme = new WorkflowScheme();
-		proxyScheme.setId(workflowAction.getSchemeId());
-		cache.removeActions(proxyScheme);
-
-		// update workflowScheme mod date
-		final WorkflowScheme scheme = findScheme(workflowAction.getSchemeId());
-		saveScheme(scheme);
-	} // saveAction.
-
-	@Override
-	public void updateOrder(final WorkflowAction workflowAction,
-							final WorkflowStep workflowStep,
-							final int order)  throws DotDataException,AlreadyExistException {
-
-		new DotConnect().setSQL(sql.UPDATE_ACTION_FOR_STEP_ORDER)
-				.addParam(order)
-				.addParam(workflowAction.getId())
-				.addParam(workflowStep.getId())
-				.loadResult();
-
-		final WorkflowStep proxyStep = new WorkflowStep();
-		proxyStep.setId(workflowStep.getId());
-		cache.removeActions(proxyStep);
-
-		final WorkflowScheme proxyScheme = new WorkflowScheme();
-		proxyScheme.setId(workflowAction.getSchemeId());
-		cache.removeActions(proxyScheme);
-
-		// update workflowScheme mod date
-		final WorkflowScheme scheme = findScheme(workflowAction.getSchemeId());
-		saveScheme(scheme);
-	} // updateOrder.
-
-	/**
-	 *
-	 * @param workflowAction
-	 * @return
-	 */
-	private String getNextStep (final WorkflowAction workflowAction) {
-
-		return (!UtilMethods.isSet(workflowAction.getNextStep()))?
-				WorkflowAction.CURRENT_STEP: workflowAction.getNextStep();
-	}
-
-	@Override
-	public void saveAction(final WorkflowAction action) throws DotDataException,AlreadyExistException {
-
-		boolean isNew = true;
-		if (UtilMethods.isSet(action.getId())) {
-
-			isNew = !this.existsAction(action.getId());
-		} else {
-			action.setId(UUIDGenerator.generateUuid());
-		}
-
-		final String     nextStep = this.getNextStep(action);
-		final DotConnect db       = new DotConnect();
-		if (isNew) {
-			db.setSQL(sql.INSERT_ACTION);
-			db.addParam(action.getId());
-			db.addParam(action.getSchemeId());
-			db.addParam(action.getName());
-			db.addParam(action.getCondition());
-			db.addParam(nextStep);
-			db.addParam(action.getNextAssign());
-			db.addParam(action.getOrder());
-			db.addParam(action.isAssignable());
-			db.addParam(action.isCommentable());
-			db.addParam(action.getIcon());
-			db.addParam(action.isRoleHierarchyForAssign());
-			db.addParam(action.isRequiresCheckout());
-			db.addParam(WorkflowState.toCommaSeparatedString(action.getShowOn()));
-			db.loadResult();
-		} else {
-			db.setSQL(sql.UPDATE_ACTION);
-			db.addParam(action.getSchemeId());
-			db.addParam(action.getName());
-			db.addParam(action.getCondition());
-			db.addParam(nextStep);
-			db.addParam(action.getNextAssign());
-			db.addParam(action.getOrder());
-			db.addParam(action.isAssignable());
-			db.addParam(action.isCommentable());
-			db.addParam(action.getIcon());
-			db.addParam(action.isRoleHierarchyForAssign());
-			db.addParam(action.isRequiresCheckout());
-			db.addParam(WorkflowState.toCommaSeparatedString(action.getShowOn()));
-			db.addParam(action.getId());
-			db.loadResult();
-		}
-
-		final List<WorkflowStep> relatedProxiesSteps =
-				this.findProxiesSteps(action);
-		relatedProxiesSteps.forEach( cache::removeActions );
-
-		final WorkflowScheme proxyScheme = new WorkflowScheme();
-		proxyScheme.setId(action.getSchemeId());
-		cache.removeActions(proxyScheme);
-
-		// update workflowScheme mod date
-		final WorkflowScheme scheme = findScheme(action.getSchemeId());
-		saveScheme(scheme);
-
-	}
-
-	/**
-	 *
-	 * @param action
-	 * @return
-	 * @throws DotDataException
-	 */
-	public List<WorkflowStep> findProxiesSteps(final WorkflowAction action) throws DotDataException {
-
-		final ImmutableList.Builder<WorkflowStep> stepsBuilder =
-				new ImmutableList.Builder<>();
-
-		final List<Map<String, Object>> stepIdList =
-				new DotConnect().setSQL(sql.SELECT_STEPS_ID_BY_ACTION)
-						.addParam(action.getId()).loadObjectResults();
-
-		if (null != stepIdList) {
-
-			stepIdList.forEach( mapRow ->  stepsBuilder.add
-					(this.buildProxyWorkflowStep((String)mapRow.get("stepid"))) );
-		}
-
-		return stepsBuilder.build();
-	}
-
-	/**
-	 *
-	 * @param stepId
-	 * @return
-	 */
-	private WorkflowStep buildProxyWorkflowStep (final String stepId) {
-
-		final WorkflowStep proxyWorkflowStep =
-				new WorkflowStep();
-
-		proxyWorkflowStep.setId(stepId);
-
-		return proxyWorkflowStep;
-	}
-
-	@Override
-	public void saveActionClass(final WorkflowActionClass actionClass) throws DotDataException,AlreadyExistException {
-
-		boolean isNew = true;
-		if (UtilMethods.isSet(actionClass.getId())) {
-			try {
-				final WorkflowActionClass test = this.findActionClass(actionClass.getId());
-				if (test != null) {
-					isNew = false;
-				}
-			} catch (final Exception e) {
-				Logger.debug(this.getClass(), e.getMessage(), e);
-			}
-		} else {
-			actionClass.setId(UUIDGenerator.generateUuid());
-		}
-
-		final DotConnect db = new DotConnect();
-		if (isNew) {
-			db.setSQL(sql.INSERT_ACTION_CLASS);
-			db.addParam(actionClass.getId());
-			db.addParam(actionClass.getActionId());
-			db.addParam(actionClass.getName());
-			db.addParam(actionClass.getOrder());
-			db.addParam(actionClass.getClazz());
-			db.loadResult();
-		} else {
-			db.setSQL(sql.UPDATE_ACTION_CLASS);
-			db.addParam(actionClass.getActionId());
-			db.addParam(actionClass.getName());
-			db.addParam(actionClass.getOrder());
-			db.addParam(actionClass.getClazz());
-			db.addParam(actionClass.getId());
-
-			db.loadResult();
-		}
-		// cache.remove(step);
-
-		// update workflowScheme mod date
-		final WorkflowAction action = findAction(actionClass.getActionId());
-		final WorkflowScheme scheme = findScheme(action.getSchemeId());
-
-		saveScheme(scheme);
-		cache.remove(action);
-	}
-
-	@Override
-	public void saveComment(WorkflowComment comment) throws DotDataException {
-		if(InodeUtils.isSet(comment.getId())) {
-			boolean update=false;
-			try {
-				HibernateUtil.load(WorkflowComment.class, comment.getId());
-				// if no exception it exists. just update
-				update=true;
-			}
-			catch(Exception ex) {
-				// if it doesn't then save with primary key
-				HibernateUtil.saveWithPrimaryKey(comment, comment.getId());
-			}
-			if(update) {
-				HibernateUtil.update(comment);
-			}
-		}
-		else {
-			HibernateUtil.save(comment);
-		}
-
-	}
-
-	@Override
-	public void saveScheme(WorkflowScheme scheme) throws DotDataException, AlreadyExistException {
-
-		boolean isNew = true;
-		if (UtilMethods.isSet(scheme.getId())) {
-			try {
-				final WorkflowScheme test = this.findScheme(scheme.getId());
-				if (test != null) {
-					isNew = false;
-				}
-			} catch (final Exception e) {
-				Logger.debug(this.getClass(), e.getMessage(), e);
-			}
-		} else {
-			scheme.setId(UUIDGenerator.generateUuid());
-		}
-
-		scheme.setModDate(new Date());
-
-		final DotConnect db = new DotConnect();
-		try {
-
-			if (isNew) {
-
-				db.setSQL(sql.INSERT_SCHEME);
-				db.addParam(scheme.getId());
-				db.addParam(scheme.getName());
-				db.addParam(scheme.getDescription());
-				db.addParam(scheme.isArchived());
-				db.addParam(false);
-				db.addParam(scheme.isDefaultScheme());
-				db.addParam(scheme.getModDate());
-				db.loadResult();
-			} else {
-				db.setSQL(sql.UPDATE_SCHEME);
-				db.addParam(scheme.getName());
-				db.addParam(scheme.getDescription());
-				db.addParam(scheme.isArchived());
-				db.addParam(false);
-				db.addParam(scheme.getModDate());
-				db.addParam(scheme.getId());
-				db.loadResult();
-
-			}
-			cache.remove(scheme);
-		} catch (final Exception e) {
-			throw new DotDataException(e.getMessage(),e);
-		}
-	}
-
-	public void forceDeleteSchemeForContentType(final String contentTypeId) throws DotDataException {
-
-		try {
-
-			Logger.info(this, "Deleting the schemes associated to the content type: " + contentTypeId);
-
-			new DotConnect().setSQL(sql.DELETE_SCHEME_FOR_STRUCT)
-				.addParam(contentTypeId).loadResult();
-
-			cache.removeStructure(contentTypeId);
-		} catch (final Exception e) {
-			Logger.error(this.getClass(), e.getMessage(), e);
-			throw new DotDataException(e.getMessage(),e);
-		}
-	}
-
-	@Override
-	public void deleteSchemeForStruct(final String struc) throws DotDataException {
-		if (LicenseUtil.getLevel() < LicenseLevel.STANDARD.level) {
-			return;
-		}
-
-		this.forceDeleteSchemeForContentType(struc);
-	}
-
-	@Override
-	public void saveSchemeIdsForContentType(final String contentTypeInode,
-											final Set<String> schemesIds,
-											final Consumer<WorkflowTask> workflowTaskConsumer) throws DotDataException {
-
-		if (LicenseUtil.getLevel() < LicenseLevel.STANDARD.level) {
-
-			return;
-		}
-
-		try {
-
-			final DotConnect db = new DotConnect();
-			db.setSQL(sql.DELETE_SCHEME_FOR_STRUCT);
-			db.addParam(contentTypeInode);
-			db.loadResult();
-
-			final ImmutableList.Builder<WorkflowStep> stepBuilder = new ImmutableList.Builder<>();
-			for(final String id : schemesIds) {
-				db.setSQL(sql.INSERT_SCHEME_FOR_STRUCT);
-				db.addParam(UUIDGenerator.generateUuid());
-				db.addParam(id);
-				db.addParam(contentTypeInode);
-				db.loadResult();
-
-				stepBuilder.addAll(this.findSteps(this.findScheme(id)));
-			}
-			// update all tasks for the content type and reset their step to
-			// null
-			this.cleanWorkflowTaskStatus(contentTypeInode, stepBuilder.build(), workflowTaskConsumer);
-			this.checkContentTypeWorkflowTaskNullStatus(contentTypeInode, workflowTaskConsumer);
-
-			// we have to clear the saved steps/tasks for all contentlets using
-			// this workflow
-
-			cache.removeStructure(contentTypeInode);
-			cache.clearStepsCache();
-		} catch (final Exception e) {
-
-			Logger.error(this.getClass(), e.getMessage(), e);
-			throw new DotDataException(e.getMessage(),e);
-		}
-	}
-
-	private void checkContentTypeWorkflowTaskNullStatus(final String contentTypeInode,
-														final Consumer<WorkflowTask> workflowTaskConsumer) throws DotDataException {
-
-		try {
-
-			final List<WorkflowTask> tasks = this
-					.convertListToObjects(new DotConnect()
-							.setSQL(sql.SELECT_TASK_NULL_BY_STRUCT)
-							.addParam(contentTypeInode).loadObjectResults(), WorkflowTask.class);
-
-			//clean cache
-			tasks.stream().forEach(task -> {
-
-				if (null != workflowTaskConsumer) {
-
-					workflowTaskConsumer.accept(task);
-				}
-			});
-		} catch (final Exception e) {
-			Logger.error(this.getClass(), e.getMessage(), e);
-			throw new DotDataException(e.getMessage(), e);
-		}
-	}
-
-	/**
-	 * Set workflow tasks with status null, for all the existing workflow task with the specified
-	 * contentTypeInode and not in the list of steps availables fot the content type schemes
-	 *
-	 * @param contentTypeInode Content Type Inode {@link String}
-	 * @param steps List of valid Steps {@link List}
-	 * @param workflowTaskConsumer {@link Consumer}
-	 */
-	private void cleanWorkflowTaskStatus(final String contentTypeInode,
-										 final List<WorkflowStep> steps,
-										 final Consumer<WorkflowTask> workflowTaskConsumer)
-			throws DotDataException {
-		try {
-
-			String condition = "";
-			if (steps.size() > 0) {
-				condition = " and status not in (";
-				StringBuilder parameters = new StringBuilder();
-				for (WorkflowStep step : steps) {
-					parameters.append(", ?");
-				}
-				condition += parameters.toString().substring(1) + " )";
-			}
-
-			final DotConnect db = new DotConnect();
-			db.setSQL(sql.SELECT_TASK_STEPS_TO_CLEAN_BY_STRUCT + condition);
-			db.addParam(contentTypeInode);
-			if (steps.size() > 0) {
-				for (WorkflowStep step : steps) {
-					db.addParam(step.getId());
-				}
-			}
-			final List<WorkflowTask> tasks = this
-					.convertListToObjects(db.loadObjectResults(), WorkflowTask.class);
-
-			//clean cache
-			tasks.stream().forEach(task -> {
-
-				cache.remove(task);
-				if (null != workflowTaskConsumer) {
-
-					workflowTaskConsumer.accept(task);
-				}
-			});
-
-			db.setSQL(sql.UPDATE_STEPS_BY_STRUCT + condition);
-			db.addParam((Object) null);
-			db.addParam(contentTypeInode);
-			if (steps.size() > 0) {
-				for (WorkflowStep step : steps) {
-					db.addParam(step.getId());
-				}
-			}
-			db.loadResult();
-
-		} catch (final Exception e) {
-			Logger.error(this.getClass(), e.getMessage(), e);
-			throw new DotDataException(e.getMessage(), e);
-		}
-	}
-
-	@Override
-	public void saveSchemesForStruct(final String contentTypeInode,
-									 final List<WorkflowScheme> schemes,
-									 final Consumer<WorkflowTask> workflowTaskConsumer) throws DotDataException {
-
-		final Set<String> ids = schemes.stream()
-				.map(WorkflowScheme::getId)
-				.collect(Collectors.toSet());
-
-		this.saveSchemeIdsForContentType(contentTypeInode, ids, workflowTaskConsumer);
-	}
-
-	@Override
-	public void saveStep(WorkflowStep step) throws DotDataException, AlreadyExistException {
-
-		boolean isNew = true;
-		if (UtilMethods.isSet(step.getId())) {
-			try {
-				final WorkflowStep test = this.findStep(step.getId());
-				if (test != null) {
-					isNew = false;
-				}
-			} catch (final Exception e) {
-				Logger.debug(this.getClass(), e.getMessage(), e);
-			}
-		} else {
-			step.setId(UUIDGenerator.generateUuid());
-		}
-
-		final DotConnect db = new DotConnect();
-		if (isNew) {
-
-			db.setSQL(sql.INSERT_STEP);
-			db.addParam(step.getId());
-			db.addParam(step.getName());
-			db.addParam(step.getSchemeId());
-			db.addParam(step.getMyOrder());
-			db.addParam(step.isResolved());
-			db.addParam(step.isEnableEscalation());
-			if(step.isEnableEscalation()) {
-				db.addParam(step.getEscalationAction());
-				db.addParam(step.getEscalationTime());
-			}
-			else {
-				db.addParam((Object)null);
-				db.addParam(0);
-			}
-			db.loadResult();
-		} else {
-			db.setSQL(sql.UPDATE_STEP);
-			db.addParam(step.getName());
-			db.addParam(step.getSchemeId());
-			db.addParam(step.getMyOrder());
-			db.addParam(step.isResolved());
-			db.addParam(step.isEnableEscalation());
-			if(step.isEnableEscalation()) {
-				db.addParam(step.getEscalationAction());
-				db.addParam(step.getEscalationTime());
-			}
-			else {
-				db.addParam((Object)null);
-				db.addParam(0);
-			}
-			db.addParam(step.getId());
-			db.loadResult();
-		}
-		cache.remove(step);
-
-		// update workflowScheme mod date
-		WorkflowScheme scheme = findScheme(step.getSchemeId());
-		saveScheme(scheme);
-
-	}
-
-	@Override
-	public void saveWorkflowActionClassParameter(WorkflowActionClassParameter param) throws DotDataException, AlreadyExistException {
-
-		boolean isNew = true;
-		if (UtilMethods.isSet(param.getId())) {
-			try {
-				final WorkflowActionClassParameter test = this.findActionClassParameter(param.getId());
-				if (test != null) {
-					isNew = false;
-				}
-			} catch (final Exception e) {
-				Logger.debug(this.getClass(), e.getMessage(), e);
-			}
-		} else {
-			param.setId(UUIDGenerator.generateUuid());
-		}
-
-		final DotConnect db = new DotConnect();
-		if (isNew) {
-			db.setSQL(sql.INSERT_ACTION_CLASS_PARAM);
-			db.addParam(param.getId());
-			db.addParam(param.getActionClassId());
-			db.addParam(param.getKey());
-			db.addParam(param.getValue());
-			db.loadResult();
-		} else {
-			db.setSQL(sql.UPDATE_ACTION_CLASS_PARAM);
-
-			db.addParam(param.getActionClassId());
-			db.addParam(param.getKey());
-			db.addParam(param.getValue());
-			db.addParam(param.getId());
-
-			db.loadResult();
-		}
-
-		// update workflowScheme mod date
-		final WorkflowActionClass actionClass = findActionClass(param.getActionClassId());
-		final WorkflowAction action = findAction(actionClass.getActionId());
-		final WorkflowScheme scheme = findScheme(action.getSchemeId());
-		saveScheme(scheme);
-	}
-
-	@Override
-	public void saveWorkflowHistory(WorkflowHistory history) throws DotDataException {
-		if(InodeUtils.isSet(history.getId())) {
-			boolean update=false;
-			try {
-				HibernateUtil.load(WorkflowHistory.class, history.getId());
-				// if exists just update
-				update=true;
-			}
-			catch(Exception ex) {
-				// if not then save with existing key
-				HibernateUtil.saveWithPrimaryKey(history, history.getId());	            
-			}
-			if(update) {
-				HibernateUtil.update(history);
-			}
-		}
-		else {
-			HibernateUtil.save(history);
-		}
-	}
-
-	@Override
-	public void saveWorkflowTask ( WorkflowTask task ) throws DotDataException {
-
-		if ( task.isNew() ) {
-			HibernateUtil.save( task );
-		} else {
-
-			try {
-				Object currentWorkflowTask = HibernateUtil.load( WorkflowTask.class, task.getId() );
-				HibernateUtil.evict( currentWorkflowTask );//Remove the object from hibernate cache, we used just to verify if exist
-
-				// if the object exists no exception is thrown so just update it
-
-				HibernateUtil.update( task );
-			} catch ( Exception ex ) {
-				// if it doesn't exists then save with that primary key
-				HibernateUtil.saveWithPrimaryKey( task, task.getId() );
-			}
-		}
-
-		cache.remove( task );
-	}
-
-	@Override
-	public List<WorkflowTask> searchTasks(WorkflowSearcher searcher) throws DotDataException {
-		DotConnect dc = getWorkflowSqlQuery(searcher, false);
-		dc.setStartRow(searcher.getCount() * searcher.getPage());
-		dc.setMaxRows(searcher.getCount());
-		List<Map<String,Object>> results = dc.loadObjectResults();
-		List<WorkflowTask> wfTasks = new ArrayList<WorkflowTask>();
-
-		for (Map<String, Object> row : results) {
-			WorkflowTask wt = new WorkflowTask();
-			wt.setId(getStringValue(row, "id"));
-			wt.setCreationDate((Date)row.get("creation_date"));
-			wt.setModDate((Date)row.get("mod_date"));
-			wt.setDueDate((Date)row.get("due_date"));
-			wt.setCreatedBy(getStringValue(row, "created_by"));
-			wt.setAssignedTo(getStringValue(row, "assigned_to"));
-			wt.setBelongsTo(getStringValue(row, "belongs_to"));
-			wt.setTitle(getStringValue(row, "title"));
-			wt.setDescription(getStringValue(row, "description"));
-			wt.setStatus(getStringValue(row, "status"));
-			wt.setWebasset(getStringValue(row, "webasset"));
-			wt.setLanguageId(getLongValue(row, "language_id"));
-			wfTasks.add(wt);
-		}
-
-		return wfTasks;
-	}
-
-	/**
-	 *
-	 * @param row
-	 * @param key
-	 * @return
-	 */
-	private String getStringValue(Map<String, Object> row, String key) {
-		Object value = row.get(key);
-		return (value == null) ? "" : value.toString();
-	}
-
-	/**
-	 *
-	 * @param row
-	 * @param key
-	 * @return
-	 */
-	private Long getLongValue(final Map<String, Object> row, final String key) {
-		return ConversionUtils.toLong(row.get(key), 0L);
-	}
-
-	@Override
-	public List<WorkflowTask> searchAllTasks(WorkflowSearcher searcher) throws DotDataException {
-
-		final HibernateUtil hu = new HibernateUtil(WorkflowTask.class);
-		final StringWriter sw = new StringWriter();
-		sw.append("select {workflow_task.*}  from workflow_task   ");
-		hu.setSQLQuery(sw.toString());
-		if (searcher != null) {
-			hu.setMaxResults(searcher.getCount());
-			hu.setFirstResult(searcher.getCount() * searcher.getPage());
-		}
-
-		return (List<WorkflowTask>) hu.list();
-
-	}
-
-	@Override
-	public WorkflowHistory retrieveLastStepAction(String taskId) throws DotDataException {
-
-		final DotConnect db = new DotConnect();
-		try {
-
-			db.setSQL(sql.RETRIEVE_LAST_STEP_ACTIONID);
-			db.addParam(taskId);
-			db.loadResult();
-		} catch (final Exception e) {
-			Logger.debug(this.getClass(), e.getMessage(), e);
-		}
-
-		return (WorkflowHistory) this.convertListToObjects(db.loadObjectResults(), WorkflowHistory.class).get(0);
-
-	}
-
-	@Override
-	public List<WorkflowTask> findExpiredTasks() throws DotDataException, DotSecurityException {
-		final DotConnect db = new DotConnect();
-		List<WorkflowTask> list=new ArrayList<WorkflowTask>();
-		try {
-			db.setSQL(sql.SELECT_EXPIRED_TASKS);
-			List<Map<String,Object>> results=db.loadResults();
-			for (Map<String, Object> map : results) {
-				String taskId=(String)map.get("id");
-				WorkflowTask task=findWorkFlowTaskById(taskId);
-				list.add(task);
-			}
-		} catch (final Exception e) {
-			Logger.error(this, e.getMessage(), e);
-		}
-		finally {
-			HibernateUtil.getSession().clear();
-		}
-		return list;
-	}
-
-	@Override
-	public WorkflowScheme findSchemeByName(String schemaName) throws DotDataException {
-		WorkflowScheme scheme = null;
-		try {
-			final DotConnect db = new DotConnect();
-			db.setSQL(sql.SELECT_SCHEME_NAME);
-			db.addParam((schemaName != null ? schemaName.trim() : ""));
-			List<WorkflowScheme> list = this.convertListToObjects(db.loadObjectResults(), WorkflowScheme.class);
-			scheme = list.size()>0 ? (WorkflowScheme)list.get(0) : null;
-		} catch (final Exception e) {
-			throw new DotDataException(e.getMessage(),e);
-		}
-		return scheme;
-	}
-
-	@Override
-	public void deleteWorkflowActionClassParameter(WorkflowActionClassParameter param) throws DotDataException, AlreadyExistException {
-		DotConnect db=new DotConnect();
-		db.setSQL(sql.DELETE_ACTION_CLASS_PARAM_BY_ID);
-		db.addParam(param.getId());
-		db.loadResult();
-
-		// update scheme mod date
-		WorkflowActionClass clazz = findActionClass(param.getActionClassId());
-		WorkflowAction action = findAction(clazz.getActionId());
-		WorkflowScheme scheme = findScheme(action.getSchemeId());
-		saveScheme(scheme);
-	}
-
-	@Override
-	public void updateUserReferences(String userId, String userRoleId, String replacementUserId, String replacementUserRoleId)throws DotDataException, DotSecurityException{
-		DotConnect dc = new DotConnect();
-
-		try {
-			dc.setSQL("select id from workflow_task where (assigned_to = ? or assigned_to=? or created_by=? or created_by=?)");
-			dc.addParam(userId);
-			dc.addParam(userRoleId);
-			dc.addParam(userId);
-			dc.addParam(userRoleId);
-			List<HashMap<String, String>> tasks = dc.loadResults();
-
-			dc.setSQL("update workflow_comment set posted_by=? where posted_by  = ?");
-			dc.addParam(replacementUserId);
-			dc.addParam(userId);
-			dc.loadResults();
-
-			dc.setSQL("update workflow_comment set posted_by=? where posted_by  = ?");
-			dc.addParam(replacementUserRoleId);
-			dc.addParam(userRoleId);
-			dc.loadResults();
-
-			dc.setSQL("update workflow_task set assigned_to=? where assigned_to  = ?");
-			dc.addParam(replacementUserRoleId);
-			dc.addParam(userRoleId);
-			dc.loadResult();
-
-			dc.setSQL("update workflow_task set created_by=? where created_by  = ?");
-			dc.addParam(replacementUserId);
-			dc.addParam(userId);
-			dc.loadResult();
-
-			dc.setSQL("update workflow_task set created_by=? where created_by  = ?");
-			dc.addParam(replacementUserRoleId);
-			dc.addParam(userRoleId);
-			dc.loadResult();
-
-			dc.setSQL("update workflow_action set next_assign=? where next_assign = ?");
-			dc.addParam(replacementUserRoleId);
-			dc.addParam(userRoleId);
-			dc.loadResult();
-
-			for(HashMap<String, String> val : tasks){
-				String id = val.get("id");
-				WorkflowTask task = findWorkFlowTaskById(id);
-				cache.remove(task);
-				
-				dc.setSQL("select workflow_step.id from workflow_step join workflow_task on workflow_task.status = workflow_step.id where workflow_task.webasset= ?");
-				dc.addParam(task.getWebasset());
-				List<HashMap<String, String>> steps = dc.loadResults();
-				for(HashMap<String, String> v : steps){
-					String stepId = v.get("id");
-					WorkflowStep step = findStep(stepId);
-					cache.remove(step);					
-				}
-			}
-		} catch (DotDataException e) {
-			Logger.error(WorkFlowFactory.class,e.getMessage(),e);
-			throw new DotDataException(e.getMessage(), e);
-		}
-	}
-
-	@Override
-	public void updateStepReferences(String stepId, String replacementStepId) throws DotDataException, DotSecurityException {
-		DotConnect dc = new DotConnect();
-
-		try {
-			// Replace references and clear cache for workflow actions
-			dc.setSQL("select step_id from workflow_action where next_step_id = ?");
-			dc.addParam(stepId);
-			List<HashMap<String, String>> actionStepIds = dc.loadResults();
-
-			if (replacementStepId != null){
-				dc.setSQL("update workflow_action set next_step_id = ? where next_step_id = ?");
-				dc.addParam(replacementStepId);
-				dc.addParam(stepId);
-				dc.loadResult();
-
-			} else {
-				dc.setSQL("update workflow_action set next_step_id = step_id where next_step_id = ?");
-				dc.addParam(stepId);
-				dc.loadResult();
-			}
-
-			for(HashMap<String, String> v : actionStepIds){
-				String id = v.get("step_id");
-				WorkflowStep step = findStep(id);
-				cache.remove(step);					
-			}
-
-			
-			// Replace references and clear cache for workflow tasks
-			dc.setSQL("select id from workflow_task where status = ?");
-			dc.addParam(stepId);
-			List<HashMap<String, String>> taskIds = dc.loadResults();
-
-			dc.setSQL("update workflow_task set status = ? where status = ?");
-			dc.addParam(replacementStepId);
-			dc.addParam(stepId);
-			dc.loadResults();
-
-			for(HashMap<String, String> val : taskIds){
-				String id = val.get("id");
-				WorkflowTask task = findWorkFlowTaskById(id);
-				cache.remove(task);
-			}
-
-		} catch (DotDataException e) {
-			Logger.error(WorkFlowFactory.class,e.getMessage(),e);
-			throw new DotDataException(e.getMessage(), e);
-		}
-	}
-
-	@Override
-	public List<WorkflowTask> findTasksByStep(final String stepId) throws DotDataException, DotSecurityException {
-		List<WorkflowTask> tasks;
-		DotConnect dc = new DotConnect();
-
-		try {
-			dc.setSQL(sql.SELECT_TASKS_BY_STEP);
-			dc.addParam(stepId);
-			tasks =  this.convertListToObjects(dc.loadObjectResults(), WorkflowTask.class);
-		} catch (DotDataException e) {
-			Logger.error(WorkFlowFactory.class,e.getMessage(),e);
-			throw new DotDataException(e.getMessage(), e);
-		}
-		return tasks;
-	}
-
-	@Override
-	public List<ContentType> findContentTypesByScheme(final WorkflowScheme scheme) throws DotDataException, DotSecurityException{
-		List<ContentType> contentTypes;
-		DotConnect dc = new DotConnect();
-		try {
-			dc.setSQL(sql.SELECT_STRUCTS_FOR_SCHEME);
-			dc.addParam(scheme.getId());
-			contentTypes =  this.convertListToObjects(dc.loadObjectResults(), ContentType.class);
-
-		} catch (DotDataException e) {
-			Logger.error(WorkFlowFactory.class,e.getMessage(),e);
-			throw new DotDataException(e.getMessage(), e);
-		}
-		return contentTypes;
-	}
-
-	@Override
-	public void deleteScheme(final WorkflowScheme scheme) throws DotDataException, DotSecurityException{
-		DotConnect dc = new DotConnect();
-		try {
-			//delete association of content types with the scheme
-			dc.setSQL(sql.DELETE_STRUCTS_FOR_SCHEME);
-			dc.addParam(scheme.getId());
-			dc.loadResult();
-
-			//delete the scheme
-			dc.setSQL(sql.DELETE_SCHEME);
-			dc.addParam(scheme.getId());
-			dc.loadResult();
-
-			final List<WorkflowAction> actions =
-					this.cache.getActions(scheme);
-			if (null != actions) {
-				actions.stream().forEach(action -> this.cache.remove(action));
-			}
-
-			this.deleteSystemActionsByScheme(scheme);
-			this.cache.remove(scheme);
-		} catch (DotDataException e) {
-			Logger.error(WorkFlowFactory.class,e.getMessage(),e);
-			throw new DotDataException(e.getMessage(), e);
-		}
-	}
-
-	@Override
-	public void deleteSystemActionsByScheme(final WorkflowScheme scheme) throws DotDataException {
-
-		Logger.debug(this,
-				()-> "Deleting the system action mappings associated to the scheme: " + scheme.getId());
-
-		new DotConnect()
-				.setSQL(sql.DELETE_SYSTEM_ACTION_BY_SCHEME_OR_CONTENT_TYPE)
-				.addParam(scheme.getId())
-				.loadResult();
-		this.cache.removeSystemActionsByScheme(scheme.getId());
-	}
-
-	@Override
-	public void deleteSystemActionsByContentType(final String contentTypeVariable) throws DotDataException {
-
-		Logger.debug(this,
-				()-> "Deleting the system action mappings associated to the content type: " + contentTypeVariable);
-
-		new DotConnect()
-				.setSQL(sql.DELETE_SYSTEM_ACTION_BY_SCHEME_OR_CONTENT_TYPE)
-				.addParam(contentTypeVariable)
-				.loadResult();
-		this.cache.removeSystemActionsByContentType(contentTypeVariable);
-	}
-
-	@Override
-	public Set<String> findNullTaskContentletIdentifiersForScheme(final String workflowSchemeId) throws DotDataException {
-		final DotConnect dc = new DotConnect();
-		try {
-			dc.setSQL(sql.SELECT_NULL_TASK_CONTENTLET_FOR_WORKFLOW);
-			dc.addParam(workflowSchemeId);
-			final List<Map<String, String>> result = dc.loadResults();
-            return result.stream().map(row -> row.get("identifier")).collect(Collectors.toSet());
-		} catch (DotDataException e) {
-			Logger.error(WorkFlowFactory.class,e.getMessage(),e);
-			throw new DotDataException(e.getMessage(), e);
-		}
-	}
-}
+package com.dotmarketing.portlets.workflows.business;
+
+import com.dotcms.contenttype.model.type.ContentType;
+import com.dotcms.contenttype.transform.contenttype.DbContentTypeTransformer;
+import com.dotcms.enterprise.LicenseUtil;
+import com.dotcms.enterprise.license.LicenseLevel;
+import com.dotcms.util.ConversionUtils;
+import com.dotmarketing.business.APILocator;
+import com.dotmarketing.business.CacheLocator;
+import com.dotmarketing.business.Role;
+import com.dotmarketing.business.RoleAPI;
+import com.dotmarketing.common.db.DotConnect;
+import com.dotmarketing.db.DbConnectionFactory;
+import com.dotmarketing.db.HibernateUtil;
+import com.dotmarketing.exception.AlreadyExistException;
+import com.dotmarketing.exception.DoesNotExistException;
+import com.dotmarketing.exception.DotDataException;
+import com.dotmarketing.exception.DotSecurityException;
+import com.dotmarketing.portlets.contentlet.model.Contentlet;
+import com.dotmarketing.portlets.languagesmanager.model.Language;
+import com.dotmarketing.portlets.workflows.model.*;
+import com.dotmarketing.util.InodeUtils;
+import com.dotmarketing.util.Logger;
+import com.dotmarketing.util.UUIDGenerator;
+import com.dotmarketing.util.UtilMethods;
+import com.google.common.collect.ImmutableList;
+import com.google.common.collect.ImmutableMap;
+import com.google.common.collect.Lists;
+import com.liferay.portal.model.User;
+import org.apache.commons.beanutils.BeanUtils;
+
+import java.io.StringWriter;
+import java.lang.reflect.InvocationTargetException;
+import java.util.*;
+import java.util.function.Consumer;
+import java.util.stream.Collectors;
+
+
+/**
+ * Implementation class for the {@link WorkFlowFactory}.
+ *
+ * @author root
+ * @since Mar, 22, 2012
+ */
+
+public class WorkflowFactoryImpl implements WorkFlowFactory {
+
+	public static final int PARTITION_IN_SIZE = 100;
+	private final WorkflowCache cache;
+	private final WorkflowSQL   sql;
+
+
+	/**
+	 * Creates an instance of the {@link WorkFlowFactory}.
+	 */
+	public WorkflowFactoryImpl() {
+		this.sql   = WorkflowSQL.getInstance();
+		this.cache = CacheLocator.getWorkFlowCache();
+	}
+
+	@Override
+	public void attachFileToTask(WorkflowTask task, String fileInode) throws DotDataException {
+		final WorkFlowTaskFiles taskFile = new WorkFlowTaskFiles();
+		taskFile.setWorkflowtaskId(task.getId());
+		taskFile.setFileInode(fileInode);
+		HibernateUtil.save(taskFile);
+	}
+
+	/**
+	 *
+	 * @param obj
+	 * @param map
+	 * @return
+	 * @throws IllegalAccessException
+	 * @throws InvocationTargetException
+	 */
+	private Object convert(Object obj, Map<String, Object> map) throws IllegalAccessException, InvocationTargetException {
+		BeanUtils.copyProperties(obj, map);
+		return obj;
+	}
+
+	/**
+	 *
+	 * @param row
+	 * @return
+	 * @throws IllegalAccessException
+	 * @throws InvocationTargetException
+	 */
+	private WorkflowAction convertAction(Map<String, Object> row) throws IllegalAccessException, InvocationTargetException {
+		final WorkflowAction action = new WorkflowAction();
+		row.put("schemeId", row.get("scheme_id"));
+		row.put("condition", row.get("condition_to_progress"));
+		row.put("nextStep", row.get("next_step_id"));
+		row.put("nextAssign", row.get("next_assign"));
+		row.put("order", row.get("my_order"));
+		row.put("requiresCheckout", row.get("requires_checkout"));
+		row.put("showOn", WorkflowState.toSet(row.get("show_on")));
+		row.put("roleHierarchyForAssign", row.get("use_role_hierarchy_assign"));
+
+		BeanUtils.copyProperties(action, row);
+		return action;
+	}
+
+	/**
+	 *
+	 * @param row
+	 * @return
+	 * @throws IllegalAccessException
+	 * @throws InvocationTargetException
+	 */
+	private WorkflowActionClass convertActionClass(Map<String, Object> row) throws IllegalAccessException, InvocationTargetException {
+		final WorkflowActionClass actionClass = new WorkflowActionClass();
+
+		row.put("clazz", row.get("clazz"));
+
+		row.put("order", row.get("my_order"));
+		row.put("actionId", row.get("action_id"));
+		BeanUtils.copyProperties(actionClass, row);
+		return actionClass;
+	}
+
+	/**
+	 *
+	 * @param row
+	 * @return
+	 * @throws IllegalAccessException
+	 * @throws InvocationTargetException
+	 */
+	private WorkflowActionClassParameter convertActionClassParameter(Map<String, Object> row) throws IllegalAccessException, InvocationTargetException {
+		final WorkflowActionClassParameter param = new WorkflowActionClassParameter();
+		row.put("actionClassId", row.get("workflow_action_class_id"));
+		BeanUtils.copyProperties(param, row);
+		return param;
+	}
+
+	/**
+	 *
+	 * @param rs
+	 * @param clazz
+	 * @return
+	 * @throws DotDataException
+	 */
+	private List convertListToObjects(List<Map<String, Object>> rs, Class clazz) throws DotDataException {
+		final List ret = new ArrayList();
+		try {
+			for (final Map<String, Object> map : rs) {
+				ret.add(this.convertMaptoObject(map, clazz));
+			}
+		} catch (final Exception e) {
+			throw new DotDataException("cannot convert object to " + clazz + " " + e.getMessage());
+
+		}
+		return ret;
+	}
+
+	/**
+	 *
+	 * @param map
+	 * @param clazz
+	 * @return
+	 * @throws InstantiationException
+	 * @throws IllegalAccessException
+	 * @throws InvocationTargetException
+	 */
+	private Object convertMaptoObject(Map<String, Object> map, Class clazz) throws InstantiationException, IllegalAccessException, InvocationTargetException {
+
+		if(ContentType.class.equals(clazz)){
+			//Content type is an abstract class therefore it can not be instantiated directly
+			return new DbContentTypeTransformer(map).from();
+		}
+
+		final Object obj = clazz.newInstance();
+
+		if (obj instanceof WorkflowAction) {
+			return this.convertAction(map);
+		} else if (obj instanceof WorkflowStep) {
+			return this.convertStep(map);
+		} else if (obj instanceof WorkflowActionClass) {
+			return this.convertActionClass(map);
+		} else if (obj instanceof WorkflowActionClassParameter) {
+			return this.convertActionClassParameter(map);
+		} else if (obj instanceof WorkflowScheme) {
+			return this.convertScheme(map);
+		} else if (obj instanceof WorkflowHistory) {
+			return this.convertHistory(map);
+		} else if (obj instanceof WorkflowTask) {
+			return this.convertTask(map);
+		} else {
+			return this.convert(obj, map);
+		}
+	}
+
+	/**
+	 *
+	 * @param row
+	 * @return
+	 * @throws IllegalAccessException
+	 * @throws InvocationTargetException
+	 */
+	private WorkflowScheme convertScheme(Map<String, Object> row) throws IllegalAccessException, InvocationTargetException {
+		final WorkflowScheme scheme = new WorkflowScheme();
+		row.put("entryActionId", row.get("entry_action_id"));
+		row.put("defaultScheme", row.get("default_scheme"));
+		row.put("modDate", row.get("mod_date"));
+
+		BeanUtils.copyProperties(scheme, row);
+
+		return scheme;
+	}
+
+	/**
+	 *
+	 * @param row
+	 * @return
+	 * @throws IllegalAccessException
+	 * @throws InvocationTargetException
+	 */
+	private WorkflowStep convertStep(Map<String, Object> row) throws IllegalAccessException, InvocationTargetException {
+		final WorkflowStep step = new WorkflowStep();
+		row.put("myOrder", row.get("my_order"));
+		row.put("schemeId", row.get("scheme_id"));
+		row.put("enableEscalation", row.get("escalation_enable"));
+		row.put("escalationAction", row.get("escalation_action"));
+		row.put("escalationTime", row.get("escalation_time"));
+		BeanUtils.copyProperties(step, row);
+
+		return step;
+	}
+
+	private WorkflowTask convertTask(Map<String, Object> row)
+			throws IllegalAccessException, InvocationTargetException {
+
+		final WorkflowTask task = new WorkflowTask();
+		row.put("languageId", row.get("language_id"));
+		row.put("creationDate", row.get("creation_date"));
+		row.put("modDate", row.get("mod_date"));
+		row.put("dueDate", row.get("due_date"));
+		row.put("createdBy", row.get("created_by"));
+		row.put("assignedTo", row.get("assigned_to"));
+		row.put("belongsTo", row.get("belongs_to"));
+		BeanUtils.copyProperties(task, row);
+
+		return task;
+	}
+
+	/**
+	 *
+	 * @param row
+	 * @return
+	 * @throws IllegalAccessException
+	 * @throws InvocationTargetException
+	 */
+	private WorkflowHistory convertHistory(Map<String, Object> row) throws IllegalAccessException, InvocationTargetException {
+		final WorkflowHistory scheme = new WorkflowHistory();
+		row.put("actionId", row.get("workflow_action_id"));
+
+		BeanUtils.copyProperties(scheme, row);
+
+		return scheme;
+	}
+
+	@Override
+	public void copyWorkflowAction(WorkflowAction from, WorkflowStep step) throws DotDataException {
+		throw new DotWorkflowException("Not implemented");
+	}
+
+	@Override
+	public void copyWorkflowActionClass(WorkflowActionClass from, WorkflowAction action) throws DotDataException {
+		throw new DotWorkflowException("Not implemented");
+	}
+
+	@Override
+	public void copyWorkflowActionClassParameter(WorkflowActionClassParameter from, WorkflowActionClass actionClass) throws DotDataException {
+		throw new DotWorkflowException("Not implemented");
+	}
+
+	@Override
+	public void copyWorkflowStep(WorkflowStep from, WorkflowScheme scheme) throws DotDataException {
+		throw new DotWorkflowException("Not implemented");
+	}
+
+	@Override
+	public int countTasks(WorkflowSearcher searcher) throws DotDataException {
+		DotConnect dc = getWorkflowSqlQuery(searcher, true);
+		return dc.getInt("mycount");
+	}
+
+	@Override
+	public void deleteAction(final WorkflowAction action) throws DotDataException, AlreadyExistException {
+
+		Logger.debug(this,
+				"Removing action steps dependencies, for the action: " + action.getId());
+
+		final List<Map<String, Object>> stepIdList =
+				new DotConnect().setSQL(sql.SELECT_STEPS_ID_BY_ACTION)
+				.addParam(action.getId()).loadObjectResults();
+
+		if (null != stepIdList && stepIdList.size() > 0) {
+			new DotConnect().setSQL(sql.DELETE_ACTIONS_BY_STEP)
+					.addParam(action.getId()).loadResult();
+
+			for (Map<String, Object> stepIdRow : stepIdList) {
+				Logger.debug(this,
+						"Removing action steps cache " + stepIdRow.get("stepid"));
+				final WorkflowStep proxyStep = new WorkflowStep();
+				proxyStep.setId((String)stepIdRow.get("stepid"));
+				cache.removeActions(proxyStep);
+			}
+		}
+
+		Logger.debug(this,
+				"Removing the action: " + action.getId());
+
+		new DotConnect().setSQL(sql.DELETE_ACTION)
+				.addParam(action.getId()).loadResult();
+
+		final WorkflowScheme proxyScheme = new WorkflowScheme();
+		proxyScheme.setId(action.getSchemeId());
+		cache.removeActions(proxyScheme);
+		cache.remove(action);
+
+		// update scheme mod date
+		final WorkflowScheme scheme = findScheme(action.getSchemeId());
+		saveScheme(scheme);
+	}
+
+	@Override
+	public void deleteAction(final WorkflowAction action, final WorkflowStep step) throws DotDataException, AlreadyExistException {
+
+		Logger.debug(this, "Deleting the action: " + action.getId() +
+						", from the step: " + step.getId());
+
+		new DotConnect().setSQL(sql.DELETE_ACTION_STEP)
+				.addParam(action.getId()).addParam(step.getId()).loadResult();
+
+		Logger.debug(this, "Cleaning the actions from the step CACHE: " + step.getId());
+		cache.removeActions(step);
+
+		Logger.debug(this, "Updating the scheme: " + step.getSchemeId());
+		// update scheme mod date
+		final WorkflowScheme scheme = findScheme(step.getSchemeId());
+		saveScheme(scheme);
+	} // deleteAction
+
+	@Override
+	public void deleteActions(final WorkflowStep step) throws DotDataException, AlreadyExistException {
+
+		Logger.debug(this, "Removing the actions associated to the step: " + step.getId());
+		new DotConnect().setSQL(sql.DELETE_ACTIONS_STEP)
+				.addParam(step.getId()).loadResult();
+
+		Logger.debug(this, "Removing the actions cache associated to the step: " + step.getId());
+		final List<WorkflowAction> actions =
+				this.cache.getActions(step);
+		if (null != actions) {
+			actions.stream().forEach(action -> this.cache.remove(action));
+		}
+		cache.removeActions(step);
+
+
+		Logger.debug(this, "Updating schema associated to the step: " + step.getId());
+		// update scheme mod date
+		final WorkflowScheme scheme = findScheme(step.getSchemeId());
+		saveScheme(scheme);
+	} // deleteActions.
+
+	@Override
+	public void deleteActionClass(WorkflowActionClass actionClass) throws DotDataException, AlreadyExistException {
+		String actionId = actionClass.getActionId();
+		final DotConnect db = new DotConnect();
+		db.setSQL(sql.DELETE_ACTION_CLASS_PARAM_BY_ACTION_CLASS);
+		db.addParam(actionClass.getId());
+		db.loadResult();
+
+		db.setSQL(sql.DELETE_ACTION_CLASS);
+		db.addParam(actionClass.getId());
+		db.loadResult();
+
+		// update scheme mod date
+		final WorkflowAction action = findAction(actionId);
+		final WorkflowScheme scheme = findScheme(action.getSchemeId());
+		saveScheme(scheme);
+		this.cache.remove(action);
+	}
+
+	/**
+	 *
+	 * @param action
+	 * @throws DotDataException
+	 * @throws DotSecurityException
+	 * @throws AlreadyExistException
+	 */
+	public void deleteActionClassByAction(WorkflowAction action) throws DotDataException, DotSecurityException, AlreadyExistException {
+
+		new DotConnect().setSQL(sql.DELETE_ACTION_CLASS_BY_ACTION).addParam(action.getId()).loadResult();
+
+		// update scheme mod date
+		final WorkflowScheme scheme = findScheme(action.getSchemeId());
+		saveScheme(scheme);
+		this.cache.remove(action);
+	}
+
+	@Override
+	public void deleteComment(WorkflowComment comment) throws DotDataException {
+		final DotConnect db = new DotConnect();
+		db.setSQL("delete from workflow_comment where id = ?");
+		db.addParam(comment.getId());
+		db.loadResult();
+	}
+
+	@Override
+	public void deleteStep(final WorkflowStep step,
+						   final Consumer<WorkflowTask> workflowTaskConsumer) throws DotDataException, AlreadyExistException {
+		final String schemeId = step.getSchemeId();
+		final DotConnect db   = new DotConnect();
+
+		// delete tasks referencing it
+		db.setSQL("select id from workflow_task where status=?");
+		db.addParam(step.getId());
+		for(final Map<String,Object> resultMap : db.loadObjectResults()) {
+
+			final String taskId		= (String) resultMap.get("id");
+			final WorkflowTask task = findWorkFlowTaskById(taskId);
+			deleteWorkflowTask(task);
+			if (null != workflowTaskConsumer) {
+				workflowTaskConsumer.accept(task);
+			}
+		}
+
+		db.setSQL(sql.DELETE_STEP);
+		db.addParam(step.getId());
+		db.loadResult();
+		cache.remove(step);
+
+		// update scheme mod date
+		WorkflowScheme scheme = findScheme(schemeId);
+		saveScheme(scheme);
+	}
+
+	@Override
+	public int getCountContentletsReferencingStep(WorkflowStep step) throws DotDataException{
+
+		final DotConnect db = new DotConnect();
+
+		// get step related assets
+		db.setSQL(sql.SELECT_COUNT_CONTENTLES_BY_STEP);
+		db.addParam(step.getId());
+		Map<String,Object> res = db.loadObjectResults().get(0);
+		return ConversionUtils.toInt(res.get("count"), 0);
+	}
+
+	@Override
+	public void deleteWorkflowActionClassParameters(WorkflowActionClass actionClass) throws DotDataException, AlreadyExistException {
+		final DotConnect db = new DotConnect();
+		db.setSQL(sql.DELETE_ACTION_CLASS_PARAM_BY_ACTION_CLASS);
+		db.addParam(actionClass.getId());
+		db.loadResult();
+
+		// update scheme mod date
+		WorkflowAction action = findAction(actionClass.getActionId());
+		WorkflowScheme scheme = findScheme(action.getSchemeId());
+		saveScheme(scheme);
+
+	}
+
+	@Override
+	public void deleteWorkflowHistory(WorkflowHistory history) throws DotDataException {
+		final DotConnect db = new DotConnect();
+		db.setSQL("delete from workflow_history where id = ?");
+		db.addParam(history.getId());
+		db.loadResult();
+	}
+
+	@Override
+	public void deleteWorkflowTaskByContentletIdAnyLanguage(final String webAsset) throws DotDataException {
+
+		new DotConnect().setSQL("delete from workflow_comment where workflowtask_id   in (select id from workflow_task where webasset = ?)")
+				.addParam(webAsset).loadResult();
+
+		new DotConnect().setSQL("delete from workflow_history where workflowtask_id   in (select id from workflow_task where webasset = ?)")
+				.addParam(webAsset).loadResult();
+
+		new DotConnect().setSQL("delete from workflowtask_files where workflowtask_id in (select id from workflow_task where webasset = ?)")
+				.addParam(webAsset).loadResult();
+
+		new DotConnect().setSQL("delete from workflow_task where webasset = ?")
+				.addParam(webAsset).loadResult();
+	}
+
+	@Override
+	public void deleteWorkflowTaskByContentletIdAndLanguage(final String webAsset, final long languageId) throws DotDataException {
+
+		new DotConnect().setSQL("delete from workflow_comment where workflowtask_id   in (select id from workflow_task where webasset = ? and language_id=?)")
+				.addParam(webAsset).addParam(languageId).loadResult();
+
+		new DotConnect().setSQL("delete from workflow_history where workflowtask_id   in (select id from workflow_task where webasset = ? and language_id=?)")
+				.addParam(webAsset).addParam(languageId).loadResult();
+
+		new DotConnect().setSQL("delete from workflowtask_files where workflowtask_id in (select id from workflow_task where webasset = ? and language_id=?)")
+				.addParam(webAsset).addParam(languageId).loadResult();
+
+		new DotConnect().setSQL("delete from workflow_task where webasset = ? and language_id=?")
+				.addParam(webAsset).addParam(languageId).loadResult();
+	}
+
+	@Override
+	public void deleteWorkflowTaskByLanguage(final Language language) throws DotDataException {
+
+		new DotConnect().setSQL("delete from workflow_comment where workflowtask_id   in (select id from workflow_task where language_id=?)")
+				.addParam(language.getId()).loadResult();
+
+		new DotConnect().setSQL("delete from workflow_history where workflowtask_id   in (select id from workflow_task where language_id=?)")
+				.addParam(language.getId()).loadResult();
+
+		new DotConnect().setSQL("delete from workflowtask_files where workflowtask_id in (select id from workflow_task where language_id=?)")
+				.addParam(language.getId()).loadResult();
+
+		new DotConnect().setSQL("delete from workflow_task where language_id=?")
+				.addParam(language.getId()).loadResult();
+	}
+
+	@Override
+	public void deleteWorkflowTask(WorkflowTask task) throws DotDataException {
+		final DotConnect db = new DotConnect();
+
+		HibernateUtil.evict(task);
+
+		Contentlet c = new Contentlet();
+		c.setIdentifier(task.getWebasset());
+		c.setLanguageId(task.getLanguageId());
+
+		boolean localTransaction = false;
+		try {
+			localTransaction = HibernateUtil.startLocalTransactionIfNeeded();
+
+			/* Clean the comments */
+			db.setSQL("delete from workflow_comment where workflowtask_id = ?");
+			db.addParam(task.getId());
+			db.loadResult();
+
+			/* Clean the history */
+			db.setSQL("delete from workflow_history where workflowtask_id = ?");
+			db.addParam(task.getId());
+			db.loadResult();
+
+			/* Clean the files of task */
+			db.setSQL("delete from workflowtask_files where workflowtask_id = ?");
+			db.addParam(task.getId());
+			db.loadResult();
+
+			/* delete the task */
+			db.setSQL("delete from workflow_task where id = ?");
+			db.addParam(task.getId());
+			db.loadResult();
+
+			if(localTransaction){
+				HibernateUtil.closeAndCommitTransaction();
+			}
+
+		} catch (final Exception e) {
+			if(localTransaction){
+				HibernateUtil.rollbackTransaction();
+			}
+			Logger.error(this, "deleteWorkflowTask failed:" + e, e);
+			throw new DotDataException(e);
+		}
+		finally {
+			cache.remove(task);
+		}
+	}
+
+	@Override
+	public WorkflowAction findAction(String id) throws DotDataException {
+		final DotConnect db = new DotConnect();
+		db.setSQL(sql.SELECT_ACTION);
+		db.addParam(id);
+		try {
+			return (WorkflowAction) this.convertListToObjects(db.loadObjectResults(), WorkflowAction.class).get(0);
+		} catch (IndexOutOfBoundsException ioob) {
+			return null;
+		}
+	}
+
+	@Override
+	public WorkflowAction findAction(final String actionId,
+									 final String stepId) throws DotDataException {
+
+		final DotConnect db = new DotConnect();
+		db.setSQL(sql.SELECT_ACTION_BY_STEP);
+		db.addParam(actionId).addParam(stepId);
+
+		try {
+			return (WorkflowAction) this.convertListToObjects(db.loadObjectResults(), WorkflowAction.class).get(0);
+		} catch (IndexOutOfBoundsException ioob) {
+			return null;
+		}
+	}
+
+	@Override
+	public WorkflowActionClass findActionClass(String id) throws DotDataException {
+		final DotConnect db = new DotConnect();
+		db.setSQL(sql.SELECT_ACTION_CLASS);
+		db.addParam(id);
+
+		try {
+			return (WorkflowActionClass) this.convertListToObjects(db.loadObjectResults(), WorkflowActionClass.class).get(0);
+		} catch (IndexOutOfBoundsException ioob) {
+			return null;
+		}
+	}
+
+	@Override
+	public List<WorkflowActionClass> findActionClasses(final WorkflowAction action) throws DotDataException {
+
+		List<WorkflowActionClass> classes = cache.getActionClasses(action);
+
+		if (null == classes) {
+
+			classes = this.convertListToObjects(new DotConnect().setSQL(sql.SELECT_ACTION_CLASSES_BY_ACTION)
+					.addParam(action.getId()).loadObjectResults(), WorkflowActionClass.class);
+
+			classes = (classes == null)?Collections.emptyList():classes;
+
+			cache.addActionClasses(action, classes);
+		}
+
+		return classes;
+	}
+
+	public WorkflowActionClassParameter findActionClassParameter(String id) throws DotDataException {
+		final DotConnect db = new DotConnect();
+		db.setSQL(sql.SELECT_ACTION_CLASS_PARAM);
+		db.addParam(id);
+		return (WorkflowActionClassParameter) this.convertListToObjects(db.loadObjectResults(), WorkflowActionClassParameter.class).get(0);
+	}
+
+	@Override
+	public List<WorkflowAction> findActions(final WorkflowStep step) throws DotDataException {
+
+		List<WorkflowAction> actions = cache.getActions(step);
+
+		if(null == actions) {
+
+			actions = this.convertListToObjects(
+					new DotConnect().setSQL(sql.SELECT_ACTIONS_BY_STEP)
+							.addParam(step.getId()).loadObjectResults(), WorkflowAction.class);
+
+			if (null == actions) {
+
+				actions = Collections.emptyList();
+				cache.addActions(step, actions);
+				return actions;
+			}
+
+			cache.addActions(step, actions);
+		}
+
+		// we need always a copy to avoid futher modification to the WorkflowAction since they are not immutable.
+		return ImmutableList.copyOf(actions);
+	}
+
+	@Override
+	public List<WorkflowAction> findActions(final WorkflowScheme scheme) throws DotDataException {
+
+		List<WorkflowAction> actions = cache.getActions(scheme);
+		if(null == actions) {
+
+			final DotConnect db = new DotConnect();
+			db.setSQL(sql.SELECT_ACTIONS_BY_SCHEME);
+			db.addParam(scheme.getId());
+			actions =  this.convertListToObjects(db.loadObjectResults(), WorkflowAction.class);
+
+			if(actions == null) {
+				actions = new ArrayList<>();
+			}
+
+			cache.addActions(scheme, actions);
+		}
+
+		return actions;
+	} // findActions.
+
+
+	@Override
+	public Map<String, WorkflowActionClassParameter> findParamsForActionClass(WorkflowActionClass actionClass) throws DotDataException {
+		final DotConnect db = new DotConnect();
+		db.setSQL(sql.SELECT_ACTION_CLASS_PARAMS_BY_ACTIONCLASS);
+		db.addParam(actionClass.getId());
+		final List<WorkflowActionClassParameter> list = (List<WorkflowActionClassParameter>) this.convertListToObjects(db.loadObjectResults(), WorkflowActionClassParameter.class);
+		final Map<String, WorkflowActionClassParameter> map = new LinkedHashMap<String, WorkflowActionClassParameter>();
+		for (final WorkflowActionClassParameter param : list) {
+			map.put(param.getKey(), param);
+		}
+
+		return map;
+
+	}
+
+	@Override
+	public WorkflowScheme findScheme(String id) throws DotDataException {
+		WorkflowScheme scheme = cache.getScheme(id);
+		if (scheme == null) {
+			try {
+				final DotConnect db = new DotConnect();
+				db.setSQL(sql.SELECT_SCHEME);
+				db.addParam(id);
+				scheme = (WorkflowScheme) this.convertListToObjects(db.loadObjectResults(), WorkflowScheme.class).get(0);
+				cache.add(scheme);
+			} catch (final IndexOutOfBoundsException e) {
+				throw new DoesNotExistException("Workflow-does-not-exists-scheme");
+			} catch (final Exception e) {
+				throw new DotDataException(e.getMessage(), e);
+			}
+		}
+		return scheme;
+	}
+
+
+	@Override
+	public List<WorkflowScheme> findSchemesForStruct(final String structId) throws DotDataException {
+
+		List<WorkflowScheme> schemes = cache.getSchemesByStruct(structId);
+
+		if (schemes != null) {
+
+			// checks if any of the schemes has been invalidated (save recently and needs to refresh the schemes for the content type).
+			if (!schemes.stream().filter(scheme -> null == cache.getScheme(scheme.getId())).findFirst().isPresent()) {
+				return schemes;
+			}
+		}
+
+		final DotConnect db = new DotConnect();
+		db.setSQL(sql.SELECT_SCHEME_BY_STRUCT);
+		db.addParam(structId);
+		try {
+			schemes = this.convertListToObjects(db.loadObjectResults(), WorkflowScheme.class);
+		} catch (final Exception er) {
+			schemes = new ArrayList();
+		}
+
+		cache.addForStructure(structId, schemes);
+		schemes.stream().forEach(scheme -> cache.add(scheme));
+		return schemes;
+
+	}
+
+	@Override
+	public WorkflowScheme findSystemWorkflow() throws DotDataException {
+		return this.findScheme(WorkFlowFactory.SYSTEM_WORKFLOW_ID);
+	}
+
+	@Override
+	public List<WorkflowScheme> findSchemes(boolean showArchived) throws DotDataException {
+		final DotConnect db = new DotConnect();
+		db.setSQL(sql.SELECT_SCHEMES);
+		db.addParam(false);
+		db.addParam(showArchived);
+		return this.convertListToObjects(db.loadObjectResults(), WorkflowScheme.class);
+	}
+
+	@Override
+	public List<WorkflowScheme> findArchivedSchemes() throws DotDataException {
+		final DotConnect db = new DotConnect();
+		db.setSQL(sql.SELECT_SCHEMES);
+		db.addParam(true);
+		db.addParam(true);
+		return this.convertListToObjects(db.loadObjectResults(), WorkflowScheme.class);
+	}
+
+	@Override
+	public WorkflowStep findStep(String id) throws DotDataException {
+		WorkflowStep step = cache.getStep(id);
+		if (step == null) {
+			final DotConnect db = new DotConnect();
+			db.setSQL(sql.SELECT_STEP);
+			db.addParam(id);
+			try{
+			  step = (WorkflowStep) this.convertListToObjects(db.loadObjectResults(), WorkflowStep.class).get(0);
+			  cache.add(step);
+			}catch (IndexOutOfBoundsException e){
+				throw new DoesNotExistException("Workflow-does-not-exists-step");
+			}
+		}
+		return step;
+	}
+
+	@Override
+	public Optional<WorkflowStep> findFirstStep(final String actionId, final String actionSchemeId) throws DotDataException {
+
+		WorkflowStep workflowStep = null;
+		final List<Map<String, Object>> workflowStepRows =
+				new DotConnect().setMaxRows(1).setSQL(sql.SELECT_STEPS_BY_ACTION)
+					.addParam(actionId).loadObjectResults();
+
+		try {
+
+			workflowStep = UtilMethods.isSet(workflowStepRows) && workflowStepRows.size() > 0?
+					this.convertStep(workflowStepRows.get(0)):
+					this.findFirstStep(actionSchemeId).orElse(null);
+		} catch (IllegalAccessException | InvocationTargetException e) {
+
+			throw new DotDataException(e);
+		}
+
+		return Optional.ofNullable(workflowStep);
+	}
+
+	@Override
+	public Optional<WorkflowStep> findFirstStep(final String schemeId) throws DotDataException {
+
+		return this.findSteps(this.findScheme(schemeId))
+				.stream().findFirst();
+	}
+
+	@Override
+	public List<WorkflowStep> findStepsByContentlet(final Contentlet contentlet, final List<WorkflowScheme> schemes) throws DotDataException {
+		List<WorkflowStep> steps            = new ArrayList<>();
+        List<WorkflowStep> currentSteps     = cache.getSteps(contentlet);
+		String workflowTaskId        		= null;
+		List<Map<String, Object>> dbResults = null;
+
+		if (currentSteps == null) {
+            WorkflowStep step = null;
+			try {
+				final DotConnect db = new DotConnect();
+				db.setSQL(sql.SELECT_STEP_BY_CONTENTLET);
+				db.addParam(contentlet.getIdentifier());
+				db.addParam(contentlet.getLanguageId());
+
+				dbResults = db.loadObjectResults();
+                step      = (WorkflowStep) this.convertListToObjects
+						(dbResults, WorkflowStep.class).get(0);
+                steps.add(step);
+
+				workflowTaskId =  (String)dbResults.get(0).get("workflowid");
+			} catch (final Exception e) {
+				Logger.debug(this.getClass(), e.getMessage());
+			}
+
+			if (step == null) {
+				try {
+					for(WorkflowScheme scheme : schemes) {
+						final List<WorkflowStep> schemeSteps = this.findSteps(scheme);
+						if(UtilMethods.isSet(schemeSteps)){
+						   step = schemeSteps.get(0);
+						   steps.add(step);
+						}
+					}
+					//Add to cache list of steps
+				} catch (final Exception e) {
+					throw new DotDataException("Unable to find workflow step for content id:" + contentlet.getIdentifier());
+				}
+			}
+		} else {
+			steps.addAll(currentSteps);
+		}
+        // if the existing task belongs to another workflow schema, then remove it
+		if (steps.size() == 1 && !existSchemeIdOnSchemesList(steps.get(0).getSchemeId(),schemes)) {
+
+			if (null != workflowTaskId && !(LicenseUtil.getLevel() < LicenseLevel.STANDARD.level) ) {
+				this.deleteWorkflowTask(this.findWorkFlowTaskById(workflowTaskId));
+			}
+
+            steps = Collections.emptyList();
+		}
+
+        cache.addSteps(contentlet, steps);
+
+		return steps;
+	}
+
+	@Override
+	public boolean existSchemeIdOnSchemesList(String schemeId, List<WorkflowScheme> schemes){
+	    boolean exist = false;
+	    for(WorkflowScheme scheme : schemes){
+	        if(schemeId.equals(scheme.getId())){
+	            exist = true;
+	            break;
+            }
+        }
+        return exist;
+    }
+
+	@Override
+	public List<WorkflowStep> findSteps(WorkflowScheme scheme) throws DotDataException {
+		final DotConnect db = new DotConnect();
+		db.setSQL(sql.SELECT_STEPS_BY_SCHEME);
+		db.addParam(scheme.getId());
+		return this.convertListToObjects(db.loadObjectResults(), WorkflowStep.class);
+
+	}
+
+	@Override
+	public WorkflowTask findTaskByContentlet(final Contentlet contentlet) throws DotDataException {
+
+		WorkflowTask task = null;
+
+		if (!UtilMethods.isSet(contentlet.getIdentifier()) || cache.is404(contentlet)) {
+			return task;
+		}
+
+		task = cache.getTask(contentlet);
+
+		if (task == null) {
+
+			final DotConnect db = new DotConnect();
+			db.setSQL(WorkflowSQL.SELECT_TASK);
+			db.addParam(contentlet.getIdentifier());
+			db.addParam(contentlet.getLanguageId());
+
+			List<WorkflowTask> foundTasks = this
+					.convertListToObjects(db.loadObjectResults(), WorkflowTask.class);
+			if (null != foundTasks && !foundTasks.isEmpty()) {
+				task = foundTasks.get(0);
+			}
+
+			if (null != task && null != task.getId()) {
+				cache.addTask(contentlet, task);
+			} else {
+				cache.add404Task(contentlet);
+			}
+		}
+
+		return task;
+	}
+
+	@Override
+	public WorkflowComment findWorkFlowCommentById(String id) throws DotDataException {
+		final HibernateUtil hu = new HibernateUtil(WorkflowComment.class);
+		hu.setQuery("from workflow_comment in class com.dotmarketing.portlets.workflows.model.WorkflowComment where id = ?");
+		hu.setParam(id);
+		return (WorkflowComment) hu.load();
+	}
+
+	@Override
+	@SuppressWarnings("unchecked")
+	public List<WorkflowComment> findWorkFlowComments(WorkflowTask task) throws DotDataException {
+		final HibernateUtil hu = new HibernateUtil(WorkflowComment.class);
+		hu.setQuery("from workflow_comment in class com.dotmarketing.portlets.workflows.model.WorkflowComment " + "where workflowtask_id = ? order by creation_date desc");
+		hu.setParam(task.getId());
+		return (List<WorkflowComment>) hu.list();
+	}
+
+	@Override
+	@SuppressWarnings("unchecked")
+	public List<WorkflowHistory> findWorkflowHistory(WorkflowTask task) throws DotDataException {
+		final HibernateUtil hu = new HibernateUtil(WorkflowHistory.class);
+		hu.setQuery("from workflow_history in class com.dotmarketing.portlets.workflows.model.WorkflowHistory " + "where workflowtask_id = ? order by creation_date");
+		hu.setParam(task.getId());
+		return (List<WorkflowHistory>) hu.list();
+	}
+
+	@Override
+	public WorkflowHistory findWorkFlowHistoryById(String id) throws DotDataException {
+		final HibernateUtil hu = new HibernateUtil(WorkflowHistory.class);
+		hu.setQuery("from workflow_history in class com.dotmarketing.portlets.workflows.model.WorkflowHistory where id = ?");
+		hu.setParam(id);
+		return (WorkflowHistory) hu.load();
+	}
+
+	@Override
+	public WorkflowTask findWorkFlowTaskById(String id) throws DotDataException {
+		final HibernateUtil hu = new HibernateUtil(WorkflowTask.class);
+		hu.setQuery("from workflow_task in class com.dotmarketing.portlets.workflows.model.WorkflowTask where id = ?");
+		hu.setParam(id);
+		return (WorkflowTask) hu.load();
+	}
+
+	@SuppressWarnings("unchecked")
+	public List<Contentlet> findWorkflowTaskFilesAsContent(WorkflowTask task, User user) throws DotDataException {
+		final HibernateUtil hu = new HibernateUtil(WorkFlowTaskFiles.class);
+		hu.setQuery("from workflow_task_files in class com.dotmarketing.portlets.workflows.model.WorkFlowTaskFiles where workflowtask_id = ?");
+		hu.setParam(task.getId());
+		List<Contentlet> contents = new ArrayList<Contentlet>();
+		List<WorkFlowTaskFiles> l =  hu.list();
+
+		for (WorkFlowTaskFiles f : l) {
+			try {
+				contents.add(APILocator.getContentletAPI().find(f.getFileInode(), user, false));
+			} catch (DotSecurityException e) {
+				throw new DotDataException(e.getMessage(),e);
+			} catch(ClassCastException c) {
+				// not file as contentlet
+			}
+
+		}
+
+
+		return contents;
+	}
+
+	/**
+	 *
+	 * @param searcher
+	 * @param counting
+	 * @return
+	 * @throws DotDataException
+	 */
+	private DotConnect getWorkflowSqlQuery(WorkflowSearcher searcher, boolean counting) throws DotDataException {
+
+		DotConnect dc = new DotConnect();
+		final StringBuilder query = new StringBuilder();
+
+		if(counting)
+			query.append("select count(*) as mycount from workflow_task ");
+		else
+			query.append("select workflow_task.*  from workflow_task ");
+
+
+		query.append(", workflow_scheme, workflow_step ");
+		query.append(" where  ");
+		if (UtilMethods.isSet(searcher.getKeywords())) {
+			query.append(" (lower(workflow_task.title) like ? or ");
+			if(DbConnectionFactory.isMsSql())
+				query.append(" lower(cast(workflow_task.description as varchar(max))) like ? )  and ");
+			else
+				query.append(" lower(workflow_task.description) like ? )  and ");
+		}
+
+		if(!searcher.getShow4All() || !(APILocator.getRoleAPI().doesUserHaveRole(searcher.getUser(), APILocator.getRoleAPI().loadCMSAdminRole())
+				|| APILocator.getRoleAPI().doesUserHaveRole(searcher.getUser(),RoleAPI.WORKFLOW_ADMIN_ROLE_KEY))) {
+			final List<Role> userRoles = new ArrayList<Role>();
+			if (UtilMethods.isSet(searcher.getAssignedTo())) {
+
+
+				final Role r = APILocator.getRoleAPI().loadRoleById(searcher.getAssignedTo());
+				if(r!=null)userRoles.add(r);
+			} else {
+				userRoles.addAll(APILocator.getRoleAPI().loadRolesForUser(searcher.getUser().getUserId(), false));
+				userRoles.add(APILocator.getRoleAPI().getUserRole(searcher.getUser()));
+
+			}
+
+			String rolesString = "";
+
+			for (final Role role : userRoles) {
+				if (!rolesString.equals("")) {
+					rolesString += ",";
+				}
+				rolesString += "'" + role.getId() + "'";
+			}
+
+			if(rolesString.length()>0){
+				query.append(" ( workflow_task.assigned_to in (" + rolesString + ")  ) and ");
+			}
+		}
+		query.append(" workflow_step.id = workflow_task.status and workflow_step.scheme_id = workflow_scheme.id and ");
+
+		if(searcher.getDaysOld()!=-1) {
+			if(DbConnectionFactory.isMySql())
+				query.append(" datediff(now(),workflow_task.creation_date)>=?");
+			else if(DbConnectionFactory.isPostgres())
+				query.append(" extract(day from (now()-workflow_task.creation_date))>=?");
+			else if(DbConnectionFactory.isMsSql())
+				query.append(" datediff(d,workflow_task.creation_date,GETDATE())>=?");
+			else if(DbConnectionFactory.isOracle())
+				query.append(" floor(sysdate-workflow_task.creation_date)>=?");
+			else if(DbConnectionFactory.isH2())
+				query.append(" datediff('YEAR',current_date(),workflow_task.creation_date)>=?");
+
+			query.append(" and ");
+		}
+
+		if (!searcher.isClosed() && searcher.isOpen()) {
+			query.append("  workflow_step.resolved = " + DbConnectionFactory.getDBFalse() + " and ");
+		} else if (searcher.isClosed() && !searcher.isOpen()) {
+			query.append(" workflow_step.resolved = " + DbConnectionFactory.getDBTrue() + " and ");
+		}
+
+		if (UtilMethods.isSet(searcher.getSchemeId())) {
+			query.append(" workflow_scheme.id = ? and ");
+		}
+
+		if (UtilMethods.isSet(searcher.getStepId())) {
+			query.append(" workflow_step.id = ? and ");
+		}
+
+		query.append(" 1=1  ");
+		if (!counting) {
+			query.append(" order by ");
+			String orderby="";
+			if (!UtilMethods.isSet(searcher.getStepId())) {
+				// condition.append(" status , ");
+			}
+			if (UtilMethods.isSet(searcher.getOrderBy())) {
+				orderby=searcher.getOrderBy().replaceAll("[^\\w_\\. ]", "");
+			} else {
+
+				orderby="mod_date desc";
+			}
+			query.append(orderby.replace("mod_date", "workflow_task.mod_date"));
+		}
+
+		dc.setSQL(query.toString());
+
+		// now we need to add the params
+
+		if (UtilMethods.isSet(searcher.getKeywords())) {
+			dc.addParam("%" + searcher.getKeywords().trim().toLowerCase() + "%");
+			dc.addParam("%" + searcher.getKeywords().trim().toLowerCase() + "%");
+		}
+
+		if(searcher.getDaysOld()!=-1) {
+			dc.addParam(searcher.getDaysOld());
+		}
+
+		if (UtilMethods.isSet(searcher.getSchemeId())) {
+			dc.addParam(searcher.getSchemeId());
+		}
+
+		if (UtilMethods.isSet(searcher.getStepId())) {
+			dc.addParam(searcher.getStepId());
+		}
+
+		return dc;
+
+	}
+
+	@Override
+	public void removeAttachedFile(WorkflowTask task, String fileInode) throws DotDataException {
+		final String query = "delete from workflowtask_files where workflowtask_id = ? and file_inode = ?";
+		final DotConnect dc = new DotConnect();
+		dc.setSQL(query);
+		dc.addParam(task.getId());
+		dc.addParam(fileInode);
+		dc.loadResult();
+
+	}
+
+	/**
+	 *
+	 * @param actionId
+	 * @return
+	 */
+	public boolean existsAction (final String actionId) {
+
+		boolean exists = false;
+
+		try {
+
+			exists = null != this.findAction(actionId);
+		} catch (final Exception e) {
+			Logger.debug(this.getClass(), e.getMessage(), e);
+		}
+
+		return exists;
+	} // existsAction.
+
+	@Override
+	public void saveAction(final WorkflowAction workflowAction,
+						   final WorkflowStep workflowStep)  throws DotDataException,AlreadyExistException {
+
+		this.saveAction(workflowAction, workflowStep, 0);
+	} // saveAction
+
+	/////////
+	@Override
+	public List<Map<String, Object>> findSystemActionsByContentType(final ContentType contentType) throws DotDataException {
+
+		List<Map<String, Object>> results = this.cache.findSystemActionsByContentType(contentType.variable());
+		if (null == results) {
+
+			results = new DotConnect().setSQL(sql.SELECT_SYSTEM_ACTION_BY_SCHEME_OR_CONTENT_TYPE_MAPPING)
+						.addParam(contentType.variable())
+						.loadObjectResults();
+			if (UtilMethods.isSet(results)) {
+
+				this.cache.addSystemActionsByContentType(contentType.variable(), results);
+			}
+		}
+
+		return results;
+	}
+
+	@Override
+	public Map<String, List<Map<String, Object>>> findSystemActionsMapByContentType(final List<ContentType> contentTypes)  throws DotDataException {
+
+		final ImmutableMap.Builder<String ,List<Map<String, Object>>> mappingMapBuilder = new ImmutableMap.Builder<>();
+		final String selectQueryTemplate = sql.SELECT_SYSTEM_ACTION_BY_CONTENT_TYPES;
+		final Set<String> notFoundContentTypes = new HashSet<>();
+
+		for (final ContentType contentType: contentTypes) {
+
+			final String variable = contentType.variable();
+			final List<Map<String, Object>> results = this.cache.findSystemActionsByContentType(contentType.variable());
+			if (null != results) {
+
+				mappingMapBuilder.put(variable, results);
+			} else {
+
+				notFoundContentTypes.add(variable);
+			}
+		}
+
+		if (!notFoundContentTypes.isEmpty()) {
+
+			findSystemActionsMapByContentType(mappingMapBuilder, selectQueryTemplate, notFoundContentTypes);
+		}
+
+		return mappingMapBuilder.build();
+	}
+
+	private void findSystemActionsMapByContentType(final ImmutableMap.Builder<String, List<Map<String, Object>>> mappingMapBuilder,
+												   final String selectQueryTemplate,
+												   final Set<String> notFoundContentTypesSet) throws DotDataException {
+
+		final List<List<String>> notFoundContentTypesListOfList = Lists.partition
+				(new ArrayList<>(notFoundContentTypesSet), 100); // select in does not support more than 100
+
+		for (final List<String> notFoundContentTypes: notFoundContentTypesListOfList) {
+
+			final DotConnect dotConnect = new DotConnect()
+					.setSQL(String.format(selectQueryTemplate, this.createQueryIn(notFoundContentTypes)));
+
+			notFoundContentTypes.stream().forEach(dotConnect::addObject);
+
+			final List<Map<String, Object>> mappingRows = dotConnect.loadObjectResults();
+
+			if (!mappingRows.isEmpty()) {
+
+				final Map<String, List<Map<String, Object>>> dbMappingMap = new HashMap<>();
+
+				for (final Map<String, Object> rowMap : mappingRows) {
+
+					final String variable = (String) rowMap.get("scheme_or_content_type");
+					dbMappingMap.computeIfAbsent(variable, key -> new ArrayList<>()).add(rowMap);
+				}
+
+				mappingMapBuilder.putAll(dbMappingMap);
+			}
+		}
+	}
+
+	/**
+	 * Finds the {@link com.dotmarketing.portlets.workflows.business.WorkflowAPI.SystemAction}'s by {@link WorkflowScheme}
+	 * @param workflowScheme {@link WorkflowScheme}
+	 * @return List of Rows
+	 */
+	@Override
+	public List<Map<String, Object>> findSystemActionsByScheme(final WorkflowScheme workflowScheme) throws DotDataException {
+
+		List<Map<String, Object>> results = this.cache.findSystemActionsByScheme(workflowScheme.getId());
+		if (null == results) {
+
+			results = new DotConnect()
+					.setSQL(sql.SELECT_SYSTEM_ACTION_BY_SCHEME_OR_CONTENT_TYPE_MAPPING)
+					.addParam(workflowScheme.getId())
+					.loadObjectResults();
+			if (UtilMethods.isSet(results)) {
+
+				this.cache.addSystemActionsByScheme(workflowScheme.getId(), results);
+			}
+		}
+
+		return results;
+	}
+
+	@Override
+	public List<Map<String, Object>> findSystemActionsByWorkflowAction(final WorkflowAction workflowAction) throws DotDataException {
+
+		List<Map<String, Object>> results = this.cache.findSystemActionsByWorkflowAction(workflowAction.getId());
+		if (null == results) {
+
+			results = new DotConnect()
+					.setSQL(sql.SELECT_SYSTEM_ACTION_BY_WORKFLOW_ACTION)
+					.addParam(workflowAction.getId())
+					.loadObjectResults();
+			if (UtilMethods.isSet(results)) {
+
+				this.cache.addSystemActionsByWorkflowAction(workflowAction.getId(), results);
+			}
+		}
+
+		return results;
+	}
+
+	/**
+	 * Finds the {@link SystemActionWorkflowActionMapping}  associated to the {@link com.dotmarketing.portlets.workflows.business.WorkflowAPI.SystemAction}
+	 * and {@link ContentType}
+	 * @param systemAction  {@link com.dotmarketing.portlets.workflows.business.WorkflowAPI.SystemAction}
+	 * @param contentType   {@link ContentType}
+	 * @return Map<String, Object>
+	 */
+	@Override
+	public Map<String, Object> findSystemActionByContentType(final WorkflowAPI.SystemAction systemAction, final ContentType contentType) throws DotDataException {
+
+		Map<String, Object> mappingRow = this.cache.findSystemActionByContentType(systemAction.name(), contentType.variable());
+		if (!UtilMethods.isSet(mappingRow)) {
+
+			final List<Map<String, Object>> rows = new DotConnect()
+					.setSQL(sql.SELECT_SYSTEM_ACTION_BY_SYSTEM_ACTION_AND_SCHEME_OR_CONTENT_TYPE_MAPPING)
+					.addParam(systemAction.name())
+					.addParam(contentType.variable())
+					.loadObjectResults();
+
+			if (UtilMethods.isSet(rows)) {
+
+				mappingRow = rows.get(0);
+				this.cache.addSystemActionBySystemActionNameAndContentTypeVariable(
+						systemAction.name(), contentType.variable(), mappingRow);
+			}
+		}
+
+		return mappingRow;
+	}
+
+	/**
+	 * Finds the list of {@link SystemActionWorkflowActionMapping}  associated to the {@link com.dotmarketing.portlets.workflows.business.WorkflowAPI.SystemAction}
+	 * and {@link List} of {@link WorkflowScheme}'s
+	 * @param systemAction {@link com.dotmarketing.portlets.workflows.business.WorkflowAPI.SystemAction}
+	 * @param schemesList  {@link List} of {@link WorkflowScheme}'s
+	 * @return List<Map<String, Object>>
+	 */
+	@Override
+	public List<Map<String, Object>> findSystemActionsBySchemes(final WorkflowAPI.SystemAction systemAction, final List<WorkflowScheme> schemesList) throws DotDataException {
+
+		final List<String> schemeIdList   = schemesList.stream().map(WorkflowScheme::getId).collect(Collectors.toList());
+		List<Map<String, Object>> results = this.cache.findSystemActionsBySchemes(systemAction.name(), schemeIdList);
+
+		if (null == results) {
+
+			if (UtilMethods.isSet(schemesList)) {
+
+				final List<List<WorkflowScheme>> schemeListOfList =
+						Lists.partition(schemesList, PARTITION_IN_SIZE); // select in does not support more than 100.
+				results = new ArrayList<>();
+
+				for (final List<WorkflowScheme> schemes : schemeListOfList) {
+
+					final DotConnect dotConnect = new DotConnect()
+							.setSQL(String.format(sql.SELECT_SYSTEM_ACTION_BY_SYSTEM_ACTION_AND_SCHEMES, this.createQueryIn(schemes)))
+							.addParam(systemAction.name());
+
+					for (final WorkflowScheme scheme : schemes) {
+
+						dotConnect.addParam(scheme.getId());
+					}
+
+					results.addAll(dotConnect.loadObjectResults());
+				}
+
+				if (UtilMethods.isSet(results)) {
+
+					this.cache.addSystemActionsBySystemActionNameAndSchemeIds(
+							systemAction.name(), schemeIdList, results);
+				}
+			}
+		}
+
+		return results;
+	}
+
+	@Override
+	public Map<String, Object> findSystemActionByIdentifier(final String identifier) throws DotDataException {
+
+		Map<String, Object> systemActionMap = cache.findSystemActionByIdentifier(identifier);
+
+		if (null == systemActionMap) {
+
+			final List<Map<String, Object>> rows = new DotConnect().setSQL(sql.SELECT_SYSTEM_ACTION_BY_IDENTIFIER)
+					.addParam(identifier)
+					.loadObjectResults();
+			systemActionMap = UtilMethods.isSet(rows) ? rows.get(0) : Collections.emptyMap();
+
+			this.cache.addSystemActionByIdentifier(identifier, systemActionMap);
+		}
+
+		return systemActionMap;
+	}
+
+	@Override
+	public boolean deleteSystemAction(final SystemActionWorkflowActionMapping mapping) throws DotDataException {
+
+		new DotConnect().setSQL(sql.DELETE_SYSTEM_ACTION_BY_IDENTIFIER)
+				.addParam(mapping.getIdentifier())
+				.loadResult();
+
+		this.cache.removeSystemActionByIdentifier(mapping.getIdentifier());
+
+		return true; //  todo: if rows affected 0 -> false
+	}
+
+	@Override
+	public void deleteSystemActionsByWorkflowAction(final WorkflowAction action) throws DotDataException {
+
+		Logger.debug(this, ()->"Removing system action mappings associated to the action: " + action.getId());
+		new DotConnect().setSQL(sql.DELETE_SYSTEM_ACTION_BY_WORKFLOW_ACTION_ID)
+				.addParam(action.getId())
+				.loadResult();
+
+		this.cache.removeSystemActionsByWorkflowAction(action.getId());
+	}
+
+	private String createQueryIn (final Collection list) {
+
+		final StringBuilder builder = new StringBuilder();
+
+		for (int i = 0; i < list.size(); ++i) {
+
+			builder.append("?");
+			if (i < list.size() -1) {
+
+				builder.append(",");
+			}
+		}
+
+		return builder.toString();
+	}
+
+
+	@Override
+	public SystemActionWorkflowActionMapping saveSystemActionWorkflowActionMapping(final SystemActionWorkflowActionMapping mapping) throws DotDataException  {
+
+		final String ownerKey = this.getOwnerKey (mapping, mapping.getOwner());
+		SystemActionWorkflowActionMapping toReturn = mapping;
+
+		final List<Map<String, Object>> existsRow =
+				new DotConnect().setSQL(sql.SELECT_SYSTEM_ACTION_BY_SYSTEM_ACTION_AND_SCHEME_OR_CONTENT_TYPE_MAPPING)
+				.addParam(mapping.getSystemAction().name())
+				.addParam(ownerKey)
+				.loadObjectResults();
+
+		if (!UtilMethods.isSet(existsRow)) {
+
+			new DotConnect().setSQL(sql.INSERT_SYSTEM_ACTION_WORKFLOW_ACTION_MAPPING)
+					.addParam(mapping.getIdentifier())
+					.addParam(mapping.getSystemAction().name())
+					.addParam(mapping.getWorkflowAction().getId())
+					.addParam(ownerKey)
+					.loadResult();
+		} else {
+
+			// if exists, we override the id and update.
+			final String existingId = (String)existsRow.get(0).get("id");
+			toReturn = new SystemActionWorkflowActionMapping(existingId,
+					mapping.getSystemAction(),
+					mapping.getWorkflowAction(),
+					mapping.getOwner());
+
+			new DotConnect().setSQL(sql.UPDATE_SYSTEM_ACTION_WORKFLOW_ACTION_MAPPING)
+					.addParam(mapping.getSystemAction().name())
+					.addParam(mapping.getWorkflowAction().getId())
+					.addParam(ownerKey)
+					.addParam(existingId)
+					.loadResult();
+
+			this.cache.removeSystemActionByIdentifier(existingId);
+		}
+
+		return toReturn;
+	}
+
+	/*
+	* The owner could be a ContentType (variable) or WorkflowScheme (identifier)
+	*/
+	private String getOwnerKey (final SystemActionWorkflowActionMapping mapping, final Object ownerContentTypeOrScheme) {
+
+		return mapping.isOwnerContentType()?
+			ContentType.class.cast(ownerContentTypeOrScheme).variable():
+			WorkflowScheme.class.cast(ownerContentTypeOrScheme).getId();
+	}
+
+	///////
+
+	@Override
+	public void saveAction(final WorkflowAction workflowAction,
+						   final WorkflowStep workflowStep,
+						   final int order)  throws DotDataException,AlreadyExistException {
+
+		boolean isNew = true;
+		if (UtilMethods.isSet(workflowAction.getId()) && UtilMethods.isSet(workflowStep.getId())) {
+			isNew = (null == findAction(workflowAction.getId(), workflowStep.getId()));
+		}
+		if (isNew) {
+			new DotConnect().setSQL(sql.INSERT_ACTION_FOR_STEP)
+					.addParam(workflowAction.getId())
+					.addParam(workflowStep.getId())
+					.addParam(order)
+					.loadResult();
+		} else {
+			new DotConnect().setSQL(sql.UPDATE_ACTION_FOR_STEP_ORDER)
+					.addParam(order)
+					.addParam(workflowAction.getId())
+					.addParam(workflowStep.getId())
+					.loadResult();
+		}
+
+		final WorkflowStep proxyStep = new WorkflowStep();
+		proxyStep.setId(workflowStep.getId());
+		cache.removeActions(proxyStep);
+
+		final WorkflowScheme proxyScheme = new WorkflowScheme();
+		proxyScheme.setId(workflowAction.getSchemeId());
+		cache.removeActions(proxyScheme);
+
+		// update workflowScheme mod date
+		final WorkflowScheme scheme = findScheme(workflowAction.getSchemeId());
+		saveScheme(scheme);
+	} // saveAction.
+
+	@Override
+	public void updateOrder(final WorkflowAction workflowAction,
+							final WorkflowStep workflowStep,
+							final int order)  throws DotDataException,AlreadyExistException {
+
+		new DotConnect().setSQL(sql.UPDATE_ACTION_FOR_STEP_ORDER)
+				.addParam(order)
+				.addParam(workflowAction.getId())
+				.addParam(workflowStep.getId())
+				.loadResult();
+
+		final WorkflowStep proxyStep = new WorkflowStep();
+		proxyStep.setId(workflowStep.getId());
+		cache.removeActions(proxyStep);
+
+		final WorkflowScheme proxyScheme = new WorkflowScheme();
+		proxyScheme.setId(workflowAction.getSchemeId());
+		cache.removeActions(proxyScheme);
+
+		// update workflowScheme mod date
+		final WorkflowScheme scheme = findScheme(workflowAction.getSchemeId());
+		saveScheme(scheme);
+	} // updateOrder.
+
+	/**
+	 *
+	 * @param workflowAction
+	 * @return
+	 */
+	private String getNextStep (final WorkflowAction workflowAction) {
+
+		return (!UtilMethods.isSet(workflowAction.getNextStep()))?
+				WorkflowAction.CURRENT_STEP: workflowAction.getNextStep();
+	}
+
+	@Override
+	public void saveAction(final WorkflowAction action) throws DotDataException,AlreadyExistException {
+
+		boolean isNew = true;
+		if (UtilMethods.isSet(action.getId())) {
+
+			isNew = !this.existsAction(action.getId());
+		} else {
+			action.setId(UUIDGenerator.generateUuid());
+		}
+
+		final String     nextStep = this.getNextStep(action);
+		final DotConnect db       = new DotConnect();
+		if (isNew) {
+			db.setSQL(sql.INSERT_ACTION);
+			db.addParam(action.getId());
+			db.addParam(action.getSchemeId());
+			db.addParam(action.getName());
+			db.addParam(action.getCondition());
+			db.addParam(nextStep);
+			db.addParam(action.getNextAssign());
+			db.addParam(action.getOrder());
+			db.addParam(action.isAssignable());
+			db.addParam(action.isCommentable());
+			db.addParam(action.getIcon());
+			db.addParam(action.isRoleHierarchyForAssign());
+			db.addParam(action.isRequiresCheckout());
+			db.addParam(WorkflowState.toCommaSeparatedString(action.getShowOn()));
+			db.loadResult();
+		} else {
+			db.setSQL(sql.UPDATE_ACTION);
+			db.addParam(action.getSchemeId());
+			db.addParam(action.getName());
+			db.addParam(action.getCondition());
+			db.addParam(nextStep);
+			db.addParam(action.getNextAssign());
+			db.addParam(action.getOrder());
+			db.addParam(action.isAssignable());
+			db.addParam(action.isCommentable());
+			db.addParam(action.getIcon());
+			db.addParam(action.isRoleHierarchyForAssign());
+			db.addParam(action.isRequiresCheckout());
+			db.addParam(WorkflowState.toCommaSeparatedString(action.getShowOn()));
+			db.addParam(action.getId());
+			db.loadResult();
+		}
+
+		final List<WorkflowStep> relatedProxiesSteps =
+				this.findProxiesSteps(action);
+		relatedProxiesSteps.forEach( cache::removeActions );
+
+		final WorkflowScheme proxyScheme = new WorkflowScheme();
+		proxyScheme.setId(action.getSchemeId());
+		cache.removeActions(proxyScheme);
+
+		// update workflowScheme mod date
+		final WorkflowScheme scheme = findScheme(action.getSchemeId());
+		saveScheme(scheme);
+
+	}
+
+	/**
+	 *
+	 * @param action
+	 * @return
+	 * @throws DotDataException
+	 */
+	public List<WorkflowStep> findProxiesSteps(final WorkflowAction action) throws DotDataException {
+
+		final ImmutableList.Builder<WorkflowStep> stepsBuilder =
+				new ImmutableList.Builder<>();
+
+		final List<Map<String, Object>> stepIdList =
+				new DotConnect().setSQL(sql.SELECT_STEPS_ID_BY_ACTION)
+						.addParam(action.getId()).loadObjectResults();
+
+		if (null != stepIdList) {
+
+			stepIdList.forEach( mapRow ->  stepsBuilder.add
+					(this.buildProxyWorkflowStep((String)mapRow.get("stepid"))) );
+		}
+
+		return stepsBuilder.build();
+	}
+
+	/**
+	 *
+	 * @param stepId
+	 * @return
+	 */
+	private WorkflowStep buildProxyWorkflowStep (final String stepId) {
+
+		final WorkflowStep proxyWorkflowStep =
+				new WorkflowStep();
+
+		proxyWorkflowStep.setId(stepId);
+
+		return proxyWorkflowStep;
+	}
+
+	@Override
+	public void saveActionClass(final WorkflowActionClass actionClass) throws DotDataException,AlreadyExistException {
+
+		boolean isNew = true;
+		if (UtilMethods.isSet(actionClass.getId())) {
+			try {
+				final WorkflowActionClass test = this.findActionClass(actionClass.getId());
+				if (test != null) {
+					isNew = false;
+				}
+			} catch (final Exception e) {
+				Logger.debug(this.getClass(), e.getMessage(), e);
+			}
+		} else {
+			actionClass.setId(UUIDGenerator.generateUuid());
+		}
+
+		final DotConnect db = new DotConnect();
+		if (isNew) {
+			db.setSQL(sql.INSERT_ACTION_CLASS);
+			db.addParam(actionClass.getId());
+			db.addParam(actionClass.getActionId());
+			db.addParam(actionClass.getName());
+			db.addParam(actionClass.getOrder());
+			db.addParam(actionClass.getClazz());
+			db.loadResult();
+		} else {
+			db.setSQL(sql.UPDATE_ACTION_CLASS);
+			db.addParam(actionClass.getActionId());
+			db.addParam(actionClass.getName());
+			db.addParam(actionClass.getOrder());
+			db.addParam(actionClass.getClazz());
+			db.addParam(actionClass.getId());
+
+			db.loadResult();
+		}
+		// cache.remove(step);
+
+		// update workflowScheme mod date
+		final WorkflowAction action = findAction(actionClass.getActionId());
+		final WorkflowScheme scheme = findScheme(action.getSchemeId());
+
+		saveScheme(scheme);
+		cache.remove(action);
+	}
+
+	@Override
+	public void saveComment(WorkflowComment comment) throws DotDataException {
+		if(InodeUtils.isSet(comment.getId())) {
+			boolean update=false;
+			try {
+				HibernateUtil.load(WorkflowComment.class, comment.getId());
+				// if no exception it exists. just update
+				update=true;
+			}
+			catch(Exception ex) {
+				// if it doesn't then save with primary key
+				HibernateUtil.saveWithPrimaryKey(comment, comment.getId());
+			}
+			if(update) {
+				HibernateUtil.update(comment);
+			}
+		}
+		else {
+			HibernateUtil.save(comment);
+		}
+
+	}
+
+	@Override
+	public void saveScheme(WorkflowScheme scheme) throws DotDataException, AlreadyExistException {
+
+		boolean isNew = true;
+		if (UtilMethods.isSet(scheme.getId())) {
+			try {
+				final WorkflowScheme test = this.findScheme(scheme.getId());
+				if (test != null) {
+					isNew = false;
+				}
+			} catch (final Exception e) {
+				Logger.debug(this.getClass(), e.getMessage(), e);
+			}
+		} else {
+			scheme.setId(UUIDGenerator.generateUuid());
+		}
+
+		scheme.setModDate(new Date());
+
+		final DotConnect db = new DotConnect();
+		try {
+
+			if (isNew) {
+
+				db.setSQL(sql.INSERT_SCHEME);
+				db.addParam(scheme.getId());
+				db.addParam(scheme.getName());
+				db.addParam(scheme.getDescription());
+				db.addParam(scheme.isArchived());
+				db.addParam(false);
+				db.addParam(scheme.isDefaultScheme());
+				db.addParam(scheme.getModDate());
+				db.loadResult();
+			} else {
+				db.setSQL(sql.UPDATE_SCHEME);
+				db.addParam(scheme.getName());
+				db.addParam(scheme.getDescription());
+				db.addParam(scheme.isArchived());
+				db.addParam(false);
+				db.addParam(scheme.getModDate());
+				db.addParam(scheme.getId());
+				db.loadResult();
+
+			}
+			cache.remove(scheme);
+		} catch (final Exception e) {
+			throw new DotDataException(e.getMessage(),e);
+		}
+	}
+
+	public void forceDeleteSchemeForContentType(final String contentTypeId) throws DotDataException {
+
+		try {
+
+			Logger.info(this, "Deleting the schemes associated to the content type: " + contentTypeId);
+
+			new DotConnect().setSQL(sql.DELETE_SCHEME_FOR_STRUCT)
+				.addParam(contentTypeId).loadResult();
+
+			cache.removeStructure(contentTypeId);
+		} catch (final Exception e) {
+			Logger.error(this.getClass(), e.getMessage(), e);
+			throw new DotDataException(e.getMessage(),e);
+		}
+	}
+
+	@Override
+	public void deleteSchemeForStruct(final String struc) throws DotDataException {
+		if (LicenseUtil.getLevel() < LicenseLevel.STANDARD.level) {
+			return;
+		}
+
+		this.forceDeleteSchemeForContentType(struc);
+	}
+
+	@Override
+	public void saveSchemeIdsForContentType(final String contentTypeInode,
+											final Set<String> schemesIds,
+											final Consumer<WorkflowTask> workflowTaskConsumer) throws DotDataException {
+
+		if (LicenseUtil.getLevel() < LicenseLevel.STANDARD.level) {
+
+			return;
+		}
+
+		try {
+
+			final DotConnect db = new DotConnect();
+			db.setSQL(sql.DELETE_SCHEME_FOR_STRUCT);
+			db.addParam(contentTypeInode);
+			db.loadResult();
+
+			final ImmutableList.Builder<WorkflowStep> stepBuilder = new ImmutableList.Builder<>();
+			for(final String id : schemesIds) {
+				db.setSQL(sql.INSERT_SCHEME_FOR_STRUCT);
+				db.addParam(UUIDGenerator.generateUuid());
+				db.addParam(id);
+				db.addParam(contentTypeInode);
+				db.loadResult();
+
+				stepBuilder.addAll(this.findSteps(this.findScheme(id)));
+			}
+			// update all tasks for the content type and reset their step to
+			// null
+			this.cleanWorkflowTaskStatus(contentTypeInode, stepBuilder.build(), workflowTaskConsumer);
+			this.checkContentTypeWorkflowTaskNullStatus(contentTypeInode, workflowTaskConsumer);
+
+			// we have to clear the saved steps/tasks for all contentlets using
+			// this workflow
+
+			cache.removeStructure(contentTypeInode);
+			cache.clearStepsCache();
+		} catch (final Exception e) {
+
+			Logger.error(this.getClass(), e.getMessage(), e);
+			throw new DotDataException(e.getMessage(),e);
+		}
+	}
+
+	private void checkContentTypeWorkflowTaskNullStatus(final String contentTypeInode,
+														final Consumer<WorkflowTask> workflowTaskConsumer) throws DotDataException {
+
+		try {
+
+			final List<WorkflowTask> tasks = this
+					.convertListToObjects(new DotConnect()
+							.setSQL(sql.SELECT_TASK_NULL_BY_STRUCT)
+							.addParam(contentTypeInode).loadObjectResults(), WorkflowTask.class);
+
+			//clean cache
+			tasks.stream().forEach(task -> {
+
+				if (null != workflowTaskConsumer) {
+
+					workflowTaskConsumer.accept(task);
+				}
+			});
+		} catch (final Exception e) {
+			Logger.error(this.getClass(), e.getMessage(), e);
+			throw new DotDataException(e.getMessage(), e);
+		}
+	}
+
+	/**
+	 * Set workflow tasks with status null, for all the existing workflow task with the specified
+	 * contentTypeInode and not in the list of steps availables fot the content type schemes
+	 *
+	 * @param contentTypeInode Content Type Inode {@link String}
+	 * @param steps List of valid Steps {@link List}
+	 * @param workflowTaskConsumer {@link Consumer}
+	 */
+	private void cleanWorkflowTaskStatus(final String contentTypeInode,
+										 final List<WorkflowStep> steps,
+										 final Consumer<WorkflowTask> workflowTaskConsumer)
+			throws DotDataException {
+		try {
+
+			String condition = "";
+			if (steps.size() > 0) {
+				condition = " and status not in (";
+				StringBuilder parameters = new StringBuilder();
+				for (WorkflowStep step : steps) {
+					parameters.append(", ?");
+				}
+				condition += parameters.toString().substring(1) + " )";
+			}
+
+			final DotConnect db = new DotConnect();
+			db.setSQL(sql.SELECT_TASK_STEPS_TO_CLEAN_BY_STRUCT + condition);
+			db.addParam(contentTypeInode);
+			if (steps.size() > 0) {
+				for (WorkflowStep step : steps) {
+					db.addParam(step.getId());
+				}
+			}
+			final List<WorkflowTask> tasks = this
+					.convertListToObjects(db.loadObjectResults(), WorkflowTask.class);
+
+			//clean cache
+			tasks.stream().forEach(task -> {
+
+				cache.remove(task);
+				if (null != workflowTaskConsumer) {
+
+					workflowTaskConsumer.accept(task);
+				}
+			});
+
+			db.setSQL(sql.UPDATE_STEPS_BY_STRUCT + condition);
+			db.addParam((Object) null);
+			db.addParam(contentTypeInode);
+			if (steps.size() > 0) {
+				for (WorkflowStep step : steps) {
+					db.addParam(step.getId());
+				}
+			}
+			db.loadResult();
+
+		} catch (final Exception e) {
+			Logger.error(this.getClass(), e.getMessage(), e);
+			throw new DotDataException(e.getMessage(), e);
+		}
+	}
+
+	@Override
+	public void saveSchemesForStruct(final String contentTypeInode,
+									 final List<WorkflowScheme> schemes,
+									 final Consumer<WorkflowTask> workflowTaskConsumer) throws DotDataException {
+
+		final Set<String> ids = schemes.stream()
+				.map(WorkflowScheme::getId)
+				.collect(Collectors.toSet());
+
+		this.saveSchemeIdsForContentType(contentTypeInode, ids, workflowTaskConsumer);
+	}
+
+	@Override
+	public void saveStep(WorkflowStep step) throws DotDataException, AlreadyExistException {
+
+		boolean isNew = true;
+		if (UtilMethods.isSet(step.getId())) {
+			try {
+				final WorkflowStep test = this.findStep(step.getId());
+				if (test != null) {
+					isNew = false;
+				}
+			} catch (final Exception e) {
+				Logger.debug(this.getClass(), e.getMessage(), e);
+			}
+		} else {
+			step.setId(UUIDGenerator.generateUuid());
+		}
+
+		final DotConnect db = new DotConnect();
+		if (isNew) {
+
+			db.setSQL(sql.INSERT_STEP);
+			db.addParam(step.getId());
+			db.addParam(step.getName());
+			db.addParam(step.getSchemeId());
+			db.addParam(step.getMyOrder());
+			db.addParam(step.isResolved());
+			db.addParam(step.isEnableEscalation());
+			if(step.isEnableEscalation()) {
+				db.addParam(step.getEscalationAction());
+				db.addParam(step.getEscalationTime());
+			}
+			else {
+				db.addParam((Object)null);
+				db.addParam(0);
+			}
+			db.loadResult();
+		} else {
+			db.setSQL(sql.UPDATE_STEP);
+			db.addParam(step.getName());
+			db.addParam(step.getSchemeId());
+			db.addParam(step.getMyOrder());
+			db.addParam(step.isResolved());
+			db.addParam(step.isEnableEscalation());
+			if(step.isEnableEscalation()) {
+				db.addParam(step.getEscalationAction());
+				db.addParam(step.getEscalationTime());
+			}
+			else {
+				db.addParam((Object)null);
+				db.addParam(0);
+			}
+			db.addParam(step.getId());
+			db.loadResult();
+		}
+		cache.remove(step);
+
+		// update workflowScheme mod date
+		WorkflowScheme scheme = findScheme(step.getSchemeId());
+		saveScheme(scheme);
+
+	}
+
+	@Override
+	public void saveWorkflowActionClassParameter(WorkflowActionClassParameter param) throws DotDataException, AlreadyExistException {
+
+		boolean isNew = true;
+		if (UtilMethods.isSet(param.getId())) {
+			try {
+				final WorkflowActionClassParameter test = this.findActionClassParameter(param.getId());
+				if (test != null) {
+					isNew = false;
+				}
+			} catch (final Exception e) {
+				Logger.debug(this.getClass(), e.getMessage(), e);
+			}
+		} else {
+			param.setId(UUIDGenerator.generateUuid());
+		}
+
+		final DotConnect db = new DotConnect();
+		if (isNew) {
+			db.setSQL(sql.INSERT_ACTION_CLASS_PARAM);
+			db.addParam(param.getId());
+			db.addParam(param.getActionClassId());
+			db.addParam(param.getKey());
+			db.addParam(param.getValue());
+			db.loadResult();
+		} else {
+			db.setSQL(sql.UPDATE_ACTION_CLASS_PARAM);
+
+			db.addParam(param.getActionClassId());
+			db.addParam(param.getKey());
+			db.addParam(param.getValue());
+			db.addParam(param.getId());
+
+			db.loadResult();
+		}
+
+		// update workflowScheme mod date
+		final WorkflowActionClass actionClass = findActionClass(param.getActionClassId());
+		final WorkflowAction action = findAction(actionClass.getActionId());
+		final WorkflowScheme scheme = findScheme(action.getSchemeId());
+		saveScheme(scheme);
+	}
+
+	@Override
+	public void saveWorkflowHistory(WorkflowHistory history) throws DotDataException {
+		if(InodeUtils.isSet(history.getId())) {
+			boolean update=false;
+			try {
+				HibernateUtil.load(WorkflowHistory.class, history.getId());
+				// if exists just update
+				update=true;
+			}
+			catch(Exception ex) {
+				// if not then save with existing key
+				HibernateUtil.saveWithPrimaryKey(history, history.getId());	            
+			}
+			if(update) {
+				HibernateUtil.update(history);
+			}
+		}
+		else {
+			HibernateUtil.save(history);
+		}
+	}
+
+	@Override
+	public void saveWorkflowTask ( WorkflowTask task ) throws DotDataException {
+
+		if ( task.isNew() ) {
+			HibernateUtil.save( task );
+		} else {
+
+			try {
+				Object currentWorkflowTask = HibernateUtil.load( WorkflowTask.class, task.getId() );
+				HibernateUtil.evict( currentWorkflowTask );//Remove the object from hibernate cache, we used just to verify if exist
+
+				// if the object exists no exception is thrown so just update it
+
+				HibernateUtil.update( task );
+			} catch ( Exception ex ) {
+				// if it doesn't exists then save with that primary key
+				HibernateUtil.saveWithPrimaryKey( task, task.getId() );
+			}
+		}
+
+		cache.remove( task );
+	}
+
+	@Override
+	public List<WorkflowTask> searchTasks(WorkflowSearcher searcher) throws DotDataException {
+		DotConnect dc = getWorkflowSqlQuery(searcher, false);
+		dc.setStartRow(searcher.getCount() * searcher.getPage());
+		dc.setMaxRows(searcher.getCount());
+		List<Map<String,Object>> results = dc.loadObjectResults();
+		List<WorkflowTask> wfTasks = new ArrayList<WorkflowTask>();
+
+		for (Map<String, Object> row : results) {
+			WorkflowTask wt = new WorkflowTask();
+			wt.setId(getStringValue(row, "id"));
+			wt.setCreationDate((Date)row.get("creation_date"));
+			wt.setModDate((Date)row.get("mod_date"));
+			wt.setDueDate((Date)row.get("due_date"));
+			wt.setCreatedBy(getStringValue(row, "created_by"));
+			wt.setAssignedTo(getStringValue(row, "assigned_to"));
+			wt.setBelongsTo(getStringValue(row, "belongs_to"));
+			wt.setTitle(getStringValue(row, "title"));
+			wt.setDescription(getStringValue(row, "description"));
+			wt.setStatus(getStringValue(row, "status"));
+			wt.setWebasset(getStringValue(row, "webasset"));
+			wt.setLanguageId(getLongValue(row, "language_id"));
+			wfTasks.add(wt);
+		}
+
+		return wfTasks;
+	}
+
+	/**
+	 *
+	 * @param row
+	 * @param key
+	 * @return
+	 */
+	private String getStringValue(Map<String, Object> row, String key) {
+		Object value = row.get(key);
+		return (value == null) ? "" : value.toString();
+	}
+
+	/**
+	 *
+	 * @param row
+	 * @param key
+	 * @return
+	 */
+	private Long getLongValue(final Map<String, Object> row, final String key) {
+		return ConversionUtils.toLong(row.get(key), 0L);
+	}
+
+	@Override
+	public List<WorkflowTask> searchAllTasks(WorkflowSearcher searcher) throws DotDataException {
+
+		final HibernateUtil hu = new HibernateUtil(WorkflowTask.class);
+		final StringWriter sw = new StringWriter();
+		sw.append("select {workflow_task.*}  from workflow_task   ");
+		hu.setSQLQuery(sw.toString());
+		if (searcher != null) {
+			hu.setMaxResults(searcher.getCount());
+			hu.setFirstResult(searcher.getCount() * searcher.getPage());
+		}
+
+		return (List<WorkflowTask>) hu.list();
+
+	}
+
+	@Override
+	public WorkflowHistory retrieveLastStepAction(String taskId) throws DotDataException {
+
+		final DotConnect db = new DotConnect();
+		try {
+
+			db.setSQL(sql.RETRIEVE_LAST_STEP_ACTIONID);
+			db.addParam(taskId);
+			db.loadResult();
+		} catch (final Exception e) {
+			Logger.debug(this.getClass(), e.getMessage(), e);
+		}
+
+		return (WorkflowHistory) this.convertListToObjects(db.loadObjectResults(), WorkflowHistory.class).get(0);
+
+	}
+
+	@Override
+	public List<WorkflowTask> findExpiredTasks() throws DotDataException, DotSecurityException {
+		final DotConnect db = new DotConnect();
+		List<WorkflowTask> list=new ArrayList<WorkflowTask>();
+		try {
+			db.setSQL(sql.SELECT_EXPIRED_TASKS);
+			List<Map<String,Object>> results=db.loadResults();
+			for (Map<String, Object> map : results) {
+				String taskId=(String)map.get("id");
+				WorkflowTask task=findWorkFlowTaskById(taskId);
+				list.add(task);
+			}
+		} catch (final Exception e) {
+			Logger.error(this, e.getMessage(), e);
+		}
+		finally {
+			HibernateUtil.getSession().clear();
+		}
+		return list;
+	}
+
+	@Override
+	public WorkflowScheme findSchemeByName(String schemaName) throws DotDataException {
+		WorkflowScheme scheme = null;
+		try {
+			final DotConnect db = new DotConnect();
+			db.setSQL(sql.SELECT_SCHEME_NAME);
+			db.addParam((schemaName != null ? schemaName.trim() : ""));
+			List<WorkflowScheme> list = this.convertListToObjects(db.loadObjectResults(), WorkflowScheme.class);
+			scheme = list.size()>0 ? (WorkflowScheme)list.get(0) : null;
+		} catch (final Exception e) {
+			throw new DotDataException(e.getMessage(),e);
+		}
+		return scheme;
+	}
+
+	@Override
+	public void deleteWorkflowActionClassParameter(WorkflowActionClassParameter param) throws DotDataException, AlreadyExistException {
+		DotConnect db=new DotConnect();
+		db.setSQL(sql.DELETE_ACTION_CLASS_PARAM_BY_ID);
+		db.addParam(param.getId());
+		db.loadResult();
+
+		// update scheme mod date
+		WorkflowActionClass clazz = findActionClass(param.getActionClassId());
+		WorkflowAction action = findAction(clazz.getActionId());
+		WorkflowScheme scheme = findScheme(action.getSchemeId());
+		saveScheme(scheme);
+	}
+
+	@Override
+	public void updateUserReferences(String userId, String userRoleId, String replacementUserId, String replacementUserRoleId)throws DotDataException, DotSecurityException{
+		DotConnect dc = new DotConnect();
+
+		try {
+			dc.setSQL("select id from workflow_task where (assigned_to = ? or assigned_to=? or created_by=? or created_by=?)");
+			dc.addParam(userId);
+			dc.addParam(userRoleId);
+			dc.addParam(userId);
+			dc.addParam(userRoleId);
+			List<HashMap<String, String>> tasks = dc.loadResults();
+
+			dc.setSQL("update workflow_comment set posted_by=? where posted_by  = ?");
+			dc.addParam(replacementUserId);
+			dc.addParam(userId);
+			dc.loadResults();
+
+			dc.setSQL("update workflow_comment set posted_by=? where posted_by  = ?");
+			dc.addParam(replacementUserRoleId);
+			dc.addParam(userRoleId);
+			dc.loadResults();
+
+			dc.setSQL("update workflow_task set assigned_to=? where assigned_to  = ?");
+			dc.addParam(replacementUserRoleId);
+			dc.addParam(userRoleId);
+			dc.loadResult();
+
+			dc.setSQL("update workflow_task set created_by=? where created_by  = ?");
+			dc.addParam(replacementUserId);
+			dc.addParam(userId);
+			dc.loadResult();
+
+			dc.setSQL("update workflow_task set created_by=? where created_by  = ?");
+			dc.addParam(replacementUserRoleId);
+			dc.addParam(userRoleId);
+			dc.loadResult();
+
+			dc.setSQL("update workflow_action set next_assign=? where next_assign = ?");
+			dc.addParam(replacementUserRoleId);
+			dc.addParam(userRoleId);
+			dc.loadResult();
+
+			for(HashMap<String, String> val : tasks){
+				String id = val.get("id");
+				WorkflowTask task = findWorkFlowTaskById(id);
+				cache.remove(task);
+				
+				dc.setSQL("select workflow_step.id from workflow_step join workflow_task on workflow_task.status = workflow_step.id where workflow_task.webasset= ?");
+				dc.addParam(task.getWebasset());
+				List<HashMap<String, String>> steps = dc.loadResults();
+				for(HashMap<String, String> v : steps){
+					String stepId = v.get("id");
+					WorkflowStep step = findStep(stepId);
+					cache.remove(step);					
+				}
+			}
+		} catch (DotDataException e) {
+			Logger.error(WorkFlowFactory.class,e.getMessage(),e);
+			throw new DotDataException(e.getMessage(), e);
+		}
+	}
+
+	@Override
+	public void updateStepReferences(String stepId, String replacementStepId) throws DotDataException, DotSecurityException {
+		DotConnect dc = new DotConnect();
+
+		try {
+			// Replace references and clear cache for workflow actions
+			dc.setSQL("select step_id from workflow_action where next_step_id = ?");
+			dc.addParam(stepId);
+			List<HashMap<String, String>> actionStepIds = dc.loadResults();
+
+			if (replacementStepId != null){
+				dc.setSQL("update workflow_action set next_step_id = ? where next_step_id = ?");
+				dc.addParam(replacementStepId);
+				dc.addParam(stepId);
+				dc.loadResult();
+
+			} else {
+				dc.setSQL("update workflow_action set next_step_id = step_id where next_step_id = ?");
+				dc.addParam(stepId);
+				dc.loadResult();
+			}
+
+			for(HashMap<String, String> v : actionStepIds){
+				String id = v.get("step_id");
+				WorkflowStep step = findStep(id);
+				cache.remove(step);					
+			}
+
+			
+			// Replace references and clear cache for workflow tasks
+			dc.setSQL("select id from workflow_task where status = ?");
+			dc.addParam(stepId);
+			List<HashMap<String, String>> taskIds = dc.loadResults();
+
+			dc.setSQL("update workflow_task set status = ? where status = ?");
+			dc.addParam(replacementStepId);
+			dc.addParam(stepId);
+			dc.loadResults();
+
+			for(HashMap<String, String> val : taskIds){
+				String id = val.get("id");
+				WorkflowTask task = findWorkFlowTaskById(id);
+				cache.remove(task);
+			}
+
+		} catch (DotDataException e) {
+			Logger.error(WorkFlowFactory.class,e.getMessage(),e);
+			throw new DotDataException(e.getMessage(), e);
+		}
+	}
+
+	@Override
+	public List<WorkflowTask> findTasksByStep(final String stepId) throws DotDataException, DotSecurityException {
+		List<WorkflowTask> tasks;
+		DotConnect dc = new DotConnect();
+
+		try {
+			dc.setSQL(sql.SELECT_TASKS_BY_STEP);
+			dc.addParam(stepId);
+			tasks =  this.convertListToObjects(dc.loadObjectResults(), WorkflowTask.class);
+		} catch (DotDataException e) {
+			Logger.error(WorkFlowFactory.class,e.getMessage(),e);
+			throw new DotDataException(e.getMessage(), e);
+		}
+		return tasks;
+	}
+
+	@Override
+	public List<ContentType> findContentTypesByScheme(final WorkflowScheme scheme) throws DotDataException, DotSecurityException{
+		List<ContentType> contentTypes;
+		DotConnect dc = new DotConnect();
+		try {
+			dc.setSQL(sql.SELECT_STRUCTS_FOR_SCHEME);
+			dc.addParam(scheme.getId());
+			contentTypes =  this.convertListToObjects(dc.loadObjectResults(), ContentType.class);
+
+		} catch (DotDataException e) {
+			Logger.error(WorkFlowFactory.class,e.getMessage(),e);
+			throw new DotDataException(e.getMessage(), e);
+		}
+		return contentTypes;
+	}
+
+	@Override
+	public void deleteScheme(final WorkflowScheme scheme) throws DotDataException, DotSecurityException{
+		DotConnect dc = new DotConnect();
+		try {
+			//delete association of content types with the scheme
+			dc.setSQL(sql.DELETE_STRUCTS_FOR_SCHEME);
+			dc.addParam(scheme.getId());
+			dc.loadResult();
+
+			//delete the scheme
+			dc.setSQL(sql.DELETE_SCHEME);
+			dc.addParam(scheme.getId());
+			dc.loadResult();
+
+			final List<WorkflowAction> actions =
+					this.cache.getActions(scheme);
+			if (null != actions) {
+				actions.stream().forEach(action -> this.cache.remove(action));
+			}
+
+			this.deleteSystemActionsByScheme(scheme);
+			this.cache.remove(scheme);
+		} catch (DotDataException e) {
+			Logger.error(WorkFlowFactory.class,e.getMessage(),e);
+			throw new DotDataException(e.getMessage(), e);
+		}
+	}
+
+	@Override
+	public void deleteSystemActionsByScheme(final WorkflowScheme scheme) throws DotDataException {
+
+		Logger.debug(this,
+				()-> "Deleting the system action mappings associated to the scheme: " + scheme.getId());
+
+		new DotConnect()
+				.setSQL(sql.DELETE_SYSTEM_ACTION_BY_SCHEME_OR_CONTENT_TYPE)
+				.addParam(scheme.getId())
+				.loadResult();
+		this.cache.removeSystemActionsByScheme(scheme.getId());
+	}
+
+	@Override
+	public void deleteSystemActionsByContentType(final String contentTypeVariable) throws DotDataException {
+
+		Logger.debug(this,
+				()-> "Deleting the system action mappings associated to the content type: " + contentTypeVariable);
+
+		new DotConnect()
+				.setSQL(sql.DELETE_SYSTEM_ACTION_BY_SCHEME_OR_CONTENT_TYPE)
+				.addParam(contentTypeVariable)
+				.loadResult();
+		this.cache.removeSystemActionsByContentType(contentTypeVariable);
+	}
+
+	@Override
+	public Set<String> findNullTaskContentletIdentifiersForScheme(final String workflowSchemeId) throws DotDataException {
+		final DotConnect dc = new DotConnect();
+		try {
+			dc.setSQL(sql.SELECT_NULL_TASK_CONTENTLET_FOR_WORKFLOW);
+			dc.addParam(workflowSchemeId);
+			final List<Map<String, String>> result = dc.loadResults();
+            return result.stream().map(row -> row.get("identifier")).collect(Collectors.toSet());
+		} catch (DotDataException e) {
+			Logger.error(WorkFlowFactory.class,e.getMessage(),e);
+			throw new DotDataException(e.getMessage(), e);
+		}
+	}
+}