--- conflicted
+++ resolved
@@ -1,1596 +1,1592 @@
-package com.dotmarketing.portlets.workflows.business;
-
-import com.dotcms.enterprise.LicenseUtil;
-import com.dotcms.enterprise.license.LicenseLevel;
-import com.dotcms.repackage.org.apache.commons.beanutils.BeanUtils;
-import com.dotmarketing.business.*;
-import com.dotmarketing.common.db.DotConnect;
-import com.dotmarketing.db.DbConnectionFactory;
-import com.dotmarketing.db.HibernateUtil;
-import com.dotmarketing.exception.AlreadyExistException;
-import com.dotmarketing.exception.DoesNotExistException;
-import com.dotmarketing.exception.DotDataException;
-import com.dotmarketing.exception.DotSecurityException;
-import com.dotmarketing.portlets.contentlet.model.Contentlet;
-import com.dotmarketing.portlets.workflows.model.*;
-import com.dotmarketing.util.InodeUtils;
-import com.dotmarketing.util.Logger;
-import com.dotmarketing.util.UUIDGenerator;
-import com.dotmarketing.util.UtilMethods;
-import com.google.common.collect.ImmutableList;
-import com.liferay.portal.model.User;
-import com.liferay.util.StringPool;
-
-import java.io.StringWriter;
-import java.lang.reflect.InvocationTargetException;
-import java.util.*;
-import java.util.stream.Collectors;
-
-public class WorkflowFactoryImpl implements WorkFlowFactory {
-
-
-	private final WorkflowCache cache;
-	private final WorkflowSQL   sql;
-
-	public WorkflowFactoryImpl() {
-
-		this.sql   = WorkflowSQL.getInstance();
-		this.cache = CacheLocator.getWorkFlowCache();
-	}
-
-	public void attachFileToTask(WorkflowTask task, String fileInode) throws DotDataException {
-		final WorkFlowTaskFiles taskFile = new WorkFlowTaskFiles();
-		taskFile.setWorkflowtaskId(task.getId());
-		taskFile.setFileInode(fileInode);
-		HibernateUtil.save(taskFile);
-	}
-
-	private Object convert(Object obj, Map<String, Object> map) throws IllegalAccessException, InvocationTargetException {
-		BeanUtils.copyProperties(obj, map);
-		return obj;
-	}
-
-	private WorkflowAction convertAction(Map<String, Object> row) throws IllegalAccessException, InvocationTargetException {
-		final WorkflowAction action = new WorkflowAction();
-		row.put("schemeId", row.get("scheme_id"));
-		row.put("condition", row.get("condition_to_progress"));
-		row.put("nextStep", row.get("next_step_id"));
-		row.put("nextAssign", row.get("next_assign"));
-		row.put("order", row.get("my_order"));
-		row.put("requiresCheckout", row.get("requires_checkout"));
-		row.put("showOn", WorkflowStatus.toSet(row.get("show_on")));
-		row.put("roleHierarchyForAssign", row.get("use_role_hierarchy_assign"));
-
-		BeanUtils.copyProperties(action, row);
-		return action;
-	}
-
-
-	private WorkflowActionClass convertActionClass(Map<String, Object> row) throws IllegalAccessException, InvocationTargetException {
-		final WorkflowActionClass actionClass = new WorkflowActionClass();
-
-		row.put("clazz", row.get("clazz"));
-
-		row.put("order", row.get("my_order"));
-		row.put("actionId", row.get("action_id"));
-		BeanUtils.copyProperties(actionClass, row);
-		return actionClass;
-	}
-
-	private WorkflowActionClassParameter convertActionClassParameter(Map<String, Object> row) throws IllegalAccessException, InvocationTargetException {
-		final WorkflowActionClassParameter param = new WorkflowActionClassParameter();
-		row.put("actionClassId", row.get("workflow_action_class_id"));
-		BeanUtils.copyProperties(param, row);
-		return param;
-	}
-
-	private List convertListToObjects(List<Map<String, Object>> rs, Class clazz) throws DotDataException {
-		final List ret = new ArrayList();
-		try {
-			for (final Map<String, Object> map : rs) {
-				ret.add(this.convertMaptoObject(map, clazz));
-			}
-		} catch (final Exception e) {
-			throw new DotDataException("cannot convert object to " + clazz + " " + e.getMessage());
-
-		}
-		return ret;
-	}
-
-	private Object convertMaptoObject(Map<String, Object> map, Class clazz) throws InstantiationException, IllegalAccessException, InvocationTargetException {
-
-		final Object obj = clazz.newInstance();
-
-		if (obj instanceof WorkflowAction) {
-			return this.convertAction(map);
-		} else if (obj instanceof WorkflowStep) {
-			return this.convertStep(map);
-		} else if (obj instanceof WorkflowActionClass) {
-			return this.convertActionClass(map);
-		} else if (obj instanceof WorkflowActionClassParameter) {
-			return this.convertActionClassParameter(map);
-		} else if (obj instanceof WorkflowScheme) {
-			return this.convertScheme(map);
-		} else if (obj instanceof WorkflowHistory) {
-			return this.convertHistory(map);
-		} else {
-			return this.convert(obj, map);
-		}
-	}
-
-	private WorkflowScheme convertScheme(Map<String, Object> row) throws IllegalAccessException, InvocationTargetException {
-		final WorkflowScheme scheme = new WorkflowScheme();
-		row.put("entryActionId", row.get("entry_action_id"));
-		row.put("defaultScheme", row.get("default_scheme"));
-		row.put("modDate", row.get("mod_date"));
-
-		BeanUtils.copyProperties(scheme, row);
-
-		return scheme;
-	}
-
-	private WorkflowStep convertStep(Map<String, Object> row) throws IllegalAccessException, InvocationTargetException {
-		final WorkflowStep step = new WorkflowStep();
-		row.put("myOrder", row.get("my_order"));
-		row.put("schemeId", row.get("scheme_id"));
-		row.put("enableEscalation", row.get("escalation_enable"));
-		row.put("escalationAction", row.get("escalation_action"));
-		row.put("escalationTime", row.get("escalation_time"));
-		BeanUtils.copyProperties(step, row);
-
-		return step;
-	}
-
-	private WorkflowHistory convertHistory(Map<String, Object> row) throws IllegalAccessException, InvocationTargetException {
-		final WorkflowHistory scheme = new WorkflowHistory();
-		row.put("actionId", row.get("workflow_action_id"));
-
-		BeanUtils.copyProperties(scheme, row);
-
-		return scheme;
-	}
-
-	public void copyWorkflowAction(WorkflowAction from, WorkflowStep step) throws DotDataException {
-		throw new DotWorkflowException("Not implemented");
-	}
-
-	public void copyWorkflowActionClass(WorkflowActionClass from, WorkflowAction action) throws DotDataException {
-		throw new DotWorkflowException("Not implemented");
-	}
-
-	public void copyWorkflowActionClassParameter(WorkflowActionClassParameter from, WorkflowActionClass actionClass) throws DotDataException {
-		throw new DotWorkflowException("Not implemented");
-	}
-
-	public void copyWorkflowStep(WorkflowStep from, WorkflowScheme scheme) throws DotDataException {
-		throw new DotWorkflowException("Not implemented");
-	}
-
-	public int countTasks(WorkflowSearcher searcher) throws DotDataException {
-		DotConnect dc = getWorkflowSqlQuery(searcher, true);
-		return dc.getInt("mycount");
-	}
-
-	public void deleteAction(final WorkflowAction action) throws DotDataException, AlreadyExistException {
-
-		Logger.debug(this,
-				"Removing action steps dependencies, for the action: " + action.getId());
-
-		final List<Map<String, Object>> stepIdList =
-				new DotConnect().setSQL(sql.SELECT_STEPS_ID_BY_ACTION)
-				.addParam(action.getId()).loadObjectResults();
-
-		if (null != stepIdList && stepIdList.size() > 0) {
-			new DotConnect().setSQL(sql.DELETE_ACTIONS_BY_STEP)
-					.addParam(action.getId()).loadResult();
-
-			for (Map<String, Object> stepIdRow : stepIdList) {
-				Logger.debug(this,
-						"Removing action steps cache " + stepIdRow.get("stepid"));
-				final WorkflowStep proxyStep = new WorkflowStep();
-				proxyStep.setId((String)stepIdRow.get("stepid"));
-				cache.removeActions(proxyStep);
-			}
-		}
-
-		Logger.debug(this,
-				"Removing the action: " + action.getId());
-
-		new DotConnect().setSQL(sql.DELETE_ACTION)
-				.addParam(action.getId()).loadResult();
-
-		final WorkflowScheme proxyScheme = new WorkflowScheme();
-		proxyScheme.setId(action.getSchemeId());
-		cache.removeActions(proxyScheme);
-
-		// update scheme mod date
-		final WorkflowScheme scheme = findScheme(action.getSchemeId());
-		saveScheme(scheme);
-	}
-
-	public void deleteAction(final WorkflowAction action, final WorkflowStep step) throws DotDataException, AlreadyExistException {
-
-		Logger.debug(this, "Deleting the action: " + action.getId() +
-						", from the step: " + step.getId());
-
-		new DotConnect().setSQL(sql.DELETE_ACTION_STEP)
-				.addParam(action.getId()).addParam(step.getId()).loadResult();
-
-		Logger.debug(this, "Cleaning the actions from the step CACHE: " + step.getId());
-		cache.removeActions(step);
-
-		Logger.debug(this, "Updating the scheme: " + step.getSchemeId());
-		// update scheme mod date
-		final WorkflowScheme scheme = findScheme(step.getSchemeId());
-		saveScheme(scheme);
-	} // deleteAction
-
-	@Override
-	public void deleteActions(final WorkflowStep step) throws DotDataException, AlreadyExistException {
-
-		Logger.debug(this, "Removing the actions associated to the step: " + step.getId());
-		new DotConnect().setSQL(sql.DELETE_ACTIONS_STEP)
-				.addParam(step.getId()).loadResult();
-
-		Logger.debug(this, "Removing the actions cache associated to the step: " + step.getId());
-		cache.removeActions(step);
-
-		Logger.debug(this, "Updating schema associated to the step: " + step.getId());
-		// update scheme mod date
-		final WorkflowScheme scheme = findScheme(step.getSchemeId());
-		saveScheme(scheme);
-	} // deleteActions.
-
-	public void deleteActionClass(WorkflowActionClass actionClass) throws DotDataException, AlreadyExistException {
-		String actionId = actionClass.getActionId();
-		final DotConnect db = new DotConnect();
-		db.setSQL(sql.DELETE_ACTION_CLASS_PARAM_BY_ACTION_CLASS);
-		db.addParam(actionClass.getId());
-		db.loadResult();
-
-		db.setSQL(sql.DELETE_ACTION_CLASS);
-		db.addParam(actionClass.getId());
-		db.loadResult();
-
-		// update scheme mod date
-		final WorkflowAction action = findAction(actionId);
-		final WorkflowScheme scheme = findScheme(action.getSchemeId());
-		saveScheme(scheme);
-	}
-
-	public void deleteActionClassByAction(WorkflowAction action) throws DotDataException, DotSecurityException, AlreadyExistException {
-
-		new DotConnect().setSQL(sql.DELETE_ACTION_CLASS_BY_ACTION).addParam(action.getId()).loadResult();
-
-		// update scheme mod date
-		final WorkflowScheme scheme = findScheme(action.getSchemeId());
-		saveScheme(scheme);
-	}
-
-	public void deleteComment(WorkflowComment comment) throws DotDataException {
-		final DotConnect db = new DotConnect();
-		db.setSQL("delete from workflow_comment where id = ?");
-		db.addParam(comment.getId());
-		db.loadResult();
-	}
-
-	public void deleteStep(WorkflowStep step) throws DotDataException, AlreadyExistException {
-		String schemeId = step.getSchemeId();
-		final DotConnect db = new DotConnect();
-
-		// delete tasks referencing it
-		db.setSQL("select id from workflow_task where status=?");
-		db.addParam(step.getId());
-		for(Map<String,Object> res : db.loadObjectResults()) {
-			String taskId=(String)res.get("id");
-			WorkflowTask task=findWorkFlowTaskById(taskId);
-			deleteWorkflowTask(task);
-		}
-
-		db.setSQL(sql.DELETE_STEP);
-		db.addParam(step.getId());
-		db.loadResult();
-		cache.remove(step);
-
-		// update scheme mod date
-		WorkflowScheme scheme = findScheme(schemeId);
-		saveScheme(scheme);
-	}
-
-	public int getCountContentletsReferencingStep(WorkflowStep step) throws DotDataException{
-		int amount = 0;
-		final DotConnect db = new DotConnect();
-
-		// get step related assets
-		db.setSQL(sql.SELECT_COUNT_CONTENTLES_BY_STEP);
-		db.addParam(step.getId());
-		Map<String,Object> res = db.loadObjectResults().get(0);
-		amount=Integer.parseInt(String.valueOf(res.get("count")));
-		return amount;
-	}
-
-	public void deleteWorkflowActionClassParameters(WorkflowActionClass actionClass) throws DotDataException, AlreadyExistException {
-		final DotConnect db = new DotConnect();
-		db.setSQL(sql.DELETE_ACTION_CLASS_PARAM_BY_ACTION_CLASS);
-		db.addParam(actionClass.getId());
-		db.loadResult();
-
-		// update scheme mod date
-		WorkflowAction action = findAction(actionClass.getActionId());
-		WorkflowScheme scheme = findScheme(action.getSchemeId());
-		saveScheme(scheme);
-
-	}
-
-	public void deleteWorkflowHistory(WorkflowHistory history) throws DotDataException {
-		final DotConnect db = new DotConnect();
-		db.setSQL("delete from workflow_history where id = ?");
-		db.addParam(history.getId());
-		db.loadResult();
-	}
-
-	public void deleteWorkflowTask(WorkflowTask task) throws DotDataException {
-		final DotConnect db = new DotConnect();
-
-		HibernateUtil.evict(task);
-
-		Contentlet c = new Contentlet();
-		c.setIdentifier(task.getWebasset());
-
-		boolean localTransaction = false;
-		try {
-			localTransaction = HibernateUtil.startLocalTransactionIfNeeded();
-
-			/* Clean the comments */
-			db.setSQL("delete from workflow_comment where workflowtask_id = ?");
-			db.addParam(task.getId());
-			db.loadResult();
-
-			/* Clean the history */
-			db.setSQL("delete from workflow_history where workflowtask_id = ?");
-			db.addParam(task.getId());
-			db.loadResult();
-
-			/* Clean the files of task */
-			db.setSQL("delete from workflowtask_files where workflowtask_id = ?");
-			db.addParam(task.getId());
-			db.loadResult();
-
-			/* delete the task */
-			db.setSQL("delete from workflow_task where id = ?");
-			db.addParam(task.getId());
-			db.loadResult();
-
-			if(localTransaction){
-				HibernateUtil.closeAndCommitTransaction();
-			}
-
-		} catch (final Exception e) {
-			if(localTransaction){
-				HibernateUtil.rollbackTransaction();
-			}
-			Logger.error(this, "deleteWorkflowTask failed:" + e, e);
-			throw new DotDataException(e.toString());
-		}
-		finally {
-			cache.remove(c);
-		}
-	}
-
-	public WorkflowAction findAction(String id) throws DotDataException {
-		final DotConnect db = new DotConnect();
-		db.setSQL(sql.SELECT_ACTION);
-		db.addParam(id);
-		try {
-			return (WorkflowAction) this.convertListToObjects(db.loadObjectResults(), WorkflowAction.class).get(0);
-		} catch (IndexOutOfBoundsException ioob) {
-			return null;
-		}
-	}
-
-	public WorkflowAction findAction(final String actionId,
-									 final String stepId) throws DotDataException {
-
-		final DotConnect db = new DotConnect();
-		db.setSQL(sql.SELECT_ACTION_BY_STEP);
-		db.addParam(actionId).addParam(stepId);
-
-		try {
-			return (WorkflowAction) this.convertListToObjects(db.loadObjectResults(), WorkflowAction.class).get(0);
-		} catch (IndexOutOfBoundsException ioob) {
-			return null;
-		}
-	}
-
-	public WorkflowActionClass findActionClass(String id) throws DotDataException {
-		final DotConnect db = new DotConnect();
-		db.setSQL(sql.SELECT_ACTION_CLASS);
-		db.addParam(id);
-
-		try {
-			return (WorkflowActionClass) this.convertListToObjects(db.loadObjectResults(), WorkflowActionClass.class).get(0);
-		} catch (IndexOutOfBoundsException ioob) {
-			return null;
-		}
-	}
-
-	public List<WorkflowActionClass> findActionClasses(WorkflowAction action) throws DotDataException {
-		final DotConnect db = new DotConnect();
-		db.setSQL(sql.SELECT_ACTION_CLASSES_BY_ACTION);
-		db.addParam(action.getId());
-		return this.convertListToObjects(db.loadObjectResults(), WorkflowActionClass.class);
-	}
-
-	public WorkflowActionClassParameter findActionClassParameter(String id) throws DotDataException {
-		final DotConnect db = new DotConnect();
-		db.setSQL(sql.SELECT_ACTION_CLASS_PARAM);
-		db.addParam(id);
-		return (WorkflowActionClassParameter) this.convertListToObjects(db.loadObjectResults(), WorkflowActionClassParameter.class).get(0);
-	}
-
-	public List<WorkflowAction> findActions(final WorkflowStep step) throws DotDataException {
-
-		List<WorkflowAction> actions = cache.getActions(step);
-		if(actions ==null){
-			final DotConnect db = new DotConnect();
-			db.setSQL(sql.SELECT_ACTIONS_BY_STEP);
-			db.addParam(step.getId());
-			actions =  this.convertListToObjects(db.loadObjectResults(), WorkflowAction.class);
-			if(actions == null) actions= new ArrayList<WorkflowAction>();
-
-			cache.addActions(step, actions);
-		}
-		return actions;
-	}
-
-	public List<WorkflowAction> findActions(final WorkflowScheme scheme) throws DotDataException {
-
-		List<WorkflowAction> actions = cache.getActions(scheme);
-		if(null == actions) {
-
-			final DotConnect db = new DotConnect();
-			db.setSQL(sql.SELECT_ACTIONS_BY_SCHEME);
-			db.addParam(scheme.getId());
-			actions =  this.convertListToObjects(db.loadObjectResults(), WorkflowAction.class);
-
-			if(actions == null) {
-				actions= new ArrayList<WorkflowAction>();
-			}
-
-			cache.addActions(scheme, actions);
-		}
-
-		return actions;
-	} // findActions.
-
-	public WorkflowScheme findDefaultScheme() throws DotDataException {
-		WorkflowScheme scheme = cache.getDefaultScheme();
-		if (scheme == null) {
-			try {
-				final DotConnect db = new DotConnect();
-				db.setSQL(sql.SELECT_DEFAULT_SCHEME);
-				try {
-					scheme = (WorkflowScheme) this.convertListToObjects(db.loadObjectResults(), WorkflowScheme.class).get(0);
-				} catch (final Exception ex) {
-
-					throw new DotDataException("default scheme does not exist");
-				}
-
-				cache.addDefaultScheme(scheme);
-			} catch (final Exception e) {
-				throw new DotDataException(e.getMessage(),e);
-			}
-		}
-		return scheme;
-	}
-
-	public Map<String, WorkflowActionClassParameter> findParamsForActionClass(WorkflowActionClass actionClass) throws DotDataException {
-		final DotConnect db = new DotConnect();
-		db.setSQL(sql.SELECT_ACTION_CLASS_PARAMS_BY_ACTIONCLASS);
-		db.addParam(actionClass.getId());
-		final List<WorkflowActionClassParameter> list = (List<WorkflowActionClassParameter>) this.convertListToObjects(db.loadObjectResults(), WorkflowActionClassParameter.class);
-		final Map<String, WorkflowActionClassParameter> map = new LinkedHashMap<String, WorkflowActionClassParameter>();
-		for (final WorkflowActionClassParameter param : list) {
-			map.put(param.getKey(), param);
-		}
-
-		return map;
-
-	}
-
-	public WorkflowScheme findScheme(String id) throws DotDataException {
-		WorkflowScheme scheme = cache.getScheme(id);
-		if (scheme == null) {
-			try {
-				final DotConnect db = new DotConnect();
-				db.setSQL(sql.SELECT_SCHEME);
-				db.addParam(id);
-				scheme = (WorkflowScheme) this.convertListToObjects(db.loadObjectResults(), WorkflowScheme.class).get(0);
-				cache.add(scheme);
-			} catch (final IndexOutOfBoundsException e) {
-				throw new DoesNotExistException(e.getMessage(), e);
-			} catch (final Exception e) {
-<<<<<<< HEAD
-				throw new DotDataException(e.getMessage(), e);
-=======
-				throw new DotDataException(e.getMessage(),e);
->>>>>>> d015c0fa
-			}
-		}
-		return scheme;
-	}
-
-	public List<WorkflowScheme> findSchemesForStruct(String structId) throws DotDataException {
-		List<WorkflowScheme> schemes = new ArrayList<>();
-		if (LicenseUtil.getLevel() < LicenseLevel.STANDARD.level) {
-			schemes.add(this.findDefaultScheme());
-			return schemes;
-		}
-
-		schemes = cache.getSchemesByStruct(structId);
-
-		if (schemes != null && !schemes.isEmpty()) {
-			return schemes;
-		}
-
-		final DotConnect db = new DotConnect();
-		db.setSQL(sql.SELECT_SCHEME_BY_STRUCT);
-		db.addParam(structId);
-		try {
-			schemes = this.convertListToObjects(db.loadObjectResults(), WorkflowScheme.class);
-			if(schemes.isEmpty()){
-				schemes.add(this.findDefaultScheme());
-			}
-		} catch (final Exception er) {
-			schemes = new ArrayList();
-			schemes.add(this.findDefaultScheme());
-		}
-
-		cache.addForStructure(structId, schemes);
-		return schemes;
-
-	}
-
-	public List<WorkflowScheme> findSchemes(boolean showArchived) throws DotDataException {
-		final DotConnect db = new DotConnect();
-		db.setSQL(sql.SELECT_SCHEMES);
-		db.addParam(false);
-		db.addParam(showArchived);
-		return this.convertListToObjects(db.loadObjectResults(), WorkflowScheme.class);
-	}
-
-	public WorkflowStep findStep(String id) throws DotDataException {
-		WorkflowStep step = cache.getStep(id);
-		if (step == null) {
-			final DotConnect db = new DotConnect();
-			db.setSQL(sql.SELECT_STEP);
-			db.addParam(id);
-			step = (WorkflowStep) this.convertListToObjects(db.loadObjectResults(), WorkflowStep.class).get(0);
-			cache.add(step);
-		}
-		return step;
-	}
-
-	public List<WorkflowStep> findStepsByContentlet(Contentlet contentlet) throws DotDataException {
-		List<WorkflowStep> steps            = new ArrayList<>();
-        List<WorkflowStep> currentSteps     = cache.getSteps(contentlet);
-		final List<WorkflowScheme> schemes  = this.findSchemesForStruct(contentlet.getContentTypeId());
-		String workflowTaskId        		= null;
-		List<Map<String, Object>> dbResults = null;
-
-		if (currentSteps == null) {
-            WorkflowStep step = null;
-			try {
-				final DotConnect db = new DotConnect();
-				db.setSQL(sql.SELECT_STEP_BY_CONTENTLET);
-				db.addParam(contentlet.getIdentifier());
-
-				dbResults = db.loadObjectResults();
-                step      = (WorkflowStep) this.convertListToObjects
-						(dbResults, WorkflowStep.class).get(0);
-                steps.add(step);
-
-				workflowTaskId =  (String)dbResults.get(0).get("workflowid");
-			} catch (final Exception e) {
-				Logger.debug(this.getClass(), e.getMessage());
-			}
-
-			if (step == null) {
-				try {
-					for(WorkflowScheme scheme : schemes) {
-						step = this.findSteps(scheme).get(0);
-						steps.add(step);
-					}
-					//Add to cache list of steps
-				} catch (final Exception e) {
-					throw new DotDataException("Unable to find workflow step for content id:" + contentlet.getIdentifier());
-				}
-			}
-		} else {
-			steps.addAll(currentSteps);
-		}
-        // if the existing task belongs to another workflow schema, then remove it
-		if (steps.size() == 1 && !existSchemeIdOnSchemesList(steps.get(0).getSchemeId(),schemes)) {
-
-			if (null != workflowTaskId) {
-				this.deleteWorkflowTask(this.findWorkFlowTaskById(workflowTaskId));
-			}
-
-            steps = new ArrayList<>();
-		}
-
-        cache.addSteps(contentlet, steps);
-
-		return steps;
-	}
-
-	public boolean existSchemeIdOnSchemesList(String schemeId, List<WorkflowScheme> schemes){
-	    boolean exist = false;
-	    for(WorkflowScheme scheme : schemes){
-	        if(schemeId.equals(scheme.getId())){
-	            exist = true;
-	            break;
-            }
-        }
-        return exist;
-    }
-
-	public List<WorkflowStep> findSteps(WorkflowScheme scheme) throws DotDataException {
-		final DotConnect db = new DotConnect();
-		db.setSQL(sql.SELECT_STEPS_BY_SCHEME);
-		db.addParam(scheme.getId());
-		return this.convertListToObjects(db.loadObjectResults(), WorkflowStep.class);
-
-	}
-
-	public WorkflowTask findTaskByContentlet(Contentlet contentlet) throws DotDataException {
-
-
-		if(cache.is404(contentlet)) return new WorkflowTask();
-		WorkflowTask task = cache.getTask(contentlet);
-		if (task == null) {
-			final HibernateUtil hu = new HibernateUtil(WorkflowTask.class);
-			hu.setQuery("from workflow_task in class com.dotmarketing.portlets.workflows.model.WorkflowTask where webasset = ?");
-			hu.setParam(contentlet.getIdentifier());
-			task = (WorkflowTask) hu.load();
-			if (task != null && task.getId()!=null) {
-				cache.addTask(contentlet, task);
-			}
-			else{
-				cache.add404Task(contentlet);
-			}
-		}
-		return task;
-	}
-
-	public WorkflowComment findWorkFlowCommentById(String id) throws DotDataException {
-		final HibernateUtil hu = new HibernateUtil(WorkflowComment.class);
-		hu.setQuery("from workflow_comment in class com.dotmarketing.portlets.workflows.model.WorkflowComment where id = ?");
-		hu.setParam(id);
-		return (WorkflowComment) hu.load();
-	}
-
-	@SuppressWarnings("unchecked")
-	public List<WorkflowComment> findWorkFlowComments(WorkflowTask task) throws DotDataException {
-		final HibernateUtil hu = new HibernateUtil(WorkflowComment.class);
-		hu.setQuery("from workflow_comment in class com.dotmarketing.portlets.workflows.model.WorkflowComment " + "where workflowtask_id = ? order by creation_date desc");
-		hu.setParam(task.getId());
-		return (List<WorkflowComment>) hu.list();
-	}
-
-	@SuppressWarnings("unchecked")
-	public List<WorkflowHistory> findWorkflowHistory(WorkflowTask task) throws DotDataException {
-		final HibernateUtil hu = new HibernateUtil(WorkflowHistory.class);
-		hu.setQuery("from workflow_history in class com.dotmarketing.portlets.workflows.model.WorkflowHistory " + "where workflowtask_id = ? order by creation_date");
-		hu.setParam(task.getId());
-		return (List<WorkflowHistory>) hu.list();
-	}
-
-	public WorkflowHistory findWorkFlowHistoryById(String id) throws DotDataException {
-		final HibernateUtil hu = new HibernateUtil(WorkflowHistory.class);
-		hu.setQuery("from workflow_history in class com.dotmarketing.portlets.workflows.model.WorkflowHistory where id = ?");
-		hu.setParam(id);
-		return (WorkflowHistory) hu.load();
-	}
-
-	public WorkflowTask findWorkFlowTaskById(String id) throws DotDataException {
-		final HibernateUtil hu = new HibernateUtil(WorkflowTask.class);
-		hu.setQuery("from workflow_task in class com.dotmarketing.portlets.workflows.model.WorkflowTask where id = ?");
-		hu.setParam(id);
-		return (WorkflowTask) hu.load();
-	}
-
-	@SuppressWarnings("unchecked")
-	public List<Contentlet> findWorkflowTaskFilesAsContent(WorkflowTask task, User user) throws DotDataException {
-		final HibernateUtil hu = new HibernateUtil(WorkFlowTaskFiles.class);
-		hu.setQuery("from workflow_task_files in class com.dotmarketing.portlets.workflows.model.WorkFlowTaskFiles where workflowtask_id = ?");
-		hu.setParam(task.getId());
-		List<Contentlet> contents = new ArrayList<Contentlet>();
-		List<WorkFlowTaskFiles> l =  hu.list();
-
-		for (WorkFlowTaskFiles f : l) {
-			try {
-				contents.add(APILocator.getContentletAPI().find(f.getFileInode(), user, false));
-			} catch (DotSecurityException e) {
-				throw new DotDataException(e.getMessage(),e);
-			} catch(ClassCastException c) {
-				// not file as contentlet
-			}
-
-		}
-
-
-		return contents;
-	}
-
-	private DotConnect getWorkflowSqlQuery(WorkflowSearcher searcher, boolean counting) throws DotDataException {
-
-		final boolean isAdministrator = APILocator.getRoleAPI().doesUserHaveRole(searcher.getUser(), APILocator.getRoleAPI().loadCMSAdminRole());
-		DotConnect dc = new DotConnect();
-		final StringBuilder query = new StringBuilder();
-
-		if(counting)
-			query.append("select count(*) as mycount from workflow_task ");
-		else
-			query.append("select workflow_task.*  from workflow_task ");
-
-
-		query.append(", workflow_scheme, workflow_step ");
-		query.append(" where  ");
-		if (UtilMethods.isSet(searcher.getKeywords())) {
-			query.append(" (lower(workflow_task.title) like ? or ");
-			if(DbConnectionFactory.isMsSql())
-				query.append(" lower(cast(workflow_task.description as varchar(max))) like ? )  and ");
-			else
-				query.append(" lower(workflow_task.description) like ? )  and ");
-		}
-
-		if(!searcher.getShow4All() || !(APILocator.getRoleAPI().doesUserHaveRole(searcher.getUser(), APILocator.getRoleAPI().loadCMSAdminRole())
-				|| APILocator.getRoleAPI().doesUserHaveRole(searcher.getUser(),RoleAPI.WORKFLOW_ADMIN_ROLE_KEY))) {
-			final List<Role> userRoles = new ArrayList<Role>();
-			if (UtilMethods.isSet(searcher.getAssignedTo())) {
-
-
-				final Role r = APILocator.getRoleAPI().loadRoleById(searcher.getAssignedTo());
-				if(r!=null)userRoles.add(r);
-			} else {
-				userRoles.addAll(APILocator.getRoleAPI().loadRolesForUser(searcher.getUser().getUserId(), false));
-				userRoles.add(APILocator.getRoleAPI().getUserRole(searcher.getUser()));
-
-			}
-
-			String rolesString = "";
-
-			for (final Role role : userRoles) {
-				if (!rolesString.equals("")) {
-					rolesString += ",";
-				}
-				rolesString += "'" + role.getId() + "'";
-			}
-
-			if(rolesString.length()>0){
-				query.append(" ( workflow_task.assigned_to in (" + rolesString + ")  ) and ");
-			}
-		}
-		query.append(" workflow_step.id = workflow_task.status and workflow_step.scheme_id = workflow_scheme.id and ");
-
-		if(searcher.getDaysOld()!=-1) {
-			if(DbConnectionFactory.isMySql())
-				query.append(" datediff(now(),workflow_task.creation_date)>=?");
-			else if(DbConnectionFactory.isPostgres())
-				query.append(" extract(day from (now()-workflow_task.creation_date))>=?");
-			else if(DbConnectionFactory.isMsSql())
-				query.append(" datediff(d,workflow_task.creation_date,GETDATE())>=?");
-			else if(DbConnectionFactory.isOracle())
-				query.append(" floor(sysdate-workflow_task.creation_date)>=?");
-			else if(DbConnectionFactory.isH2())
-				query.append(" datediff('YEAR',current_date(),workflow_task.creation_date)>=?");
-
-			query.append(" and ");
-		}
-
-		if (!searcher.isClosed() && searcher.isOpen()) {
-			query.append("  workflow_step.resolved = " + DbConnectionFactory.getDBFalse() + " and ");
-		} else if (searcher.isClosed() && !searcher.isOpen()) {
-			query.append(" workflow_step.resolved = " + DbConnectionFactory.getDBTrue() + " and ");
-		}
-
-		if (UtilMethods.isSet(searcher.getSchemeId())) {
-			query.append(" workflow_scheme.id = ? and ");
-		}
-
-		if (UtilMethods.isSet(searcher.getStepId())) {
-			query.append(" workflow_step.id = ? and ");
-		}
-
-		query.append(" 1=1  ");
-		if (!counting) {
-			query.append(" order by ");
-			String orderby="";
-			if (!UtilMethods.isSet(searcher.getStepId())) {
-				// condition.append(" status , ");
-			}
-			if (UtilMethods.isSet(searcher.getOrderBy())) {
-				orderby=searcher.getOrderBy().replaceAll("[^\\w_\\. ]", "");
-			} else {
-
-				orderby="mod_date desc";
-			}
-			query.append(orderby.replace("mod_date", "workflow_task.mod_date"));
-		}
-
-		dc.setSQL(query.toString());
-
-		// now we need to add the params
-
-		if (UtilMethods.isSet(searcher.getKeywords())) {
-			dc.addParam("%" + searcher.getKeywords().trim().toLowerCase() + "%");
-			dc.addParam("%" + searcher.getKeywords().trim().toLowerCase() + "%");
-		}
-
-		if(searcher.getDaysOld()!=-1) {
-			dc.addParam(searcher.getDaysOld());
-		}
-
-		if (UtilMethods.isSet(searcher.getSchemeId())) {
-			dc.addParam(searcher.getSchemeId());
-		}
-
-		if (UtilMethods.isSet(searcher.getStepId())) {
-			dc.addParam(searcher.getStepId());
-		}
-
-		return dc;
-
-	}
-
-	public void removeAttachedFile(WorkflowTask task, String fileInode) throws DotDataException {
-		final String query = "delete from workflowtask_files where workflowtask_id = ? and file_inode = ?";
-		final DotConnect dc = new DotConnect();
-		dc.setSQL(query);
-		dc.addParam(task.getId());
-		dc.addParam(fileInode);
-		dc.loadResult();
-
-	}
-
-	public boolean existsAction (final String actionId) {
-
-		boolean exists = false;
-
-		try {
-
-			exists = null != this.findAction(actionId);
-		} catch (final Exception e) {
-			Logger.debug(this.getClass(), e.getMessage(), e);
-		}
-
-		return exists;
-	} // existsAction.
-
-	public void saveAction(final WorkflowAction workflowAction,
-						   final WorkflowStep workflowStep)  throws DotDataException,AlreadyExistException {
-
-		this.saveAction(workflowAction, workflowStep, 0);
-	} // saveAction
-
-	public void saveAction(final WorkflowAction workflowAction,
-						   final WorkflowStep workflowStep,
-						   final int order)  throws DotDataException,AlreadyExistException {
-
-		new DotConnect().setSQL(sql.INSERT_ACTION_FOR_STEP)
-				.addParam(workflowAction.getId())
-				.addParam(workflowStep.getId())
-				.addParam(order)
-				.loadResult();
-
-		final WorkflowStep proxyStep = new WorkflowStep();
-		proxyStep.setId(workflowStep.getId());
-		cache.removeActions(proxyStep);
-
-		final WorkflowScheme proxyScheme = new WorkflowScheme();
-		proxyScheme.setId(workflowAction.getSchemeId());
-		cache.removeActions(proxyScheme);
-
-		// update workflowScheme mod date
-		final WorkflowScheme scheme = findScheme(workflowAction.getSchemeId());
-		saveScheme(scheme);
-	} // saveAction.
-
-	public void updateOrder(final WorkflowAction workflowAction,
-							final WorkflowStep workflowStep,
-							final int order)  throws DotDataException,AlreadyExistException {
-
-		new DotConnect().setSQL(sql.UPDATE_ACTION_FOR_STEP_ORDER)
-				.addParam(order)
-				.addParam(workflowAction.getId())
-				.addParam(workflowStep.getId())
-				.loadResult();
-
-		final WorkflowStep proxyStep = new WorkflowStep();
-		proxyStep.setId(workflowStep.getId());
-		cache.removeActions(proxyStep);
-
-		final WorkflowScheme proxyScheme = new WorkflowScheme();
-		proxyScheme.setId(workflowAction.getSchemeId());
-		cache.removeActions(proxyScheme);
-
-		// update workflowScheme mod date
-		final WorkflowScheme scheme = findScheme(workflowAction.getSchemeId());
-		saveScheme(scheme);
-	} // updateOrder.
-
-	private String getNextStep (final WorkflowAction workflowAction) {
-
-		return (!UtilMethods.isSet(workflowAction.getNextStep()))?
-				WorkflowAction.CURRENT_STEP: workflowAction.getNextStep();
-	}
-
-	public void saveAction(final WorkflowAction action) throws DotDataException,AlreadyExistException {
-
-		boolean isNew = true;
-		if (UtilMethods.isSet(action.getId())) {
-
-			isNew = !this.existsAction(action.getId());
-		} else {
-			action.setId(UUIDGenerator.generateUuid());
-		}
-
-		final String     nextStep = this.getNextStep(action);
-		final DotConnect db       = new DotConnect();
-		if (isNew) {
-			db.setSQL(sql.INSERT_ACTION);
-			db.addParam(action.getId());
-			db.addParam(action.getSchemeId());
-			db.addParam(action.getName());
-			db.addParam(action.getCondition());
-			db.addParam(nextStep);
-			db.addParam(action.getNextAssign());
-			db.addParam(action.getOrder());
-			db.addParam(action.isAssignable());
-			db.addParam(action.isCommentable());
-			db.addParam(action.getIcon());
-			db.addParam(action.isRoleHierarchyForAssign());
-			db.addParam(action.isRequiresCheckout());
-			db.addParam(WorkflowStatus.toCommaSeparatedString(action.getShowOn()));
-			db.loadResult();
-		} else {
-			db.setSQL(sql.UPDATE_ACTION);
-			db.addParam(action.getSchemeId());
-			db.addParam(action.getName());
-			db.addParam(action.getCondition());
-			db.addParam(nextStep);
-			db.addParam(action.getNextAssign());
-			db.addParam(action.getOrder());
-			db.addParam(action.isAssignable());
-			db.addParam(action.isCommentable());
-			db.addParam(action.getIcon());
-			db.addParam(action.isRoleHierarchyForAssign());
-			db.addParam(action.isRequiresCheckout());
-			db.addParam(WorkflowStatus.toCommaSeparatedString(action.getShowOn()));
-			db.addParam(action.getId());
-			db.loadResult();
-		}
-
-		final List<WorkflowStep> relatedProxiesSteps =
-				this.findProxiesSteps(action);
-		relatedProxiesSteps.forEach( cache::removeActions );
-
-		final WorkflowScheme proxyScheme = new WorkflowScheme();
-		proxyScheme.setId(action.getSchemeId());
-		cache.removeActions(proxyScheme);
-
-		// update workflowScheme mod date
-		final WorkflowScheme scheme = findScheme(action.getSchemeId());
-		saveScheme(scheme);
-
-	}
-
-	private List<WorkflowStep> findProxiesSteps(final WorkflowAction action) throws DotDataException {
-
-		final ImmutableList.Builder<WorkflowStep> stepsBuilder =
-				new ImmutableList.Builder<>();
-
-		final List<Map<String, Object>> stepIdList =
-				new DotConnect().setSQL(sql.SELECT_STEPS_ID_BY_ACTION)
-						.addParam(action.getId()).loadObjectResults();
-
-		if (null != stepIdList) {
-
-			stepIdList.forEach( mapRow ->  stepsBuilder.add
-					(this.buildProxyWorkflowStep((String)mapRow.get("stepid"))) );
-		}
-
-		return stepsBuilder.build();
-	}
-
-	private WorkflowStep buildProxyWorkflowStep (final String stepId) {
-
-		final WorkflowStep proxyWorkflowStep =
-				new WorkflowStep();
-
-		proxyWorkflowStep.setId(stepId);
-
-		return proxyWorkflowStep;
-	}
-
-
-	public void saveActionClass(WorkflowActionClass actionClass) throws DotDataException,AlreadyExistException {
-
-		boolean isNew = true;
-		if (UtilMethods.isSet(actionClass.getId())) {
-			try {
-				final WorkflowActionClass test = this.findActionClass(actionClass.getId());
-				if (test != null) {
-					isNew = false;
-				}
-			} catch (final Exception e) {
-				Logger.debug(this.getClass(), e.getMessage(), e);
-			}
-		} else {
-			actionClass.setId(UUIDGenerator.generateUuid());
-		}
-
-		final DotConnect db = new DotConnect();
-		if (isNew) {
-			db.setSQL(sql.INSERT_ACTION_CLASS);
-			db.addParam(actionClass.getId());
-			db.addParam(actionClass.getActionId());
-			db.addParam(actionClass.getName());
-			db.addParam(actionClass.getOrder());
-			db.addParam(actionClass.getClazz());
-			db.loadResult();
-		} else {
-			db.setSQL(sql.UPDATE_ACTION_CLASS);
-			db.addParam(actionClass.getActionId());
-			db.addParam(actionClass.getName());
-			db.addParam(actionClass.getOrder());
-			db.addParam(actionClass.getClazz());
-			db.addParam(actionClass.getId());
-
-			db.loadResult();
-		}
-		// cache.remove(step);
-
-		// update workflowScheme mod date
-		WorkflowAction action = findAction(actionClass.getActionId());
-		WorkflowScheme scheme = findScheme(action.getSchemeId());
-		saveScheme(scheme);
-	}
-
-	public void saveComment(WorkflowComment comment) throws DotDataException {
-		if(InodeUtils.isSet(comment.getId())) {
-			boolean update=false;
-			try {
-				HibernateUtil.load(WorkflowComment.class, comment.getId());
-				// if no exception it exists. just update
-				update=true;
-			}
-			catch(Exception ex) {
-				// if it doesn't then save with primary key
-				HibernateUtil.saveWithPrimaryKey(comment, comment.getId());
-			}
-			if(update) {
-				HibernateUtil.update(comment);
-			}
-		}
-		else {
-			HibernateUtil.save(comment);
-		}
-
-	}
-
-	public void saveScheme(WorkflowScheme scheme) throws DotDataException, AlreadyExistException {
-
-		boolean isNew = true;
-		if (UtilMethods.isSet(scheme.getId())) {
-			try {
-				final WorkflowScheme test = this.findScheme(scheme.getId());
-				if (test != null) {
-					isNew = false;
-				}
-			} catch (final Exception e) {
-				Logger.debug(this.getClass(), e.getMessage(), e);
-			}
-		} else {
-			scheme.setId(UUIDGenerator.generateUuid());
-		}
-
-		scheme.setModDate(new Date());
-
-		final DotConnect db = new DotConnect();
-		try {
-			WorkflowScheme schemeWithSameName = findSchemeByName(scheme.getName());
-			if(UtilMethods.isSet(schemeWithSameName) && UtilMethods.isSet(schemeWithSameName.getId()) && !schemeWithSameName.getId().equals(scheme.getId())){
-				throw new AlreadyExistException("Already exist a scheme with the same name ("+schemeWithSameName.getName()+"). Create different schemes with the same name is not allowed. Please change your workflow scheme name.");
-			}
-			if (isNew) {
-
-				db.setSQL(sql.INSERT_SCHEME);
-				db.addParam(scheme.getId());
-				db.addParam(scheme.getName());
-				db.addParam(scheme.getDescription());
-				db.addParam(scheme.isArchived());
-				db.addParam(scheme.isMandatory());
-				db.addParam(scheme.getEntryActionId());
-				db.addParam(scheme.isDefaultScheme());
-				db.addParam(scheme.getModDate());
-				db.loadResult();
-			} else {
-				db.setSQL(sql.UPDATE_SCHEME);
-				db.addParam(scheme.getName());
-				db.addParam(scheme.getDescription());
-				db.addParam(scheme.isArchived());
-				db.addParam(scheme.isMandatory());
-				db.addParam(scheme.getEntryActionId());
-				db.addParam(scheme.getModDate());
-				db.addParam(scheme.getId());
-				db.loadResult();
-
-			}
-			cache.remove(scheme);
-		} catch (final Exception e) {
-			throw new DotDataException(e.getMessage(),e);
-		}
-	}
-
-	public void deleteSchemeForStruct(String struc) throws DotDataException {
-		if (LicenseUtil.getLevel() < LicenseLevel.STANDARD.level) {
-			return;
-		}
-
-		try {
-			final DotConnect db = new DotConnect();
-			db.setSQL(sql.DELETE_SCHEME_FOR_STRUCT);
-			db.addParam(struc);
-			db.loadResult();
-		} catch (final Exception e) {
-			Logger.error(this.getClass(), e.getMessage(), e);
-			throw new DotDataException(e.getMessage(),e);
-		}
-	}
-
-	public void saveSchemeIdsForContentType(String contentTypeInode, List<String> schemesIds) throws DotDataException {
-		if (LicenseUtil.getLevel() < LicenseLevel.STANDARD.level) {
-			return;
-		}
-		try {
-
-			final DotConnect db = new DotConnect();
-			db.setSQL(sql.DELETE_SCHEME_FOR_STRUCT);
-			db.addParam(contentTypeInode);
-			db.loadResult();
-
-			for(String id : schemesIds) {
-				db.setSQL(sql.INSERT_SCHEME_FOR_STRUCT);
-				db.addParam(UUIDGenerator.generateUuid());
-				db.addParam(id);
-				db.addParam(contentTypeInode);
-				db.loadResult();
-			}
-			// update all tasks for the content type and reset their step to
-			// null
-			db.setSQL(sql.UPDATE_STEPS_BY_STRUCT);
-			db.addParam((Object) null);
-			db.addParam(contentTypeInode);
-			db.loadResult();
-
-			// we have to clear the saved steps/tasks for all contentlets using
-			// this workflow
-
-			cache.removeStructure(contentTypeInode);
-
-			cache.clearStepsCache();
-		} catch (final Exception e) {
-			Logger.error(this.getClass(), e.getMessage(), e);
-			throw new DotDataException(e.getMessage(),e);
-		}
-	}
-
-	public void saveSchemesForStruct(String contentTypeInode, List<WorkflowScheme> schemes) throws DotDataException {
-		List<String> ids = schemes.stream()
-				.map(scheme -> scheme.getId())
-				.collect(Collectors.toList());
-
-		this.saveSchemeIdsForContentType(contentTypeInode, ids);
-	}
-
-	public void saveStep(WorkflowStep step) throws DotDataException, AlreadyExistException {
-
-		boolean isNew = true;
-		if (UtilMethods.isSet(step.getId())) {
-			try {
-				final WorkflowStep test = this.findStep(step.getId());
-				if (test != null) {
-					isNew = false;
-				}
-			} catch (final Exception e) {
-				Logger.debug(this.getClass(), e.getMessage(), e);
-			}
-		} else {
-			step.setId(UUIDGenerator.generateUuid());
-		}
-
-		final DotConnect db = new DotConnect();
-		if (isNew) {
-
-			db.setSQL(sql.INSERT_STEP);
-			db.addParam(step.getId());
-			db.addParam(step.getName());
-			db.addParam(step.getSchemeId());
-			db.addParam(step.getMyOrder());
-			db.addParam(step.isResolved());
-			db.addParam(step.isEnableEscalation());
-			if(step.isEnableEscalation()) {
-				db.addParam(step.getEscalationAction());
-				db.addParam(step.getEscalationTime());
-			}
-			else {
-				db.addParam((Object)null);
-				db.addParam(0);
-			}
-			db.loadResult();
-		} else {
-			db.setSQL(sql.UPDATE_STEP);
-			db.addParam(step.getName());
-			db.addParam(step.getSchemeId());
-			db.addParam(step.getMyOrder());
-			db.addParam(step.isResolved());
-			db.addParam(step.isEnableEscalation());
-			if(step.isEnableEscalation()) {
-				db.addParam(step.getEscalationAction());
-				db.addParam(step.getEscalationTime());
-			}
-			else {
-				db.addParam((Object)null);
-				db.addParam(0);
-			}
-			db.addParam(step.getId());
-			db.loadResult();
-		}
-		cache.remove(step);
-
-		// update workflowScheme mod date
-		WorkflowScheme scheme = findScheme(step.getSchemeId());
-		saveScheme(scheme);
-
-	}
-
-	public void saveWorkflowActionClassParameter(WorkflowActionClassParameter param) throws DotDataException, AlreadyExistException {
-
-		boolean isNew = true;
-		if (UtilMethods.isSet(param.getId())) {
-			try {
-				final WorkflowActionClassParameter test = this.findActionClassParameter(param.getId());
-				if (test != null) {
-					isNew = false;
-				}
-			} catch (final Exception e) {
-				Logger.debug(this.getClass(), e.getMessage(), e);
-			}
-		} else {
-			param.setId(UUIDGenerator.generateUuid());
-		}
-
-		final DotConnect db = new DotConnect();
-		if (isNew) {
-			db.setSQL(sql.INSERT_ACTION_CLASS_PARAM);
-			db.addParam(param.getId());
-			db.addParam(param.getActionClassId());
-			db.addParam(param.getKey());
-			db.addParam(param.getValue());
-			db.loadResult();
-		} else {
-			db.setSQL(sql.UPDATE_ACTION_CLASS_PARAM);
-
-			db.addParam(param.getActionClassId());
-			db.addParam(param.getKey());
-			db.addParam(param.getValue());
-			db.addParam(param.getId());
-
-			db.loadResult();
-		}
-
-		// update workflowScheme mod date
-		final WorkflowActionClass actionClass = findActionClass(param.getActionClassId());
-		final WorkflowAction action = findAction(actionClass.getActionId());
-		final WorkflowScheme scheme = findScheme(action.getSchemeId());
-		saveScheme(scheme);
-	}
-
-	public void saveWorkflowHistory(WorkflowHistory history) throws DotDataException {
-		if(InodeUtils.isSet(history.getId())) {
-			boolean update=false;
-			try {
-				HibernateUtil.load(WorkflowHistory.class, history.getId());
-				// if exists just update
-				update=true;
-			}
-			catch(Exception ex) {
-				// if not then save with existing key
-				HibernateUtil.saveWithPrimaryKey(history, history.getId());	            
-			}
-			if(update) {
-				HibernateUtil.update(history);
-			}
-		}
-		else {
-			HibernateUtil.save(history);
-		}
-	}
-
-	/**
-	 * Saves a given WorkflowTask, if the task does not exist it will create a new one and if does exist
-	 * it will update the existing record.
-	 * <br/>
-	 * If the record does not exist and the given task have set an id the new record will be created with that id.
-	 *
-	 * @param task
-	 * @throws DotDataException
-	 */
-	public void saveWorkflowTask ( WorkflowTask task ) throws DotDataException {
-
-		if ( task.isNew() ) {
-			HibernateUtil.save( task );
-		} else {
-
-			try {
-				Object currentWorkflowTask = HibernateUtil.load( WorkflowTask.class, task.getId() );
-				HibernateUtil.evict( currentWorkflowTask );//Remove the object from hibernate cache, we used just to verify if exist
-
-				// if the object exists no exception is thrown so just update it
-
-				HibernateUtil.update( task );
-			} catch ( Exception ex ) {
-				// if it doesn't exists then save with that primary key
-				HibernateUtil.saveWithPrimaryKey( task, task.getId() );
-			}
-		}
-
-		cache.remove( task );
-	}
-
-	public List<WorkflowTask> searchTasks(WorkflowSearcher searcher) throws DotDataException {
-		DotConnect dc = getWorkflowSqlQuery(searcher, false);
-		dc.setStartRow(searcher.getCount() * searcher.getPage());
-		dc.setMaxRows(searcher.getCount());
-		List<Map<String,Object>> results = dc.loadObjectResults();
-		List<WorkflowTask> wfTasks = new ArrayList<WorkflowTask>();
-
-		for (Map<String, Object> row : results) {
-			WorkflowTask wt = new WorkflowTask();
-			wt.setId(getStringValue(row, "id"));
-			wt.setCreationDate((Date)row.get("creation_date"));
-			wt.setModDate((Date)row.get("mod_date"));
-			wt.setDueDate((Date)row.get("due_date"));
-			wt.setCreatedBy(getStringValue(row, "created_by"));
-			wt.setAssignedTo(getStringValue(row, "assigned_to"));
-			wt.setBelongsTo(getStringValue(row, "belongs_to"));
-			wt.setTitle(getStringValue(row, "title"));
-			wt.setDescription(getStringValue(row, "description"));
-			wt.setStatus(getStringValue(row, "status"));
-			wt.setWebasset(getStringValue(row, "webasset"));
-			wfTasks.add(wt);
-		}
-
-		return wfTasks;
-	}
-
-	private String getStringValue(Map<String, Object> row, String key) {
-		Object value = row.get(key);
-		return (value == null) ? "" : value.toString();
-	}
-	// christian escalation
-	public List<WorkflowTask> searchAllTasks(WorkflowSearcher searcher) throws DotDataException {
-
-		final HibernateUtil hu = new HibernateUtil(WorkflowTask.class);
-		final StringWriter sw = new StringWriter();
-		sw.append("select {workflow_task.*}  from workflow_task   ");
-		hu.setSQLQuery(sw.toString());
-		if (searcher != null) {
-			hu.setMaxResults(searcher.getCount());
-			hu.setFirstResult(searcher.getCount() * searcher.getPage());
-		}
-
-		return (List<WorkflowTask>) hu.list();
-
-	}
-
-	public WorkflowHistory retrieveLastStepAction(String taskId) throws DotDataException {
-
-		final DotConnect db = new DotConnect();
-		try {
-
-			db.setSQL(sql.RETRIEVE_LAST_STEP_ACTIONID);
-			db.addParam(taskId);
-			db.loadResult();
-		} catch (final Exception e) {
-			Logger.debug(this.getClass(), e.getMessage(), e);
-		}
-
-		return (WorkflowHistory) this.convertListToObjects(db.loadObjectResults(), WorkflowHistory.class).get(0);
-
-	}
-	// christian escalation
-
-	@Override
-	public List<WorkflowTask> findExpiredTasks() throws DotDataException, DotSecurityException {
-		final DotConnect db = new DotConnect();
-		List<WorkflowTask> list=new ArrayList<WorkflowTask>();
-		try {
-			db.setSQL(sql.SELECT_EXPIRED_TASKS);
-			List<Map<String,Object>> results=db.loadResults();
-			for (Map<String, Object> map : results) {
-				String taskId=(String)map.get("id");
-				WorkflowTask task=findWorkFlowTaskById(taskId);
-				list.add(task);
-			}
-		} catch (final Exception e) {
-			Logger.error(this, e.getMessage(), e);
-		}
-		finally {
-			HibernateUtil.getSession().clear();
-		}
-		return list;
-	}
-
-	@Override
-	public WorkflowScheme findSchemeByName(String schemaName) throws DotDataException {
-		WorkflowScheme scheme = null;
-		try {
-			final DotConnect db = new DotConnect();
-			db.setSQL(sql.SELECT_SCHEME_NAME);
-			db.addParam((schemaName != null ? schemaName.trim() : ""));
-			List<WorkflowScheme> list = this.convertListToObjects(db.loadObjectResults(), WorkflowScheme.class);
-			scheme = list.size()>0 ? (WorkflowScheme)list.get(0) : null;
-		} catch (final Exception e) {
-			throw new DotDataException(e.getMessage(),e);
-		}
-		return scheme;
-	}
-
-	@Override
-	public void deleteWorkflowActionClassParameter(WorkflowActionClassParameter param) throws DotDataException, AlreadyExistException {
-		DotConnect db=new DotConnect();
-		db.setSQL(sql.DELETE_ACTION_CLASS_PARAM_BY_ID);
-		db.addParam(param.getId());
-		db.loadResult();
-
-		// update scheme mod date
-		WorkflowActionClass clazz = findActionClass(param.getActionClassId());
-		WorkflowAction action = findAction(clazz.getActionId());
-		WorkflowScheme scheme = findScheme(action.getSchemeId());
-		saveScheme(scheme);
-	}
-
-	/**
-	 * Method will replace user references of the given userId in workflow, workflow_ action task and workflow comments
-	 * with the replacement user id 
-	 * @param userId User Identifier
-	 * @param userRoleId The role id of the user
-	 * @param replacementUserId The user id of the replacement user
-	 * @param replacementUserRoleId The role Id of the replacemente user
-	 * @throws DotDataException There is a data inconsistency
-	 * @throws DotStateException There is a data inconsistency
-	 * @throws DotSecurityException 
-	 */
-	public void updateUserReferences(String userId, String userRoleId, String replacementUserId, String replacementUserRoleId)throws DotDataException, DotSecurityException{
-		DotConnect dc = new DotConnect();
-
-		try {
-			dc.setSQL("select id from workflow_task where (assigned_to = ? or assigned_to=? or created_by=? or created_by=?)");
-			dc.addParam(userId);
-			dc.addParam(userRoleId);
-			dc.addParam(userId);
-			dc.addParam(userRoleId);
-			List<HashMap<String, String>> tasks = dc.loadResults();
-
-			dc.setSQL("update workflow_comment set posted_by=? where posted_by  = ?");
-			dc.addParam(replacementUserId);
-			dc.addParam(userId);
-			dc.loadResults();
-
-			dc.setSQL("update workflow_comment set posted_by=? where posted_by  = ?");
-			dc.addParam(replacementUserRoleId);
-			dc.addParam(userRoleId);
-			dc.loadResults();
-
-			dc.setSQL("update workflow_task set assigned_to=? where assigned_to  = ?");
-			dc.addParam(replacementUserRoleId);
-			dc.addParam(userRoleId);
-			dc.loadResult();
-
-			dc.setSQL("update workflow_task set created_by=? where created_by  = ?");
-			dc.addParam(replacementUserId);
-			dc.addParam(userId);
-			dc.loadResult();
-
-			dc.setSQL("update workflow_task set created_by=? where created_by  = ?");
-			dc.addParam(replacementUserRoleId);
-			dc.addParam(userRoleId);
-			dc.loadResult();
-
-			dc.setSQL("update workflow_action set next_assign=? where next_assign = ?");
-			dc.addParam(replacementUserRoleId);
-			dc.addParam(userRoleId);
-			dc.loadResult();
-
-			for(HashMap<String, String> val : tasks){
-				String id = val.get("id");
-				WorkflowTask task = findWorkFlowTaskById(id);
-				cache.remove(task);
-				
-				dc.setSQL("select workflow_step.id from workflow_step join workflow_task on workflow_task.status = workflow_step.id where workflow_task.webasset= ?");
-				dc.addParam(task.getWebasset());
-				List<HashMap<String, String>> steps = dc.loadResults();
-				for(HashMap<String, String> v : steps){
-					String stepId = v.get("id");
-					WorkflowStep step = findStep(stepId);
-					cache.remove(step);					
-				}
-			}
-		} catch (DotDataException e) {
-			Logger.error(WorkFlowFactory.class,e.getMessage(),e);
-			throw new DotDataException(e.getMessage(), e);
-		}
-	}
-
-	/**
-	 * Method will replace step references of the given stepId in workflow, workflow_action task and contentlets
-	 * with the replacement step id 
-	 * @param stepId Step Identifier
-	 * @param replacementStepId The step id of the replacement step
-	 * @throws DotDataException There is a data inconsistency
-	 * @throws DotStateException There is a data inconsistency
-	 * @throws DotSecurityException 
-	 */
-	public void updateStepReferences(String stepId, String replacementStepId) throws DotDataException, DotSecurityException {
-		DotConnect dc = new DotConnect();
-
-		try {
-			// Replace references and clear cache for workflow actions
-			dc.setSQL("select step_id from workflow_action where next_step_id = ?");
-			dc.addParam(stepId);
-			List<HashMap<String, String>> actionStepIds = dc.loadResults();
-
-			if (replacementStepId != null){
-				dc.setSQL("update workflow_action set next_step_id = ? where next_step_id = ?");
-				dc.addParam(replacementStepId);
-				dc.addParam(stepId);
-				dc.loadResult();
-
-			} else {
-				dc.setSQL("update workflow_action set next_step_id = step_id where next_step_id = ?");
-				dc.addParam(stepId);
-				dc.loadResult();
-			}
-
-			for(HashMap<String, String> v : actionStepIds){
-				String id = v.get("step_id");
-				WorkflowStep step = findStep(id);
-				cache.remove(step);					
-			}
-
-			
-			// Replace references and clear cache for workflow tasks
-			dc.setSQL("select id from workflow_task where status = ?");
-			dc.addParam(stepId);
-			List<HashMap<String, String>> taskIds = dc.loadResults();
-
-			dc.setSQL("update workflow_task set status = ? where status = ?");
-			dc.addParam(replacementStepId);
-			dc.addParam(stepId);
-			dc.loadResults();
-
-			for(HashMap<String, String> val : taskIds){
-				String id = val.get("id");
-				WorkflowTask task = findWorkFlowTaskById(id);
-				cache.remove(task);
-			}
-
-		} catch (DotDataException e) {
-			Logger.error(WorkFlowFactory.class,e.getMessage(),e);
-			throw new DotDataException(e.getMessage(), e);
-		}
-	}
-}
+package com.dotmarketing.portlets.workflows.business;
+
+import com.dotcms.enterprise.LicenseUtil;
+import com.dotcms.enterprise.license.LicenseLevel;
+import com.dotcms.repackage.org.apache.commons.beanutils.BeanUtils;
+import com.dotmarketing.business.*;
+import com.dotmarketing.common.db.DotConnect;
+import com.dotmarketing.db.DbConnectionFactory;
+import com.dotmarketing.db.HibernateUtil;
+import com.dotmarketing.exception.AlreadyExistException;
+import com.dotmarketing.exception.DoesNotExistException;
+import com.dotmarketing.exception.DotDataException;
+import com.dotmarketing.exception.DotSecurityException;
+import com.dotmarketing.portlets.contentlet.model.Contentlet;
+import com.dotmarketing.portlets.workflows.model.*;
+import com.dotmarketing.util.InodeUtils;
+import com.dotmarketing.util.Logger;
+import com.dotmarketing.util.UUIDGenerator;
+import com.dotmarketing.util.UtilMethods;
+import com.google.common.collect.ImmutableList;
+import com.liferay.portal.model.User;
+import com.liferay.util.StringPool;
+
+import java.io.StringWriter;
+import java.lang.reflect.InvocationTargetException;
+import java.util.*;
+import java.util.stream.Collectors;
+
+public class WorkflowFactoryImpl implements WorkFlowFactory {
+
+
+	private final WorkflowCache cache;
+	private final WorkflowSQL   sql;
+
+	public WorkflowFactoryImpl() {
+
+		this.sql   = WorkflowSQL.getInstance();
+		this.cache = CacheLocator.getWorkFlowCache();
+	}
+
+	public void attachFileToTask(WorkflowTask task, String fileInode) throws DotDataException {
+		final WorkFlowTaskFiles taskFile = new WorkFlowTaskFiles();
+		taskFile.setWorkflowtaskId(task.getId());
+		taskFile.setFileInode(fileInode);
+		HibernateUtil.save(taskFile);
+	}
+
+	private Object convert(Object obj, Map<String, Object> map) throws IllegalAccessException, InvocationTargetException {
+		BeanUtils.copyProperties(obj, map);
+		return obj;
+	}
+
+	private WorkflowAction convertAction(Map<String, Object> row) throws IllegalAccessException, InvocationTargetException {
+		final WorkflowAction action = new WorkflowAction();
+		row.put("schemeId", row.get("scheme_id"));
+		row.put("condition", row.get("condition_to_progress"));
+		row.put("nextStep", row.get("next_step_id"));
+		row.put("nextAssign", row.get("next_assign"));
+		row.put("order", row.get("my_order"));
+		row.put("requiresCheckout", row.get("requires_checkout"));
+		row.put("showOn", WorkflowStatus.toSet(row.get("show_on")));
+		row.put("roleHierarchyForAssign", row.get("use_role_hierarchy_assign"));
+
+		BeanUtils.copyProperties(action, row);
+		return action;
+	}
+
+
+	private WorkflowActionClass convertActionClass(Map<String, Object> row) throws IllegalAccessException, InvocationTargetException {
+		final WorkflowActionClass actionClass = new WorkflowActionClass();
+
+		row.put("clazz", row.get("clazz"));
+
+		row.put("order", row.get("my_order"));
+		row.put("actionId", row.get("action_id"));
+		BeanUtils.copyProperties(actionClass, row);
+		return actionClass;
+	}
+
+	private WorkflowActionClassParameter convertActionClassParameter(Map<String, Object> row) throws IllegalAccessException, InvocationTargetException {
+		final WorkflowActionClassParameter param = new WorkflowActionClassParameter();
+		row.put("actionClassId", row.get("workflow_action_class_id"));
+		BeanUtils.copyProperties(param, row);
+		return param;
+	}
+
+	private List convertListToObjects(List<Map<String, Object>> rs, Class clazz) throws DotDataException {
+		final List ret = new ArrayList();
+		try {
+			for (final Map<String, Object> map : rs) {
+				ret.add(this.convertMaptoObject(map, clazz));
+			}
+		} catch (final Exception e) {
+			throw new DotDataException("cannot convert object to " + clazz + " " + e.getMessage());
+
+		}
+		return ret;
+	}
+
+	private Object convertMaptoObject(Map<String, Object> map, Class clazz) throws InstantiationException, IllegalAccessException, InvocationTargetException {
+
+		final Object obj = clazz.newInstance();
+
+		if (obj instanceof WorkflowAction) {
+			return this.convertAction(map);
+		} else if (obj instanceof WorkflowStep) {
+			return this.convertStep(map);
+		} else if (obj instanceof WorkflowActionClass) {
+			return this.convertActionClass(map);
+		} else if (obj instanceof WorkflowActionClassParameter) {
+			return this.convertActionClassParameter(map);
+		} else if (obj instanceof WorkflowScheme) {
+			return this.convertScheme(map);
+		} else if (obj instanceof WorkflowHistory) {
+			return this.convertHistory(map);
+		} else {
+			return this.convert(obj, map);
+		}
+	}
+
+	private WorkflowScheme convertScheme(Map<String, Object> row) throws IllegalAccessException, InvocationTargetException {
+		final WorkflowScheme scheme = new WorkflowScheme();
+		row.put("entryActionId", row.get("entry_action_id"));
+		row.put("defaultScheme", row.get("default_scheme"));
+		row.put("modDate", row.get("mod_date"));
+
+		BeanUtils.copyProperties(scheme, row);
+
+		return scheme;
+	}
+
+	private WorkflowStep convertStep(Map<String, Object> row) throws IllegalAccessException, InvocationTargetException {
+		final WorkflowStep step = new WorkflowStep();
+		row.put("myOrder", row.get("my_order"));
+		row.put("schemeId", row.get("scheme_id"));
+		row.put("enableEscalation", row.get("escalation_enable"));
+		row.put("escalationAction", row.get("escalation_action"));
+		row.put("escalationTime", row.get("escalation_time"));
+		BeanUtils.copyProperties(step, row);
+
+		return step;
+	}
+
+	private WorkflowHistory convertHistory(Map<String, Object> row) throws IllegalAccessException, InvocationTargetException {
+		final WorkflowHistory scheme = new WorkflowHistory();
+		row.put("actionId", row.get("workflow_action_id"));
+
+		BeanUtils.copyProperties(scheme, row);
+
+		return scheme;
+	}
+
+	public void copyWorkflowAction(WorkflowAction from, WorkflowStep step) throws DotDataException {
+		throw new DotWorkflowException("Not implemented");
+	}
+
+	public void copyWorkflowActionClass(WorkflowActionClass from, WorkflowAction action) throws DotDataException {
+		throw new DotWorkflowException("Not implemented");
+	}
+
+	public void copyWorkflowActionClassParameter(WorkflowActionClassParameter from, WorkflowActionClass actionClass) throws DotDataException {
+		throw new DotWorkflowException("Not implemented");
+	}
+
+	public void copyWorkflowStep(WorkflowStep from, WorkflowScheme scheme) throws DotDataException {
+		throw new DotWorkflowException("Not implemented");
+	}
+
+	public int countTasks(WorkflowSearcher searcher) throws DotDataException {
+		DotConnect dc = getWorkflowSqlQuery(searcher, true);
+		return dc.getInt("mycount");
+	}
+
+	public void deleteAction(final WorkflowAction action) throws DotDataException, AlreadyExistException {
+
+		Logger.debug(this,
+				"Removing action steps dependencies, for the action: " + action.getId());
+
+		final List<Map<String, Object>> stepIdList =
+				new DotConnect().setSQL(sql.SELECT_STEPS_ID_BY_ACTION)
+				.addParam(action.getId()).loadObjectResults();
+
+		if (null != stepIdList && stepIdList.size() > 0) {
+			new DotConnect().setSQL(sql.DELETE_ACTIONS_BY_STEP)
+					.addParam(action.getId()).loadResult();
+
+			for (Map<String, Object> stepIdRow : stepIdList) {
+				Logger.debug(this,
+						"Removing action steps cache " + stepIdRow.get("stepid"));
+				final WorkflowStep proxyStep = new WorkflowStep();
+				proxyStep.setId((String)stepIdRow.get("stepid"));
+				cache.removeActions(proxyStep);
+			}
+		}
+
+		Logger.debug(this,
+				"Removing the action: " + action.getId());
+
+		new DotConnect().setSQL(sql.DELETE_ACTION)
+				.addParam(action.getId()).loadResult();
+
+		final WorkflowScheme proxyScheme = new WorkflowScheme();
+		proxyScheme.setId(action.getSchemeId());
+		cache.removeActions(proxyScheme);
+
+		// update scheme mod date
+		final WorkflowScheme scheme = findScheme(action.getSchemeId());
+		saveScheme(scheme);
+	}
+
+	public void deleteAction(final WorkflowAction action, final WorkflowStep step) throws DotDataException, AlreadyExistException {
+
+		Logger.debug(this, "Deleting the action: " + action.getId() +
+						", from the step: " + step.getId());
+
+		new DotConnect().setSQL(sql.DELETE_ACTION_STEP)
+				.addParam(action.getId()).addParam(step.getId()).loadResult();
+
+		Logger.debug(this, "Cleaning the actions from the step CACHE: " + step.getId());
+		cache.removeActions(step);
+
+		Logger.debug(this, "Updating the scheme: " + step.getSchemeId());
+		// update scheme mod date
+		final WorkflowScheme scheme = findScheme(step.getSchemeId());
+		saveScheme(scheme);
+	} // deleteAction
+
+	@Override
+	public void deleteActions(final WorkflowStep step) throws DotDataException, AlreadyExistException {
+
+		Logger.debug(this, "Removing the actions associated to the step: " + step.getId());
+		new DotConnect().setSQL(sql.DELETE_ACTIONS_STEP)
+				.addParam(step.getId()).loadResult();
+
+		Logger.debug(this, "Removing the actions cache associated to the step: " + step.getId());
+		cache.removeActions(step);
+
+		Logger.debug(this, "Updating schema associated to the step: " + step.getId());
+		// update scheme mod date
+		final WorkflowScheme scheme = findScheme(step.getSchemeId());
+		saveScheme(scheme);
+	} // deleteActions.
+
+	public void deleteActionClass(WorkflowActionClass actionClass) throws DotDataException, AlreadyExistException {
+		String actionId = actionClass.getActionId();
+		final DotConnect db = new DotConnect();
+		db.setSQL(sql.DELETE_ACTION_CLASS_PARAM_BY_ACTION_CLASS);
+		db.addParam(actionClass.getId());
+		db.loadResult();
+
+		db.setSQL(sql.DELETE_ACTION_CLASS);
+		db.addParam(actionClass.getId());
+		db.loadResult();
+
+		// update scheme mod date
+		final WorkflowAction action = findAction(actionId);
+		final WorkflowScheme scheme = findScheme(action.getSchemeId());
+		saveScheme(scheme);
+	}
+
+	public void deleteActionClassByAction(WorkflowAction action) throws DotDataException, DotSecurityException, AlreadyExistException {
+
+		new DotConnect().setSQL(sql.DELETE_ACTION_CLASS_BY_ACTION).addParam(action.getId()).loadResult();
+
+		// update scheme mod date
+		final WorkflowScheme scheme = findScheme(action.getSchemeId());
+		saveScheme(scheme);
+	}
+
+	public void deleteComment(WorkflowComment comment) throws DotDataException {
+		final DotConnect db = new DotConnect();
+		db.setSQL("delete from workflow_comment where id = ?");
+		db.addParam(comment.getId());
+		db.loadResult();
+	}
+
+	public void deleteStep(WorkflowStep step) throws DotDataException, AlreadyExistException {
+		String schemeId = step.getSchemeId();
+		final DotConnect db = new DotConnect();
+
+		// delete tasks referencing it
+		db.setSQL("select id from workflow_task where status=?");
+		db.addParam(step.getId());
+		for(Map<String,Object> res : db.loadObjectResults()) {
+			String taskId=(String)res.get("id");
+			WorkflowTask task=findWorkFlowTaskById(taskId);
+			deleteWorkflowTask(task);
+		}
+
+		db.setSQL(sql.DELETE_STEP);
+		db.addParam(step.getId());
+		db.loadResult();
+		cache.remove(step);
+
+		// update scheme mod date
+		WorkflowScheme scheme = findScheme(schemeId);
+		saveScheme(scheme);
+	}
+
+	public int getCountContentletsReferencingStep(WorkflowStep step) throws DotDataException{
+		int amount = 0;
+		final DotConnect db = new DotConnect();
+
+		// get step related assets
+		db.setSQL(sql.SELECT_COUNT_CONTENTLES_BY_STEP);
+		db.addParam(step.getId());
+		Map<String,Object> res = db.loadObjectResults().get(0);
+		amount=Integer.parseInt(String.valueOf(res.get("count")));
+		return amount;
+	}
+
+	public void deleteWorkflowActionClassParameters(WorkflowActionClass actionClass) throws DotDataException, AlreadyExistException {
+		final DotConnect db = new DotConnect();
+		db.setSQL(sql.DELETE_ACTION_CLASS_PARAM_BY_ACTION_CLASS);
+		db.addParam(actionClass.getId());
+		db.loadResult();
+
+		// update scheme mod date
+		WorkflowAction action = findAction(actionClass.getActionId());
+		WorkflowScheme scheme = findScheme(action.getSchemeId());
+		saveScheme(scheme);
+
+	}
+
+	public void deleteWorkflowHistory(WorkflowHistory history) throws DotDataException {
+		final DotConnect db = new DotConnect();
+		db.setSQL("delete from workflow_history where id = ?");
+		db.addParam(history.getId());
+		db.loadResult();
+	}
+
+	public void deleteWorkflowTask(WorkflowTask task) throws DotDataException {
+		final DotConnect db = new DotConnect();
+
+		HibernateUtil.evict(task);
+
+		Contentlet c = new Contentlet();
+		c.setIdentifier(task.getWebasset());
+
+		boolean localTransaction = false;
+		try {
+			localTransaction = HibernateUtil.startLocalTransactionIfNeeded();
+
+			/* Clean the comments */
+			db.setSQL("delete from workflow_comment where workflowtask_id = ?");
+			db.addParam(task.getId());
+			db.loadResult();
+
+			/* Clean the history */
+			db.setSQL("delete from workflow_history where workflowtask_id = ?");
+			db.addParam(task.getId());
+			db.loadResult();
+
+			/* Clean the files of task */
+			db.setSQL("delete from workflowtask_files where workflowtask_id = ?");
+			db.addParam(task.getId());
+			db.loadResult();
+
+			/* delete the task */
+			db.setSQL("delete from workflow_task where id = ?");
+			db.addParam(task.getId());
+			db.loadResult();
+
+			if(localTransaction){
+				HibernateUtil.closeAndCommitTransaction();
+			}
+
+		} catch (final Exception e) {
+			if(localTransaction){
+				HibernateUtil.rollbackTransaction();
+			}
+			Logger.error(this, "deleteWorkflowTask failed:" + e, e);
+			throw new DotDataException(e.toString());
+		}
+		finally {
+			cache.remove(c);
+		}
+	}
+
+	public WorkflowAction findAction(String id) throws DotDataException {
+		final DotConnect db = new DotConnect();
+		db.setSQL(sql.SELECT_ACTION);
+		db.addParam(id);
+		try {
+			return (WorkflowAction) this.convertListToObjects(db.loadObjectResults(), WorkflowAction.class).get(0);
+		} catch (IndexOutOfBoundsException ioob) {
+			return null;
+		}
+	}
+
+	public WorkflowAction findAction(final String actionId,
+									 final String stepId) throws DotDataException {
+
+		final DotConnect db = new DotConnect();
+		db.setSQL(sql.SELECT_ACTION_BY_STEP);
+		db.addParam(actionId).addParam(stepId);
+
+		try {
+			return (WorkflowAction) this.convertListToObjects(db.loadObjectResults(), WorkflowAction.class).get(0);
+		} catch (IndexOutOfBoundsException ioob) {
+			return null;
+		}
+	}
+
+	public WorkflowActionClass findActionClass(String id) throws DotDataException {
+		final DotConnect db = new DotConnect();
+		db.setSQL(sql.SELECT_ACTION_CLASS);
+		db.addParam(id);
+
+		try {
+			return (WorkflowActionClass) this.convertListToObjects(db.loadObjectResults(), WorkflowActionClass.class).get(0);
+		} catch (IndexOutOfBoundsException ioob) {
+			return null;
+		}
+	}
+
+	public List<WorkflowActionClass> findActionClasses(WorkflowAction action) throws DotDataException {
+		final DotConnect db = new DotConnect();
+		db.setSQL(sql.SELECT_ACTION_CLASSES_BY_ACTION);
+		db.addParam(action.getId());
+		return this.convertListToObjects(db.loadObjectResults(), WorkflowActionClass.class);
+	}
+
+	public WorkflowActionClassParameter findActionClassParameter(String id) throws DotDataException {
+		final DotConnect db = new DotConnect();
+		db.setSQL(sql.SELECT_ACTION_CLASS_PARAM);
+		db.addParam(id);
+		return (WorkflowActionClassParameter) this.convertListToObjects(db.loadObjectResults(), WorkflowActionClassParameter.class).get(0);
+	}
+
+	public List<WorkflowAction> findActions(final WorkflowStep step) throws DotDataException {
+
+		List<WorkflowAction> actions = cache.getActions(step);
+		if(actions ==null){
+			final DotConnect db = new DotConnect();
+			db.setSQL(sql.SELECT_ACTIONS_BY_STEP);
+			db.addParam(step.getId());
+			actions =  this.convertListToObjects(db.loadObjectResults(), WorkflowAction.class);
+			if(actions == null) actions= new ArrayList<WorkflowAction>();
+
+			cache.addActions(step, actions);
+		}
+		return actions;
+	}
+
+	public List<WorkflowAction> findActions(final WorkflowScheme scheme) throws DotDataException {
+
+		List<WorkflowAction> actions = cache.getActions(scheme);
+		if(null == actions) {
+
+			final DotConnect db = new DotConnect();
+			db.setSQL(sql.SELECT_ACTIONS_BY_SCHEME);
+			db.addParam(scheme.getId());
+			actions =  this.convertListToObjects(db.loadObjectResults(), WorkflowAction.class);
+
+			if(actions == null) {
+				actions= new ArrayList<WorkflowAction>();
+			}
+
+			cache.addActions(scheme, actions);
+		}
+
+		return actions;
+	} // findActions.
+
+	public WorkflowScheme findDefaultScheme() throws DotDataException {
+		WorkflowScheme scheme = cache.getDefaultScheme();
+		if (scheme == null) {
+			try {
+				final DotConnect db = new DotConnect();
+				db.setSQL(sql.SELECT_DEFAULT_SCHEME);
+				try {
+					scheme = (WorkflowScheme) this.convertListToObjects(db.loadObjectResults(), WorkflowScheme.class).get(0);
+				} catch (final Exception ex) {
+
+					throw new DotDataException("default scheme does not exist");
+				}
+
+				cache.addDefaultScheme(scheme);
+			} catch (final Exception e) {
+				throw new DotDataException(e.getMessage(),e);
+			}
+		}
+		return scheme;
+	}
+
+	public Map<String, WorkflowActionClassParameter> findParamsForActionClass(WorkflowActionClass actionClass) throws DotDataException {
+		final DotConnect db = new DotConnect();
+		db.setSQL(sql.SELECT_ACTION_CLASS_PARAMS_BY_ACTIONCLASS);
+		db.addParam(actionClass.getId());
+		final List<WorkflowActionClassParameter> list = (List<WorkflowActionClassParameter>) this.convertListToObjects(db.loadObjectResults(), WorkflowActionClassParameter.class);
+		final Map<String, WorkflowActionClassParameter> map = new LinkedHashMap<String, WorkflowActionClassParameter>();
+		for (final WorkflowActionClassParameter param : list) {
+			map.put(param.getKey(), param);
+		}
+
+		return map;
+
+	}
+
+	public WorkflowScheme findScheme(String id) throws DotDataException {
+		WorkflowScheme scheme = cache.getScheme(id);
+		if (scheme == null) {
+			try {
+				final DotConnect db = new DotConnect();
+				db.setSQL(sql.SELECT_SCHEME);
+				db.addParam(id);
+				scheme = (WorkflowScheme) this.convertListToObjects(db.loadObjectResults(), WorkflowScheme.class).get(0);
+				cache.add(scheme);
+			} catch (final IndexOutOfBoundsException e) {
+				throw new DoesNotExistException(e.getMessage(), e);
+			} catch (final Exception e) {
+				throw new DotDataException(e.getMessage(), e);
+			}
+		}
+		return scheme;
+	}
+
+	public List<WorkflowScheme> findSchemesForStruct(String structId) throws DotDataException {
+		List<WorkflowScheme> schemes = new ArrayList<>();
+		if (LicenseUtil.getLevel() < LicenseLevel.STANDARD.level) {
+			schemes.add(this.findDefaultScheme());
+			return schemes;
+		}
+
+		schemes = cache.getSchemesByStruct(structId);
+
+		if (schemes != null && !schemes.isEmpty()) {
+			return schemes;
+		}
+
+		final DotConnect db = new DotConnect();
+		db.setSQL(sql.SELECT_SCHEME_BY_STRUCT);
+		db.addParam(structId);
+		try {
+			schemes = this.convertListToObjects(db.loadObjectResults(), WorkflowScheme.class);
+			if(schemes.isEmpty()){
+				schemes.add(this.findDefaultScheme());
+			}
+		} catch (final Exception er) {
+			schemes = new ArrayList();
+			schemes.add(this.findDefaultScheme());
+		}
+
+		cache.addForStructure(structId, schemes);
+		return schemes;
+
+	}
+
+	public List<WorkflowScheme> findSchemes(boolean showArchived) throws DotDataException {
+		final DotConnect db = new DotConnect();
+		db.setSQL(sql.SELECT_SCHEMES);
+		db.addParam(false);
+		db.addParam(showArchived);
+		return this.convertListToObjects(db.loadObjectResults(), WorkflowScheme.class);
+	}
+
+	public WorkflowStep findStep(String id) throws DotDataException {
+		WorkflowStep step = cache.getStep(id);
+		if (step == null) {
+			final DotConnect db = new DotConnect();
+			db.setSQL(sql.SELECT_STEP);
+			db.addParam(id);
+			step = (WorkflowStep) this.convertListToObjects(db.loadObjectResults(), WorkflowStep.class).get(0);
+			cache.add(step);
+		}
+		return step;
+	}
+
+	public List<WorkflowStep> findStepsByContentlet(Contentlet contentlet) throws DotDataException {
+		List<WorkflowStep> steps            = new ArrayList<>();
+        List<WorkflowStep> currentSteps     = cache.getSteps(contentlet);
+		final List<WorkflowScheme> schemes  = this.findSchemesForStruct(contentlet.getContentTypeId());
+		String workflowTaskId        		= null;
+		List<Map<String, Object>> dbResults = null;
+
+		if (currentSteps == null) {
+            WorkflowStep step = null;
+			try {
+				final DotConnect db = new DotConnect();
+				db.setSQL(sql.SELECT_STEP_BY_CONTENTLET);
+				db.addParam(contentlet.getIdentifier());
+
+				dbResults = db.loadObjectResults();
+                step      = (WorkflowStep) this.convertListToObjects
+						(dbResults, WorkflowStep.class).get(0);
+                steps.add(step);
+
+				workflowTaskId =  (String)dbResults.get(0).get("workflowid");
+			} catch (final Exception e) {
+				Logger.debug(this.getClass(), e.getMessage());
+			}
+
+			if (step == null) {
+				try {
+					for(WorkflowScheme scheme : schemes) {
+						step = this.findSteps(scheme).get(0);
+						steps.add(step);
+					}
+					//Add to cache list of steps
+				} catch (final Exception e) {
+					throw new DotDataException("Unable to find workflow step for content id:" + contentlet.getIdentifier());
+				}
+			}
+		} else {
+			steps.addAll(currentSteps);
+		}
+        // if the existing task belongs to another workflow schema, then remove it
+		if (steps.size() == 1 && !existSchemeIdOnSchemesList(steps.get(0).getSchemeId(),schemes)) {
+
+			if (null != workflowTaskId) {
+				this.deleteWorkflowTask(this.findWorkFlowTaskById(workflowTaskId));
+			}
+
+            steps = new ArrayList<>();
+		}
+
+        cache.addSteps(contentlet, steps);
+
+		return steps;
+	}
+
+	public boolean existSchemeIdOnSchemesList(String schemeId, List<WorkflowScheme> schemes){
+	    boolean exist = false;
+	    for(WorkflowScheme scheme : schemes){
+	        if(schemeId.equals(scheme.getId())){
+	            exist = true;
+	            break;
+            }
+        }
+        return exist;
+    }
+
+	public List<WorkflowStep> findSteps(WorkflowScheme scheme) throws DotDataException {
+		final DotConnect db = new DotConnect();
+		db.setSQL(sql.SELECT_STEPS_BY_SCHEME);
+		db.addParam(scheme.getId());
+		return this.convertListToObjects(db.loadObjectResults(), WorkflowStep.class);
+
+	}
+
+	public WorkflowTask findTaskByContentlet(Contentlet contentlet) throws DotDataException {
+
+
+		if(cache.is404(contentlet)) return new WorkflowTask();
+		WorkflowTask task = cache.getTask(contentlet);
+		if (task == null) {
+			final HibernateUtil hu = new HibernateUtil(WorkflowTask.class);
+			hu.setQuery("from workflow_task in class com.dotmarketing.portlets.workflows.model.WorkflowTask where webasset = ?");
+			hu.setParam(contentlet.getIdentifier());
+			task = (WorkflowTask) hu.load();
+			if (task != null && task.getId()!=null) {
+				cache.addTask(contentlet, task);
+			}
+			else{
+				cache.add404Task(contentlet);
+			}
+		}
+		return task;
+	}
+
+	public WorkflowComment findWorkFlowCommentById(String id) throws DotDataException {
+		final HibernateUtil hu = new HibernateUtil(WorkflowComment.class);
+		hu.setQuery("from workflow_comment in class com.dotmarketing.portlets.workflows.model.WorkflowComment where id = ?");
+		hu.setParam(id);
+		return (WorkflowComment) hu.load();
+	}
+
+	@SuppressWarnings("unchecked")
+	public List<WorkflowComment> findWorkFlowComments(WorkflowTask task) throws DotDataException {
+		final HibernateUtil hu = new HibernateUtil(WorkflowComment.class);
+		hu.setQuery("from workflow_comment in class com.dotmarketing.portlets.workflows.model.WorkflowComment " + "where workflowtask_id = ? order by creation_date desc");
+		hu.setParam(task.getId());
+		return (List<WorkflowComment>) hu.list();
+	}
+
+	@SuppressWarnings("unchecked")
+	public List<WorkflowHistory> findWorkflowHistory(WorkflowTask task) throws DotDataException {
+		final HibernateUtil hu = new HibernateUtil(WorkflowHistory.class);
+		hu.setQuery("from workflow_history in class com.dotmarketing.portlets.workflows.model.WorkflowHistory " + "where workflowtask_id = ? order by creation_date");
+		hu.setParam(task.getId());
+		return (List<WorkflowHistory>) hu.list();
+	}
+
+	public WorkflowHistory findWorkFlowHistoryById(String id) throws DotDataException {
+		final HibernateUtil hu = new HibernateUtil(WorkflowHistory.class);
+		hu.setQuery("from workflow_history in class com.dotmarketing.portlets.workflows.model.WorkflowHistory where id = ?");
+		hu.setParam(id);
+		return (WorkflowHistory) hu.load();
+	}
+
+	public WorkflowTask findWorkFlowTaskById(String id) throws DotDataException {
+		final HibernateUtil hu = new HibernateUtil(WorkflowTask.class);
+		hu.setQuery("from workflow_task in class com.dotmarketing.portlets.workflows.model.WorkflowTask where id = ?");
+		hu.setParam(id);
+		return (WorkflowTask) hu.load();
+	}
+
+	@SuppressWarnings("unchecked")
+	public List<Contentlet> findWorkflowTaskFilesAsContent(WorkflowTask task, User user) throws DotDataException {
+		final HibernateUtil hu = new HibernateUtil(WorkFlowTaskFiles.class);
+		hu.setQuery("from workflow_task_files in class com.dotmarketing.portlets.workflows.model.WorkFlowTaskFiles where workflowtask_id = ?");
+		hu.setParam(task.getId());
+		List<Contentlet> contents = new ArrayList<Contentlet>();
+		List<WorkFlowTaskFiles> l =  hu.list();
+
+		for (WorkFlowTaskFiles f : l) {
+			try {
+				contents.add(APILocator.getContentletAPI().find(f.getFileInode(), user, false));
+			} catch (DotSecurityException e) {
+				throw new DotDataException(e.getMessage(),e);
+			} catch(ClassCastException c) {
+				// not file as contentlet
+			}
+
+		}
+
+
+		return contents;
+	}
+
+	private DotConnect getWorkflowSqlQuery(WorkflowSearcher searcher, boolean counting) throws DotDataException {
+
+		final boolean isAdministrator = APILocator.getRoleAPI().doesUserHaveRole(searcher.getUser(), APILocator.getRoleAPI().loadCMSAdminRole());
+		DotConnect dc = new DotConnect();
+		final StringBuilder query = new StringBuilder();
+
+		if(counting)
+			query.append("select count(*) as mycount from workflow_task ");
+		else
+			query.append("select workflow_task.*  from workflow_task ");
+
+
+		query.append(", workflow_scheme, workflow_step ");
+		query.append(" where  ");
+		if (UtilMethods.isSet(searcher.getKeywords())) {
+			query.append(" (lower(workflow_task.title) like ? or ");
+			if(DbConnectionFactory.isMsSql())
+				query.append(" lower(cast(workflow_task.description as varchar(max))) like ? )  and ");
+			else
+				query.append(" lower(workflow_task.description) like ? )  and ");
+		}
+
+		if(!searcher.getShow4All() || !(APILocator.getRoleAPI().doesUserHaveRole(searcher.getUser(), APILocator.getRoleAPI().loadCMSAdminRole())
+				|| APILocator.getRoleAPI().doesUserHaveRole(searcher.getUser(),RoleAPI.WORKFLOW_ADMIN_ROLE_KEY))) {
+			final List<Role> userRoles = new ArrayList<Role>();
+			if (UtilMethods.isSet(searcher.getAssignedTo())) {
+
+
+				final Role r = APILocator.getRoleAPI().loadRoleById(searcher.getAssignedTo());
+				if(r!=null)userRoles.add(r);
+			} else {
+				userRoles.addAll(APILocator.getRoleAPI().loadRolesForUser(searcher.getUser().getUserId(), false));
+				userRoles.add(APILocator.getRoleAPI().getUserRole(searcher.getUser()));
+
+			}
+
+			String rolesString = "";
+
+			for (final Role role : userRoles) {
+				if (!rolesString.equals("")) {
+					rolesString += ",";
+				}
+				rolesString += "'" + role.getId() + "'";
+			}
+
+			if(rolesString.length()>0){
+				query.append(" ( workflow_task.assigned_to in (" + rolesString + ")  ) and ");
+			}
+		}
+		query.append(" workflow_step.id = workflow_task.status and workflow_step.scheme_id = workflow_scheme.id and ");
+
+		if(searcher.getDaysOld()!=-1) {
+			if(DbConnectionFactory.isMySql())
+				query.append(" datediff(now(),workflow_task.creation_date)>=?");
+			else if(DbConnectionFactory.isPostgres())
+				query.append(" extract(day from (now()-workflow_task.creation_date))>=?");
+			else if(DbConnectionFactory.isMsSql())
+				query.append(" datediff(d,workflow_task.creation_date,GETDATE())>=?");
+			else if(DbConnectionFactory.isOracle())
+				query.append(" floor(sysdate-workflow_task.creation_date)>=?");
+			else if(DbConnectionFactory.isH2())
+				query.append(" datediff('YEAR',current_date(),workflow_task.creation_date)>=?");
+
+			query.append(" and ");
+		}
+
+		if (!searcher.isClosed() && searcher.isOpen()) {
+			query.append("  workflow_step.resolved = " + DbConnectionFactory.getDBFalse() + " and ");
+		} else if (searcher.isClosed() && !searcher.isOpen()) {
+			query.append(" workflow_step.resolved = " + DbConnectionFactory.getDBTrue() + " and ");
+		}
+
+		if (UtilMethods.isSet(searcher.getSchemeId())) {
+			query.append(" workflow_scheme.id = ? and ");
+		}
+
+		if (UtilMethods.isSet(searcher.getStepId())) {
+			query.append(" workflow_step.id = ? and ");
+		}
+
+		query.append(" 1=1  ");
+		if (!counting) {
+			query.append(" order by ");
+			String orderby="";
+			if (!UtilMethods.isSet(searcher.getStepId())) {
+				// condition.append(" status , ");
+			}
+			if (UtilMethods.isSet(searcher.getOrderBy())) {
+				orderby=searcher.getOrderBy().replaceAll("[^\\w_\\. ]", "");
+			} else {
+
+				orderby="mod_date desc";
+			}
+			query.append(orderby.replace("mod_date", "workflow_task.mod_date"));
+		}
+
+		dc.setSQL(query.toString());
+
+		// now we need to add the params
+
+		if (UtilMethods.isSet(searcher.getKeywords())) {
+			dc.addParam("%" + searcher.getKeywords().trim().toLowerCase() + "%");
+			dc.addParam("%" + searcher.getKeywords().trim().toLowerCase() + "%");
+		}
+
+		if(searcher.getDaysOld()!=-1) {
+			dc.addParam(searcher.getDaysOld());
+		}
+
+		if (UtilMethods.isSet(searcher.getSchemeId())) {
+			dc.addParam(searcher.getSchemeId());
+		}
+
+		if (UtilMethods.isSet(searcher.getStepId())) {
+			dc.addParam(searcher.getStepId());
+		}
+
+		return dc;
+
+	}
+
+	public void removeAttachedFile(WorkflowTask task, String fileInode) throws DotDataException {
+		final String query = "delete from workflowtask_files where workflowtask_id = ? and file_inode = ?";
+		final DotConnect dc = new DotConnect();
+		dc.setSQL(query);
+		dc.addParam(task.getId());
+		dc.addParam(fileInode);
+		dc.loadResult();
+
+	}
+
+	public boolean existsAction (final String actionId) {
+
+		boolean exists = false;
+
+		try {
+
+			exists = null != this.findAction(actionId);
+		} catch (final Exception e) {
+			Logger.debug(this.getClass(), e.getMessage(), e);
+		}
+
+		return exists;
+	} // existsAction.
+
+	public void saveAction(final WorkflowAction workflowAction,
+						   final WorkflowStep workflowStep)  throws DotDataException,AlreadyExistException {
+
+		this.saveAction(workflowAction, workflowStep, 0);
+	} // saveAction
+
+	public void saveAction(final WorkflowAction workflowAction,
+						   final WorkflowStep workflowStep,
+						   final int order)  throws DotDataException,AlreadyExistException {
+
+		new DotConnect().setSQL(sql.INSERT_ACTION_FOR_STEP)
+				.addParam(workflowAction.getId())
+				.addParam(workflowStep.getId())
+				.addParam(order)
+				.loadResult();
+
+		final WorkflowStep proxyStep = new WorkflowStep();
+		proxyStep.setId(workflowStep.getId());
+		cache.removeActions(proxyStep);
+
+		final WorkflowScheme proxyScheme = new WorkflowScheme();
+		proxyScheme.setId(workflowAction.getSchemeId());
+		cache.removeActions(proxyScheme);
+
+		// update workflowScheme mod date
+		final WorkflowScheme scheme = findScheme(workflowAction.getSchemeId());
+		saveScheme(scheme);
+	} // saveAction.
+
+	public void updateOrder(final WorkflowAction workflowAction,
+							final WorkflowStep workflowStep,
+							final int order)  throws DotDataException,AlreadyExistException {
+
+		new DotConnect().setSQL(sql.UPDATE_ACTION_FOR_STEP_ORDER)
+				.addParam(order)
+				.addParam(workflowAction.getId())
+				.addParam(workflowStep.getId())
+				.loadResult();
+
+		final WorkflowStep proxyStep = new WorkflowStep();
+		proxyStep.setId(workflowStep.getId());
+		cache.removeActions(proxyStep);
+
+		final WorkflowScheme proxyScheme = new WorkflowScheme();
+		proxyScheme.setId(workflowAction.getSchemeId());
+		cache.removeActions(proxyScheme);
+
+		// update workflowScheme mod date
+		final WorkflowScheme scheme = findScheme(workflowAction.getSchemeId());
+		saveScheme(scheme);
+	} // updateOrder.
+
+	private String getNextStep (final WorkflowAction workflowAction) {
+
+		return (!UtilMethods.isSet(workflowAction.getNextStep()))?
+				WorkflowAction.CURRENT_STEP: workflowAction.getNextStep();
+	}
+
+	public void saveAction(final WorkflowAction action) throws DotDataException,AlreadyExistException {
+
+		boolean isNew = true;
+		if (UtilMethods.isSet(action.getId())) {
+
+			isNew = !this.existsAction(action.getId());
+		} else {
+			action.setId(UUIDGenerator.generateUuid());
+		}
+
+		final String     nextStep = this.getNextStep(action);
+		final DotConnect db       = new DotConnect();
+		if (isNew) {
+			db.setSQL(sql.INSERT_ACTION);
+			db.addParam(action.getId());
+			db.addParam(action.getSchemeId());
+			db.addParam(action.getName());
+			db.addParam(action.getCondition());
+			db.addParam(nextStep);
+			db.addParam(action.getNextAssign());
+			db.addParam(action.getOrder());
+			db.addParam(action.isAssignable());
+			db.addParam(action.isCommentable());
+			db.addParam(action.getIcon());
+			db.addParam(action.isRoleHierarchyForAssign());
+			db.addParam(action.isRequiresCheckout());
+			db.addParam(WorkflowStatus.toCommaSeparatedString(action.getShowOn()));
+			db.loadResult();
+		} else {
+			db.setSQL(sql.UPDATE_ACTION);
+			db.addParam(action.getSchemeId());
+			db.addParam(action.getName());
+			db.addParam(action.getCondition());
+			db.addParam(nextStep);
+			db.addParam(action.getNextAssign());
+			db.addParam(action.getOrder());
+			db.addParam(action.isAssignable());
+			db.addParam(action.isCommentable());
+			db.addParam(action.getIcon());
+			db.addParam(action.isRoleHierarchyForAssign());
+			db.addParam(action.isRequiresCheckout());
+			db.addParam(WorkflowStatus.toCommaSeparatedString(action.getShowOn()));
+			db.addParam(action.getId());
+			db.loadResult();
+		}
+
+		final List<WorkflowStep> relatedProxiesSteps =
+				this.findProxiesSteps(action);
+		relatedProxiesSteps.forEach( cache::removeActions );
+
+		final WorkflowScheme proxyScheme = new WorkflowScheme();
+		proxyScheme.setId(action.getSchemeId());
+		cache.removeActions(proxyScheme);
+
+		// update workflowScheme mod date
+		final WorkflowScheme scheme = findScheme(action.getSchemeId());
+		saveScheme(scheme);
+
+	}
+
+	private List<WorkflowStep> findProxiesSteps(final WorkflowAction action) throws DotDataException {
+
+		final ImmutableList.Builder<WorkflowStep> stepsBuilder =
+				new ImmutableList.Builder<>();
+
+		final List<Map<String, Object>> stepIdList =
+				new DotConnect().setSQL(sql.SELECT_STEPS_ID_BY_ACTION)
+						.addParam(action.getId()).loadObjectResults();
+
+		if (null != stepIdList) {
+
+			stepIdList.forEach( mapRow ->  stepsBuilder.add
+					(this.buildProxyWorkflowStep((String)mapRow.get("stepid"))) );
+		}
+
+		return stepsBuilder.build();
+	}
+
+	private WorkflowStep buildProxyWorkflowStep (final String stepId) {
+
+		final WorkflowStep proxyWorkflowStep =
+				new WorkflowStep();
+
+		proxyWorkflowStep.setId(stepId);
+
+		return proxyWorkflowStep;
+	}
+
+
+	public void saveActionClass(WorkflowActionClass actionClass) throws DotDataException,AlreadyExistException {
+
+		boolean isNew = true;
+		if (UtilMethods.isSet(actionClass.getId())) {
+			try {
+				final WorkflowActionClass test = this.findActionClass(actionClass.getId());
+				if (test != null) {
+					isNew = false;
+				}
+			} catch (final Exception e) {
+				Logger.debug(this.getClass(), e.getMessage(), e);
+			}
+		} else {
+			actionClass.setId(UUIDGenerator.generateUuid());
+		}
+
+		final DotConnect db = new DotConnect();
+		if (isNew) {
+			db.setSQL(sql.INSERT_ACTION_CLASS);
+			db.addParam(actionClass.getId());
+			db.addParam(actionClass.getActionId());
+			db.addParam(actionClass.getName());
+			db.addParam(actionClass.getOrder());
+			db.addParam(actionClass.getClazz());
+			db.loadResult();
+		} else {
+			db.setSQL(sql.UPDATE_ACTION_CLASS);
+			db.addParam(actionClass.getActionId());
+			db.addParam(actionClass.getName());
+			db.addParam(actionClass.getOrder());
+			db.addParam(actionClass.getClazz());
+			db.addParam(actionClass.getId());
+
+			db.loadResult();
+		}
+		// cache.remove(step);
+
+		// update workflowScheme mod date
+		WorkflowAction action = findAction(actionClass.getActionId());
+		WorkflowScheme scheme = findScheme(action.getSchemeId());
+		saveScheme(scheme);
+	}
+
+	public void saveComment(WorkflowComment comment) throws DotDataException {
+		if(InodeUtils.isSet(comment.getId())) {
+			boolean update=false;
+			try {
+				HibernateUtil.load(WorkflowComment.class, comment.getId());
+				// if no exception it exists. just update
+				update=true;
+			}
+			catch(Exception ex) {
+				// if it doesn't then save with primary key
+				HibernateUtil.saveWithPrimaryKey(comment, comment.getId());
+			}
+			if(update) {
+				HibernateUtil.update(comment);
+			}
+		}
+		else {
+			HibernateUtil.save(comment);
+		}
+
+	}
+
+	public void saveScheme(WorkflowScheme scheme) throws DotDataException, AlreadyExistException {
+
+		boolean isNew = true;
+		if (UtilMethods.isSet(scheme.getId())) {
+			try {
+				final WorkflowScheme test = this.findScheme(scheme.getId());
+				if (test != null) {
+					isNew = false;
+				}
+			} catch (final Exception e) {
+				Logger.debug(this.getClass(), e.getMessage(), e);
+			}
+		} else {
+			scheme.setId(UUIDGenerator.generateUuid());
+		}
+
+		scheme.setModDate(new Date());
+
+		final DotConnect db = new DotConnect();
+		try {
+			WorkflowScheme schemeWithSameName = findSchemeByName(scheme.getName());
+			if(UtilMethods.isSet(schemeWithSameName) && UtilMethods.isSet(schemeWithSameName.getId()) && !schemeWithSameName.getId().equals(scheme.getId())){
+				throw new AlreadyExistException("Already exist a scheme with the same name ("+schemeWithSameName.getName()+"). Create different schemes with the same name is not allowed. Please change your workflow scheme name.");
+			}
+			if (isNew) {
+
+				db.setSQL(sql.INSERT_SCHEME);
+				db.addParam(scheme.getId());
+				db.addParam(scheme.getName());
+				db.addParam(scheme.getDescription());
+				db.addParam(scheme.isArchived());
+				db.addParam(scheme.isMandatory());
+				db.addParam(scheme.getEntryActionId());
+				db.addParam(scheme.isDefaultScheme());
+				db.addParam(scheme.getModDate());
+				db.loadResult();
+			} else {
+				db.setSQL(sql.UPDATE_SCHEME);
+				db.addParam(scheme.getName());
+				db.addParam(scheme.getDescription());
+				db.addParam(scheme.isArchived());
+				db.addParam(scheme.isMandatory());
+				db.addParam(scheme.getEntryActionId());
+				db.addParam(scheme.getModDate());
+				db.addParam(scheme.getId());
+				db.loadResult();
+
+			}
+			cache.remove(scheme);
+		} catch (final Exception e) {
+			throw new DotDataException(e.getMessage(),e);
+		}
+	}
+
+	public void deleteSchemeForStruct(String struc) throws DotDataException {
+		if (LicenseUtil.getLevel() < LicenseLevel.STANDARD.level) {
+			return;
+		}
+
+		try {
+			final DotConnect db = new DotConnect();
+			db.setSQL(sql.DELETE_SCHEME_FOR_STRUCT);
+			db.addParam(struc);
+			db.loadResult();
+		} catch (final Exception e) {
+			Logger.error(this.getClass(), e.getMessage(), e);
+			throw new DotDataException(e.getMessage(),e);
+		}
+	}
+
+	public void saveSchemeIdsForContentType(String contentTypeInode, List<String> schemesIds) throws DotDataException {
+		if (LicenseUtil.getLevel() < LicenseLevel.STANDARD.level) {
+			return;
+		}
+		try {
+
+			final DotConnect db = new DotConnect();
+			db.setSQL(sql.DELETE_SCHEME_FOR_STRUCT);
+			db.addParam(contentTypeInode);
+			db.loadResult();
+
+			for(String id : schemesIds) {
+				db.setSQL(sql.INSERT_SCHEME_FOR_STRUCT);
+				db.addParam(UUIDGenerator.generateUuid());
+				db.addParam(id);
+				db.addParam(contentTypeInode);
+				db.loadResult();
+			}
+			// update all tasks for the content type and reset their step to
+			// null
+			db.setSQL(sql.UPDATE_STEPS_BY_STRUCT);
+			db.addParam((Object) null);
+			db.addParam(contentTypeInode);
+			db.loadResult();
+
+			// we have to clear the saved steps/tasks for all contentlets using
+			// this workflow
+
+			cache.removeStructure(contentTypeInode);
+
+			cache.clearStepsCache();
+		} catch (final Exception e) {
+			Logger.error(this.getClass(), e.getMessage(), e);
+			throw new DotDataException(e.getMessage(),e);
+		}
+	}
+
+	public void saveSchemesForStruct(String contentTypeInode, List<WorkflowScheme> schemes) throws DotDataException {
+		List<String> ids = schemes.stream()
+				.map(scheme -> scheme.getId())
+				.collect(Collectors.toList());
+
+		this.saveSchemeIdsForContentType(contentTypeInode, ids);
+	}
+
+	public void saveStep(WorkflowStep step) throws DotDataException, AlreadyExistException {
+
+		boolean isNew = true;
+		if (UtilMethods.isSet(step.getId())) {
+			try {
+				final WorkflowStep test = this.findStep(step.getId());
+				if (test != null) {
+					isNew = false;
+				}
+			} catch (final Exception e) {
+				Logger.debug(this.getClass(), e.getMessage(), e);
+			}
+		} else {
+			step.setId(UUIDGenerator.generateUuid());
+		}
+
+		final DotConnect db = new DotConnect();
+		if (isNew) {
+
+			db.setSQL(sql.INSERT_STEP);
+			db.addParam(step.getId());
+			db.addParam(step.getName());
+			db.addParam(step.getSchemeId());
+			db.addParam(step.getMyOrder());
+			db.addParam(step.isResolved());
+			db.addParam(step.isEnableEscalation());
+			if(step.isEnableEscalation()) {
+				db.addParam(step.getEscalationAction());
+				db.addParam(step.getEscalationTime());
+			}
+			else {
+				db.addParam((Object)null);
+				db.addParam(0);
+			}
+			db.loadResult();
+		} else {
+			db.setSQL(sql.UPDATE_STEP);
+			db.addParam(step.getName());
+			db.addParam(step.getSchemeId());
+			db.addParam(step.getMyOrder());
+			db.addParam(step.isResolved());
+			db.addParam(step.isEnableEscalation());
+			if(step.isEnableEscalation()) {
+				db.addParam(step.getEscalationAction());
+				db.addParam(step.getEscalationTime());
+			}
+			else {
+				db.addParam((Object)null);
+				db.addParam(0);
+			}
+			db.addParam(step.getId());
+			db.loadResult();
+		}
+		cache.remove(step);
+
+		// update workflowScheme mod date
+		WorkflowScheme scheme = findScheme(step.getSchemeId());
+		saveScheme(scheme);
+
+	}
+
+	public void saveWorkflowActionClassParameter(WorkflowActionClassParameter param) throws DotDataException, AlreadyExistException {
+
+		boolean isNew = true;
+		if (UtilMethods.isSet(param.getId())) {
+			try {
+				final WorkflowActionClassParameter test = this.findActionClassParameter(param.getId());
+				if (test != null) {
+					isNew = false;
+				}
+			} catch (final Exception e) {
+				Logger.debug(this.getClass(), e.getMessage(), e);
+			}
+		} else {
+			param.setId(UUIDGenerator.generateUuid());
+		}
+
+		final DotConnect db = new DotConnect();
+		if (isNew) {
+			db.setSQL(sql.INSERT_ACTION_CLASS_PARAM);
+			db.addParam(param.getId());
+			db.addParam(param.getActionClassId());
+			db.addParam(param.getKey());
+			db.addParam(param.getValue());
+			db.loadResult();
+		} else {
+			db.setSQL(sql.UPDATE_ACTION_CLASS_PARAM);
+
+			db.addParam(param.getActionClassId());
+			db.addParam(param.getKey());
+			db.addParam(param.getValue());
+			db.addParam(param.getId());
+
+			db.loadResult();
+		}
+
+		// update workflowScheme mod date
+		final WorkflowActionClass actionClass = findActionClass(param.getActionClassId());
+		final WorkflowAction action = findAction(actionClass.getActionId());
+		final WorkflowScheme scheme = findScheme(action.getSchemeId());
+		saveScheme(scheme);
+	}
+
+	public void saveWorkflowHistory(WorkflowHistory history) throws DotDataException {
+		if(InodeUtils.isSet(history.getId())) {
+			boolean update=false;
+			try {
+				HibernateUtil.load(WorkflowHistory.class, history.getId());
+				// if exists just update
+				update=true;
+			}
+			catch(Exception ex) {
+				// if not then save with existing key
+				HibernateUtil.saveWithPrimaryKey(history, history.getId());	            
+			}
+			if(update) {
+				HibernateUtil.update(history);
+			}
+		}
+		else {
+			HibernateUtil.save(history);
+		}
+	}
+
+	/**
+	 * Saves a given WorkflowTask, if the task does not exist it will create a new one and if does exist
+	 * it will update the existing record.
+	 * <br/>
+	 * If the record does not exist and the given task have set an id the new record will be created with that id.
+	 *
+	 * @param task
+	 * @throws DotDataException
+	 */
+	public void saveWorkflowTask ( WorkflowTask task ) throws DotDataException {
+
+		if ( task.isNew() ) {
+			HibernateUtil.save( task );
+		} else {
+
+			try {
+				Object currentWorkflowTask = HibernateUtil.load( WorkflowTask.class, task.getId() );
+				HibernateUtil.evict( currentWorkflowTask );//Remove the object from hibernate cache, we used just to verify if exist
+
+				// if the object exists no exception is thrown so just update it
+
+				HibernateUtil.update( task );
+			} catch ( Exception ex ) {
+				// if it doesn't exists then save with that primary key
+				HibernateUtil.saveWithPrimaryKey( task, task.getId() );
+			}
+		}
+
+		cache.remove( task );
+	}
+
+	public List<WorkflowTask> searchTasks(WorkflowSearcher searcher) throws DotDataException {
+		DotConnect dc = getWorkflowSqlQuery(searcher, false);
+		dc.setStartRow(searcher.getCount() * searcher.getPage());
+		dc.setMaxRows(searcher.getCount());
+		List<Map<String,Object>> results = dc.loadObjectResults();
+		List<WorkflowTask> wfTasks = new ArrayList<WorkflowTask>();
+
+		for (Map<String, Object> row : results) {
+			WorkflowTask wt = new WorkflowTask();
+			wt.setId(getStringValue(row, "id"));
+			wt.setCreationDate((Date)row.get("creation_date"));
+			wt.setModDate((Date)row.get("mod_date"));
+			wt.setDueDate((Date)row.get("due_date"));
+			wt.setCreatedBy(getStringValue(row, "created_by"));
+			wt.setAssignedTo(getStringValue(row, "assigned_to"));
+			wt.setBelongsTo(getStringValue(row, "belongs_to"));
+			wt.setTitle(getStringValue(row, "title"));
+			wt.setDescription(getStringValue(row, "description"));
+			wt.setStatus(getStringValue(row, "status"));
+			wt.setWebasset(getStringValue(row, "webasset"));
+			wfTasks.add(wt);
+		}
+
+		return wfTasks;
+	}
+
+	private String getStringValue(Map<String, Object> row, String key) {
+		Object value = row.get(key);
+		return (value == null) ? "" : value.toString();
+	}
+	// christian escalation
+	public List<WorkflowTask> searchAllTasks(WorkflowSearcher searcher) throws DotDataException {
+
+		final HibernateUtil hu = new HibernateUtil(WorkflowTask.class);
+		final StringWriter sw = new StringWriter();
+		sw.append("select {workflow_task.*}  from workflow_task   ");
+		hu.setSQLQuery(sw.toString());
+		if (searcher != null) {
+			hu.setMaxResults(searcher.getCount());
+			hu.setFirstResult(searcher.getCount() * searcher.getPage());
+		}
+
+		return (List<WorkflowTask>) hu.list();
+
+	}
+
+	public WorkflowHistory retrieveLastStepAction(String taskId) throws DotDataException {
+
+		final DotConnect db = new DotConnect();
+		try {
+
+			db.setSQL(sql.RETRIEVE_LAST_STEP_ACTIONID);
+			db.addParam(taskId);
+			db.loadResult();
+		} catch (final Exception e) {
+			Logger.debug(this.getClass(), e.getMessage(), e);
+		}
+
+		return (WorkflowHistory) this.convertListToObjects(db.loadObjectResults(), WorkflowHistory.class).get(0);
+
+	}
+	// christian escalation
+
+	@Override
+	public List<WorkflowTask> findExpiredTasks() throws DotDataException, DotSecurityException {
+		final DotConnect db = new DotConnect();
+		List<WorkflowTask> list=new ArrayList<WorkflowTask>();
+		try {
+			db.setSQL(sql.SELECT_EXPIRED_TASKS);
+			List<Map<String,Object>> results=db.loadResults();
+			for (Map<String, Object> map : results) {
+				String taskId=(String)map.get("id");
+				WorkflowTask task=findWorkFlowTaskById(taskId);
+				list.add(task);
+			}
+		} catch (final Exception e) {
+			Logger.error(this, e.getMessage(), e);
+		}
+		finally {
+			HibernateUtil.getSession().clear();
+		}
+		return list;
+	}
+
+	@Override
+	public WorkflowScheme findSchemeByName(String schemaName) throws DotDataException {
+		WorkflowScheme scheme = null;
+		try {
+			final DotConnect db = new DotConnect();
+			db.setSQL(sql.SELECT_SCHEME_NAME);
+			db.addParam((schemaName != null ? schemaName.trim() : ""));
+			List<WorkflowScheme> list = this.convertListToObjects(db.loadObjectResults(), WorkflowScheme.class);
+			scheme = list.size()>0 ? (WorkflowScheme)list.get(0) : null;
+		} catch (final Exception e) {
+			throw new DotDataException(e.getMessage(),e);
+		}
+		return scheme;
+	}
+
+	@Override
+	public void deleteWorkflowActionClassParameter(WorkflowActionClassParameter param) throws DotDataException, AlreadyExistException {
+		DotConnect db=new DotConnect();
+		db.setSQL(sql.DELETE_ACTION_CLASS_PARAM_BY_ID);
+		db.addParam(param.getId());
+		db.loadResult();
+
+		// update scheme mod date
+		WorkflowActionClass clazz = findActionClass(param.getActionClassId());
+		WorkflowAction action = findAction(clazz.getActionId());
+		WorkflowScheme scheme = findScheme(action.getSchemeId());
+		saveScheme(scheme);
+	}
+
+	/**
+	 * Method will replace user references of the given userId in workflow, workflow_ action task and workflow comments
+	 * with the replacement user id 
+	 * @param userId User Identifier
+	 * @param userRoleId The role id of the user
+	 * @param replacementUserId The user id of the replacement user
+	 * @param replacementUserRoleId The role Id of the replacemente user
+	 * @throws DotDataException There is a data inconsistency
+	 * @throws DotStateException There is a data inconsistency
+	 * @throws DotSecurityException 
+	 */
+	public void updateUserReferences(String userId, String userRoleId, String replacementUserId, String replacementUserRoleId)throws DotDataException, DotSecurityException{
+		DotConnect dc = new DotConnect();
+
+		try {
+			dc.setSQL("select id from workflow_task where (assigned_to = ? or assigned_to=? or created_by=? or created_by=?)");
+			dc.addParam(userId);
+			dc.addParam(userRoleId);
+			dc.addParam(userId);
+			dc.addParam(userRoleId);
+			List<HashMap<String, String>> tasks = dc.loadResults();
+
+			dc.setSQL("update workflow_comment set posted_by=? where posted_by  = ?");
+			dc.addParam(replacementUserId);
+			dc.addParam(userId);
+			dc.loadResults();
+
+			dc.setSQL("update workflow_comment set posted_by=? where posted_by  = ?");
+			dc.addParam(replacementUserRoleId);
+			dc.addParam(userRoleId);
+			dc.loadResults();
+
+			dc.setSQL("update workflow_task set assigned_to=? where assigned_to  = ?");
+			dc.addParam(replacementUserRoleId);
+			dc.addParam(userRoleId);
+			dc.loadResult();
+
+			dc.setSQL("update workflow_task set created_by=? where created_by  = ?");
+			dc.addParam(replacementUserId);
+			dc.addParam(userId);
+			dc.loadResult();
+
+			dc.setSQL("update workflow_task set created_by=? where created_by  = ?");
+			dc.addParam(replacementUserRoleId);
+			dc.addParam(userRoleId);
+			dc.loadResult();
+
+			dc.setSQL("update workflow_action set next_assign=? where next_assign = ?");
+			dc.addParam(replacementUserRoleId);
+			dc.addParam(userRoleId);
+			dc.loadResult();
+
+			for(HashMap<String, String> val : tasks){
+				String id = val.get("id");
+				WorkflowTask task = findWorkFlowTaskById(id);
+				cache.remove(task);
+				
+				dc.setSQL("select workflow_step.id from workflow_step join workflow_task on workflow_task.status = workflow_step.id where workflow_task.webasset= ?");
+				dc.addParam(task.getWebasset());
+				List<HashMap<String, String>> steps = dc.loadResults();
+				for(HashMap<String, String> v : steps){
+					String stepId = v.get("id");
+					WorkflowStep step = findStep(stepId);
+					cache.remove(step);					
+				}
+			}
+		} catch (DotDataException e) {
+			Logger.error(WorkFlowFactory.class,e.getMessage(),e);
+			throw new DotDataException(e.getMessage(), e);
+		}
+	}
+
+	/**
+	 * Method will replace step references of the given stepId in workflow, workflow_action task and contentlets
+	 * with the replacement step id 
+	 * @param stepId Step Identifier
+	 * @param replacementStepId The step id of the replacement step
+	 * @throws DotDataException There is a data inconsistency
+	 * @throws DotStateException There is a data inconsistency
+	 * @throws DotSecurityException 
+	 */
+	public void updateStepReferences(String stepId, String replacementStepId) throws DotDataException, DotSecurityException {
+		DotConnect dc = new DotConnect();
+
+		try {
+			// Replace references and clear cache for workflow actions
+			dc.setSQL("select step_id from workflow_action where next_step_id = ?");
+			dc.addParam(stepId);
+			List<HashMap<String, String>> actionStepIds = dc.loadResults();
+
+			if (replacementStepId != null){
+				dc.setSQL("update workflow_action set next_step_id = ? where next_step_id = ?");
+				dc.addParam(replacementStepId);
+				dc.addParam(stepId);
+				dc.loadResult();
+
+			} else {
+				dc.setSQL("update workflow_action set next_step_id = step_id where next_step_id = ?");
+				dc.addParam(stepId);
+				dc.loadResult();
+			}
+
+			for(HashMap<String, String> v : actionStepIds){
+				String id = v.get("step_id");
+				WorkflowStep step = findStep(id);
+				cache.remove(step);					
+			}
+
+			
+			// Replace references and clear cache for workflow tasks
+			dc.setSQL("select id from workflow_task where status = ?");
+			dc.addParam(stepId);
+			List<HashMap<String, String>> taskIds = dc.loadResults();
+
+			dc.setSQL("update workflow_task set status = ? where status = ?");
+			dc.addParam(replacementStepId);
+			dc.addParam(stepId);
+			dc.loadResults();
+
+			for(HashMap<String, String> val : taskIds){
+				String id = val.get("id");
+				WorkflowTask task = findWorkFlowTaskById(id);
+				cache.remove(task);
+			}
+
+		} catch (DotDataException e) {
+			Logger.error(WorkFlowFactory.class,e.getMessage(),e);
+			throw new DotDataException(e.getMessage(), e);
+		}
+	}
+}