package com.dotmarketing.portlets.workflows.actionlet;

import com.dotcms.business.WrapInTransaction;
import com.dotmarketing.business.APILocator;
import com.dotmarketing.business.Role;
import com.dotmarketing.db.HibernateUtil;
import com.dotmarketing.exception.DotDataException;
import com.dotmarketing.exception.DotHibernateException;
import com.dotmarketing.portlets.contentlet.model.Contentlet;
import com.dotmarketing.portlets.workflows.model.*;
import com.dotmarketing.util.Logger;
import com.dotmarketing.util.VelocityUtil;
import org.apache.velocity.context.Context;

import java.util.ArrayList;
import java.util.List;
import java.util.Map;

public class CommentOnWorkflowActionlet extends WorkFlowActionlet {


    /**
     * 
     */
    private static final long serialVersionUID = 1L;
    private static List<WorkflowActionletParameter> paramList = null;

    @Override
    public synchronized List<WorkflowActionletParameter> getParameters() {
        if (paramList == null) {
            paramList = new ArrayList<WorkflowActionletParameter>();
            paramList.add(new WorkflowActionletParameter("comment", "Workflow Comment", null, true));
        }
        return paramList;
    }

    public String getName() {
        return "Comment on Workflow";
    }

    public String getHowTo() {

        return "This actionlet allows you to add a comment on the workflow task.";
    }

    public void executeAction(final WorkflowProcessor processor,
                              final Map<String, WorkflowActionClassParameter> params)
            throws WorkflowActionFailureException {

        final WorkflowActionClassParameter commentParam = params.get("comment");
        final WorkflowComment              comment      = new WorkflowComment();
        final Contentlet                   contentlet   = processor.getContentlet();

        this.setRole(processor, comment);
        this.processCommentValue(processor, commentParam, comment);
        comment.setWorkflowtaskId(processor.getTask().getId());

        if (processor.getTask().isNew()) {
            try {
                HibernateUtil.addAsyncCommitListener(() -> {
                    this.saveComment(contentlet, comment);
                });
            } catch (DotHibernateException e1) {

                Logger.warn(CommentOnWorkflowActionlet.class, e1.getMessage());
            }
        } else {
            try {
                APILocator.getWorkflowAPI().saveComment(comment);
            } catch (DotDataException e) {
                Logger.error(CommentOnWorkflowActionlet.class, e.getMessage(), e);
            }
        }

    }

    private void setRole(final WorkflowProcessor processor,
                         final WorkflowComment comment) {
        Role role;

        try {
            role = APILocator.getRoleAPI().getUserRole(processor.getUser());
            comment.setPostedBy(role.getId());
        } catch (DotDataException e1) {
            throw new WorkflowActionFailureException("unable to load role:" + processor.getUser(), e1);
        }
    }

    private void processCommentValue(final WorkflowProcessor processor,
                                     final WorkflowActionClassParameter commentParam,
                                     final WorkflowComment comment) {

        final Context velocityContext = VelocityUtil.getBasicContext();
        velocityContext.put("workflow", processor);
        velocityContext.put("user", processor.getUser());
        velocityContext.put("contentlet", processor.getContentlet());
        velocityContext.put("content", processor.getContentlet());

        try {
            comment.setComment(VelocityUtil.eval(commentParam.getValue(), velocityContext));
        } catch (Exception e1) {
            Logger.warn(this.getClass(), "unable to parse comment, falling back" + e1);
            comment.setComment(commentParam.getValue());
        }
    }

<<<<<<< HEAD
    @WrapInTransaction
    private void saveComment (final Contentlet contentlet, final WorkflowComment comment) {

        try {
            final WorkflowTask task = APILocator.getWorkflowAPI().findTaskByContentlet(contentlet);
            comment.setWorkflowtaskId(task.getId());
            APILocator.getWorkflowAPI().saveComment(comment);
        } catch (Exception e) {
            Logger.warn(CommentOnWorkflowActionlet.class, "unable to save comment");
        }
    }
=======
	public void executeAction(WorkflowProcessor processor,Map<String,WorkflowActionClassParameter>  params) throws WorkflowActionFailureException {
		final WorkflowActionClassParameter commentParam =  params.get("comment");
		final WorkflowComment comment = new WorkflowComment();
		comment.setPostedBy(processor.getUser().getUserId());
		comment.setComment(commentParam.getValue());
		comment.setWorkflowtaskId(processor.getTask().getId());

		try {
			APILocator.getWorkflowAPI().saveComment(comment);
		} catch (DotDataException e) {
			Logger.error(CommentOnWorkflowActionlet.class,e.getMessage(),e);
		}
	}
>>>>>>> e0013d5a

    public WorkflowStep getNextStep() {
        return null;
    }

    
    
    
    
}<|MERGE_RESOLUTION|>--- conflicted
+++ resolved
@@ -71,7 +71,6 @@
                 Logger.error(CommentOnWorkflowActionlet.class, e.getMessage(), e);
             }
         }
-
     }
 
     private void setRole(final WorkflowProcessor processor,
@@ -104,7 +103,6 @@
         }
     }
 
-<<<<<<< HEAD
     @WrapInTransaction
     private void saveComment (final Contentlet contentlet, final WorkflowComment comment) {
 
@@ -116,21 +114,6 @@
             Logger.warn(CommentOnWorkflowActionlet.class, "unable to save comment");
         }
     }
-=======
-	public void executeAction(WorkflowProcessor processor,Map<String,WorkflowActionClassParameter>  params) throws WorkflowActionFailureException {
-		final WorkflowActionClassParameter commentParam =  params.get("comment");
-		final WorkflowComment comment = new WorkflowComment();
-		comment.setPostedBy(processor.getUser().getUserId());
-		comment.setComment(commentParam.getValue());
-		comment.setWorkflowtaskId(processor.getTask().getId());
-
-		try {
-			APILocator.getWorkflowAPI().saveComment(comment);
-		} catch (DotDataException e) {
-			Logger.error(CommentOnWorkflowActionlet.class,e.getMessage(),e);
-		}
-	}
->>>>>>> e0013d5a
 
     public WorkflowStep getNextStep() {
         return null;
