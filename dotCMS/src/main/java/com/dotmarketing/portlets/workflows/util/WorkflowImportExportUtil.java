--- conflicted
+++ resolved
@@ -35,6 +35,7 @@
 import java.util.Map;
 import java.util.Set;
 import java.util.stream.Collectors;
+import javax.ws.rs.HEAD;
 import org.jetbrains.annotations.NotNull;
 
 public class WorkflowImportExportUtil {
@@ -136,24 +137,18 @@
 
 			List<Tuple2<String, String>> stepsWithActions = new ArrayList<>();
 			for (final WorkflowStep step : importer.getSteps()) {
-<<<<<<< HEAD
 
 				Logger.info(this, "Importing step: " + step);
-=======
-			  if(step.getEscalationAction()!=null) {
-			    stepsWithActions.add(new Tuple2<String, String>(step.getId(), step.getEscalationAction()));
-			    step.setEscalationAction(null);
-			  }
->>>>>>> ae37cee5
+			    if(step.getEscalationAction()!=null) {
+			        stepsWithActions.add(new Tuple2<String, String>(step.getId(), step.getEscalationAction()));
+			        step.setEscalationAction(null);
+			    }
 				workflowAPI.saveStep(step, user);
 			}
 
 			for (final WorkflowAction action : importer.getActions()) {
-<<<<<<< HEAD
 
 				Logger.info(this, "Importing action: " + action);
-=======
->>>>>>> ae37cee5
 				workflowAPI.saveAction(action, null, user);
 			}
 			
