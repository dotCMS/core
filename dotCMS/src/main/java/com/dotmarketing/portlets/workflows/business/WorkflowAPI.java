--- conflicted
+++ resolved
@@ -213,18 +213,11 @@
 	public void deleteWorkflowTask(WorkflowTask task, User user) throws DotDataException;
 
 	/**
-<<<<<<< HEAD
-	 * Deletes (reset) a workflow tasks associated to the webAsset
-=======
 	 * Deletes (reset) a workflow tasks associated to the webAsset by any language
->>>>>>> 97c15310
 	 * @param webAsset {@link String}
 	 * @param user {@link User}
 	 * @throws DotDataException
 	 */
-<<<<<<< HEAD
-	public void deleteWorkflowTaskByWebAsset(String webAsset, User user) throws DotDataException;
-=======
 	public void deleteWorkflowTaskByContentletIdAnyLanguage(String webAsset, User user) throws DotDataException;
 
 	/**
@@ -235,7 +228,6 @@
 	 * @throws DotDataException
 	 */
 	public void deleteWorkflowTaskByContentletId(String webAsset, long languageId, User user) throws DotDataException;
->>>>>>> 97c15310
 
 	/**
 	 *
@@ -958,33 +950,21 @@
 	/**
 	 * Returns true if the action has at least one action let that publish
 	 * @param action {@link WorkflowAction}
-<<<<<<< HEAD
-	 * @return Boolean true if has save action
-=======
 	 * @return Boolean true if has publish action
->>>>>>> 97c15310
 	 */
 	boolean hasPublishActionlet(final WorkflowAction action);
 
 	/**
 	 * Returns true if the action has at least one action let that unpublish
 	 * @param action {@link WorkflowAction}
-<<<<<<< HEAD
-	 * @return Boolean true if has save action
-=======
 	 * @return Boolean true if has unpublish action
->>>>>>> 97c15310
 	 */
 	boolean hasUnpublishActionlet(final WorkflowAction action);
 
 	/**
 	 * Returns true if the action has at least one action let that archive
 	 * @param action {@link WorkflowAction}
-<<<<<<< HEAD
-	 * @return Boolean true if has save action
-=======
 	 * @return Boolean true if has archive action
->>>>>>> 97c15310
 	 */
 	boolean hasArchiveActionlet(final WorkflowAction action);
 
@@ -992,33 +972,21 @@
 	/**
 	 * Returns true if the action has at least one action let that unarchive
 	 * @param action {@link WorkflowAction}
-<<<<<<< HEAD
-	 * @return Boolean true if has save action
-=======
 	 * @return Boolean true if has unarchive action
->>>>>>> 97c15310
 	 */
 	boolean hasUnarchiveActionlet(final WorkflowAction action);
 
 	/**
 	 * Returns true if the action has at least one action let that delete
 	 * @param action {@link WorkflowAction}
-<<<<<<< HEAD
-	 * @return Boolean true if has save action
-=======
 	 * @return Boolean true if has delete action
->>>>>>> 97c15310
 	 */
 	boolean hasDeleteActionlet(final WorkflowAction action);
 
 	/**
 	 * Returns true if the action has at least one action let that destroy
 	 * @param action {@link WorkflowAction}
-<<<<<<< HEAD
-	 * @return Boolean true if has save action
-=======
 	 * @return Boolean true if has destroy action
->>>>>>> 97c15310
 	 */
 	boolean hasDestroyActionlet(final WorkflowAction action);
 
