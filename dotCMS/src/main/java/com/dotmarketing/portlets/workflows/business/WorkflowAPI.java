--- conflicted
+++ resolved
@@ -247,7 +247,6 @@
 			DotSecurityException;
 
 	/**
-<<<<<<< HEAD
 	 * Find the {@link WorkflowAction} associated to the {@link WorkflowScheme}
 	 * @param scheme {@link WorkflowScheme}
 	 * @param user   {@link User}
@@ -258,8 +257,7 @@
 	public List<WorkflowAction> findActions(WorkflowScheme scheme, User user) throws DotDataException,
 			DotSecurityException;
 
-	public void saveSchemeForStruct(Structure struc, WorkflowScheme scheme) throws DotDataException;
-=======
+	/**
 	 * Find the list of Workflow Actions available for the current user ont the list of steps
 	 * @param steps List of workflow steps
 	 * @param user The current User
@@ -278,7 +276,6 @@
 	 * @throws DotDataException
 	 */
 	public void saveSchemesForStruct(Structure struc, List<WorkflowScheme> schemes) throws DotDataException;
->>>>>>> 4b21c863
 
 	/**
 	 * Saves an single action the action is associated to the schema by default
