package com.dotmarketing.portlets.workflows.business;

import com.dotcms.contenttype.model.type.ContentType;
import com.dotcms.rest.api.v1.workflow.BulkActionsResultView;
import com.dotmarketing.beans.Permission;
import com.dotmarketing.business.DotStateException;
import com.dotmarketing.business.Permissionable;
import com.dotmarketing.business.Role;
import com.dotmarketing.exception.AlreadyExistException;
import com.dotmarketing.exception.DotDataException;
import com.dotmarketing.exception.DotSecurityException;
import com.dotmarketing.portlets.contentlet.business.DotContentletValidationException;
import com.dotmarketing.portlets.contentlet.model.Contentlet;
import com.dotmarketing.portlets.contentlet.model.ContentletDependencies;
import com.dotmarketing.portlets.fileassets.business.IFileAsset;
import com.dotmarketing.portlets.structure.model.Structure;
import com.dotmarketing.portlets.workflows.actionlet.WorkFlowActionlet;
import com.dotmarketing.portlets.workflows.model.WorkflowAction;
import com.dotmarketing.portlets.workflows.model.WorkflowActionClass;
import com.dotmarketing.portlets.workflows.model.WorkflowActionClassParameter;
import com.dotmarketing.portlets.workflows.model.WorkflowComment;
import com.dotmarketing.portlets.workflows.model.WorkflowHistory;
import com.dotmarketing.portlets.workflows.model.WorkflowProcessor;
import com.dotmarketing.portlets.workflows.model.WorkflowScheme;
import com.dotmarketing.portlets.workflows.model.WorkflowSearcher;
import com.dotmarketing.portlets.workflows.model.WorkflowState;
import com.dotmarketing.portlets.workflows.model.WorkflowStep;
import com.dotmarketing.portlets.workflows.model.WorkflowTask;
import com.dotmarketing.portlets.workflows.model.WorkflowTimelineItem;

import com.liferay.portal.model.User;
import java.util.Collection;
import java.util.EnumSet;
import java.util.List;
import java.util.Map;
import java.util.Optional;
import java.util.Set;
import java.util.concurrent.Future;
import java.util.function.Consumer;

public interface WorkflowAPI {

	public static final String SYSTEM_WORKFLOW_ID           = WorkFlowFactory.SYSTEM_WORKFLOW_ID;
	public static final Set<WorkflowState> DEFAULT_SHOW_ON = EnumSet.of(WorkflowState.LOCKED, WorkflowState.UNLOCKED);

	public boolean hasValidLicense();

    public void registerBundleService ();

	public WorkFlowActionlet newActionlet(String className) throws DotDataException;

	/**
	 * If the user is not allowed to modified workflow, will throw {@link WorkflowPortletAccessException}
	 * @param user
	 */
	void isUserAllowToModifiedWorkflow (final User user);

	public java.util.List<WorkflowTask> searchTasks(WorkflowSearcher searcher) throws DotDataException;

	public WorkflowTask findTaskByContentlet(Contentlet contentlet) throws DotDataException;

	/**
	 * This method will get a list with the current contentlet workflow step.
	 * If the contentlet doesn't have a workflow step associated, then it will
	 * display all the first workflow steps associated to the contentlet Content Type.
	 *
	 * @param contentlet The current contentlet
	 * @return A list of step available for the contentlet
	 * @throws DotDataException
	 */
	public List<WorkflowStep> findStepsByContentlet(Contentlet contentlet) throws DotDataException;

	/**
	 * Return the contentlet current step if there is one or null
	 * if the contentlet is not associated to one workflow step.
	 * @param contentlet The contentlet to check
	 * @return The WorkflowStep where the contentlet is or null if not
	 * @throws DotDataException
	 */
	public WorkflowStep findStepByContentlet(Contentlet contentlet) throws DotDataException;

	/**
	 * Check if the schemeId pass exist n the list of workflow scheme.
	 * @param schemeId WorkflowScheme ID to validate
	 * @param schemes List of WorkflowScheme to compare
	 * @return true if the scheme Id exist false if not
	 */
	public boolean existSchemeIdOnSchemesList(String schemeId, List<WorkflowScheme> schemes);

	/**
	 * Finds a workflow by id
	 *
	 * @param id
	 * @return
	 * @throws DotDataException
	 */
	public WorkflowTask findTaskById(String id) throws DotDataException;

	/**
	 * Finds comments on a workflow item
	 *
	 * @param task
	 * @return
	 * @throws DotDataException
	 */
	public List<WorkflowComment> findWorkFlowComments(WorkflowTask task) throws DotDataException;

	/**
	 * Saves comments on a workflow item
	 *
	 * @param comment
	 * @throws DotDataException
	 */
	public void saveComment(WorkflowComment comment) throws DotDataException;

	/**
	 * deletes a specific comment on a workflow item
	 *
	 * @param comment
	 * @param user
	 * @throws DotDataException
	 */
	public void deleteComment(WorkflowComment comment) throws DotDataException;

	/**
	 * gets history of a particular workflow item
	 *
	 * @param task
	 * @return
	 * @throws DotDataException
	 */
	public List<WorkflowHistory> findWorkflowHistory(WorkflowTask task) throws DotDataException;

	/**
	 * Saves a new history item for a workflow
	 *
	 * @param history
	 * @param user
	 * @throws DotDataException
	 */
	public void saveWorkflowHistory(WorkflowHistory history) throws DotDataException;

	/**
	 * deletes a history item from a workflow
	 *
	 * @param history
	 * @param user
	 * @throws DotDataException
	 */
	public void deleteWorkflowHistory(WorkflowHistory history) throws DotDataException;

	/**
	/**
	 * finds files associated with a workflow item
	 *
	 * @param task
	 * @return
	 * @throws DotDataException
	 */
	public List<IFileAsset> findWorkflowTaskFilesAsContent(WorkflowTask task, User user) throws DotDataException;

	/**
	 *
	 * @param task
	 * @param fileInode
	 * @throws DotDataException
	 */

	public void attachFileToTask(WorkflowTask task, String fileInode) throws DotDataException;

	/**
	 *
	 * @param task
	 * @param fileInode
	 * @throws DotDataException
	 */

	public void removeAttachedFile(WorkflowTask task, String fileInode) throws DotDataException;

	/**
	 *
	 * @param task
	 * @param user
	 * @throws DotDataException
	 */
	public void deleteWorkflowTask(WorkflowTask task, User user) throws DotDataException;

	/**
	 *
	 * @param task
	 * @throws DotDataException
	 */
	public void  saveWorkflowTask(WorkflowTask task, WorkflowProcessor processor) throws DotDataException;
	public void  saveWorkflowTask(WorkflowTask task) throws DotDataException;

	public List<WorkflowScheme> findSchemes(boolean showArchived) throws DotDataException;

	public WorkflowScheme findScheme(String id) throws DotDataException, DotSecurityException;

	public List<WorkflowScheme> findSchemesForStruct(Structure struct) throws DotDataException;

	/**
	 * Returns all the schemes associated to the content type
	 * @param contentType ContentType
	 * @return List
	 * @throws DotDataException
	 */
	public List<WorkflowScheme> findSchemesForContentType(ContentType contentType) throws DotDataException;

	/**
	 * find all content types associated to a workflow
	 * @param workflowScheme
	 * @return
	 * @throws DotDataException
	 */
	public List<ContentType> findContentTypesForScheme(WorkflowScheme workflowScheme);

	/**
	 * Save an scheme
	 * @param scheme {@link WorkflowScheme}
	 * @param user   {@link User}
	 * @throws DotDataException
	 * @throws AlreadyExistException
	 */
	public void saveScheme(WorkflowScheme scheme, User user) throws DotDataException, DotSecurityException ,AlreadyExistException;

	/**
	 * Delete the workflow scheme with all the steps, action, actionlets and
	 * associations with content types
	 * @param scheme the workflow scheme to delete
	 * @param user The current user
	 * @throws DotDataException
	 * @throws DotSecurityException
	 * @throws AlreadyExistException
	 */
	public Future<WorkflowScheme> deleteScheme(WorkflowScheme scheme, User user) throws DotDataException, DotSecurityException, AlreadyExistException;

	/**
	 * Find the steps associated to the scheme
	 * @param scheme {@link WorkflowScheme}
	 * @return List of {@link WorkflowStep}
	 * @throws DotDataException
	 */
	public List<WorkflowStep> findSteps(WorkflowScheme scheme) throws DotDataException;

	public void saveStep(WorkflowStep step, User user) throws DotDataException, AlreadyExistException;

    /**
     * Delete a step with all dependencies: actions, actionlets and tasks.
     * @param step WorkflowStep   from the step to delete the action
     * @param user The current User
     * @return Future {@link WorkflowStep} the process runs async, returns a future with the steps deleted.
     * @throws DotDataException
     */
	public Future<WorkflowStep> deleteStep(WorkflowStep step, User user) throws DotDataException;

	/**
	 * This method makes the reorder for the step, reordering the rest of the steps too.
	 * @param step   WorkflowStep   step to reorder
	 * @param order  int			Order for the action
	 * @throws DotDataException
	 * @throws AlreadyExistException
	 */
	public void reorderStep(WorkflowStep step, int order, User user) throws DotDataException, AlreadyExistException, DotSecurityException;

	/**
	 * This is a legacy method for reorder
	 * 
	 * @deprecated On release 4.3, replaced by {@link #reorderAction(WorkflowAction, WorkflowStep, User, int)}
	 * @param action WorkflowAction action you want to reorder, the getStepid has to be not empty and has to have the associated step to the action
	 * @param order  int			Order for the action
	 * @throws DotDataException
	 * @throws AlreadyExistException
	 */
	@Deprecated
	public void reorderAction(WorkflowAction action, int order) throws DotDataException, AlreadyExistException, DotSecurityException;

	/**
	 * This method makes the reorder for the action associated to the step, reordering the rest of the actions too.
	 * @param action WorkflowAction action you want to reorder
	 * @param step   WorkflowStep   step which the action are associated
	 * @param user   User           user that is executing the aciton
	 * @param order  int			Order for the action
	 * @throws DotDataException
	 * @throws AlreadyExistException
	 */
	public void reorderAction(final WorkflowAction action,
							  final WorkflowStep step,
							  final User user,
							  final int order) throws DotDataException, AlreadyExistException;



	/**
	 * Finds an action by Id and checking the user permissions over the workflow portlet.
	 * The action will be validated against the user permissions.
	 * @param id String action id
	 * @param user     User   the user that makes the request
	 * @return WorkflowAction
	 * @throws DotDataException
	 * @throws DotSecurityException
	 */
	public WorkflowAction findAction(String id, User user) throws DotDataException, DotSecurityException;

	/**
	 * Finds an action by Id and checking the user permissions over the permissionable.
	 * The action will be validated against the user permissions.
	 * @param id String action id
	 * @param permissionable   Permissionable Content/Content Type against who is going to be validated the permissions
	 * @param user     User   the user that makes the request
	 * @return WorkflowAction
	 * @throws DotDataException
	 * @throws DotSecurityException
	 */
	public WorkflowAction findActionRespectingPermissions(String id, Permissionable permissionable, User user) throws DotDataException, DotSecurityException;

	/**
	 * Finds an action associated to the steps and user permissions over the workflow portlet.
	 * The action will be validated against the user permissions.
	 * @param actionId String action id
	 * @param stepId   String step  id
	 * @param user     User   the user that makes the request
	 * @return WorkflowAction
	 * @throws DotDataException
	 * @throws DotSecurityException
	 */
	public WorkflowAction findAction(String actionId, String stepId, User user) throws DotDataException, DotSecurityException;

	/**
	 * Finds an action associated to the steps and the user permissions over the permissionable.
	 * The action will be validated against the user permissions.
	 * @param actionId String action id
	 * @param stepId   String step  id
	 * @param permissionable Permissionable Content/Content Type against who is going to be validated the permissions
	 * @param user     User   the user that makes the request
	 * @return WorkflowAction
	 * @throws DotDataException
	 * @throws DotSecurityException
	 */
	public WorkflowAction findActionRespectingPermissions(String actionId, String stepId, Permissionable permissionable, User user) throws DotDataException, DotSecurityException;

	/**
	 * Finds the available {@link WorkflowAction} for the contentlet to a user on any give
	 * piece of content, based on how and who has the content locked and what workflow step the content
	 * is in
	 * @param contentlet Contentlet
	 * @param user       User
	 * @return List of   WorkflowAction
	 * @throws DotDataException
	 * @throws DotSecurityException
	 */
	public List<WorkflowAction> findAvailableActions(Contentlet contentlet, User user) throws DotDataException,
	DotSecurityException ;

	/**
	 * Find the list of Workflow Actions available for the current user on the specified workflow step
	 * @param step The current step
	 * @param user The current User
	 * @return List of workflow actions that the user have access
	 * @throws DotDataException
	 * @throws DotSecurityException
	 */
	public List<WorkflowAction> findActions(WorkflowStep step, User user) throws DotDataException,
			DotSecurityException;

	/**
	 * Find the list of Workflow Actions available for the current user on the specified workflow step and permissionable
	 * @param step The current step
	 * @param user The current User
	 * @param permissionable The Contentlet or Content Type to validate special workflow roles
	 * @return List of workflow actions that the user have access
	 * @throws DotDataException
	 * @throws DotSecurityException
	 */
	public List<WorkflowAction> findActions(WorkflowStep step, User user, Permissionable permissionable) throws DotDataException,
			DotSecurityException;


	/**
	 * Find the list of Workflow Actions available for the role that is passed
	 * @param step
	 * @param role
     * @param permissionable
	 * @return
	 * @throws DotDataException
	 * @throws DotSecurityException
	 */
	public List<WorkflowAction> findActions(WorkflowStep step, Role role, Permissionable permissionable) throws DotDataException,
			DotSecurityException;

	/**
	 * Find the {@link WorkflowAction} associated to the {@link WorkflowScheme}
	 * @param scheme {@link WorkflowScheme}
	 * @param user   {@link User}
	 * @return List of WorkflowAction
	 * @throws DotDataException
	 * @throws DotSecurityException
	 */
	public List<WorkflowAction> findActions(WorkflowScheme scheme, User user) throws DotDataException,
			DotSecurityException;

	/**
	 * Find the list of Workflow Actions available for the current user ont the list of steps
	 * @param steps List of workflow steps
	 * @param user The current User
	 * @return List of workflow actions that the user have access
	 * @throws DotDataException
	 * @throws DotSecurityException
	 */
	public List<WorkflowAction> findActions(List<WorkflowStep> steps, User user) throws DotDataException,
			DotSecurityException;

	/**
	 * Find the list of Workflow Actions available for the current user ont the list of steps and permissionable
	 * @param steps List of workflow steps
	 * @param user The current User
	 * @param permissionable The Contentlet or Content Type to validate special workflow roles
	 * @return List of workflow actions that the user have access
	 * @throws DotDataException
	 * @throws DotSecurityException
	 */
	public List<WorkflowAction> findActions(List<WorkflowStep> steps, User user, Permissionable permissionable) throws DotDataException,
			DotSecurityException;

	/**
	 * This method associate a list of Workflow Schemes to a Structure
	 *
	 * @param struc The Structure
	 * @param schemes List of Workflow Schemes to be associated to the Structure
	 * @throws DotDataException
	 */
	public void saveSchemesForStruct(Structure struc, List<WorkflowScheme> schemes) throws DotDataException;

	/**
	 * This method associate a list of Workflow Schemes to a Content Type
	 * @param contentType {@link ContentType}
	 * @param schemesIds {@link List} list of scheme ids
	 * @throws DotDataException
	 */
	public void saveSchemeIdsForContentType(final ContentType contentType,
											final List<String> schemesIds) throws DotDataException;

	/**
	 * Saves an single action the action is associated to the schema by default
	 * @param action WorkflowAction
	 * @param perms List of Permission
	 * @throws DotDataException
	 * @throws AlreadyExistException
	 */
	public void saveAction(WorkflowAction action, List<Permission> perms,
						   final User user) throws DotDataException, AlreadyExistException;

	/**
	 * Save (associated) the action into the step
	 * If any of them does not exists (action or step) throws DoesNotExistException
	 * @param actionId String
	 * @param stepId   String
	 * @param user     User
	 */
	void saveAction(String actionId, String stepId, User user);

	/**
	 * Save (associated) the action into the step
	 * If any of them does not exists (action or step) throws DoesNotExistException
	 * Will associated the action in the order desired
	 * @param actionId String
	 * @param stepId   String
	 * @param user     User
	 * @param order    int
	 */
	void saveAction(String actionId, String stepId, User user, int order);

	public WorkflowStep findStep(String id) throws DotDataException;

	/**
	 * Deletes the action associated to the scheme
	 * @param action WorkflowAction
	 * @param user   User
	 * @throws DotDataException
	 * @throws AlreadyExistException
	 */
	public void deleteAction(WorkflowAction action, User user) throws DotDataException, AlreadyExistException;

	/**
	 * Deletes the action reference to the step, but the action associated to the scheme will continue alive.
	 * @param action WorkflowAction action to delete
	 * @param step   WorkflowStep   from the step to delete the action
	 * @param user   User
	 */
	void deleteAction(WorkflowAction action, WorkflowStep step, User user) throws DotDataException, AlreadyExistException;

	public List<WorkflowActionClass> findActionClasses(WorkflowAction action) throws DotDataException;

	public WorkflowActionClass findActionClass(String id) throws DotDataException;

	public void deleteActionClass(WorkflowActionClass actionClass, User user) throws DotDataException, AlreadyExistException;

	public void saveActionClass(WorkflowActionClass actionClass, User user) throws DotDataException, AlreadyExistException;

	public void reorderActionClass(WorkflowActionClass actionClass, int order, User user) throws DotDataException, AlreadyExistException;

	public Map<String, WorkflowActionClassParameter> findParamsForActionClass(WorkflowActionClass actionClass) throws DotDataException;

	public List<WorkFlowActionlet> findActionlets() throws DotDataException;

	public WorkFlowActionlet findActionlet(String clazz) throws DotDataException;

	public void saveWorkflowActionClassParameters(List<WorkflowActionClassParameter> params, User user) throws DotDataException;


	/***
	 *
	 * This method will take a WorkflowActionId (set in the contentlet map) and
	 * fire that action using the mod_user on the contentlet
	 * @param contentlet
	 * @throws DotDataException
	 */
	public WorkflowProcessor fireWorkflowPreCheckin(Contentlet contentlet, User user) throws DotDataException,DotWorkflowException, DotContentletValidationException;
	public void fireWorkflowPostCheckin(WorkflowProcessor wflow) throws DotDataException,DotWorkflowException;

	/**
	 * Fires a workflow for a contentlet with a contentlet dependencies, returning the final contentlet processed.
	 * @param contentlet {@link Contentlet}
	 * @param dependencies {@link ContentletDependencies}
	 * @return Contentlet
	 */
	Contentlet fireContentWorkflow(Contentlet contentlet, ContentletDependencies dependencies) throws DotDataException;

	/**
	 * Validates if the Workflow Action the Contentlet is going to execute belongs to the step of the
	 * Contentlet and also if the action belongs to one of the schemes associated to the
	 * Content Type of the Contentlet.
	 * This method does not validate the permissions execution of the Workflow Action.
	 */
	public void validateActionStepAndWorkflow(final Contentlet contentlet, final User user)
			throws DotDataException;

	public WorkflowProcessor fireWorkflowNoCheckin(Contentlet contentlet, User user) throws DotDataException,DotWorkflowException, DotContentletValidationException;


	public int countTasks(WorkflowSearcher searcher)  throws DotDataException;

	public List<WorkflowActionClassParameter> copyWorkflowActionClassParameters(final Collection<WorkflowActionClassParameter> from, WorkflowActionClass to, final User user) throws DotDataException;
	public WorkflowActionClass copyWorkflowActionClass(WorkflowActionClass from, WorkflowAction to, final User user) throws DotDataException, AlreadyExistException;
	public WorkflowAction copyWorkflowAction(WorkflowAction from, WorkflowScheme to, final User user) throws DotDataException, AlreadyExistException, DotSecurityException;
	public WorkflowStep copyWorkflowStep(WorkflowStep from, WorkflowScheme to, final User user) throws DotDataException, AlreadyExistException;

	/**
	 * Do a deep copy of the scheme, copying the steps, actions, etc.
	 * @param from WorkflowScheme scheme from you want to do the copy
	 * @param user User user that is creating the copy
	 * @param optionalName Optional String  optional name for the scheme.
	 * @throws DotDataException
	 */
	public WorkflowScheme deepCopyWorkflowScheme(WorkflowScheme from, final User user, final Optional<String> optionalName) throws DotDataException, AlreadyExistException, DotSecurityException;

    public java.util.List<WorkflowTask> searchAllTasks(WorkflowSearcher searcher) throws DotDataException;

	public WorkflowHistory retrieveLastStepAction(String taskId) throws DotDataException, DotSecurityException;
    
	/**
	 * This method will return the entry action of a scheme based on the content's structure.
	 *
	 * @param Contentlet
	 * @param User
	 * @return WorkflowAction
	 * @throws DotDataException, DotSecurityException
	 */

    public WorkflowAction findEntryAction(Contentlet contentlet, User user)  throws DotDataException, DotSecurityException;
    
    /**
     * finds tasks that have been in a step (with escalation enabled) for more time that the 
     * configured
     * 
     * @return
     * @throws DotDataException
     * @throws DotSecurityException
     */
    public List<WorkflowTask> findExpiredTasks() throws DotDataException, DotSecurityException;

    /**
     * finds the schema with the specified name.
     * 
     * @param schemaName 
     * @return the schema with the specified name. null if it doesn't exists
     */
    public WorkflowScheme findSchemeByName(String schemaName) throws DotDataException;

    public void deleteWorkflowActionClassParameter(WorkflowActionClassParameter param) throws DotDataException, AlreadyExistException;

    /**
	 * Method will replace user references of the given userId in workflow, workflow_ action task and workflow comments
	 * with the replacement user id 
	 * @param userId User Identifier
	 * @param userRoleId The role id of the user
	 * @param replacementUserId The user id of the replacement user
	 * @param replacementUserRoleId The role Id of the replacemente user
	 * @throws DotDataException There is a data inconsistency
	 * @throws DotStateException There is a data inconsistency
	 * @throws DotSecurityException 
	 */
	public void updateUserReferences(String userId, String userRoleId, String replacementUserId, String replacementUserRoleId)throws DotDataException, DotSecurityException;

	/**
	 * Method will replace step references of the given stepId in workflow, workflow_action task and contentlets
	 * with the replacement step id 
	 * @param stepId Step Identifier
	 * @param replacementStepId The step id of the replacement step
	 * @throws DotDataException There is a data inconsistency
	 * @throws DotStateException There is a data inconsistency
	 * @throws DotSecurityException 
	 */
	public void updateStepReferences(String stepId, String replacementStepId) throws DotDataException, DotSecurityException;

	/**
	 * Return the list of available default workflow actions associated to a Content type. All the
	 * Workflow Actions are part of the first step of the Workflow Schemes associted to the Content
	 * Type
	 *
	 * @param contentType ContentType to be processed
	 * @param user The current User
	 * @return List<WorkflowAction>
	 * @throws DotDataException
	 * @throws DotSecurityException
	 */
	public List<WorkflowAction> findAvailableDefaultActionsByContentType(ContentType contentType, User user) throws DotDataException, DotSecurityException;

	/**
	 * Return the list of available default workflow actions associated to a List of Workflow schemes.
	 * All the Workflow Actions are part of the first step of the given Workflow Schemes.
	 *
	 * @param schemes List of workflowScheme to be processes
	 * @param user The current User
	 * @return List<WorkflowAction>
	 * @throws DotDataException
	 * @throws DotSecurityException
	 */
	public List<WorkflowAction> findAvailableDefaultActionsBySchemes(List<WorkflowScheme> schemes, User user) throws DotDataException, DotSecurityException;

	/**
	 * Return the list of available workflow actions associated to a Content type. All the
	 * Workflow Actions are part of the first step of the Workflow Schemes associated to the Content
	 * Type
	 *
	 * @param contentType ContentType to be processed
	 * @param user The current User
	 * @return List<WorkflowAction>
	 * @throws DotDataException
	 * @throws DotSecurityException
	 */
	public List<WorkflowAction> findInitialAvailableActionsByContentType(ContentType contentType, User user) throws DotDataException, DotSecurityException;

	/**
	 * return all the workflow task on a particular step
	 * @param stepId Id of the step
	 * @return List of workflow tasks
	 * @throws DotDataException
	 * @throws DotSecurityException
	 */
	public List<WorkflowTask> findTasksByStep(String stepId) throws DotDataException, DotSecurityException;

	/**
	 * Return the system workflow scheme
	 * @return The system workflow scheme
	 * @throws DotDataException
	 */
	public WorkflowScheme findSystemWorkflowScheme() throws DotDataException;

	/**
	 * Archive the specified workflow scheme
	 *
	 * @param scheme Workflow scheme to archive
	 */
	public void archive(WorkflowScheme scheme, User user)
			throws DotDataException, DotSecurityException, AlreadyExistException;

    /**
     * Fires a list of contentlets returned by the luceneQuery and using an action.
     * @param action {@link WorkflowAction}
     * @param user  {@link User}
     * @param luceneQuery luceneQuery
     * @return
     */
	BulkActionsResultView fireBulkActions(WorkflowAction action, User user,  String luceneQuery) throws DotDataException;

	/**
	 * Fires a list of contentlets by using an action.
	 * It returns a list of a success, failed and skipped contentlets
	 * @param action {@link WorkflowAction}
	 * @param user   {@link User}
	 * @param contentletIds {@link List}
	 * @return Future BulkActionsResultView
	 */
<<<<<<< HEAD
	Future<BulkActionsResultView> fireBulkActions(WorkflowAction action, User user, List<String> contentletIds) throws DotDataException;
	/**
	 * Returns a list of actions available on the listing screen
	 * @param contentlet
	 * @param user
	 * @return
	 * @throws DotDataException
	 * @throws DotSecurityException
	 */
    List<WorkflowAction> findAvailableActionsListing(Contentlet contentlet, User user)
            throws DotDataException, DotSecurityException;
    /**
     * Returns a list of actions available on the editing screen
     * @param contentlet
     * @param user
     * @return
     * @throws DotDataException
     * @throws DotSecurityException
     */
    List<WorkflowAction> findAvailableActionsEditing(Contentlet contentlet, User user)
            throws DotDataException, DotSecurityException;
=======

	BulkActionsResultView fireBulkActions(WorkflowAction action, User user, List<String> contentletIds) throws DotDataException ;

	/**
	 * Returns date ordered list that is made up of workflow history items and workflow comment items
	 * @param task
	 * @return
	 * @throws DotDataException
	 */
    List<WorkflowTimelineItem> getCommentsAndChangeHistory(WorkflowTask task) throws DotDataException;

>>>>>>> a1753c39
}<|MERGE_RESOLUTION|>--- conflicted
+++ resolved
@@ -692,8 +692,8 @@
 	 * @param contentletIds {@link List}
 	 * @return Future BulkActionsResultView
 	 */
-<<<<<<< HEAD
-	Future<BulkActionsResultView> fireBulkActions(WorkflowAction action, User user, List<String> contentletIds) throws DotDataException;
+
+
 	/**
 	 * Returns a list of actions available on the listing screen
 	 * @param contentlet
@@ -714,7 +714,7 @@
      */
     List<WorkflowAction> findAvailableActionsEditing(Contentlet contentlet, User user)
             throws DotDataException, DotSecurityException;
-=======
+
 
 	BulkActionsResultView fireBulkActions(WorkflowAction action, User user, List<String> contentletIds) throws DotDataException ;
 
@@ -726,5 +726,5 @@
 	 */
     List<WorkflowTimelineItem> getCommentsAndChangeHistory(WorkflowTask task) throws DotDataException;
 
->>>>>>> a1753c39
+
 }