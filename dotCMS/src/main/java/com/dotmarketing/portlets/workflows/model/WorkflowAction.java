package com.dotmarketing.portlets.workflows.model;

import com.dotcms.repackage.com.fasterxml.jackson.annotation.JsonIgnore;
import com.dotcms.repackage.com.google.common.collect.ImmutableSet;
import com.dotmarketing.business.PermissionAPI;
import com.dotmarketing.business.PermissionSummary;
import com.dotmarketing.business.Permissionable;
import com.dotmarketing.business.RelatedPermissionableGroup;
import com.dotmarketing.exception.DotDataException;
import com.dotmarketing.util.UtilMethods;
import java.io.Serializable;
import java.util.*;

/**
<<<<<<< HEAD
 * Encapsulate the workflow action information.
=======
 *
>>>>>>> 36556d52
 *
 * @author root
 * @version 1.x
 * @since Mar 22, 2012
 */
public class WorkflowAction implements Permissionable, Serializable{

<<<<<<< HEAD
=======
	// requires lock options:
	public static final String LOCKED   			  = "locked";
	public static final String UNLOCKED 			  = "unlocked";
	public static final String LOCKED_OR_UNLOCKED     = "both";

	private final static Set<String> REQUIRES_LOCK_OPTION_SET =
			Collections.unmodifiableSet(new HashSet<>(Arrays.asList(LOCKED, UNLOCKED, LOCKED_OR_UNLOCKED)));
>>>>>>> 36556d52

	private static final long serialVersionUID = 1L;

	private String id;
	private String name;
	private String stepId;
	private String schemeId;
	private String condition;
	private String nextStep;
	private String nextAssign;
	private String icon;
	private boolean roleHierarchyForAssign;
	private boolean requiresCheckout;
<<<<<<< HEAD
	private boolean assignable;
	private boolean commentable;
	private int order;
	private Set<WorkflowStatus> showOn = Collections.emptySet();

	/**
	 * True if the action has to be show on locked status.
	 * @return boolean
	 */
	public boolean showOnLock () {
		return this.showOn.contains(WorkflowStatus.LOCKED);
	}

	/**
	 * True if the action has to be show on unlocked status.
	 * @return boolean
	 */
	public boolean showOnUnlock () {
		return this.showOn.contains(WorkflowStatus.UNLOCKED);
	}

	/**
	 * Returns the set of the status to show the action.
	 * @return Set of {@link WorkflowStatus}
	 */
	public Set<WorkflowStatus> getShowOn() {
		return showOn;
	}

	/**
	 * Set the set set of the status to show the action.
	 * @param showOn {@link Set} of {@link WorkflowStatus}
	 */
	public void setShowOn(final Set<WorkflowStatus> showOn) {
		if (null != showOn) {
			this.showOn = showOn;
		}
	}


	/**
	 * Set the set set of the status to show the action.
	 * @param workflowStatusArray Array of WorkflowStatus
	 */
	public void setShowOn(final WorkflowStatus... workflowStatusArray) {

		final ImmutableSet.Builder builder =
				new ImmutableSet.Builder<WorkflowStatus>();

		for (WorkflowStatus status : workflowStatusArray) {

			builder.add(status);
		}

		this.setShowOn(builder.build());
	}


=======
	private String  requiresCheckoutOption;
	private boolean assignable;
	private boolean commentable;
	private int order;
>>>>>>> 36556d52

	public WorkflowAction() {
	}

	@JsonIgnore
	public String getPermissionId() {
		return this.getId();
	}

	public String getOwner() {
		return null;
	}

	public void setOwner(String owner) {
		// Not implemented
	}

	@JsonIgnore
	@Override
	public String toString() {
		return "WorkflowAction [id=" + id + ", name=" + name + ", stepId=" + stepId + ", nextStep=" + nextStep + "]";
	}

	@JsonIgnore
	public List<PermissionSummary> acceptedPermissions() {
		List<PermissionSummary> accepted = new ArrayList<PermissionSummary>();
		accepted.add(new PermissionSummary("use",
				"use-permission-description", PermissionAPI.PERMISSION_USE));
		return accepted;
	}

	@JsonIgnore
	public List<RelatedPermissionableGroup> permissionDependencies(int requiredPermission) {
		return null;
	}

	@JsonIgnore
	public Permissionable getParentPermissionable() throws DotDataException {
		return null;
	}

	@JsonIgnore
	public String getPermissionType() {
		return this.getClass().getCanonicalName();
	}

	@JsonIgnore
	public boolean isParentPermissionable() {
		return false;
	}

	/**
<<<<<<< HEAD
=======
	 * @deprecated see {@link #getRequiresCheckoutOption()}
>>>>>>> 36556d52
	 * @return boolean
	 */
	public boolean requiresCheckout() {
		return requiresCheckout;
	}

	/**
<<<<<<< HEAD
=======
	 * @deprecated see {@link #getRequiresCheckoutOption()}
>>>>>>> 36556d52
	 * @return boolean
	 */
	@Deprecated
	public boolean isRequiresCheckout() {
		return requiresCheckout;
    }

	/**
<<<<<<< HEAD
=======
	 * @deprecated see {@link #setRequiresCheckoutOption(String)}
	 * p-pp0()}
>>>>>>> 36556d52
	 * @param requiresCheckout
	 */
	@Deprecated
	public void setRequiresCheckout(boolean requiresCheckout) {
		this.requiresCheckout = requiresCheckout;
	}

<<<<<<< HEAD
=======
	/**
	 * Option for requires checkout:
	 * WorkflowAction.LOCKED
	 * WorkflowAction.UNLOCKED
	 * WorkflowAction.LOCKED_OR_UNLOCKED
	 * @return String
	 */
	public String getRequiresCheckoutOption() {
		return requiresCheckoutOption;
	}

	/**
	 * Set the option for the requires checkout, valid options:
	 * WorkflowAction.LOCKED
	 * WorkflowAction.UNLOCKED
	 * WorkflowAction.LOCKED_OR_UNLOCKED
	 * @param requiresCheckoutOption
	 */
	public void setRequiresCheckoutOption(String requiresCheckoutOption) {

		if (REQUIRES_LOCK_OPTION_SET.contains(requiresCheckoutOption)) {
			this.requiresCheckoutOption = requiresCheckoutOption;
		} else {
			throw new IllegalArgumentException(
					"Invalid option for RequiresCheckoutOption, valid options: " + REQUIRES_LOCK_OPTION_SET);
		}
	}

>>>>>>> 36556d52
	public boolean isRoleHierarchyForAssign() {
		return roleHierarchyForAssign;
	}

	public void setRoleHierarchyForAssign(boolean roleHierarchyForAssign) {
		this.roleHierarchyForAssign = roleHierarchyForAssign;
	}

	public String getIcon() {
		if(!UtilMethods.isSet(icon)){
			return "workflowIcon";
		}
		return icon;
	}

	public void setIcon(String icon) {
		this.icon = icon;
	}

	public String getId() {
		return id;
	}

	public void setId(String id) {
		this.id = id;
	}

	public String getName() {
		return name;
	}

	public void setName(String name) {
		this.name = name;
	}

	/**
	 * Reflects the old relation between Action and step
	 * @deprecated this is keep just by legacy reason, new apps should not use it
	 */
	@Deprecated
	public String getStepId() {
		return stepId;
	}

	/**
	 * Reflects the old relation between Action and step
	 * @deprecated this is keep just by legacy reason, new apps should not use it
	 */
	@Deprecated
	public void setStepId(String stepId) {
		this.stepId = stepId;
	}

	/**
	 * Returns the ID of the Workflow Scheme that this action belongs to.
	 *
	 * @return The Workflow Scheme ID.
	 */
	public String getSchemeId() {
		return schemeId;
	}

	/**
	 * Sets the ID of the Workflow Scheme that this action belongs to.
	 *
	 * @param schemeId The Workflow Scheme ID.
	 */
	public void setSchemeId(String schemeId) {
		this.schemeId = schemeId;
	}

	public String getCondition() {
		return condition;
	}

	public void setCondition(String condition) {
		this.condition = condition;
	}

	public String getNextStep() {
		return nextStep;
	}

	public void setNextStep(String nextStep) {
		this.nextStep = nextStep;
	}

	public String getNextAssign() {
		return nextAssign;
	}

	public void setNextAssign(String nextAssign) {
		this.nextAssign = nextAssign;
	}

	public int getOrder() {
		return order;
	}

	public void setOrder(int order) {
		this.order = order;
	}

	public boolean isAssignable() {
		return assignable;
	}

	public void setAssignable(boolean assignable) {
		this.assignable = assignable;
	}

	public boolean isCommentable() {
		return commentable;
	}

	public void setCommentable(boolean commentable) {
		this.commentable = commentable;
	}

	@JsonIgnore
	public boolean isNew(){
		return !UtilMethods.isSet(id);
		
	}
	@Override
	public boolean equals(Object obj) {
		if(obj ==null || ! (obj instanceof WorkflowAction)) return false;
		return ((WorkflowAction)obj).getId().equals(this.getId());
	}

}<|MERGE_RESOLUTION|>--- conflicted
+++ resolved
@@ -8,15 +8,16 @@
 import com.dotmarketing.business.RelatedPermissionableGroup;
 import com.dotmarketing.exception.DotDataException;
 import com.dotmarketing.util.UtilMethods;
+
 import java.io.Serializable;
-import java.util.*;
+import java.util.ArrayList;
+import java.util.Collections;
+import java.util.List;
+import java.util.Set;
 
 /**
-<<<<<<< HEAD
  * Encapsulate the workflow action information.
-=======
  *
->>>>>>> 36556d52
  *
  * @author root
  * @version 1.x
@@ -24,16 +25,6 @@
  */
 public class WorkflowAction implements Permissionable, Serializable{
 
-<<<<<<< HEAD
-=======
-	// requires lock options:
-	public static final String LOCKED   			  = "locked";
-	public static final String UNLOCKED 			  = "unlocked";
-	public static final String LOCKED_OR_UNLOCKED     = "both";
-
-	private final static Set<String> REQUIRES_LOCK_OPTION_SET =
-			Collections.unmodifiableSet(new HashSet<>(Arrays.asList(LOCKED, UNLOCKED, LOCKED_OR_UNLOCKED)));
->>>>>>> 36556d52
 
 	private static final long serialVersionUID = 1L;
 
@@ -47,12 +38,14 @@
 	private String icon;
 	private boolean roleHierarchyForAssign;
 	private boolean requiresCheckout;
-<<<<<<< HEAD
 	private boolean assignable;
 	private boolean commentable;
 	private int order;
 	private Set<WorkflowStatus> showOn = Collections.emptySet();
 
+	public WorkflowAction() {
+	}
+
 	/**
 	 * True if the action has to be show on locked status.
 	 * @return boolean
@@ -105,16 +98,6 @@
 		this.setShowOn(builder.build());
 	}
 
-
-=======
-	private String  requiresCheckoutOption;
-	private boolean assignable;
-	private boolean commentable;
-	private int order;
->>>>>>> 36556d52
-
-	public WorkflowAction() {
-	}
 
 	@JsonIgnore
 	public String getPermissionId() {
@@ -164,10 +147,6 @@
 	}
 
 	/**
-<<<<<<< HEAD
-=======
-	 * @deprecated see {@link #getRequiresCheckoutOption()}
->>>>>>> 36556d52
 	 * @return boolean
 	 */
 	public boolean requiresCheckout() {
@@ -175,10 +154,6 @@
 	}
 
 	/**
-<<<<<<< HEAD
-=======
-	 * @deprecated see {@link #getRequiresCheckoutOption()}
->>>>>>> 36556d52
 	 * @return boolean
 	 */
 	@Deprecated
@@ -187,11 +162,6 @@
     }
 
 	/**
-<<<<<<< HEAD
-=======
-	 * @deprecated see {@link #setRequiresCheckoutOption(String)}
-	 * p-pp0()}
->>>>>>> 36556d52
 	 * @param requiresCheckout
 	 */
 	@Deprecated
@@ -199,37 +169,6 @@
 		this.requiresCheckout = requiresCheckout;
 	}
 
-<<<<<<< HEAD
-=======
-	/**
-	 * Option for requires checkout:
-	 * WorkflowAction.LOCKED
-	 * WorkflowAction.UNLOCKED
-	 * WorkflowAction.LOCKED_OR_UNLOCKED
-	 * @return String
-	 */
-	public String getRequiresCheckoutOption() {
-		return requiresCheckoutOption;
-	}
-
-	/**
-	 * Set the option for the requires checkout, valid options:
-	 * WorkflowAction.LOCKED
-	 * WorkflowAction.UNLOCKED
-	 * WorkflowAction.LOCKED_OR_UNLOCKED
-	 * @param requiresCheckoutOption
-	 */
-	public void setRequiresCheckoutOption(String requiresCheckoutOption) {
-
-		if (REQUIRES_LOCK_OPTION_SET.contains(requiresCheckoutOption)) {
-			this.requiresCheckoutOption = requiresCheckoutOption;
-		} else {
-			throw new IllegalArgumentException(
-					"Invalid option for RequiresCheckoutOption, valid options: " + REQUIRES_LOCK_OPTION_SET);
-		}
-	}
-
->>>>>>> 36556d52
 	public boolean isRoleHierarchyForAssign() {
 		return roleHierarchyForAssign;
 	}
