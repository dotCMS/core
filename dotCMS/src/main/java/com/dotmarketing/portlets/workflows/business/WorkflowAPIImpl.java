--- conflicted
+++ resolved
@@ -4377,6 +4377,7 @@
 	}
 
 	@CloseDBIfOpened
+	@Override
 	public long countAllSchemasActions(final User user) throws DotDataException, DotSecurityException {
 		try {
 			this.isUserAllowToModifiedWorkflow(user);
@@ -4388,6 +4389,7 @@
 	}
 
 	@CloseDBIfOpened
+	@Override
 	public long countAllSchemasSubActions(final User user) throws DotDataException, DotSecurityException {
 		try {
 			this.isUserAllowToModifiedWorkflow(user);
@@ -4398,8 +4400,8 @@
 		return workFlowFactory.countAllSchemasSubActions();
 	}
 
-<<<<<<< HEAD
-	@CloseDBIfOpened
+	@CloseDBIfOpened
+	@Override
 	public long countAllSchemasUniqueSubActions(final User user) throws DotDataException, DotSecurityException {
 		try {
 			this.isUserAllowToModifiedWorkflow(user);
@@ -4409,8 +4411,7 @@
 
 		return workFlowFactory.countAllSchemasUniqueSubActions();
 	}
-=======
->>>>>>> 32524857
+
 	@Override
 	public WorkflowTask createWorkflowTask(final Contentlet contentlet, final User user,
 									final WorkflowStep workflowStep, final String title, String description) throws DotDataException {
