package com.dotmarketing.portlets.workflows.business;

import com.dotcms.api.system.event.SystemMessageEventUtil;
import com.dotcms.business.CloseDBIfOpened;
import com.dotcms.business.WrapInTransaction;
import com.dotcms.concurrent.DotConcurrentFactory;
import com.dotcms.concurrent.DotSubmitter;
import com.dotcms.contenttype.model.type.ContentType;
import com.dotcms.enterprise.LicenseUtil;
import com.dotcms.enterprise.license.LicenseLevel;
import com.dotcms.util.DotPreconditions;
import com.dotcms.util.FriendClass;
import com.dotmarketing.beans.Host;
import com.dotmarketing.beans.Permission;
import com.dotmarketing.business.*;
import com.dotmarketing.db.DbConnectionFactory;
import com.dotmarketing.db.HibernateUtil;
import com.dotmarketing.exception.*;
import com.dotmarketing.osgi.HostActivator;
import com.dotmarketing.portlets.contentlet.business.DotContentletValidationException;
import com.dotmarketing.portlets.contentlet.model.Contentlet;
import com.dotmarketing.portlets.contentlet.model.ContentletDependencies;
import com.dotmarketing.portlets.fileassets.business.IFileAsset;
import com.dotmarketing.portlets.structure.model.Structure;
import com.dotmarketing.portlets.workflows.MessageActionlet;
import com.dotmarketing.portlets.workflows.actionlet.*;
import com.dotmarketing.portlets.workflows.model.*;
import com.dotmarketing.util.*;
import com.google.common.collect.ImmutableList;
import com.liferay.portal.language.LanguageException;
import com.liferay.portal.language.LanguageUtil;
import com.liferay.portal.model.User;
import java.util.concurrent.Future;
import org.apache.commons.lang.time.StopWatch;
import org.osgi.framework.BundleContext;

import java.util.*;
import java.util.stream.IntStream;


public class WorkflowAPIImpl implements WorkflowAPI, WorkflowAPIOsgiService {

	private final List<Class> actionletClasses;

	private static Map<String, WorkFlowActionlet> actionletMap;

	private final WorkFlowFactory workFlowFactory = FactoryLocator.getWorkFlowFactory();

	private final PermissionAPI  permissionAPI    = APILocator.getPermissionAPI();

	private final RoleAPI roleAPI = APILocator.getRoleAPI();

	private final WorkflowStateFilter workflowStatusFilter =
			new WorkflowStateFilter();

	private final SystemMessageEventUtil systemMessageEventUtil =
			SystemMessageEventUtil.getInstance();

	// not very fancy, but the WorkflowImport is a friend of WorkflowAPI
	private volatile FriendClass  friendClass = null;

	protected final DotSubmitter submitter = DotConcurrentFactory.getInstance()
			.getSubmitter(DotConcurrentFactory.DOT_SYSTEM_THREAD_POOL);

	@SuppressWarnings({ "rawtypes", "unchecked" })
	public WorkflowAPIImpl() {

		actionletClasses = new ArrayList<Class>();

		// Add default actionlet classes
		actionletClasses	.addAll(Arrays.asList(new Class[] {
				CommentOnWorkflowActionlet.class,
				NotifyUsersActionlet.class,
				ArchiveContentActionlet.class,
				DeleteContentActionlet.class,
				CheckinContentActionlet.class,
				CheckoutContentActionlet.class,
				UnpublishContentActionlet.class,
				PublishContentActionlet.class,
				NotifyAssigneeActionlet.class,
				UnarchiveContentActionlet.class,
				ResetTaskActionlet.class,
				MultipleApproverActionlet.class,
				FourEyeApproverActionlet.class,
				TwitterActionlet.class,
				PushPublishActionlet.class,
				CheckURLAccessibilityActionlet.class,
                EmailActionlet.class,
                SetValueActionlet.class,
                PushNowActionlet.class,
				TranslationActionlet.class,
				SaveContentActionlet.class,
				SaveContentAsDraftActionlet.class,
				CopyActionlet.class,
				MessageActionlet.class
		}));

		refreshWorkFlowActionletMap();
		registerBundleService();
	}

	private FriendClass getFriendClass () {

		if (null == this.friendClass) {
			synchronized (this) {

				if (null == this.friendClass) {
					this.friendClass =
							new FriendClass("com.dotmarketing.portlets.workflows.util.WorkflowImportExportUtil");
				}
			}
		}

		return this.friendClass;
	}

	public void registerBundleService () {
		if(System.getProperty(WebKeys.OSGI_ENABLED)!=null){
			// Register main service
			BundleContext context = HostActivator.instance().getBundleContext();
			if (null != context) {
				Hashtable<String, String> props = new Hashtable<String, String>();
				context.registerService(WorkflowAPIOsgiService.class.getName(), this, props);
			} else {
				Logger.error(this, "Bundle Context is null, WorkflowAPIOsgiService has been not registered");
			}
		}
	}

	private void isUserAllowToModifiedWorkflow (final User user) {

		try {
			// if the class calling the workflow api is not friend, so checks the validation
			if (!this.getFriendClass().isFriend()) {
				DotPreconditions.isTrue(
						(LicenseUtil.getLevel() >= LicenseLevel.STANDARD.level) &&
								APILocator.getLayoutAPI().doesUserHaveAccessToPortlet("workflow-schemes", user),
						() -> "User " + user + " cannot access workflows ", NotAllowedUserWorkflowException.class);
			}
		} catch (DotDataException e) {
			throw new NotAllowedUserWorkflowException(e);
		}
	}

	public WorkFlowActionlet newActionlet(String className) throws DotDataException {
		for ( Class<WorkFlowActionlet> z : actionletClasses ) {
			if ( z.getName().equals(className.trim())) {
				try {
					return z.newInstance();
				} catch (InstantiationException e) {
					e.printStackTrace();
				} catch (IllegalAccessException e) {
					e.printStackTrace();
				}
			}
		}
		return null;
	}

	public String addActionlet(Class workFlowActionletClass) {
		actionletClasses.add(workFlowActionletClass);
		refreshWorkFlowActionletMap();
		return workFlowActionletClass.getCanonicalName();
	}

	public void removeActionlet(String workFlowActionletName) {
		WorkFlowActionlet actionlet = actionletMap.get(workFlowActionletName);
		actionletClasses.remove(actionlet.getClass());
		refreshWorkFlowActionletMap();
	}

	@CloseDBIfOpened
	public List<WorkflowTask> searchTasks(WorkflowSearcher searcher) throws DotDataException {
		return workFlowFactory.searchTasks(searcher);
	}

	@CloseDBIfOpened
	public WorkflowTask findTaskByContentlet(Contentlet contentlet) throws DotDataException {
		return workFlowFactory.findTaskByContentlet(contentlet);
	}

	@CloseDBIfOpened
	public List<WorkflowStep> findStepsByContentlet(Contentlet contentlet) throws DotDataException{
		return workFlowFactory.findStepsByContentlet(contentlet);
	}

	@CloseDBIfOpened
	public WorkflowStep findStepByContentlet(Contentlet contentlet) throws DotDataException {
		WorkflowStep step = null;
		List<WorkflowStep> steps = findStepsByContentlet(contentlet);
		if( null != steps && !steps.isEmpty() && steps.size() == 1) {
			step = steps.get(0);
		}

		return step;
	}

	public boolean existSchemeIdOnSchemesList(String schemeId, List<WorkflowScheme> schemes){
		return workFlowFactory.existSchemeIdOnSchemesList(schemeId, schemes);
	}

	public WorkflowTask findTaskById(final String id) throws DotDataException {
		return workFlowFactory.findWorkFlowTaskById(id);
	}

	@CloseDBIfOpened
	public List<WorkflowScheme> findSchemes(final boolean showArchived) throws DotDataException {
		return workFlowFactory.findSchemes(showArchived);
	}

	@CloseDBIfOpened
	public WorkflowScheme findDefaultScheme() throws DotDataException {
		return workFlowFactory.findDefaultScheme();
	}

	@CloseDBIfOpened
	public WorkflowScheme findSystemWorkflowScheme() throws DotDataException {
		return workFlowFactory.findSystemWorkflow();
	}

	@CloseDBIfOpened
	public boolean isDefaultScheme(WorkflowScheme scheme) throws DotDataException {
		if (scheme == null || scheme.getId() == null) {
			return false;
		}
		if (workFlowFactory.findDefaultScheme().getId().equals(scheme.getId())) {
			return true;
		}
		return false;
	}

	@CloseDBIfOpened
	public WorkflowScheme findScheme(String id) throws DotDataException {
		return workFlowFactory.findScheme(id);
	}

	@WrapInTransaction
	public void saveSchemesForStruct(final Structure contentType,
									 final List<WorkflowScheme> schemes) throws DotDataException {


		try {

			this.workFlowFactory.saveSchemesForStruct(contentType.getInode(), schemes);
		} catch(DotDataException e){
			throw e;
		}
	}

	@WrapInTransaction
	public void saveSchemeIdsForContentType(final ContentType contentType,
											final List<String> schemesIds) throws DotDataException {


		try {
			Logger.info(WorkflowAPIImpl.class, String.format("Saving Schemas: %s for Content type %s",
					String.join(",", schemesIds), contentType.inode()));

			workFlowFactory.saveSchemeIdsForContentType(contentType.inode(), schemesIds);
		} catch(DotDataException e){
			Logger.error(WorkflowAPIImpl.class, String.format("Error saving Schemas: %s for Content type %s",
					String.join(",", schemesIds), contentType.inode()));
		}
	}

	@CloseDBIfOpened
	@Override
	public List<WorkflowScheme> findSchemesForContentType(final ContentType contentType) throws DotDataException {

		final ImmutableList.Builder<WorkflowScheme> schemes =
				new ImmutableList.Builder<>();

		if (contentType == null || ! UtilMethods.isSet(contentType.inode())
				|| LicenseUtil.getLevel() < LicenseLevel.STANDARD.level) {

			schemes.add(this.findSystemWorkflowScheme());
		} else {

			try {

				Logger.debug(this, "Finding the schemes for: " + contentType);
				final List<WorkflowScheme> contentTypeSchemes =
						this.workFlowFactory.findSchemesForStruct(contentType.inode());
				schemes.addAll(contentTypeSchemes);
			}
			catch(Exception e) {
				Logger.debug(this,e.getMessage(),e);
			}
		}

		return schemes.build();
	} // findSchemesForContentType.

	@CloseDBIfOpened
	public List<WorkflowScheme> findSchemesForStruct(final Structure structure) throws DotDataException {

		final ImmutableList.Builder<WorkflowScheme> schemes =
				new ImmutableList.Builder<>();
		if(structure ==null || ! UtilMethods.isSet(structure.getInode()) || LicenseUtil.getLevel() < LicenseLevel.STANDARD.level){
			schemes.add(this.findSystemWorkflowScheme());
		} else {
			try {
				schemes.addAll(workFlowFactory.findSchemesForStruct(structure.getInode()));
			} catch (Exception e) {
				Logger.debug(this, e.getMessage(), e);
			}
		}
		return schemes.build();
	}

	@WrapInTransaction
	public void saveScheme(final WorkflowScheme scheme, final User user) throws DotDataException, AlreadyExistException {

		this.isUserAllowToModifiedWorkflow(user);

		if (null != scheme && SYSTEM_WORKFLOW_ID.equals(scheme.getId())
				&& scheme.isArchived()) {

			Logger.warn(this, "Can not archive the system workflow");
			throw new DotWorkflowException("Can not archive the system workflow");
		}

		workFlowFactory.saveScheme(scheme);

	}


<<<<<<< HEAD

	public void deleteScheme(final WorkflowScheme scheme, final User user)
=======
	public Future<WorkflowScheme> deleteScheme(final WorkflowScheme scheme, final User user)
>>>>>>> 8de19213
			throws DotDataException, DotSecurityException, AlreadyExistException {

		this.isUserAllowToModifiedWorkflow(user);

		if (null == scheme){
			Logger.warn(this, "Can not delete a null workflow");
			throw new DotWorkflowException("Can not delete a null workflow");
		}
		if( SYSTEM_WORKFLOW_ID.equals(scheme.getId()) || !scheme.isArchived()) {

			Logger.warn(this, "Can not delete workflow Id:" + scheme.getId());
			throw new DotWorkflowException("Can not delete workflow Id:" + scheme.getId());
		}

<<<<<<< HEAD
		//Delete the Sceme in a separated thread
		this.submitter.execute(() -> deleteSchemeTask(scheme, user));
=======
		//Delete the Scheme in a separated thread
		return this.submitter.submit(() -> deleteSchemeTask(scheme, user));

>>>>>>> 8de19213
	}

	/**
	 * This task allows to elimiminate the workflow scheme on a separate thread
	 * @param scheme Workflow Scheme to be delete
	 * @param user The user
	 */
	@WrapInTransaction
<<<<<<< HEAD
	public void deleteSchemeTask(final WorkflowScheme scheme, final User user) {
=======
	private WorkflowScheme deleteSchemeTask(final WorkflowScheme scheme, final User user) {
>>>>>>> 8de19213
		try {
			final StopWatch stopWatch = new StopWatch();
			stopWatch.start();
			Logger.info(this, "Begin the Delete Workflow Scheme task.");

			final List<WorkflowStep> steps = this.findSteps(scheme);
			for (WorkflowStep step : steps) {
				//delete workflow tasks
				this.findTasksByStep(step.getId()).stream()
						.forEach(task -> this.deleteWorkflowTaskWrapper(task, user));
			}
			//delete actions
			this.findActions(scheme, user).stream()
					.forEach(action -> this.deleteWorkflowActionWrapper(action, user));

			//delete steps
			steps.stream().forEach(step -> this.deleteWorkflowStepWrapper(step, user));

			//delete scheme
			this.workFlowFactory.deleteScheme(scheme);
			stopWatch.stop();
			Logger.info(this, "Delete Workflow Scheme task DONE, duration:" +
					DateUtil.millisToSeconds(stopWatch.getTime()) + " seconds");

			this.systemMessageEventUtil.pushSimpleTextEvent
					(LanguageUtil.get(user.getLocale(), "Workflow-deleted", scheme.getName()), user.getUserId());
		} catch (Exception e) {
			throw new DotRuntimeException(e);
		}
<<<<<<< HEAD

=======
		return scheme;
>>>>>>> 8de19213
	}

	/**
	 * Wrap the delete Workflow Step method to be use by lambdas
	 *
	 * @param step The workflow step to be deleted
	 * @param user The user
	 * @throws DotRuntimeException
	 */
	@CloseDBIfOpened
	private void deleteWorkflowStepWrapper(final WorkflowStep step, final User user)
			throws DotRuntimeException {
		try {
			//delete step
			this.deleteStep(step, user);
		} catch (Exception e) {
			throw new DotRuntimeException(e);
		}
	}

	/**
	 * Wrap the delete Workflow Action method to be use by lambdas
	 *
	 * @param action The workflow action to be deleted
	 * @param user The user
	 * @throws DotRuntimeException
	 */
	@CloseDBIfOpened
	private void deleteWorkflowActionWrapper(final WorkflowAction action, final User user)
			throws DotRuntimeException {
		try {
			//delete action
			this.deleteAction(action,user);
		} catch (Exception e) {
			throw new DotRuntimeException(e);
		}
	}

	/**
	 * Wrap the delete Workflow Task method to be use by lambdas
	 *
	 * @param task The workflow task to be deleted
	 * @param user The user
	 * @throws DotRuntimeException
	 */
	@CloseDBIfOpened
	private void deleteWorkflowTaskWrapper(final WorkflowTask task, final User user)
			throws DotRuntimeException {
		try {
			//delete task comment
			this.findWorkFlowComments(task).stream().forEach(this::deleteCommentWrapper);

			//delete task history
			this.findWorkflowHistory(task).stream().forEach(this::deleteWorkflowHistoryWrapper);

			//delete task
			this.deleteWorkflowTask(task, user);
		} catch (Exception e) {
			throw new DotRuntimeException(e);
		}
	}

	/**
	 * Wrap the delete Workflow Comment method to be use by lambdas
	 * @param workflowComment The workflow comment object to be deleted
	 * @throws DotRuntimeException
	 */
	@CloseDBIfOpened
	private void deleteCommentWrapper(final WorkflowComment workflowComment)
			throws DotRuntimeException{
		try{
			this.deleteComment(workflowComment);
		}catch(Exception e){
			throw new DotRuntimeException(e);
		}
	}

	/**
	 * Wrap the delete Workflow History method to be use by lambdas
	 * @param workflowHistory The workflow History object to be deleted
	 * @throws DotRuntimeException
	 */
	@CloseDBIfOpened
	private void deleteWorkflowHistoryWrapper(final WorkflowHistory workflowHistory)
			throws DotRuntimeException{
		try{
			this.deleteWorkflowHistory(workflowHistory);
		}catch(Exception e){
			throw new DotRuntimeException(e);
		}
	}

	@CloseDBIfOpened
	public List<WorkflowStep> findSteps(WorkflowScheme scheme) throws DotDataException {
		return workFlowFactory.findSteps(scheme);
	}

	@WrapInTransaction
	public void saveStep(final WorkflowStep step, final User user) throws DotDataException, AlreadyExistException {

		this.isUserAllowToModifiedWorkflow(user);

		DotPreconditions.isTrue(UtilMethods.isSet(step.getName()) && UtilMethods.isSet(step.getSchemeId()),
				()-> "Step name and Scheme are required", DotStateException.class);

		workFlowFactory.saveStep(step);
	}

	@WrapInTransaction
	public void deleteStep(final WorkflowStep step, final User user) throws DotDataException {

		this.isUserAllowToModifiedWorkflow(user);

		try {

			// Checking for Next Step references
			for(WorkflowStep otherStep : findSteps(findScheme(step.getSchemeId()))){

				/*
				Verify we are not validating the next step is the step we want to delete.
				Remember the step can point to itself and that should not be a restriction when deleting.
				 */
				if (!otherStep.getId().equals(step.getId())) {
					for(WorkflowAction action : findActions(otherStep, APILocator.getUserAPI().getSystemUser())){

                        if(action.getNextStep().equals(step.getId())) {
                            throw new DotDataException("</br> <b> Step : '" + step.getName() + "' is being referenced by </b> </br></br>" +
                                    " Step : '"+otherStep.getName() + "' ->  Action : '" + action.getName() + "' </br></br>");
                        }
                    }
				}
			}
			
			final int countContentletsReferencingStep = getCountContentletsReferencingStep(step);
			if(countContentletsReferencingStep > 0){
				throw new DotDataException("</br> <b> Step : '" + step.getName() + "' is being referenced by: "+countContentletsReferencingStep+" contenlet(s)</b> </br></br>");
			}

			this.workFlowFactory.deleteActions(step); // workflow_action_step
			this.workFlowFactory.deleteStep(step);    // workflow_step
		} catch(Exception e){

			throw new DotDataException(e.getMessage(), e);
		}
	}

	@CloseDBIfOpened
	private int getCountContentletsReferencingStep(WorkflowStep step) throws DotDataException{
		return workFlowFactory.getCountContentletsReferencingStep(step);
	}

	@WrapInTransaction
	@Override
	public void reorderStep(final WorkflowStep step, final int order, final User user) throws DotDataException, AlreadyExistException {

		this.isUserAllowToModifiedWorkflow(user);

		final List<WorkflowStep> steps;
		final WorkflowScheme scheme = this.findScheme(step.getSchemeId());

		try {

			steps  = this.findSteps (scheme);
		} catch (Exception e) {
			throw new DotDataException(e.getLocalizedMessage(), e);
		}

		IntStream.range(0, steps.size())
				.filter(i -> steps.get(i).getId().equals(step.getId()))
				.boxed()
				.findFirst()
				.map(i -> steps.remove((int) i));

		final int newOrder = (order > steps.size()) ? steps.size():order;
		steps.add(newOrder, step);

		int i = 0;
		for(final WorkflowStep stepp : steps) {
			stepp.setMyOrder(i++);
			this.saveStep(stepp, user);
		}
	}

	@WrapInTransaction
	public void deleteComment(final WorkflowComment comment) throws DotDataException {

		this.workFlowFactory.deleteComment(comment);
	}

	@CloseDBIfOpened
	public List<WorkflowComment> findWorkFlowComments(WorkflowTask task) throws DotDataException {
		return workFlowFactory.findWorkFlowComments(task);
	}

	@WrapInTransaction
	public void saveComment(final WorkflowComment comment) throws DotDataException {

		if(UtilMethods.isSet(comment.getComment())) {

			this.workFlowFactory.saveComment(comment);
		}
	}

	@CloseDBIfOpened
	public List<WorkflowHistory> findWorkflowHistory(WorkflowTask task) throws DotDataException {
		return workFlowFactory.findWorkflowHistory(task);
	}

	@WrapInTransaction
	public void deleteWorkflowHistory(final WorkflowHistory history) throws DotDataException {

		this.workFlowFactory.deleteWorkflowHistory(history);
	}

	@WrapInTransaction
	public void saveWorkflowHistory(final WorkflowHistory history) throws DotDataException {

		this.workFlowFactory.saveWorkflowHistory(history);
	}

	@WrapInTransaction
	public void deleteWorkflowTask(final WorkflowTask task, final User user) throws DotDataException {

		this.workFlowFactory.deleteWorkflowTask(task);
	}

	@CloseDBIfOpened
	public WorkflowTask findWorkFlowTaskById(String id) throws DotDataException {
		return workFlowFactory.findWorkFlowTaskById(id);
	}

	@CloseDBIfOpened
	public List<IFileAsset> findWorkflowTaskFilesAsContent(WorkflowTask task, User user) throws DotDataException {
		List<Contentlet> contents =  workFlowFactory.findWorkflowTaskFilesAsContent(task, user);
		return APILocator.getFileAssetAPI().fromContentletsI(contents);
	}

	@WrapInTransaction
	public void saveWorkflowTask(final WorkflowTask task) throws DotDataException {

		if (task.getLanguageId() <= 0) {

			Logger.error(this, "The task: " + task.getId() +
								", does not have language id, setting to the default one");
			task.setLanguageId(APILocator.getLanguageAPI().getDefaultLanguage().getId());
		}

		workFlowFactory.saveWorkflowTask(task);
	}

	@WrapInTransaction
	public void saveWorkflowTask(WorkflowTask task, WorkflowProcessor processor) throws DotDataException {
		this.saveWorkflowTask(task);
		WorkflowHistory history = new WorkflowHistory();
		history.setWorkflowtaskId(task.getId());
		history.setActionId(processor.getAction().getId());
		history.setCreationDate(new Date());
		history.setMadeBy(processor.getUser().getUserId());
		history.setStepId(processor.getNextStep().getId());

		String comment = (UtilMethods.isSet(processor.getWorkflowMessage()))? processor.getWorkflowMessage() : "";
		String nextAssignName = (UtilMethods.isSet(processor.getNextAssign()))? processor.getNextAssign().getName() : "";


		try {
			history.setChangeDescription(
					LanguageUtil.format(processor.getUser().getLocale(), "workflow.history.description", new String[]{
						processor.getUser().getFullName(),
						processor.getAction().getName(),
						processor.getNextStep().getName(),
						nextAssignName,
						comment}, false)
					);
		} catch (LanguageException e) {
			Logger.error(WorkflowAPIImpl.class,e.getMessage());
			Logger.debug(WorkflowAPIImpl.class,e.getMessage(),e);
		}

		saveWorkflowHistory(history);
	}

	@WrapInTransaction
	public void attachFileToTask(WorkflowTask task, String fileInode) throws DotDataException {
		workFlowFactory.attachFileToTask(task, fileInode);
	}

	@WrapInTransaction
	public void removeAttachedFile(WorkflowTask task, String fileInode) throws DotDataException {
		workFlowFactory.removeAttachedFile(task, fileInode);
	}

	@CloseDBIfOpened
	public List<WorkflowAction> findActions(final WorkflowStep step, final User user) throws DotDataException,
	DotSecurityException {
		return findActions(step, user, null);
	}

    @CloseDBIfOpened
    public List<WorkflowAction> findActions(final WorkflowStep step, final User user, final Permissionable permissionable) throws DotDataException,
            DotSecurityException {

		if(null == step) {
			return Collections.emptyList();
		}
        final List<WorkflowAction> actions = workFlowFactory.findActions(step);
        return filterActionsCollection(actions, user, true, permissionable);
    }

	@CloseDBIfOpened
	public List<WorkflowAction> findActions(final WorkflowScheme scheme, final User user) throws DotDataException,
			DotSecurityException {

		final List<WorkflowAction> actions = workFlowFactory.findActions(scheme);
		return permissionAPI.filterCollection(actions,
				PermissionAPI.PERMISSION_USE, true, user);
	} // findActions.
    

    @CloseDBIfOpened
    public List<WorkflowAction> findActions(List<WorkflowStep> steps, User user) throws DotDataException,
			DotSecurityException {
		return findActions(steps, user, null);
	}

	@CloseDBIfOpened
	public List<WorkflowAction> findActions(final List<WorkflowStep> steps,final User user, final Permissionable permissionable) throws DotDataException,
			DotSecurityException {
		final ImmutableList.Builder<WorkflowAction> actions = new ImmutableList.Builder<>();
		for(WorkflowStep step : steps) {
			actions.addAll(workFlowFactory.findActions(step));
		}

		return filterActionsCollection(actions.build(), user, true, permissionable);
	}


	/**
	 * This method will return the list of workflows actions available to a user on any give
	 * piece of content, based on how and who has the content locked and what workflow step the content
	 * is in
	 */
	@CloseDBIfOpened
	public List<WorkflowAction> findAvailableActions(final Contentlet contentlet, final User user)
			throws DotDataException, DotSecurityException {

		if(contentlet == null || contentlet.getStructure() ==null) {

			Logger.debug(this, "the Contentlet: " + contentlet + " or their structure could be null");
			throw new DotStateException("content is null");
		}

		final ImmutableList.Builder<WorkflowAction> actions =
				new ImmutableList.Builder<>();

		if(Host.HOST_VELOCITY_VAR_NAME.equals(contentlet.getStructure().getVelocityVarName())) {

			Logger.debug(this, "The contentlet: " +
					contentlet.getIdentifier() + ", is a host. Returning zero available actions");

			return Collections.emptyList();
		}

		final boolean isNew  = !UtilMethods.isSet(contentlet.getInode());
		boolean canLock      = false;
		boolean isLocked     = false;
		boolean isPublish    = false;
		boolean isArchived   = false;

		try {

			canLock      = APILocator.getContentletAPI().canLock(contentlet, user);
			isLocked     = isNew? true :  APILocator.getVersionableAPI().isLocked(contentlet);
			isPublish    = isNew? false:  APILocator.getVersionableAPI().isLive(contentlet);
			isArchived   = isNew? false:  APILocator.getVersionableAPI().isDeleted(contentlet);
		} catch(Exception e) {

		}

		final List<WorkflowStep> steps = findStepsByContentlet(contentlet);

		Logger.debug(this, "#findAvailableActions: for content: "   + contentlet.getIdentifier()
								+ ", isNew: "    + isNew
								+ ", canLock: "        + canLock + ", isLocked: " + isLocked);


		return isNew? this.doFilterActions(actions, true, false, false, canLock, isLocked, findActions(steps, user, contentlet.getContentType())):
				this.doFilterActions(actions, false, isPublish, isArchived, canLock, isLocked, findActions(steps, user, contentlet));
	}


	private List<WorkflowAction> doFilterActions(final ImmutableList.Builder<WorkflowAction> actions,
								 final boolean isNew,
								 final boolean isPublished,
								 final boolean isArchived,
								 final boolean canLock,
								 final boolean isLocked,
								 final List<WorkflowAction> unfilteredActions) {

		for (final WorkflowAction workflowAction : unfilteredActions) {

			if (this.workflowStatusFilter.filter(workflowAction,
					new ContentletStateOptions(isNew, isPublished, isArchived, canLock, isLocked))) {

            	actions.add(workflowAction);
            }
        }

        return actions.build();
	}



	/**
	 * This is a legacy method for reorder
	 *
	 * @deprecated On release 4.3, replaced by {@link #reorderAction(WorkflowAction, WorkflowStep, User, int)}
	 * @param action WorkflowAction action you want to reorder, the getStepid has to be not empty and has to have the associated step to the action
	 * @param order  int			Order for the action
	 * @throws DotDataException
	 * @throws AlreadyExistException
	 */
	@Deprecated
	@WrapInTransaction
	public void reorderAction(WorkflowAction action, int order) throws DotDataException, AlreadyExistException {

		final WorkflowStep step = findStep(action.getStepId());
		this.reorderAction(action, step, APILocator.systemUser(), order);
	}

	@WrapInTransaction
	public void reorderAction(final WorkflowAction action,
							  final WorkflowStep step,
							  final User user,
							  final int order) throws DotDataException, AlreadyExistException {

		List<WorkflowAction> actions = null;
		final List<WorkflowAction> newActions = new ArrayList<WorkflowAction>();

		this.isUserAllowToModifiedWorkflow(user);

		try {
			actions = findActions(step, user);
		} catch (Exception e) {
			throw new DotDataException(e.getLocalizedMessage());
		}

		final int normalizedOrder =
				(order < 0) ? 0 : (order >= actions.size()) ? actions.size()-1 : order;
		for (int i = 0; i < actions.size(); i++) {

			final WorkflowAction currentAction = actions.get(i);
			if (action.equals(currentAction)) {
				continue;
			}
			newActions.add(currentAction);
		}

		newActions.add(normalizedOrder, action);
		for (int i = 0; i < newActions.size(); i++) {
			this.workFlowFactory.updateOrder(newActions.get(i), step, i);
		}
	}

	@CloseDBIfOpened
	public WorkflowAction findAction(final String id, final User user) throws DotDataException, DotSecurityException {

		return this.workFlowFactory.findAction(id);
	}

	@CloseDBIfOpened
	public WorkflowAction findAction(final String actionId,
									 final String stepId,
									 final User user) throws DotDataException, DotSecurityException {

		Logger.debug(this, "Finding the action: " + actionId + " for the step: " + stepId);
		return this.workFlowFactory.findAction(actionId, stepId);
	}

	@WrapInTransaction
	public void saveAction(final WorkflowAction action,
						   final List<Permission> permissions,
						   final User user) throws DotDataException {

		DotPreconditions.isTrue(UtilMethods.isSet(action.getSchemeId()) && this.existsScheme(action.getSchemeId()),
				()-> "Workflow-does-not-exists-scheme",
				DoesNotExistException.class);

		try {

			this.saveAction(action, user);

			permissionAPI.removePermissions(action);
			if(permissions != null){
				for (Permission permission : permissions) {

					permission.setInode(action.getId());
					permissionAPI.save
							(permission, action, APILocator.getUserAPI().getSystemUser(), false);
				}
			}
		} catch (Exception e) {
			Logger.error(WorkflowAPIImpl.class, e.getMessage());
			Logger.debug(WorkflowAPIImpl.class, e.getMessage(), e);
			throw new DotDataException(e.getMessage(), e);
		}
	}

	private boolean isValidShowOn(final Set<WorkflowState> showOn) {
		return null != showOn && !showOn.isEmpty();
	}

	private boolean existsScheme(final String schemeId) {

		boolean existsScheme = false;

		try {

			existsScheme = null != this.findScheme(schemeId);
		} catch (Exception e) {
			existsScheme = false;
		}

		return existsScheme;
	}

	@WrapInTransaction
	public void saveAction(final String actionId, final String stepId,
						   final User user, final int order) {

		WorkflowAction workflowAction = null;
		WorkflowStep   workflowStep   = null;

		this.isUserAllowToModifiedWorkflow(user);

		try {

			Logger.debug(this, "Saving (doing the relationship) the actionId: " + actionId + ", stepId: " + stepId);

			workflowAction = this.findAction(actionId, user);
			workflowStep   = this.findStep  (stepId);

			if (null == workflowAction) {

				Logger.debug(this, "The action: " + actionId + ", does not exists");
				throw new DoesNotExistException("Workflow-does-not-exists-action");
			}

			if (null == workflowStep) {

				Logger.debug(this, "The step: " + stepId + ", does not exists");
				throw new DoesNotExistException("Workflow-does-not-exists-step");
			}

			this.workFlowFactory.saveAction(workflowAction, workflowStep, order);
		} catch (DoesNotExistException  e) {

			throw e;
		} catch (AlreadyExistException e) {

			Logger.error(WorkflowAPIImpl.class, e.getMessage());
			Logger.debug(WorkflowAPIImpl.class, e.getMessage(), e);
			throw new DotWorkflowException("Workflow-action-already-exists", e);
		} catch (DotSecurityException e) {

			Logger.error(WorkflowAPIImpl.class, e.getMessage());
			Logger.debug(WorkflowAPIImpl.class, e.getMessage(), e);
			throw new DotWorkflowException("Workflow-permission-issue-save-action", e);
		} catch (Exception e) {
			if (DbConnectionFactory.isConstraintViolationException(e.getCause())) {

				Logger.error(WorkflowAPIImpl.class, e.getMessage());
				Logger.debug(WorkflowAPIImpl.class, e.getMessage(), e);
				throw new DotWorkflowException("Workflow-action-already-exists", e);
			} else {

				Logger.error(WorkflowAPIImpl.class, e.getMessage());
				Logger.debug(WorkflowAPIImpl.class, e.getMessage(), e);
				throw new DotWorkflowException("Workflow-could-not-save-action", e);
			}
		}
	} // saveAction.

	@WrapInTransaction
	public void saveAction(final String actionId, final String stepId, final User user) {

		this.saveAction(actionId, stepId, user, 0);
	} // saveAction.

	@WrapInTransaction
	private void saveAction(final WorkflowAction action, final User user) throws DotDataException, AlreadyExistException {

		this.isUserAllowToModifiedWorkflow(user);
		DotPreconditions.isTrue(UtilMethods.isSet(action.getSchemeId()) && this.existsScheme(action.getSchemeId()),
				()-> "Workflow-does-not-exists-scheme", DoesNotExistException.class);

		if (!this.isValidShowOn(action.getShowOn())) {

			Logger.error(this, "No show On data on workflow action record, bad data?");
			action.setShowOn(WorkflowAPI.DEFAULT_SHOW_ON);
		}

		workFlowFactory.saveAction(action);
	}

	@CloseDBIfOpened
	public WorkflowStep findStep(String id) throws DotDataException {
		return workFlowFactory.findStep(id);
	}

	@WrapInTransaction
	public void deleteAction(final WorkflowAction action, final User user) throws DotDataException, AlreadyExistException {

		this.isUserAllowToModifiedWorkflow(user);
		Logger.debug(this, "Removing the WorkflowAction: " + action.getId());

		final List<WorkflowActionClass> workflowActionClasses =
				findActionClasses(action);

		Logger.debug(this, "Removing the WorkflowActionClass, for action: " + action.getId());

		if(workflowActionClasses != null && workflowActionClasses.size() > 0) {
			for(final WorkflowActionClass actionClass : workflowActionClasses) {
				this.deleteActionClass(actionClass, user);
			}
		}

		Logger.debug(this,
				"Removing the WorkflowAction and Step Dependencies, for action: " + action.getId());
		this.workFlowFactory.deleteAction(action);
	}

	@WrapInTransaction
	public void deleteAction(final WorkflowAction action,
							 final WorkflowStep step, User user) throws DotDataException, AlreadyExistException {

		this.isUserAllowToModifiedWorkflow(user);
		Logger.debug(this, "Deleting the action: " + action.getId() +
					", from the step: " + step.getId());

		this.workFlowFactory.deleteAction(action, step);

	} // deleteAction.

	@CloseDBIfOpened
	public List<WorkflowActionClass> findActionClasses(WorkflowAction action) throws DotDataException {
		return  workFlowFactory.findActionClasses(action);
	}

	private void refreshWorkFlowActionletMap() {
		actionletMap = null;
		if (actionletMap == null) {
			synchronized (this.getClass()) {
				if (actionletMap == null) {

					List<WorkFlowActionlet> actionletList = new ArrayList<WorkFlowActionlet>();

					// get the dotmarketing-config.properties actionlet classes
					String customActionlets = Config.getStringProperty(WebKeys.WORKFLOW_ACTIONLET_CLASSES);

					StringTokenizer st = new StringTokenizer(customActionlets, ",");
					while (st.hasMoreTokens()) {
						String clazz = st.nextToken();
						try {
							WorkFlowActionlet actionlet = (WorkFlowActionlet) Class.forName(clazz.trim()).newInstance();
							actionletList.add(actionlet);
						} catch (Exception e) {
							Logger.error(WorkflowAPIImpl.class, e.getMessage());
							Logger.debug(WorkflowAPIImpl.class, e.getMessage(), e);
						}
					}

					// get the included (shipped with) actionlet classes
					for (Class<WorkFlowActionlet> z : actionletClasses) {
						try {
							actionletList.add(z.newInstance());
						} catch (InstantiationException e) {
							Logger.error(WorkflowAPIImpl.class, e.getMessage());
							Logger.debug(WorkflowAPIImpl.class, e.getMessage(), e);
						} catch (IllegalAccessException e) {
							Logger.error(WorkflowAPIImpl.class, e.getMessage());
							Logger.debug(WorkflowAPIImpl.class, e.getMessage(), e);
						}
					}

					Collections.sort(actionletList, new ActionletComparator());
					actionletMap = new LinkedHashMap<String, WorkFlowActionlet>();
					for(WorkFlowActionlet actionlet : actionletList){

						try {
							actionletMap.put(actionlet.getClass().getCanonicalName(),actionlet.getClass().newInstance());
							if ( !actionletClasses.contains( actionlet.getClass() ) ) {
								actionletClasses.add( actionlet.getClass() );
							}
						} catch (InstantiationException e) {
							Logger.error(WorkflowAPIImpl.class,e.getMessage());
							Logger.debug(WorkflowAPIImpl.class, e.getMessage(), e);
						} catch (IllegalAccessException e) {
							Logger.error(WorkflowAPIImpl.class,e.getMessage());
							Logger.debug(WorkflowAPIImpl.class, e.getMessage(), e);
						}
					}
				}
			}

		}
	}

	private Map<String, WorkFlowActionlet> getActionlets() throws DotRuntimeException {
		return actionletMap;
	}

	private class ActionletComparator implements Comparator<WorkFlowActionlet>{

		public int compare(WorkFlowActionlet o1, WorkFlowActionlet o2) {
			return o1.getLocalizedName().compareTo(o2.getLocalizedName());

		}
	}

	public WorkFlowActionlet findActionlet(String clazz) throws DotRuntimeException {
		return getActionlets().get(clazz);
	}

	public List<WorkFlowActionlet> findActionlets() throws DotDataException {
		List<WorkFlowActionlet> l = new ArrayList<WorkFlowActionlet>();
		Map<String,WorkFlowActionlet>  m = getActionlets();
		for (String x : m.keySet()) {
			l.add(getActionlets().get(x));
		}
		return l;

	}

	@CloseDBIfOpened
	public WorkflowActionClass findActionClass(String id) throws DotDataException {
		return workFlowFactory.findActionClass(id);
	}

	@WrapInTransaction
	public void deleteActionClass(final WorkflowActionClass actionClass, final User user) throws DotDataException, AlreadyExistException {

		this.isUserAllowToModifiedWorkflow(user);

		try {
			// Delete action class
			final int orderOfActionClassToDelete = actionClass.getOrder();
			workFlowFactory.deleteActionClass(actionClass);
			
			// We don't need to get "complete" base action object from the database 
			// to retrieve all action classes from him. So, we can create the base action object
			// with the "action id" contain in actionClass parameter.
			WorkflowAction baseAction = new WorkflowAction();
			baseAction.setId(actionClass.getActionId());
			
			// Reorder the action classes in the database
			final List<WorkflowActionClass> actionClasses = findActionClasses(baseAction);
			if((actionClasses.size() > 1) && (actionClasses.size() != orderOfActionClassToDelete)) {
				// Only update when there are action classes in the database and when the user is NOT deleting
				// the last action class
				for(WorkflowActionClass action : actionClasses) {
					if(action.getOrder() > orderOfActionClassToDelete) {
						// Subtract by 1 for those that are higher than the
						// action class deleted
						action.setOrder(action.getOrder()-1);
						saveActionClass(action, user);
					}
				}
			}
		} catch (Exception e) {
			throw new DotWorkflowException(e.getMessage(),e);
		}
	}

	@WrapInTransaction
	public void saveActionClass(final WorkflowActionClass actionClass, final User user) throws DotDataException, AlreadyExistException {

		this.isUserAllowToModifiedWorkflow(user);
		this.workFlowFactory.saveActionClass(actionClass);
	}

	@WrapInTransaction
	public void reorderActionClass(final WorkflowActionClass actionClass,
								   final int order,
								   final User user) throws DotDataException {

		this.isUserAllowToModifiedWorkflow(user);

		try {
			List<WorkflowActionClass> actionClasses = null;
			try {
				// We don't need to get "complete" base action object from the database 
				// to retrieve all action classes from him. So, we can create the base action object
				// with the "action id" contain in actionClass parameter.
				WorkflowAction baseAction = new WorkflowAction();
				baseAction.setId(actionClass.getActionId());
				
				actionClasses = findActionClasses(baseAction);
			} catch (Exception e) {
				throw new DotDataException(e.getLocalizedMessage());
			}
			
			final int currentOrder = actionClass.getOrder();
			for(WorkflowActionClass action : actionClasses) {
				if(currentOrder == action.getOrder()) {
					// Assign the new order to the action class
					action.setOrder(order);
				} else {
					if(currentOrder > order) {
						// When we want to move it to a lower level
						if(action.getOrder() < order) {
							continue;
						} else {
							if(action.getOrder() > currentOrder) {
								// If current item order is higher than the last order position,
								// we don't need to fix the order.
								return;
							}
							
							action.setOrder(action.getOrder() + 1);
						}
					} else {
						// When we want to move it to a higher level
						if(action.getOrder() < currentOrder) {
							continue;
						} else {
							if(action.getOrder() > order) {
								// If current item is higher than the new order position,
								// we don't need to fix the order.
								return;
							}
							
							action.setOrder(action.getOrder() - 1);
						}
					}
				}
				saveActionClass(action, user);
			}
		} catch (Exception e) {
			throw new DotWorkflowException(e.getMessage(),e);
		}
	}

	@CloseDBIfOpened
	public Map<String, WorkflowActionClassParameter> findParamsForActionClass(WorkflowActionClass actionClass) throws  DotDataException{
		return workFlowFactory.findParamsForActionClass(actionClass);
	}

	public void saveWorkflowActionClassParameters(final List<WorkflowActionClassParameter> params,
												  final User user) throws DotDataException{

		if(params ==null || params.size() ==0){
			return;
		}

		this.isUserAllowToModifiedWorkflow(user);

		boolean localTransaction = false;
		boolean isNewConnection  = false;

		try {

			isNewConnection    = !DbConnectionFactory.connectionExists();
			localTransaction   = HibernateUtil.startLocalTransactionIfNeeded();

			for(WorkflowActionClassParameter param : params){
				workFlowFactory.saveWorkflowActionClassParameter(param);
			}

			if(localTransaction){
				HibernateUtil.closeAndCommitTransaction();
			}
		} catch (Exception e) {
			Logger.error(WorkflowAPIImpl.class,e.getMessage());
			Logger.debug(WorkflowAPIImpl.class, e.getMessage(), e);
			if(localTransaction) {
				HibernateUtil.rollbackTransaction();
			}
		} finally {
			if(isNewConnection) {
				HibernateUtil.closeSessionSilently();
			}
		}
	}

	public WorkflowProcessor fireWorkflowPreCheckin(Contentlet contentlet, User user) throws DotDataException,DotWorkflowException, DotContentletValidationException{
		WorkflowProcessor processor = new WorkflowProcessor(contentlet, user);
		if(!processor.inProcess()){
			return processor;
		}

		List<WorkflowActionClass> actionClasses = processor.getActionClasses();
		if(actionClasses != null){
			for(WorkflowActionClass actionClass : actionClasses){
				WorkFlowActionlet actionlet= actionClass.getActionlet();
				//Validate the actionlet exists and the OSGI is installed and running. 
				if(UtilMethods.isSet(actionlet)){
					Map<String,WorkflowActionClassParameter> params = findParamsForActionClass(actionClass);
					actionlet.executePreAction(processor, params);
					//if we should stop processing further actionlets
					if(actionlet.stopProcessing()){
						break;
					}
				}else {
					throw new DotWorkflowException("Actionlet: " + actionClass.getName() + " is null. Check if the Plugin is installed and running.");
				}
				
			}
		}

		return processor;
	}

	public void fireWorkflowPostCheckin(WorkflowProcessor processor) throws DotDataException,DotWorkflowException{
		boolean local = false;

		try{
			if(!processor.inProcess()){
				return;
			}

			local = HibernateUtil.startLocalTransactionIfNeeded();

			processor.getContentlet().setStringProperty("wfActionId", processor.getAction().getId());

			List<WorkflowActionClass> actionClasses = processor.getActionClasses();
			if(actionClasses != null){
				for(WorkflowActionClass actionClass : actionClasses){
					WorkFlowActionlet actionlet= actionClass.getActionlet();
					Map<String,WorkflowActionClassParameter> params = findParamsForActionClass(actionClass);
					actionlet.executeAction(processor, params);

					//if we should stop processing further actionlets
					if(actionlet.stopProcessing()){
						break;
					}
				}
			}

			this.saveWorkflowTask(processor);

			if(UtilMethods.isSet(processor.getContentlet())){
			    APILocator.getContentletAPI().refresh(processor.getContentlet());
			}
			if(local){
				HibernateUtil.closeAndCommitTransaction();
			}

		} catch(Exception e) {
			if(local){
				HibernateUtil.rollbackTransaction();
			}
			/* Show a more descriptive error of what caused an issue here */
			Logger.error(WorkflowAPIImpl.class, "There was an unexpected error: " + e.getMessage());
			Logger.debug(WorkflowAPIImpl.class, e.getMessage(), e);
			throw new DotWorkflowException(e.getMessage(), e);
		} finally {
			if(local){

				HibernateUtil.closeSessionSilently();
			}
		}
	}

	private String getWorkflowContentNeedsBeSaveMessage (final User user) {

		try {
			return LanguageUtil.get(user, "Workflow-Content-Needs-Be-Saved");
		} catch (LanguageException e) {
			// quiet
		}

		return "Unable to apply the workflow step, the contentlet should be saved in order to execute this workflow action";
	}

	private void saveWorkflowTask(final WorkflowProcessor processor) throws DotDataException {

		final WorkflowTask task = processor.getTask();
		if(task != null){
            Role r = roleAPI.getUserRole(processor.getUser());
            if(task.isNew()){

            	DotPreconditions.isTrue(UtilMethods.isSet(processor.getContentlet().getIdentifier()),
						() -> getWorkflowContentNeedsBeSaveMessage(processor.getUser()), DotWorkflowException.class);

                task.setCreatedBy(r.getId());
                task.setWebasset(processor.getContentlet().getIdentifier());
                task.setLanguageId(processor.getContentlet().getLanguageId());
                if(processor.getWorkflowMessage() != null){
                    task.setDescription(processor.getWorkflowMessage());
                }
            }
            task.setTitle(processor.getContentlet().getTitle());
            task.setModDate(new Date());
            if(processor.getNextAssign() != null)
                task.setAssignedTo(processor.getNextAssign().getId());
            task.setStatus(processor.getNextStep().getId());

            saveWorkflowTask(task,processor);
            if(processor.getWorkflowMessage() != null){
                WorkflowComment comment = new WorkflowComment();
                comment.setComment(processor.getWorkflowMessage());

                comment.setWorkflowtaskId(task.getId());
                comment.setCreationDate(new Date());
                comment.setPostedBy(r.getId());
                saveComment(comment);
            }
        }
	}

	// todo: note; this method is not referer by anyone, should it be removed?
	private void updateTask(WorkflowProcessor processor) throws DotDataException{
		WorkflowTask task = processor.getTask();
		task.setModDate(new java.util.Date());
		if(task.isNew()){
			Role r = roleAPI.getUserRole(processor.getUser());
			task.setCreatedBy(r.getId());
			task.setTitle(processor.getContentlet().getTitle());
		}


		if(processor.getWorkflowMessage() != null){
			WorkflowComment comment = new WorkflowComment();
			comment.setComment(processor.getWorkflowMessage());
			comment.setWorkflowtaskId(task.getId());
			saveComment(comment);
		}

	}

	@WrapInTransaction
	@Override
	public Contentlet fireContentWorkflow(final Contentlet contentlet, final ContentletDependencies dependencies) throws DotDataException {

		if(UtilMethods.isSet(dependencies.getWorkflowActionId())){
			contentlet.setStringProperty(Contentlet.WORKFLOW_ACTION_KEY, dependencies.getWorkflowActionId());
		}

		if(UtilMethods.isSet(dependencies.getWorkflowActionComments())){
			contentlet.setStringProperty(Contentlet.WORKFLOW_COMMENTS_KEY, dependencies.getWorkflowActionComments());
		}

		if(UtilMethods.isSet(dependencies.getWorkflowAssignKey())){
			contentlet.setStringProperty(Contentlet.WORKFLOW_ASSIGN_KEY, dependencies.getWorkflowAssignKey());
		}

		this.validateAction (contentlet, dependencies.getModUser());

		final WorkflowProcessor processor = this.fireWorkflowPreCheckin(contentlet, dependencies.getModUser());

		processor.setContentletDependencies(dependencies);
		this.fireWorkflowPostCheckin(processor);

		return processor.getContentlet();
	} // fireContentWorkflow

	private void validateAction(final Contentlet contentlet, final User user) throws DotDataException {

		final String actionId = contentlet.getStringProperty(Contentlet.WORKFLOW_ACTION_KEY);

		if (null != actionId) {

			try {

				// validates the action belongs to the scheme
				final WorkflowAction action 	   = this.findAction(actionId, user);
				final List<WorkflowScheme> schemes = this.findSchemesForContentType(contentlet.getContentType());

				if (null != action && null != schemes) {

					if (!schemes.stream().anyMatch(scheme -> scheme.getId().equals(action.getSchemeId()))) {

						throw new DotDataException("Invalid-Action-Scheme-Error");
					}
				}

				// if we are on a step, validates that the action belongs to this step
				final WorkflowTask   workflowTask   = this.findTaskByContentlet(contentlet);

				if (null != workflowTask && null != workflowTask.getStatus()) {

					if (null == this.findAction(action.getId(), workflowTask.getStatus(), user)) {

						throw new DotDataException("Invalid-Action-Step-Error");
					}
				}
			} catch (DotSecurityException e) {
				throw new DotDataException(e);
			}
		}
	} // validateAction.


	public WorkflowProcessor fireWorkflowNoCheckin(Contentlet contentlet, User user) throws DotDataException,DotWorkflowException, DotContentletValidationException{

		WorkflowProcessor processor = fireWorkflowPreCheckin(contentlet, user);

		fireWorkflowPostCheckin(processor);
		return processor;

	}

    @CloseDBIfOpened
	public int countTasks(WorkflowSearcher searcher)  throws DotDataException{
		return workFlowFactory.countTasks(searcher);
	}

	public void copyWorkflowActionClassParameter(WorkflowActionClassParameter from, WorkflowActionClass to) throws DotDataException{
		workFlowFactory.copyWorkflowActionClassParameter(from, to);
	}
	public void copyWorkflowActionClass(WorkflowActionClass from, WorkflowAction to) throws DotDataException{
		workFlowFactory.copyWorkflowActionClass(from, to);
	}
	public void copyWorkflowAction(WorkflowAction from, WorkflowStep to) throws DotDataException{
		workFlowFactory.copyWorkflowAction(from, to);
	}
	public void copyWorkflowStep(WorkflowStep from, WorkflowScheme to) throws DotDataException{
		workFlowFactory.copyWorkflowStep(from, to);
	}

	@CloseDBIfOpened
	public List<WorkflowTask> searchAllTasks(WorkflowSearcher searcher) throws DotDataException {
		return workFlowFactory.searchAllTasks(searcher);
	}

	@CloseDBIfOpened
	public WorkflowHistory retrieveLastStepAction(String taskId) throws DotDataException {

		return workFlowFactory.retrieveLastStepAction(taskId);
	}

	@CloseDBIfOpened
	public WorkflowAction findEntryAction(Contentlet contentlet, User user)  throws DotDataException, DotSecurityException {
		WorkflowScheme scheme = null;
		List<WorkflowScheme> schemes = findSchemesForStruct(contentlet.getStructure());
		if(null !=  schemes && schemes.size() ==1){
			scheme =  schemes.get(0);
		}else{
			return null;
		}

		WorkflowStep entryStep = null;
		List<WorkflowStep> wfSteps = findSteps(scheme);

		for(WorkflowStep wfStep : wfSteps){
			if(!UtilMethods.isSet(entryStep))
				entryStep = wfStep;
			if(wfStep.getMyOrder() < entryStep.getMyOrder())
				entryStep = wfStep;
		}

		WorkflowAction entryAction = null;
		List<WorkflowAction> wfActions = findActions(entryStep, user);

		for(WorkflowAction wfAction : wfActions){
			if(!UtilMethods.isSet(entryAction))
				entryAction = wfAction;
			if(wfAction.getOrder() < entryAction.getOrder())
				entryAction = wfAction;
		}

		if (!permissionAPI.doesUserHavePermission(entryAction, PermissionAPI.PERMISSION_USE, user, true)) {
			throw new DotSecurityException("User " + user + " cannot read action " + entryAction.getName());
		}
		return entryAction;
	}

	@CloseDBIfOpened
	@Override
	public List<WorkflowTask> findExpiredTasks() throws DotDataException, DotSecurityException {
		return workFlowFactory.findExpiredTasks();
	}

	@CloseDBIfOpened
	@Override
	public WorkflowScheme findSchemeByName(String schemaName) throws DotDataException {
		return workFlowFactory.findSchemeByName(schemaName);
	}

	@WrapInTransaction
	@Override
	public void deleteWorkflowActionClassParameter(WorkflowActionClassParameter param) throws DotDataException, AlreadyExistException {
		workFlowFactory.deleteWorkflowActionClassParameter(param);

	}

	/**
	 * Method will replace user references of the given userId in workflow, workflow_ action task and workflow comments
	 * with the replacement user id 
	 * @param userId User Identifier
	 * @param userRoleId The role id of the user
	 * @param replacementUserId The user id of the replacement user
	 * @param replacementUserRoleId The role Id of the replacemente user
	 * @throws DotDataException There is a data inconsistency
	 * @throws DotStateException There is a data inconsistency
	 * @throws DotSecurityException 
	 */
	@WrapInTransaction
	public void updateUserReferences(String userId, String userRoleId, String replacementUserId, String replacementUserRoleId)throws DotDataException, DotSecurityException{
		workFlowFactory.updateUserReferences(userId, userRoleId, replacementUserId,replacementUserRoleId);
	}

	/**
	 * Method will replace step references of the given stepId in workflow, workflow_action task and contentlets
	 * with the replacement step id 
	 * @param stepId Step Identifier
	 * @param replacementStepId The step id of the replacement step
	 * @throws DotDataException There is a data inconsistency
	 * @throws DotStateException There is a data inconsistency
	 * @throws DotSecurityException 
	 */
	@WrapInTransaction
	public void updateStepReferences(String stepId, String replacementStepId) throws DotDataException, DotSecurityException {
		workFlowFactory.updateStepReferences(stepId, replacementStepId);
	}

    /**
     * Filter the list of actions to display according to the user logged permissions
     * @param actions List of action to filter
     * @param user User to validate
     * @param respectFrontEndRoles indicates if should respect frontend roles
     * @param permissionable ContentType or contentlet to validate special workflow roles
     * @return List<WorkflowAction>
     * @throws DotDataException
     */
    @CloseDBIfOpened
	private List<WorkflowAction> filterActionsCollection(final List<WorkflowAction> actions,
			final User user, final boolean respectFrontEndRoles,
			final Permissionable permissionable) throws DotDataException {


		if ((user != null) && roleAPI.doesUserHaveRole(user, roleAPI.loadCMSAdminRole())) {
			return actions;
		}

		List<WorkflowAction> permissionables = new ArrayList<>(actions);
		if(permissionables.isEmpty()){
			return permissionables;
		}

		WorkflowAction action;
		int i = 0;

		while (i < permissionables.size()) {
			action = permissionables.get(i);
			boolean havePermission = false;
			if(null != permissionable) {
				/* Validate if the action has one of the workflow special roles*/
                havePermission = hasSpecialWorkflowPermission(user, respectFrontEndRoles, permissionable,
                        action);

			}
			/* Validate if has other rolers permissions */
			if(permissionAPI.doesUserHavePermission(action, PermissionAPI.PERMISSION_USE, user, respectFrontEndRoles)){
				havePermission=true;
			}

			/* Remove the action if the user dont have permission */
			if(!havePermission){
				permissionables.remove(i);
			}else {
				++i;
			}
		}

		return permissionables;
	}

	/**
	 * Return true if the action has one of the workflow action roles and if the user has  any of
	 * those permission over the content or content type
	 * @param user User to validate
	 * @param respectFrontEndRoles indicates if should respect frontend roles
	 * @param permissionable ContentType or contentlet to validate special workflow roles
	 * @param action The action to validate
	 * @return true if the user has one of the special workflow action role permissions, false if not
	 * @throws DotDataException
	 */
	@CloseDBIfOpened
	private boolean hasSpecialWorkflowPermission(User user, boolean respectFrontEndRoles,
			Permissionable permissionable, WorkflowAction action) throws DotDataException {

		Role anyWhoCanViewContent = roleAPI
				.loadRoleByKey(RoleAPI.WORKFLOW_ANY_WHO_CAN_VIEW_ROLE_KEY);
		Role anyWhoCanEditContent = roleAPI
				.loadRoleByKey(RoleAPI.WORKFLOW_ANY_WHO_CAN_EDIT_ROLE_KEY);
		Role anyWhoCanPublishContent = roleAPI
				.loadRoleByKey(RoleAPI.WORKFLOW_ANY_WHO_CAN_PUBLISH_ROLE_KEY);
		Role anyWhoCanEditPermisionsContent = roleAPI
				.loadRoleByKey(RoleAPI.WORKFLOW_ANY_WHO_CAN_EDIT_PERMISSIONS_ROLE_KEY);

		if (permissionAPI
				.doesRoleHavePermission(action, PermissionAPI.PERMISSION_USE,
						anyWhoCanViewContent)) {
			return validateUserPermissionsOnPermissionable(permissionable,
					PermissionAPI.PERMISSION_READ, user, respectFrontEndRoles);
		}
		if (permissionAPI
				.doesRoleHavePermission(action, PermissionAPI.PERMISSION_USE,
						anyWhoCanEditContent)) {
			return validateUserPermissionsOnPermissionable(permissionable,
					PermissionAPI.PERMISSION_WRITE, user, respectFrontEndRoles);
		}
		if (permissionAPI
				.doesRoleHavePermission(action, PermissionAPI.PERMISSION_USE,
						anyWhoCanPublishContent)) {
			return validateUserPermissionsOnPermissionable(permissionable,
					PermissionAPI.PERMISSION_PUBLISH, user, respectFrontEndRoles);
		}
		if (permissionAPI
				.doesRoleHavePermission(action, PermissionAPI.PERMISSION_USE,
						anyWhoCanEditPermisionsContent)) {
			return validateUserPermissionsOnPermissionable(permissionable,
					PermissionAPI.PERMISSION_EDIT_PERMISSIONS, user, respectFrontEndRoles);
		}
		return false;
	}

	/**
	 * Return true if the user have over the permissionable the specified
	 * permission.
	 * @param permissionable the ContentType or contentlet to validate
	 * @param permissiontype The type of permission to validate
	 * @param user           The User over who the permissions are going to be validate
	 * @param respectFrontEndRoles boolean indicating if the frontend roles should be repected
	 * @return true if the user have permissions, false if not
	 * @throws DotDataException
	 */
	@CloseDBIfOpened
	private boolean validateUserPermissionsOnPermissionable(Permissionable permissionable,
			int permissiontype, User user, boolean respectFrontEndRoles) throws DotDataException {
		if (permissionable instanceof Contentlet && !InodeUtils
				.isSet(permissionable.getPermissionId())) {
			if (permissionAPI.doesUserHavePermission(((Contentlet) permissionable).getContentType(),
					permissiontype, user, respectFrontEndRoles)) {
				return true;
			}
		} else {
			if (permissionAPI.doesUserHavePermission(permissionable, permissiontype, user,
					respectFrontEndRoles)) {
				return true;
			}
		}
		return false;
	}

    @CloseDBIfOpened
    public WorkflowAction findActionRespectingPermissions(final String id, final Permissionable permissionable,
            final User user) throws DotDataException, DotSecurityException {

        final WorkflowAction action = workFlowFactory.findAction(id);

        DotPreconditions.isTrue(
                hasSpecialWorkflowPermission(user, true, permissionable, action) ||
                        this.permissionAPI
                                .doesUserHavePermission(action, PermissionAPI.PERMISSION_USE, user,
                                        true),
                () -> "User " + user + " cannot read action " + action.getName(),
                DotSecurityException.class);

        return action;
    }

    @CloseDBIfOpened
    public WorkflowAction findActionRespectingPermissions(final String actionId,
            final String stepId, final Permissionable permissionable,
            final User user) throws DotDataException, DotSecurityException {

        Logger.debug(this, "Finding the action: " + actionId + " for the step: " + stepId);
        final WorkflowAction action = this.workFlowFactory.findAction(actionId, stepId);
        if (null != action) {

            DotPreconditions.isTrue(
                    hasSpecialWorkflowPermission(user, true, permissionable, action) ||
                            this.permissionAPI
                                    .doesUserHavePermission(action, PermissionAPI.PERMISSION_USE, user, true),
                    () -> "User " + user + " cannot read action " + action.getName(),
                    DotSecurityException.class);
        }

        return action;
    }

	@CloseDBIfOpened
	public List<WorkflowAction> findAvailableDefaultActionsByContentType(ContentType contentType, User user)
			throws DotDataException, DotSecurityException {

		DotPreconditions.isTrue(this.permissionAPI.
						doesUserHavePermission(contentType, PermissionAPI.PERMISSION_READ, user,true),
				() -> "User " + user + " cannot read content type " + contentType.name(),
				DotSecurityException.class);

		List<WorkflowScheme> schemes = findSchemesForContentType(contentType);
		return findAvailableDefaultActionsBySchemes(schemes, APILocator.getUserAPI().getSystemUser());
	}


	@CloseDBIfOpened
	public List<WorkflowAction> findAvailableDefaultActionsBySchemes(List<WorkflowScheme> schemes, User user)
			throws DotDataException, DotSecurityException{
		final ImmutableList.Builder<WorkflowAction> actions = new ImmutableList.Builder<>();
		for(WorkflowScheme scheme: schemes){
			List<WorkflowStep> steps = findSteps(scheme);
			actions.addAll(findActions(steps.get(0), user));
		}
		return actions.build();

	}

	@CloseDBIfOpened
	public List<WorkflowAction> findInitialAvailableActionsByContentType(ContentType contentType, User user)
			throws DotDataException, DotSecurityException{
		final ImmutableList.Builder<WorkflowAction> actions = new ImmutableList.Builder<>();
		final List<WorkflowScheme> schemes = findSchemesForContentType(contentType);
		for(WorkflowScheme scheme: schemes){
			List<WorkflowStep> steps = findSteps(scheme);
			actions.addAll(findActions(steps.stream().findFirst().orElse(null), user));
		}

		return actions.build();
	}

	@CloseDBIfOpened
	public List<WorkflowTask> findTasksByStep(final String stepId) throws DotDataException, DotSecurityException{
		return this.workFlowFactory.findTasksByStep(stepId);
	}

}<|MERGE_RESOLUTION|>--- conflicted
+++ resolved
@@ -1,1830 +1,1811 @@
-package com.dotmarketing.portlets.workflows.business;
-
-import com.dotcms.api.system.event.SystemMessageEventUtil;
-import com.dotcms.business.CloseDBIfOpened;
-import com.dotcms.business.WrapInTransaction;
-import com.dotcms.concurrent.DotConcurrentFactory;
-import com.dotcms.concurrent.DotSubmitter;
-import com.dotcms.contenttype.model.type.ContentType;
-import com.dotcms.enterprise.LicenseUtil;
-import com.dotcms.enterprise.license.LicenseLevel;
-import com.dotcms.util.DotPreconditions;
-import com.dotcms.util.FriendClass;
-import com.dotmarketing.beans.Host;
-import com.dotmarketing.beans.Permission;
-import com.dotmarketing.business.*;
-import com.dotmarketing.db.DbConnectionFactory;
-import com.dotmarketing.db.HibernateUtil;
-import com.dotmarketing.exception.*;
-import com.dotmarketing.osgi.HostActivator;
-import com.dotmarketing.portlets.contentlet.business.DotContentletValidationException;
-import com.dotmarketing.portlets.contentlet.model.Contentlet;
-import com.dotmarketing.portlets.contentlet.model.ContentletDependencies;
-import com.dotmarketing.portlets.fileassets.business.IFileAsset;
-import com.dotmarketing.portlets.structure.model.Structure;
-import com.dotmarketing.portlets.workflows.MessageActionlet;
-import com.dotmarketing.portlets.workflows.actionlet.*;
-import com.dotmarketing.portlets.workflows.model.*;
-import com.dotmarketing.util.*;
-import com.google.common.collect.ImmutableList;
-import com.liferay.portal.language.LanguageException;
-import com.liferay.portal.language.LanguageUtil;
-import com.liferay.portal.model.User;
-import java.util.concurrent.Future;
-import org.apache.commons.lang.time.StopWatch;
-import org.osgi.framework.BundleContext;
-
-import java.util.*;
-import java.util.stream.IntStream;
-
-
-public class WorkflowAPIImpl implements WorkflowAPI, WorkflowAPIOsgiService {
-
-	private final List<Class> actionletClasses;
-
-	private static Map<String, WorkFlowActionlet> actionletMap;
-
-	private final WorkFlowFactory workFlowFactory = FactoryLocator.getWorkFlowFactory();
-
-	private final PermissionAPI  permissionAPI    = APILocator.getPermissionAPI();
-
-	private final RoleAPI roleAPI = APILocator.getRoleAPI();
-
-	private final WorkflowStateFilter workflowStatusFilter =
-			new WorkflowStateFilter();
-
-	private final SystemMessageEventUtil systemMessageEventUtil =
-			SystemMessageEventUtil.getInstance();
-
-	// not very fancy, but the WorkflowImport is a friend of WorkflowAPI
-	private volatile FriendClass  friendClass = null;
-
-	protected final DotSubmitter submitter = DotConcurrentFactory.getInstance()
-			.getSubmitter(DotConcurrentFactory.DOT_SYSTEM_THREAD_POOL);
-
-	@SuppressWarnings({ "rawtypes", "unchecked" })
-	public WorkflowAPIImpl() {
-
-		actionletClasses = new ArrayList<Class>();
-
-		// Add default actionlet classes
-		actionletClasses	.addAll(Arrays.asList(new Class[] {
-				CommentOnWorkflowActionlet.class,
-				NotifyUsersActionlet.class,
-				ArchiveContentActionlet.class,
-				DeleteContentActionlet.class,
-				CheckinContentActionlet.class,
-				CheckoutContentActionlet.class,
-				UnpublishContentActionlet.class,
-				PublishContentActionlet.class,
-				NotifyAssigneeActionlet.class,
-				UnarchiveContentActionlet.class,
-				ResetTaskActionlet.class,
-				MultipleApproverActionlet.class,
-				FourEyeApproverActionlet.class,
-				TwitterActionlet.class,
-				PushPublishActionlet.class,
-				CheckURLAccessibilityActionlet.class,
-                EmailActionlet.class,
-                SetValueActionlet.class,
-                PushNowActionlet.class,
-				TranslationActionlet.class,
-				SaveContentActionlet.class,
-				SaveContentAsDraftActionlet.class,
-				CopyActionlet.class,
-				MessageActionlet.class
-		}));
-
-		refreshWorkFlowActionletMap();
-		registerBundleService();
-	}
-
-	private FriendClass getFriendClass () {
-
-		if (null == this.friendClass) {
-			synchronized (this) {
-
-				if (null == this.friendClass) {
-					this.friendClass =
-							new FriendClass("com.dotmarketing.portlets.workflows.util.WorkflowImportExportUtil");
-				}
-			}
-		}
-
-		return this.friendClass;
-	}
-
-	public void registerBundleService () {
-		if(System.getProperty(WebKeys.OSGI_ENABLED)!=null){
-			// Register main service
-			BundleContext context = HostActivator.instance().getBundleContext();
-			if (null != context) {
-				Hashtable<String, String> props = new Hashtable<String, String>();
-				context.registerService(WorkflowAPIOsgiService.class.getName(), this, props);
-			} else {
-				Logger.error(this, "Bundle Context is null, WorkflowAPIOsgiService has been not registered");
-			}
-		}
-	}
-
-	private void isUserAllowToModifiedWorkflow (final User user) {
-
-		try {
-			// if the class calling the workflow api is not friend, so checks the validation
-			if (!this.getFriendClass().isFriend()) {
-				DotPreconditions.isTrue(
-						(LicenseUtil.getLevel() >= LicenseLevel.STANDARD.level) &&
-								APILocator.getLayoutAPI().doesUserHaveAccessToPortlet("workflow-schemes", user),
-						() -> "User " + user + " cannot access workflows ", NotAllowedUserWorkflowException.class);
-			}
-		} catch (DotDataException e) {
-			throw new NotAllowedUserWorkflowException(e);
-		}
-	}
-
-	public WorkFlowActionlet newActionlet(String className) throws DotDataException {
-		for ( Class<WorkFlowActionlet> z : actionletClasses ) {
-			if ( z.getName().equals(className.trim())) {
-				try {
-					return z.newInstance();
-				} catch (InstantiationException e) {
-					e.printStackTrace();
-				} catch (IllegalAccessException e) {
-					e.printStackTrace();
-				}
-			}
-		}
-		return null;
-	}
-
-	public String addActionlet(Class workFlowActionletClass) {
-		actionletClasses.add(workFlowActionletClass);
-		refreshWorkFlowActionletMap();
-		return workFlowActionletClass.getCanonicalName();
-	}
-
-	public void removeActionlet(String workFlowActionletName) {
-		WorkFlowActionlet actionlet = actionletMap.get(workFlowActionletName);
-		actionletClasses.remove(actionlet.getClass());
-		refreshWorkFlowActionletMap();
-	}
-
-	@CloseDBIfOpened
-	public List<WorkflowTask> searchTasks(WorkflowSearcher searcher) throws DotDataException {
-		return workFlowFactory.searchTasks(searcher);
-	}
-
-	@CloseDBIfOpened
-	public WorkflowTask findTaskByContentlet(Contentlet contentlet) throws DotDataException {
-		return workFlowFactory.findTaskByContentlet(contentlet);
-	}
-
-	@CloseDBIfOpened
-	public List<WorkflowStep> findStepsByContentlet(Contentlet contentlet) throws DotDataException{
-		return workFlowFactory.findStepsByContentlet(contentlet);
-	}
-
-	@CloseDBIfOpened
-	public WorkflowStep findStepByContentlet(Contentlet contentlet) throws DotDataException {
-		WorkflowStep step = null;
-		List<WorkflowStep> steps = findStepsByContentlet(contentlet);
-		if( null != steps && !steps.isEmpty() && steps.size() == 1) {
-			step = steps.get(0);
-		}
-
-		return step;
-	}
-
-	public boolean existSchemeIdOnSchemesList(String schemeId, List<WorkflowScheme> schemes){
-		return workFlowFactory.existSchemeIdOnSchemesList(schemeId, schemes);
-	}
-
-	public WorkflowTask findTaskById(final String id) throws DotDataException {
-		return workFlowFactory.findWorkFlowTaskById(id);
-	}
-
-	@CloseDBIfOpened
-	public List<WorkflowScheme> findSchemes(final boolean showArchived) throws DotDataException {
-		return workFlowFactory.findSchemes(showArchived);
-	}
-
-	@CloseDBIfOpened
-	public WorkflowScheme findDefaultScheme() throws DotDataException {
-		return workFlowFactory.findDefaultScheme();
-	}
-
-	@CloseDBIfOpened
-	public WorkflowScheme findSystemWorkflowScheme() throws DotDataException {
-		return workFlowFactory.findSystemWorkflow();
-	}
-
-	@CloseDBIfOpened
-	public boolean isDefaultScheme(WorkflowScheme scheme) throws DotDataException {
-		if (scheme == null || scheme.getId() == null) {
-			return false;
-		}
-		if (workFlowFactory.findDefaultScheme().getId().equals(scheme.getId())) {
-			return true;
-		}
-		return false;
-	}
-
-	@CloseDBIfOpened
-	public WorkflowScheme findScheme(String id) throws DotDataException {
-		return workFlowFactory.findScheme(id);
-	}
-
-	@WrapInTransaction
-	public void saveSchemesForStruct(final Structure contentType,
-									 final List<WorkflowScheme> schemes) throws DotDataException {
-
-
-		try {
-
-			this.workFlowFactory.saveSchemesForStruct(contentType.getInode(), schemes);
-		} catch(DotDataException e){
-			throw e;
-		}
-	}
-
-	@WrapInTransaction
-	public void saveSchemeIdsForContentType(final ContentType contentType,
-											final List<String> schemesIds) throws DotDataException {
-
-
-		try {
-			Logger.info(WorkflowAPIImpl.class, String.format("Saving Schemas: %s for Content type %s",
-					String.join(",", schemesIds), contentType.inode()));
-
-			workFlowFactory.saveSchemeIdsForContentType(contentType.inode(), schemesIds);
-		} catch(DotDataException e){
-			Logger.error(WorkflowAPIImpl.class, String.format("Error saving Schemas: %s for Content type %s",
-					String.join(",", schemesIds), contentType.inode()));
-		}
-	}
-
-	@CloseDBIfOpened
-	@Override
-	public List<WorkflowScheme> findSchemesForContentType(final ContentType contentType) throws DotDataException {
-
-		final ImmutableList.Builder<WorkflowScheme> schemes =
-				new ImmutableList.Builder<>();
-
-		if (contentType == null || ! UtilMethods.isSet(contentType.inode())
-				|| LicenseUtil.getLevel() < LicenseLevel.STANDARD.level) {
-
-			schemes.add(this.findSystemWorkflowScheme());
-		} else {
-
-			try {
-
-				Logger.debug(this, "Finding the schemes for: " + contentType);
-				final List<WorkflowScheme> contentTypeSchemes =
-						this.workFlowFactory.findSchemesForStruct(contentType.inode());
-				schemes.addAll(contentTypeSchemes);
-			}
-			catch(Exception e) {
-				Logger.debug(this,e.getMessage(),e);
-			}
-		}
-
-		return schemes.build();
-	} // findSchemesForContentType.
-
-	@CloseDBIfOpened
-	public List<WorkflowScheme> findSchemesForStruct(final Structure structure) throws DotDataException {
-
-		final ImmutableList.Builder<WorkflowScheme> schemes =
-				new ImmutableList.Builder<>();
-		if(structure ==null || ! UtilMethods.isSet(structure.getInode()) || LicenseUtil.getLevel() < LicenseLevel.STANDARD.level){
-			schemes.add(this.findSystemWorkflowScheme());
-		} else {
-			try {
-				schemes.addAll(workFlowFactory.findSchemesForStruct(structure.getInode()));
-			} catch (Exception e) {
-				Logger.debug(this, e.getMessage(), e);
-			}
-		}
-		return schemes.build();
-	}
-
-	@WrapInTransaction
-	public void saveScheme(final WorkflowScheme scheme, final User user) throws DotDataException, AlreadyExistException {
-
-		this.isUserAllowToModifiedWorkflow(user);
-
-		if (null != scheme && SYSTEM_WORKFLOW_ID.equals(scheme.getId())
-				&& scheme.isArchived()) {
-
-			Logger.warn(this, "Can not archive the system workflow");
-			throw new DotWorkflowException("Can not archive the system workflow");
-		}
-
-		workFlowFactory.saveScheme(scheme);
-
-	}
-
-
-<<<<<<< HEAD
-
-	public void deleteScheme(final WorkflowScheme scheme, final User user)
-=======
-	public Future<WorkflowScheme> deleteScheme(final WorkflowScheme scheme, final User user)
->>>>>>> 8de19213
-			throws DotDataException, DotSecurityException, AlreadyExistException {
-
-		this.isUserAllowToModifiedWorkflow(user);
-
-		if (null == scheme){
-			Logger.warn(this, "Can not delete a null workflow");
-			throw new DotWorkflowException("Can not delete a null workflow");
-		}
-		if( SYSTEM_WORKFLOW_ID.equals(scheme.getId()) || !scheme.isArchived()) {
-
-			Logger.warn(this, "Can not delete workflow Id:" + scheme.getId());
-			throw new DotWorkflowException("Can not delete workflow Id:" + scheme.getId());
-		}
-
-<<<<<<< HEAD
-		//Delete the Sceme in a separated thread
-		this.submitter.execute(() -> deleteSchemeTask(scheme, user));
-=======
-		//Delete the Scheme in a separated thread
-		return this.submitter.submit(() -> deleteSchemeTask(scheme, user));
-
->>>>>>> 8de19213
-	}
-
-	/**
-	 * This task allows to elimiminate the workflow scheme on a separate thread
-	 * @param scheme Workflow Scheme to be delete
-	 * @param user The user
-	 */
-	@WrapInTransaction
-<<<<<<< HEAD
-	public void deleteSchemeTask(final WorkflowScheme scheme, final User user) {
-=======
-	private WorkflowScheme deleteSchemeTask(final WorkflowScheme scheme, final User user) {
->>>>>>> 8de19213
-		try {
-			final StopWatch stopWatch = new StopWatch();
-			stopWatch.start();
-			Logger.info(this, "Begin the Delete Workflow Scheme task.");
-
-			final List<WorkflowStep> steps = this.findSteps(scheme);
-			for (WorkflowStep step : steps) {
-				//delete workflow tasks
-				this.findTasksByStep(step.getId()).stream()
-						.forEach(task -> this.deleteWorkflowTaskWrapper(task, user));
-			}
-			//delete actions
-			this.findActions(scheme, user).stream()
-					.forEach(action -> this.deleteWorkflowActionWrapper(action, user));
-
-			//delete steps
-			steps.stream().forEach(step -> this.deleteWorkflowStepWrapper(step, user));
-
-			//delete scheme
-			this.workFlowFactory.deleteScheme(scheme);
-			stopWatch.stop();
-			Logger.info(this, "Delete Workflow Scheme task DONE, duration:" +
-					DateUtil.millisToSeconds(stopWatch.getTime()) + " seconds");
-
-			this.systemMessageEventUtil.pushSimpleTextEvent
-					(LanguageUtil.get(user.getLocale(), "Workflow-deleted", scheme.getName()), user.getUserId());
-		} catch (Exception e) {
-			throw new DotRuntimeException(e);
-		}
-<<<<<<< HEAD
-
-=======
-		return scheme;
->>>>>>> 8de19213
-	}
-
-	/**
-	 * Wrap the delete Workflow Step method to be use by lambdas
-	 *
-	 * @param step The workflow step to be deleted
-	 * @param user The user
-	 * @throws DotRuntimeException
-	 */
-	@CloseDBIfOpened
-	private void deleteWorkflowStepWrapper(final WorkflowStep step, final User user)
-			throws DotRuntimeException {
-		try {
-			//delete step
-			this.deleteStep(step, user);
-		} catch (Exception e) {
-			throw new DotRuntimeException(e);
-		}
-	}
-
-	/**
-	 * Wrap the delete Workflow Action method to be use by lambdas
-	 *
-	 * @param action The workflow action to be deleted
-	 * @param user The user
-	 * @throws DotRuntimeException
-	 */
-	@CloseDBIfOpened
-	private void deleteWorkflowActionWrapper(final WorkflowAction action, final User user)
-			throws DotRuntimeException {
-		try {
-			//delete action
-			this.deleteAction(action,user);
-		} catch (Exception e) {
-			throw new DotRuntimeException(e);
-		}
-	}
-
-	/**
-	 * Wrap the delete Workflow Task method to be use by lambdas
-	 *
-	 * @param task The workflow task to be deleted
-	 * @param user The user
-	 * @throws DotRuntimeException
-	 */
-	@CloseDBIfOpened
-	private void deleteWorkflowTaskWrapper(final WorkflowTask task, final User user)
-			throws DotRuntimeException {
-		try {
-			//delete task comment
-			this.findWorkFlowComments(task).stream().forEach(this::deleteCommentWrapper);
-
-			//delete task history
-			this.findWorkflowHistory(task).stream().forEach(this::deleteWorkflowHistoryWrapper);
-
-			//delete task
-			this.deleteWorkflowTask(task, user);
-		} catch (Exception e) {
-			throw new DotRuntimeException(e);
-		}
-	}
-
-	/**
-	 * Wrap the delete Workflow Comment method to be use by lambdas
-	 * @param workflowComment The workflow comment object to be deleted
-	 * @throws DotRuntimeException
-	 */
-	@CloseDBIfOpened
-	private void deleteCommentWrapper(final WorkflowComment workflowComment)
-			throws DotRuntimeException{
-		try{
-			this.deleteComment(workflowComment);
-		}catch(Exception e){
-			throw new DotRuntimeException(e);
-		}
-	}
-
-	/**
-	 * Wrap the delete Workflow History method to be use by lambdas
-	 * @param workflowHistory The workflow History object to be deleted
-	 * @throws DotRuntimeException
-	 */
-	@CloseDBIfOpened
-	private void deleteWorkflowHistoryWrapper(final WorkflowHistory workflowHistory)
-			throws DotRuntimeException{
-		try{
-			this.deleteWorkflowHistory(workflowHistory);
-		}catch(Exception e){
-			throw new DotRuntimeException(e);
-		}
-	}
-
-	@CloseDBIfOpened
-	public List<WorkflowStep> findSteps(WorkflowScheme scheme) throws DotDataException {
-		return workFlowFactory.findSteps(scheme);
-	}
-
-	@WrapInTransaction
-	public void saveStep(final WorkflowStep step, final User user) throws DotDataException, AlreadyExistException {
-
-		this.isUserAllowToModifiedWorkflow(user);
-
-		DotPreconditions.isTrue(UtilMethods.isSet(step.getName()) && UtilMethods.isSet(step.getSchemeId()),
-				()-> "Step name and Scheme are required", DotStateException.class);
-
-		workFlowFactory.saveStep(step);
-	}
-
-	@WrapInTransaction
-	public void deleteStep(final WorkflowStep step, final User user) throws DotDataException {
-
-		this.isUserAllowToModifiedWorkflow(user);
-
-		try {
-
-			// Checking for Next Step references
-			for(WorkflowStep otherStep : findSteps(findScheme(step.getSchemeId()))){
-
-				/*
-				Verify we are not validating the next step is the step we want to delete.
-				Remember the step can point to itself and that should not be a restriction when deleting.
-				 */
-				if (!otherStep.getId().equals(step.getId())) {
-					for(WorkflowAction action : findActions(otherStep, APILocator.getUserAPI().getSystemUser())){
-
-                        if(action.getNextStep().equals(step.getId())) {
-                            throw new DotDataException("</br> <b> Step : '" + step.getName() + "' is being referenced by </b> </br></br>" +
-                                    " Step : '"+otherStep.getName() + "' ->  Action : '" + action.getName() + "' </br></br>");
-                        }
-                    }
-				}
-			}
-			
-			final int countContentletsReferencingStep = getCountContentletsReferencingStep(step);
-			if(countContentletsReferencingStep > 0){
-				throw new DotDataException("</br> <b> Step : '" + step.getName() + "' is being referenced by: "+countContentletsReferencingStep+" contenlet(s)</b> </br></br>");
-			}
-
-			this.workFlowFactory.deleteActions(step); // workflow_action_step
-			this.workFlowFactory.deleteStep(step);    // workflow_step
-		} catch(Exception e){
-
-			throw new DotDataException(e.getMessage(), e);
-		}
-	}
-
-	@CloseDBIfOpened
-	private int getCountContentletsReferencingStep(WorkflowStep step) throws DotDataException{
-		return workFlowFactory.getCountContentletsReferencingStep(step);
-	}
-
-	@WrapInTransaction
-	@Override
-	public void reorderStep(final WorkflowStep step, final int order, final User user) throws DotDataException, AlreadyExistException {
-
-		this.isUserAllowToModifiedWorkflow(user);
-
-		final List<WorkflowStep> steps;
-		final WorkflowScheme scheme = this.findScheme(step.getSchemeId());
-
-		try {
-
-			steps  = this.findSteps (scheme);
-		} catch (Exception e) {
-			throw new DotDataException(e.getLocalizedMessage(), e);
-		}
-
-		IntStream.range(0, steps.size())
-				.filter(i -> steps.get(i).getId().equals(step.getId()))
-				.boxed()
-				.findFirst()
-				.map(i -> steps.remove((int) i));
-
-		final int newOrder = (order > steps.size()) ? steps.size():order;
-		steps.add(newOrder, step);
-
-		int i = 0;
-		for(final WorkflowStep stepp : steps) {
-			stepp.setMyOrder(i++);
-			this.saveStep(stepp, user);
-		}
-	}
-
-	@WrapInTransaction
-	public void deleteComment(final WorkflowComment comment) throws DotDataException {
-
-		this.workFlowFactory.deleteComment(comment);
-	}
-
-	@CloseDBIfOpened
-	public List<WorkflowComment> findWorkFlowComments(WorkflowTask task) throws DotDataException {
-		return workFlowFactory.findWorkFlowComments(task);
-	}
-
-	@WrapInTransaction
-	public void saveComment(final WorkflowComment comment) throws DotDataException {
-
-		if(UtilMethods.isSet(comment.getComment())) {
-
-			this.workFlowFactory.saveComment(comment);
-		}
-	}
-
-	@CloseDBIfOpened
-	public List<WorkflowHistory> findWorkflowHistory(WorkflowTask task) throws DotDataException {
-		return workFlowFactory.findWorkflowHistory(task);
-	}
-
-	@WrapInTransaction
-	public void deleteWorkflowHistory(final WorkflowHistory history) throws DotDataException {
-
-		this.workFlowFactory.deleteWorkflowHistory(history);
-	}
-
-	@WrapInTransaction
-	public void saveWorkflowHistory(final WorkflowHistory history) throws DotDataException {
-
-		this.workFlowFactory.saveWorkflowHistory(history);
-	}
-
-	@WrapInTransaction
-	public void deleteWorkflowTask(final WorkflowTask task, final User user) throws DotDataException {
-
-		this.workFlowFactory.deleteWorkflowTask(task);
-	}
-
-	@CloseDBIfOpened
-	public WorkflowTask findWorkFlowTaskById(String id) throws DotDataException {
-		return workFlowFactory.findWorkFlowTaskById(id);
-	}
-
-	@CloseDBIfOpened
-	public List<IFileAsset> findWorkflowTaskFilesAsContent(WorkflowTask task, User user) throws DotDataException {
-		List<Contentlet> contents =  workFlowFactory.findWorkflowTaskFilesAsContent(task, user);
-		return APILocator.getFileAssetAPI().fromContentletsI(contents);
-	}
-
-	@WrapInTransaction
-	public void saveWorkflowTask(final WorkflowTask task) throws DotDataException {
-
-		if (task.getLanguageId() <= 0) {
-
-			Logger.error(this, "The task: " + task.getId() +
-								", does not have language id, setting to the default one");
-			task.setLanguageId(APILocator.getLanguageAPI().getDefaultLanguage().getId());
-		}
-
-		workFlowFactory.saveWorkflowTask(task);
-	}
-
-	@WrapInTransaction
-	public void saveWorkflowTask(WorkflowTask task, WorkflowProcessor processor) throws DotDataException {
-		this.saveWorkflowTask(task);
-		WorkflowHistory history = new WorkflowHistory();
-		history.setWorkflowtaskId(task.getId());
-		history.setActionId(processor.getAction().getId());
-		history.setCreationDate(new Date());
-		history.setMadeBy(processor.getUser().getUserId());
-		history.setStepId(processor.getNextStep().getId());
-
-		String comment = (UtilMethods.isSet(processor.getWorkflowMessage()))? processor.getWorkflowMessage() : "";
-		String nextAssignName = (UtilMethods.isSet(processor.getNextAssign()))? processor.getNextAssign().getName() : "";
-
-
-		try {
-			history.setChangeDescription(
-					LanguageUtil.format(processor.getUser().getLocale(), "workflow.history.description", new String[]{
-						processor.getUser().getFullName(),
-						processor.getAction().getName(),
-						processor.getNextStep().getName(),
-						nextAssignName,
-						comment}, false)
-					);
-		} catch (LanguageException e) {
-			Logger.error(WorkflowAPIImpl.class,e.getMessage());
-			Logger.debug(WorkflowAPIImpl.class,e.getMessage(),e);
-		}
-
-		saveWorkflowHistory(history);
-	}
-
-	@WrapInTransaction
-	public void attachFileToTask(WorkflowTask task, String fileInode) throws DotDataException {
-		workFlowFactory.attachFileToTask(task, fileInode);
-	}
-
-	@WrapInTransaction
-	public void removeAttachedFile(WorkflowTask task, String fileInode) throws DotDataException {
-		workFlowFactory.removeAttachedFile(task, fileInode);
-	}
-
-	@CloseDBIfOpened
-	public List<WorkflowAction> findActions(final WorkflowStep step, final User user) throws DotDataException,
-	DotSecurityException {
-		return findActions(step, user, null);
-	}
-
-    @CloseDBIfOpened
-    public List<WorkflowAction> findActions(final WorkflowStep step, final User user, final Permissionable permissionable) throws DotDataException,
-            DotSecurityException {
-
-		if(null == step) {
-			return Collections.emptyList();
-		}
-        final List<WorkflowAction> actions = workFlowFactory.findActions(step);
-        return filterActionsCollection(actions, user, true, permissionable);
-    }
-
-	@CloseDBIfOpened
-	public List<WorkflowAction> findActions(final WorkflowScheme scheme, final User user) throws DotDataException,
-			DotSecurityException {
-
-		final List<WorkflowAction> actions = workFlowFactory.findActions(scheme);
-		return permissionAPI.filterCollection(actions,
-				PermissionAPI.PERMISSION_USE, true, user);
-	} // findActions.
-    
-
-    @CloseDBIfOpened
-    public List<WorkflowAction> findActions(List<WorkflowStep> steps, User user) throws DotDataException,
-			DotSecurityException {
-		return findActions(steps, user, null);
-	}
-
-	@CloseDBIfOpened
-	public List<WorkflowAction> findActions(final List<WorkflowStep> steps,final User user, final Permissionable permissionable) throws DotDataException,
-			DotSecurityException {
-		final ImmutableList.Builder<WorkflowAction> actions = new ImmutableList.Builder<>();
-		for(WorkflowStep step : steps) {
-			actions.addAll(workFlowFactory.findActions(step));
-		}
-
-		return filterActionsCollection(actions.build(), user, true, permissionable);
-	}
-
-
-	/**
-	 * This method will return the list of workflows actions available to a user on any give
-	 * piece of content, based on how and who has the content locked and what workflow step the content
-	 * is in
-	 */
-	@CloseDBIfOpened
-	public List<WorkflowAction> findAvailableActions(final Contentlet contentlet, final User user)
-			throws DotDataException, DotSecurityException {
-
-		if(contentlet == null || contentlet.getStructure() ==null) {
-
-			Logger.debug(this, "the Contentlet: " + contentlet + " or their structure could be null");
-			throw new DotStateException("content is null");
-		}
-
-		final ImmutableList.Builder<WorkflowAction> actions =
-				new ImmutableList.Builder<>();
-
-		if(Host.HOST_VELOCITY_VAR_NAME.equals(contentlet.getStructure().getVelocityVarName())) {
-
-			Logger.debug(this, "The contentlet: " +
-					contentlet.getIdentifier() + ", is a host. Returning zero available actions");
-
-			return Collections.emptyList();
-		}
-
-		final boolean isNew  = !UtilMethods.isSet(contentlet.getInode());
-		boolean canLock      = false;
-		boolean isLocked     = false;
-		boolean isPublish    = false;
-		boolean isArchived   = false;
-
-		try {
-
-			canLock      = APILocator.getContentletAPI().canLock(contentlet, user);
-			isLocked     = isNew? true :  APILocator.getVersionableAPI().isLocked(contentlet);
-			isPublish    = isNew? false:  APILocator.getVersionableAPI().isLive(contentlet);
-			isArchived   = isNew? false:  APILocator.getVersionableAPI().isDeleted(contentlet);
-		} catch(Exception e) {
-
-		}
-
-		final List<WorkflowStep> steps = findStepsByContentlet(contentlet);
-
-		Logger.debug(this, "#findAvailableActions: for content: "   + contentlet.getIdentifier()
-								+ ", isNew: "    + isNew
-								+ ", canLock: "        + canLock + ", isLocked: " + isLocked);
-
-
-		return isNew? this.doFilterActions(actions, true, false, false, canLock, isLocked, findActions(steps, user, contentlet.getContentType())):
-				this.doFilterActions(actions, false, isPublish, isArchived, canLock, isLocked, findActions(steps, user, contentlet));
-	}
-
-
-	private List<WorkflowAction> doFilterActions(final ImmutableList.Builder<WorkflowAction> actions,
-								 final boolean isNew,
-								 final boolean isPublished,
-								 final boolean isArchived,
-								 final boolean canLock,
-								 final boolean isLocked,
-								 final List<WorkflowAction> unfilteredActions) {
-
-		for (final WorkflowAction workflowAction : unfilteredActions) {
-
-			if (this.workflowStatusFilter.filter(workflowAction,
-					new ContentletStateOptions(isNew, isPublished, isArchived, canLock, isLocked))) {
-
-            	actions.add(workflowAction);
-            }
-        }
-
-        return actions.build();
-	}
-
-
-
-	/**
-	 * This is a legacy method for reorder
-	 *
-	 * @deprecated On release 4.3, replaced by {@link #reorderAction(WorkflowAction, WorkflowStep, User, int)}
-	 * @param action WorkflowAction action you want to reorder, the getStepid has to be not empty and has to have the associated step to the action
-	 * @param order  int			Order for the action
-	 * @throws DotDataException
-	 * @throws AlreadyExistException
-	 */
-	@Deprecated
-	@WrapInTransaction
-	public void reorderAction(WorkflowAction action, int order) throws DotDataException, AlreadyExistException {
-
-		final WorkflowStep step = findStep(action.getStepId());
-		this.reorderAction(action, step, APILocator.systemUser(), order);
-	}
-
-	@WrapInTransaction
-	public void reorderAction(final WorkflowAction action,
-							  final WorkflowStep step,
-							  final User user,
-							  final int order) throws DotDataException, AlreadyExistException {
-
-		List<WorkflowAction> actions = null;
-		final List<WorkflowAction> newActions = new ArrayList<WorkflowAction>();
-
-		this.isUserAllowToModifiedWorkflow(user);
-
-		try {
-			actions = findActions(step, user);
-		} catch (Exception e) {
-			throw new DotDataException(e.getLocalizedMessage());
-		}
-
-		final int normalizedOrder =
-				(order < 0) ? 0 : (order >= actions.size()) ? actions.size()-1 : order;
-		for (int i = 0; i < actions.size(); i++) {
-
-			final WorkflowAction currentAction = actions.get(i);
-			if (action.equals(currentAction)) {
-				continue;
-			}
-			newActions.add(currentAction);
-		}
-
-		newActions.add(normalizedOrder, action);
-		for (int i = 0; i < newActions.size(); i++) {
-			this.workFlowFactory.updateOrder(newActions.get(i), step, i);
-		}
-	}
-
-	@CloseDBIfOpened
-	public WorkflowAction findAction(final String id, final User user) throws DotDataException, DotSecurityException {
-
-		return this.workFlowFactory.findAction(id);
-	}
-
-	@CloseDBIfOpened
-	public WorkflowAction findAction(final String actionId,
-									 final String stepId,
-									 final User user) throws DotDataException, DotSecurityException {
-
-		Logger.debug(this, "Finding the action: " + actionId + " for the step: " + stepId);
-		return this.workFlowFactory.findAction(actionId, stepId);
-	}
-
-	@WrapInTransaction
-	public void saveAction(final WorkflowAction action,
-						   final List<Permission> permissions,
-						   final User user) throws DotDataException {
-
-		DotPreconditions.isTrue(UtilMethods.isSet(action.getSchemeId()) && this.existsScheme(action.getSchemeId()),
-				()-> "Workflow-does-not-exists-scheme",
-				DoesNotExistException.class);
-
-		try {
-
-			this.saveAction(action, user);
-
-			permissionAPI.removePermissions(action);
-			if(permissions != null){
-				for (Permission permission : permissions) {
-
-					permission.setInode(action.getId());
-					permissionAPI.save
-							(permission, action, APILocator.getUserAPI().getSystemUser(), false);
-				}
-			}
-		} catch (Exception e) {
-			Logger.error(WorkflowAPIImpl.class, e.getMessage());
-			Logger.debug(WorkflowAPIImpl.class, e.getMessage(), e);
-			throw new DotDataException(e.getMessage(), e);
-		}
-	}
-
-	private boolean isValidShowOn(final Set<WorkflowState> showOn) {
-		return null != showOn && !showOn.isEmpty();
-	}
-
-	private boolean existsScheme(final String schemeId) {
-
-		boolean existsScheme = false;
-
-		try {
-
-			existsScheme = null != this.findScheme(schemeId);
-		} catch (Exception e) {
-			existsScheme = false;
-		}
-
-		return existsScheme;
-	}
-
-	@WrapInTransaction
-	public void saveAction(final String actionId, final String stepId,
-						   final User user, final int order) {
-
-		WorkflowAction workflowAction = null;
-		WorkflowStep   workflowStep   = null;
-
-		this.isUserAllowToModifiedWorkflow(user);
-
-		try {
-
-			Logger.debug(this, "Saving (doing the relationship) the actionId: " + actionId + ", stepId: " + stepId);
-
-			workflowAction = this.findAction(actionId, user);
-			workflowStep   = this.findStep  (stepId);
-
-			if (null == workflowAction) {
-
-				Logger.debug(this, "The action: " + actionId + ", does not exists");
-				throw new DoesNotExistException("Workflow-does-not-exists-action");
-			}
-
-			if (null == workflowStep) {
-
-				Logger.debug(this, "The step: " + stepId + ", does not exists");
-				throw new DoesNotExistException("Workflow-does-not-exists-step");
-			}
-
-			this.workFlowFactory.saveAction(workflowAction, workflowStep, order);
-		} catch (DoesNotExistException  e) {
-
-			throw e;
-		} catch (AlreadyExistException e) {
-
-			Logger.error(WorkflowAPIImpl.class, e.getMessage());
-			Logger.debug(WorkflowAPIImpl.class, e.getMessage(), e);
-			throw new DotWorkflowException("Workflow-action-already-exists", e);
-		} catch (DotSecurityException e) {
-
-			Logger.error(WorkflowAPIImpl.class, e.getMessage());
-			Logger.debug(WorkflowAPIImpl.class, e.getMessage(), e);
-			throw new DotWorkflowException("Workflow-permission-issue-save-action", e);
-		} catch (Exception e) {
-			if (DbConnectionFactory.isConstraintViolationException(e.getCause())) {
-
-				Logger.error(WorkflowAPIImpl.class, e.getMessage());
-				Logger.debug(WorkflowAPIImpl.class, e.getMessage(), e);
-				throw new DotWorkflowException("Workflow-action-already-exists", e);
-			} else {
-
-				Logger.error(WorkflowAPIImpl.class, e.getMessage());
-				Logger.debug(WorkflowAPIImpl.class, e.getMessage(), e);
-				throw new DotWorkflowException("Workflow-could-not-save-action", e);
-			}
-		}
-	} // saveAction.
-
-	@WrapInTransaction
-	public void saveAction(final String actionId, final String stepId, final User user) {
-
-		this.saveAction(actionId, stepId, user, 0);
-	} // saveAction.
-
-	@WrapInTransaction
-	private void saveAction(final WorkflowAction action, final User user) throws DotDataException, AlreadyExistException {
-
-		this.isUserAllowToModifiedWorkflow(user);
-		DotPreconditions.isTrue(UtilMethods.isSet(action.getSchemeId()) && this.existsScheme(action.getSchemeId()),
-				()-> "Workflow-does-not-exists-scheme", DoesNotExistException.class);
-
-		if (!this.isValidShowOn(action.getShowOn())) {
-
-			Logger.error(this, "No show On data on workflow action record, bad data?");
-			action.setShowOn(WorkflowAPI.DEFAULT_SHOW_ON);
-		}
-
-		workFlowFactory.saveAction(action);
-	}
-
-	@CloseDBIfOpened
-	public WorkflowStep findStep(String id) throws DotDataException {
-		return workFlowFactory.findStep(id);
-	}
-
-	@WrapInTransaction
-	public void deleteAction(final WorkflowAction action, final User user) throws DotDataException, AlreadyExistException {
-
-		this.isUserAllowToModifiedWorkflow(user);
-		Logger.debug(this, "Removing the WorkflowAction: " + action.getId());
-
-		final List<WorkflowActionClass> workflowActionClasses =
-				findActionClasses(action);
-
-		Logger.debug(this, "Removing the WorkflowActionClass, for action: " + action.getId());
-
-		if(workflowActionClasses != null && workflowActionClasses.size() > 0) {
-			for(final WorkflowActionClass actionClass : workflowActionClasses) {
-				this.deleteActionClass(actionClass, user);
-			}
-		}
-
-		Logger.debug(this,
-				"Removing the WorkflowAction and Step Dependencies, for action: " + action.getId());
-		this.workFlowFactory.deleteAction(action);
-	}
-
-	@WrapInTransaction
-	public void deleteAction(final WorkflowAction action,
-							 final WorkflowStep step, User user) throws DotDataException, AlreadyExistException {
-
-		this.isUserAllowToModifiedWorkflow(user);
-		Logger.debug(this, "Deleting the action: " + action.getId() +
-					", from the step: " + step.getId());
-
-		this.workFlowFactory.deleteAction(action, step);
-
-	} // deleteAction.
-
-	@CloseDBIfOpened
-	public List<WorkflowActionClass> findActionClasses(WorkflowAction action) throws DotDataException {
-		return  workFlowFactory.findActionClasses(action);
-	}
-
-	private void refreshWorkFlowActionletMap() {
-		actionletMap = null;
-		if (actionletMap == null) {
-			synchronized (this.getClass()) {
-				if (actionletMap == null) {
-
-					List<WorkFlowActionlet> actionletList = new ArrayList<WorkFlowActionlet>();
-
-					// get the dotmarketing-config.properties actionlet classes
-					String customActionlets = Config.getStringProperty(WebKeys.WORKFLOW_ACTIONLET_CLASSES);
-
-					StringTokenizer st = new StringTokenizer(customActionlets, ",");
-					while (st.hasMoreTokens()) {
-						String clazz = st.nextToken();
-						try {
-							WorkFlowActionlet actionlet = (WorkFlowActionlet) Class.forName(clazz.trim()).newInstance();
-							actionletList.add(actionlet);
-						} catch (Exception e) {
-							Logger.error(WorkflowAPIImpl.class, e.getMessage());
-							Logger.debug(WorkflowAPIImpl.class, e.getMessage(), e);
-						}
-					}
-
-					// get the included (shipped with) actionlet classes
-					for (Class<WorkFlowActionlet> z : actionletClasses) {
-						try {
-							actionletList.add(z.newInstance());
-						} catch (InstantiationException e) {
-							Logger.error(WorkflowAPIImpl.class, e.getMessage());
-							Logger.debug(WorkflowAPIImpl.class, e.getMessage(), e);
-						} catch (IllegalAccessException e) {
-							Logger.error(WorkflowAPIImpl.class, e.getMessage());
-							Logger.debug(WorkflowAPIImpl.class, e.getMessage(), e);
-						}
-					}
-
-					Collections.sort(actionletList, new ActionletComparator());
-					actionletMap = new LinkedHashMap<String, WorkFlowActionlet>();
-					for(WorkFlowActionlet actionlet : actionletList){
-
-						try {
-							actionletMap.put(actionlet.getClass().getCanonicalName(),actionlet.getClass().newInstance());
-							if ( !actionletClasses.contains( actionlet.getClass() ) ) {
-								actionletClasses.add( actionlet.getClass() );
-							}
-						} catch (InstantiationException e) {
-							Logger.error(WorkflowAPIImpl.class,e.getMessage());
-							Logger.debug(WorkflowAPIImpl.class, e.getMessage(), e);
-						} catch (IllegalAccessException e) {
-							Logger.error(WorkflowAPIImpl.class,e.getMessage());
-							Logger.debug(WorkflowAPIImpl.class, e.getMessage(), e);
-						}
-					}
-				}
-			}
-
-		}
-	}
-
-	private Map<String, WorkFlowActionlet> getActionlets() throws DotRuntimeException {
-		return actionletMap;
-	}
-
-	private class ActionletComparator implements Comparator<WorkFlowActionlet>{
-
-		public int compare(WorkFlowActionlet o1, WorkFlowActionlet o2) {
-			return o1.getLocalizedName().compareTo(o2.getLocalizedName());
-
-		}
-	}
-
-	public WorkFlowActionlet findActionlet(String clazz) throws DotRuntimeException {
-		return getActionlets().get(clazz);
-	}
-
-	public List<WorkFlowActionlet> findActionlets() throws DotDataException {
-		List<WorkFlowActionlet> l = new ArrayList<WorkFlowActionlet>();
-		Map<String,WorkFlowActionlet>  m = getActionlets();
-		for (String x : m.keySet()) {
-			l.add(getActionlets().get(x));
-		}
-		return l;
-
-	}
-
-	@CloseDBIfOpened
-	public WorkflowActionClass findActionClass(String id) throws DotDataException {
-		return workFlowFactory.findActionClass(id);
-	}
-
-	@WrapInTransaction
-	public void deleteActionClass(final WorkflowActionClass actionClass, final User user) throws DotDataException, AlreadyExistException {
-
-		this.isUserAllowToModifiedWorkflow(user);
-
-		try {
-			// Delete action class
-			final int orderOfActionClassToDelete = actionClass.getOrder();
-			workFlowFactory.deleteActionClass(actionClass);
-			
-			// We don't need to get "complete" base action object from the database 
-			// to retrieve all action classes from him. So, we can create the base action object
-			// with the "action id" contain in actionClass parameter.
-			WorkflowAction baseAction = new WorkflowAction();
-			baseAction.setId(actionClass.getActionId());
-			
-			// Reorder the action classes in the database
-			final List<WorkflowActionClass> actionClasses = findActionClasses(baseAction);
-			if((actionClasses.size() > 1) && (actionClasses.size() != orderOfActionClassToDelete)) {
-				// Only update when there are action classes in the database and when the user is NOT deleting
-				// the last action class
-				for(WorkflowActionClass action : actionClasses) {
-					if(action.getOrder() > orderOfActionClassToDelete) {
-						// Subtract by 1 for those that are higher than the
-						// action class deleted
-						action.setOrder(action.getOrder()-1);
-						saveActionClass(action, user);
-					}
-				}
-			}
-		} catch (Exception e) {
-			throw new DotWorkflowException(e.getMessage(),e);
-		}
-	}
-
-	@WrapInTransaction
-	public void saveActionClass(final WorkflowActionClass actionClass, final User user) throws DotDataException, AlreadyExistException {
-
-		this.isUserAllowToModifiedWorkflow(user);
-		this.workFlowFactory.saveActionClass(actionClass);
-	}
-
-	@WrapInTransaction
-	public void reorderActionClass(final WorkflowActionClass actionClass,
-								   final int order,
-								   final User user) throws DotDataException {
-
-		this.isUserAllowToModifiedWorkflow(user);
-
-		try {
-			List<WorkflowActionClass> actionClasses = null;
-			try {
-				// We don't need to get "complete" base action object from the database 
-				// to retrieve all action classes from him. So, we can create the base action object
-				// with the "action id" contain in actionClass parameter.
-				WorkflowAction baseAction = new WorkflowAction();
-				baseAction.setId(actionClass.getActionId());
-				
-				actionClasses = findActionClasses(baseAction);
-			} catch (Exception e) {
-				throw new DotDataException(e.getLocalizedMessage());
-			}
-			
-			final int currentOrder = actionClass.getOrder();
-			for(WorkflowActionClass action : actionClasses) {
-				if(currentOrder == action.getOrder()) {
-					// Assign the new order to the action class
-					action.setOrder(order);
-				} else {
-					if(currentOrder > order) {
-						// When we want to move it to a lower level
-						if(action.getOrder() < order) {
-							continue;
-						} else {
-							if(action.getOrder() > currentOrder) {
-								// If current item order is higher than the last order position,
-								// we don't need to fix the order.
-								return;
-							}
-							
-							action.setOrder(action.getOrder() + 1);
-						}
-					} else {
-						// When we want to move it to a higher level
-						if(action.getOrder() < currentOrder) {
-							continue;
-						} else {
-							if(action.getOrder() > order) {
-								// If current item is higher than the new order position,
-								// we don't need to fix the order.
-								return;
-							}
-							
-							action.setOrder(action.getOrder() - 1);
-						}
-					}
-				}
-				saveActionClass(action, user);
-			}
-		} catch (Exception e) {
-			throw new DotWorkflowException(e.getMessage(),e);
-		}
-	}
-
-	@CloseDBIfOpened
-	public Map<String, WorkflowActionClassParameter> findParamsForActionClass(WorkflowActionClass actionClass) throws  DotDataException{
-		return workFlowFactory.findParamsForActionClass(actionClass);
-	}
-
-	public void saveWorkflowActionClassParameters(final List<WorkflowActionClassParameter> params,
-												  final User user) throws DotDataException{
-
-		if(params ==null || params.size() ==0){
-			return;
-		}
-
-		this.isUserAllowToModifiedWorkflow(user);
-
-		boolean localTransaction = false;
-		boolean isNewConnection  = false;
-
-		try {
-
-			isNewConnection    = !DbConnectionFactory.connectionExists();
-			localTransaction   = HibernateUtil.startLocalTransactionIfNeeded();
-
-			for(WorkflowActionClassParameter param : params){
-				workFlowFactory.saveWorkflowActionClassParameter(param);
-			}
-
-			if(localTransaction){
-				HibernateUtil.closeAndCommitTransaction();
-			}
-		} catch (Exception e) {
-			Logger.error(WorkflowAPIImpl.class,e.getMessage());
-			Logger.debug(WorkflowAPIImpl.class, e.getMessage(), e);
-			if(localTransaction) {
-				HibernateUtil.rollbackTransaction();
-			}
-		} finally {
-			if(isNewConnection) {
-				HibernateUtil.closeSessionSilently();
-			}
-		}
-	}
-
-	public WorkflowProcessor fireWorkflowPreCheckin(Contentlet contentlet, User user) throws DotDataException,DotWorkflowException, DotContentletValidationException{
-		WorkflowProcessor processor = new WorkflowProcessor(contentlet, user);
-		if(!processor.inProcess()){
-			return processor;
-		}
-
-		List<WorkflowActionClass> actionClasses = processor.getActionClasses();
-		if(actionClasses != null){
-			for(WorkflowActionClass actionClass : actionClasses){
-				WorkFlowActionlet actionlet= actionClass.getActionlet();
-				//Validate the actionlet exists and the OSGI is installed and running. 
-				if(UtilMethods.isSet(actionlet)){
-					Map<String,WorkflowActionClassParameter> params = findParamsForActionClass(actionClass);
-					actionlet.executePreAction(processor, params);
-					//if we should stop processing further actionlets
-					if(actionlet.stopProcessing()){
-						break;
-					}
-				}else {
-					throw new DotWorkflowException("Actionlet: " + actionClass.getName() + " is null. Check if the Plugin is installed and running.");
-				}
-				
-			}
-		}
-
-		return processor;
-	}
-
-	public void fireWorkflowPostCheckin(WorkflowProcessor processor) throws DotDataException,DotWorkflowException{
-		boolean local = false;
-
-		try{
-			if(!processor.inProcess()){
-				return;
-			}
-
-			local = HibernateUtil.startLocalTransactionIfNeeded();
-
-			processor.getContentlet().setStringProperty("wfActionId", processor.getAction().getId());
-
-			List<WorkflowActionClass> actionClasses = processor.getActionClasses();
-			if(actionClasses != null){
-				for(WorkflowActionClass actionClass : actionClasses){
-					WorkFlowActionlet actionlet= actionClass.getActionlet();
-					Map<String,WorkflowActionClassParameter> params = findParamsForActionClass(actionClass);
-					actionlet.executeAction(processor, params);
-
-					//if we should stop processing further actionlets
-					if(actionlet.stopProcessing()){
-						break;
-					}
-				}
-			}
-
-			this.saveWorkflowTask(processor);
-
-			if(UtilMethods.isSet(processor.getContentlet())){
-			    APILocator.getContentletAPI().refresh(processor.getContentlet());
-			}
-			if(local){
-				HibernateUtil.closeAndCommitTransaction();
-			}
-
-		} catch(Exception e) {
-			if(local){
-				HibernateUtil.rollbackTransaction();
-			}
-			/* Show a more descriptive error of what caused an issue here */
-			Logger.error(WorkflowAPIImpl.class, "There was an unexpected error: " + e.getMessage());
-			Logger.debug(WorkflowAPIImpl.class, e.getMessage(), e);
-			throw new DotWorkflowException(e.getMessage(), e);
-		} finally {
-			if(local){
-
-				HibernateUtil.closeSessionSilently();
-			}
-		}
-	}
-
-	private String getWorkflowContentNeedsBeSaveMessage (final User user) {
-
-		try {
-			return LanguageUtil.get(user, "Workflow-Content-Needs-Be-Saved");
-		} catch (LanguageException e) {
-			// quiet
-		}
-
-		return "Unable to apply the workflow step, the contentlet should be saved in order to execute this workflow action";
-	}
-
-	private void saveWorkflowTask(final WorkflowProcessor processor) throws DotDataException {
-
-		final WorkflowTask task = processor.getTask();
-		if(task != null){
-            Role r = roleAPI.getUserRole(processor.getUser());
-            if(task.isNew()){
-
-            	DotPreconditions.isTrue(UtilMethods.isSet(processor.getContentlet().getIdentifier()),
-						() -> getWorkflowContentNeedsBeSaveMessage(processor.getUser()), DotWorkflowException.class);
-
-                task.setCreatedBy(r.getId());
-                task.setWebasset(processor.getContentlet().getIdentifier());
-                task.setLanguageId(processor.getContentlet().getLanguageId());
-                if(processor.getWorkflowMessage() != null){
-                    task.setDescription(processor.getWorkflowMessage());
-                }
-            }
-            task.setTitle(processor.getContentlet().getTitle());
-            task.setModDate(new Date());
-            if(processor.getNextAssign() != null)
-                task.setAssignedTo(processor.getNextAssign().getId());
-            task.setStatus(processor.getNextStep().getId());
-
-            saveWorkflowTask(task,processor);
-            if(processor.getWorkflowMessage() != null){
-                WorkflowComment comment = new WorkflowComment();
-                comment.setComment(processor.getWorkflowMessage());
-
-                comment.setWorkflowtaskId(task.getId());
-                comment.setCreationDate(new Date());
-                comment.setPostedBy(r.getId());
-                saveComment(comment);
-            }
-        }
-	}
-
-	// todo: note; this method is not referer by anyone, should it be removed?
-	private void updateTask(WorkflowProcessor processor) throws DotDataException{
-		WorkflowTask task = processor.getTask();
-		task.setModDate(new java.util.Date());
-		if(task.isNew()){
-			Role r = roleAPI.getUserRole(processor.getUser());
-			task.setCreatedBy(r.getId());
-			task.setTitle(processor.getContentlet().getTitle());
-		}
-
-
-		if(processor.getWorkflowMessage() != null){
-			WorkflowComment comment = new WorkflowComment();
-			comment.setComment(processor.getWorkflowMessage());
-			comment.setWorkflowtaskId(task.getId());
-			saveComment(comment);
-		}
-
-	}
-
-	@WrapInTransaction
-	@Override
-	public Contentlet fireContentWorkflow(final Contentlet contentlet, final ContentletDependencies dependencies) throws DotDataException {
-
-		if(UtilMethods.isSet(dependencies.getWorkflowActionId())){
-			contentlet.setStringProperty(Contentlet.WORKFLOW_ACTION_KEY, dependencies.getWorkflowActionId());
-		}
-
-		if(UtilMethods.isSet(dependencies.getWorkflowActionComments())){
-			contentlet.setStringProperty(Contentlet.WORKFLOW_COMMENTS_KEY, dependencies.getWorkflowActionComments());
-		}
-
-		if(UtilMethods.isSet(dependencies.getWorkflowAssignKey())){
-			contentlet.setStringProperty(Contentlet.WORKFLOW_ASSIGN_KEY, dependencies.getWorkflowAssignKey());
-		}
-
-		this.validateAction (contentlet, dependencies.getModUser());
-
-		final WorkflowProcessor processor = this.fireWorkflowPreCheckin(contentlet, dependencies.getModUser());
-
-		processor.setContentletDependencies(dependencies);
-		this.fireWorkflowPostCheckin(processor);
-
-		return processor.getContentlet();
-	} // fireContentWorkflow
-
-	private void validateAction(final Contentlet contentlet, final User user) throws DotDataException {
-
-		final String actionId = contentlet.getStringProperty(Contentlet.WORKFLOW_ACTION_KEY);
-
-		if (null != actionId) {
-
-			try {
-
-				// validates the action belongs to the scheme
-				final WorkflowAction action 	   = this.findAction(actionId, user);
-				final List<WorkflowScheme> schemes = this.findSchemesForContentType(contentlet.getContentType());
-
-				if (null != action && null != schemes) {
-
-					if (!schemes.stream().anyMatch(scheme -> scheme.getId().equals(action.getSchemeId()))) {
-
-						throw new DotDataException("Invalid-Action-Scheme-Error");
-					}
-				}
-
-				// if we are on a step, validates that the action belongs to this step
-				final WorkflowTask   workflowTask   = this.findTaskByContentlet(contentlet);
-
-				if (null != workflowTask && null != workflowTask.getStatus()) {
-
-					if (null == this.findAction(action.getId(), workflowTask.getStatus(), user)) {
-
-						throw new DotDataException("Invalid-Action-Step-Error");
-					}
-				}
-			} catch (DotSecurityException e) {
-				throw new DotDataException(e);
-			}
-		}
-	} // validateAction.
-
-
-	public WorkflowProcessor fireWorkflowNoCheckin(Contentlet contentlet, User user) throws DotDataException,DotWorkflowException, DotContentletValidationException{
-
-		WorkflowProcessor processor = fireWorkflowPreCheckin(contentlet, user);
-
-		fireWorkflowPostCheckin(processor);
-		return processor;
-
-	}
-
-    @CloseDBIfOpened
-	public int countTasks(WorkflowSearcher searcher)  throws DotDataException{
-		return workFlowFactory.countTasks(searcher);
-	}
-
-	public void copyWorkflowActionClassParameter(WorkflowActionClassParameter from, WorkflowActionClass to) throws DotDataException{
-		workFlowFactory.copyWorkflowActionClassParameter(from, to);
-	}
-	public void copyWorkflowActionClass(WorkflowActionClass from, WorkflowAction to) throws DotDataException{
-		workFlowFactory.copyWorkflowActionClass(from, to);
-	}
-	public void copyWorkflowAction(WorkflowAction from, WorkflowStep to) throws DotDataException{
-		workFlowFactory.copyWorkflowAction(from, to);
-	}
-	public void copyWorkflowStep(WorkflowStep from, WorkflowScheme to) throws DotDataException{
-		workFlowFactory.copyWorkflowStep(from, to);
-	}
-
-	@CloseDBIfOpened
-	public List<WorkflowTask> searchAllTasks(WorkflowSearcher searcher) throws DotDataException {
-		return workFlowFactory.searchAllTasks(searcher);
-	}
-
-	@CloseDBIfOpened
-	public WorkflowHistory retrieveLastStepAction(String taskId) throws DotDataException {
-
-		return workFlowFactory.retrieveLastStepAction(taskId);
-	}
-
-	@CloseDBIfOpened
-	public WorkflowAction findEntryAction(Contentlet contentlet, User user)  throws DotDataException, DotSecurityException {
-		WorkflowScheme scheme = null;
-		List<WorkflowScheme> schemes = findSchemesForStruct(contentlet.getStructure());
-		if(null !=  schemes && schemes.size() ==1){
-			scheme =  schemes.get(0);
-		}else{
-			return null;
-		}
-
-		WorkflowStep entryStep = null;
-		List<WorkflowStep> wfSteps = findSteps(scheme);
-
-		for(WorkflowStep wfStep : wfSteps){
-			if(!UtilMethods.isSet(entryStep))
-				entryStep = wfStep;
-			if(wfStep.getMyOrder() < entryStep.getMyOrder())
-				entryStep = wfStep;
-		}
-
-		WorkflowAction entryAction = null;
-		List<WorkflowAction> wfActions = findActions(entryStep, user);
-
-		for(WorkflowAction wfAction : wfActions){
-			if(!UtilMethods.isSet(entryAction))
-				entryAction = wfAction;
-			if(wfAction.getOrder() < entryAction.getOrder())
-				entryAction = wfAction;
-		}
-
-		if (!permissionAPI.doesUserHavePermission(entryAction, PermissionAPI.PERMISSION_USE, user, true)) {
-			throw new DotSecurityException("User " + user + " cannot read action " + entryAction.getName());
-		}
-		return entryAction;
-	}
-
-	@CloseDBIfOpened
-	@Override
-	public List<WorkflowTask> findExpiredTasks() throws DotDataException, DotSecurityException {
-		return workFlowFactory.findExpiredTasks();
-	}
-
-	@CloseDBIfOpened
-	@Override
-	public WorkflowScheme findSchemeByName(String schemaName) throws DotDataException {
-		return workFlowFactory.findSchemeByName(schemaName);
-	}
-
-	@WrapInTransaction
-	@Override
-	public void deleteWorkflowActionClassParameter(WorkflowActionClassParameter param) throws DotDataException, AlreadyExistException {
-		workFlowFactory.deleteWorkflowActionClassParameter(param);
-
-	}
-
-	/**
-	 * Method will replace user references of the given userId in workflow, workflow_ action task and workflow comments
-	 * with the replacement user id 
-	 * @param userId User Identifier
-	 * @param userRoleId The role id of the user
-	 * @param replacementUserId The user id of the replacement user
-	 * @param replacementUserRoleId The role Id of the replacemente user
-	 * @throws DotDataException There is a data inconsistency
-	 * @throws DotStateException There is a data inconsistency
-	 * @throws DotSecurityException 
-	 */
-	@WrapInTransaction
-	public void updateUserReferences(String userId, String userRoleId, String replacementUserId, String replacementUserRoleId)throws DotDataException, DotSecurityException{
-		workFlowFactory.updateUserReferences(userId, userRoleId, replacementUserId,replacementUserRoleId);
-	}
-
-	/**
-	 * Method will replace step references of the given stepId in workflow, workflow_action task and contentlets
-	 * with the replacement step id 
-	 * @param stepId Step Identifier
-	 * @param replacementStepId The step id of the replacement step
-	 * @throws DotDataException There is a data inconsistency
-	 * @throws DotStateException There is a data inconsistency
-	 * @throws DotSecurityException 
-	 */
-	@WrapInTransaction
-	public void updateStepReferences(String stepId, String replacementStepId) throws DotDataException, DotSecurityException {
-		workFlowFactory.updateStepReferences(stepId, replacementStepId);
-	}
-
-    /**
-     * Filter the list of actions to display according to the user logged permissions
-     * @param actions List of action to filter
-     * @param user User to validate
-     * @param respectFrontEndRoles indicates if should respect frontend roles
-     * @param permissionable ContentType or contentlet to validate special workflow roles
-     * @return List<WorkflowAction>
-     * @throws DotDataException
-     */
-    @CloseDBIfOpened
-	private List<WorkflowAction> filterActionsCollection(final List<WorkflowAction> actions,
-			final User user, final boolean respectFrontEndRoles,
-			final Permissionable permissionable) throws DotDataException {
-
-
-		if ((user != null) && roleAPI.doesUserHaveRole(user, roleAPI.loadCMSAdminRole())) {
-			return actions;
-		}
-
-		List<WorkflowAction> permissionables = new ArrayList<>(actions);
-		if(permissionables.isEmpty()){
-			return permissionables;
-		}
-
-		WorkflowAction action;
-		int i = 0;
-
-		while (i < permissionables.size()) {
-			action = permissionables.get(i);
-			boolean havePermission = false;
-			if(null != permissionable) {
-				/* Validate if the action has one of the workflow special roles*/
-                havePermission = hasSpecialWorkflowPermission(user, respectFrontEndRoles, permissionable,
-                        action);
-
-			}
-			/* Validate if has other rolers permissions */
-			if(permissionAPI.doesUserHavePermission(action, PermissionAPI.PERMISSION_USE, user, respectFrontEndRoles)){
-				havePermission=true;
-			}
-
-			/* Remove the action if the user dont have permission */
-			if(!havePermission){
-				permissionables.remove(i);
-			}else {
-				++i;
-			}
-		}
-
-		return permissionables;
-	}
-
-	/**
-	 * Return true if the action has one of the workflow action roles and if the user has  any of
-	 * those permission over the content or content type
-	 * @param user User to validate
-	 * @param respectFrontEndRoles indicates if should respect frontend roles
-	 * @param permissionable ContentType or contentlet to validate special workflow roles
-	 * @param action The action to validate
-	 * @return true if the user has one of the special workflow action role permissions, false if not
-	 * @throws DotDataException
-	 */
-	@CloseDBIfOpened
-	private boolean hasSpecialWorkflowPermission(User user, boolean respectFrontEndRoles,
-			Permissionable permissionable, WorkflowAction action) throws DotDataException {
-
-		Role anyWhoCanViewContent = roleAPI
-				.loadRoleByKey(RoleAPI.WORKFLOW_ANY_WHO_CAN_VIEW_ROLE_KEY);
-		Role anyWhoCanEditContent = roleAPI
-				.loadRoleByKey(RoleAPI.WORKFLOW_ANY_WHO_CAN_EDIT_ROLE_KEY);
-		Role anyWhoCanPublishContent = roleAPI
-				.loadRoleByKey(RoleAPI.WORKFLOW_ANY_WHO_CAN_PUBLISH_ROLE_KEY);
-		Role anyWhoCanEditPermisionsContent = roleAPI
-				.loadRoleByKey(RoleAPI.WORKFLOW_ANY_WHO_CAN_EDIT_PERMISSIONS_ROLE_KEY);
-
-		if (permissionAPI
-				.doesRoleHavePermission(action, PermissionAPI.PERMISSION_USE,
-						anyWhoCanViewContent)) {
-			return validateUserPermissionsOnPermissionable(permissionable,
-					PermissionAPI.PERMISSION_READ, user, respectFrontEndRoles);
-		}
-		if (permissionAPI
-				.doesRoleHavePermission(action, PermissionAPI.PERMISSION_USE,
-						anyWhoCanEditContent)) {
-			return validateUserPermissionsOnPermissionable(permissionable,
-					PermissionAPI.PERMISSION_WRITE, user, respectFrontEndRoles);
-		}
-		if (permissionAPI
-				.doesRoleHavePermission(action, PermissionAPI.PERMISSION_USE,
-						anyWhoCanPublishContent)) {
-			return validateUserPermissionsOnPermissionable(permissionable,
-					PermissionAPI.PERMISSION_PUBLISH, user, respectFrontEndRoles);
-		}
-		if (permissionAPI
-				.doesRoleHavePermission(action, PermissionAPI.PERMISSION_USE,
-						anyWhoCanEditPermisionsContent)) {
-			return validateUserPermissionsOnPermissionable(permissionable,
-					PermissionAPI.PERMISSION_EDIT_PERMISSIONS, user, respectFrontEndRoles);
-		}
-		return false;
-	}
-
-	/**
-	 * Return true if the user have over the permissionable the specified
-	 * permission.
-	 * @param permissionable the ContentType or contentlet to validate
-	 * @param permissiontype The type of permission to validate
-	 * @param user           The User over who the permissions are going to be validate
-	 * @param respectFrontEndRoles boolean indicating if the frontend roles should be repected
-	 * @return true if the user have permissions, false if not
-	 * @throws DotDataException
-	 */
-	@CloseDBIfOpened
-	private boolean validateUserPermissionsOnPermissionable(Permissionable permissionable,
-			int permissiontype, User user, boolean respectFrontEndRoles) throws DotDataException {
-		if (permissionable instanceof Contentlet && !InodeUtils
-				.isSet(permissionable.getPermissionId())) {
-			if (permissionAPI.doesUserHavePermission(((Contentlet) permissionable).getContentType(),
-					permissiontype, user, respectFrontEndRoles)) {
-				return true;
-			}
-		} else {
-			if (permissionAPI.doesUserHavePermission(permissionable, permissiontype, user,
-					respectFrontEndRoles)) {
-				return true;
-			}
-		}
-		return false;
-	}
-
-    @CloseDBIfOpened
-    public WorkflowAction findActionRespectingPermissions(final String id, final Permissionable permissionable,
-            final User user) throws DotDataException, DotSecurityException {
-
-        final WorkflowAction action = workFlowFactory.findAction(id);
-
-        DotPreconditions.isTrue(
-                hasSpecialWorkflowPermission(user, true, permissionable, action) ||
-                        this.permissionAPI
-                                .doesUserHavePermission(action, PermissionAPI.PERMISSION_USE, user,
-                                        true),
-                () -> "User " + user + " cannot read action " + action.getName(),
-                DotSecurityException.class);
-
-        return action;
-    }
-
-    @CloseDBIfOpened
-    public WorkflowAction findActionRespectingPermissions(final String actionId,
-            final String stepId, final Permissionable permissionable,
-            final User user) throws DotDataException, DotSecurityException {
-
-        Logger.debug(this, "Finding the action: " + actionId + " for the step: " + stepId);
-        final WorkflowAction action = this.workFlowFactory.findAction(actionId, stepId);
-        if (null != action) {
-
-            DotPreconditions.isTrue(
-                    hasSpecialWorkflowPermission(user, true, permissionable, action) ||
-                            this.permissionAPI
-                                    .doesUserHavePermission(action, PermissionAPI.PERMISSION_USE, user, true),
-                    () -> "User " + user + " cannot read action " + action.getName(),
-                    DotSecurityException.class);
-        }
-
-        return action;
-    }
-
-	@CloseDBIfOpened
-	public List<WorkflowAction> findAvailableDefaultActionsByContentType(ContentType contentType, User user)
-			throws DotDataException, DotSecurityException {
-
-		DotPreconditions.isTrue(this.permissionAPI.
-						doesUserHavePermission(contentType, PermissionAPI.PERMISSION_READ, user,true),
-				() -> "User " + user + " cannot read content type " + contentType.name(),
-				DotSecurityException.class);
-
-		List<WorkflowScheme> schemes = findSchemesForContentType(contentType);
-		return findAvailableDefaultActionsBySchemes(schemes, APILocator.getUserAPI().getSystemUser());
-	}
-
-
-	@CloseDBIfOpened
-	public List<WorkflowAction> findAvailableDefaultActionsBySchemes(List<WorkflowScheme> schemes, User user)
-			throws DotDataException, DotSecurityException{
-		final ImmutableList.Builder<WorkflowAction> actions = new ImmutableList.Builder<>();
-		for(WorkflowScheme scheme: schemes){
-			List<WorkflowStep> steps = findSteps(scheme);
-			actions.addAll(findActions(steps.get(0), user));
-		}
-		return actions.build();
-
-	}
-
-	@CloseDBIfOpened
-	public List<WorkflowAction> findInitialAvailableActionsByContentType(ContentType contentType, User user)
-			throws DotDataException, DotSecurityException{
-		final ImmutableList.Builder<WorkflowAction> actions = new ImmutableList.Builder<>();
-		final List<WorkflowScheme> schemes = findSchemesForContentType(contentType);
-		for(WorkflowScheme scheme: schemes){
-			List<WorkflowStep> steps = findSteps(scheme);
-			actions.addAll(findActions(steps.stream().findFirst().orElse(null), user));
-		}
-
-		return actions.build();
-	}
-
-	@CloseDBIfOpened
-	public List<WorkflowTask> findTasksByStep(final String stepId) throws DotDataException, DotSecurityException{
-		return this.workFlowFactory.findTasksByStep(stepId);
-	}
-
+package com.dotmarketing.portlets.workflows.business;
+
+import com.dotcms.api.system.event.SystemMessageEventUtil;
+import com.dotcms.business.CloseDBIfOpened;
+import com.dotcms.business.WrapInTransaction;
+import com.dotcms.concurrent.DotConcurrentFactory;
+import com.dotcms.concurrent.DotSubmitter;
+import com.dotcms.contenttype.model.type.ContentType;
+import com.dotcms.enterprise.LicenseUtil;
+import com.dotcms.enterprise.license.LicenseLevel;
+import com.dotcms.util.DotPreconditions;
+import com.dotcms.util.FriendClass;
+import com.dotmarketing.beans.Host;
+import com.dotmarketing.beans.Permission;
+import com.dotmarketing.business.*;
+import com.dotmarketing.db.DbConnectionFactory;
+import com.dotmarketing.db.HibernateUtil;
+import com.dotmarketing.exception.*;
+import com.dotmarketing.osgi.HostActivator;
+import com.dotmarketing.portlets.contentlet.business.DotContentletValidationException;
+import com.dotmarketing.portlets.contentlet.model.Contentlet;
+import com.dotmarketing.portlets.contentlet.model.ContentletDependencies;
+import com.dotmarketing.portlets.fileassets.business.IFileAsset;
+import com.dotmarketing.portlets.structure.model.Structure;
+import com.dotmarketing.portlets.workflows.MessageActionlet;
+import com.dotmarketing.portlets.workflows.actionlet.*;
+import com.dotmarketing.portlets.workflows.model.*;
+import com.dotmarketing.util.*;
+import com.google.common.collect.ImmutableList;
+import com.liferay.portal.language.LanguageException;
+import com.liferay.portal.language.LanguageUtil;
+import com.liferay.portal.model.User;
+import java.util.concurrent.Future;
+import org.apache.commons.lang.time.StopWatch;
+import org.osgi.framework.BundleContext;
+
+import java.util.*;
+import java.util.stream.IntStream;
+
+
+public class WorkflowAPIImpl implements WorkflowAPI, WorkflowAPIOsgiService {
+
+	private final List<Class> actionletClasses;
+
+	private static Map<String, WorkFlowActionlet> actionletMap;
+
+	private final WorkFlowFactory workFlowFactory = FactoryLocator.getWorkFlowFactory();
+
+	private final PermissionAPI  permissionAPI    = APILocator.getPermissionAPI();
+
+	private final RoleAPI roleAPI = APILocator.getRoleAPI();
+
+	private final WorkflowStateFilter workflowStatusFilter =
+			new WorkflowStateFilter();
+
+	private final SystemMessageEventUtil systemMessageEventUtil =
+			SystemMessageEventUtil.getInstance();
+
+	// not very fancy, but the WorkflowImport is a friend of WorkflowAPI
+	private volatile FriendClass  friendClass = null;
+
+	protected final DotSubmitter submitter = DotConcurrentFactory.getInstance()
+			.getSubmitter(DotConcurrentFactory.DOT_SYSTEM_THREAD_POOL);
+
+	@SuppressWarnings({ "rawtypes", "unchecked" })
+	public WorkflowAPIImpl() {
+
+		actionletClasses = new ArrayList<Class>();
+
+		// Add default actionlet classes
+		actionletClasses	.addAll(Arrays.asList(new Class[] {
+				CommentOnWorkflowActionlet.class,
+				NotifyUsersActionlet.class,
+				ArchiveContentActionlet.class,
+				DeleteContentActionlet.class,
+				CheckinContentActionlet.class,
+				CheckoutContentActionlet.class,
+				UnpublishContentActionlet.class,
+				PublishContentActionlet.class,
+				NotifyAssigneeActionlet.class,
+				UnarchiveContentActionlet.class,
+				ResetTaskActionlet.class,
+				MultipleApproverActionlet.class,
+				FourEyeApproverActionlet.class,
+				TwitterActionlet.class,
+				PushPublishActionlet.class,
+				CheckURLAccessibilityActionlet.class,
+                EmailActionlet.class,
+                SetValueActionlet.class,
+                PushNowActionlet.class,
+				TranslationActionlet.class,
+				SaveContentActionlet.class,
+				SaveContentAsDraftActionlet.class,
+				CopyActionlet.class,
+				MessageActionlet.class
+		}));
+
+		refreshWorkFlowActionletMap();
+		registerBundleService();
+	}
+
+	private FriendClass getFriendClass () {
+
+		if (null == this.friendClass) {
+			synchronized (this) {
+
+				if (null == this.friendClass) {
+					this.friendClass =
+							new FriendClass("com.dotmarketing.portlets.workflows.util.WorkflowImportExportUtil");
+				}
+			}
+		}
+
+		return this.friendClass;
+	}
+
+	public void registerBundleService () {
+		if(System.getProperty(WebKeys.OSGI_ENABLED)!=null){
+			// Register main service
+			BundleContext context = HostActivator.instance().getBundleContext();
+			if (null != context) {
+				Hashtable<String, String> props = new Hashtable<String, String>();
+				context.registerService(WorkflowAPIOsgiService.class.getName(), this, props);
+			} else {
+				Logger.error(this, "Bundle Context is null, WorkflowAPIOsgiService has been not registered");
+			}
+		}
+	}
+
+	private void isUserAllowToModifiedWorkflow (final User user) {
+
+		try {
+			// if the class calling the workflow api is not friend, so checks the validation
+			if (!this.getFriendClass().isFriend()) {
+				DotPreconditions.isTrue(
+						(LicenseUtil.getLevel() >= LicenseLevel.STANDARD.level) &&
+								APILocator.getLayoutAPI().doesUserHaveAccessToPortlet("workflow-schemes", user),
+						() -> "User " + user + " cannot access workflows ", NotAllowedUserWorkflowException.class);
+			}
+		} catch (DotDataException e) {
+			throw new NotAllowedUserWorkflowException(e);
+		}
+	}
+
+	public WorkFlowActionlet newActionlet(String className) throws DotDataException {
+		for ( Class<WorkFlowActionlet> z : actionletClasses ) {
+			if ( z.getName().equals(className.trim())) {
+				try {
+					return z.newInstance();
+				} catch (InstantiationException e) {
+					e.printStackTrace();
+				} catch (IllegalAccessException e) {
+					e.printStackTrace();
+				}
+			}
+		}
+		return null;
+	}
+
+	public String addActionlet(Class workFlowActionletClass) {
+		actionletClasses.add(workFlowActionletClass);
+		refreshWorkFlowActionletMap();
+		return workFlowActionletClass.getCanonicalName();
+	}
+
+	public void removeActionlet(String workFlowActionletName) {
+		WorkFlowActionlet actionlet = actionletMap.get(workFlowActionletName);
+		actionletClasses.remove(actionlet.getClass());
+		refreshWorkFlowActionletMap();
+	}
+
+	@CloseDBIfOpened
+	public List<WorkflowTask> searchTasks(WorkflowSearcher searcher) throws DotDataException {
+		return workFlowFactory.searchTasks(searcher);
+	}
+
+	@CloseDBIfOpened
+	public WorkflowTask findTaskByContentlet(Contentlet contentlet) throws DotDataException {
+		return workFlowFactory.findTaskByContentlet(contentlet);
+	}
+
+	@CloseDBIfOpened
+	public List<WorkflowStep> findStepsByContentlet(Contentlet contentlet) throws DotDataException{
+		return workFlowFactory.findStepsByContentlet(contentlet);
+	}
+
+	@CloseDBIfOpened
+	public WorkflowStep findStepByContentlet(Contentlet contentlet) throws DotDataException {
+		WorkflowStep step = null;
+		List<WorkflowStep> steps = findStepsByContentlet(contentlet);
+		if( null != steps && !steps.isEmpty() && steps.size() == 1) {
+			step = steps.get(0);
+		}
+
+		return step;
+	}
+
+	public boolean existSchemeIdOnSchemesList(String schemeId, List<WorkflowScheme> schemes){
+		return workFlowFactory.existSchemeIdOnSchemesList(schemeId, schemes);
+	}
+
+	public WorkflowTask findTaskById(final String id) throws DotDataException {
+		return workFlowFactory.findWorkFlowTaskById(id);
+	}
+
+	@CloseDBIfOpened
+	public List<WorkflowScheme> findSchemes(final boolean showArchived) throws DotDataException {
+		return workFlowFactory.findSchemes(showArchived);
+	}
+
+	@CloseDBIfOpened
+	public WorkflowScheme findDefaultScheme() throws DotDataException {
+		return workFlowFactory.findDefaultScheme();
+	}
+
+	@CloseDBIfOpened
+	public WorkflowScheme findSystemWorkflowScheme() throws DotDataException {
+		return workFlowFactory.findSystemWorkflow();
+	}
+
+	@CloseDBIfOpened
+	public boolean isDefaultScheme(WorkflowScheme scheme) throws DotDataException {
+		if (scheme == null || scheme.getId() == null) {
+			return false;
+		}
+		if (workFlowFactory.findDefaultScheme().getId().equals(scheme.getId())) {
+			return true;
+		}
+		return false;
+	}
+
+	@CloseDBIfOpened
+	public WorkflowScheme findScheme(String id) throws DotDataException {
+		return workFlowFactory.findScheme(id);
+	}
+
+	@WrapInTransaction
+	public void saveSchemesForStruct(final Structure contentType,
+									 final List<WorkflowScheme> schemes) throws DotDataException {
+
+
+		try {
+
+			this.workFlowFactory.saveSchemesForStruct(contentType.getInode(), schemes);
+		} catch(DotDataException e){
+			throw e;
+		}
+	}
+
+	@WrapInTransaction
+	public void saveSchemeIdsForContentType(final ContentType contentType,
+											final List<String> schemesIds) throws DotDataException {
+
+
+		try {
+			Logger.info(WorkflowAPIImpl.class, String.format("Saving Schemas: %s for Content type %s",
+					String.join(",", schemesIds), contentType.inode()));
+
+			workFlowFactory.saveSchemeIdsForContentType(contentType.inode(), schemesIds);
+		} catch(DotDataException e){
+			Logger.error(WorkflowAPIImpl.class, String.format("Error saving Schemas: %s for Content type %s",
+					String.join(",", schemesIds), contentType.inode()));
+		}
+	}
+
+	@CloseDBIfOpened
+	@Override
+	public List<WorkflowScheme> findSchemesForContentType(final ContentType contentType) throws DotDataException {
+
+		final ImmutableList.Builder<WorkflowScheme> schemes =
+				new ImmutableList.Builder<>();
+
+		if (contentType == null || ! UtilMethods.isSet(contentType.inode())
+				|| LicenseUtil.getLevel() < LicenseLevel.STANDARD.level) {
+
+			schemes.add(this.findSystemWorkflowScheme());
+		} else {
+
+			try {
+
+				Logger.debug(this, "Finding the schemes for: " + contentType);
+				final List<WorkflowScheme> contentTypeSchemes =
+						this.workFlowFactory.findSchemesForStruct(contentType.inode());
+				schemes.addAll(contentTypeSchemes);
+			}
+			catch(Exception e) {
+				Logger.debug(this,e.getMessage(),e);
+			}
+		}
+
+		return schemes.build();
+	} // findSchemesForContentType.
+
+	@CloseDBIfOpened
+	public List<WorkflowScheme> findSchemesForStruct(final Structure structure) throws DotDataException {
+
+		final ImmutableList.Builder<WorkflowScheme> schemes =
+				new ImmutableList.Builder<>();
+		if(structure ==null || ! UtilMethods.isSet(structure.getInode()) || LicenseUtil.getLevel() < LicenseLevel.STANDARD.level){
+			schemes.add(this.findSystemWorkflowScheme());
+		} else {
+			try {
+				schemes.addAll(workFlowFactory.findSchemesForStruct(structure.getInode()));
+			} catch (Exception e) {
+				Logger.debug(this, e.getMessage(), e);
+			}
+		}
+		return schemes.build();
+	}
+
+	@WrapInTransaction
+	public void saveScheme(final WorkflowScheme scheme, final User user) throws DotDataException, AlreadyExistException {
+
+		this.isUserAllowToModifiedWorkflow(user);
+
+		if (null != scheme && SYSTEM_WORKFLOW_ID.equals(scheme.getId())
+				&& scheme.isArchived()) {
+
+			Logger.warn(this, "Can not archive the system workflow");
+			throw new DotWorkflowException("Can not archive the system workflow");
+		}
+
+		workFlowFactory.saveScheme(scheme);
+
+	}
+
+
+	public Future<WorkflowScheme> deleteScheme(final WorkflowScheme scheme, final User user)
+			throws DotDataException, DotSecurityException, AlreadyExistException {
+
+		this.isUserAllowToModifiedWorkflow(user);
+
+		if (null == scheme){
+			Logger.warn(this, "Can not delete a null workflow");
+			throw new DotWorkflowException("Can not delete a null workflow");
+		}
+		if( SYSTEM_WORKFLOW_ID.equals(scheme.getId()) || !scheme.isArchived()) {
+
+			Logger.warn(this, "Can not delete workflow Id:" + scheme.getId());
+			throw new DotWorkflowException("Can not delete workflow Id:" + scheme.getId());
+		}
+
+		//Delete the Scheme in a separated thread
+		return this.submitter.submit(() -> deleteSchemeTask(scheme, user));
+	}
+
+	/**
+	 * This task allows to elimiminate the workflow scheme on a separate thread
+	 * @param scheme Workflow Scheme to be delete
+	 * @param user The user
+	 */
+	@WrapInTransaction
+	private WorkflowScheme deleteSchemeTask(final WorkflowScheme scheme, final User user) {
+		try {
+			final StopWatch stopWatch = new StopWatch();
+			stopWatch.start();
+			Logger.info(this, "Begin the Delete Workflow Scheme task.");
+
+			final List<WorkflowStep> steps = this.findSteps(scheme);
+			for (WorkflowStep step : steps) {
+				//delete workflow tasks
+				this.findTasksByStep(step.getId()).stream()
+						.forEach(task -> this.deleteWorkflowTaskWrapper(task, user));
+			}
+			//delete actions
+			this.findActions(scheme, user).stream()
+					.forEach(action -> this.deleteWorkflowActionWrapper(action, user));
+
+			//delete steps
+			steps.stream().forEach(step -> this.deleteWorkflowStepWrapper(step, user));
+
+			//delete scheme
+			this.workFlowFactory.deleteScheme(scheme);
+			stopWatch.stop();
+			Logger.info(this, "Delete Workflow Scheme task DONE, duration:" +
+					DateUtil.millisToSeconds(stopWatch.getTime()) + " seconds");
+
+			this.systemMessageEventUtil.pushSimpleTextEvent
+					(LanguageUtil.get(user.getLocale(), "Workflow-deleted", scheme.getName()), user.getUserId());
+		} catch (Exception e) {
+			throw new DotRuntimeException(e);
+		}
+		return scheme;
+	}
+
+	/**
+	 * Wrap the delete Workflow Step method to be use by lambdas
+	 *
+	 * @param step The workflow step to be deleted
+	 * @param user The user
+	 * @throws DotRuntimeException
+	 */
+	@CloseDBIfOpened
+	private void deleteWorkflowStepWrapper(final WorkflowStep step, final User user)
+			throws DotRuntimeException {
+		try {
+			//delete step
+			this.deleteStep(step, user);
+		} catch (Exception e) {
+			throw new DotRuntimeException(e);
+		}
+	}
+
+	/**
+	 * Wrap the delete Workflow Action method to be use by lambdas
+	 *
+	 * @param action The workflow action to be deleted
+	 * @param user The user
+	 * @throws DotRuntimeException
+	 */
+	@CloseDBIfOpened
+	private void deleteWorkflowActionWrapper(final WorkflowAction action, final User user)
+			throws DotRuntimeException {
+		try {
+			//delete action
+			this.deleteAction(action,user);
+		} catch (Exception e) {
+			throw new DotRuntimeException(e);
+		}
+	}
+
+	/**
+	 * Wrap the delete Workflow Task method to be use by lambdas
+	 *
+	 * @param task The workflow task to be deleted
+	 * @param user The user
+	 * @throws DotRuntimeException
+	 */
+	@CloseDBIfOpened
+	private void deleteWorkflowTaskWrapper(final WorkflowTask task, final User user)
+			throws DotRuntimeException {
+		try {
+			//delete task comment
+			this.findWorkFlowComments(task).stream().forEach(this::deleteCommentWrapper);
+
+			//delete task history
+			this.findWorkflowHistory(task).stream().forEach(this::deleteWorkflowHistoryWrapper);
+
+			//delete task
+			this.deleteWorkflowTask(task, user);
+		} catch (Exception e) {
+			throw new DotRuntimeException(e);
+		}
+	}
+
+	/**
+	 * Wrap the delete Workflow Comment method to be use by lambdas
+	 * @param workflowComment The workflow comment object to be deleted
+	 * @throws DotRuntimeException
+	 */
+	@CloseDBIfOpened
+	private void deleteCommentWrapper(final WorkflowComment workflowComment)
+			throws DotRuntimeException{
+		try{
+			this.deleteComment(workflowComment);
+		}catch(Exception e){
+			throw new DotRuntimeException(e);
+		}
+	}
+
+	/**
+	 * Wrap the delete Workflow History method to be use by lambdas
+	 * @param workflowHistory The workflow History object to be deleted
+	 * @throws DotRuntimeException
+	 */
+	@CloseDBIfOpened
+	private void deleteWorkflowHistoryWrapper(final WorkflowHistory workflowHistory)
+			throws DotRuntimeException{
+		try{
+			this.deleteWorkflowHistory(workflowHistory);
+		}catch(Exception e){
+			throw new DotRuntimeException(e);
+		}
+	}
+
+	@CloseDBIfOpened
+	public List<WorkflowStep> findSteps(WorkflowScheme scheme) throws DotDataException {
+		return workFlowFactory.findSteps(scheme);
+	}
+
+	@WrapInTransaction
+	public void saveStep(final WorkflowStep step, final User user) throws DotDataException, AlreadyExistException {
+
+		this.isUserAllowToModifiedWorkflow(user);
+
+		DotPreconditions.isTrue(UtilMethods.isSet(step.getName()) && UtilMethods.isSet(step.getSchemeId()),
+				()-> "Step name and Scheme are required", DotStateException.class);
+
+		workFlowFactory.saveStep(step);
+	}
+
+	@WrapInTransaction
+	public void deleteStep(final WorkflowStep step, final User user) throws DotDataException {
+
+		this.isUserAllowToModifiedWorkflow(user);
+
+		try {
+
+			// Checking for Next Step references
+			for(WorkflowStep otherStep : findSteps(findScheme(step.getSchemeId()))){
+
+				/*
+				Verify we are not validating the next step is the step we want to delete.
+				Remember the step can point to itself and that should not be a restriction when deleting.
+				 */
+				if (!otherStep.getId().equals(step.getId())) {
+					for(WorkflowAction action : findActions(otherStep, APILocator.getUserAPI().getSystemUser())){
+
+                        if(action.getNextStep().equals(step.getId())) {
+                            throw new DotDataException("</br> <b> Step : '" + step.getName() + "' is being referenced by </b> </br></br>" +
+                                    " Step : '"+otherStep.getName() + "' ->  Action : '" + action.getName() + "' </br></br>");
+                        }
+                    }
+				}
+			}
+			
+			final int countContentletsReferencingStep = getCountContentletsReferencingStep(step);
+			if(countContentletsReferencingStep > 0){
+				throw new DotDataException("</br> <b> Step : '" + step.getName() + "' is being referenced by: "+countContentletsReferencingStep+" contenlet(s)</b> </br></br>");
+			}
+
+			this.workFlowFactory.deleteActions(step); // workflow_action_step
+			this.workFlowFactory.deleteStep(step);    // workflow_step
+		} catch(Exception e){
+
+			throw new DotDataException(e.getMessage(), e);
+		}
+	}
+
+	@CloseDBIfOpened
+	private int getCountContentletsReferencingStep(WorkflowStep step) throws DotDataException{
+		return workFlowFactory.getCountContentletsReferencingStep(step);
+	}
+
+	@WrapInTransaction
+	@Override
+	public void reorderStep(final WorkflowStep step, final int order, final User user) throws DotDataException, AlreadyExistException {
+
+		this.isUserAllowToModifiedWorkflow(user);
+
+		final List<WorkflowStep> steps;
+		final WorkflowScheme scheme = this.findScheme(step.getSchemeId());
+
+		try {
+
+			steps  = this.findSteps (scheme);
+		} catch (Exception e) {
+			throw new DotDataException(e.getLocalizedMessage(), e);
+		}
+
+		IntStream.range(0, steps.size())
+				.filter(i -> steps.get(i).getId().equals(step.getId()))
+				.boxed()
+				.findFirst()
+				.map(i -> steps.remove((int) i));
+
+		final int newOrder = (order > steps.size()) ? steps.size():order;
+		steps.add(newOrder, step);
+
+		int i = 0;
+		for(final WorkflowStep stepp : steps) {
+			stepp.setMyOrder(i++);
+			this.saveStep(stepp, user);
+		}
+	}
+
+	@WrapInTransaction
+	public void deleteComment(final WorkflowComment comment) throws DotDataException {
+
+		this.workFlowFactory.deleteComment(comment);
+	}
+
+	@CloseDBIfOpened
+	public List<WorkflowComment> findWorkFlowComments(WorkflowTask task) throws DotDataException {
+		return workFlowFactory.findWorkFlowComments(task);
+	}
+
+	@WrapInTransaction
+	public void saveComment(final WorkflowComment comment) throws DotDataException {
+
+		if(UtilMethods.isSet(comment.getComment())) {
+
+			this.workFlowFactory.saveComment(comment);
+		}
+	}
+
+	@CloseDBIfOpened
+	public List<WorkflowHistory> findWorkflowHistory(WorkflowTask task) throws DotDataException {
+		return workFlowFactory.findWorkflowHistory(task);
+	}
+
+	@WrapInTransaction
+	public void deleteWorkflowHistory(final WorkflowHistory history) throws DotDataException {
+
+		this.workFlowFactory.deleteWorkflowHistory(history);
+	}
+
+	@WrapInTransaction
+	public void saveWorkflowHistory(final WorkflowHistory history) throws DotDataException {
+
+		this.workFlowFactory.saveWorkflowHistory(history);
+	}
+
+	@WrapInTransaction
+	public void deleteWorkflowTask(final WorkflowTask task, final User user) throws DotDataException {
+
+		this.workFlowFactory.deleteWorkflowTask(task);
+	}
+
+	@CloseDBIfOpened
+	public WorkflowTask findWorkFlowTaskById(String id) throws DotDataException {
+		return workFlowFactory.findWorkFlowTaskById(id);
+	}
+
+	@CloseDBIfOpened
+	public List<IFileAsset> findWorkflowTaskFilesAsContent(WorkflowTask task, User user) throws DotDataException {
+		List<Contentlet> contents =  workFlowFactory.findWorkflowTaskFilesAsContent(task, user);
+		return APILocator.getFileAssetAPI().fromContentletsI(contents);
+	}
+
+	@WrapInTransaction
+	public void saveWorkflowTask(final WorkflowTask task) throws DotDataException {
+
+		if (task.getLanguageId() <= 0) {
+
+			Logger.error(this, "The task: " + task.getId() +
+								", does not have language id, setting to the default one");
+			task.setLanguageId(APILocator.getLanguageAPI().getDefaultLanguage().getId());
+		}
+
+		workFlowFactory.saveWorkflowTask(task);
+	}
+
+	@WrapInTransaction
+	public void saveWorkflowTask(WorkflowTask task, WorkflowProcessor processor) throws DotDataException {
+		this.saveWorkflowTask(task);
+		WorkflowHistory history = new WorkflowHistory();
+		history.setWorkflowtaskId(task.getId());
+		history.setActionId(processor.getAction().getId());
+		history.setCreationDate(new Date());
+		history.setMadeBy(processor.getUser().getUserId());
+		history.setStepId(processor.getNextStep().getId());
+
+		String comment = (UtilMethods.isSet(processor.getWorkflowMessage()))? processor.getWorkflowMessage() : "";
+		String nextAssignName = (UtilMethods.isSet(processor.getNextAssign()))? processor.getNextAssign().getName() : "";
+
+
+		try {
+			history.setChangeDescription(
+					LanguageUtil.format(processor.getUser().getLocale(), "workflow.history.description", new String[]{
+						processor.getUser().getFullName(),
+						processor.getAction().getName(),
+						processor.getNextStep().getName(),
+						nextAssignName,
+						comment}, false)
+					);
+		} catch (LanguageException e) {
+			Logger.error(WorkflowAPIImpl.class,e.getMessage());
+			Logger.debug(WorkflowAPIImpl.class,e.getMessage(),e);
+		}
+
+		saveWorkflowHistory(history);
+	}
+
+	@WrapInTransaction
+	public void attachFileToTask(WorkflowTask task, String fileInode) throws DotDataException {
+		workFlowFactory.attachFileToTask(task, fileInode);
+	}
+
+	@WrapInTransaction
+	public void removeAttachedFile(WorkflowTask task, String fileInode) throws DotDataException {
+		workFlowFactory.removeAttachedFile(task, fileInode);
+	}
+
+	@CloseDBIfOpened
+	public List<WorkflowAction> findActions(final WorkflowStep step, final User user) throws DotDataException,
+	DotSecurityException {
+		return findActions(step, user, null);
+	}
+
+    @CloseDBIfOpened
+    public List<WorkflowAction> findActions(final WorkflowStep step, final User user, final Permissionable permissionable) throws DotDataException,
+            DotSecurityException {
+
+		if(null == step) {
+			return Collections.emptyList();
+		}
+        final List<WorkflowAction> actions = workFlowFactory.findActions(step);
+        return filterActionsCollection(actions, user, true, permissionable);
+    }
+
+	@CloseDBIfOpened
+	public List<WorkflowAction> findActions(final WorkflowScheme scheme, final User user) throws DotDataException,
+			DotSecurityException {
+
+		final List<WorkflowAction> actions = workFlowFactory.findActions(scheme);
+		return permissionAPI.filterCollection(actions,
+				PermissionAPI.PERMISSION_USE, true, user);
+	} // findActions.
+    
+
+    @CloseDBIfOpened
+    public List<WorkflowAction> findActions(List<WorkflowStep> steps, User user) throws DotDataException,
+			DotSecurityException {
+		return findActions(steps, user, null);
+	}
+
+	@CloseDBIfOpened
+	public List<WorkflowAction> findActions(final List<WorkflowStep> steps,final User user, final Permissionable permissionable) throws DotDataException,
+			DotSecurityException {
+		final ImmutableList.Builder<WorkflowAction> actions = new ImmutableList.Builder<>();
+		for(WorkflowStep step : steps) {
+			actions.addAll(workFlowFactory.findActions(step));
+		}
+
+		return filterActionsCollection(actions.build(), user, true, permissionable);
+	}
+
+
+	/**
+	 * This method will return the list of workflows actions available to a user on any give
+	 * piece of content, based on how and who has the content locked and what workflow step the content
+	 * is in
+	 */
+	@CloseDBIfOpened
+	public List<WorkflowAction> findAvailableActions(final Contentlet contentlet, final User user)
+			throws DotDataException, DotSecurityException {
+
+		if(contentlet == null || contentlet.getStructure() ==null) {
+
+			Logger.debug(this, "the Contentlet: " + contentlet + " or their structure could be null");
+			throw new DotStateException("content is null");
+		}
+
+		final ImmutableList.Builder<WorkflowAction> actions =
+				new ImmutableList.Builder<>();
+
+		if(Host.HOST_VELOCITY_VAR_NAME.equals(contentlet.getStructure().getVelocityVarName())) {
+
+			Logger.debug(this, "The contentlet: " +
+					contentlet.getIdentifier() + ", is a host. Returning zero available actions");
+
+			return Collections.emptyList();
+		}
+
+		final boolean isNew  = !UtilMethods.isSet(contentlet.getInode());
+		boolean canLock      = false;
+		boolean isLocked     = false;
+		boolean isPublish    = false;
+		boolean isArchived   = false;
+
+		try {
+
+			canLock      = APILocator.getContentletAPI().canLock(contentlet, user);
+			isLocked     = isNew? true :  APILocator.getVersionableAPI().isLocked(contentlet);
+			isPublish    = isNew? false:  APILocator.getVersionableAPI().isLive(contentlet);
+			isArchived   = isNew? false:  APILocator.getVersionableAPI().isDeleted(contentlet);
+		} catch(Exception e) {
+
+		}
+
+		final List<WorkflowStep> steps = findStepsByContentlet(contentlet);
+
+		Logger.debug(this, "#findAvailableActions: for content: "   + contentlet.getIdentifier()
+								+ ", isNew: "    + isNew
+								+ ", canLock: "        + canLock + ", isLocked: " + isLocked);
+
+
+		return isNew? this.doFilterActions(actions, true, false, false, canLock, isLocked, findActions(steps, user, contentlet.getContentType())):
+				this.doFilterActions(actions, false, isPublish, isArchived, canLock, isLocked, findActions(steps, user, contentlet));
+	}
+
+
+	private List<WorkflowAction> doFilterActions(final ImmutableList.Builder<WorkflowAction> actions,
+								 final boolean isNew,
+								 final boolean isPublished,
+								 final boolean isArchived,
+								 final boolean canLock,
+								 final boolean isLocked,
+								 final List<WorkflowAction> unfilteredActions) {
+
+		for (final WorkflowAction workflowAction : unfilteredActions) {
+
+			if (this.workflowStatusFilter.filter(workflowAction,
+					new ContentletStateOptions(isNew, isPublished, isArchived, canLock, isLocked))) {
+
+            	actions.add(workflowAction);
+            }
+        }
+
+        return actions.build();
+	}
+
+
+
+	/**
+	 * This is a legacy method for reorder
+	 *
+	 * @deprecated On release 4.3, replaced by {@link #reorderAction(WorkflowAction, WorkflowStep, User, int)}
+	 * @param action WorkflowAction action you want to reorder, the getStepid has to be not empty and has to have the associated step to the action
+	 * @param order  int			Order for the action
+	 * @throws DotDataException
+	 * @throws AlreadyExistException
+	 */
+	@Deprecated
+	@WrapInTransaction
+	public void reorderAction(WorkflowAction action, int order) throws DotDataException, AlreadyExistException {
+
+		final WorkflowStep step = findStep(action.getStepId());
+		this.reorderAction(action, step, APILocator.systemUser(), order);
+	}
+
+	@WrapInTransaction
+	public void reorderAction(final WorkflowAction action,
+							  final WorkflowStep step,
+							  final User user,
+							  final int order) throws DotDataException, AlreadyExistException {
+
+		List<WorkflowAction> actions = null;
+		final List<WorkflowAction> newActions = new ArrayList<WorkflowAction>();
+
+		this.isUserAllowToModifiedWorkflow(user);
+
+		try {
+			actions = findActions(step, user);
+		} catch (Exception e) {
+			throw new DotDataException(e.getLocalizedMessage());
+		}
+
+		final int normalizedOrder =
+				(order < 0) ? 0 : (order >= actions.size()) ? actions.size()-1 : order;
+		for (int i = 0; i < actions.size(); i++) {
+
+			final WorkflowAction currentAction = actions.get(i);
+			if (action.equals(currentAction)) {
+				continue;
+			}
+			newActions.add(currentAction);
+		}
+
+		newActions.add(normalizedOrder, action);
+		for (int i = 0; i < newActions.size(); i++) {
+			this.workFlowFactory.updateOrder(newActions.get(i), step, i);
+		}
+	}
+
+	@CloseDBIfOpened
+	public WorkflowAction findAction(final String id, final User user) throws DotDataException, DotSecurityException {
+
+		return this.workFlowFactory.findAction(id);
+	}
+
+	@CloseDBIfOpened
+	public WorkflowAction findAction(final String actionId,
+									 final String stepId,
+									 final User user) throws DotDataException, DotSecurityException {
+
+		Logger.debug(this, "Finding the action: " + actionId + " for the step: " + stepId);
+		return this.workFlowFactory.findAction(actionId, stepId);
+	}
+
+	@WrapInTransaction
+	public void saveAction(final WorkflowAction action,
+						   final List<Permission> permissions,
+						   final User user) throws DotDataException {
+
+		DotPreconditions.isTrue(UtilMethods.isSet(action.getSchemeId()) && this.existsScheme(action.getSchemeId()),
+				()-> "Workflow-does-not-exists-scheme",
+				DoesNotExistException.class);
+
+		try {
+
+			this.saveAction(action, user);
+
+			permissionAPI.removePermissions(action);
+			if(permissions != null){
+				for (Permission permission : permissions) {
+
+					permission.setInode(action.getId());
+					permissionAPI.save
+							(permission, action, APILocator.getUserAPI().getSystemUser(), false);
+				}
+			}
+		} catch (Exception e) {
+			Logger.error(WorkflowAPIImpl.class, e.getMessage());
+			Logger.debug(WorkflowAPIImpl.class, e.getMessage(), e);
+			throw new DotDataException(e.getMessage(), e);
+		}
+	}
+
+	private boolean isValidShowOn(final Set<WorkflowState> showOn) {
+		return null != showOn && !showOn.isEmpty();
+	}
+
+	private boolean existsScheme(final String schemeId) {
+
+		boolean existsScheme = false;
+
+		try {
+
+			existsScheme = null != this.findScheme(schemeId);
+		} catch (Exception e) {
+			existsScheme = false;
+		}
+
+		return existsScheme;
+	}
+
+	@WrapInTransaction
+	public void saveAction(final String actionId, final String stepId,
+						   final User user, final int order) {
+
+		WorkflowAction workflowAction = null;
+		WorkflowStep   workflowStep   = null;
+
+		this.isUserAllowToModifiedWorkflow(user);
+
+		try {
+
+			Logger.debug(this, "Saving (doing the relationship) the actionId: " + actionId + ", stepId: " + stepId);
+
+			workflowAction = this.findAction(actionId, user);
+			workflowStep   = this.findStep  (stepId);
+
+			if (null == workflowAction) {
+
+				Logger.debug(this, "The action: " + actionId + ", does not exists");
+				throw new DoesNotExistException("Workflow-does-not-exists-action");
+			}
+
+			if (null == workflowStep) {
+
+				Logger.debug(this, "The step: " + stepId + ", does not exists");
+				throw new DoesNotExistException("Workflow-does-not-exists-step");
+			}
+
+			this.workFlowFactory.saveAction(workflowAction, workflowStep, order);
+		} catch (DoesNotExistException  e) {
+
+			throw e;
+		} catch (AlreadyExistException e) {
+
+			Logger.error(WorkflowAPIImpl.class, e.getMessage());
+			Logger.debug(WorkflowAPIImpl.class, e.getMessage(), e);
+			throw new DotWorkflowException("Workflow-action-already-exists", e);
+		} catch (DotSecurityException e) {
+
+			Logger.error(WorkflowAPIImpl.class, e.getMessage());
+			Logger.debug(WorkflowAPIImpl.class, e.getMessage(), e);
+			throw new DotWorkflowException("Workflow-permission-issue-save-action", e);
+		} catch (Exception e) {
+			if (DbConnectionFactory.isConstraintViolationException(e.getCause())) {
+
+				Logger.error(WorkflowAPIImpl.class, e.getMessage());
+				Logger.debug(WorkflowAPIImpl.class, e.getMessage(), e);
+				throw new DotWorkflowException("Workflow-action-already-exists", e);
+			} else {
+
+				Logger.error(WorkflowAPIImpl.class, e.getMessage());
+				Logger.debug(WorkflowAPIImpl.class, e.getMessage(), e);
+				throw new DotWorkflowException("Workflow-could-not-save-action", e);
+			}
+		}
+	} // saveAction.
+
+	@WrapInTransaction
+	public void saveAction(final String actionId, final String stepId, final User user) {
+
+		this.saveAction(actionId, stepId, user, 0);
+	} // saveAction.
+
+	@WrapInTransaction
+	private void saveAction(final WorkflowAction action, final User user) throws DotDataException, AlreadyExistException {
+
+		this.isUserAllowToModifiedWorkflow(user);
+		DotPreconditions.isTrue(UtilMethods.isSet(action.getSchemeId()) && this.existsScheme(action.getSchemeId()),
+				()-> "Workflow-does-not-exists-scheme", DoesNotExistException.class);
+
+		if (!this.isValidShowOn(action.getShowOn())) {
+
+			Logger.error(this, "No show On data on workflow action record, bad data?");
+			action.setShowOn(WorkflowAPI.DEFAULT_SHOW_ON);
+		}
+
+		workFlowFactory.saveAction(action);
+	}
+
+	@CloseDBIfOpened
+	public WorkflowStep findStep(String id) throws DotDataException {
+		return workFlowFactory.findStep(id);
+	}
+
+	@WrapInTransaction
+	public void deleteAction(final WorkflowAction action, final User user) throws DotDataException, AlreadyExistException {
+
+		this.isUserAllowToModifiedWorkflow(user);
+		Logger.debug(this, "Removing the WorkflowAction: " + action.getId());
+
+		final List<WorkflowActionClass> workflowActionClasses =
+				findActionClasses(action);
+
+		Logger.debug(this, "Removing the WorkflowActionClass, for action: " + action.getId());
+
+		if(workflowActionClasses != null && workflowActionClasses.size() > 0) {
+			for(final WorkflowActionClass actionClass : workflowActionClasses) {
+				this.deleteActionClass(actionClass, user);
+			}
+		}
+
+		Logger.debug(this,
+				"Removing the WorkflowAction and Step Dependencies, for action: " + action.getId());
+		this.workFlowFactory.deleteAction(action);
+	}
+
+	@WrapInTransaction
+	public void deleteAction(final WorkflowAction action,
+							 final WorkflowStep step, User user) throws DotDataException, AlreadyExistException {
+
+		this.isUserAllowToModifiedWorkflow(user);
+		Logger.debug(this, "Deleting the action: " + action.getId() +
+					", from the step: " + step.getId());
+
+		this.workFlowFactory.deleteAction(action, step);
+
+	} // deleteAction.
+
+	@CloseDBIfOpened
+	public List<WorkflowActionClass> findActionClasses(WorkflowAction action) throws DotDataException {
+		return  workFlowFactory.findActionClasses(action);
+	}
+
+	private void refreshWorkFlowActionletMap() {
+		actionletMap = null;
+		if (actionletMap == null) {
+			synchronized (this.getClass()) {
+				if (actionletMap == null) {
+
+					List<WorkFlowActionlet> actionletList = new ArrayList<WorkFlowActionlet>();
+
+					// get the dotmarketing-config.properties actionlet classes
+					String customActionlets = Config.getStringProperty(WebKeys.WORKFLOW_ACTIONLET_CLASSES);
+
+					StringTokenizer st = new StringTokenizer(customActionlets, ",");
+					while (st.hasMoreTokens()) {
+						String clazz = st.nextToken();
+						try {
+							WorkFlowActionlet actionlet = (WorkFlowActionlet) Class.forName(clazz.trim()).newInstance();
+							actionletList.add(actionlet);
+						} catch (Exception e) {
+							Logger.error(WorkflowAPIImpl.class, e.getMessage());
+							Logger.debug(WorkflowAPIImpl.class, e.getMessage(), e);
+						}
+					}
+
+					// get the included (shipped with) actionlet classes
+					for (Class<WorkFlowActionlet> z : actionletClasses) {
+						try {
+							actionletList.add(z.newInstance());
+						} catch (InstantiationException e) {
+							Logger.error(WorkflowAPIImpl.class, e.getMessage());
+							Logger.debug(WorkflowAPIImpl.class, e.getMessage(), e);
+						} catch (IllegalAccessException e) {
+							Logger.error(WorkflowAPIImpl.class, e.getMessage());
+							Logger.debug(WorkflowAPIImpl.class, e.getMessage(), e);
+						}
+					}
+
+					Collections.sort(actionletList, new ActionletComparator());
+					actionletMap = new LinkedHashMap<String, WorkFlowActionlet>();
+					for(WorkFlowActionlet actionlet : actionletList){
+
+						try {
+							actionletMap.put(actionlet.getClass().getCanonicalName(),actionlet.getClass().newInstance());
+							if ( !actionletClasses.contains( actionlet.getClass() ) ) {
+								actionletClasses.add( actionlet.getClass() );
+							}
+						} catch (InstantiationException e) {
+							Logger.error(WorkflowAPIImpl.class,e.getMessage());
+							Logger.debug(WorkflowAPIImpl.class, e.getMessage(), e);
+						} catch (IllegalAccessException e) {
+							Logger.error(WorkflowAPIImpl.class,e.getMessage());
+							Logger.debug(WorkflowAPIImpl.class, e.getMessage(), e);
+						}
+					}
+				}
+			}
+
+		}
+	}
+
+	private Map<String, WorkFlowActionlet> getActionlets() throws DotRuntimeException {
+		return actionletMap;
+	}
+
+	private class ActionletComparator implements Comparator<WorkFlowActionlet>{
+
+		public int compare(WorkFlowActionlet o1, WorkFlowActionlet o2) {
+			return o1.getLocalizedName().compareTo(o2.getLocalizedName());
+
+		}
+	}
+
+	public WorkFlowActionlet findActionlet(String clazz) throws DotRuntimeException {
+		return getActionlets().get(clazz);
+	}
+
+	public List<WorkFlowActionlet> findActionlets() throws DotDataException {
+		List<WorkFlowActionlet> l = new ArrayList<WorkFlowActionlet>();
+		Map<String,WorkFlowActionlet>  m = getActionlets();
+		for (String x : m.keySet()) {
+			l.add(getActionlets().get(x));
+		}
+		return l;
+
+	}
+
+	@CloseDBIfOpened
+	public WorkflowActionClass findActionClass(String id) throws DotDataException {
+		return workFlowFactory.findActionClass(id);
+	}
+
+	@WrapInTransaction
+	public void deleteActionClass(final WorkflowActionClass actionClass, final User user) throws DotDataException, AlreadyExistException {
+
+		this.isUserAllowToModifiedWorkflow(user);
+
+		try {
+			// Delete action class
+			final int orderOfActionClassToDelete = actionClass.getOrder();
+			workFlowFactory.deleteActionClass(actionClass);
+			
+			// We don't need to get "complete" base action object from the database 
+			// to retrieve all action classes from him. So, we can create the base action object
+			// with the "action id" contain in actionClass parameter.
+			WorkflowAction baseAction = new WorkflowAction();
+			baseAction.setId(actionClass.getActionId());
+			
+			// Reorder the action classes in the database
+			final List<WorkflowActionClass> actionClasses = findActionClasses(baseAction);
+			if((actionClasses.size() > 1) && (actionClasses.size() != orderOfActionClassToDelete)) {
+				// Only update when there are action classes in the database and when the user is NOT deleting
+				// the last action class
+				for(WorkflowActionClass action : actionClasses) {
+					if(action.getOrder() > orderOfActionClassToDelete) {
+						// Subtract by 1 for those that are higher than the
+						// action class deleted
+						action.setOrder(action.getOrder()-1);
+						saveActionClass(action, user);
+					}
+				}
+			}
+		} catch (Exception e) {
+			throw new DotWorkflowException(e.getMessage(),e);
+		}
+	}
+
+	@WrapInTransaction
+	public void saveActionClass(final WorkflowActionClass actionClass, final User user) throws DotDataException, AlreadyExistException {
+
+		this.isUserAllowToModifiedWorkflow(user);
+		this.workFlowFactory.saveActionClass(actionClass);
+	}
+
+	@WrapInTransaction
+	public void reorderActionClass(final WorkflowActionClass actionClass,
+								   final int order,
+								   final User user) throws DotDataException {
+
+		this.isUserAllowToModifiedWorkflow(user);
+
+		try {
+			List<WorkflowActionClass> actionClasses = null;
+			try {
+				// We don't need to get "complete" base action object from the database 
+				// to retrieve all action classes from him. So, we can create the base action object
+				// with the "action id" contain in actionClass parameter.
+				WorkflowAction baseAction = new WorkflowAction();
+				baseAction.setId(actionClass.getActionId());
+				
+				actionClasses = findActionClasses(baseAction);
+			} catch (Exception e) {
+				throw new DotDataException(e.getLocalizedMessage());
+			}
+			
+			final int currentOrder = actionClass.getOrder();
+			for(WorkflowActionClass action : actionClasses) {
+				if(currentOrder == action.getOrder()) {
+					// Assign the new order to the action class
+					action.setOrder(order);
+				} else {
+					if(currentOrder > order) {
+						// When we want to move it to a lower level
+						if(action.getOrder() < order) {
+							continue;
+						} else {
+							if(action.getOrder() > currentOrder) {
+								// If current item order is higher than the last order position,
+								// we don't need to fix the order.
+								return;
+							}
+							
+							action.setOrder(action.getOrder() + 1);
+						}
+					} else {
+						// When we want to move it to a higher level
+						if(action.getOrder() < currentOrder) {
+							continue;
+						} else {
+							if(action.getOrder() > order) {
+								// If current item is higher than the new order position,
+								// we don't need to fix the order.
+								return;
+							}
+							
+							action.setOrder(action.getOrder() - 1);
+						}
+					}
+				}
+				saveActionClass(action, user);
+			}
+		} catch (Exception e) {
+			throw new DotWorkflowException(e.getMessage(),e);
+		}
+	}
+
+	@CloseDBIfOpened
+	public Map<String, WorkflowActionClassParameter> findParamsForActionClass(WorkflowActionClass actionClass) throws  DotDataException{
+		return workFlowFactory.findParamsForActionClass(actionClass);
+	}
+
+	public void saveWorkflowActionClassParameters(final List<WorkflowActionClassParameter> params,
+												  final User user) throws DotDataException{
+
+		if(params ==null || params.size() ==0){
+			return;
+		}
+
+		this.isUserAllowToModifiedWorkflow(user);
+
+		boolean localTransaction = false;
+		boolean isNewConnection  = false;
+
+		try {
+
+			isNewConnection    = !DbConnectionFactory.connectionExists();
+			localTransaction   = HibernateUtil.startLocalTransactionIfNeeded();
+
+			for(WorkflowActionClassParameter param : params){
+				workFlowFactory.saveWorkflowActionClassParameter(param);
+			}
+
+			if(localTransaction){
+				HibernateUtil.closeAndCommitTransaction();
+			}
+		} catch (Exception e) {
+			Logger.error(WorkflowAPIImpl.class,e.getMessage());
+			Logger.debug(WorkflowAPIImpl.class, e.getMessage(), e);
+			if(localTransaction) {
+				HibernateUtil.rollbackTransaction();
+			}
+		} finally {
+			if(isNewConnection) {
+				HibernateUtil.closeSessionSilently();
+			}
+		}
+	}
+
+	public WorkflowProcessor fireWorkflowPreCheckin(Contentlet contentlet, User user) throws DotDataException,DotWorkflowException, DotContentletValidationException{
+		WorkflowProcessor processor = new WorkflowProcessor(contentlet, user);
+		if(!processor.inProcess()){
+			return processor;
+		}
+
+		List<WorkflowActionClass> actionClasses = processor.getActionClasses();
+		if(actionClasses != null){
+			for(WorkflowActionClass actionClass : actionClasses){
+				WorkFlowActionlet actionlet= actionClass.getActionlet();
+				//Validate the actionlet exists and the OSGI is installed and running. 
+				if(UtilMethods.isSet(actionlet)){
+					Map<String,WorkflowActionClassParameter> params = findParamsForActionClass(actionClass);
+					actionlet.executePreAction(processor, params);
+					//if we should stop processing further actionlets
+					if(actionlet.stopProcessing()){
+						break;
+					}
+				}else {
+					throw new DotWorkflowException("Actionlet: " + actionClass.getName() + " is null. Check if the Plugin is installed and running.");
+				}
+				
+			}
+		}
+
+		return processor;
+	}
+
+	public void fireWorkflowPostCheckin(WorkflowProcessor processor) throws DotDataException,DotWorkflowException{
+		boolean local = false;
+
+		try{
+			if(!processor.inProcess()){
+				return;
+			}
+
+			local = HibernateUtil.startLocalTransactionIfNeeded();
+
+			processor.getContentlet().setStringProperty("wfActionId", processor.getAction().getId());
+
+			List<WorkflowActionClass> actionClasses = processor.getActionClasses();
+			if(actionClasses != null){
+				for(WorkflowActionClass actionClass : actionClasses){
+					WorkFlowActionlet actionlet= actionClass.getActionlet();
+					Map<String,WorkflowActionClassParameter> params = findParamsForActionClass(actionClass);
+					actionlet.executeAction(processor, params);
+
+					//if we should stop processing further actionlets
+					if(actionlet.stopProcessing()){
+						break;
+					}
+				}
+			}
+
+			this.saveWorkflowTask(processor);
+
+			if(UtilMethods.isSet(processor.getContentlet())){
+			    APILocator.getContentletAPI().refresh(processor.getContentlet());
+			}
+			if(local){
+				HibernateUtil.closeAndCommitTransaction();
+			}
+
+		} catch(Exception e) {
+			if(local){
+				HibernateUtil.rollbackTransaction();
+			}
+			/* Show a more descriptive error of what caused an issue here */
+			Logger.error(WorkflowAPIImpl.class, "There was an unexpected error: " + e.getMessage());
+			Logger.debug(WorkflowAPIImpl.class, e.getMessage(), e);
+			throw new DotWorkflowException(e.getMessage(), e);
+		} finally {
+			if(local){
+
+				HibernateUtil.closeSessionSilently();
+			}
+		}
+	}
+
+	private String getWorkflowContentNeedsBeSaveMessage (final User user) {
+
+		try {
+			return LanguageUtil.get(user, "Workflow-Content-Needs-Be-Saved");
+		} catch (LanguageException e) {
+			// quiet
+		}
+
+		return "Unable to apply the workflow step, the contentlet should be saved in order to execute this workflow action";
+	}
+
+	private void saveWorkflowTask(final WorkflowProcessor processor) throws DotDataException {
+
+		final WorkflowTask task = processor.getTask();
+		if(task != null){
+            Role r = roleAPI.getUserRole(processor.getUser());
+            if(task.isNew()){
+
+            	DotPreconditions.isTrue(UtilMethods.isSet(processor.getContentlet().getIdentifier()),
+						() -> getWorkflowContentNeedsBeSaveMessage(processor.getUser()), DotWorkflowException.class);
+
+                task.setCreatedBy(r.getId());
+                task.setWebasset(processor.getContentlet().getIdentifier());
+                task.setLanguageId(processor.getContentlet().getLanguageId());
+                if(processor.getWorkflowMessage() != null){
+                    task.setDescription(processor.getWorkflowMessage());
+                }
+            }
+            task.setTitle(processor.getContentlet().getTitle());
+            task.setModDate(new Date());
+            if(processor.getNextAssign() != null)
+                task.setAssignedTo(processor.getNextAssign().getId());
+            task.setStatus(processor.getNextStep().getId());
+
+            saveWorkflowTask(task,processor);
+            if(processor.getWorkflowMessage() != null){
+                WorkflowComment comment = new WorkflowComment();
+                comment.setComment(processor.getWorkflowMessage());
+
+                comment.setWorkflowtaskId(task.getId());
+                comment.setCreationDate(new Date());
+                comment.setPostedBy(r.getId());
+                saveComment(comment);
+            }
+        }
+	}
+
+	// todo: note; this method is not referer by anyone, should it be removed?
+	private void updateTask(WorkflowProcessor processor) throws DotDataException{
+		WorkflowTask task = processor.getTask();
+		task.setModDate(new java.util.Date());
+		if(task.isNew()){
+			Role r = roleAPI.getUserRole(processor.getUser());
+			task.setCreatedBy(r.getId());
+			task.setTitle(processor.getContentlet().getTitle());
+		}
+
+
+		if(processor.getWorkflowMessage() != null){
+			WorkflowComment comment = new WorkflowComment();
+			comment.setComment(processor.getWorkflowMessage());
+			comment.setWorkflowtaskId(task.getId());
+			saveComment(comment);
+		}
+
+	}
+
+	@WrapInTransaction
+	@Override
+	public Contentlet fireContentWorkflow(final Contentlet contentlet, final ContentletDependencies dependencies) throws DotDataException {
+
+		if(UtilMethods.isSet(dependencies.getWorkflowActionId())){
+			contentlet.setStringProperty(Contentlet.WORKFLOW_ACTION_KEY, dependencies.getWorkflowActionId());
+		}
+
+		if(UtilMethods.isSet(dependencies.getWorkflowActionComments())){
+			contentlet.setStringProperty(Contentlet.WORKFLOW_COMMENTS_KEY, dependencies.getWorkflowActionComments());
+		}
+
+		if(UtilMethods.isSet(dependencies.getWorkflowAssignKey())){
+			contentlet.setStringProperty(Contentlet.WORKFLOW_ASSIGN_KEY, dependencies.getWorkflowAssignKey());
+		}
+
+		this.validateAction (contentlet, dependencies.getModUser());
+
+		final WorkflowProcessor processor = this.fireWorkflowPreCheckin(contentlet, dependencies.getModUser());
+
+		processor.setContentletDependencies(dependencies);
+		this.fireWorkflowPostCheckin(processor);
+
+		return processor.getContentlet();
+	} // fireContentWorkflow
+
+	private void validateAction(final Contentlet contentlet, final User user) throws DotDataException {
+
+		final String actionId = contentlet.getStringProperty(Contentlet.WORKFLOW_ACTION_KEY);
+
+		if (null != actionId) {
+
+			try {
+
+				// validates the action belongs to the scheme
+				final WorkflowAction action 	   = this.findAction(actionId, user);
+				final List<WorkflowScheme> schemes = this.findSchemesForContentType(contentlet.getContentType());
+
+				if (null != action && null != schemes) {
+
+					if (!schemes.stream().anyMatch(scheme -> scheme.getId().equals(action.getSchemeId()))) {
+
+						throw new DotDataException("Invalid-Action-Scheme-Error");
+					}
+				}
+
+				// if we are on a step, validates that the action belongs to this step
+				final WorkflowTask   workflowTask   = this.findTaskByContentlet(contentlet);
+
+				if (null != workflowTask && null != workflowTask.getStatus()) {
+
+					if (null == this.findAction(action.getId(), workflowTask.getStatus(), user)) {
+
+						throw new DotDataException("Invalid-Action-Step-Error");
+					}
+				}
+			} catch (DotSecurityException e) {
+				throw new DotDataException(e);
+			}
+		}
+	} // validateAction.
+
+
+	public WorkflowProcessor fireWorkflowNoCheckin(Contentlet contentlet, User user) throws DotDataException,DotWorkflowException, DotContentletValidationException{
+
+		WorkflowProcessor processor = fireWorkflowPreCheckin(contentlet, user);
+
+		fireWorkflowPostCheckin(processor);
+		return processor;
+
+	}
+
+    @CloseDBIfOpened
+	public int countTasks(WorkflowSearcher searcher)  throws DotDataException{
+		return workFlowFactory.countTasks(searcher);
+	}
+
+	public void copyWorkflowActionClassParameter(WorkflowActionClassParameter from, WorkflowActionClass to) throws DotDataException{
+		workFlowFactory.copyWorkflowActionClassParameter(from, to);
+	}
+	public void copyWorkflowActionClass(WorkflowActionClass from, WorkflowAction to) throws DotDataException{
+		workFlowFactory.copyWorkflowActionClass(from, to);
+	}
+	public void copyWorkflowAction(WorkflowAction from, WorkflowStep to) throws DotDataException{
+		workFlowFactory.copyWorkflowAction(from, to);
+	}
+	public void copyWorkflowStep(WorkflowStep from, WorkflowScheme to) throws DotDataException{
+		workFlowFactory.copyWorkflowStep(from, to);
+	}
+
+	@CloseDBIfOpened
+	public List<WorkflowTask> searchAllTasks(WorkflowSearcher searcher) throws DotDataException {
+		return workFlowFactory.searchAllTasks(searcher);
+	}
+
+	@CloseDBIfOpened
+	public WorkflowHistory retrieveLastStepAction(String taskId) throws DotDataException {
+
+		return workFlowFactory.retrieveLastStepAction(taskId);
+	}
+
+	@CloseDBIfOpened
+	public WorkflowAction findEntryAction(Contentlet contentlet, User user)  throws DotDataException, DotSecurityException {
+		WorkflowScheme scheme = null;
+		List<WorkflowScheme> schemes = findSchemesForStruct(contentlet.getStructure());
+		if(null !=  schemes && schemes.size() ==1){
+			scheme =  schemes.get(0);
+		}else{
+			return null;
+		}
+
+		WorkflowStep entryStep = null;
+		List<WorkflowStep> wfSteps = findSteps(scheme);
+
+		for(WorkflowStep wfStep : wfSteps){
+			if(!UtilMethods.isSet(entryStep))
+				entryStep = wfStep;
+			if(wfStep.getMyOrder() < entryStep.getMyOrder())
+				entryStep = wfStep;
+		}
+
+		WorkflowAction entryAction = null;
+		List<WorkflowAction> wfActions = findActions(entryStep, user);
+
+		for(WorkflowAction wfAction : wfActions){
+			if(!UtilMethods.isSet(entryAction))
+				entryAction = wfAction;
+			if(wfAction.getOrder() < entryAction.getOrder())
+				entryAction = wfAction;
+		}
+
+		if (!permissionAPI.doesUserHavePermission(entryAction, PermissionAPI.PERMISSION_USE, user, true)) {
+			throw new DotSecurityException("User " + user + " cannot read action " + entryAction.getName());
+		}
+		return entryAction;
+	}
+
+	@CloseDBIfOpened
+	@Override
+	public List<WorkflowTask> findExpiredTasks() throws DotDataException, DotSecurityException {
+		return workFlowFactory.findExpiredTasks();
+	}
+
+	@CloseDBIfOpened
+	@Override
+	public WorkflowScheme findSchemeByName(String schemaName) throws DotDataException {
+		return workFlowFactory.findSchemeByName(schemaName);
+	}
+
+	@WrapInTransaction
+	@Override
+	public void deleteWorkflowActionClassParameter(WorkflowActionClassParameter param) throws DotDataException, AlreadyExistException {
+		workFlowFactory.deleteWorkflowActionClassParameter(param);
+
+	}
+
+	/**
+	 * Method will replace user references of the given userId in workflow, workflow_ action task and workflow comments
+	 * with the replacement user id 
+	 * @param userId User Identifier
+	 * @param userRoleId The role id of the user
+	 * @param replacementUserId The user id of the replacement user
+	 * @param replacementUserRoleId The role Id of the replacemente user
+	 * @throws DotDataException There is a data inconsistency
+	 * @throws DotStateException There is a data inconsistency
+	 * @throws DotSecurityException 
+	 */
+	@WrapInTransaction
+	public void updateUserReferences(String userId, String userRoleId, String replacementUserId, String replacementUserRoleId)throws DotDataException, DotSecurityException{
+		workFlowFactory.updateUserReferences(userId, userRoleId, replacementUserId,replacementUserRoleId);
+	}
+
+	/**
+	 * Method will replace step references of the given stepId in workflow, workflow_action task and contentlets
+	 * with the replacement step id 
+	 * @param stepId Step Identifier
+	 * @param replacementStepId The step id of the replacement step
+	 * @throws DotDataException There is a data inconsistency
+	 * @throws DotStateException There is a data inconsistency
+	 * @throws DotSecurityException 
+	 */
+	@WrapInTransaction
+	public void updateStepReferences(String stepId, String replacementStepId) throws DotDataException, DotSecurityException {
+		workFlowFactory.updateStepReferences(stepId, replacementStepId);
+	}
+
+    /**
+     * Filter the list of actions to display according to the user logged permissions
+     * @param actions List of action to filter
+     * @param user User to validate
+     * @param respectFrontEndRoles indicates if should respect frontend roles
+     * @param permissionable ContentType or contentlet to validate special workflow roles
+     * @return List<WorkflowAction>
+     * @throws DotDataException
+     */
+    @CloseDBIfOpened
+	private List<WorkflowAction> filterActionsCollection(final List<WorkflowAction> actions,
+			final User user, final boolean respectFrontEndRoles,
+			final Permissionable permissionable) throws DotDataException {
+
+
+		if ((user != null) && roleAPI.doesUserHaveRole(user, roleAPI.loadCMSAdminRole())) {
+			return actions;
+		}
+
+		List<WorkflowAction> permissionables = new ArrayList<>(actions);
+		if(permissionables.isEmpty()){
+			return permissionables;
+		}
+
+		WorkflowAction action;
+		int i = 0;
+
+		while (i < permissionables.size()) {
+			action = permissionables.get(i);
+			boolean havePermission = false;
+			if(null != permissionable) {
+				/* Validate if the action has one of the workflow special roles*/
+                havePermission = hasSpecialWorkflowPermission(user, respectFrontEndRoles, permissionable,
+                        action);
+
+			}
+			/* Validate if has other rolers permissions */
+			if(permissionAPI.doesUserHavePermission(action, PermissionAPI.PERMISSION_USE, user, respectFrontEndRoles)){
+				havePermission=true;
+			}
+
+			/* Remove the action if the user dont have permission */
+			if(!havePermission){
+				permissionables.remove(i);
+			}else {
+				++i;
+			}
+		}
+
+		return permissionables;
+	}
+
+	/**
+	 * Return true if the action has one of the workflow action roles and if the user has  any of
+	 * those permission over the content or content type
+	 * @param user User to validate
+	 * @param respectFrontEndRoles indicates if should respect frontend roles
+	 * @param permissionable ContentType or contentlet to validate special workflow roles
+	 * @param action The action to validate
+	 * @return true if the user has one of the special workflow action role permissions, false if not
+	 * @throws DotDataException
+	 */
+	@CloseDBIfOpened
+	private boolean hasSpecialWorkflowPermission(User user, boolean respectFrontEndRoles,
+			Permissionable permissionable, WorkflowAction action) throws DotDataException {
+
+		Role anyWhoCanViewContent = roleAPI
+				.loadRoleByKey(RoleAPI.WORKFLOW_ANY_WHO_CAN_VIEW_ROLE_KEY);
+		Role anyWhoCanEditContent = roleAPI
+				.loadRoleByKey(RoleAPI.WORKFLOW_ANY_WHO_CAN_EDIT_ROLE_KEY);
+		Role anyWhoCanPublishContent = roleAPI
+				.loadRoleByKey(RoleAPI.WORKFLOW_ANY_WHO_CAN_PUBLISH_ROLE_KEY);
+		Role anyWhoCanEditPermisionsContent = roleAPI
+				.loadRoleByKey(RoleAPI.WORKFLOW_ANY_WHO_CAN_EDIT_PERMISSIONS_ROLE_KEY);
+
+		if (permissionAPI
+				.doesRoleHavePermission(action, PermissionAPI.PERMISSION_USE,
+						anyWhoCanViewContent)) {
+			return validateUserPermissionsOnPermissionable(permissionable,
+					PermissionAPI.PERMISSION_READ, user, respectFrontEndRoles);
+		}
+		if (permissionAPI
+				.doesRoleHavePermission(action, PermissionAPI.PERMISSION_USE,
+						anyWhoCanEditContent)) {
+			return validateUserPermissionsOnPermissionable(permissionable,
+					PermissionAPI.PERMISSION_WRITE, user, respectFrontEndRoles);
+		}
+		if (permissionAPI
+				.doesRoleHavePermission(action, PermissionAPI.PERMISSION_USE,
+						anyWhoCanPublishContent)) {
+			return validateUserPermissionsOnPermissionable(permissionable,
+					PermissionAPI.PERMISSION_PUBLISH, user, respectFrontEndRoles);
+		}
+		if (permissionAPI
+				.doesRoleHavePermission(action, PermissionAPI.PERMISSION_USE,
+						anyWhoCanEditPermisionsContent)) {
+			return validateUserPermissionsOnPermissionable(permissionable,
+					PermissionAPI.PERMISSION_EDIT_PERMISSIONS, user, respectFrontEndRoles);
+		}
+		return false;
+	}
+
+	/**
+	 * Return true if the user have over the permissionable the specified
+	 * permission.
+	 * @param permissionable the ContentType or contentlet to validate
+	 * @param permissiontype The type of permission to validate
+	 * @param user           The User over who the permissions are going to be validate
+	 * @param respectFrontEndRoles boolean indicating if the frontend roles should be repected
+	 * @return true if the user have permissions, false if not
+	 * @throws DotDataException
+	 */
+	@CloseDBIfOpened
+	private boolean validateUserPermissionsOnPermissionable(Permissionable permissionable,
+			int permissiontype, User user, boolean respectFrontEndRoles) throws DotDataException {
+		if (permissionable instanceof Contentlet && !InodeUtils
+				.isSet(permissionable.getPermissionId())) {
+			if (permissionAPI.doesUserHavePermission(((Contentlet) permissionable).getContentType(),
+					permissiontype, user, respectFrontEndRoles)) {
+				return true;
+			}
+		} else {
+			if (permissionAPI.doesUserHavePermission(permissionable, permissiontype, user,
+					respectFrontEndRoles)) {
+				return true;
+			}
+		}
+		return false;
+	}
+
+    @CloseDBIfOpened
+    public WorkflowAction findActionRespectingPermissions(final String id, final Permissionable permissionable,
+            final User user) throws DotDataException, DotSecurityException {
+
+        final WorkflowAction action = workFlowFactory.findAction(id);
+
+        DotPreconditions.isTrue(
+                hasSpecialWorkflowPermission(user, true, permissionable, action) ||
+                        this.permissionAPI
+                                .doesUserHavePermission(action, PermissionAPI.PERMISSION_USE, user,
+                                        true),
+                () -> "User " + user + " cannot read action " + action.getName(),
+                DotSecurityException.class);
+
+        return action;
+    }
+
+    @CloseDBIfOpened
+    public WorkflowAction findActionRespectingPermissions(final String actionId,
+            final String stepId, final Permissionable permissionable,
+            final User user) throws DotDataException, DotSecurityException {
+
+        Logger.debug(this, "Finding the action: " + actionId + " for the step: " + stepId);
+        final WorkflowAction action = this.workFlowFactory.findAction(actionId, stepId);
+        if (null != action) {
+
+            DotPreconditions.isTrue(
+                    hasSpecialWorkflowPermission(user, true, permissionable, action) ||
+                            this.permissionAPI
+                                    .doesUserHavePermission(action, PermissionAPI.PERMISSION_USE, user, true),
+                    () -> "User " + user + " cannot read action " + action.getName(),
+                    DotSecurityException.class);
+        }
+
+        return action;
+    }
+
+	@CloseDBIfOpened
+	public List<WorkflowAction> findAvailableDefaultActionsByContentType(ContentType contentType, User user)
+			throws DotDataException, DotSecurityException {
+
+		DotPreconditions.isTrue(this.permissionAPI.
+						doesUserHavePermission(contentType, PermissionAPI.PERMISSION_READ, user,true),
+				() -> "User " + user + " cannot read content type " + contentType.name(),
+				DotSecurityException.class);
+
+		List<WorkflowScheme> schemes = findSchemesForContentType(contentType);
+		return findAvailableDefaultActionsBySchemes(schemes, APILocator.getUserAPI().getSystemUser());
+	}
+
+
+	@CloseDBIfOpened
+	public List<WorkflowAction> findAvailableDefaultActionsBySchemes(List<WorkflowScheme> schemes, User user)
+			throws DotDataException, DotSecurityException{
+		final ImmutableList.Builder<WorkflowAction> actions = new ImmutableList.Builder<>();
+		for(WorkflowScheme scheme: schemes){
+			List<WorkflowStep> steps = findSteps(scheme);
+			actions.addAll(findActions(steps.get(0), user));
+		}
+		return actions.build();
+
+	}
+
+	@CloseDBIfOpened
+	public List<WorkflowAction> findInitialAvailableActionsByContentType(ContentType contentType, User user)
+			throws DotDataException, DotSecurityException{
+		final ImmutableList.Builder<WorkflowAction> actions = new ImmutableList.Builder<>();
+		final List<WorkflowScheme> schemes = findSchemesForContentType(contentType);
+		for(WorkflowScheme scheme: schemes){
+			List<WorkflowStep> steps = findSteps(scheme);
+			actions.addAll(findActions(steps.stream().findFirst().orElse(null), user));
+		}
+
+		return actions.build();
+	}
+
+	@CloseDBIfOpened
+	public List<WorkflowTask> findTasksByStep(final String stepId) throws DotDataException, DotSecurityException{
+		return this.workFlowFactory.findTasksByStep(stepId);
+	}
+
 }