--- conflicted
+++ resolved
@@ -4026,13 +4026,10 @@
 				CollectionsUtils.join(this.findWorkFlowComments(task),
 						this.findWorkflowHistory (task));
 
-<<<<<<< HEAD
 		return workflowTimelineItems.stream()
 				.sorted(Comparator.comparing(WorkflowTimelineItem::createdDate).reversed())
 				.collect(CollectionsUtils.toImmutableList());
-=======
-	    return workflowTimelineItems.stream().collect(CollectionsUtils.toImmutableList());
->>>>>>> 692e0e72
+
 	}
 
 
