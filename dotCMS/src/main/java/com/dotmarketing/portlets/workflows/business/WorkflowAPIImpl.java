package com.dotmarketing.portlets.workflows.business;

import com.dotcms.business.CloseDBIfOpened;
import com.dotcms.business.WrapInTransaction;
import com.dotcms.enterprise.LicenseUtil;
import com.dotcms.enterprise.license.LicenseLevel;
import com.dotmarketing.beans.Permission;
import com.dotmarketing.business.APILocator;
import com.dotmarketing.business.DotStateException;
import com.dotmarketing.business.FactoryLocator;
import com.dotmarketing.business.PermissionAPI;
import com.dotmarketing.business.Role;
import com.dotmarketing.db.DbConnectionFactory;
import com.dotmarketing.db.HibernateUtil;
import com.dotmarketing.exception.*;
import com.dotmarketing.osgi.HostActivator;
import com.dotmarketing.portlets.contentlet.business.DotContentletValidationException;
import com.dotmarketing.portlets.contentlet.model.Contentlet;
import com.dotmarketing.portlets.fileassets.business.IFileAsset;
import com.dotmarketing.portlets.structure.model.Structure;
import com.dotmarketing.portlets.workflows.actionlet.ArchiveContentActionlet;
import com.dotmarketing.portlets.workflows.actionlet.CheckURLAccessibilityActionlet;
import com.dotmarketing.portlets.workflows.actionlet.CheckinContentActionlet;
import com.dotmarketing.portlets.workflows.actionlet.CheckoutContentActionlet;
import com.dotmarketing.portlets.workflows.actionlet.CommentOnWorkflowActionlet;
import com.dotmarketing.portlets.workflows.actionlet.DeleteContentActionlet;
import com.dotmarketing.portlets.workflows.actionlet.EmailActionlet;
import com.dotmarketing.portlets.workflows.actionlet.MultipleApproverActionlet;
import com.dotmarketing.portlets.workflows.actionlet.NotifyAssigneeActionlet;
import com.dotmarketing.portlets.workflows.actionlet.NotifyUsersActionlet;
import com.dotmarketing.portlets.workflows.actionlet.PublishContentActionlet;
import com.dotmarketing.portlets.workflows.actionlet.PushNowActionlet;
import com.dotmarketing.portlets.workflows.actionlet.PushPublishActionlet;
import com.dotmarketing.portlets.workflows.actionlet.ResetTaskActionlet;
import com.dotmarketing.portlets.workflows.actionlet.SetValueActionlet;
import com.dotmarketing.portlets.workflows.actionlet.TranslationActionlet;
import com.dotmarketing.portlets.workflows.actionlet.TwitterActionlet;
import com.dotmarketing.portlets.workflows.actionlet.UnarchiveContentActionlet;
import com.dotmarketing.portlets.workflows.actionlet.UnpublishContentActionlet;
import com.dotmarketing.portlets.workflows.actionlet.WorkFlowActionlet;
import com.dotmarketing.portlets.workflows.model.WorkflowAction;
import com.dotmarketing.portlets.workflows.model.WorkflowActionClass;
import com.dotmarketing.portlets.workflows.model.WorkflowActionClassParameter;
import com.dotmarketing.portlets.workflows.model.WorkflowComment;
import com.dotmarketing.portlets.workflows.model.WorkflowHistory;
import com.dotmarketing.portlets.workflows.model.WorkflowProcessor;
import com.dotmarketing.portlets.workflows.model.WorkflowScheme;
import com.dotmarketing.portlets.workflows.model.WorkflowSearcher;
import com.dotmarketing.portlets.workflows.model.WorkflowStep;
import com.dotmarketing.portlets.workflows.model.WorkflowTask;
import com.dotmarketing.util.Config;
import com.dotmarketing.util.Logger;
import com.dotmarketing.util.UtilMethods;
import com.dotmarketing.util.WebKeys;
import com.google.common.collect.ImmutableList;
import com.liferay.portal.language.LanguageException;
import com.liferay.portal.language.LanguageUtil;
import com.liferay.portal.model.User;

import org.osgi.framework.BundleContext;

import java.util.ArrayList;
import java.util.Arrays;
import java.util.Collections;
import java.util.Comparator;
import java.util.Date;
import java.util.Hashtable;
import java.util.LinkedHashMap;
import java.util.List;
import java.util.Map;
import java.util.StringTokenizer;

public class WorkflowAPIImpl implements WorkflowAPI, WorkflowAPIOsgiService {

	private final List<Class> actionletClasses;

	private static Map<String, WorkFlowActionlet> actionletMap;

	private final WorkFlowFactory workFlowFactory = FactoryLocator.getWorkFlowFactory();

	@SuppressWarnings({ "rawtypes", "unchecked" })
	public WorkflowAPIImpl() {

		actionletClasses = new ArrayList<Class>();

		// Add default actionlet classes
		actionletClasses.addAll(Arrays.asList(new Class[] {
				CommentOnWorkflowActionlet.class,
				NotifyUsersActionlet.class,
				ArchiveContentActionlet.class,
				DeleteContentActionlet.class,
				CheckinContentActionlet.class,
				CheckoutContentActionlet.class,
				UnpublishContentActionlet.class,
				PublishContentActionlet.class,
				NotifyAssigneeActionlet.class,
				UnarchiveContentActionlet.class,
				ResetTaskActionlet.class,
				MultipleApproverActionlet.class,
				TwitterActionlet.class,
				PushPublishActionlet.class,
				CheckURLAccessibilityActionlet.class,
                EmailActionlet.class,
                SetValueActionlet.class,
                PushNowActionlet.class,
				TranslationActionlet.class
		}));

		refreshWorkFlowActionletMap();
		registerBundleService();
	}

	public void registerBundleService () {
		if(System.getProperty(WebKeys.OSGI_ENABLED)!=null){
			// Register main service
			BundleContext context = HostActivator.instance().getBundleContext();
			if (null != context) {
				Hashtable<String, String> props = new Hashtable<String, String>();
				context.registerService(WorkflowAPIOsgiService.class.getName(), this, props);
			} else {
				Logger.error(this, "Bundle Context is null, WorkflowAPIOsgiService has been not registered");
			}
		}
	}

	public WorkFlowActionlet newActionlet(String className) throws DotDataException {
		for ( Class<WorkFlowActionlet> z : actionletClasses ) {
			if ( z.getName().equals(className.trim())) {
				try {
					return z.newInstance();
				} catch (InstantiationException e) {
					e.printStackTrace();
				} catch (IllegalAccessException e) {
					e.printStackTrace();
				}
			}
		}
		return null;
	}

	public String addActionlet(Class workFlowActionletClass) {
		actionletClasses.add(workFlowActionletClass);
		refreshWorkFlowActionletMap();
		return workFlowActionletClass.getCanonicalName();
	}

	public void removeActionlet(String workFlowActionletName) {
		WorkFlowActionlet actionlet = actionletMap.get(workFlowActionletName);
		actionletClasses.remove(actionlet.getClass());
		refreshWorkFlowActionletMap();
	}

	@CloseDBIfOpened
	public List<WorkflowTask> searchTasks(WorkflowSearcher searcher) throws DotDataException {
		return workFlowFactory.searchTasks(searcher);
	}

	@CloseDBIfOpened
	public WorkflowTask findTaskByContentlet(Contentlet contentlet) throws DotDataException {
		return workFlowFactory.findTaskByContentlet(contentlet);
	}

	@CloseDBIfOpened
	public List<WorkflowStep> findStepsByContentlet(Contentlet contentlet) throws DotDataException{
		return workFlowFactory.findStepsByContentlet(contentlet);
	}

	@CloseDBIfOpened
	public WorkflowStep findStepByContentlet(Contentlet contentlet) throws DotDataException {
		WorkflowStep step = null;
		List<WorkflowStep> steps = findStepsByContentlet(contentlet);
		if( null != steps && !steps.isEmpty() && steps.size() == 1) {
			step = steps.get(0);
		}

		return step;
	}

	public boolean existSchemeIdOnSchemesList(String schemeId, List<WorkflowScheme> schemes){
		return workFlowFactory.existSchemeIdOnSchemesList(schemeId, schemes);
	}

	public WorkflowTask findTaskById(String id) throws DotDataException {
		return workFlowFactory.findWorkFlowTaskById(id);
	}

	@CloseDBIfOpened
	public List<WorkflowScheme> findSchemes(final boolean showArchived) throws DotDataException {
		return workFlowFactory.findSchemes(showArchived);
	}

	@CloseDBIfOpened
	public WorkflowScheme findDefaultScheme() throws DotDataException {
		return workFlowFactory.findDefaultScheme();
	}

	@CloseDBIfOpened
	public boolean isDefaultScheme(WorkflowScheme scheme) throws DotDataException {
		if (scheme == null || scheme.getId() == null) {
			return false;
		}
		if (workFlowFactory.findDefaultScheme().getId().equals(scheme.getId())) {
			return true;
		}
		return false;
	}

	@CloseDBIfOpened
	public WorkflowScheme findScheme(String id) throws DotDataException {
		return workFlowFactory.findScheme(id);
	}

	@WrapInTransaction
	public void saveSchemesForStruct(final Structure struc, final List<WorkflowScheme> schemes) throws DotDataException {

		try {
			workFlowFactory.saveSchemesForStruct(struc.getInode(), schemes);
		} catch(DotDataException e){
			throw e;
		}
	}

	@CloseDBIfOpened
	public List<WorkflowScheme> findSchemesForStruct(final Structure structure) throws DotDataException {

        List<WorkflowScheme> schemes = new ArrayList<>();
		if(structure ==null || ! UtilMethods.isSet(structure.getInode()) || LicenseUtil.getLevel() < LicenseLevel.STANDARD.level){
			schemes.add(findDefaultScheme());
			return schemes;
		}
		try{
			schemes = workFlowFactory.findSchemesForStruct(structure.getInode());
			if(schemes.isEmpty()){
				schemes.add(findDefaultScheme());
			}
			return schemes;
		}
		catch(Exception e){
			schemes.add(findDefaultScheme());
			return schemes;
		}
	}

	@WrapInTransaction
	public void saveScheme(final WorkflowScheme scheme) throws DotDataException, AlreadyExistException {
		
		workFlowFactory.saveScheme(scheme);

	}

	public void deleteScheme(WorkflowScheme scheme) throws DotDataException {

	}

	public void activateScheme(WorkflowScheme scheme) throws DotDataException {

	}

	public void deactivateScheme(WorkflowScheme scheme) throws DotDataException {

	}

	@CloseDBIfOpened
	public List<WorkflowStep> findSteps(WorkflowScheme scheme) throws DotDataException {
		return workFlowFactory.findSteps(scheme);
	}

	@WrapInTransaction
	public void saveStep(WorkflowStep step) throws DotDataException, AlreadyExistException {

		if (!UtilMethods.isSet(step.getName()) || !UtilMethods.isSet(step.getSchemeId())) {
			throw new DotStateException("Step name and Scheme are required");
		}
		workFlowFactory.saveStep(step);
	}

	@WrapInTransaction
	public void deleteStep(final WorkflowStep step) throws DotDataException {

		try {

			// Checking for Next Step references
			for(WorkflowStep otherStep : findSteps(findScheme(step.getSchemeId()))){
				if(otherStep.equals(step))
					continue;

				for(WorkflowAction a : findActions(otherStep, APILocator.getUserAPI().getSystemUser())){
					if(a.getNextStep().equals(step.getId())){
						throw new DotDataException("</br> <b> Step : '" + step.getName() + "' is being referenced by </b> </br></br>" + 
								" Step : '"+otherStep.getName() + "' ->  Action : '" + a.getName() + "' </br></br>");
					}
				}
			}
			
			final int countContentletsReferencingStep = getCountContentletsReferencingStep(step);
			if(countContentletsReferencingStep > 0){
				throw new DotDataException("</br> <b> Step : '" + step.getName() + "' is being referenced by: "+countContentletsReferencingStep+" contenlet(s)</b> </br></br>");
			}

			this.workFlowFactory.deleteActions(step);
			this.workFlowFactory.deleteStep(step);
		}
		catch(Exception e){
			throw new DotDataException(e.getMessage(), e);
		}
	}

	@CloseDBIfOpened
	private int getCountContentletsReferencingStep(WorkflowStep step) throws DotDataException{
		return workFlowFactory.getCountContentletsReferencingStep(step);
	}

	@WrapInTransaction
	public void reorderStep(WorkflowStep step, int order) throws DotDataException, AlreadyExistException {
		WorkflowScheme scheme = findScheme(step.getSchemeId());
		List<WorkflowStep> steps = null;

		try {
			steps = findSteps(scheme);
		} catch (Exception e) {
			throw new DotDataException(e.getLocalizedMessage());
		}
		List<WorkflowStep> newSteps = new ArrayList<WorkflowStep>();
		order = (order < 0) ? 0 : (order >= steps.size()) ? (steps.size() - 1) : order;
		for (int i = 0; i < steps.size(); i++) {
			WorkflowStep s = steps.get(i);
			if (s.equals(step)) {
				continue;
			}
			newSteps.add(s);
		}

		newSteps.add(order, step);
		int newOrder=0;
		for(WorkflowStep newStep : newSteps){
			newStep.setMyOrder(newOrder++);
			saveStep(newStep);
		}
	}

	@WrapInTransaction
	public void deleteComment(WorkflowComment comment) throws DotDataException {
		workFlowFactory.deleteComment(comment);
	}

	@CloseDBIfOpened
	public List<WorkflowComment> findWorkFlowComments(WorkflowTask task) throws DotDataException {
		return workFlowFactory.findWorkFlowComments(task);
	}

	@WrapInTransaction
	public void saveComment(WorkflowComment comment) throws DotDataException {
		if(UtilMethods.isSet(comment.getComment())){
			workFlowFactory.saveComment(comment);
		}
	}

	@CloseDBIfOpened
	public List<WorkflowHistory> findWorkflowHistory(WorkflowTask task) throws DotDataException {
		return workFlowFactory.findWorkflowHistory(task);
	}

	@WrapInTransaction
	public void deleteWorkflowHistory(WorkflowHistory history) throws DotDataException {
		workFlowFactory.deleteWorkflowHistory(history);
	}

	@WrapInTransaction
	public void saveWorkflowHistory(WorkflowHistory history) throws DotDataException {
		workFlowFactory.saveWorkflowHistory(history);
	}

	@WrapInTransaction
	public void deleteWorkflowTask(WorkflowTask task) throws DotDataException {
		workFlowFactory.deleteWorkflowTask(task);
	}

	@CloseDBIfOpened
	public WorkflowTask findWorkFlowTaskById(String id) throws DotDataException {
		return workFlowFactory.findWorkFlowTaskById(id);
	}

	@CloseDBIfOpened
	public List<IFileAsset> findWorkflowTaskFilesAsContent(WorkflowTask task, User user) throws DotDataException {
		List<Contentlet> contents =  workFlowFactory.findWorkflowTaskFilesAsContent(task, user);
		return APILocator.getFileAssetAPI().fromContentletsI(contents);
	}

	@WrapInTransaction
	public void saveWorkflowTask(WorkflowTask task) throws DotDataException {
		workFlowFactory.saveWorkflowTask(task);
	}

	@WrapInTransaction
	public void saveWorkflowTask(WorkflowTask task, WorkflowProcessor processor) throws DotDataException {
		saveWorkflowTask(task);
		WorkflowHistory history = new WorkflowHistory();
		history.setWorkflowtaskId(task.getId());
		history.setActionId(processor.getAction().getId());
		history.setCreationDate(new Date());
		history.setMadeBy(processor.getUser().getUserId());
		history.setStepId(processor.getNextStep().getId());

		String comment = (UtilMethods.isSet(processor.getWorkflowMessage()))? processor.getWorkflowMessage() : "";
		String nextAssignName = (UtilMethods.isSet(processor.getNextAssign()))? processor.getNextAssign().getName() : "";


		try {
			history.setChangeDescription(
					LanguageUtil.format(processor.getUser().getLocale(), "workflow.history.description", new String[]{
						processor.getUser().getFullName(),
						processor.getAction().getName(),
						processor.getNextStep().getName(),
						nextAssignName,
						comment}, false)
					);
		} catch (LanguageException e) {
			Logger.error(WorkflowAPIImpl.class,e.getMessage(),e);
		}
		saveWorkflowHistory(history);
	}

	@WrapInTransaction
	public void attachFileToTask(WorkflowTask task, String fileInode) throws DotDataException {
		workFlowFactory.attachFileToTask(task, fileInode);
	}

	@WrapInTransaction
	public void removeAttachedFile(WorkflowTask task, String fileInode) throws DotDataException {
		workFlowFactory.removeAttachedFile(task, fileInode);
	}

	@CloseDBIfOpened
	public List<WorkflowAction> findActions(final WorkflowStep step, final User user) throws DotDataException,
	DotSecurityException {
		final List<WorkflowAction> actions = workFlowFactory.findActions(step);
		return  APILocator.getPermissionAPI().filterCollection(actions, PermissionAPI.PERMISSION_USE, true, user);
	}

	@CloseDBIfOpened
<<<<<<< HEAD
	public List<WorkflowAction> findActions(final WorkflowScheme scheme, final User user) throws DotDataException,
			DotSecurityException {

		final List<WorkflowAction> actions = workFlowFactory.findActions(scheme);
		return APILocator.getPermissionAPI().filterCollection(actions,
				PermissionAPI.PERMISSION_USE, true, user);
	} // findActions.
=======
	public List<WorkflowAction> findActions(List<WorkflowStep> steps, User user) throws DotDataException,
			DotSecurityException {
		final ImmutableList.Builder<WorkflowAction> actions = new ImmutableList.Builder<>();
        for(WorkflowStep step : steps) {
			actions.addAll(workFlowFactory.findActions(step));
		}

		return APILocator.getPermissionAPI().filterCollection(actions.build(), PermissionAPI.PERMISSION_USE, true, user);
	}
>>>>>>> 4b21c863


	/**
	 * This method will return the list of workflows actions available to a user on any give
	 * piece of content, based on how and who has the content locked and what workflow step the content
	 * is in
	 */
	@CloseDBIfOpened
	public List<WorkflowAction> findAvailableActions(Contentlet contentlet, User user) throws DotDataException,
	DotSecurityException {

		if(contentlet == null || contentlet.getStructure() ==null){
			throw new DotStateException("content is null");
		}

		List<WorkflowAction> actions= new ArrayList<WorkflowAction>();
		if("Host".equals(contentlet.getStructure().getVelocityVarName())){
			return actions;
		}

		boolean isNew  = !UtilMethods.isSet(contentlet.getInode());
		//boolean isLocked = contentlet.isLocked();
		boolean canLock = false;
		String lockedUserId =  null;
		try{
			canLock = APILocator.getContentletAPI().canLock(contentlet, user);
			lockedUserId =  APILocator.getVersionableAPI().getLockedBy(contentlet);
		} catch(Exception e){

		}

		boolean hasLock = user.getUserId().equals(lockedUserId);
		List<WorkflowStep> steps = findStepsByContentlet(contentlet);
		List<WorkflowAction> unfilteredActions = findActions(steps, user);

		if(hasLock || isNew){
			return unfilteredActions;
		} else if(canLock){
			for(WorkflowAction workflowAction : unfilteredActions){
				if(!workflowAction.requiresCheckout()){
					actions.add(workflowAction);
				}
			}
		}

		return actions;
	}

	@WrapInTransaction
	public void reorderAction(WorkflowAction action, int order) throws DotDataException, AlreadyExistException {

		final WorkflowStep step = findStep(action.getStepId());
		this.reorderAction(action, step, APILocator.systemUser(), order);
	}

	@WrapInTransaction
	public void reorderAction(final WorkflowAction action,
							  final WorkflowStep step,
							  final User user,
							  final int order) throws DotDataException, AlreadyExistException {

		List<WorkflowAction> actions = null;
		final List<WorkflowAction> newActions = new ArrayList<WorkflowAction>();

		try {
			actions = findActions(step, user);
		} catch (Exception e) {
			throw new DotDataException(e.getLocalizedMessage());
		}

		final int normalizedOrder =
				(order < 0) ? 0 : (order >= actions.size()) ? actions.size()-1 : order;
		for (int i = 0; i < actions.size(); i++) {

			final WorkflowAction currentAction = actions.get(i);
			if (action.equals(currentAction)) {
				continue;
			}
			newActions.add(currentAction);
		}

		newActions.add(normalizedOrder, action);
		for (int i = 0; i < newActions.size(); i++) {
			this.workFlowFactory.updateOrder(newActions.get(i), step, i);
		}
	}

	@CloseDBIfOpened
	public WorkflowAction findAction(final String id, final User user) throws DotDataException, DotSecurityException {

		final WorkflowAction action = workFlowFactory.findAction(id);
		if (!APILocator.getPermissionAPI().doesUserHavePermission(action, PermissionAPI.PERMISSION_USE, user, true)) {
			throw new DotSecurityException("User " + user + " cannot read action " + action.getName());
		}
		return action;
	}

	@CloseDBIfOpened
	public WorkflowAction findAction(final String actionId,
									 final String stepId,
									 final User user) throws DotDataException, DotSecurityException {

		Logger.debug(this, "Finding the action: " + actionId + " for the step: " + stepId);
		final WorkflowAction action = this.workFlowFactory.findAction(actionId, stepId);
		if (null != action && !APILocator.getPermissionAPI().doesUserHavePermission
				(action, PermissionAPI.PERMISSION_USE, user, true)) {

			throw new DotSecurityException("User " + user + " cannot read action " + action.getName());
		}

		return action;
	}

	@WrapInTransaction
	public void saveAction(final WorkflowAction action,
						   final List<Permission> permissions) throws DotDataException {
		try {

			this.saveAction(action);

			APILocator.getPermissionAPI().removePermissions(action);
			if(permissions != null){
				for (Permission permission : permissions) {

					permission.setInode(action.getId());
					APILocator.getPermissionAPI().save
							(permission, action, APILocator.getUserAPI().getSystemUser(), false);
				}
			}
		} catch (Exception e) {
			Logger.error(WorkflowAPIImpl.class, e.getMessage(), e);
			throw new DotDataException(e.getMessage(), e);
		}
	}

	@WrapInTransaction
	public void saveAction(final String actionId, final String stepId, final User user) {

		WorkflowAction workflowAction = null;
		WorkflowStep   workflowStep   = null;

		try {

			Logger.debug(this, "Saving (doing the relationship) the actionId: " + actionId + ", stepId: " + stepId);

			workflowAction = this.findAction(actionId, user);
			workflowStep   = this.findStep  (stepId);

			if (null == workflowAction) {

				Logger.debug(this, "The action: " + actionId + ", does not exists");
				throw new DoesNotExistException("Workflow-does-not-exists-action");
			}

			if (null == workflowStep) {

				Logger.debug(this, "The step: " + stepId + ", does not exists");
				throw new DoesNotExistException("Workflow-does-not-exists-step");
			}

			this.workFlowFactory.saveAction(workflowAction, workflowStep);
		} catch (DoesNotExistException  e) {

			throw e;
		} catch (AlreadyExistException e) {

			Logger.error(WorkflowAPIImpl.class, e.getMessage(), e);
			throw new DotWorkflowException("Workflow-action-already-exists", e);
		} catch (DotSecurityException e) {

			Logger.error(WorkflowAPIImpl.class, e.getMessage(), e);
			throw new DotWorkflowException("Workflow-permission-issue-save-action", e);
		} catch (Exception e) {
			if (DbConnectionFactory.isConstraintViolationException(e.getCause())) {

				Logger.error(WorkflowAPIImpl.class, e.getMessage(), e);
				throw new DotWorkflowException("Workflow-action-already-exists", e);
			} else {
				Logger.error(WorkflowAPIImpl.class, e.getMessage(), e);
				throw new DotWorkflowException("Workflow-could-not-save-action", e);
			}
		}
	} // saveAction.

	@WrapInTransaction
	private void saveAction(final WorkflowAction action) throws DotDataException, AlreadyExistException {
		workFlowFactory.saveAction(action);
	}

	@CloseDBIfOpened
	public WorkflowStep findStep(String id) throws DotDataException {
		return workFlowFactory.findStep(id);
	}

	@WrapInTransaction
	public void deleteAction(final WorkflowAction action) throws DotDataException, AlreadyExistException {

		Logger.debug(this, "Removing the WorkflowAction: " + action.getId());

		final List<WorkflowActionClass> workflowActionClasses =
				findActionClasses(action);

		Logger.debug(this, "Removing the WorkflowActionClass, for action: " + action.getId());

		if(workflowActionClasses != null && workflowActionClasses.size() > 0) {
			for(WorkflowActionClass actionClass : workflowActionClasses) {
				this.deleteActionClass(actionClass);
			}
		}

		Logger.debug(this,
				"Removing the WorkflowAction and Step Dependencies, for action: " + action.getId());
		this.workFlowFactory.deleteAction(action);
	}

	@WrapInTransaction
	public void deleteAction(final WorkflowAction action,
							 final WorkflowStep step) throws DotDataException, AlreadyExistException {

		Logger.debug(this, "Deleting the action: " + action.getId() +
					", from the step: " + step.getId());

		this.workFlowFactory.deleteAction(action, step);

	} // deleteAction.

	@CloseDBIfOpened
	public List<WorkflowActionClass> findActionClasses(WorkflowAction action) throws DotDataException {
		return  workFlowFactory.findActionClasses(action);
	}

	private void refreshWorkFlowActionletMap() {
		actionletMap = null;
		if (actionletMap == null) {
			synchronized (this.getClass()) {
				if (actionletMap == null) {

					List<WorkFlowActionlet> actionletList = new ArrayList<WorkFlowActionlet>();

					// get the dotmarketing-config.properties actionlet classes
					String customActionlets = Config.getStringProperty(WebKeys.WORKFLOW_ACTIONLET_CLASSES);

					StringTokenizer st = new StringTokenizer(customActionlets, ",");
					while (st.hasMoreTokens()) {
						String clazz = st.nextToken();
						try {
							WorkFlowActionlet actionlet = (WorkFlowActionlet) Class.forName(clazz.trim()).newInstance();
							actionletList.add(actionlet);
						} catch (Exception e) {
							Logger.error(WorkflowAPIImpl.class, e.getMessage(), e);
						}
					}

					// get the included (shipped with) actionlet classes
					for (Class<WorkFlowActionlet> z : actionletClasses) {
						try {
							actionletList.add(z.newInstance());
						} catch (InstantiationException e) {
							Logger.error(WorkflowAPIImpl.class, e.getMessage(), e);
						} catch (IllegalAccessException e) {
							Logger.error(WorkflowAPIImpl.class, e.getMessage(), e);
						}
					}

					Collections.sort(actionletList, new ActionletComparator());
					actionletMap = new LinkedHashMap<String, WorkFlowActionlet>();
					for(WorkFlowActionlet actionlet : actionletList){

						try {
							actionletMap.put(actionlet.getClass().getCanonicalName(),actionlet.getClass().newInstance());
							if ( !actionletClasses.contains( actionlet.getClass() ) ) {
								actionletClasses.add( actionlet.getClass() );
							}
						} catch (InstantiationException e) {
							Logger.error(WorkflowAPIImpl.class,e.getMessage(),e);
						} catch (IllegalAccessException e) {
							Logger.error(WorkflowAPIImpl.class,e.getMessage(),e);
						}
					}
				}
			}

		}
	}

	private Map<String, WorkFlowActionlet> getActionlets() throws DotRuntimeException {
		return actionletMap;
	}

	private class ActionletComparator implements Comparator<WorkFlowActionlet>{

		public int compare(WorkFlowActionlet o1, WorkFlowActionlet o2) {
			return o1.getLocalizedName().compareTo(o2.getLocalizedName());

		}
	}

	public WorkFlowActionlet findActionlet(String clazz) throws DotRuntimeException {
		return getActionlets().get(clazz);
	}

	public List<WorkFlowActionlet> findActionlets() throws DotDataException {
		List<WorkFlowActionlet> l = new ArrayList<WorkFlowActionlet>();
		Map<String,WorkFlowActionlet>  m = getActionlets();
		for (String x : m.keySet()) {
			l.add(getActionlets().get(x));
		}
		return l;

	}

	@CloseDBIfOpened
	public WorkflowActionClass findActionClass(String id) throws DotDataException {
		return workFlowFactory.findActionClass(id);
	}

	@WrapInTransaction
	public void deleteActionClass(WorkflowActionClass actionClass) throws DotDataException, AlreadyExistException {
		try {
			// Delete action class
			final int orderOfActionClassToDelete = actionClass.getOrder();
			workFlowFactory.deleteActionClass(actionClass);
			
			// We don't need to get "complete" base action object from the database 
			// to retrieve all action classes from him. So, we can create the base action object
			// with the "action id" contain in actionClass parameter.
			WorkflowAction baseAction = new WorkflowAction();
			baseAction.setId(actionClass.getActionId());
			
			// Reorder the action classes in the database
			List<WorkflowActionClass> actionClasses = findActionClasses(baseAction);
			if((actionClasses.size() > 1) && (actionClasses.size() != orderOfActionClassToDelete)) {
				// Only update when there are action classes in the database and when the user is NOT deleting
				// the last action class
				for(WorkflowActionClass action : actionClasses) {
					if(action.getOrder() > orderOfActionClassToDelete) {
						// Subtract by 1 for those that are higher than the
						// action class deleted
						action.setOrder(action.getOrder()-1);
						saveActionClass(action);
					}
				}
			}
		} catch (Exception e) {
			throw new DotWorkflowException(e.getMessage());
		}
	}

	@WrapInTransaction
	public void saveActionClass(WorkflowActionClass actionClass) throws DotDataException, AlreadyExistException {
		workFlowFactory.saveActionClass(actionClass);
	}

	@WrapInTransaction
	public void reorderActionClass(WorkflowActionClass actionClass, int order) throws DotDataException {
		try {
			List<WorkflowActionClass> actionClasses = null;
			try {
				// We don't need to get "complete" base action object from the database 
				// to retrieve all action classes from him. So, we can create the base action object
				// with the "action id" contain in actionClass parameter.
				WorkflowAction baseAction = new WorkflowAction();
				baseAction.setId(actionClass.getActionId());
				
				actionClasses = findActionClasses(baseAction);
			} catch (Exception e) {
				throw new DotDataException(e.getLocalizedMessage());
			}
			
			final int currentOrder = actionClass.getOrder();
			for(WorkflowActionClass action : actionClasses) {
				if(currentOrder == action.getOrder()) {
					// Assign the new order to the action class
					action.setOrder(order);
				} else {
					if(currentOrder > order) {
						// When we want to move it to a lower level
						if(action.getOrder() < order) {
							continue;
						} else {
							if(action.getOrder() > currentOrder) {
								// If current item order is higher than the last order position,
								// we don't need to fix the order.
								return;
							}
							
							action.setOrder(action.getOrder() + 1);
						}
					} else {
						// When we want to move it to a higher level
						if(action.getOrder() < currentOrder) {
							continue;
						} else {
							if(action.getOrder() > order) {
								// If current item is higher than the new order position,
								// we don't need to fix the order.
								return;
							}
							
							action.setOrder(action.getOrder() - 1);
						}
					}
				}
				saveActionClass(action);
			}
		} catch (Exception e) {
			throw new DotWorkflowException(e.getMessage());
		}
	}

	@CloseDBIfOpened
	public Map<String, WorkflowActionClassParameter> findParamsForActionClass(WorkflowActionClass actionClass) throws  DotDataException{
		return workFlowFactory.findParamsForActionClass(actionClass);
	}

	public void saveWorkflowActionClassParameters(List<WorkflowActionClassParameter> params) throws DotDataException{

		if(params ==null || params.size() ==0){
			return;
		}

		boolean localTransaction=false;
		try {
			localTransaction = HibernateUtil.startLocalTransactionIfNeeded();

			for(WorkflowActionClassParameter param : params){
				workFlowFactory.saveWorkflowActionClassParameter(param);
			}
			if(localTransaction){
				HibernateUtil.closeAndCommitTransaction();
			}
		} catch (Exception e) {
			Logger.error(WorkflowAPIImpl.class,e.getMessage(),e);
			if(localTransaction) {
				HibernateUtil.rollbackTransaction();
			}
		} finally {
			if(localTransaction) {
				HibernateUtil.closeSessionSilently();
			}
		}
	}

	public WorkflowProcessor fireWorkflowPreCheckin(Contentlet contentlet, User user) throws DotDataException,DotWorkflowException, DotContentletValidationException{
		WorkflowProcessor processor = new WorkflowProcessor(contentlet, user);
		if(!processor.inProcess()){
			return processor;
		}

		if(processor.getScheme() != null && processor.getScheme().isMandatory()){
			if(!UtilMethods.isSet(processor.getAction())){
				throw new DotWorkflowException("A workflow action in workflow : " + processor.getScheme().getName() + " must be executed"  );
			}
		}

		List<WorkflowActionClass> actionClasses = processor.getActionClasses();
		if(actionClasses != null){
			for(WorkflowActionClass actionClass : actionClasses){
				WorkFlowActionlet actionlet= actionClass.getActionlet();
				//Validate the actionlet exists and the OSGI is installed and running. 
				if(UtilMethods.isSet(actionlet)){
					Map<String,WorkflowActionClassParameter> params = findParamsForActionClass(actionClass);
					actionlet.executePreAction(processor, params);
					//if we should stop processing further actionlets
					if(actionlet.stopProcessing()){
						break;
					}
				}else {
					throw new DotWorkflowException("Actionlet: " + actionClass.getName() + " is null. Check if the Plugin is installed and running.");
				}
				
			}
		}

		return processor;
	}

	public void fireWorkflowPostCheckin(WorkflowProcessor processor) throws DotDataException,DotWorkflowException{
		boolean local = false;

		try{
			if(!processor.inProcess()){
				return;
			}

			local = HibernateUtil.startLocalTransactionIfNeeded();

			processor.getContentlet().setStringProperty("wfActionId", processor.getAction().getId());



			WorkflowTask task = processor.getTask();
			if(task != null){
				Role r = APILocator.getRoleAPI().getUserRole(processor.getUser());
				if(task.isNew()){

					task.setCreatedBy(r.getId());
					task.setWebasset(processor.getContentlet().getIdentifier());
					if(processor.getWorkflowMessage() != null){
						task.setDescription(processor.getWorkflowMessage());
					}
				}
				task.setTitle(processor.getContentlet().getTitle());
				task.setModDate(new java.util.Date());
				if(processor.getNextAssign() != null)
					task.setAssignedTo(processor.getNextAssign().getId());
				task.setStatus(processor.getNextStep().getId());

				saveWorkflowTask(task,processor);
				if(processor.getWorkflowMessage() != null){
					WorkflowComment comment = new WorkflowComment();
					comment.setComment(processor.getWorkflowMessage());

					comment.setWorkflowtaskId(task.getId());
					comment.setCreationDate(new Date());
					comment.setPostedBy(r.getId());
					saveComment(comment);
				}
			}

			List<WorkflowActionClass> actionClasses = processor.getActionClasses();
			if(actionClasses != null){
				for(WorkflowActionClass actionClass : actionClasses){
					WorkFlowActionlet actionlet= actionClass.getActionlet();
					Map<String,WorkflowActionClassParameter> params = findParamsForActionClass(actionClass);
					actionlet.executeAction(processor, params);

					//if we should stop processing further actionlets
					if(actionlet.stopProcessing()){
						break;
					}
				}
			}
			if(UtilMethods.isSet(processor.getContentlet())){
			    APILocator.getContentletAPI().refresh(processor.getContentlet());
			}
			if(local){
				HibernateUtil.closeAndCommitTransaction();
			}

		} catch(Exception e) {
			if(local){
				HibernateUtil.rollbackTransaction();
			}
			/* Show a more descriptive error of what caused an issue here */
			Logger.error(WorkflowAPIImpl.class, "There was an unexpected error: " + e.getMessage(), e);
			throw new DotWorkflowException(e.getMessage(), e);
		} finally {
			if(local){

				HibernateUtil.closeSessionSilently();
			}
		}
	}

	// todo: note; this method is not referer by anyone, should it be removed?
	private void updateTask(WorkflowProcessor processor) throws DotDataException{
		WorkflowTask task = processor.getTask();
		task.setModDate(new java.util.Date());
		if(task.isNew()){
			Role r = APILocator.getRoleAPI().getUserRole(processor.getUser());
			task.setCreatedBy(r.getId());
			task.setTitle(processor.getContentlet().getTitle());
		}


		if(processor.getWorkflowMessage() != null){
			WorkflowComment comment = new WorkflowComment();
			comment.setComment(processor.getWorkflowMessage());
			comment.setWorkflowtaskId(task.getId());
			saveComment(comment);
		}

	}


	public WorkflowProcessor fireWorkflowNoCheckin(Contentlet contentlet, User user) throws DotDataException,DotWorkflowException, DotContentletValidationException{

		WorkflowProcessor processor = fireWorkflowPreCheckin(contentlet, user);

		fireWorkflowPostCheckin(processor);
		return processor;

	}

    @CloseDBIfOpened
	public int countTasks(WorkflowSearcher searcher)  throws DotDataException{
		return workFlowFactory.countTasks(searcher);
	}

	public void copyWorkflowActionClassParameter(WorkflowActionClassParameter from, WorkflowActionClass to) throws DotDataException{
		workFlowFactory.copyWorkflowActionClassParameter(from, to);
	}
	public void copyWorkflowActionClass(WorkflowActionClass from, WorkflowAction to) throws DotDataException{
		workFlowFactory.copyWorkflowActionClass(from, to);
	}
	public void copyWorkflowAction(WorkflowAction from, WorkflowStep to) throws DotDataException{
		workFlowFactory.copyWorkflowAction(from, to);
	}
	public void copyWorkflowStep(WorkflowStep from, WorkflowScheme to) throws DotDataException{
		workFlowFactory.copyWorkflowStep(from, to);
	}

	@CloseDBIfOpened
	public List<WorkflowTask> searchAllTasks(WorkflowSearcher searcher) throws DotDataException {
		return workFlowFactory.searchAllTasks(searcher);
	}

	@CloseDBIfOpened
	public WorkflowHistory retrieveLastStepAction(String taskId) throws DotDataException {

		return workFlowFactory.retrieveLastStepAction(taskId);
	}

	@CloseDBIfOpened
	public WorkflowAction findEntryAction(Contentlet contentlet, User user)  throws DotDataException, DotSecurityException {
		WorkflowScheme scheme = null;
		List<WorkflowScheme> schemes = findSchemesForStruct(contentlet.getStructure());
		if(null !=  schemes && schemes.size() ==1){
			scheme =  schemes.get(0);
		}else{
			return null;
		}

		WorkflowStep entryStep = null;
		List<WorkflowStep> wfSteps = findSteps(scheme);

		for(WorkflowStep wfStep : wfSteps){
			if(!UtilMethods.isSet(entryStep))
				entryStep = wfStep;
			if(wfStep.getMyOrder() < entryStep.getMyOrder())
				entryStep = wfStep;
		}

		WorkflowAction entryAction = null;
		List<WorkflowAction> wfActions = findActions(entryStep, user);

		for(WorkflowAction wfAction : wfActions){
			if(!UtilMethods.isSet(entryAction))
				entryAction = wfAction;
			if(wfAction.getOrder() < entryAction.getOrder())
				entryAction = wfAction;
		}

		if (!APILocator.getPermissionAPI().doesUserHavePermission(entryAction, PermissionAPI.PERMISSION_USE, user, true)) {
			throw new DotSecurityException("User " + user + " cannot read action " + entryAction.getName());
		}
		return entryAction;
	}

	@CloseDBIfOpened
	@Override
	public List<WorkflowTask> findExpiredTasks() throws DotDataException, DotSecurityException {
		return workFlowFactory.findExpiredTasks();
	}

	@CloseDBIfOpened
	@Override
	public WorkflowScheme findSchemeByName(String schemaName) throws DotDataException {
		return workFlowFactory.findSchemeByName(schemaName);
	}

	@WrapInTransaction
	@Override
	public void deleteWorkflowActionClassParameter(WorkflowActionClassParameter param) throws DotDataException, AlreadyExistException {
		workFlowFactory.deleteWorkflowActionClassParameter(param);

	}

	/**
	 * Method will replace user references of the given userId in workflow, workflow_ action task and workflow comments
	 * with the replacement user id 
	 * @param userId User Identifier
	 * @param userRoleId The role id of the user
	 * @param replacementUserId The user id of the replacement user
	 * @param replacementUserRoleId The role Id of the replacemente user
	 * @throws DotDataException There is a data inconsistency
	 * @throws DotStateException There is a data inconsistency
	 * @throws DotSecurityException 
	 */
	@WrapInTransaction
	public void updateUserReferences(String userId, String userRoleId, String replacementUserId, String replacementUserRoleId)throws DotDataException, DotSecurityException{
		workFlowFactory.updateUserReferences(userId, userRoleId, replacementUserId,replacementUserRoleId);
	}

	/**
	 * Method will replace step references of the given stepId in workflow, workflow_action task and contentlets
	 * with the replacement step id 
	 * @param stepId Step Identifier
	 * @param replacementStepId The step id of the replacement step
	 * @throws DotDataException There is a data inconsistency
	 * @throws DotStateException There is a data inconsistency
	 * @throws DotSecurityException 
	 */
	@WrapInTransaction
	public void updateStepReferences(String stepId, String replacementStepId) throws DotDataException, DotSecurityException {
		workFlowFactory.updateStepReferences(stepId, replacementStepId);
	}
}<|MERGE_RESOLUTION|>--- conflicted
+++ resolved
@@ -1,1158 +1,1156 @@
-package com.dotmarketing.portlets.workflows.business;
-
-import com.dotcms.business.CloseDBIfOpened;
-import com.dotcms.business.WrapInTransaction;
-import com.dotcms.enterprise.LicenseUtil;
-import com.dotcms.enterprise.license.LicenseLevel;
-import com.dotmarketing.beans.Permission;
-import com.dotmarketing.business.APILocator;
-import com.dotmarketing.business.DotStateException;
-import com.dotmarketing.business.FactoryLocator;
-import com.dotmarketing.business.PermissionAPI;
-import com.dotmarketing.business.Role;
-import com.dotmarketing.db.DbConnectionFactory;
-import com.dotmarketing.db.HibernateUtil;
-import com.dotmarketing.exception.*;
-import com.dotmarketing.osgi.HostActivator;
-import com.dotmarketing.portlets.contentlet.business.DotContentletValidationException;
-import com.dotmarketing.portlets.contentlet.model.Contentlet;
-import com.dotmarketing.portlets.fileassets.business.IFileAsset;
-import com.dotmarketing.portlets.structure.model.Structure;
-import com.dotmarketing.portlets.workflows.actionlet.ArchiveContentActionlet;
-import com.dotmarketing.portlets.workflows.actionlet.CheckURLAccessibilityActionlet;
-import com.dotmarketing.portlets.workflows.actionlet.CheckinContentActionlet;
-import com.dotmarketing.portlets.workflows.actionlet.CheckoutContentActionlet;
-import com.dotmarketing.portlets.workflows.actionlet.CommentOnWorkflowActionlet;
-import com.dotmarketing.portlets.workflows.actionlet.DeleteContentActionlet;
-import com.dotmarketing.portlets.workflows.actionlet.EmailActionlet;
-import com.dotmarketing.portlets.workflows.actionlet.MultipleApproverActionlet;
-import com.dotmarketing.portlets.workflows.actionlet.NotifyAssigneeActionlet;
-import com.dotmarketing.portlets.workflows.actionlet.NotifyUsersActionlet;
-import com.dotmarketing.portlets.workflows.actionlet.PublishContentActionlet;
-import com.dotmarketing.portlets.workflows.actionlet.PushNowActionlet;
-import com.dotmarketing.portlets.workflows.actionlet.PushPublishActionlet;
-import com.dotmarketing.portlets.workflows.actionlet.ResetTaskActionlet;
-import com.dotmarketing.portlets.workflows.actionlet.SetValueActionlet;
-import com.dotmarketing.portlets.workflows.actionlet.TranslationActionlet;
-import com.dotmarketing.portlets.workflows.actionlet.TwitterActionlet;
-import com.dotmarketing.portlets.workflows.actionlet.UnarchiveContentActionlet;
-import com.dotmarketing.portlets.workflows.actionlet.UnpublishContentActionlet;
-import com.dotmarketing.portlets.workflows.actionlet.WorkFlowActionlet;
-import com.dotmarketing.portlets.workflows.model.WorkflowAction;
-import com.dotmarketing.portlets.workflows.model.WorkflowActionClass;
-import com.dotmarketing.portlets.workflows.model.WorkflowActionClassParameter;
-import com.dotmarketing.portlets.workflows.model.WorkflowComment;
-import com.dotmarketing.portlets.workflows.model.WorkflowHistory;
-import com.dotmarketing.portlets.workflows.model.WorkflowProcessor;
-import com.dotmarketing.portlets.workflows.model.WorkflowScheme;
-import com.dotmarketing.portlets.workflows.model.WorkflowSearcher;
-import com.dotmarketing.portlets.workflows.model.WorkflowStep;
-import com.dotmarketing.portlets.workflows.model.WorkflowTask;
-import com.dotmarketing.util.Config;
-import com.dotmarketing.util.Logger;
-import com.dotmarketing.util.UtilMethods;
-import com.dotmarketing.util.WebKeys;
-import com.google.common.collect.ImmutableList;
-import com.liferay.portal.language.LanguageException;
-import com.liferay.portal.language.LanguageUtil;
-import com.liferay.portal.model.User;
-
-import org.osgi.framework.BundleContext;
-
-import java.util.ArrayList;
-import java.util.Arrays;
-import java.util.Collections;
-import java.util.Comparator;
-import java.util.Date;
-import java.util.Hashtable;
-import java.util.LinkedHashMap;
-import java.util.List;
-import java.util.Map;
-import java.util.StringTokenizer;
-
-public class WorkflowAPIImpl implements WorkflowAPI, WorkflowAPIOsgiService {
-
-	private final List<Class> actionletClasses;
-
-	private static Map<String, WorkFlowActionlet> actionletMap;
-
-	private final WorkFlowFactory workFlowFactory = FactoryLocator.getWorkFlowFactory();
-
-	@SuppressWarnings({ "rawtypes", "unchecked" })
-	public WorkflowAPIImpl() {
-
-		actionletClasses = new ArrayList<Class>();
-
-		// Add default actionlet classes
-		actionletClasses.addAll(Arrays.asList(new Class[] {
-				CommentOnWorkflowActionlet.class,
-				NotifyUsersActionlet.class,
-				ArchiveContentActionlet.class,
-				DeleteContentActionlet.class,
-				CheckinContentActionlet.class,
-				CheckoutContentActionlet.class,
-				UnpublishContentActionlet.class,
-				PublishContentActionlet.class,
-				NotifyAssigneeActionlet.class,
-				UnarchiveContentActionlet.class,
-				ResetTaskActionlet.class,
-				MultipleApproverActionlet.class,
-				TwitterActionlet.class,
-				PushPublishActionlet.class,
-				CheckURLAccessibilityActionlet.class,
-                EmailActionlet.class,
-                SetValueActionlet.class,
-                PushNowActionlet.class,
-				TranslationActionlet.class
-		}));
-
-		refreshWorkFlowActionletMap();
-		registerBundleService();
-	}
-
-	public void registerBundleService () {
-		if(System.getProperty(WebKeys.OSGI_ENABLED)!=null){
-			// Register main service
-			BundleContext context = HostActivator.instance().getBundleContext();
-			if (null != context) {
-				Hashtable<String, String> props = new Hashtable<String, String>();
-				context.registerService(WorkflowAPIOsgiService.class.getName(), this, props);
-			} else {
-				Logger.error(this, "Bundle Context is null, WorkflowAPIOsgiService has been not registered");
-			}
-		}
-	}
-
-	public WorkFlowActionlet newActionlet(String className) throws DotDataException {
-		for ( Class<WorkFlowActionlet> z : actionletClasses ) {
-			if ( z.getName().equals(className.trim())) {
-				try {
-					return z.newInstance();
-				} catch (InstantiationException e) {
-					e.printStackTrace();
-				} catch (IllegalAccessException e) {
-					e.printStackTrace();
-				}
-			}
-		}
-		return null;
-	}
-
-	public String addActionlet(Class workFlowActionletClass) {
-		actionletClasses.add(workFlowActionletClass);
-		refreshWorkFlowActionletMap();
-		return workFlowActionletClass.getCanonicalName();
-	}
-
-	public void removeActionlet(String workFlowActionletName) {
-		WorkFlowActionlet actionlet = actionletMap.get(workFlowActionletName);
-		actionletClasses.remove(actionlet.getClass());
-		refreshWorkFlowActionletMap();
-	}
-
-	@CloseDBIfOpened
-	public List<WorkflowTask> searchTasks(WorkflowSearcher searcher) throws DotDataException {
-		return workFlowFactory.searchTasks(searcher);
-	}
-
-	@CloseDBIfOpened
-	public WorkflowTask findTaskByContentlet(Contentlet contentlet) throws DotDataException {
-		return workFlowFactory.findTaskByContentlet(contentlet);
-	}
-
-	@CloseDBIfOpened
-	public List<WorkflowStep> findStepsByContentlet(Contentlet contentlet) throws DotDataException{
-		return workFlowFactory.findStepsByContentlet(contentlet);
-	}
-
-	@CloseDBIfOpened
-	public WorkflowStep findStepByContentlet(Contentlet contentlet) throws DotDataException {
-		WorkflowStep step = null;
-		List<WorkflowStep> steps = findStepsByContentlet(contentlet);
-		if( null != steps && !steps.isEmpty() && steps.size() == 1) {
-			step = steps.get(0);
-		}
-
-		return step;
-	}
-
-	public boolean existSchemeIdOnSchemesList(String schemeId, List<WorkflowScheme> schemes){
-		return workFlowFactory.existSchemeIdOnSchemesList(schemeId, schemes);
-	}
-
-	public WorkflowTask findTaskById(String id) throws DotDataException {
-		return workFlowFactory.findWorkFlowTaskById(id);
-	}
-
-	@CloseDBIfOpened
-	public List<WorkflowScheme> findSchemes(final boolean showArchived) throws DotDataException {
-		return workFlowFactory.findSchemes(showArchived);
-	}
-
-	@CloseDBIfOpened
-	public WorkflowScheme findDefaultScheme() throws DotDataException {
-		return workFlowFactory.findDefaultScheme();
-	}
-
-	@CloseDBIfOpened
-	public boolean isDefaultScheme(WorkflowScheme scheme) throws DotDataException {
-		if (scheme == null || scheme.getId() == null) {
-			return false;
-		}
-		if (workFlowFactory.findDefaultScheme().getId().equals(scheme.getId())) {
-			return true;
-		}
-		return false;
-	}
-
-	@CloseDBIfOpened
-	public WorkflowScheme findScheme(String id) throws DotDataException {
-		return workFlowFactory.findScheme(id);
-	}
-
-	@WrapInTransaction
-	public void saveSchemesForStruct(final Structure struc, final List<WorkflowScheme> schemes) throws DotDataException {
-
-		try {
-			workFlowFactory.saveSchemesForStruct(struc.getInode(), schemes);
-		} catch(DotDataException e){
-			throw e;
-		}
-	}
-
-	@CloseDBIfOpened
-	public List<WorkflowScheme> findSchemesForStruct(final Structure structure) throws DotDataException {
-
-        List<WorkflowScheme> schemes = new ArrayList<>();
-		if(structure ==null || ! UtilMethods.isSet(structure.getInode()) || LicenseUtil.getLevel() < LicenseLevel.STANDARD.level){
-			schemes.add(findDefaultScheme());
-			return schemes;
-		}
-		try{
-			schemes = workFlowFactory.findSchemesForStruct(structure.getInode());
-			if(schemes.isEmpty()){
-				schemes.add(findDefaultScheme());
-			}
-			return schemes;
-		}
-		catch(Exception e){
-			schemes.add(findDefaultScheme());
-			return schemes;
-		}
-	}
-
-	@WrapInTransaction
-	public void saveScheme(final WorkflowScheme scheme) throws DotDataException, AlreadyExistException {
-		
-		workFlowFactory.saveScheme(scheme);
-
-	}
-
-	public void deleteScheme(WorkflowScheme scheme) throws DotDataException {
-
-	}
-
-	public void activateScheme(WorkflowScheme scheme) throws DotDataException {
-
-	}
-
-	public void deactivateScheme(WorkflowScheme scheme) throws DotDataException {
-
-	}
-
-	@CloseDBIfOpened
-	public List<WorkflowStep> findSteps(WorkflowScheme scheme) throws DotDataException {
-		return workFlowFactory.findSteps(scheme);
-	}
-
-	@WrapInTransaction
-	public void saveStep(WorkflowStep step) throws DotDataException, AlreadyExistException {
-
-		if (!UtilMethods.isSet(step.getName()) || !UtilMethods.isSet(step.getSchemeId())) {
-			throw new DotStateException("Step name and Scheme are required");
-		}
-		workFlowFactory.saveStep(step);
-	}
-
-	@WrapInTransaction
-	public void deleteStep(final WorkflowStep step) throws DotDataException {
-
-		try {
-
-			// Checking for Next Step references
-			for(WorkflowStep otherStep : findSteps(findScheme(step.getSchemeId()))){
-				if(otherStep.equals(step))
-					continue;
-
-				for(WorkflowAction a : findActions(otherStep, APILocator.getUserAPI().getSystemUser())){
-					if(a.getNextStep().equals(step.getId())){
-						throw new DotDataException("</br> <b> Step : '" + step.getName() + "' is being referenced by </b> </br></br>" + 
-								" Step : '"+otherStep.getName() + "' ->  Action : '" + a.getName() + "' </br></br>");
-					}
-				}
-			}
-			
-			final int countContentletsReferencingStep = getCountContentletsReferencingStep(step);
-			if(countContentletsReferencingStep > 0){
-				throw new DotDataException("</br> <b> Step : '" + step.getName() + "' is being referenced by: "+countContentletsReferencingStep+" contenlet(s)</b> </br></br>");
-			}
-
-			this.workFlowFactory.deleteActions(step);
-			this.workFlowFactory.deleteStep(step);
-		}
-		catch(Exception e){
-			throw new DotDataException(e.getMessage(), e);
-		}
-	}
-
-	@CloseDBIfOpened
-	private int getCountContentletsReferencingStep(WorkflowStep step) throws DotDataException{
-		return workFlowFactory.getCountContentletsReferencingStep(step);
-	}
-
-	@WrapInTransaction
-	public void reorderStep(WorkflowStep step, int order) throws DotDataException, AlreadyExistException {
-		WorkflowScheme scheme = findScheme(step.getSchemeId());
-		List<WorkflowStep> steps = null;
-
-		try {
-			steps = findSteps(scheme);
-		} catch (Exception e) {
-			throw new DotDataException(e.getLocalizedMessage());
-		}
-		List<WorkflowStep> newSteps = new ArrayList<WorkflowStep>();
-		order = (order < 0) ? 0 : (order >= steps.size()) ? (steps.size() - 1) : order;
-		for (int i = 0; i < steps.size(); i++) {
-			WorkflowStep s = steps.get(i);
-			if (s.equals(step)) {
-				continue;
-			}
-			newSteps.add(s);
-		}
-
-		newSteps.add(order, step);
-		int newOrder=0;
-		for(WorkflowStep newStep : newSteps){
-			newStep.setMyOrder(newOrder++);
-			saveStep(newStep);
-		}
-	}
-
-	@WrapInTransaction
-	public void deleteComment(WorkflowComment comment) throws DotDataException {
-		workFlowFactory.deleteComment(comment);
-	}
-
-	@CloseDBIfOpened
-	public List<WorkflowComment> findWorkFlowComments(WorkflowTask task) throws DotDataException {
-		return workFlowFactory.findWorkFlowComments(task);
-	}
-
-	@WrapInTransaction
-	public void saveComment(WorkflowComment comment) throws DotDataException {
-		if(UtilMethods.isSet(comment.getComment())){
-			workFlowFactory.saveComment(comment);
-		}
-	}
-
-	@CloseDBIfOpened
-	public List<WorkflowHistory> findWorkflowHistory(WorkflowTask task) throws DotDataException {
-		return workFlowFactory.findWorkflowHistory(task);
-	}
-
-	@WrapInTransaction
-	public void deleteWorkflowHistory(WorkflowHistory history) throws DotDataException {
-		workFlowFactory.deleteWorkflowHistory(history);
-	}
-
-	@WrapInTransaction
-	public void saveWorkflowHistory(WorkflowHistory history) throws DotDataException {
-		workFlowFactory.saveWorkflowHistory(history);
-	}
-
-	@WrapInTransaction
-	public void deleteWorkflowTask(WorkflowTask task) throws DotDataException {
-		workFlowFactory.deleteWorkflowTask(task);
-	}
-
-	@CloseDBIfOpened
-	public WorkflowTask findWorkFlowTaskById(String id) throws DotDataException {
-		return workFlowFactory.findWorkFlowTaskById(id);
-	}
-
-	@CloseDBIfOpened
-	public List<IFileAsset> findWorkflowTaskFilesAsContent(WorkflowTask task, User user) throws DotDataException {
-		List<Contentlet> contents =  workFlowFactory.findWorkflowTaskFilesAsContent(task, user);
-		return APILocator.getFileAssetAPI().fromContentletsI(contents);
-	}
-
-	@WrapInTransaction
-	public void saveWorkflowTask(WorkflowTask task) throws DotDataException {
-		workFlowFactory.saveWorkflowTask(task);
-	}
-
-	@WrapInTransaction
-	public void saveWorkflowTask(WorkflowTask task, WorkflowProcessor processor) throws DotDataException {
-		saveWorkflowTask(task);
-		WorkflowHistory history = new WorkflowHistory();
-		history.setWorkflowtaskId(task.getId());
-		history.setActionId(processor.getAction().getId());
-		history.setCreationDate(new Date());
-		history.setMadeBy(processor.getUser().getUserId());
-		history.setStepId(processor.getNextStep().getId());
-
-		String comment = (UtilMethods.isSet(processor.getWorkflowMessage()))? processor.getWorkflowMessage() : "";
-		String nextAssignName = (UtilMethods.isSet(processor.getNextAssign()))? processor.getNextAssign().getName() : "";
-
-
-		try {
-			history.setChangeDescription(
-					LanguageUtil.format(processor.getUser().getLocale(), "workflow.history.description", new String[]{
-						processor.getUser().getFullName(),
-						processor.getAction().getName(),
-						processor.getNextStep().getName(),
-						nextAssignName,
-						comment}, false)
-					);
-		} catch (LanguageException e) {
-			Logger.error(WorkflowAPIImpl.class,e.getMessage(),e);
-		}
-		saveWorkflowHistory(history);
-	}
-
-	@WrapInTransaction
-	public void attachFileToTask(WorkflowTask task, String fileInode) throws DotDataException {
-		workFlowFactory.attachFileToTask(task, fileInode);
-	}
-
-	@WrapInTransaction
-	public void removeAttachedFile(WorkflowTask task, String fileInode) throws DotDataException {
-		workFlowFactory.removeAttachedFile(task, fileInode);
-	}
-
-	@CloseDBIfOpened
-	public List<WorkflowAction> findActions(final WorkflowStep step, final User user) throws DotDataException,
-	DotSecurityException {
-		final List<WorkflowAction> actions = workFlowFactory.findActions(step);
-		return  APILocator.getPermissionAPI().filterCollection(actions, PermissionAPI.PERMISSION_USE, true, user);
-	}
-
-	@CloseDBIfOpened
-<<<<<<< HEAD
-	public List<WorkflowAction> findActions(final WorkflowScheme scheme, final User user) throws DotDataException,
-			DotSecurityException {
-
-		final List<WorkflowAction> actions = workFlowFactory.findActions(scheme);
-		return APILocator.getPermissionAPI().filterCollection(actions,
-				PermissionAPI.PERMISSION_USE, true, user);
-	} // findActions.
-=======
-	public List<WorkflowAction> findActions(List<WorkflowStep> steps, User user) throws DotDataException,
-			DotSecurityException {
-		final ImmutableList.Builder<WorkflowAction> actions = new ImmutableList.Builder<>();
-        for(WorkflowStep step : steps) {
-			actions.addAll(workFlowFactory.findActions(step));
-		}
-
-		return APILocator.getPermissionAPI().filterCollection(actions.build(), PermissionAPI.PERMISSION_USE, true, user);
-	}
->>>>>>> 4b21c863
-
-
-	/**
-	 * This method will return the list of workflows actions available to a user on any give
-	 * piece of content, based on how and who has the content locked and what workflow step the content
-	 * is in
-	 */
-	@CloseDBIfOpened
-	public List<WorkflowAction> findAvailableActions(Contentlet contentlet, User user) throws DotDataException,
-	DotSecurityException {
-
-		if(contentlet == null || contentlet.getStructure() ==null){
-			throw new DotStateException("content is null");
-		}
-
-		List<WorkflowAction> actions= new ArrayList<WorkflowAction>();
-		if("Host".equals(contentlet.getStructure().getVelocityVarName())){
-			return actions;
-		}
-
-		boolean isNew  = !UtilMethods.isSet(contentlet.getInode());
-		//boolean isLocked = contentlet.isLocked();
-		boolean canLock = false;
-		String lockedUserId =  null;
-		try{
-			canLock = APILocator.getContentletAPI().canLock(contentlet, user);
-			lockedUserId =  APILocator.getVersionableAPI().getLockedBy(contentlet);
-		} catch(Exception e){
-
-		}
-
-		boolean hasLock = user.getUserId().equals(lockedUserId);
-		List<WorkflowStep> steps = findStepsByContentlet(contentlet);
-		List<WorkflowAction> unfilteredActions = findActions(steps, user);
-
-		if(hasLock || isNew){
-			return unfilteredActions;
-		} else if(canLock){
-			for(WorkflowAction workflowAction : unfilteredActions){
-				if(!workflowAction.requiresCheckout()){
-					actions.add(workflowAction);
-				}
-			}
-		}
-
-		return actions;
-	}
-
-	@WrapInTransaction
-	public void reorderAction(WorkflowAction action, int order) throws DotDataException, AlreadyExistException {
-
-		final WorkflowStep step = findStep(action.getStepId());
-		this.reorderAction(action, step, APILocator.systemUser(), order);
-	}
-
-	@WrapInTransaction
-	public void reorderAction(final WorkflowAction action,
-							  final WorkflowStep step,
-							  final User user,
-							  final int order) throws DotDataException, AlreadyExistException {
-
-		List<WorkflowAction> actions = null;
-		final List<WorkflowAction> newActions = new ArrayList<WorkflowAction>();
-
-		try {
-			actions = findActions(step, user);
-		} catch (Exception e) {
-			throw new DotDataException(e.getLocalizedMessage());
-		}
-
-		final int normalizedOrder =
-				(order < 0) ? 0 : (order >= actions.size()) ? actions.size()-1 : order;
-		for (int i = 0; i < actions.size(); i++) {
-
-			final WorkflowAction currentAction = actions.get(i);
-			if (action.equals(currentAction)) {
-				continue;
-			}
-			newActions.add(currentAction);
-		}
-
-		newActions.add(normalizedOrder, action);
-		for (int i = 0; i < newActions.size(); i++) {
-			this.workFlowFactory.updateOrder(newActions.get(i), step, i);
-		}
-	}
-
-	@CloseDBIfOpened
-	public WorkflowAction findAction(final String id, final User user) throws DotDataException, DotSecurityException {
-
-		final WorkflowAction action = workFlowFactory.findAction(id);
-		if (!APILocator.getPermissionAPI().doesUserHavePermission(action, PermissionAPI.PERMISSION_USE, user, true)) {
-			throw new DotSecurityException("User " + user + " cannot read action " + action.getName());
-		}
-		return action;
-	}
-
-	@CloseDBIfOpened
-	public WorkflowAction findAction(final String actionId,
-									 final String stepId,
-									 final User user) throws DotDataException, DotSecurityException {
-
-		Logger.debug(this, "Finding the action: " + actionId + " for the step: " + stepId);
-		final WorkflowAction action = this.workFlowFactory.findAction(actionId, stepId);
-		if (null != action && !APILocator.getPermissionAPI().doesUserHavePermission
-				(action, PermissionAPI.PERMISSION_USE, user, true)) {
-
-			throw new DotSecurityException("User " + user + " cannot read action " + action.getName());
-		}
-
-		return action;
-	}
-
-	@WrapInTransaction
-	public void saveAction(final WorkflowAction action,
-						   final List<Permission> permissions) throws DotDataException {
-		try {
-
-			this.saveAction(action);
-
-			APILocator.getPermissionAPI().removePermissions(action);
-			if(permissions != null){
-				for (Permission permission : permissions) {
-
-					permission.setInode(action.getId());
-					APILocator.getPermissionAPI().save
-							(permission, action, APILocator.getUserAPI().getSystemUser(), false);
-				}
-			}
-		} catch (Exception e) {
-			Logger.error(WorkflowAPIImpl.class, e.getMessage(), e);
-			throw new DotDataException(e.getMessage(), e);
-		}
-	}
-
-	@WrapInTransaction
-	public void saveAction(final String actionId, final String stepId, final User user) {
-
-		WorkflowAction workflowAction = null;
-		WorkflowStep   workflowStep   = null;
-
-		try {
-
-			Logger.debug(this, "Saving (doing the relationship) the actionId: " + actionId + ", stepId: " + stepId);
-
-			workflowAction = this.findAction(actionId, user);
-			workflowStep   = this.findStep  (stepId);
-
-			if (null == workflowAction) {
-
-				Logger.debug(this, "The action: " + actionId + ", does not exists");
-				throw new DoesNotExistException("Workflow-does-not-exists-action");
-			}
-
-			if (null == workflowStep) {
-
-				Logger.debug(this, "The step: " + stepId + ", does not exists");
-				throw new DoesNotExistException("Workflow-does-not-exists-step");
-			}
-
-			this.workFlowFactory.saveAction(workflowAction, workflowStep);
-		} catch (DoesNotExistException  e) {
-
-			throw e;
-		} catch (AlreadyExistException e) {
-
-			Logger.error(WorkflowAPIImpl.class, e.getMessage(), e);
-			throw new DotWorkflowException("Workflow-action-already-exists", e);
-		} catch (DotSecurityException e) {
-
-			Logger.error(WorkflowAPIImpl.class, e.getMessage(), e);
-			throw new DotWorkflowException("Workflow-permission-issue-save-action", e);
-		} catch (Exception e) {
-			if (DbConnectionFactory.isConstraintViolationException(e.getCause())) {
-
-				Logger.error(WorkflowAPIImpl.class, e.getMessage(), e);
-				throw new DotWorkflowException("Workflow-action-already-exists", e);
-			} else {
-				Logger.error(WorkflowAPIImpl.class, e.getMessage(), e);
-				throw new DotWorkflowException("Workflow-could-not-save-action", e);
-			}
-		}
-	} // saveAction.
-
-	@WrapInTransaction
-	private void saveAction(final WorkflowAction action) throws DotDataException, AlreadyExistException {
-		workFlowFactory.saveAction(action);
-	}
-
-	@CloseDBIfOpened
-	public WorkflowStep findStep(String id) throws DotDataException {
-		return workFlowFactory.findStep(id);
-	}
-
-	@WrapInTransaction
-	public void deleteAction(final WorkflowAction action) throws DotDataException, AlreadyExistException {
-
-		Logger.debug(this, "Removing the WorkflowAction: " + action.getId());
-
-		final List<WorkflowActionClass> workflowActionClasses =
-				findActionClasses(action);
-
-		Logger.debug(this, "Removing the WorkflowActionClass, for action: " + action.getId());
-
-		if(workflowActionClasses != null && workflowActionClasses.size() > 0) {
-			for(WorkflowActionClass actionClass : workflowActionClasses) {
-				this.deleteActionClass(actionClass);
-			}
-		}
-
-		Logger.debug(this,
-				"Removing the WorkflowAction and Step Dependencies, for action: " + action.getId());
-		this.workFlowFactory.deleteAction(action);
-	}
-
-	@WrapInTransaction
-	public void deleteAction(final WorkflowAction action,
-							 final WorkflowStep step) throws DotDataException, AlreadyExistException {
-
-		Logger.debug(this, "Deleting the action: " + action.getId() +
-					", from the step: " + step.getId());
-
-		this.workFlowFactory.deleteAction(action, step);
-
-	} // deleteAction.
-
-	@CloseDBIfOpened
-	public List<WorkflowActionClass> findActionClasses(WorkflowAction action) throws DotDataException {
-		return  workFlowFactory.findActionClasses(action);
-	}
-
-	private void refreshWorkFlowActionletMap() {
-		actionletMap = null;
-		if (actionletMap == null) {
-			synchronized (this.getClass()) {
-				if (actionletMap == null) {
-
-					List<WorkFlowActionlet> actionletList = new ArrayList<WorkFlowActionlet>();
-
-					// get the dotmarketing-config.properties actionlet classes
-					String customActionlets = Config.getStringProperty(WebKeys.WORKFLOW_ACTIONLET_CLASSES);
-
-					StringTokenizer st = new StringTokenizer(customActionlets, ",");
-					while (st.hasMoreTokens()) {
-						String clazz = st.nextToken();
-						try {
-							WorkFlowActionlet actionlet = (WorkFlowActionlet) Class.forName(clazz.trim()).newInstance();
-							actionletList.add(actionlet);
-						} catch (Exception e) {
-							Logger.error(WorkflowAPIImpl.class, e.getMessage(), e);
-						}
-					}
-
-					// get the included (shipped with) actionlet classes
-					for (Class<WorkFlowActionlet> z : actionletClasses) {
-						try {
-							actionletList.add(z.newInstance());
-						} catch (InstantiationException e) {
-							Logger.error(WorkflowAPIImpl.class, e.getMessage(), e);
-						} catch (IllegalAccessException e) {
-							Logger.error(WorkflowAPIImpl.class, e.getMessage(), e);
-						}
-					}
-
-					Collections.sort(actionletList, new ActionletComparator());
-					actionletMap = new LinkedHashMap<String, WorkFlowActionlet>();
-					for(WorkFlowActionlet actionlet : actionletList){
-
-						try {
-							actionletMap.put(actionlet.getClass().getCanonicalName(),actionlet.getClass().newInstance());
-							if ( !actionletClasses.contains( actionlet.getClass() ) ) {
-								actionletClasses.add( actionlet.getClass() );
-							}
-						} catch (InstantiationException e) {
-							Logger.error(WorkflowAPIImpl.class,e.getMessage(),e);
-						} catch (IllegalAccessException e) {
-							Logger.error(WorkflowAPIImpl.class,e.getMessage(),e);
-						}
-					}
-				}
-			}
-
-		}
-	}
-
-	private Map<String, WorkFlowActionlet> getActionlets() throws DotRuntimeException {
-		return actionletMap;
-	}
-
-	private class ActionletComparator implements Comparator<WorkFlowActionlet>{
-
-		public int compare(WorkFlowActionlet o1, WorkFlowActionlet o2) {
-			return o1.getLocalizedName().compareTo(o2.getLocalizedName());
-
-		}
-	}
-
-	public WorkFlowActionlet findActionlet(String clazz) throws DotRuntimeException {
-		return getActionlets().get(clazz);
-	}
-
-	public List<WorkFlowActionlet> findActionlets() throws DotDataException {
-		List<WorkFlowActionlet> l = new ArrayList<WorkFlowActionlet>();
-		Map<String,WorkFlowActionlet>  m = getActionlets();
-		for (String x : m.keySet()) {
-			l.add(getActionlets().get(x));
-		}
-		return l;
-
-	}
-
-	@CloseDBIfOpened
-	public WorkflowActionClass findActionClass(String id) throws DotDataException {
-		return workFlowFactory.findActionClass(id);
-	}
-
-	@WrapInTransaction
-	public void deleteActionClass(WorkflowActionClass actionClass) throws DotDataException, AlreadyExistException {
-		try {
-			// Delete action class
-			final int orderOfActionClassToDelete = actionClass.getOrder();
-			workFlowFactory.deleteActionClass(actionClass);
-			
-			// We don't need to get "complete" base action object from the database 
-			// to retrieve all action classes from him. So, we can create the base action object
-			// with the "action id" contain in actionClass parameter.
-			WorkflowAction baseAction = new WorkflowAction();
-			baseAction.setId(actionClass.getActionId());
-			
-			// Reorder the action classes in the database
-			List<WorkflowActionClass> actionClasses = findActionClasses(baseAction);
-			if((actionClasses.size() > 1) && (actionClasses.size() != orderOfActionClassToDelete)) {
-				// Only update when there are action classes in the database and when the user is NOT deleting
-				// the last action class
-				for(WorkflowActionClass action : actionClasses) {
-					if(action.getOrder() > orderOfActionClassToDelete) {
-						// Subtract by 1 for those that are higher than the
-						// action class deleted
-						action.setOrder(action.getOrder()-1);
-						saveActionClass(action);
-					}
-				}
-			}
-		} catch (Exception e) {
-			throw new DotWorkflowException(e.getMessage());
-		}
-	}
-
-	@WrapInTransaction
-	public void saveActionClass(WorkflowActionClass actionClass) throws DotDataException, AlreadyExistException {
-		workFlowFactory.saveActionClass(actionClass);
-	}
-
-	@WrapInTransaction
-	public void reorderActionClass(WorkflowActionClass actionClass, int order) throws DotDataException {
-		try {
-			List<WorkflowActionClass> actionClasses = null;
-			try {
-				// We don't need to get "complete" base action object from the database 
-				// to retrieve all action classes from him. So, we can create the base action object
-				// with the "action id" contain in actionClass parameter.
-				WorkflowAction baseAction = new WorkflowAction();
-				baseAction.setId(actionClass.getActionId());
-				
-				actionClasses = findActionClasses(baseAction);
-			} catch (Exception e) {
-				throw new DotDataException(e.getLocalizedMessage());
-			}
-			
-			final int currentOrder = actionClass.getOrder();
-			for(WorkflowActionClass action : actionClasses) {
-				if(currentOrder == action.getOrder()) {
-					// Assign the new order to the action class
-					action.setOrder(order);
-				} else {
-					if(currentOrder > order) {
-						// When we want to move it to a lower level
-						if(action.getOrder() < order) {
-							continue;
-						} else {
-							if(action.getOrder() > currentOrder) {
-								// If current item order is higher than the last order position,
-								// we don't need to fix the order.
-								return;
-							}
-							
-							action.setOrder(action.getOrder() + 1);
-						}
-					} else {
-						// When we want to move it to a higher level
-						if(action.getOrder() < currentOrder) {
-							continue;
-						} else {
-							if(action.getOrder() > order) {
-								// If current item is higher than the new order position,
-								// we don't need to fix the order.
-								return;
-							}
-							
-							action.setOrder(action.getOrder() - 1);
-						}
-					}
-				}
-				saveActionClass(action);
-			}
-		} catch (Exception e) {
-			throw new DotWorkflowException(e.getMessage());
-		}
-	}
-
-	@CloseDBIfOpened
-	public Map<String, WorkflowActionClassParameter> findParamsForActionClass(WorkflowActionClass actionClass) throws  DotDataException{
-		return workFlowFactory.findParamsForActionClass(actionClass);
-	}
-
-	public void saveWorkflowActionClassParameters(List<WorkflowActionClassParameter> params) throws DotDataException{
-
-		if(params ==null || params.size() ==0){
-			return;
-		}
-
-		boolean localTransaction=false;
-		try {
-			localTransaction = HibernateUtil.startLocalTransactionIfNeeded();
-
-			for(WorkflowActionClassParameter param : params){
-				workFlowFactory.saveWorkflowActionClassParameter(param);
-			}
-			if(localTransaction){
-				HibernateUtil.closeAndCommitTransaction();
-			}
-		} catch (Exception e) {
-			Logger.error(WorkflowAPIImpl.class,e.getMessage(),e);
-			if(localTransaction) {
-				HibernateUtil.rollbackTransaction();
-			}
-		} finally {
-			if(localTransaction) {
-				HibernateUtil.closeSessionSilently();
-			}
-		}
-	}
-
-	public WorkflowProcessor fireWorkflowPreCheckin(Contentlet contentlet, User user) throws DotDataException,DotWorkflowException, DotContentletValidationException{
-		WorkflowProcessor processor = new WorkflowProcessor(contentlet, user);
-		if(!processor.inProcess()){
-			return processor;
-		}
-
-		if(processor.getScheme() != null && processor.getScheme().isMandatory()){
-			if(!UtilMethods.isSet(processor.getAction())){
-				throw new DotWorkflowException("A workflow action in workflow : " + processor.getScheme().getName() + " must be executed"  );
-			}
-		}
-
-		List<WorkflowActionClass> actionClasses = processor.getActionClasses();
-		if(actionClasses != null){
-			for(WorkflowActionClass actionClass : actionClasses){
-				WorkFlowActionlet actionlet= actionClass.getActionlet();
-				//Validate the actionlet exists and the OSGI is installed and running. 
-				if(UtilMethods.isSet(actionlet)){
-					Map<String,WorkflowActionClassParameter> params = findParamsForActionClass(actionClass);
-					actionlet.executePreAction(processor, params);
-					//if we should stop processing further actionlets
-					if(actionlet.stopProcessing()){
-						break;
-					}
-				}else {
-					throw new DotWorkflowException("Actionlet: " + actionClass.getName() + " is null. Check if the Plugin is installed and running.");
-				}
-				
-			}
-		}
-
-		return processor;
-	}
-
-	public void fireWorkflowPostCheckin(WorkflowProcessor processor) throws DotDataException,DotWorkflowException{
-		boolean local = false;
-
-		try{
-			if(!processor.inProcess()){
-				return;
-			}
-
-			local = HibernateUtil.startLocalTransactionIfNeeded();
-
-			processor.getContentlet().setStringProperty("wfActionId", processor.getAction().getId());
-
-
-
-			WorkflowTask task = processor.getTask();
-			if(task != null){
-				Role r = APILocator.getRoleAPI().getUserRole(processor.getUser());
-				if(task.isNew()){
-
-					task.setCreatedBy(r.getId());
-					task.setWebasset(processor.getContentlet().getIdentifier());
-					if(processor.getWorkflowMessage() != null){
-						task.setDescription(processor.getWorkflowMessage());
-					}
-				}
-				task.setTitle(processor.getContentlet().getTitle());
-				task.setModDate(new java.util.Date());
-				if(processor.getNextAssign() != null)
-					task.setAssignedTo(processor.getNextAssign().getId());
-				task.setStatus(processor.getNextStep().getId());
-
-				saveWorkflowTask(task,processor);
-				if(processor.getWorkflowMessage() != null){
-					WorkflowComment comment = new WorkflowComment();
-					comment.setComment(processor.getWorkflowMessage());
-
-					comment.setWorkflowtaskId(task.getId());
-					comment.setCreationDate(new Date());
-					comment.setPostedBy(r.getId());
-					saveComment(comment);
-				}
-			}
-
-			List<WorkflowActionClass> actionClasses = processor.getActionClasses();
-			if(actionClasses != null){
-				for(WorkflowActionClass actionClass : actionClasses){
-					WorkFlowActionlet actionlet= actionClass.getActionlet();
-					Map<String,WorkflowActionClassParameter> params = findParamsForActionClass(actionClass);
-					actionlet.executeAction(processor, params);
-
-					//if we should stop processing further actionlets
-					if(actionlet.stopProcessing()){
-						break;
-					}
-				}
-			}
-			if(UtilMethods.isSet(processor.getContentlet())){
-			    APILocator.getContentletAPI().refresh(processor.getContentlet());
-			}
-			if(local){
-				HibernateUtil.closeAndCommitTransaction();
-			}
-
-		} catch(Exception e) {
-			if(local){
-				HibernateUtil.rollbackTransaction();
-			}
-			/* Show a more descriptive error of what caused an issue here */
-			Logger.error(WorkflowAPIImpl.class, "There was an unexpected error: " + e.getMessage(), e);
-			throw new DotWorkflowException(e.getMessage(), e);
-		} finally {
-			if(local){
-
-				HibernateUtil.closeSessionSilently();
-			}
-		}
-	}
-
-	// todo: note; this method is not referer by anyone, should it be removed?
-	private void updateTask(WorkflowProcessor processor) throws DotDataException{
-		WorkflowTask task = processor.getTask();
-		task.setModDate(new java.util.Date());
-		if(task.isNew()){
-			Role r = APILocator.getRoleAPI().getUserRole(processor.getUser());
-			task.setCreatedBy(r.getId());
-			task.setTitle(processor.getContentlet().getTitle());
-		}
-
-
-		if(processor.getWorkflowMessage() != null){
-			WorkflowComment comment = new WorkflowComment();
-			comment.setComment(processor.getWorkflowMessage());
-			comment.setWorkflowtaskId(task.getId());
-			saveComment(comment);
-		}
-
-	}
-
-
-	public WorkflowProcessor fireWorkflowNoCheckin(Contentlet contentlet, User user) throws DotDataException,DotWorkflowException, DotContentletValidationException{
-
-		WorkflowProcessor processor = fireWorkflowPreCheckin(contentlet, user);
-
-		fireWorkflowPostCheckin(processor);
-		return processor;
-
-	}
-
-    @CloseDBIfOpened
-	public int countTasks(WorkflowSearcher searcher)  throws DotDataException{
-		return workFlowFactory.countTasks(searcher);
-	}
-
-	public void copyWorkflowActionClassParameter(WorkflowActionClassParameter from, WorkflowActionClass to) throws DotDataException{
-		workFlowFactory.copyWorkflowActionClassParameter(from, to);
-	}
-	public void copyWorkflowActionClass(WorkflowActionClass from, WorkflowAction to) throws DotDataException{
-		workFlowFactory.copyWorkflowActionClass(from, to);
-	}
-	public void copyWorkflowAction(WorkflowAction from, WorkflowStep to) throws DotDataException{
-		workFlowFactory.copyWorkflowAction(from, to);
-	}
-	public void copyWorkflowStep(WorkflowStep from, WorkflowScheme to) throws DotDataException{
-		workFlowFactory.copyWorkflowStep(from, to);
-	}
-
-	@CloseDBIfOpened
-	public List<WorkflowTask> searchAllTasks(WorkflowSearcher searcher) throws DotDataException {
-		return workFlowFactory.searchAllTasks(searcher);
-	}
-
-	@CloseDBIfOpened
-	public WorkflowHistory retrieveLastStepAction(String taskId) throws DotDataException {
-
-		return workFlowFactory.retrieveLastStepAction(taskId);
-	}
-
-	@CloseDBIfOpened
-	public WorkflowAction findEntryAction(Contentlet contentlet, User user)  throws DotDataException, DotSecurityException {
-		WorkflowScheme scheme = null;
-		List<WorkflowScheme> schemes = findSchemesForStruct(contentlet.getStructure());
-		if(null !=  schemes && schemes.size() ==1){
-			scheme =  schemes.get(0);
-		}else{
-			return null;
-		}
-
-		WorkflowStep entryStep = null;
-		List<WorkflowStep> wfSteps = findSteps(scheme);
-
-		for(WorkflowStep wfStep : wfSteps){
-			if(!UtilMethods.isSet(entryStep))
-				entryStep = wfStep;
-			if(wfStep.getMyOrder() < entryStep.getMyOrder())
-				entryStep = wfStep;
-		}
-
-		WorkflowAction entryAction = null;
-		List<WorkflowAction> wfActions = findActions(entryStep, user);
-
-		for(WorkflowAction wfAction : wfActions){
-			if(!UtilMethods.isSet(entryAction))
-				entryAction = wfAction;
-			if(wfAction.getOrder() < entryAction.getOrder())
-				entryAction = wfAction;
-		}
-
-		if (!APILocator.getPermissionAPI().doesUserHavePermission(entryAction, PermissionAPI.PERMISSION_USE, user, true)) {
-			throw new DotSecurityException("User " + user + " cannot read action " + entryAction.getName());
-		}
-		return entryAction;
-	}
-
-	@CloseDBIfOpened
-	@Override
-	public List<WorkflowTask> findExpiredTasks() throws DotDataException, DotSecurityException {
-		return workFlowFactory.findExpiredTasks();
-	}
-
-	@CloseDBIfOpened
-	@Override
-	public WorkflowScheme findSchemeByName(String schemaName) throws DotDataException {
-		return workFlowFactory.findSchemeByName(schemaName);
-	}
-
-	@WrapInTransaction
-	@Override
-	public void deleteWorkflowActionClassParameter(WorkflowActionClassParameter param) throws DotDataException, AlreadyExistException {
-		workFlowFactory.deleteWorkflowActionClassParameter(param);
-
-	}
-
-	/**
-	 * Method will replace user references of the given userId in workflow, workflow_ action task and workflow comments
-	 * with the replacement user id 
-	 * @param userId User Identifier
-	 * @param userRoleId The role id of the user
-	 * @param replacementUserId The user id of the replacement user
-	 * @param replacementUserRoleId The role Id of the replacemente user
-	 * @throws DotDataException There is a data inconsistency
-	 * @throws DotStateException There is a data inconsistency
-	 * @throws DotSecurityException 
-	 */
-	@WrapInTransaction
-	public void updateUserReferences(String userId, String userRoleId, String replacementUserId, String replacementUserRoleId)throws DotDataException, DotSecurityException{
-		workFlowFactory.updateUserReferences(userId, userRoleId, replacementUserId,replacementUserRoleId);
-	}
-
-	/**
-	 * Method will replace step references of the given stepId in workflow, workflow_action task and contentlets
-	 * with the replacement step id 
-	 * @param stepId Step Identifier
-	 * @param replacementStepId The step id of the replacement step
-	 * @throws DotDataException There is a data inconsistency
-	 * @throws DotStateException There is a data inconsistency
-	 * @throws DotSecurityException 
-	 */
-	@WrapInTransaction
-	public void updateStepReferences(String stepId, String replacementStepId) throws DotDataException, DotSecurityException {
-		workFlowFactory.updateStepReferences(stepId, replacementStepId);
-	}
+package com.dotmarketing.portlets.workflows.business;
+
+import com.dotcms.business.CloseDBIfOpened;
+import com.dotcms.business.WrapInTransaction;
+import com.dotcms.enterprise.LicenseUtil;
+import com.dotcms.enterprise.license.LicenseLevel;
+import com.dotmarketing.beans.Permission;
+import com.dotmarketing.business.APILocator;
+import com.dotmarketing.business.DotStateException;
+import com.dotmarketing.business.FactoryLocator;
+import com.dotmarketing.business.PermissionAPI;
+import com.dotmarketing.business.Role;
+import com.dotmarketing.db.DbConnectionFactory;
+import com.dotmarketing.db.HibernateUtil;
+import com.dotmarketing.exception.*;
+import com.dotmarketing.osgi.HostActivator;
+import com.dotmarketing.portlets.contentlet.business.DotContentletValidationException;
+import com.dotmarketing.portlets.contentlet.model.Contentlet;
+import com.dotmarketing.portlets.fileassets.business.IFileAsset;
+import com.dotmarketing.portlets.structure.model.Structure;
+import com.dotmarketing.portlets.workflows.actionlet.ArchiveContentActionlet;
+import com.dotmarketing.portlets.workflows.actionlet.CheckURLAccessibilityActionlet;
+import com.dotmarketing.portlets.workflows.actionlet.CheckinContentActionlet;
+import com.dotmarketing.portlets.workflows.actionlet.CheckoutContentActionlet;
+import com.dotmarketing.portlets.workflows.actionlet.CommentOnWorkflowActionlet;
+import com.dotmarketing.portlets.workflows.actionlet.DeleteContentActionlet;
+import com.dotmarketing.portlets.workflows.actionlet.EmailActionlet;
+import com.dotmarketing.portlets.workflows.actionlet.MultipleApproverActionlet;
+import com.dotmarketing.portlets.workflows.actionlet.NotifyAssigneeActionlet;
+import com.dotmarketing.portlets.workflows.actionlet.NotifyUsersActionlet;
+import com.dotmarketing.portlets.workflows.actionlet.PublishContentActionlet;
+import com.dotmarketing.portlets.workflows.actionlet.PushNowActionlet;
+import com.dotmarketing.portlets.workflows.actionlet.PushPublishActionlet;
+import com.dotmarketing.portlets.workflows.actionlet.ResetTaskActionlet;
+import com.dotmarketing.portlets.workflows.actionlet.SetValueActionlet;
+import com.dotmarketing.portlets.workflows.actionlet.TranslationActionlet;
+import com.dotmarketing.portlets.workflows.actionlet.TwitterActionlet;
+import com.dotmarketing.portlets.workflows.actionlet.UnarchiveContentActionlet;
+import com.dotmarketing.portlets.workflows.actionlet.UnpublishContentActionlet;
+import com.dotmarketing.portlets.workflows.actionlet.WorkFlowActionlet;
+import com.dotmarketing.portlets.workflows.model.WorkflowAction;
+import com.dotmarketing.portlets.workflows.model.WorkflowActionClass;
+import com.dotmarketing.portlets.workflows.model.WorkflowActionClassParameter;
+import com.dotmarketing.portlets.workflows.model.WorkflowComment;
+import com.dotmarketing.portlets.workflows.model.WorkflowHistory;
+import com.dotmarketing.portlets.workflows.model.WorkflowProcessor;
+import com.dotmarketing.portlets.workflows.model.WorkflowScheme;
+import com.dotmarketing.portlets.workflows.model.WorkflowSearcher;
+import com.dotmarketing.portlets.workflows.model.WorkflowStep;
+import com.dotmarketing.portlets.workflows.model.WorkflowTask;
+import com.dotmarketing.util.Config;
+import com.dotmarketing.util.Logger;
+import com.dotmarketing.util.UtilMethods;
+import com.dotmarketing.util.WebKeys;
+import com.google.common.collect.ImmutableList;
+import com.liferay.portal.language.LanguageException;
+import com.liferay.portal.language.LanguageUtil;
+import com.liferay.portal.model.User;
+
+import org.osgi.framework.BundleContext;
+
+import java.util.ArrayList;
+import java.util.Arrays;
+import java.util.Collections;
+import java.util.Comparator;
+import java.util.Date;
+import java.util.Hashtable;
+import java.util.LinkedHashMap;
+import java.util.List;
+import java.util.Map;
+import java.util.StringTokenizer;
+
+public class WorkflowAPIImpl implements WorkflowAPI, WorkflowAPIOsgiService {
+
+	private final List<Class> actionletClasses;
+
+	private static Map<String, WorkFlowActionlet> actionletMap;
+
+	private final WorkFlowFactory workFlowFactory = FactoryLocator.getWorkFlowFactory();
+
+	@SuppressWarnings({ "rawtypes", "unchecked" })
+	public WorkflowAPIImpl() {
+
+		actionletClasses = new ArrayList<Class>();
+
+		// Add default actionlet classes
+		actionletClasses.addAll(Arrays.asList(new Class[] {
+				CommentOnWorkflowActionlet.class,
+				NotifyUsersActionlet.class,
+				ArchiveContentActionlet.class,
+				DeleteContentActionlet.class,
+				CheckinContentActionlet.class,
+				CheckoutContentActionlet.class,
+				UnpublishContentActionlet.class,
+				PublishContentActionlet.class,
+				NotifyAssigneeActionlet.class,
+				UnarchiveContentActionlet.class,
+				ResetTaskActionlet.class,
+				MultipleApproverActionlet.class,
+				TwitterActionlet.class,
+				PushPublishActionlet.class,
+				CheckURLAccessibilityActionlet.class,
+                EmailActionlet.class,
+                SetValueActionlet.class,
+                PushNowActionlet.class,
+				TranslationActionlet.class
+		}));
+
+		refreshWorkFlowActionletMap();
+		registerBundleService();
+	}
+
+	public void registerBundleService () {
+		if(System.getProperty(WebKeys.OSGI_ENABLED)!=null){
+			// Register main service
+			BundleContext context = HostActivator.instance().getBundleContext();
+			if (null != context) {
+				Hashtable<String, String> props = new Hashtable<String, String>();
+				context.registerService(WorkflowAPIOsgiService.class.getName(), this, props);
+			} else {
+				Logger.error(this, "Bundle Context is null, WorkflowAPIOsgiService has been not registered");
+			}
+		}
+	}
+
+	public WorkFlowActionlet newActionlet(String className) throws DotDataException {
+		for ( Class<WorkFlowActionlet> z : actionletClasses ) {
+			if ( z.getName().equals(className.trim())) {
+				try {
+					return z.newInstance();
+				} catch (InstantiationException e) {
+					e.printStackTrace();
+				} catch (IllegalAccessException e) {
+					e.printStackTrace();
+				}
+			}
+		}
+		return null;
+	}
+
+	public String addActionlet(Class workFlowActionletClass) {
+		actionletClasses.add(workFlowActionletClass);
+		refreshWorkFlowActionletMap();
+		return workFlowActionletClass.getCanonicalName();
+	}
+
+	public void removeActionlet(String workFlowActionletName) {
+		WorkFlowActionlet actionlet = actionletMap.get(workFlowActionletName);
+		actionletClasses.remove(actionlet.getClass());
+		refreshWorkFlowActionletMap();
+	}
+
+	@CloseDBIfOpened
+	public List<WorkflowTask> searchTasks(WorkflowSearcher searcher) throws DotDataException {
+		return workFlowFactory.searchTasks(searcher);
+	}
+
+	@CloseDBIfOpened
+	public WorkflowTask findTaskByContentlet(Contentlet contentlet) throws DotDataException {
+		return workFlowFactory.findTaskByContentlet(contentlet);
+	}
+
+	@CloseDBIfOpened
+	public List<WorkflowStep> findStepsByContentlet(Contentlet contentlet) throws DotDataException{
+		return workFlowFactory.findStepsByContentlet(contentlet);
+	}
+
+	@CloseDBIfOpened
+	public WorkflowStep findStepByContentlet(Contentlet contentlet) throws DotDataException {
+		WorkflowStep step = null;
+		List<WorkflowStep> steps = findStepsByContentlet(contentlet);
+		if( null != steps && !steps.isEmpty() && steps.size() == 1) {
+			step = steps.get(0);
+		}
+
+		return step;
+	}
+
+	public boolean existSchemeIdOnSchemesList(String schemeId, List<WorkflowScheme> schemes){
+		return workFlowFactory.existSchemeIdOnSchemesList(schemeId, schemes);
+	}
+
+	public WorkflowTask findTaskById(String id) throws DotDataException {
+		return workFlowFactory.findWorkFlowTaskById(id);
+	}
+
+	@CloseDBIfOpened
+	public List<WorkflowScheme> findSchemes(final boolean showArchived) throws DotDataException {
+		return workFlowFactory.findSchemes(showArchived);
+	}
+
+	@CloseDBIfOpened
+	public WorkflowScheme findDefaultScheme() throws DotDataException {
+		return workFlowFactory.findDefaultScheme();
+	}
+
+	@CloseDBIfOpened
+	public boolean isDefaultScheme(WorkflowScheme scheme) throws DotDataException {
+		if (scheme == null || scheme.getId() == null) {
+			return false;
+		}
+		if (workFlowFactory.findDefaultScheme().getId().equals(scheme.getId())) {
+			return true;
+		}
+		return false;
+	}
+
+	@CloseDBIfOpened
+	public WorkflowScheme findScheme(String id) throws DotDataException {
+		return workFlowFactory.findScheme(id);
+	}
+
+	@WrapInTransaction
+	public void saveSchemesForStruct(final Structure struc, final List<WorkflowScheme> schemes) throws DotDataException {
+
+		try {
+			workFlowFactory.saveSchemesForStruct(struc.getInode(), schemes);
+		} catch(DotDataException e){
+			throw e;
+		}
+	}
+
+	@CloseDBIfOpened
+	public List<WorkflowScheme> findSchemesForStruct(final Structure structure) throws DotDataException {
+
+        List<WorkflowScheme> schemes = new ArrayList<>();
+		if(structure ==null || ! UtilMethods.isSet(structure.getInode()) || LicenseUtil.getLevel() < LicenseLevel.STANDARD.level){
+			schemes.add(findDefaultScheme());
+			return schemes;
+		}
+		try{
+			schemes = workFlowFactory.findSchemesForStruct(structure.getInode());
+			if(schemes.isEmpty()){
+				schemes.add(findDefaultScheme());
+			}
+			return schemes;
+		}
+		catch(Exception e){
+			schemes.add(findDefaultScheme());
+			return schemes;
+		}
+	}
+
+	@WrapInTransaction
+	public void saveScheme(final WorkflowScheme scheme) throws DotDataException, AlreadyExistException {
+		
+		workFlowFactory.saveScheme(scheme);
+
+	}
+
+	public void deleteScheme(WorkflowScheme scheme) throws DotDataException {
+
+	}
+
+	public void activateScheme(WorkflowScheme scheme) throws DotDataException {
+
+	}
+
+	public void deactivateScheme(WorkflowScheme scheme) throws DotDataException {
+
+	}
+
+	@CloseDBIfOpened
+	public List<WorkflowStep> findSteps(WorkflowScheme scheme) throws DotDataException {
+		return workFlowFactory.findSteps(scheme);
+	}
+
+	@WrapInTransaction
+	public void saveStep(WorkflowStep step) throws DotDataException, AlreadyExistException {
+
+		if (!UtilMethods.isSet(step.getName()) || !UtilMethods.isSet(step.getSchemeId())) {
+			throw new DotStateException("Step name and Scheme are required");
+		}
+		workFlowFactory.saveStep(step);
+	}
+
+	@WrapInTransaction
+	public void deleteStep(final WorkflowStep step) throws DotDataException {
+
+		try {
+
+			// Checking for Next Step references
+			for(WorkflowStep otherStep : findSteps(findScheme(step.getSchemeId()))){
+				if(otherStep.equals(step))
+					continue;
+
+				for(WorkflowAction a : findActions(otherStep, APILocator.getUserAPI().getSystemUser())){
+					if(a.getNextStep().equals(step.getId())){
+						throw new DotDataException("</br> <b> Step : '" + step.getName() + "' is being referenced by </b> </br></br>" + 
+								" Step : '"+otherStep.getName() + "' ->  Action : '" + a.getName() + "' </br></br>");
+					}
+				}
+			}
+			
+			final int countContentletsReferencingStep = getCountContentletsReferencingStep(step);
+			if(countContentletsReferencingStep > 0){
+				throw new DotDataException("</br> <b> Step : '" + step.getName() + "' is being referenced by: "+countContentletsReferencingStep+" contenlet(s)</b> </br></br>");
+			}
+
+			this.workFlowFactory.deleteActions(step);
+			this.workFlowFactory.deleteStep(step);
+		}
+		catch(Exception e){
+			throw new DotDataException(e.getMessage(), e);
+		}
+	}
+
+	@CloseDBIfOpened
+	private int getCountContentletsReferencingStep(WorkflowStep step) throws DotDataException{
+		return workFlowFactory.getCountContentletsReferencingStep(step);
+	}
+
+	@WrapInTransaction
+	public void reorderStep(WorkflowStep step, int order) throws DotDataException, AlreadyExistException {
+		WorkflowScheme scheme = findScheme(step.getSchemeId());
+		List<WorkflowStep> steps = null;
+
+		try {
+			steps = findSteps(scheme);
+		} catch (Exception e) {
+			throw new DotDataException(e.getLocalizedMessage());
+		}
+		List<WorkflowStep> newSteps = new ArrayList<WorkflowStep>();
+		order = (order < 0) ? 0 : (order >= steps.size()) ? (steps.size() - 1) : order;
+		for (int i = 0; i < steps.size(); i++) {
+			WorkflowStep s = steps.get(i);
+			if (s.equals(step)) {
+				continue;
+			}
+			newSteps.add(s);
+		}
+
+		newSteps.add(order, step);
+		int newOrder=0;
+		for(WorkflowStep newStep : newSteps){
+			newStep.setMyOrder(newOrder++);
+			saveStep(newStep);
+		}
+	}
+
+	@WrapInTransaction
+	public void deleteComment(WorkflowComment comment) throws DotDataException {
+		workFlowFactory.deleteComment(comment);
+	}
+
+	@CloseDBIfOpened
+	public List<WorkflowComment> findWorkFlowComments(WorkflowTask task) throws DotDataException {
+		return workFlowFactory.findWorkFlowComments(task);
+	}
+
+	@WrapInTransaction
+	public void saveComment(WorkflowComment comment) throws DotDataException {
+		if(UtilMethods.isSet(comment.getComment())){
+			workFlowFactory.saveComment(comment);
+		}
+	}
+
+	@CloseDBIfOpened
+	public List<WorkflowHistory> findWorkflowHistory(WorkflowTask task) throws DotDataException {
+		return workFlowFactory.findWorkflowHistory(task);
+	}
+
+	@WrapInTransaction
+	public void deleteWorkflowHistory(WorkflowHistory history) throws DotDataException {
+		workFlowFactory.deleteWorkflowHistory(history);
+	}
+
+	@WrapInTransaction
+	public void saveWorkflowHistory(WorkflowHistory history) throws DotDataException {
+		workFlowFactory.saveWorkflowHistory(history);
+	}
+
+	@WrapInTransaction
+	public void deleteWorkflowTask(WorkflowTask task) throws DotDataException {
+		workFlowFactory.deleteWorkflowTask(task);
+	}
+
+	@CloseDBIfOpened
+	public WorkflowTask findWorkFlowTaskById(String id) throws DotDataException {
+		return workFlowFactory.findWorkFlowTaskById(id);
+	}
+
+	@CloseDBIfOpened
+	public List<IFileAsset> findWorkflowTaskFilesAsContent(WorkflowTask task, User user) throws DotDataException {
+		List<Contentlet> contents =  workFlowFactory.findWorkflowTaskFilesAsContent(task, user);
+		return APILocator.getFileAssetAPI().fromContentletsI(contents);
+	}
+
+	@WrapInTransaction
+	public void saveWorkflowTask(WorkflowTask task) throws DotDataException {
+		workFlowFactory.saveWorkflowTask(task);
+	}
+
+	@WrapInTransaction
+	public void saveWorkflowTask(WorkflowTask task, WorkflowProcessor processor) throws DotDataException {
+		saveWorkflowTask(task);
+		WorkflowHistory history = new WorkflowHistory();
+		history.setWorkflowtaskId(task.getId());
+		history.setActionId(processor.getAction().getId());
+		history.setCreationDate(new Date());
+		history.setMadeBy(processor.getUser().getUserId());
+		history.setStepId(processor.getNextStep().getId());
+
+		String comment = (UtilMethods.isSet(processor.getWorkflowMessage()))? processor.getWorkflowMessage() : "";
+		String nextAssignName = (UtilMethods.isSet(processor.getNextAssign()))? processor.getNextAssign().getName() : "";
+
+
+		try {
+			history.setChangeDescription(
+					LanguageUtil.format(processor.getUser().getLocale(), "workflow.history.description", new String[]{
+						processor.getUser().getFullName(),
+						processor.getAction().getName(),
+						processor.getNextStep().getName(),
+						nextAssignName,
+						comment}, false)
+					);
+		} catch (LanguageException e) {
+			Logger.error(WorkflowAPIImpl.class,e.getMessage(),e);
+		}
+		saveWorkflowHistory(history);
+	}
+
+	@WrapInTransaction
+	public void attachFileToTask(WorkflowTask task, String fileInode) throws DotDataException {
+		workFlowFactory.attachFileToTask(task, fileInode);
+	}
+
+	@WrapInTransaction
+	public void removeAttachedFile(WorkflowTask task, String fileInode) throws DotDataException {
+		workFlowFactory.removeAttachedFile(task, fileInode);
+	}
+
+	@CloseDBIfOpened
+	public List<WorkflowAction> findActions(final WorkflowStep step, final User user) throws DotDataException,
+	DotSecurityException {
+		final List<WorkflowAction> actions = workFlowFactory.findActions(step);
+		return  APILocator.getPermissionAPI().filterCollection(actions, PermissionAPI.PERMISSION_USE, true, user);
+	}
+
+	@CloseDBIfOpened
+	public List<WorkflowAction> findActions(final WorkflowScheme scheme, final User user) throws DotDataException,
+			DotSecurityException {
+
+		final List<WorkflowAction> actions = workFlowFactory.findActions(scheme);
+		return APILocator.getPermissionAPI().filterCollection(actions,
+				PermissionAPI.PERMISSION_USE, true, user);
+	} // findActions.
+
+	public List<WorkflowAction> findActions(List<WorkflowStep> steps, User user) throws DotDataException,
+			DotSecurityException {
+		final ImmutableList.Builder<WorkflowAction> actions = new ImmutableList.Builder<>();
+        for(WorkflowStep step : steps) {
+			actions.addAll(workFlowFactory.findActions(step));
+		}
+
+		return APILocator.getPermissionAPI().filterCollection(actions.build(), PermissionAPI.PERMISSION_USE, true, user);
+	}
+
+
+	/**
+	 * This method will return the list of workflows actions available to a user on any give
+	 * piece of content, based on how and who has the content locked and what workflow step the content
+	 * is in
+	 */
+	@CloseDBIfOpened
+	public List<WorkflowAction> findAvailableActions(Contentlet contentlet, User user) throws DotDataException,
+	DotSecurityException {
+
+		if(contentlet == null || contentlet.getStructure() ==null){
+			throw new DotStateException("content is null");
+		}
+
+		List<WorkflowAction> actions= new ArrayList<WorkflowAction>();
+		if("Host".equals(contentlet.getStructure().getVelocityVarName())){
+			return actions;
+		}
+
+		boolean isNew  = !UtilMethods.isSet(contentlet.getInode());
+		//boolean isLocked = contentlet.isLocked();
+		boolean canLock = false;
+		String lockedUserId =  null;
+		try{
+			canLock = APILocator.getContentletAPI().canLock(contentlet, user);
+			lockedUserId =  APILocator.getVersionableAPI().getLockedBy(contentlet);
+		} catch(Exception e){
+
+		}
+
+		boolean hasLock = user.getUserId().equals(lockedUserId);
+		List<WorkflowStep> steps = findStepsByContentlet(contentlet);
+		List<WorkflowAction> unfilteredActions = findActions(steps, user);
+
+		if(hasLock || isNew){
+			return unfilteredActions;
+		} else if(canLock){
+			for(WorkflowAction workflowAction : unfilteredActions){
+				if(!workflowAction.requiresCheckout()){
+					actions.add(workflowAction);
+				}
+			}
+		}
+
+		return actions;
+	}
+
+	@WrapInTransaction
+	public void reorderAction(WorkflowAction action, int order) throws DotDataException, AlreadyExistException {
+
+		final WorkflowStep step = findStep(action.getStepId());
+		this.reorderAction(action, step, APILocator.systemUser(), order);
+	}
+
+	@WrapInTransaction
+	public void reorderAction(final WorkflowAction action,
+							  final WorkflowStep step,
+							  final User user,
+							  final int order) throws DotDataException, AlreadyExistException {
+
+		List<WorkflowAction> actions = null;
+		final List<WorkflowAction> newActions = new ArrayList<WorkflowAction>();
+
+		try {
+			actions = findActions(step, user);
+		} catch (Exception e) {
+			throw new DotDataException(e.getLocalizedMessage());
+		}
+
+		final int normalizedOrder =
+				(order < 0) ? 0 : (order >= actions.size()) ? actions.size()-1 : order;
+		for (int i = 0; i < actions.size(); i++) {
+
+			final WorkflowAction currentAction = actions.get(i);
+			if (action.equals(currentAction)) {
+				continue;
+			}
+			newActions.add(currentAction);
+		}
+
+		newActions.add(normalizedOrder, action);
+		for (int i = 0; i < newActions.size(); i++) {
+			this.workFlowFactory.updateOrder(newActions.get(i), step, i);
+		}
+	}
+
+	@CloseDBIfOpened
+	public WorkflowAction findAction(final String id, final User user) throws DotDataException, DotSecurityException {
+
+		final WorkflowAction action = workFlowFactory.findAction(id);
+		if (!APILocator.getPermissionAPI().doesUserHavePermission(action, PermissionAPI.PERMISSION_USE, user, true)) {
+			throw new DotSecurityException("User " + user + " cannot read action " + action.getName());
+		}
+		return action;
+	}
+
+	@CloseDBIfOpened
+	public WorkflowAction findAction(final String actionId,
+									 final String stepId,
+									 final User user) throws DotDataException, DotSecurityException {
+
+		Logger.debug(this, "Finding the action: " + actionId + " for the step: " + stepId);
+		final WorkflowAction action = this.workFlowFactory.findAction(actionId, stepId);
+		if (null != action && !APILocator.getPermissionAPI().doesUserHavePermission
+				(action, PermissionAPI.PERMISSION_USE, user, true)) {
+
+			throw new DotSecurityException("User " + user + " cannot read action " + action.getName());
+		}
+
+		return action;
+	}
+
+	@WrapInTransaction
+	public void saveAction(final WorkflowAction action,
+						   final List<Permission> permissions) throws DotDataException {
+		try {
+
+			this.saveAction(action);
+
+			APILocator.getPermissionAPI().removePermissions(action);
+			if(permissions != null){
+				for (Permission permission : permissions) {
+
+					permission.setInode(action.getId());
+					APILocator.getPermissionAPI().save
+							(permission, action, APILocator.getUserAPI().getSystemUser(), false);
+				}
+			}
+		} catch (Exception e) {
+			Logger.error(WorkflowAPIImpl.class, e.getMessage(), e);
+			throw new DotDataException(e.getMessage(), e);
+		}
+	}
+
+	@WrapInTransaction
+	public void saveAction(final String actionId, final String stepId, final User user) {
+
+		WorkflowAction workflowAction = null;
+		WorkflowStep   workflowStep   = null;
+
+		try {
+
+			Logger.debug(this, "Saving (doing the relationship) the actionId: " + actionId + ", stepId: " + stepId);
+
+			workflowAction = this.findAction(actionId, user);
+			workflowStep   = this.findStep  (stepId);
+
+			if (null == workflowAction) {
+
+				Logger.debug(this, "The action: " + actionId + ", does not exists");
+				throw new DoesNotExistException("Workflow-does-not-exists-action");
+			}
+
+			if (null == workflowStep) {
+
+				Logger.debug(this, "The step: " + stepId + ", does not exists");
+				throw new DoesNotExistException("Workflow-does-not-exists-step");
+			}
+
+			this.workFlowFactory.saveAction(workflowAction, workflowStep);
+		} catch (DoesNotExistException  e) {
+
+			throw e;
+		} catch (AlreadyExistException e) {
+
+			Logger.error(WorkflowAPIImpl.class, e.getMessage(), e);
+			throw new DotWorkflowException("Workflow-action-already-exists", e);
+		} catch (DotSecurityException e) {
+
+			Logger.error(WorkflowAPIImpl.class, e.getMessage(), e);
+			throw new DotWorkflowException("Workflow-permission-issue-save-action", e);
+		} catch (Exception e) {
+			if (DbConnectionFactory.isConstraintViolationException(e.getCause())) {
+
+				Logger.error(WorkflowAPIImpl.class, e.getMessage(), e);
+				throw new DotWorkflowException("Workflow-action-already-exists", e);
+			} else {
+				Logger.error(WorkflowAPIImpl.class, e.getMessage(), e);
+				throw new DotWorkflowException("Workflow-could-not-save-action", e);
+			}
+		}
+	} // saveAction.
+
+	@WrapInTransaction
+	private void saveAction(final WorkflowAction action) throws DotDataException, AlreadyExistException {
+		workFlowFactory.saveAction(action);
+	}
+
+	@CloseDBIfOpened
+	public WorkflowStep findStep(String id) throws DotDataException {
+		return workFlowFactory.findStep(id);
+	}
+
+	@WrapInTransaction
+	public void deleteAction(final WorkflowAction action) throws DotDataException, AlreadyExistException {
+
+		Logger.debug(this, "Removing the WorkflowAction: " + action.getId());
+
+		final List<WorkflowActionClass> workflowActionClasses =
+				findActionClasses(action);
+
+		Logger.debug(this, "Removing the WorkflowActionClass, for action: " + action.getId());
+
+		if(workflowActionClasses != null && workflowActionClasses.size() > 0) {
+			for(WorkflowActionClass actionClass : workflowActionClasses) {
+				this.deleteActionClass(actionClass);
+			}
+		}
+
+		Logger.debug(this,
+				"Removing the WorkflowAction and Step Dependencies, for action: " + action.getId());
+		this.workFlowFactory.deleteAction(action);
+	}
+
+	@WrapInTransaction
+	public void deleteAction(final WorkflowAction action,
+							 final WorkflowStep step) throws DotDataException, AlreadyExistException {
+
+		Logger.debug(this, "Deleting the action: " + action.getId() +
+					", from the step: " + step.getId());
+
+		this.workFlowFactory.deleteAction(action, step);
+
+	} // deleteAction.
+
+	@CloseDBIfOpened
+	public List<WorkflowActionClass> findActionClasses(WorkflowAction action) throws DotDataException {
+		return  workFlowFactory.findActionClasses(action);
+	}
+
+	private void refreshWorkFlowActionletMap() {
+		actionletMap = null;
+		if (actionletMap == null) {
+			synchronized (this.getClass()) {
+				if (actionletMap == null) {
+
+					List<WorkFlowActionlet> actionletList = new ArrayList<WorkFlowActionlet>();
+
+					// get the dotmarketing-config.properties actionlet classes
+					String customActionlets = Config.getStringProperty(WebKeys.WORKFLOW_ACTIONLET_CLASSES);
+
+					StringTokenizer st = new StringTokenizer(customActionlets, ",");
+					while (st.hasMoreTokens()) {
+						String clazz = st.nextToken();
+						try {
+							WorkFlowActionlet actionlet = (WorkFlowActionlet) Class.forName(clazz.trim()).newInstance();
+							actionletList.add(actionlet);
+						} catch (Exception e) {
+							Logger.error(WorkflowAPIImpl.class, e.getMessage(), e);
+						}
+					}
+
+					// get the included (shipped with) actionlet classes
+					for (Class<WorkFlowActionlet> z : actionletClasses) {
+						try {
+							actionletList.add(z.newInstance());
+						} catch (InstantiationException e) {
+							Logger.error(WorkflowAPIImpl.class, e.getMessage(), e);
+						} catch (IllegalAccessException e) {
+							Logger.error(WorkflowAPIImpl.class, e.getMessage(), e);
+						}
+					}
+
+					Collections.sort(actionletList, new ActionletComparator());
+					actionletMap = new LinkedHashMap<String, WorkFlowActionlet>();
+					for(WorkFlowActionlet actionlet : actionletList){
+
+						try {
+							actionletMap.put(actionlet.getClass().getCanonicalName(),actionlet.getClass().newInstance());
+							if ( !actionletClasses.contains( actionlet.getClass() ) ) {
+								actionletClasses.add( actionlet.getClass() );
+							}
+						} catch (InstantiationException e) {
+							Logger.error(WorkflowAPIImpl.class,e.getMessage(),e);
+						} catch (IllegalAccessException e) {
+							Logger.error(WorkflowAPIImpl.class,e.getMessage(),e);
+						}
+					}
+				}
+			}
+
+		}
+	}
+
+	private Map<String, WorkFlowActionlet> getActionlets() throws DotRuntimeException {
+		return actionletMap;
+	}
+
+	private class ActionletComparator implements Comparator<WorkFlowActionlet>{
+
+		public int compare(WorkFlowActionlet o1, WorkFlowActionlet o2) {
+			return o1.getLocalizedName().compareTo(o2.getLocalizedName());
+
+		}
+	}
+
+	public WorkFlowActionlet findActionlet(String clazz) throws DotRuntimeException {
+		return getActionlets().get(clazz);
+	}
+
+	public List<WorkFlowActionlet> findActionlets() throws DotDataException {
+		List<WorkFlowActionlet> l = new ArrayList<WorkFlowActionlet>();
+		Map<String,WorkFlowActionlet>  m = getActionlets();
+		for (String x : m.keySet()) {
+			l.add(getActionlets().get(x));
+		}
+		return l;
+
+	}
+
+	@CloseDBIfOpened
+	public WorkflowActionClass findActionClass(String id) throws DotDataException {
+		return workFlowFactory.findActionClass(id);
+	}
+
+	@WrapInTransaction
+	public void deleteActionClass(WorkflowActionClass actionClass) throws DotDataException, AlreadyExistException {
+		try {
+			// Delete action class
+			final int orderOfActionClassToDelete = actionClass.getOrder();
+			workFlowFactory.deleteActionClass(actionClass);
+			
+			// We don't need to get "complete" base action object from the database 
+			// to retrieve all action classes from him. So, we can create the base action object
+			// with the "action id" contain in actionClass parameter.
+			WorkflowAction baseAction = new WorkflowAction();
+			baseAction.setId(actionClass.getActionId());
+			
+			// Reorder the action classes in the database
+			List<WorkflowActionClass> actionClasses = findActionClasses(baseAction);
+			if((actionClasses.size() > 1) && (actionClasses.size() != orderOfActionClassToDelete)) {
+				// Only update when there are action classes in the database and when the user is NOT deleting
+				// the last action class
+				for(WorkflowActionClass action : actionClasses) {
+					if(action.getOrder() > orderOfActionClassToDelete) {
+						// Subtract by 1 for those that are higher than the
+						// action class deleted
+						action.setOrder(action.getOrder()-1);
+						saveActionClass(action);
+					}
+				}
+			}
+		} catch (Exception e) {
+			throw new DotWorkflowException(e.getMessage());
+		}
+	}
+
+	@WrapInTransaction
+	public void saveActionClass(WorkflowActionClass actionClass) throws DotDataException, AlreadyExistException {
+		workFlowFactory.saveActionClass(actionClass);
+	}
+
+	@WrapInTransaction
+	public void reorderActionClass(WorkflowActionClass actionClass, int order) throws DotDataException {
+		try {
+			List<WorkflowActionClass> actionClasses = null;
+			try {
+				// We don't need to get "complete" base action object from the database 
+				// to retrieve all action classes from him. So, we can create the base action object
+				// with the "action id" contain in actionClass parameter.
+				WorkflowAction baseAction = new WorkflowAction();
+				baseAction.setId(actionClass.getActionId());
+				
+				actionClasses = findActionClasses(baseAction);
+			} catch (Exception e) {
+				throw new DotDataException(e.getLocalizedMessage());
+			}
+			
+			final int currentOrder = actionClass.getOrder();
+			for(WorkflowActionClass action : actionClasses) {
+				if(currentOrder == action.getOrder()) {
+					// Assign the new order to the action class
+					action.setOrder(order);
+				} else {
+					if(currentOrder > order) {
+						// When we want to move it to a lower level
+						if(action.getOrder() < order) {
+							continue;
+						} else {
+							if(action.getOrder() > currentOrder) {
+								// If current item order is higher than the last order position,
+								// we don't need to fix the order.
+								return;
+							}
+							
+							action.setOrder(action.getOrder() + 1);
+						}
+					} else {
+						// When we want to move it to a higher level
+						if(action.getOrder() < currentOrder) {
+							continue;
+						} else {
+							if(action.getOrder() > order) {
+								// If current item is higher than the new order position,
+								// we don't need to fix the order.
+								return;
+							}
+							
+							action.setOrder(action.getOrder() - 1);
+						}
+					}
+				}
+				saveActionClass(action);
+			}
+		} catch (Exception e) {
+			throw new DotWorkflowException(e.getMessage());
+		}
+	}
+
+	@CloseDBIfOpened
+	public Map<String, WorkflowActionClassParameter> findParamsForActionClass(WorkflowActionClass actionClass) throws  DotDataException{
+		return workFlowFactory.findParamsForActionClass(actionClass);
+	}
+
+	public void saveWorkflowActionClassParameters(List<WorkflowActionClassParameter> params) throws DotDataException{
+
+		if(params ==null || params.size() ==0){
+			return;
+		}
+
+		boolean localTransaction=false;
+		try {
+			localTransaction = HibernateUtil.startLocalTransactionIfNeeded();
+
+			for(WorkflowActionClassParameter param : params){
+				workFlowFactory.saveWorkflowActionClassParameter(param);
+			}
+			if(localTransaction){
+				HibernateUtil.closeAndCommitTransaction();
+			}
+		} catch (Exception e) {
+			Logger.error(WorkflowAPIImpl.class,e.getMessage(),e);
+			if(localTransaction) {
+				HibernateUtil.rollbackTransaction();
+			}
+		} finally {
+			if(localTransaction) {
+				HibernateUtil.closeSessionSilently();
+			}
+		}
+	}
+
+	public WorkflowProcessor fireWorkflowPreCheckin(Contentlet contentlet, User user) throws DotDataException,DotWorkflowException, DotContentletValidationException{
+		WorkflowProcessor processor = new WorkflowProcessor(contentlet, user);
+		if(!processor.inProcess()){
+			return processor;
+		}
+
+		if(processor.getScheme() != null && processor.getScheme().isMandatory()){
+			if(!UtilMethods.isSet(processor.getAction())){
+				throw new DotWorkflowException("A workflow action in workflow : " + processor.getScheme().getName() + " must be executed"  );
+			}
+		}
+
+		List<WorkflowActionClass> actionClasses = processor.getActionClasses();
+		if(actionClasses != null){
+			for(WorkflowActionClass actionClass : actionClasses){
+				WorkFlowActionlet actionlet= actionClass.getActionlet();
+				//Validate the actionlet exists and the OSGI is installed and running. 
+				if(UtilMethods.isSet(actionlet)){
+					Map<String,WorkflowActionClassParameter> params = findParamsForActionClass(actionClass);
+					actionlet.executePreAction(processor, params);
+					//if we should stop processing further actionlets
+					if(actionlet.stopProcessing()){
+						break;
+					}
+				}else {
+					throw new DotWorkflowException("Actionlet: " + actionClass.getName() + " is null. Check if the Plugin is installed and running.");
+				}
+				
+			}
+		}
+
+		return processor;
+	}
+
+	public void fireWorkflowPostCheckin(WorkflowProcessor processor) throws DotDataException,DotWorkflowException{
+		boolean local = false;
+
+		try{
+			if(!processor.inProcess()){
+				return;
+			}
+
+			local = HibernateUtil.startLocalTransactionIfNeeded();
+
+			processor.getContentlet().setStringProperty("wfActionId", processor.getAction().getId());
+
+
+
+			WorkflowTask task = processor.getTask();
+			if(task != null){
+				Role r = APILocator.getRoleAPI().getUserRole(processor.getUser());
+				if(task.isNew()){
+
+					task.setCreatedBy(r.getId());
+					task.setWebasset(processor.getContentlet().getIdentifier());
+					if(processor.getWorkflowMessage() != null){
+						task.setDescription(processor.getWorkflowMessage());
+					}
+				}
+				task.setTitle(processor.getContentlet().getTitle());
+				task.setModDate(new java.util.Date());
+				if(processor.getNextAssign() != null)
+					task.setAssignedTo(processor.getNextAssign().getId());
+				task.setStatus(processor.getNextStep().getId());
+
+				saveWorkflowTask(task,processor);
+				if(processor.getWorkflowMessage() != null){
+					WorkflowComment comment = new WorkflowComment();
+					comment.setComment(processor.getWorkflowMessage());
+
+					comment.setWorkflowtaskId(task.getId());
+					comment.setCreationDate(new Date());
+					comment.setPostedBy(r.getId());
+					saveComment(comment);
+				}
+			}
+
+			List<WorkflowActionClass> actionClasses = processor.getActionClasses();
+			if(actionClasses != null){
+				for(WorkflowActionClass actionClass : actionClasses){
+					WorkFlowActionlet actionlet= actionClass.getActionlet();
+					Map<String,WorkflowActionClassParameter> params = findParamsForActionClass(actionClass);
+					actionlet.executeAction(processor, params);
+
+					//if we should stop processing further actionlets
+					if(actionlet.stopProcessing()){
+						break;
+					}
+				}
+			}
+			if(UtilMethods.isSet(processor.getContentlet())){
+			    APILocator.getContentletAPI().refresh(processor.getContentlet());
+			}
+			if(local){
+				HibernateUtil.closeAndCommitTransaction();
+			}
+
+		} catch(Exception e) {
+			if(local){
+				HibernateUtil.rollbackTransaction();
+			}
+			/* Show a more descriptive error of what caused an issue here */
+			Logger.error(WorkflowAPIImpl.class, "There was an unexpected error: " + e.getMessage(), e);
+			throw new DotWorkflowException(e.getMessage(), e);
+		} finally {
+			if(local){
+
+				HibernateUtil.closeSessionSilently();
+			}
+		}
+	}
+
+	// todo: note; this method is not referer by anyone, should it be removed?
+	private void updateTask(WorkflowProcessor processor) throws DotDataException{
+		WorkflowTask task = processor.getTask();
+		task.setModDate(new java.util.Date());
+		if(task.isNew()){
+			Role r = APILocator.getRoleAPI().getUserRole(processor.getUser());
+			task.setCreatedBy(r.getId());
+			task.setTitle(processor.getContentlet().getTitle());
+		}
+
+
+		if(processor.getWorkflowMessage() != null){
+			WorkflowComment comment = new WorkflowComment();
+			comment.setComment(processor.getWorkflowMessage());
+			comment.setWorkflowtaskId(task.getId());
+			saveComment(comment);
+		}
+
+	}
+
+
+	public WorkflowProcessor fireWorkflowNoCheckin(Contentlet contentlet, User user) throws DotDataException,DotWorkflowException, DotContentletValidationException{
+
+		WorkflowProcessor processor = fireWorkflowPreCheckin(contentlet, user);
+
+		fireWorkflowPostCheckin(processor);
+		return processor;
+
+	}
+
+    @CloseDBIfOpened
+	public int countTasks(WorkflowSearcher searcher)  throws DotDataException{
+		return workFlowFactory.countTasks(searcher);
+	}
+
+	public void copyWorkflowActionClassParameter(WorkflowActionClassParameter from, WorkflowActionClass to) throws DotDataException{
+		workFlowFactory.copyWorkflowActionClassParameter(from, to);
+	}
+	public void copyWorkflowActionClass(WorkflowActionClass from, WorkflowAction to) throws DotDataException{
+		workFlowFactory.copyWorkflowActionClass(from, to);
+	}
+	public void copyWorkflowAction(WorkflowAction from, WorkflowStep to) throws DotDataException{
+		workFlowFactory.copyWorkflowAction(from, to);
+	}
+	public void copyWorkflowStep(WorkflowStep from, WorkflowScheme to) throws DotDataException{
+		workFlowFactory.copyWorkflowStep(from, to);
+	}
+
+	@CloseDBIfOpened
+	public List<WorkflowTask> searchAllTasks(WorkflowSearcher searcher) throws DotDataException {
+		return workFlowFactory.searchAllTasks(searcher);
+	}
+
+	@CloseDBIfOpened
+	public WorkflowHistory retrieveLastStepAction(String taskId) throws DotDataException {
+
+		return workFlowFactory.retrieveLastStepAction(taskId);
+	}
+
+	@CloseDBIfOpened
+	public WorkflowAction findEntryAction(Contentlet contentlet, User user)  throws DotDataException, DotSecurityException {
+		WorkflowScheme scheme = null;
+		List<WorkflowScheme> schemes = findSchemesForStruct(contentlet.getStructure());
+		if(null !=  schemes && schemes.size() ==1){
+			scheme =  schemes.get(0);
+		}else{
+			return null;
+		}
+
+		WorkflowStep entryStep = null;
+		List<WorkflowStep> wfSteps = findSteps(scheme);
+
+		for(WorkflowStep wfStep : wfSteps){
+			if(!UtilMethods.isSet(entryStep))
+				entryStep = wfStep;
+			if(wfStep.getMyOrder() < entryStep.getMyOrder())
+				entryStep = wfStep;
+		}
+
+		WorkflowAction entryAction = null;
+		List<WorkflowAction> wfActions = findActions(entryStep, user);
+
+		for(WorkflowAction wfAction : wfActions){
+			if(!UtilMethods.isSet(entryAction))
+				entryAction = wfAction;
+			if(wfAction.getOrder() < entryAction.getOrder())
+				entryAction = wfAction;
+		}
+
+		if (!APILocator.getPermissionAPI().doesUserHavePermission(entryAction, PermissionAPI.PERMISSION_USE, user, true)) {
+			throw new DotSecurityException("User " + user + " cannot read action " + entryAction.getName());
+		}
+		return entryAction;
+	}
+
+	@CloseDBIfOpened
+	@Override
+	public List<WorkflowTask> findExpiredTasks() throws DotDataException, DotSecurityException {
+		return workFlowFactory.findExpiredTasks();
+	}
+
+	@CloseDBIfOpened
+	@Override
+	public WorkflowScheme findSchemeByName(String schemaName) throws DotDataException {
+		return workFlowFactory.findSchemeByName(schemaName);
+	}
+
+	@WrapInTransaction
+	@Override
+	public void deleteWorkflowActionClassParameter(WorkflowActionClassParameter param) throws DotDataException, AlreadyExistException {
+		workFlowFactory.deleteWorkflowActionClassParameter(param);
+
+	}
+
+	/**
+	 * Method will replace user references of the given userId in workflow, workflow_ action task and workflow comments
+	 * with the replacement user id 
+	 * @param userId User Identifier
+	 * @param userRoleId The role id of the user
+	 * @param replacementUserId The user id of the replacement user
+	 * @param replacementUserRoleId The role Id of the replacemente user
+	 * @throws DotDataException There is a data inconsistency
+	 * @throws DotStateException There is a data inconsistency
+	 * @throws DotSecurityException 
+	 */
+	@WrapInTransaction
+	public void updateUserReferences(String userId, String userRoleId, String replacementUserId, String replacementUserRoleId)throws DotDataException, DotSecurityException{
+		workFlowFactory.updateUserReferences(userId, userRoleId, replacementUserId,replacementUserRoleId);
+	}
+
+	/**
+	 * Method will replace step references of the given stepId in workflow, workflow_action task and contentlets
+	 * with the replacement step id 
+	 * @param stepId Step Identifier
+	 * @param replacementStepId The step id of the replacement step
+	 * @throws DotDataException There is a data inconsistency
+	 * @throws DotStateException There is a data inconsistency
+	 * @throws DotSecurityException 
+	 */
+	@WrapInTransaction
+	public void updateStepReferences(String stepId, String replacementStepId) throws DotDataException, DotSecurityException {
+		workFlowFactory.updateStepReferences(stepId, replacementStepId);
+	}
 }