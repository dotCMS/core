package com.dotmarketing.portlets.workflows.business;

import com.dotcms.api.system.event.SystemMessageEventUtil;
import com.dotcms.business.CloseDBIfOpened;
import com.dotcms.business.WrapInTransaction;
import com.dotcms.concurrent.DotConcurrentFactory;
import com.dotcms.concurrent.DotSubmitter;
import com.dotcms.contenttype.model.type.ContentType;
import com.dotcms.exception.ExceptionUtil;
import com.dotcms.repackage.com.google.common.annotations.VisibleForTesting;
import com.dotcms.rest.ErrorEntity;
import com.dotcms.rest.api.v1.workflow.ActionFail;
import com.dotcms.rest.api.v1.workflow.BulkActionsResultView;
import com.dotcms.util.*;
import com.dotcms.uuid.shorty.ShortyId;
import com.dotcms.uuid.shorty.ShortyIdAPI;
import com.dotmarketing.beans.Host;
import com.dotmarketing.beans.Permission;
<<<<<<< HEAD
import com.dotmarketing.business.*;
import com.dotmarketing.business.query.QueryUtil;
=======
import com.dotmarketing.business.APILocator;
import com.dotmarketing.business.DotStateException;
import com.dotmarketing.business.FactoryLocator;
import com.dotmarketing.business.PermissionAPI;
import com.dotmarketing.business.Permissionable;
import com.dotmarketing.business.Role;
import com.dotmarketing.business.RoleAPI;
>>>>>>> 586feb2b
import com.dotmarketing.common.business.journal.DistributedJournalAPI;
import com.dotmarketing.db.DbConnectionFactory;
import com.dotmarketing.db.HibernateUtil;
import com.dotmarketing.exception.*;
import com.dotmarketing.osgi.HostActivator;
import com.dotmarketing.portlets.contentlet.business.ContentletAPI;
import com.dotmarketing.portlets.contentlet.business.DotContentletValidationException;
import com.dotmarketing.portlets.contentlet.model.Contentlet;
import com.dotmarketing.portlets.contentlet.model.ContentletDependencies;
import com.dotmarketing.portlets.contentlet.util.ContentletUtil;
import com.dotmarketing.portlets.fileassets.business.IFileAsset;
import com.dotmarketing.portlets.structure.model.Structure;
import com.dotmarketing.portlets.workflows.MessageActionlet;
<<<<<<< HEAD
import com.dotmarketing.portlets.workflows.actionlet.*;
import com.dotmarketing.portlets.workflows.model.*;
import com.dotmarketing.util.*;
=======
import com.dotmarketing.portlets.workflows.actionlet.ArchiveContentActionlet;
import com.dotmarketing.portlets.workflows.actionlet.CheckURLAccessibilityActionlet;
import com.dotmarketing.portlets.workflows.actionlet.CheckinContentActionlet;
import com.dotmarketing.portlets.workflows.actionlet.CheckoutContentActionlet;
import com.dotmarketing.portlets.workflows.actionlet.CommentOnWorkflowActionlet;
import com.dotmarketing.portlets.workflows.actionlet.CopyActionlet;
import com.dotmarketing.portlets.workflows.actionlet.DeleteContentActionlet;
import com.dotmarketing.portlets.workflows.actionlet.EmailActionlet;
import com.dotmarketing.portlets.workflows.actionlet.FourEyeApproverActionlet;
import com.dotmarketing.portlets.workflows.actionlet.MultipleApproverActionlet;
import com.dotmarketing.portlets.workflows.actionlet.NotifyAssigneeActionlet;
import com.dotmarketing.portlets.workflows.actionlet.NotifyUsersActionlet;
import com.dotmarketing.portlets.workflows.actionlet.PublishContentActionlet;
import com.dotmarketing.portlets.workflows.actionlet.PushNowActionlet;
import com.dotmarketing.portlets.workflows.actionlet.PushPublishActionlet;
import com.dotmarketing.portlets.workflows.actionlet.ResetTaskActionlet;
import com.dotmarketing.portlets.workflows.actionlet.SaveContentActionlet;
import com.dotmarketing.portlets.workflows.actionlet.SaveContentAsDraftActionlet;
import com.dotmarketing.portlets.workflows.actionlet.SetValueActionlet;
import com.dotmarketing.portlets.workflows.actionlet.TranslationActionlet;
import com.dotmarketing.portlets.workflows.actionlet.TwitterActionlet;
import com.dotmarketing.portlets.workflows.actionlet.UnarchiveContentActionlet;
import com.dotmarketing.portlets.workflows.actionlet.UnpublishContentActionlet;
import com.dotmarketing.portlets.workflows.actionlet.WorkFlowActionlet;
import com.dotmarketing.portlets.workflows.model.WorkflowAction;
import com.dotmarketing.portlets.workflows.model.WorkflowActionClass;
import com.dotmarketing.portlets.workflows.model.WorkflowActionClassParameter;
import com.dotmarketing.portlets.workflows.model.WorkflowComment;
import com.dotmarketing.portlets.workflows.model.WorkflowHistory;
import com.dotmarketing.portlets.workflows.model.WorkflowProcessor;
import com.dotmarketing.portlets.workflows.model.WorkflowScheme;
import com.dotmarketing.portlets.workflows.model.WorkflowSearcher;
import com.dotmarketing.portlets.workflows.model.WorkflowState;
import com.dotmarketing.portlets.workflows.model.WorkflowStep;
import com.dotmarketing.portlets.workflows.model.WorkflowTask;
import com.dotmarketing.portlets.workflows.model.WorkflowTimelineItem;
import com.dotmarketing.util.Config;
import com.dotmarketing.util.DateUtil;
import com.dotmarketing.util.Logger;
import com.dotmarketing.util.LuceneQueryUtils;
import com.dotmarketing.util.SecurityLogger;
import com.dotmarketing.util.UtilMethods;
import com.dotmarketing.util.WebKeys;
>>>>>>> 586feb2b
import com.google.common.collect.ImmutableList;
import com.google.common.collect.Lists;
import com.liferay.portal.language.LanguageException;
import com.liferay.portal.language.LanguageUtil;
import com.liferay.portal.model.User;
import com.liferay.util.StringPool;
import org.apache.commons.lang.time.StopWatch;
import org.apache.commons.lang3.concurrent.ConcurrentUtils;
import org.osgi.framework.BundleContext;

import javax.annotation.Nullable;
import java.util.*;
import java.util.concurrent.ExecutionException;
import java.util.concurrent.Future;
import java.util.concurrent.atomic.AtomicBoolean;
import java.util.concurrent.atomic.AtomicLong;
import java.util.concurrent.locks.ReentrantLock;
import java.util.function.BiConsumer;
import java.util.function.Consumer;
import java.util.stream.Collectors;
import java.util.stream.IntStream;
<<<<<<< HEAD
=======
import javax.annotation.Nullable;
import org.apache.commons.lang.time.StopWatch;
import org.apache.commons.lang3.concurrent.ConcurrentUtils;
import org.apache.lucene.queryparser.classic.ParseException;
import org.osgi.framework.BundleContext;
>>>>>>> 586feb2b

public class WorkflowAPIImpl implements WorkflowAPI, WorkflowAPIOsgiService {

	private final List<Class<? extends WorkFlowActionlet>> actionletClasses;

	private static Map<String, WorkFlowActionlet> actionletMap;

	private final WorkFlowFactory workFlowFactory = FactoryLocator.getWorkFlowFactory();

	private final PermissionAPI  permissionAPI    = APILocator.getPermissionAPI();

	private final RoleAPI roleAPI				  = APILocator.getRoleAPI();

	private final ShortyIdAPI shortyIdAPI		  = APILocator.getShortyAPI();

	private final WorkflowStateFilter workflowStatusFilter =
			new WorkflowStateFilter();

	private final SystemMessageEventUtil systemMessageEventUtil =
			SystemMessageEventUtil.getInstance();

	private final DistributedJournalAPI<String> distributedJournalAPI =
			APILocator.getDistributedJournalAPI();

	// not very fancy, but the WorkflowImport is a friend of WorkflowAPI
	private volatile FriendClass  friendClass = null;

	//This by default tells if a license is valid or not.
	private LicenseValiditySupplier licenseValiditySupplierSupplier = new LicenseValiditySupplier() {};

	private final DotConcurrentFactory concurrentFactory = DotConcurrentFactory.getInstance();

	private static final boolean RESPECT_FRONTEND_ROLES = WorkflowActionUtils.RESPECT_FRONTEND_ROLES;

	private final WorkflowActionUtils workflowActionUtils;

	private final ContentletAPI contentletAPI = APILocator.getContentletAPI();


	private static final String MAX_THREADS_ALLOWED_TO_HANDLE_BULK_ACTIONS = "workflow.action.bulk.maxthreads";

	private static final int MAX_THREADS_ALLOWED_TO_HANDLE_BULK_ACTIONS_DEFAULT = 5;

	private static final String MAX_EXCEPTIONS_REPORTED_ON_BULK_ACTIONS = "workflow.action.bulk.maxexceptions";

	private static final int MAX_EXCEPTIONS_REPORTED_ON_BULK_ACTIONS_DEFAULT = 1000;

	@SuppressWarnings({ "rawtypes", "unchecked" })
	public WorkflowAPIImpl() {

		actionletClasses = new ArrayList<>();

		// Add default actionlet classes
		actionletClasses.addAll(Arrays.asList(
				CommentOnWorkflowActionlet.class,
				NotifyUsersActionlet.class,
				ArchiveContentActionlet.class,
				DeleteContentActionlet.class,
				CheckinContentActionlet.class,
				CheckoutContentActionlet.class,
				UnpublishContentActionlet.class,
				PublishContentActionlet.class,
				NotifyAssigneeActionlet.class,
				UnarchiveContentActionlet.class,
				ResetTaskActionlet.class,
				MultipleApproverActionlet.class,
				FourEyeApproverActionlet.class,
				TwitterActionlet.class,
				PushPublishActionlet.class,
				CheckURLAccessibilityActionlet.class,
                EmailActionlet.class,
                SetValueActionlet.class,
                PushNowActionlet.class,
				TranslationActionlet.class,
				SaveContentActionlet.class,
				SaveContentAsDraftActionlet.class,
				CopyActionlet.class,
				MessageActionlet.class
		));

		refreshWorkFlowActionletMap();
		registerBundleService();

		try {
			workflowActionUtils = new WorkflowActionUtils();
		} catch (DotDataException e) {
			throw new DotRuntimeException(e);
		}
	}

	/**
	 * This allows me to override the license supplier for testing purposes
	 * @param licenseValiditySupplierSupplier
	 */
	@VisibleForTesting
	public WorkflowAPIImpl(final LicenseValiditySupplier licenseValiditySupplierSupplier) {
		this();
		this.licenseValiditySupplierSupplier = licenseValiditySupplierSupplier;
	}

	public boolean hasValidLicense(){
		return (licenseValiditySupplierSupplier.hasValidLicense());
	}

	private FriendClass getFriendClass () {

		if (null == this.friendClass) {
			synchronized (this) {

				if (null == this.friendClass) {
					this.friendClass =
							new FriendClass("com.dotmarketing.portlets.workflows.util.WorkflowImportExportUtil",
									"com.dotcms.content.elasticsearch.business.ESMappingAPIImpl");
				}
			}
		}

		return this.friendClass;
	}

	public void registerBundleService () {
		if(System.getProperty(WebKeys.OSGI_ENABLED)!=null){
			// Register main service
			BundleContext context = HostActivator.instance().getBundleContext();
			if (null != context) {
				Hashtable<String, String> props = new Hashtable<String, String>();
				context.registerService(WorkflowAPIOsgiService.class.getName(), this, props);
			} else {
				Logger.error(this, "Bundle Context is null, WorkflowAPIOsgiService has been not registered");
			}
		}
	}

	/**
	 * Converts the shortyId to long id
	 * @param shortyId String
	 * @return String id
	 */
	private String getLongId (final String shortyId, final ShortyIdAPI.ShortyInputType type) {

		final Optional<ShortyId> shortyIdOptional =
				this.shortyIdAPI.getShorty(shortyId, type);

		return shortyIdOptional.isPresent()?
				shortyIdOptional.get().longId:shortyId;
	} // getLongId.

	private String getLongIdForScheme(final String schemeId) {
		return this.getLongId(schemeId, ShortyIdAPI.ShortyInputType.WORKFLOW_SCHEME);
	}


    @Override
    public void isUserAllowToModifiedWorkflow(final User user) {

        // if the class calling the workflow api is not friend, so checks the validation
        if (!this.getFriendClass().isFriend()) {
            if (!hasValidLicense()) {
                throw new InvalidLicenseException("Workflow-Schemes-License-required");
            }

            boolean hasAccessToPortlet = false;

            try {
                hasAccessToPortlet = (APILocator.getLayoutAPI()
                        .doesUserHaveAccessToPortlet("workflow-schemes", user));
            } catch (DotDataException e) {
                Logger.error(this,
                        "Unable to verify access to portlet : workflow-schemes for user with id: "
                                + user.getUserId(), e);
            }

            if (!hasAccessToPortlet) {
                throw new WorkflowPortletAccessException("Workflow-Portlet-Access-denied");
            }
        }

    }

	@Override
	public WorkFlowActionlet newActionlet(String className) throws DotDataException {
		for ( Class<? extends WorkFlowActionlet> z : actionletClasses ) {
			if ( z.getName().equals(className.trim())) {
				try {
					return z.newInstance();
				} catch (InstantiationException e) {
					e.printStackTrace();
				} catch (IllegalAccessException e) {
					e.printStackTrace();
				}
			}
		}
		return null;
	}

	@Override
	public String addActionlet(final Class<? extends WorkFlowActionlet> workFlowActionletClass) {

		Logger.debug(this,
				() -> "Adding actionlet class: " + workFlowActionletClass);

		actionletClasses.add(workFlowActionletClass);
		refreshWorkFlowActionletMap();
		return workFlowActionletClass.getCanonicalName();
	}

	@Override
	public void removeActionlet(final String workFlowActionletName) {

		Logger.debug(this,
				() -> "Removing actionlet: " + workFlowActionletName);

		final WorkFlowActionlet actionlet = actionletMap.get(workFlowActionletName);
		actionletClasses.remove(actionlet.getClass());
		refreshWorkFlowActionletMap();
	}

	@Override
	@CloseDBIfOpened
	public List<WorkflowTask> searchTasks(final WorkflowSearcher searcher) throws DotDataException {
		return workFlowFactory.searchTasks(searcher);
	}

	@Override
	@CloseDBIfOpened
	public WorkflowTask findTaskByContentlet(final Contentlet contentlet) throws DotDataException {
		return workFlowFactory.findTaskByContentlet(contentlet);
	}

	@Override
	@CloseDBIfOpened
	public List<WorkflowStep> findStepsByContentlet(final Contentlet contentlet) throws DotDataException{

		return this.findStepsByContentlet(contentlet, true);
	}

	@Override
	@CloseDBIfOpened
	public List<WorkflowStep> findStepsByContentlet(final Contentlet contentlet, final boolean showArchive) throws DotDataException{

		final List<WorkflowScheme> schemes = hasValidLicense() ?
				workFlowFactory.findSchemesForStruct(contentlet.getContentTypeId()) :
				Arrays.asList(workFlowFactory.findSystemWorkflow()) ;

		final List<WorkflowStep> steps =
				this.workFlowFactory.findStepsByContentlet(contentlet, schemes);

		if (!showArchive) {

			final Set<String> nonArchiveSchemeIdSet =
					schemes.stream().filter(scheme -> !scheme.isArchived())
						    .map(scheme -> scheme.getId())
							.collect(Collectors.toSet());

			return steps.stream().filter(step -> nonArchiveSchemeIdSet.contains(step.getSchemeId()))
					.collect(CollectionsUtils.toImmutableList());
		}

		return steps;
	}

	@Override
	@CloseDBIfOpened
	public WorkflowStep findStepByContentlet(final Contentlet contentlet) throws DotDataException {

		WorkflowStep step = null;
		List<WorkflowStep> steps = findStepsByContentlet(contentlet);
		if( null != steps && !steps.isEmpty() && steps.size() == 1) {
			step = steps.get(0);
		}

		return step;
	}

	@Override
	public boolean existSchemeIdOnSchemesList(final String schemeId, final List<WorkflowScheme> schemes) {

		return workFlowFactory.existSchemeIdOnSchemesList(this.getLongId(schemeId, ShortyIdAPI.ShortyInputType.WORKFLOW_SCHEME), schemes);
	}

	@Override
	public WorkflowTask findTaskById(final String id) throws DotDataException {

		return workFlowFactory.findWorkFlowTaskById(id);
	}

	@Override
	@CloseDBIfOpened
	public List<WorkflowScheme> findSchemes(final boolean showArchived) throws DotDataException {
		if (!hasValidLicense()) {
			return new ImmutableList.Builder<WorkflowScheme>().add(findSystemWorkflowScheme()).build();
		}
		return workFlowFactory.findSchemes(showArchived);
	}


	@Override
	@CloseDBIfOpened
	public WorkflowScheme findSystemWorkflowScheme() throws DotDataException {
		return workFlowFactory.findSystemWorkflow();
	}

	@Override
	@CloseDBIfOpened
	public WorkflowScheme findScheme(final String id) throws DotDataException, DotSecurityException {

		final String schemeId = this.getLongId(id, ShortyIdAPI.ShortyInputType.WORKFLOW_SCHEME);

		if (!SYSTEM_WORKFLOW_ID.equals(schemeId)) {
			if (!hasValidLicense() && !this.getFriendClass().isFriend()) {
				throw new InvalidLicenseException("Workflow-Schemes-License-required");
			}
		}

		return workFlowFactory.findScheme(schemeId);
	}

	@Override
	@WrapInTransaction
	public void saveSchemesForStruct(final Structure contentType,
									 final List<WorkflowScheme> schemes) throws DotDataException {

		try {

			Logger.debug(this, ()-> "Saving schemes: " + schemes +
									", to the content type: " + contentType);

			this.workFlowFactory.saveSchemesForStruct(contentType.getInode(), schemes,
					this::consumeWorkflowTask);
		} catch(DotDataException e){
			throw e;
		}
	}

	@Override
	@WrapInTransaction
	public void saveSchemeIdsForContentType(final ContentType contentType,
											final List<String> schemesIds) throws DotDataException {

		try {

			Logger.info(WorkflowAPIImpl.class, String.format("Saving Schemas: %s for Content type %s",
					String.join(",", schemesIds), contentType.inode()));

			workFlowFactory.saveSchemeIdsForContentType(contentType.inode(),
					schemesIds.stream().map(this::getLongIdForScheme).collect(CollectionsUtils.toImmutableList()),
					this::consumeWorkflowTask);
		} catch(DotDataException e) {

			Logger.error(WorkflowAPIImpl.class, String.format("Error saving Schemas: %s for Content type %s",
					String.join(",", schemesIds), contentType.inode()));
		}
	}


	@CloseDBIfOpened
	@Override
	public List<WorkflowScheme> findSchemesForContentType(final ContentType contentType)
			throws DotDataException {

		final ImmutableList.Builder<WorkflowScheme> schemes =
				new ImmutableList.Builder<>();

		if (contentType == null || !UtilMethods.isSet(contentType.inode()) || !hasValidLicense()) {

			schemes.add(this.findSystemWorkflowScheme());
		} else {

			try {
					Logger.debug(this, () -> "Finding the schemes for: " + contentType);
					final List<WorkflowScheme> contentTypeSchemes = hasValidLicense() ?
							this.workFlowFactory.findSchemesForStruct(contentType.inode()) :
							Arrays.asList(workFlowFactory.findSystemWorkflow()) ;
					schemes.addAll(contentTypeSchemes);
			} catch(Exception e) {

				Logger.debug(this,e.getMessage(),e);
			}
		}

		return schemes.build();
	} // findSchemesForContentType.


	@Override
	@CloseDBIfOpened
	public List<ContentType> findContentTypesForScheme(final WorkflowScheme workflowScheme) {

		if (!SYSTEM_WORKFLOW_ID.equals(workflowScheme.getId())) {
			if (!hasValidLicense() && !this.getFriendClass().isFriend()) {
				throw new InvalidLicenseException("Workflow-Schemes-License-required");
			}
		}
        try {
			return workFlowFactory.findContentTypesByScheme(workflowScheme);
		}catch(Exception e){
			Logger.debug(this,e.getMessage(),e);
            throw new DoesNotExistException(e);
		}
	}

	@Override
	@CloseDBIfOpened
	public List<WorkflowScheme> findSchemesForStruct(final Structure structure) throws DotDataException {

		final ImmutableList.Builder<WorkflowScheme> schemes =
				new ImmutableList.Builder<>();

		if(structure ==null || ! UtilMethods.isSet(structure.getInode()) || !hasValidLicense()) {

			schemes.add(this.findSystemWorkflowScheme());
		} else {

			try {

				if(hasValidLicense()) {

					schemes.addAll(workFlowFactory.findSchemesForStruct(structure.getInode()));
				} else {
					schemes.add(workFlowFactory.findSystemWorkflow());
				}
			} catch (Exception e) {

				Logger.debug(this, e.getMessage(), e);
			}
		}

		return schemes.build();
	}

	@Override
	@WrapInTransaction
	public void saveScheme(final WorkflowScheme scheme, final User user) throws DotDataException, DotSecurityException, AlreadyExistException {

		this.isUserAllowToModifiedWorkflow(user);

		if(null == scheme){
		   throw new DotWorkflowException("Workflow-delete-null-workflow");
		}

		if (UtilMethods.isSet(scheme.getId())) {
			scheme.setId(this.getLongIdForScheme(scheme.getId()));
		}

		if (SYSTEM_WORKFLOW_ID.equals(scheme.getId()) && scheme.isArchived()) {

			Logger.warn(this, "Can not archive the system workflow");
			throw new DotSecurityException("Workflow-delete-system-workflow");
		}

		workFlowFactory.saveScheme(scheme);
	}

	@Override
	public Future<WorkflowScheme> deleteScheme(final WorkflowScheme scheme, final User user)
			throws DotDataException, DotSecurityException, AlreadyExistException {

		this.isUserAllowToModifiedWorkflow(user);

		if (null == scheme){
			Logger.warn(this, "Can not delete a null workflow");
			throw new DotWorkflowException("Workflow-delete-null-workflow");
		}

		if( SYSTEM_WORKFLOW_ID.equals(scheme.getId())) {

			Logger.warn(this,
					"Can not delete workflow Id:" + scheme.getId() + ", name:" + scheme.getName());
			throw new DotSecurityException("Workflow-delete-system-workflow");
		}

		if(!scheme.isArchived()){
			throw new DotSecurityException("Workflow-delete-non-archived");
		}

		final DotSubmitter submitter = this.concurrentFactory.getSubmitter(DotConcurrentFactory.DOT_SYSTEM_THREAD_POOL);
		//Delete the Scheme in a separated thread
		return submitter.submit(() -> deleteSchemeTask(scheme, user));
	}

	/**
	 * This task allows to elimiminate the workflow scheme on a separate thread
	 * @param scheme Workflow Scheme to be delete
	 * @param user The user
	 */
	@WrapInTransaction
	private WorkflowScheme deleteSchemeTask(final WorkflowScheme scheme, final User user) {

		try {

			final StopWatch stopWatch = new StopWatch();
			stopWatch.start();
			Logger.info(this, "Begin the Delete Workflow Scheme task. workflow Id:" + scheme.getId()
					+ ", name:" + scheme.getName());

			final List<WorkflowStep> steps = this.findSteps(scheme);
			for (final WorkflowStep step : steps) {
				//delete workflow tasks
				this.findTasksByStep(step.getId())
						.forEach(task -> this.deleteWorkflowTaskWrapper(task, user));
			}
			//delete actions
			this.findActions(scheme, user)
					.forEach(action -> this.deleteWorkflowActionWrapper(action, user));

			//delete steps
			steps.forEach(step -> this.deleteWorkflowStepWrapper(step, user));

			//delete scheme
			this.workFlowFactory.deleteScheme(scheme);
			SecurityLogger.logInfo(this.getClass(),
					"The Workflow Scheme with id:" + scheme.getId() + ", name:" + scheme.getName()
							+ " was deleted");

			stopWatch.stop();
			Logger.info(this, "Delete Workflow Scheme task DONE, duration:" +
					DateUtil.millisToSeconds(stopWatch.getTime()) + " seconds");

			this.systemMessageEventUtil.pushSimpleTextEvent
					(LanguageUtil.get(user.getLocale(), "Workflow-deleted", scheme.getName()), user.getUserId());
		} catch (Exception e) {
			Logger.error(this.getClass(),
					"Error deleting Scheme: " + scheme.getId() + ", name:" + scheme.getName() + ". "
							+ e.getMessage(), e);
			throw new DotRuntimeException(e);
		}
		return scheme;
	}

	/**
	 * Wrap the delete Workflow Step method to be use by lambdas
	 *
	 * @param step The workflow step to be deleted
	 * @param user The user
	 * @throws DotRuntimeException
	 */
	@WrapInTransaction
	private void deleteWorkflowStepWrapper(final WorkflowStep step, final User user)
			throws DotRuntimeException {
		try {
			//delete step
			this.doDeleteStep(step, user, false);
		} catch (Exception e) {
			throw new DotRuntimeException(e);
		}
	}

	/**
	 * Wrap the delete Workflow Action method to be use by lambdas
	 *
	 * @param action The workflow action to be deleted
	 * @param user The user
	 * @throws DotRuntimeException
	 */
	@CloseDBIfOpened
	private void deleteWorkflowActionWrapper(final WorkflowAction action, final User user)
			throws DotRuntimeException {
		try {
			//delete action
			this.deleteAction(action,user);
		} catch (Exception e) {
			throw new DotRuntimeException(e);
		}
	}

	/**
	 * Wrap the delete Workflow Task method to be use by lambdas
	 *
	 * @param task The workflow task to be deleted
	 * @param user The user
	 * @throws DotRuntimeException
	 */
	@CloseDBIfOpened
	private void deleteWorkflowTaskWrapper(final WorkflowTask task, final User user)
			throws DotRuntimeException {
		try {
			//delete task comment
			this.findWorkFlowComments(task).forEach(this::deleteCommentWrapper);

			//delete task history
			this.findWorkflowHistory(task).forEach(this::deleteWorkflowHistoryWrapper);

			//delete task
			this.deleteWorkflowTask(task, user);
		} catch (Exception e) {
			throw new DotRuntimeException(e);
		}
	}

	/**
	 * Wrap the delete Workflow Comment method to be use by lambdas
	 * @param workflowComment The workflow comment object to be deleted
	 * @throws DotRuntimeException
	 */
	@CloseDBIfOpened
	private void deleteCommentWrapper(final WorkflowComment workflowComment)
			throws DotRuntimeException{
		try{
			this.deleteComment(workflowComment);
		}catch(Exception e){
			throw new DotRuntimeException(e);
		}
	}

	/**
	 * Wrap the delete Workflow History method to be use by lambdas
	 * @param workflowHistory The workflow History object to be deleted
	 * @throws DotRuntimeException
	 */
	@CloseDBIfOpened
	private void deleteWorkflowHistoryWrapper(final WorkflowHistory workflowHistory)
			throws DotRuntimeException{
		try{
			this.deleteWorkflowHistory(workflowHistory);
		}catch(Exception e){
			throw new DotRuntimeException(e);
		}
	}

	@CloseDBIfOpened
	public List<WorkflowStep> findSteps(final WorkflowScheme scheme) throws DotDataException {
		return workFlowFactory.findSteps(scheme);
	}

	@WrapInTransaction
	public void saveStep(final WorkflowStep step, final User user) throws DotDataException, AlreadyExistException {

		this.isUserAllowToModifiedWorkflow(user);

		DotPreconditions.isTrue(UtilMethods.isSet(step.getName()) && UtilMethods.isSet(step.getSchemeId()),
				()-> "Step name and Scheme are required", DotStateException.class);

		if (UtilMethods.isSet(step.getSchemeId())) {
			step.setSchemeId(this.getLongIdForScheme(step.getSchemeId()));
		}

		if (UtilMethods.isSet(step.getId())) {
			step.setId(this.getLongId(step.getId(), ShortyIdAPI.ShortyInputType.WORKFLOW_STEP));
		}

		workFlowFactory.saveStep(step);
	}

	@CloseDBIfOpened
	public  Future<WorkflowStep>  deleteStep(final WorkflowStep step, final User user) throws DotDataException {

		return this.doDeleteStep(step, user, true); // runs async
	}

	private Future<WorkflowStep> doDeleteStep(final WorkflowStep step, final User user, final boolean async) throws DotDataException {

		this.isUserAllowToModifiedWorkflow(user);

		try {

			// Checking for Next Step references
			for(final WorkflowStep otherStep : findSteps(findScheme(step.getSchemeId()))){

				/*
				Verify we are not validating the next step is the step we want to delete.
				Remember the step can point to itself and that should not be a restriction when deleting.
				 */
				if (!otherStep.getId().equals(step.getId())) {
					for(final WorkflowAction action : findActions(otherStep, APILocator.getUserAPI().getSystemUser())){

						if (action.getNextStep().equals(step.getId())) {
							final String validationExceptionMessage = LanguageUtil.format(user.getLocale(),
									"Workflow-delete-step-reference-by-step-error",
									new String[]{step.getName(), otherStep.getName(),
											action.getName()}, false);
							throw new DotDataValidationException(validationExceptionMessage);
						}
					}
				}
			}

			final int countContentletsReferencingStep = getCountContentletsReferencingStep(step);
			if(countContentletsReferencingStep > 0){

				final String validationExceptionMessage = LanguageUtil.format(user.getLocale(),
						"Workflow-delete-step-reference-by-contentlet-error",
						new String[]{step.getName(), Integer.toString(countContentletsReferencingStep)}, false);
				throw new DotDataValidationException(validationExceptionMessage);
			}

			final DotSubmitter submitter = this.concurrentFactory.getSubmitter(DotConcurrentFactory.DOT_SYSTEM_THREAD_POOL);
			//Delete the Scheme in a separated thread
			return (async)?
					submitter.submit(() -> deleteStepTask(step, user, true)):
					ConcurrentUtils.constantFuture(deleteStepTask(step, user, false));
		} catch(Exception e){

			throw new DotDataException(e.getMessage(), e);
		}
	}

	private void consumeWorkflowTask (final WorkflowTask workflowTask) {

		try {
			HibernateUtil.addAsyncCommitListener( () -> {
				try {
					this.distributedJournalAPI.addIdentifierReindex(workflowTask.getWebasset());
				} catch (DotDataException e) {
					Logger.error(WorkflowAPIImpl.class, e.getMessage(), e);
				}
			});
		} catch (DotHibernateException e) {
			Logger.error(WorkflowAPIImpl.class, e.getMessage(), e);
		}
	}

	@WrapInTransaction
	private WorkflowStep deleteStepTask(final WorkflowStep step, final User user, final boolean sendSystemEvent) {

		try {

			final StopWatch stopWatch = new StopWatch();
			stopWatch.start();

			Logger.info(this, "Begin the Delete Workflow Step task. step Id:" + step.getId()
					+ ", name:" + step.getName());

			this.workFlowFactory.deleteActions(step); // workflow_action_step
			this.workFlowFactory.deleteStep(step, this::consumeWorkflowTask); // workflow_step
			SecurityLogger.logInfo(this.getClass(),
					"The Workflow Step with id:" + step.getId() + ", name:" + step.getName()
							+ " was deleted");

			stopWatch.stop();
			Logger.info(this, "Delete Workflow Step task DONE, duration:" +
					DateUtil.millisToSeconds(stopWatch.getTime()) + " seconds");

			if (sendSystemEvent) {
				HibernateUtil.addAsyncCommitListener(() -> {
					try {
						this.systemMessageEventUtil.pushSimpleTextEvent
								(LanguageUtil.get(user.getLocale(), "Workflow-Step-deleted", step.getName()), user.getUserId());
					} catch (LanguageException e1) {
						Logger.error(this.getClass(), e1.getMessage(), e1);
					}
				});
			}
		} catch (Exception e) {

			try {
				HibernateUtil.addRollbackListener(() -> {
					try {
						this.systemMessageEventUtil.pushSimpleErrorEvent(new ErrorEntity("Workflow-delete-step-error",
								LanguageUtil.get(user.getLocale(), "Workflow-delete-step-error", step.getName())), user.getUserId());
					} catch (LanguageException e1) {
						Logger.error(this.getClass(), e1.getMessage(), e1);
					}
				});
			} catch (DotHibernateException e1) {
				Logger.error(this.getClass(), e1.getMessage(), e1);
			}

			Logger.error(this.getClass(),
					"Error deleting the step: " + step.getId() + ", name:" + step.getName() + ". "
							 + e.getMessage(), e);

			throw new DotRuntimeException(e);
		}

		return step;
	}

	@CloseDBIfOpened
	private int getCountContentletsReferencingStep(final WorkflowStep step) throws DotDataException{
		return workFlowFactory.getCountContentletsReferencingStep(step);
	}

	@WrapInTransaction
	@Override
	public void reorderStep(final WorkflowStep step, final int order, final User user) throws DotDataException, AlreadyExistException, DotSecurityException {

		this.isUserAllowToModifiedWorkflow(user);

		final WorkflowScheme scheme     = this.findScheme(step.getSchemeId());
		final List<WorkflowStep> steps  = this.findSteps (scheme);

		IntStream.range(0, steps.size())
				.filter(i -> steps.get(i).getId().equals(step.getId()))
				.boxed()
				.findFirst()
				.map(i -> steps.remove((int) i));

		final int newOrder = (order > steps.size()) ? steps.size():order;
		steps.add(newOrder, step);

		int i = 0;
		for(final WorkflowStep stepp : steps) {
			stepp.setMyOrder(i++);
			this.saveStep(stepp, user);
		}
	}

	@Override
	@WrapInTransaction
	public void deleteComment(final WorkflowComment comment) throws DotDataException {

		this.workFlowFactory.deleteComment(comment);
		SecurityLogger.logInfo(this.getClass(),
				"The Workflow Comment with id:" + comment.getId() + " was deleted.");
	}

	@Override
	@CloseDBIfOpened
	public List<WorkflowComment> findWorkFlowComments(WorkflowTask task) throws DotDataException {
		return workFlowFactory.findWorkFlowComments(task);
	}

	@Override
	@WrapInTransaction
	public void saveComment(final WorkflowComment comment) throws DotDataException {

		if(UtilMethods.isSet(comment.getComment())) {

			this.workFlowFactory.saveComment(comment);
		}
	}

	@Override
	@CloseDBIfOpened
	public List<WorkflowHistory> findWorkflowHistory(final WorkflowTask task) throws DotDataException {
		return workFlowFactory.findWorkflowHistory(task);
	}

	@Override
	@WrapInTransaction
	public void deleteWorkflowHistory(final WorkflowHistory history) throws DotDataException {

		this.workFlowFactory.deleteWorkflowHistory(history);
		SecurityLogger.logInfo(this.getClass(),
				"The Workflow History with id:" + history.getId() + " was deleted.");
	}

	@Override
	@WrapInTransaction
	public void saveWorkflowHistory(final WorkflowHistory history) throws DotDataException {

		this.workFlowFactory.saveWorkflowHistory(history);
	}

	@Override
	@WrapInTransaction
	public void deleteWorkflowTask(final WorkflowTask task, final User user)
			throws DotDataException {

		this.workFlowFactory.deleteWorkflowTask(task);
		SecurityLogger.logInfo(this.getClass(),
				"The Workflow Task with id:" + task.getId() + " was deleted.");
	}

	@CloseDBIfOpened
	public WorkflowTask findWorkFlowTaskById(final String id) throws DotDataException {
		return workFlowFactory.findWorkFlowTaskById(id);
	}

	@Override
	@CloseDBIfOpened
	public List<IFileAsset> findWorkflowTaskFilesAsContent(final WorkflowTask task, final User user) throws DotDataException {

		final List<Contentlet> contents =  workFlowFactory.findWorkflowTaskFilesAsContent(task, user);
		return APILocator.getFileAssetAPI().fromContentletsI(contents);
	}

	@Override
	@WrapInTransaction
	public void saveWorkflowTask(final WorkflowTask task) throws DotDataException {

		if (task.getLanguageId() <= 0) {

			Logger.error(this, "The task: " + task.getId() +
								", does not have language id, setting to the default one");
			task.setLanguageId(APILocator.getLanguageAPI().getDefaultLanguage().getId());
		}

		workFlowFactory.saveWorkflowTask(task);
	}

	@Override
	@WrapInTransaction
	public void saveWorkflowTask(final WorkflowTask task, final WorkflowProcessor processor) throws DotDataException {

		this.saveWorkflowTask(task);
		final WorkflowHistory history = new WorkflowHistory();
		history.setWorkflowtaskId(task.getId());
		history.setActionId(processor.getAction().getId());
		history.setCreationDate(new Date());
		history.setMadeBy(processor.getUser().getUserId());
		history.setStepId(processor.getNextStep().getId());

		final String comment = (UtilMethods.isSet(processor.getWorkflowMessage()))? processor.getWorkflowMessage()   : StringPool.BLANK;
		final String nextAssignName = (UtilMethods.isSet(processor.getNextAssign()))? processor.getNextAssign().getName() : StringPool.BLANK;


		try {
			history.setChangeDescription(
					LanguageUtil.format(processor.getUser().getLocale(), "workflow.history.description", new String[]{
						processor.getUser().getFullName(),
						processor.getAction().getName(),
						processor.getNextStep().getName(),
						nextAssignName,
						comment}, false)
					);
		} catch (LanguageException e) {
			Logger.error(WorkflowAPIImpl.class,e.getMessage());
			Logger.debug(WorkflowAPIImpl.class,e.getMessage(),e);
		}

		saveWorkflowHistory(history);
	}

	@Override
	@WrapInTransaction
	public void attachFileToTask(final WorkflowTask task, final String fileInode) throws DotDataException {
		workFlowFactory.attachFileToTask(task, fileInode);
	}

	@Override
	@WrapInTransaction
	public void removeAttachedFile(final WorkflowTask task, final String fileInode) throws DotDataException {
		workFlowFactory.removeAttachedFile(task, fileInode);
	}

	@Override
	@CloseDBIfOpened
	public List<WorkflowAction> findActions(final WorkflowStep step, final User user) throws DotDataException,
	DotSecurityException {
		return findActions(step, user, null);
	}

	@Override
    @CloseDBIfOpened
    public List<WorkflowAction> findActions(final WorkflowStep step, final User user, final Permissionable permissionable) throws DotDataException,
            DotSecurityException {

		if(null == step) {
			return Collections.emptyList();
		}
        final List<WorkflowAction> actions = workFlowFactory.findActions(step);
        return workflowActionUtils
				.filterActions(actions, user, RESPECT_FRONTEND_ROLES, permissionable);
    }

	@Override
	@CloseDBIfOpened
	public List<WorkflowAction> findActions(final WorkflowStep step, final Role role, @Nullable final Permissionable permissionable) throws DotDataException,
           DotSecurityException {

		if(null == step) {
			return Collections.emptyList();
		}
		final List<WorkflowAction> actions = workFlowFactory.findActions(step);

		return workflowActionUtils.filterActions(actions, role, permissionable);

	}

	@Override
	@CloseDBIfOpened
	public List<WorkflowAction> findActions(final WorkflowScheme scheme, final User user)
			throws DotDataException,
			DotSecurityException {
		if (!SYSTEM_WORKFLOW_ID.equals(scheme.getId())) {
			if (!hasValidLicense() && !this.getFriendClass().isFriend()) {
				throw new InvalidLicenseException("Workflow-Actions-License-required");
			}
		}

		final List<WorkflowAction> actions = workFlowFactory.findActions(scheme);
		return permissionAPI.filterCollection(actions,
				PermissionAPI.PERMISSION_USE, RESPECT_FRONTEND_ROLES, user);
	} // findActions.

	@Override
    @CloseDBIfOpened
    public List<WorkflowAction> findActions(final List<WorkflowStep> steps, final User user) throws DotDataException,
			DotSecurityException {
		return findActions(steps, user, null);
	}

	@Override
	@CloseDBIfOpened
	public List<WorkflowAction> findActions(final List<WorkflowStep> steps, final User user, final Permissionable permissionable) throws DotDataException,
			DotSecurityException {

		final ImmutableList.Builder<WorkflowAction> actions = new ImmutableList.Builder<>();
		for(final WorkflowStep step : steps) {
			actions.addAll(workFlowFactory.findActions(step));
		}

		return this.fillActionsInfo(this.workflowActionUtils
                .filterActions(actions.build(), user, RESPECT_FRONTEND_ROLES, permissionable)) ;
	}

    private List<WorkflowAction> fillActionsInfo(final List<WorkflowAction> workflowActions) throws DotDataException {

	    for (final WorkflowAction action : workflowActions) {

	        this.fillActionInfo(action, this.workFlowFactory.findActionClasses(action));
        }

        return workflowActions;
    }

    private void fillActionInfo(final WorkflowAction action,
                                final List<WorkflowActionClass> actionClasses) {

	    boolean isSave        = false;
	    boolean isPublish     = false;
        boolean isPushPublish = false;

        for (final WorkflowActionClass actionClass : actionClasses) {

            final Actionlet actionlet = AnnotationUtils.
                    getBeanAnnotation(ReflectionUtils.getClassFor(actionClass.getClazz()), Actionlet.class);

                isSave        |= (null != actionlet)?actionlet.save()       :false;
                isPublish     |= (null != actionlet)?actionlet.publish()    :false;
                isPushPublish |= (null != actionlet)?actionlet.pushPublish():false;
        }

	    action.setSaveActionlet(isSave);
        action.setPublishActionlet(isPublish);
        action.setPushPublishActionlet(isPushPublish);
    }


<<<<<<< HEAD
    /**
     * This method will return the list of workflows actions available to a user on any give
     * piece of content, based on how and who has the content locked and what workflow step the content
     * is in
     */
    @Override
    @CloseDBIfOpened
    public List<WorkflowAction> findAvailableActionsEditing(final Contentlet contentlet, final User user)
            throws DotDataException, DotSecurityException {
=======
		final List<WorkflowStep> steps = findStepsByContentlet(contentlet, false);
>>>>>>> 586feb2b

        return this.findAvailableActions(contentlet, user, RenderMode.EDITING);
    }
	
	 /**
     * This method will return the list of workflows actions available to a user on any give
     * piece of content, based on how and who has the content locked and what workflow step the content
     * is in
     */
    @Override
    @CloseDBIfOpened
    public List<WorkflowAction> findAvailableActionsListing(final Contentlet contentlet, final User user)
            throws DotDataException, DotSecurityException {

		return this.findAvailableActions(contentlet, user, RenderMode.LISTING);
    }
	
	/**
	 * This method will return the list of workflows actions available to a user on any give
	 * piece of content, based on how and who has the content locked and what workflow step the content
	 * is in
	 */
	@Override
	@CloseDBIfOpened
	public List<WorkflowAction> findAvailableActions(final Contentlet contentlet, final User user)
			throws DotDataException, DotSecurityException {

		return this.findAvailableActions(contentlet, user, RenderMode.EDITING);
	}


	private List<WorkflowAction> doFilterActions(final ImmutableList.Builder<WorkflowAction> actions,
								 final boolean isNew,
								 final boolean isPublished,
								 final boolean isArchived,
								 final boolean canLock,
								 final boolean isLocked,
								 final RenderMode renderMode,
								 final List<WorkflowAction> unfilteredActions) {

		for (final WorkflowAction workflowAction : unfilteredActions) {

			if (this.workflowStatusFilter.filter(workflowAction,
					new ContentletStateOptions(isNew, isPublished, isArchived, canLock, isLocked, renderMode))) {

            	actions.add(workflowAction);
            }
        }

        return actions.build();
	}



	/**
	 * This is a legacy method for reorder
	 *
	 * @deprecated On release 4.3, replaced by {@link #reorderAction(WorkflowAction, WorkflowStep, User, int)}
	 * @param action WorkflowAction action you want to reorder, the getStepid has to be not empty and has to have the associated step to the action
	 * @param order  int			Order for the action
	 * @throws DotDataException
	 * @throws AlreadyExistException
	 */
	@Override
	@Deprecated
	@WrapInTransaction
	public void reorderAction(final WorkflowAction action, final int order) throws DotDataException, AlreadyExistException, DotSecurityException {

		final WorkflowStep step = findStep(action.getStepId());
		this.reorderAction(action, step, APILocator.systemUser(), order);
	}

	@Override
	@WrapInTransaction
	public void reorderAction(final WorkflowAction action,
							  final WorkflowStep step,
							  final User user,
							  final int order) throws DotDataException, AlreadyExistException {

		this.isUserAllowToModifiedWorkflow(user);
		final List<WorkflowAction> actions;

		try {
			actions = findActions(step, user);
		} catch (Exception e) {
			throw new DotDataException(e.getLocalizedMessage());
		}

		//if the user is not allowed to see actions. No exception is thrown.
		//We need to ensure we're not dealing with an empty collection.
		if (!UtilMethods.isSet(actions)) {
			Logger.debug(WorkflowAPIImpl.class,
					() -> "Empty actions retrieved for step `" + step.getId() + "` and user `"
							+ user.getUserId() + "` no reorder will be perform.");
			return;
		}

		final List<WorkflowAction> newActions = new ArrayList<>(actions.size());

		final int normalizedOrder =
				(order < 0) ? 0 : (order >= actions.size()) ? actions.size()-1 : order;
		for (final WorkflowAction currentAction : actions) {

			if (action.equals(currentAction)) {
				continue;
			}
			newActions.add(currentAction);
		}

		newActions.add(normalizedOrder, action);
		for (int i = 0; i < newActions.size(); i++) {
			this.workFlowFactory.updateOrder(newActions.get(i), step, i);
		}
	}

	@Override
	@CloseDBIfOpened
	public WorkflowAction findAction(final String id, final User user) throws DotDataException, DotSecurityException {

		final WorkflowAction workflowAction = this.workFlowFactory.findAction(this.getLongId(id, ShortyIdAPI.ShortyInputType.WORKFLOW_ACTION));
		if(null != workflowAction){
			if (!SYSTEM_WORKFLOW_ID.equals(workflowAction.getSchemeId())) {
				if (!hasValidLicense() && !this.getFriendClass().isFriend()) {
					throw new InvalidLicenseException("Workflow-Actions-License-required");
				}
			}
		}
		return workflowAction;
	}

	@Override
	@CloseDBIfOpened
	public WorkflowAction findAction(final String actionId,
									 final String stepId,
									 final User user) throws DotDataException, DotSecurityException {

		Logger.debug(this, ()->"Finding the action: " + actionId + " for the step: " + stepId);
		final WorkflowAction workflowAction = this.workFlowFactory
				.findAction(this.getLongId(actionId, ShortyIdAPI.ShortyInputType.WORKFLOW_ACTION),
						this.getLongId(stepId, ShortyIdAPI.ShortyInputType.WORKFLOW_STEP));
		if (null != workflowAction) {
			if (!SYSTEM_WORKFLOW_ID.equals(workflowAction.getSchemeId())) {
				if (!hasValidLicense() && !this.getFriendClass().isFriend()) {
					throw new InvalidLicenseException("Workflow-Actions-License-required");
				}
			}
		}
		return workflowAction;
	}

	@Override
	@WrapInTransaction
	public void saveAction(final WorkflowAction action,
						   final List<Permission> permissions,
						   final User user) throws DotDataException {

		DotPreconditions.isTrue(UtilMethods.isSet(action.getSchemeId()) && this.existsScheme(action.getSchemeId()),
				()-> "Workflow-does-not-exists-scheme",
				DoesNotExistException.class);

		try {

			if (UtilMethods.isSet(action.getSchemeId())) {
				action.setSchemeId(this.getLongId(action.getSchemeId(), ShortyIdAPI.ShortyInputType.WORKFLOW_SCHEME));
			}

			if (UtilMethods.isSet(action.getId())) {
				action.setId(this.getLongId(action.getId(), ShortyIdAPI.ShortyInputType.WORKFLOW_ACTION));
			}

			this.saveAction(action, user);

			permissionAPI.removePermissions(action);
			if(permissions != null){
				for (Permission permission : permissions) {

					permission.setInode(action.getId());
					permissionAPI.save
							(permission, action, APILocator.getUserAPI().getSystemUser(), false);
				}
			}
		} catch (Exception e) {
			Logger.error(WorkflowAPIImpl.class, e.getMessage());
			Logger.debug(WorkflowAPIImpl.class, e.getMessage(), e);
			throw new DotDataException(e.getMessage(), e);
		}
	}

	private boolean isValidShowOn(final Set<WorkflowState> showOn) {
		return null != showOn && !showOn.isEmpty();
	}

	private boolean existsScheme(final String schemeId) {

		boolean existsScheme = false;
		try {
			existsScheme = null != this.findScheme(schemeId);
		} catch (InvalidLicenseException e){
			throw e;
		} catch (Exception e) {
			existsScheme = false;
		}

		return existsScheme;
	}

	@Override
	@WrapInTransaction
	public void saveAction(final String actionId, final String stepId,
						   final User user, final int order) {

		WorkflowAction workflowAction = null;
		WorkflowStep   workflowStep   = null;

		this.isUserAllowToModifiedWorkflow(user);

		try {

			Logger.debug(this, () -> "Saving (doing the relationship) the actionId: " + actionId + ", stepId: " + stepId);

			workflowAction = this.findAction(this.getLongId(actionId, ShortyIdAPI.ShortyInputType.WORKFLOW_ACTION), user);

			if (null == workflowAction) {

				Logger.debug(this, () -> "The action: " + actionId + ", does not exists");
				throw new DoesNotExistException("Workflow-does-not-exists-action");
			}

			workflowStep   = this.findStep  (this.getLongId(stepId, ShortyIdAPI.ShortyInputType.WORKFLOW_STEP));

			if (null == workflowStep) {

				Logger.debug(this, () -> "The step: " + stepId + ", does not exists");
				throw new DoesNotExistException("Workflow-does-not-exists-step");
			}

			this.workFlowFactory.saveAction(workflowAction, workflowStep, order);
		} catch (DoesNotExistException e) {

			throw e;
		} catch ( IndexOutOfBoundsException e){

			throw new DoesNotExistException(e);
		} catch (AlreadyExistException e) {

			Logger.error(WorkflowAPIImpl.class, e.getMessage());
			Logger.debug(WorkflowAPIImpl.class, e.getMessage(), e);
			throw new DotWorkflowException("Workflow-action-already-exists", e);
		} catch (DotSecurityException e) {

			Logger.error(WorkflowAPIImpl.class, e.getMessage());
			Logger.debug(WorkflowAPIImpl.class, e.getMessage(), e);
			throw new DotWorkflowException("Workflow-permission-issue-save-action", e);
		} catch (Exception e) {
			if (DbConnectionFactory.isConstraintViolationException(e.getCause())) {

				Logger.error(WorkflowAPIImpl.class, e.getMessage());
				Logger.debug(WorkflowAPIImpl.class, e.getMessage(), e);
				throw new DotWorkflowException("Workflow-action-already-exists", e);
			} else {

				Logger.error(WorkflowAPIImpl.class, e.getMessage());
				Logger.debug(WorkflowAPIImpl.class, e.getMessage(), e);
				throw new DotWorkflowException("Workflow-could-not-save-action", e);
			}
		}
	} // saveAction.

	@Override
	@WrapInTransaction
	public void saveAction(final String actionId, final String stepId, final User user) {

		this.saveAction(actionId, stepId, user, 0);
	} // saveAction.


	@WrapInTransaction
	private void saveAction(final WorkflowAction action, final User user) throws DotDataException, AlreadyExistException {

		this.isUserAllowToModifiedWorkflow(user);
		DotPreconditions.isTrue(UtilMethods.isSet(action.getSchemeId()) && this.existsScheme(action.getSchemeId()),
				()-> "Workflow-does-not-exists-scheme", DoesNotExistException.class);

		if (!this.isValidShowOn(action.getShowOn())) {

			Logger.error(this, "No show On data on workflow action record, bad data?");
			action.setShowOn(WorkflowAPI.DEFAULT_SHOW_ON);
		}

		action.setSchemeId(this.getLongIdForScheme(action.getSchemeId()));
		if (UtilMethods.isSet(action.getId())) {
			action.setId(this.getLongId(action.getId(), ShortyIdAPI.ShortyInputType.WORKFLOW_ACTION));
		}

		workFlowFactory.saveAction(action);
	}

	@Override
	@CloseDBIfOpened
	public WorkflowStep findStep(final String id) throws DotDataException {

		final WorkflowStep step = workFlowFactory.findStep(this.getLongId(id, ShortyIdAPI.ShortyInputType.WORKFLOW_STEP));
		if (!SYSTEM_WORKFLOW_ID.equals(step.getSchemeId())) {
			if (!hasValidLicense() && !this.getFriendClass().isFriend()) {

				throw new InvalidLicenseException(
						"You must have a valid license to see any available step.");
			}
		}
		return step;
	}

	@Override
	@WrapInTransaction
	public void deleteAction(final WorkflowAction action, final User user) throws DotDataException, AlreadyExistException {

		this.isUserAllowToModifiedWorkflow(user);
		Logger.debug(this,
				() -> "Removing the WorkflowAction: " + action.getId() + ", name:" + action
						.getName());

		final List<WorkflowActionClass> workflowActionClasses =
				findActionClasses(action);

		Logger.debug(this,
				() -> "Removing the WorkflowActionClass, for action: " + action.getId() + ", name:"
						+ action.getName());

		if(workflowActionClasses != null && workflowActionClasses.size() > 0) {
			for(final WorkflowActionClass actionClass : workflowActionClasses) {
				this.deleteActionClass(actionClass, user);
			}
		}

		Logger.debug(this,
				() -> "Removing the WorkflowAction and Step Dependencies, for action: " + action
						.getId() + ", name:" + action.getName());
		this.workFlowFactory.deleteAction(action);
		SecurityLogger.logInfo(this.getClass(),
				"The Workflow Action with id:" + action.getId() + ", name:" + action.getName()
						+ " was deleted");

	}

	@Override
	@WrapInTransaction
	public void deleteAction(final WorkflowAction action,
							 final WorkflowStep step, final User user) throws DotDataException, AlreadyExistException {

		this.isUserAllowToModifiedWorkflow(user);
		Logger.debug(this, () -> "Deleting the action: " + action.getId() +
					", from the step: " + step.getId());

		this.workFlowFactory.deleteAction(action, step);

	} // deleteAction.

	@Override
	@CloseDBIfOpened
	public List<WorkflowActionClass> findActionClasses(final WorkflowAction action) throws DotDataException {

		return  workFlowFactory.findActionClasses(action);
	}

	private void refreshWorkFlowActionletMap() {
		actionletMap = null;
		if (actionletMap == null) {
			synchronized (this.getClass()) {
				if (actionletMap == null) {

					List<WorkFlowActionlet> actionletList = new ArrayList<WorkFlowActionlet>();

					// get the dotmarketing-config.properties actionlet classes
					String customActionlets = Config.getStringProperty(WebKeys.WORKFLOW_ACTIONLET_CLASSES);

					StringTokenizer st = new StringTokenizer(customActionlets, ",");
					while (st.hasMoreTokens()) {
						String clazz = st.nextToken();
						try {
							WorkFlowActionlet actionlet = (WorkFlowActionlet) Class.forName(clazz.trim()).newInstance();
							actionletList.add(actionlet);
						} catch (Exception e) {
							Logger.error(WorkflowAPIImpl.class, e.getMessage());
							Logger.debug(WorkflowAPIImpl.class, e.getMessage(), e);
						}
					}

					// get the included (shipped with) actionlet classes
					for (Class<? extends WorkFlowActionlet> z : actionletClasses) {
						try {
							actionletList.add(z.newInstance());
						} catch (InstantiationException e) {
							Logger.error(WorkflowAPIImpl.class, e.getMessage());
							Logger.debug(WorkflowAPIImpl.class, e.getMessage(), e);
						} catch (IllegalAccessException e) {
							Logger.error(WorkflowAPIImpl.class, e.getMessage());
							Logger.debug(WorkflowAPIImpl.class, e.getMessage(), e);
						}
					}

					Collections.sort(actionletList, new ActionletComparator());
					actionletMap = new LinkedHashMap<String, WorkFlowActionlet>();
					for(WorkFlowActionlet actionlet : actionletList){

						try {
							actionletMap.put(actionlet.getClass().getCanonicalName(),actionlet.getClass().newInstance());
							if ( !actionletClasses.contains( actionlet.getClass() ) ) {
								actionletClasses.add( actionlet.getClass() );
							}
						} catch (InstantiationException e) {
							Logger.error(WorkflowAPIImpl.class,e.getMessage());
							Logger.debug(WorkflowAPIImpl.class, e.getMessage(), e);
						} catch (IllegalAccessException e) {
							Logger.error(WorkflowAPIImpl.class,e.getMessage());
							Logger.debug(WorkflowAPIImpl.class, e.getMessage(), e);
						}
					}
				}
			}

		}
	}

	private Map<String, WorkFlowActionlet> getActionlets() throws DotRuntimeException {
		return actionletMap;
	}

	private class ActionletComparator implements Comparator<WorkFlowActionlet>{

		public int compare(WorkFlowActionlet o1, WorkFlowActionlet o2) {
			return o1.getLocalizedName().compareTo(o2.getLocalizedName());

		}
	}

	@Override
	public WorkFlowActionlet findActionlet(final String clazz) throws DotRuntimeException {
		return getActionlets().get(clazz);
	}

	@Override
	public List<WorkFlowActionlet> findActionlets() throws DotDataException {
		List<WorkFlowActionlet> l = new ArrayList<WorkFlowActionlet>();
		Map<String,WorkFlowActionlet>  m = getActionlets();
		for (String x : m.keySet()) {
			l.add(getActionlets().get(x));
		}
		return l;

	}

	@Override
	@CloseDBIfOpened
	public WorkflowActionClass findActionClass(final String id) throws DotDataException {
		return workFlowFactory.findActionClass(id);
	}

	@Override
	@WrapInTransaction
	public void deleteActionClass(final WorkflowActionClass actionClass, final User user) throws DotDataException, AlreadyExistException {

		this.isUserAllowToModifiedWorkflow(user);

		try {
			// Delete action class
			final int orderOfActionClassToDelete = actionClass.getOrder();
			workFlowFactory.deleteActionClass(actionClass);
			
			// We don't need to get "complete" base action object from the database 
			// to retrieve all action classes from him. So, we can create the base action object
			// with the "action id" contain in actionClass parameter.
			WorkflowAction baseAction = new WorkflowAction();
			baseAction.setId(actionClass.getActionId());
			
			// Reorder the action classes in the database
			final List<WorkflowActionClass> actionClasses = findActionClasses(baseAction);
			if((actionClasses.size() > 1) && (actionClasses.size() != orderOfActionClassToDelete)) {
				// Only update when there are action classes in the database and when the user is NOT deleting
				// the last action class
				for(WorkflowActionClass action : actionClasses) {
					if(action.getOrder() > orderOfActionClassToDelete) {
						// Subtract by 1 for those that are higher than the
						// action class deleted
						action.setOrder(action.getOrder()-1);
						saveActionClass(action, user);
					}
				}
			}
			SecurityLogger.logInfo(this.getClass(),
					"The Workflow Action Class with id:" + actionClass.getId() + " was deleted");

		} catch (Exception e) {
			throw new DotWorkflowException(e.getMessage(),e);
		}
	}

	@Override
	@WrapInTransaction
	public void saveActionClass(final WorkflowActionClass actionClass, final User user) throws DotDataException, AlreadyExistException {

		this.isUserAllowToModifiedWorkflow(user);
		this.workFlowFactory.saveActionClass(actionClass);
	}

	@Override
	@WrapInTransaction
	public void reorderActionClass(final WorkflowActionClass actionClass,
								   final int order,
								   final User user) throws DotDataException {

		this.isUserAllowToModifiedWorkflow(user);

		try {

			List<WorkflowActionClass> actionClasses = null;
			try {
				// We don't need to get "complete" base action object from the database 
				// to retrieve all action classes from him. So, we can create the base action object
				// with the "action id" contain in actionClass parameter.
				final WorkflowAction baseAction = new WorkflowAction();
				baseAction.setId(actionClass.getActionId());
				
				actionClasses = findActionClasses(baseAction);
			} catch (Exception e) {
				throw new DotDataException(e.getLocalizedMessage());
			}

			final List<WorkflowActionClass> newActionClasses = new ArrayList<>(actionClasses.size());
			final int normalizedOrder =
					(order < 0) ? 0 : (order >= actionClasses.size()) ? actionClasses.size()-1 : order;
			for(final WorkflowActionClass currentActionClass : actionClasses) {

				if (currentActionClass.equals(actionClass)) {
					continue;
				}
				newActionClasses.add(currentActionClass);
			}

			newActionClasses.add(normalizedOrder, actionClass);
			for (int i = 0; i < newActionClasses.size(); i++) {
				newActionClasses.get(i).setOrder(i);
				saveActionClass(newActionClasses.get(i), user);
			}
		} catch (Exception e) {
			throw new DotWorkflowException(e.getMessage(),e);
		}
	}

	@Override
	@CloseDBIfOpened
	public Map<String, WorkflowActionClassParameter> findParamsForActionClass(final WorkflowActionClass actionClass) throws  DotDataException {

		return workFlowFactory.findParamsForActionClass(actionClass);
	}

	@Override
	public void saveWorkflowActionClassParameters(final List<WorkflowActionClassParameter> params,
												  final User user) throws DotDataException{

		if(params ==null || params.size() ==0){
			return;
		}

		this.isUserAllowToModifiedWorkflow(user);

		boolean localTransaction = false;
		boolean isNewConnection  = false;

		try {

			isNewConnection    = !DbConnectionFactory.connectionExists();
			localTransaction   = HibernateUtil.startLocalTransactionIfNeeded();

			for(WorkflowActionClassParameter param : params){
				workFlowFactory.saveWorkflowActionClassParameter(param);
			}

			if(localTransaction){
				HibernateUtil.commitTransaction();
			}
		} catch (Exception e) {
			Logger.error(WorkflowAPIImpl.class,e.getMessage());
			Logger.debug(WorkflowAPIImpl.class, e.getMessage(), e);
			if(localTransaction) {
				HibernateUtil.rollbackTransaction();
			}
		} finally {
			if(isNewConnection) {
				HibernateUtil.closeSessionSilently();
			}
		}
	}

	@Override
	public WorkflowProcessor fireWorkflowPreCheckin(final Contentlet contentlet, final User user) throws DotDataException,DotWorkflowException, DotContentletValidationException{
		WorkflowProcessor processor = new WorkflowProcessor(contentlet, user);
		if(!processor.inProcess()){
			return processor;
		}

		List<WorkflowActionClass> actionClasses = processor.getActionClasses();
		if(actionClasses != null){
			for(WorkflowActionClass actionClass : actionClasses){
				WorkFlowActionlet actionlet= actionClass.getActionlet();
				//Validate the actionlet exists and the OSGI is installed and running. 
				if(UtilMethods.isSet(actionlet)){
					Map<String,WorkflowActionClassParameter> params = findParamsForActionClass(actionClass);
					actionlet.executePreAction(processor, params);
					//if we should stop processing further actionlets
					if(actionlet.stopProcessing()){
						break;
					}
				}else {
					throw new DotWorkflowException("Actionlet: " + actionClass.getName() + " is null. Check if the Plugin is installed and running.");
				}
				
			}
		}

		return processor;
	}

	@WrapInTransaction
	@Override
	public void fireWorkflowPostCheckin(final WorkflowProcessor processor) throws DotDataException,DotWorkflowException{

		try{
			if(!processor.inProcess()){
				return;
			}

			processor.getContentlet().setActionId(processor.getAction().getId());

			final List<WorkflowActionClass> actionClasses = processor.getActionClasses();
			if(actionClasses != null){
				for(final WorkflowActionClass actionClass : actionClasses){

					final WorkFlowActionlet actionlet = actionClass.getActionlet();
					final Map<String,WorkflowActionClassParameter> params = findParamsForActionClass(actionClass);
					actionlet.executeAction(processor, params);

					//if we should stop processing further actionlets
					if(actionlet.stopProcessing()){
						break;
					}
				}
			}

			if (!processor.abort()) {

				this.saveWorkflowTask(processor);

				if (UtilMethods.isSet(processor.getContentlet())) {
				    HibernateUtil.addAsyncCommitListener(() -> {
                        try {
                            APILocator.getContentletAPI().refresh(processor.getContentlet());
                        } catch (DotDataException e) {
                            Logger.error(WorkflowAPIImpl.class, e.getMessage(), e);
                        }
                    });
				}
			}
		} catch(Exception e) {

			/* Show a more descriptive error of what caused an issue here */
			Logger.error(WorkflowAPIImpl.class, "There was an unexpected error: " + e.getMessage());
			Logger.debug(WorkflowAPIImpl.class, e.getMessage(), e);
			throw new DotWorkflowException(e.getMessage(), e);
		}
	}

	private String getWorkflowContentNeedsBeSaveMessage (final User user) {

		try {
			return LanguageUtil.get(user, "Workflow-Content-Needs-Be-Saved");
		} catch (LanguageException e) {
			// quiet
		}

		return "Unable to apply the workflow step, the contentlet should be saved in order to execute this workflow action";
	}

	private void saveWorkflowTask(final WorkflowProcessor processor) throws DotDataException {

		WorkflowTask task = processor.getTask();

		if (null == task) {
			task = new WorkflowTask();
		}

		final Role role = roleAPI.getUserRole(processor.getUser());
		if (task.isNew()) {

			DotPreconditions.isTrue(UtilMethods.isSet(processor.getContentlet()) && UtilMethods.isSet(processor.getContentlet().getIdentifier()),
					() -> getWorkflowContentNeedsBeSaveMessage(processor.getUser()),
					DotWorkflowException.class);

			task.setCreatedBy(role.getId());
			task.setWebasset(processor.getContentlet().getIdentifier());
			task.setLanguageId(processor.getContentlet().getLanguageId());
			if (processor.getWorkflowMessage() != null) {
				task.setDescription(processor.getWorkflowMessage());
			}
		}
		task.setTitle(processor.getContentlet().getTitle());
		task.setModDate(new Date());
		if (processor.getNextAssign() != null) {
			task.setAssignedTo(processor.getNextAssign().getId());
		}
		task.setStatus(processor.getNextStep().getId());

		saveWorkflowTask(task, processor);

		if (null == processor.getTask()) {
			processor.setTask(task); // when the content is new there might be the case than an action is waiting for the task in some commit listener
		}

		if (processor.getWorkflowMessage() != null) {
			WorkflowComment comment = new WorkflowComment();
			comment.setComment(processor.getWorkflowMessage());

			comment.setWorkflowtaskId(task.getId());
			comment.setCreationDate(new Date());
			comment.setPostedBy(processor.getUser().getUserId());
			saveComment(comment);
		}

	}

	// todo: note; this method is not referer by anyone, should it be removed?
	private void updateTask(WorkflowProcessor processor) throws DotDataException{
		WorkflowTask task = processor.getTask();
		task.setModDate(new java.util.Date());
		if(task.isNew()){
			Role r = roleAPI.getUserRole(processor.getUser());
			task.setCreatedBy(r.getId());
			task.setTitle(processor.getContentlet().getTitle());
		}

		if(processor.getWorkflowMessage() != null){
			WorkflowComment comment = new WorkflowComment();
			comment.setComment(processor.getWorkflowMessage());
			comment.setWorkflowtaskId(task.getId());
			saveComment(comment);
		}
	}

	/**
	 * Entry point that fires up the actions associated with the contentles. Expects a lucene query
	 * that holds the logic to retrive a large selection of items performed on the UI.
	 *
	 * @param action {@link WorkflowAction}
	 * @param user {@link User}
	 * @param luceneQuery luceneQuery
	 */
	@CloseDBIfOpened
	public BulkActionsResultView fireBulkActions(final WorkflowAction action,
			final User user, final String luceneQuery) throws DotDataException {

		final Set<String> workflowAssociatedStepsIds = workFlowFactory.findProxiesSteps(action)
				.stream().map(WorkflowStep::getId).collect(Collectors.toSet());

		return fireBulkActionsTaskForQuery(action, user, luceneQuery, workflowAssociatedStepsIds);
	}

	@Override
	@CloseDBIfOpened
	public List<WorkflowAction> findAvailableActions(final Contentlet contentlet, final User user,
													 final RenderMode renderMode) throws DotDataException, DotSecurityException {

		if(contentlet == null || contentlet.getStructure() ==null) {

			Logger.debug(this, () -> "the Contentlet: " + contentlet + " or their structure could be null");
			throw new DotStateException("content is null");
		}

		final ImmutableList.Builder<WorkflowAction> actions =
				new ImmutableList.Builder<>();

		if(Host.HOST_VELOCITY_VAR_NAME.equals(contentlet.getStructure().getVelocityVarName())) {

			Logger.debug(this, () -> "The contentlet: " +
					contentlet.getIdentifier() + ", is a host. Returning zero available actions");

			return Collections.emptyList();
		}

		final boolean isNew  = !UtilMethods.isSet(contentlet.getInode());
		boolean canLock      = false;
		boolean isLocked     = false;
		boolean isPublish    = false;
		boolean isArchived   = false;

		try {

			canLock      = APILocator.getContentletAPI().canLock(contentlet, user);
			isLocked     = isNew? true :  APILocator.getVersionableAPI().isLocked(contentlet);
			isPublish    = isNew? false:  APILocator.getVersionableAPI().hasLiveVersion(contentlet);
			isArchived   = isNew? false:  APILocator.getVersionableAPI().isDeleted(contentlet);
		} catch(Exception e) {

		}

		final List<WorkflowStep> steps = findStepsByContentlet(contentlet);

		Logger.debug(this, "#findAvailableActions: for content: "   + contentlet.getIdentifier()
				+ ", isNew: "    + isNew
				+ ", canLock: "        + canLock + ", isLocked: " + isLocked);


		return isNew? this.doFilterActions(actions, true, false, false, canLock, isLocked, renderMode, findActions(steps, user, contentlet.getContentType())):
				this.doFilterActions(actions, false, isPublish, isArchived, canLock, isLocked, renderMode, findActions(steps, user, contentlet));
	}

	/**
	 * Entry point that fires up the actions associated with the contentles. Expects a list of ids
	 * selected on the UI.
	 *
	 * @param action {@link WorkflowAction}
	 * @param user {@link User}
	 * @param contentletIds {@link List}
	 */
	@CloseDBIfOpened
	public BulkActionsResultView fireBulkActions(final WorkflowAction action,
			final User user, final List<String> contentletIds) throws DotDataException {

		final Set<String> workflowAssociatedStepsIds = workFlowFactory.findProxiesSteps(action)
				.stream().map(WorkflowStep::getId).collect(Collectors.toSet());
		return fireBulkActionsTaskForSelectedInodes(action, user, contentletIds, workflowAssociatedStepsIds);
	}


	/**
	 * This version of the method expects to wotk with a small set of contentlets
	 */
	private List<Contentlet> findContentletsToProcess(final Iterable<String> inodes,
			final Iterable<String> workflowAssociatedStepIds, User user)
			throws DotSecurityException, DotDataException, ParseException {

		final String luceneQuery = String
				.format("+inode:( %s ) +(wfstep:%s )", String.join(StringPool.SPACE, inodes),
						String.join(" wfstep:", workflowAssociatedStepIds));

		final String preparedQuery = LuceneQueryUtils.prepareBulkActionsQuery(luceneQuery);

		return ImmutableList.<Contentlet>builder().addAll(
				APILocator.getContentletAPI()
						.search(preparedQuery, -1, 0, null, user, RESPECT_FRONTEND_ROLES)
		).build();
	}

	/**
	 * This version of the method expects to work with a larg set of contentlets, But instead of
	 * having all the ids set a lucene query is used.
	 */
	private List<Contentlet> findContentletsToProcess(final String luceneQuery,
			final Iterable<String> workflowAssociatedStepIds, User user)
			throws DotSecurityException, DotDataException {

		final String luceneQueryWithSteps = String.format(" %s +(wfstep:%s ) ", luceneQuery,
				String.join(" wfstep:", workflowAssociatedStepIds));

		return ImmutableList.<Contentlet>builder().addAll(
				APILocator.getContentletAPI()
						.search(luceneQueryWithSteps, -1, 0, null, user, RESPECT_FRONTEND_ROLES)
		).build();
	}

	/**
	 * Out of a given query computes the number of contentlets that will get skipped.
	 * @param luceneQuery
	 * @param workflowAssociatedStepsIds
	 * @param user
	 * @return
	 * @throws DotSecurityException
	 * @throws DotDataException
	 */
	private long computeSkippedContentletsCount(final String luceneQuery,
			final Iterable<String> workflowAssociatedStepsIds, User user)
			throws DotSecurityException, DotDataException {

		final long totalCount = APILocator.getContentletAPI()
				.indexCount(luceneQuery, user, RESPECT_FRONTEND_ROLES);

		final String contentletsWithinStepsQuery = String
				.format("%s  +(wfstep:%s ) ", String.join(StringPool.SPACE, luceneQuery),
						String.join(" wfstep:", workflowAssociatedStepsIds));
		final long withinStepsCount = APILocator.getContentletAPI()
				.indexCount(contentletsWithinStepsQuery, user, RESPECT_FRONTEND_ROLES);
		
		return (totalCount - withinStepsCount);
	}

	/**
	 * This version of the method deals with inodes selected directly on the UI
	 */
	private BulkActionsResultView fireBulkActionsTaskForSelectedInodes(final WorkflowAction action,
			final User user,
			final List<String> inodes, final Set<String> workflowAssociatedStepIds)
			throws DotDataException {

		try {
			final List<Contentlet> contentlets = findContentletsToProcess(inodes,
					workflowAssociatedStepIds, user);
			final long skipsCount = (inodes.size() - contentlets.size());
			return distributeWorkAndProcess(action, user, contentlets, skipsCount);
		} catch (Exception e) {
			Logger.error(getClass(), "Error firing actions in bulk.", e);
			throw new DotDataException(e);
		}
	}


	/**
	 * This version of the method deals with a large selection of items which gets translated into a
	 * lucene query
	 */
	private BulkActionsResultView fireBulkActionsTaskForQuery(final WorkflowAction action,
			final User user,
			final String luceneQuery, final Set<String> workflowAssociatedStepsIds)
			throws DotDataException {

		try {
			final String preparedBulkActionsQuery = LuceneQueryUtils.prepareBulkActionsQuery(luceneQuery);
			Logger.debug(getClass(),"luceneQuery: "+ preparedBulkActionsQuery);
			final List<Contentlet> contentlets = findContentletsToProcess(preparedBulkActionsQuery,
					workflowAssociatedStepsIds, user);
			final Long skipsCount = computeSkippedContentletsCount(preparedBulkActionsQuery, workflowAssociatedStepsIds,
					user);
			return distributeWorkAndProcess(action, user, contentlets, skipsCount);
		} catch (Exception e) {
			Logger.error(getClass(), "Error firing actions in bulk.", e);
			throw new DotDataException(e);
		}

	}

	/**
	 * This method takes the contentlets that are the result of a selection made on the UI or the
	 * product of a lucene Query The list then gets partitioned and distributed between the list of
	 * available workers (threads).
	 * @param action
	 * @param user
	 * @param contentlets
	 * @param skipsCount
	 * @return
	 */
	private BulkActionsResultView distributeWorkAndProcess(final WorkflowAction action,
			final User user, final List<Contentlet> contentlets, final Long skipsCount) {
		// We use a dedicated pool for bulk actions processing.
		final DotSubmitter submitter = this.concurrentFactory
				.getSubmitter(DotConcurrentFactory.BULK_ACTIONS_THREAD_POOL);

		final int maxExceptions = Config.getIntProperty(MAX_EXCEPTIONS_REPORTED_ON_BULK_ACTIONS, MAX_EXCEPTIONS_REPORTED_ON_BULK_ACTIONS_DEFAULT);

		final AtomicLong successCount = new AtomicLong();

		final List<ActionFail> fails = new ArrayList<>();

		final ReentrantLock lock =  new ReentrantLock();

		final AtomicBoolean accepting = new AtomicBoolean(true);

		final List<Future> futures = new ArrayList<>();

		final List<List<Contentlet>> partitions = partitionContentletInput(contentlets);

		for (final List<Contentlet> partition : partitions) {
			futures.add(
				submitter.submit(() -> fireBulkActionTasks(action, user, partition,
					successCount::addAndGet, (inode, e) -> {
						if (accepting.get()) { //if not accepting exceptions no need to lock and process. We're simply not accepting more.
							lock.lock();
							try {
								fails.add(ActionFail.newInstance(user, inode, e));
								accepting.set(fails.size() <= maxExceptions);
							} finally {
								lock.unlock();
							}
						}
					}
					)
				)
			);
		}

		for (final Future future : futures) {
			try {
				future.get();
			} catch (InterruptedException | ExecutionException e) {
				Logger.error(this, e.getMessage(), e);
			}
		}

		return new BulkActionsResultView(
				successCount.get(),
				skipsCount,
				ImmutableList.copyOf(fails)
		);
	}


	/**
	 * Takes a input list of contentlets and creates sub groups to distribute the workload
	 */
	private List<List<Contentlet>> partitionContentletInput(final List<Contentlet> contentlets) {
		final int maxThreads = Config.getIntProperty(MAX_THREADS_ALLOWED_TO_HANDLE_BULK_ACTIONS, MAX_THREADS_ALLOWED_TO_HANDLE_BULK_ACTIONS_DEFAULT);
		final int partitionSize = Math
				.max((contentlets.size() / maxThreads), 10);

		Logger.info(getClass(),
				String.format(
						"Number of threads is limited to %d. Number of Contentlets to process is %d. Load will be distributed in bunches of %d ",
						maxThreads, contentlets.size(),
						partitionSize)
		);
		return Lists.partition(contentlets, partitionSize);

	}

	private void fireBulkActionTasks(final WorkflowAction action,
			final User user,
			final List<Contentlet> contentlets,
			final Consumer<Long> successConsumer,
			final BiConsumer<String,Exception> failConsumer) {

		for (final Contentlet contentlet : contentlets) {
			try {
				fireBulkActionTask(action, user, contentlet, successConsumer, failConsumer);
			} catch (Exception e) {
				// Additional catch block to handle any exceptions when processing the Transactional Annotation.
				Logger.error(getClass(), "", e);
			}
		}
	}

	@WrapInTransaction
	private void fireBulkActionTask(final WorkflowAction action,
			final User user,
			final Contentlet contentlet,
			final Consumer<Long> successConsumer,
			final BiConsumer<String,Exception> failConsumer) {
		try {

			final String successInode;
			Logger.debug(this,
					() -> "Firing the action: " + action + " to the inode: " + contentlet
							.getInode());

			final Contentlet afterFireContentlet =
					fireContentWorkflow(contentlet,
							new ContentletDependencies.Builder()
									.respectAnonymousPermissions(false)
									.generateSystemEvent(false)
									.modUser(user)
									.workflowActionId(action.getId()).build()
					);
			if(afterFireContentlet != null){
				successInode = afterFireContentlet.getInode();
			} else {
				successInode = "Unavailable";
			}

			Logger.debug(this, () -> "Successfully fired the contentlet: " + contentlet.getInode() +
					", success inode: " + successInode);
			successConsumer.accept(1L);

		} catch (Exception e) {
			failConsumer.accept(contentlet.getInode(), e);
			Logger.error(this, e.getMessage(), e);
		}
	}

	@WrapInTransaction
	@Override
	public Contentlet fireContentWorkflow(final Contentlet contentlet, final ContentletDependencies dependencies) throws DotDataException, DotSecurityException {

		if (ContentletUtil.isHost(contentlet)) {
			final User user = dependencies.getModUser();
			throw new DotSecurityException(
					ExceptionUtil
							.getLocalizedMessageOrDefault(user, "Workflow-restricted-content-type",
									"Invalid attempt to execute a workflow on a restricted Content type",
									getClass()
							)
			);
		}


		if(UtilMethods.isSet(dependencies.getWorkflowActionId())){
			contentlet.setActionId(dependencies.getWorkflowActionId());
		}

		if(UtilMethods.isSet(dependencies.getWorkflowActionComments())){
			contentlet.setStringProperty(Contentlet.WORKFLOW_COMMENTS_KEY, dependencies.getWorkflowActionComments());
		}

		if(UtilMethods.isSet(dependencies.getWorkflowAssignKey())){
			contentlet.setStringProperty(Contentlet.WORKFLOW_ASSIGN_KEY, dependencies.getWorkflowAssignKey());
		}

		this.validateActionStepAndWorkflow(contentlet, dependencies.getModUser());
		this.checkShorties (contentlet);

		final WorkflowProcessor processor = this.fireWorkflowPreCheckin(contentlet, dependencies.getModUser());

		processor.setContentletDependencies(dependencies);
		this.fireWorkflowPostCheckin(processor);

		return processor.getContentlet();
	} // fireContentWorkflow

	private void checkShorties(final Contentlet contentlet) {

		final String actionId = contentlet.getActionId();
		if(UtilMethods.isSet(actionId)) {

			contentlet.setActionId(this.getLongId(actionId, ShortyIdAPI.ShortyInputType.WORKFLOW_ACTION));
		}
	}

	@CloseDBIfOpened
	@Override
	public void validateActionStepAndWorkflow(final Contentlet contentlet, final User user)
			throws DotDataException {

		final String actionId = contentlet.getActionId();

		if (null != actionId) {

			try {

				// validates the action belongs to the scheme
				final WorkflowAction action 	   = this.findAction(actionId, user);
				final List<WorkflowScheme> schemes = this.findSchemesForContentType(contentlet.getContentType());

				if(!UtilMethods.isSet(action)){
                    throw new DoesNotExistException("Workflow-does-not-exists-action");
				}

				if(!UtilMethods.isSet(schemes)){
					throw new DoesNotExistException("Workflow-does-not-exists-schemes-by-content-type");
				}

				if (!schemes.stream().anyMatch(scheme -> scheme.getId().equals(action.getSchemeId()))) {
					throw new IllegalArgumentException(LanguageUtil
							.get(user.getLocale(), "Invalid-Action-Scheme-Error", actionId));
				}

				final WorkflowScheme  scheme = schemes.stream().filter
						(aScheme -> aScheme.getId().equals(action.getSchemeId())).findFirst().get();

				if (scheme.isArchived()) {
					throw new IllegalArgumentException(LanguageUtil
							.get(user.getLocale(), "Invalid-Scheme-Archive-Error", actionId));
				}
				// if we are on a step, validates that the action belongs to this step
				final WorkflowTask   workflowTask   = this.findTaskByContentlet(contentlet);

				if (null != workflowTask && null != workflowTask.getStatus()) {

					if (null == this.findAction(action.getId(), workflowTask.getStatus(), user)) {

						throw new IllegalArgumentException(LanguageUtil
								.get(user.getLocale(), "Invalid-Action-Step-Error", actionId));
					}
				} else {  // if the content is not in any step (may be is new), will check the first step.

					// we are sure in this moment that the scheme id on the action is in the list.

					final Optional<WorkflowStep> workflowStepOptional = this.findFirstStep(scheme);

					if (!workflowStepOptional.isPresent() ||
							null == this.findAction(action.getId(), workflowStepOptional.get().getId(), user)) {

						throw new IllegalArgumentException(LanguageUtil
								.get(user.getLocale(), "Invalid-Action-Step-Error", actionId));
					}
				}
			} catch (DotSecurityException | LanguageException e) {
				throw new DotDataException(e);
			}
		}
	} // validateAction.

	/**
	 * Finds the first step of the scheme, it is an optional so can be present or not depending if the scheme is not empty.
 	 * @param scheme WorkflowScheme
	 * @return Optional WorkflowStep
	 * @throws DotDataException
	 */
	private Optional<WorkflowStep> findFirstStep (final WorkflowScheme  scheme) throws DotDataException {

		return this.workFlowFactory
				.findSteps(scheme).stream().findFirst();
	}

	@Override
	public WorkflowProcessor fireWorkflowNoCheckin(final Contentlet contentlet, final User user) throws DotDataException,DotWorkflowException, DotContentletValidationException{

		WorkflowProcessor processor = fireWorkflowPreCheckin(contentlet, user);

		fireWorkflowPostCheckin(processor);
		return processor;

	}

	@Override
    @CloseDBIfOpened
	public int countTasks(final WorkflowSearcher searcher)  throws DotDataException{
		return workFlowFactory.countTasks(searcher);
	}

	@WrapInTransaction
	@Override
	public List<WorkflowActionClassParameter> copyWorkflowActionClassParameters(final Collection<WorkflowActionClassParameter> fromParams,
																		  final WorkflowActionClass to,
																		  final User user) throws DotDataException {

		final List<WorkflowActionClassParameter> params = new ArrayList<>();

		for (final WorkflowActionClassParameter from : fromParams) {

			final WorkflowActionClassParameter param = new WorkflowActionClassParameter();

			Logger.debug(this, () -> "Copying the WorkflowActionClassParameter: " + from.getId());

			param.setActionClassId(to.getActionId());
			param.setKey		  (from.getKey());
			param.setValue		  (from.getValue());

			params.add(param);
		}

		this.saveWorkflowActionClassParameters(params, user);

		return params;
	}

	@WrapInTransaction
	@Override
	public WorkflowActionClass copyWorkflowActionClass(final WorkflowActionClass from,
													   final WorkflowAction to,
													   final User user) throws DotDataException, AlreadyExistException {

		final WorkflowActionClass actionClass = new WorkflowActionClass();

		Logger.debug(this, ()-> "Copying the WorkflowActionClass: " + from.getId() +
							", name: " + from.getName());

		actionClass.setClazz   (from.getClazz());
		actionClass.setOrder   (from.getOrder());
		actionClass.setName    (from.getName());
		actionClass.setActionId(to.getId());

		this.saveActionClass(actionClass, user);

		return actionClass;
	}

	@WrapInTransaction
	@Override
	public WorkflowAction copyWorkflowAction(final WorkflowAction from,
											 final WorkflowScheme to,
											 final User user) throws DotDataException, AlreadyExistException, DotSecurityException {

		Logger.debug(this, ()-> "Copying the WorkflowAction: " + from.getId() +
				", name: " + from.getName());

		final WorkflowAction action = new WorkflowAction();

		action.setSchemeId   (to.getId());
		action.setAssignable (from.isAssignable());
		action.setCommentable(from.isCommentable());
		action.setCondition  (from.getCondition());
		action.setName		 (from.getName());
		action.setShowOn	 (from.getShowOn());
		action.setNextAssign (from.getNextAssign());
		action.setNextStep	 (from.getNextStep());
		action.setOrder		 (from.getOrder());
		action.setOwner		 (from.getOwner());
		action.setRoleHierarchyForAssign(from.isRoleHierarchyForAssign());

		this.saveAction(action, user);

		final List<Permission> permissionsFrom =
				this.permissionAPI.getPermissions(from);

		for (final Permission permissionfrom: permissionsFrom) {

			this.permissionAPI.save(new Permission(permissionfrom.getType(), action.getPermissionId(),
							permissionfrom.getRoleId(), permissionfrom.getPermission(), permissionfrom.isBitPermission()),
					action, user, false);
		}

		return action;
	}

	@WrapInTransaction
	@Override
	public WorkflowStep copyWorkflowStep(final WorkflowStep from,
										 final WorkflowScheme to,
										 final User user) throws DotDataException, AlreadyExistException {

		Logger.debug(this, ()-> "Copying the WorkflowStep: " + from.getId() +
				", name: " + from.getName());

		final WorkflowStep step = new WorkflowStep();

		step.setSchemeId   		(to.getId());
		step.setMyOrder    		(from.getMyOrder());
		step.setCreationDate	(new Date());
		step.setEnableEscalation(from.isEnableEscalation());
		step.setName		 	(from.getName());
		step.setEscalationAction(from.getEscalationAction());
		step.setEscalationTime  (from.getEscalationTime());
		step.setResolved	 	(from.isResolved());

		this.saveStep(step, user);

		return step;
	}

	@WrapInTransaction
	@Override
	public WorkflowScheme deepCopyWorkflowScheme(final WorkflowScheme from, final User user,
												 final Optional<String> optionalName) throws DotDataException, AlreadyExistException, DotSecurityException {

		// 1) create the scheme with a copy_name_timestamp
		// 2) get the stepsFrom and do a copy with the same name
		// 3) get the scheme actions and copy with a diff id
		// 4) add action class and parameters
		// 4) associate the stepsFrom to the actions.
		this.isUserAllowToModifiedWorkflow(user);

		final WorkflowScheme scheme    = new WorkflowScheme();

		Logger.debug(this, ()-> "Copying a new scheme from: "
				+ from.getId() + ", name= " + from.getName());

		scheme.setName(optionalName.isPresent() && UtilMethods.isSet(optionalName.get())?optionalName.get():from.getName() + "_" + System.currentTimeMillis());
		scheme.setArchived(from.isArchived());
		scheme.setCreationDate(new Date());
		scheme.setDescription(from.getDescription());
		scheme.setModDate(new Date());

		this.saveScheme(scheme, user);

		final Map<String, WorkflowStep> steps		  = new HashMap<>();
		final List<WorkflowStep> 	    stepsFrom 	  = this.findSteps(from);
		for (final WorkflowStep step : stepsFrom) {

			Logger.debug(this, ()-> "Copying a new step from: "
					+ step.getId() + ", name= " + step.getName());

			steps.put(step.getId(), this.copyWorkflowStep(step, scheme, user));
		}

		final Map<String, WorkflowAction> actions	   = new HashMap<>();
		final List<WorkflowAction> 		  actionsFrom  = this.findActions(from, user);

		for (final WorkflowAction action : actionsFrom) {

			Logger.debug(this, ()-> "Copying a new action from: "
					+ action.getId() + ", name= " + action.getName());

			actions.put(action.getId(), this.copyWorkflowAction(action, scheme, user));
		}

		for (final WorkflowStep step : stepsFrom) {

			int   actionOrder 						= 0;
			final List<WorkflowAction>  actionSteps =
					this.findActions(step, user);

			for (final WorkflowAction action : actionSteps) {

				final String stepId   = steps.get(step.getId()).getId();
				final String actionId = actions.get(action.getId()).getId();

				this.saveAction(actionId, stepId, user, actionOrder++);
			}
		}

		for (final WorkflowAction action : actionsFrom) {

			final List<WorkflowActionClass> workflowActionClasses =
					this.findActionClasses(action);

			for (final WorkflowActionClass fromActionClass : workflowActionClasses) {

				final WorkflowActionClass actionClass =
						this.copyWorkflowActionClass(fromActionClass, actions.get(action.getId()), user);
				final  Map<String, WorkflowActionClassParameter> classParameterMap =
						this.findParamsForActionClass(fromActionClass);

				this.copyWorkflowActionClassParameters(classParameterMap.values(), actionClass, user);
			}
		}

		return scheme;
	}

	@Override
	@CloseDBIfOpened
	public List<WorkflowTask> searchAllTasks(final WorkflowSearcher searcher) throws DotDataException {
		return workFlowFactory.searchAllTasks(searcher);
	}

	@Override
	@CloseDBIfOpened
	public WorkflowHistory retrieveLastStepAction(final String taskId) throws DotDataException {

		return workFlowFactory.retrieveLastStepAction(taskId);
	}

	@Override
	@CloseDBIfOpened
	public WorkflowAction findEntryAction(final Contentlet contentlet, final User user)  throws DotDataException, DotSecurityException {
		WorkflowScheme scheme = null;
		List<WorkflowScheme> schemes = findSchemesForStruct(contentlet.getStructure());
		if(null !=  schemes && schemes.size() ==1){
			scheme =  schemes.get(0);
		}else{
			return null;
		}

		WorkflowStep entryStep = null;
		List<WorkflowStep> wfSteps = findSteps(scheme);

		for(WorkflowStep wfStep : wfSteps){
			if(!UtilMethods.isSet(entryStep))
				entryStep = wfStep;
			if(wfStep.getMyOrder() < entryStep.getMyOrder())
				entryStep = wfStep;
		}

		WorkflowAction entryAction = null;
		List<WorkflowAction> wfActions = findActions(entryStep, user);

		for(WorkflowAction wfAction : wfActions){
			if(!UtilMethods.isSet(entryAction))
				entryAction = wfAction;
			if(wfAction.getOrder() < entryAction.getOrder())
				entryAction = wfAction;
		}

		if (!permissionAPI.doesUserHavePermission(entryAction, PermissionAPI.PERMISSION_USE, user, RESPECT_FRONTEND_ROLES)) {
			throw new DotSecurityException("User " + user + " cannot read action " + entryAction.getName());
		}
		return entryAction;
	}

	@CloseDBIfOpened
	@Override
	public List<WorkflowTask> findExpiredTasks() throws DotDataException, DotSecurityException {
		return workFlowFactory.findExpiredTasks();
	}

	@CloseDBIfOpened
	@Override
	public WorkflowScheme findSchemeByName(final String schemaName) throws DotDataException {
		return workFlowFactory.findSchemeByName(schemaName);
	}

	@WrapInTransaction
	@Override
	public void deleteWorkflowActionClassParameter(final WorkflowActionClassParameter param) throws DotDataException, AlreadyExistException {
		workFlowFactory.deleteWorkflowActionClassParameter(param);

	}

	/**
	 * Method will replace user references of the given userId in workflow, workflow_ action task and workflow comments
	 * with the replacement user id 
	 * @param userId User Identifier
	 * @param userRoleId The role id of the user
	 * @param replacementUserId The user id of the replacement user
	 * @param replacementUserRoleId The role Id of the replacemente user
	 * @throws DotDataException There is a data inconsistency
	 * @throws DotStateException There is a data inconsistency
	 * @throws DotSecurityException 
	 */
	@WrapInTransaction
	@Override
	public void updateUserReferences(final String userId, final String userRoleId,
									 final String replacementUserId, final String replacementUserRoleId) throws DotDataException, DotSecurityException {

		workFlowFactory.updateUserReferences(userId, userRoleId, replacementUserId, replacementUserRoleId);
	}

	/**
	 * Method will replace step references of the given stepId in workflow, workflow_action task and contentlets
	 * with the replacement step id 
	 * @param stepId Step Identifier
	 * @param replacementStepId The step id of the replacement step
	 * @throws DotDataException There is a data inconsistency
	 * @throws DotStateException There is a data inconsistency
	 * @throws DotSecurityException 
	 */
	@WrapInTransaction
	@Override
	public void updateStepReferences(final String stepId, final String replacementStepId) throws DotDataException, DotSecurityException {
		workFlowFactory.updateStepReferences(this.getLongId(stepId, ShortyIdAPI.ShortyInputType.WORKFLOW_STEP), this.getLongId(replacementStepId, ShortyIdAPI.ShortyInputType.WORKFLOW_STEP));
	}

	@Override
    @CloseDBIfOpened
    public WorkflowAction findActionRespectingPermissions(final String id, final Permissionable permissionable,
            final User user) throws DotDataException, DotSecurityException {

        final WorkflowAction action = workFlowFactory.findAction(this.getLongId(id, ShortyIdAPI.ShortyInputType.WORKFLOW_ACTION));

        DotPreconditions.isTrue(
                workflowActionUtils
						.hasSpecialWorkflowPermission(user, RESPECT_FRONTEND_ROLES, permissionable, action) ||
                        this.permissionAPI
                                .doesUserHavePermission(action, PermissionAPI.PERMISSION_USE, user,
                                        RESPECT_FRONTEND_ROLES),
                () -> "User " + user + " cannot read action " + action.getName(),
                DotSecurityException.class);

        return action;
    }

	@Override
    @CloseDBIfOpened
    public WorkflowAction findActionRespectingPermissions(final String actionId,
            final String stepId, final Permissionable permissionable,
            final User user) throws DotDataException, DotSecurityException {

        Logger.debug(this, () -> "Finding the action: " + actionId + " for the step: " + stepId);
        final WorkflowAction action = this.workFlowFactory.findAction(this.getLongId(actionId, ShortyIdAPI.ShortyInputType.WORKFLOW_ACTION),
				this.getLongId(stepId, ShortyIdAPI.ShortyInputType.WORKFLOW_STEP));
        if (null != action) {

            DotPreconditions.isTrue(
                    workflowActionUtils.hasSpecialWorkflowPermission(user, RESPECT_FRONTEND_ROLES, permissionable, action) ||
                            this.permissionAPI
                                    .doesUserHavePermission(action, PermissionAPI.PERMISSION_USE, user, true),
                    () -> "User " + user + " cannot read action " + action.getName(),
                    DotSecurityException.class);
        }

        return action;
    }

	/**
	 * Returns the actions associted to the content type if there's no license. only actions
	 * associated with the system workflow will be returned.
	 *
	 * @param contentType ContentType to be processed
	 * @param user The current User
	 */
	@Override
	@CloseDBIfOpened
	public List<WorkflowAction> findAvailableDefaultActionsByContentType(final ContentType contentType,
			final User user)
			throws DotDataException, DotSecurityException {

		DotPreconditions.isTrue(this.permissionAPI.
						doesUserHavePermission(contentType, PermissionAPI.PERMISSION_READ, user, true),
				() -> "User " + user + " cannot read content type " + contentType.name(),
				DotSecurityException.class);

		List<WorkflowScheme> schemes = findSchemesForContentType(contentType);

		if (!hasValidLicense()) {
			//When no License, we only allow the system workflow
			final WorkflowScheme systemWorkflow = schemes.stream()
					.filter(WorkflowScheme::isSystem).findFirst()
					.orElse(workFlowFactory.findSystemWorkflow());
			schemes = new ImmutableList.Builder<WorkflowScheme>().add(systemWorkflow).build();

		}
		return findAvailableDefaultActionsBySchemes(schemes,
				APILocator.getUserAPI().getSystemUser());
	}

	@Override
	@CloseDBIfOpened
	public List<WorkflowAction> findAvailableDefaultActionsBySchemes(final List<WorkflowScheme> schemes, final User user)
			throws DotDataException, DotSecurityException{
		final ImmutableList.Builder<WorkflowAction> actions = new ImmutableList.Builder<>();
		for(WorkflowScheme scheme: schemes){
			final List<WorkflowStep> steps = findSteps(scheme);
			actions.addAll(findActions(steps.get(0), user));
		}
		return actions.build();

	}

	@Override
	@CloseDBIfOpened
	public List<WorkflowAction> findInitialAvailableActionsByContentType(final ContentType contentType, final User user)
			throws DotDataException, DotSecurityException {
		final ImmutableList.Builder<WorkflowAction> actions = new ImmutableList.Builder<>();
		final List<WorkflowScheme> schemes = findSchemesForContentType(contentType);
		for(WorkflowScheme scheme: schemes){
			final List<WorkflowStep> steps = findSteps(scheme);
			actions.addAll(findActions(steps.stream().findFirst().orElse(null), user, contentType));
		}

		return actions.build();
	}

	@CloseDBIfOpened
	public List<WorkflowTask> findTasksByStep(final String stepId) throws DotDataException, DotSecurityException{
		return this.workFlowFactory.findTasksByStep(this.getLongId(stepId, ShortyIdAPI.ShortyInputType.WORKFLOW_STEP));
	}

	@Override
	@WrapInTransaction
	public void archive(final WorkflowScheme scheme, final User user)
			throws DotDataException, DotSecurityException,  AlreadyExistException {
		scheme.setArchived(Boolean.TRUE);
		saveScheme(scheme, user);

	}

	@Override
	@CloseDBIfOpened
	public List<WorkflowTimelineItem> getCommentsAndChangeHistory(final WorkflowTask task) throws DotDataException{

	    final List<WorkflowTimelineItem> workflowTimelineItems =
				CollectionsUtils.join(this.findWorkFlowComments(task),
						this.findWorkflowHistory (task));

	    return workflowTimelineItems.stream()
                .sorted(Comparator.comparing(WorkflowTimelineItem::createdDate))
                .collect(CollectionsUtils.toImmutableList());
	}


}<|MERGE_RESOLUTION|>--- conflicted
+++ resolved
@@ -1,2799 +1,2786 @@
-package com.dotmarketing.portlets.workflows.business;
-
-import com.dotcms.api.system.event.SystemMessageEventUtil;
-import com.dotcms.business.CloseDBIfOpened;
-import com.dotcms.business.WrapInTransaction;
-import com.dotcms.concurrent.DotConcurrentFactory;
-import com.dotcms.concurrent.DotSubmitter;
-import com.dotcms.contenttype.model.type.ContentType;
-import com.dotcms.exception.ExceptionUtil;
-import com.dotcms.repackage.com.google.common.annotations.VisibleForTesting;
-import com.dotcms.rest.ErrorEntity;
-import com.dotcms.rest.api.v1.workflow.ActionFail;
-import com.dotcms.rest.api.v1.workflow.BulkActionsResultView;
-import com.dotcms.util.*;
-import com.dotcms.uuid.shorty.ShortyId;
-import com.dotcms.uuid.shorty.ShortyIdAPI;
-import com.dotmarketing.beans.Host;
-import com.dotmarketing.beans.Permission;
-<<<<<<< HEAD
-import com.dotmarketing.business.*;
-import com.dotmarketing.business.query.QueryUtil;
-=======
-import com.dotmarketing.business.APILocator;
-import com.dotmarketing.business.DotStateException;
-import com.dotmarketing.business.FactoryLocator;
-import com.dotmarketing.business.PermissionAPI;
-import com.dotmarketing.business.Permissionable;
-import com.dotmarketing.business.Role;
-import com.dotmarketing.business.RoleAPI;
->>>>>>> 586feb2b
-import com.dotmarketing.common.business.journal.DistributedJournalAPI;
-import com.dotmarketing.db.DbConnectionFactory;
-import com.dotmarketing.db.HibernateUtil;
-import com.dotmarketing.exception.*;
-import com.dotmarketing.osgi.HostActivator;
-import com.dotmarketing.portlets.contentlet.business.ContentletAPI;
-import com.dotmarketing.portlets.contentlet.business.DotContentletValidationException;
-import com.dotmarketing.portlets.contentlet.model.Contentlet;
-import com.dotmarketing.portlets.contentlet.model.ContentletDependencies;
-import com.dotmarketing.portlets.contentlet.util.ContentletUtil;
-import com.dotmarketing.portlets.fileassets.business.IFileAsset;
-import com.dotmarketing.portlets.structure.model.Structure;
-import com.dotmarketing.portlets.workflows.MessageActionlet;
-<<<<<<< HEAD
-import com.dotmarketing.portlets.workflows.actionlet.*;
-import com.dotmarketing.portlets.workflows.model.*;
-import com.dotmarketing.util.*;
-=======
-import com.dotmarketing.portlets.workflows.actionlet.ArchiveContentActionlet;
-import com.dotmarketing.portlets.workflows.actionlet.CheckURLAccessibilityActionlet;
-import com.dotmarketing.portlets.workflows.actionlet.CheckinContentActionlet;
-import com.dotmarketing.portlets.workflows.actionlet.CheckoutContentActionlet;
-import com.dotmarketing.portlets.workflows.actionlet.CommentOnWorkflowActionlet;
-import com.dotmarketing.portlets.workflows.actionlet.CopyActionlet;
-import com.dotmarketing.portlets.workflows.actionlet.DeleteContentActionlet;
-import com.dotmarketing.portlets.workflows.actionlet.EmailActionlet;
-import com.dotmarketing.portlets.workflows.actionlet.FourEyeApproverActionlet;
-import com.dotmarketing.portlets.workflows.actionlet.MultipleApproverActionlet;
-import com.dotmarketing.portlets.workflows.actionlet.NotifyAssigneeActionlet;
-import com.dotmarketing.portlets.workflows.actionlet.NotifyUsersActionlet;
-import com.dotmarketing.portlets.workflows.actionlet.PublishContentActionlet;
-import com.dotmarketing.portlets.workflows.actionlet.PushNowActionlet;
-import com.dotmarketing.portlets.workflows.actionlet.PushPublishActionlet;
-import com.dotmarketing.portlets.workflows.actionlet.ResetTaskActionlet;
-import com.dotmarketing.portlets.workflows.actionlet.SaveContentActionlet;
-import com.dotmarketing.portlets.workflows.actionlet.SaveContentAsDraftActionlet;
-import com.dotmarketing.portlets.workflows.actionlet.SetValueActionlet;
-import com.dotmarketing.portlets.workflows.actionlet.TranslationActionlet;
-import com.dotmarketing.portlets.workflows.actionlet.TwitterActionlet;
-import com.dotmarketing.portlets.workflows.actionlet.UnarchiveContentActionlet;
-import com.dotmarketing.portlets.workflows.actionlet.UnpublishContentActionlet;
-import com.dotmarketing.portlets.workflows.actionlet.WorkFlowActionlet;
-import com.dotmarketing.portlets.workflows.model.WorkflowAction;
-import com.dotmarketing.portlets.workflows.model.WorkflowActionClass;
-import com.dotmarketing.portlets.workflows.model.WorkflowActionClassParameter;
-import com.dotmarketing.portlets.workflows.model.WorkflowComment;
-import com.dotmarketing.portlets.workflows.model.WorkflowHistory;
-import com.dotmarketing.portlets.workflows.model.WorkflowProcessor;
-import com.dotmarketing.portlets.workflows.model.WorkflowScheme;
-import com.dotmarketing.portlets.workflows.model.WorkflowSearcher;
-import com.dotmarketing.portlets.workflows.model.WorkflowState;
-import com.dotmarketing.portlets.workflows.model.WorkflowStep;
-import com.dotmarketing.portlets.workflows.model.WorkflowTask;
-import com.dotmarketing.portlets.workflows.model.WorkflowTimelineItem;
-import com.dotmarketing.util.Config;
-import com.dotmarketing.util.DateUtil;
-import com.dotmarketing.util.Logger;
-import com.dotmarketing.util.LuceneQueryUtils;
-import com.dotmarketing.util.SecurityLogger;
-import com.dotmarketing.util.UtilMethods;
-import com.dotmarketing.util.WebKeys;
->>>>>>> 586feb2b
-import com.google.common.collect.ImmutableList;
-import com.google.common.collect.Lists;
-import com.liferay.portal.language.LanguageException;
-import com.liferay.portal.language.LanguageUtil;
-import com.liferay.portal.model.User;
-import com.liferay.util.StringPool;
-import org.apache.commons.lang.time.StopWatch;
-import org.apache.commons.lang3.concurrent.ConcurrentUtils;
-import org.osgi.framework.BundleContext;
-
-import javax.annotation.Nullable;
-import java.util.*;
-import java.util.concurrent.ExecutionException;
-import java.util.concurrent.Future;
-import java.util.concurrent.atomic.AtomicBoolean;
-import java.util.concurrent.atomic.AtomicLong;
-import java.util.concurrent.locks.ReentrantLock;
-import java.util.function.BiConsumer;
-import java.util.function.Consumer;
-import java.util.stream.Collectors;
-import java.util.stream.IntStream;
-<<<<<<< HEAD
-=======
-import javax.annotation.Nullable;
-import org.apache.commons.lang.time.StopWatch;
-import org.apache.commons.lang3.concurrent.ConcurrentUtils;
-import org.apache.lucene.queryparser.classic.ParseException;
-import org.osgi.framework.BundleContext;
->>>>>>> 586feb2b
-
-public class WorkflowAPIImpl implements WorkflowAPI, WorkflowAPIOsgiService {
-
-	private final List<Class<? extends WorkFlowActionlet>> actionletClasses;
-
-	private static Map<String, WorkFlowActionlet> actionletMap;
-
-	private final WorkFlowFactory workFlowFactory = FactoryLocator.getWorkFlowFactory();
-
-	private final PermissionAPI  permissionAPI    = APILocator.getPermissionAPI();
-
-	private final RoleAPI roleAPI				  = APILocator.getRoleAPI();
-
-	private final ShortyIdAPI shortyIdAPI		  = APILocator.getShortyAPI();
-
-	private final WorkflowStateFilter workflowStatusFilter =
-			new WorkflowStateFilter();
-
-	private final SystemMessageEventUtil systemMessageEventUtil =
-			SystemMessageEventUtil.getInstance();
-
-	private final DistributedJournalAPI<String> distributedJournalAPI =
-			APILocator.getDistributedJournalAPI();
-
-	// not very fancy, but the WorkflowImport is a friend of WorkflowAPI
-	private volatile FriendClass  friendClass = null;
-
-	//This by default tells if a license is valid or not.
-	private LicenseValiditySupplier licenseValiditySupplierSupplier = new LicenseValiditySupplier() {};
-
-	private final DotConcurrentFactory concurrentFactory = DotConcurrentFactory.getInstance();
-
-	private static final boolean RESPECT_FRONTEND_ROLES = WorkflowActionUtils.RESPECT_FRONTEND_ROLES;
-
-	private final WorkflowActionUtils workflowActionUtils;
-
-	private final ContentletAPI contentletAPI = APILocator.getContentletAPI();
-
-
-	private static final String MAX_THREADS_ALLOWED_TO_HANDLE_BULK_ACTIONS = "workflow.action.bulk.maxthreads";
-
-	private static final int MAX_THREADS_ALLOWED_TO_HANDLE_BULK_ACTIONS_DEFAULT = 5;
-
-	private static final String MAX_EXCEPTIONS_REPORTED_ON_BULK_ACTIONS = "workflow.action.bulk.maxexceptions";
-
-	private static final int MAX_EXCEPTIONS_REPORTED_ON_BULK_ACTIONS_DEFAULT = 1000;
-
-	@SuppressWarnings({ "rawtypes", "unchecked" })
-	public WorkflowAPIImpl() {
-
-		actionletClasses = new ArrayList<>();
-
-		// Add default actionlet classes
-		actionletClasses.addAll(Arrays.asList(
-				CommentOnWorkflowActionlet.class,
-				NotifyUsersActionlet.class,
-				ArchiveContentActionlet.class,
-				DeleteContentActionlet.class,
-				CheckinContentActionlet.class,
-				CheckoutContentActionlet.class,
-				UnpublishContentActionlet.class,
-				PublishContentActionlet.class,
-				NotifyAssigneeActionlet.class,
-				UnarchiveContentActionlet.class,
-				ResetTaskActionlet.class,
-				MultipleApproverActionlet.class,
-				FourEyeApproverActionlet.class,
-				TwitterActionlet.class,
-				PushPublishActionlet.class,
-				CheckURLAccessibilityActionlet.class,
-                EmailActionlet.class,
-                SetValueActionlet.class,
-                PushNowActionlet.class,
-				TranslationActionlet.class,
-				SaveContentActionlet.class,
-				SaveContentAsDraftActionlet.class,
-				CopyActionlet.class,
-				MessageActionlet.class
-		));
-
-		refreshWorkFlowActionletMap();
-		registerBundleService();
-
-		try {
-			workflowActionUtils = new WorkflowActionUtils();
-		} catch (DotDataException e) {
-			throw new DotRuntimeException(e);
-		}
-	}
-
-	/**
-	 * This allows me to override the license supplier for testing purposes
-	 * @param licenseValiditySupplierSupplier
-	 */
-	@VisibleForTesting
-	public WorkflowAPIImpl(final LicenseValiditySupplier licenseValiditySupplierSupplier) {
-		this();
-		this.licenseValiditySupplierSupplier = licenseValiditySupplierSupplier;
-	}
-
-	public boolean hasValidLicense(){
-		return (licenseValiditySupplierSupplier.hasValidLicense());
-	}
-
-	private FriendClass getFriendClass () {
-
-		if (null == this.friendClass) {
-			synchronized (this) {
-
-				if (null == this.friendClass) {
-					this.friendClass =
-							new FriendClass("com.dotmarketing.portlets.workflows.util.WorkflowImportExportUtil",
-									"com.dotcms.content.elasticsearch.business.ESMappingAPIImpl");
-				}
-			}
-		}
-
-		return this.friendClass;
-	}
-
-	public void registerBundleService () {
-		if(System.getProperty(WebKeys.OSGI_ENABLED)!=null){
-			// Register main service
-			BundleContext context = HostActivator.instance().getBundleContext();
-			if (null != context) {
-				Hashtable<String, String> props = new Hashtable<String, String>();
-				context.registerService(WorkflowAPIOsgiService.class.getName(), this, props);
-			} else {
-				Logger.error(this, "Bundle Context is null, WorkflowAPIOsgiService has been not registered");
-			}
-		}
-	}
-
-	/**
-	 * Converts the shortyId to long id
-	 * @param shortyId String
-	 * @return String id
-	 */
-	private String getLongId (final String shortyId, final ShortyIdAPI.ShortyInputType type) {
-
-		final Optional<ShortyId> shortyIdOptional =
-				this.shortyIdAPI.getShorty(shortyId, type);
-
-		return shortyIdOptional.isPresent()?
-				shortyIdOptional.get().longId:shortyId;
-	} // getLongId.
-
-	private String getLongIdForScheme(final String schemeId) {
-		return this.getLongId(schemeId, ShortyIdAPI.ShortyInputType.WORKFLOW_SCHEME);
-	}
-
-
-    @Override
-    public void isUserAllowToModifiedWorkflow(final User user) {
-
-        // if the class calling the workflow api is not friend, so checks the validation
-        if (!this.getFriendClass().isFriend()) {
-            if (!hasValidLicense()) {
-                throw new InvalidLicenseException("Workflow-Schemes-License-required");
-            }
-
-            boolean hasAccessToPortlet = false;
-
-            try {
-                hasAccessToPortlet = (APILocator.getLayoutAPI()
-                        .doesUserHaveAccessToPortlet("workflow-schemes", user));
-            } catch (DotDataException e) {
-                Logger.error(this,
-                        "Unable to verify access to portlet : workflow-schemes for user with id: "
-                                + user.getUserId(), e);
-            }
-
-            if (!hasAccessToPortlet) {
-                throw new WorkflowPortletAccessException("Workflow-Portlet-Access-denied");
-            }
-        }
-
-    }
-
-	@Override
-	public WorkFlowActionlet newActionlet(String className) throws DotDataException {
-		for ( Class<? extends WorkFlowActionlet> z : actionletClasses ) {
-			if ( z.getName().equals(className.trim())) {
-				try {
-					return z.newInstance();
-				} catch (InstantiationException e) {
-					e.printStackTrace();
-				} catch (IllegalAccessException e) {
-					e.printStackTrace();
-				}
-			}
-		}
-		return null;
-	}
-
-	@Override
-	public String addActionlet(final Class<? extends WorkFlowActionlet> workFlowActionletClass) {
-
-		Logger.debug(this,
-				() -> "Adding actionlet class: " + workFlowActionletClass);
-
-		actionletClasses.add(workFlowActionletClass);
-		refreshWorkFlowActionletMap();
-		return workFlowActionletClass.getCanonicalName();
-	}
-
-	@Override
-	public void removeActionlet(final String workFlowActionletName) {
-
-		Logger.debug(this,
-				() -> "Removing actionlet: " + workFlowActionletName);
-
-		final WorkFlowActionlet actionlet = actionletMap.get(workFlowActionletName);
-		actionletClasses.remove(actionlet.getClass());
-		refreshWorkFlowActionletMap();
-	}
-
-	@Override
-	@CloseDBIfOpened
-	public List<WorkflowTask> searchTasks(final WorkflowSearcher searcher) throws DotDataException {
-		return workFlowFactory.searchTasks(searcher);
-	}
-
-	@Override
-	@CloseDBIfOpened
-	public WorkflowTask findTaskByContentlet(final Contentlet contentlet) throws DotDataException {
-		return workFlowFactory.findTaskByContentlet(contentlet);
-	}
-
-	@Override
-	@CloseDBIfOpened
-	public List<WorkflowStep> findStepsByContentlet(final Contentlet contentlet) throws DotDataException{
-
-		return this.findStepsByContentlet(contentlet, true);
-	}
-
-	@Override
-	@CloseDBIfOpened
-	public List<WorkflowStep> findStepsByContentlet(final Contentlet contentlet, final boolean showArchive) throws DotDataException{
-
-		final List<WorkflowScheme> schemes = hasValidLicense() ?
-				workFlowFactory.findSchemesForStruct(contentlet.getContentTypeId()) :
-				Arrays.asList(workFlowFactory.findSystemWorkflow()) ;
-
-		final List<WorkflowStep> steps =
-				this.workFlowFactory.findStepsByContentlet(contentlet, schemes);
-
-		if (!showArchive) {
-
-			final Set<String> nonArchiveSchemeIdSet =
-					schemes.stream().filter(scheme -> !scheme.isArchived())
-						    .map(scheme -> scheme.getId())
-							.collect(Collectors.toSet());
-
-			return steps.stream().filter(step -> nonArchiveSchemeIdSet.contains(step.getSchemeId()))
-					.collect(CollectionsUtils.toImmutableList());
-		}
-
-		return steps;
-	}
-
-	@Override
-	@CloseDBIfOpened
-	public WorkflowStep findStepByContentlet(final Contentlet contentlet) throws DotDataException {
-
-		WorkflowStep step = null;
-		List<WorkflowStep> steps = findStepsByContentlet(contentlet);
-		if( null != steps && !steps.isEmpty() && steps.size() == 1) {
-			step = steps.get(0);
-		}
-
-		return step;
-	}
-
-	@Override
-	public boolean existSchemeIdOnSchemesList(final String schemeId, final List<WorkflowScheme> schemes) {
-
-		return workFlowFactory.existSchemeIdOnSchemesList(this.getLongId(schemeId, ShortyIdAPI.ShortyInputType.WORKFLOW_SCHEME), schemes);
-	}
-
-	@Override
-	public WorkflowTask findTaskById(final String id) throws DotDataException {
-
-		return workFlowFactory.findWorkFlowTaskById(id);
-	}
-
-	@Override
-	@CloseDBIfOpened
-	public List<WorkflowScheme> findSchemes(final boolean showArchived) throws DotDataException {
-		if (!hasValidLicense()) {
-			return new ImmutableList.Builder<WorkflowScheme>().add(findSystemWorkflowScheme()).build();
-		}
-		return workFlowFactory.findSchemes(showArchived);
-	}
-
-
-	@Override
-	@CloseDBIfOpened
-	public WorkflowScheme findSystemWorkflowScheme() throws DotDataException {
-		return workFlowFactory.findSystemWorkflow();
-	}
-
-	@Override
-	@CloseDBIfOpened
-	public WorkflowScheme findScheme(final String id) throws DotDataException, DotSecurityException {
-
-		final String schemeId = this.getLongId(id, ShortyIdAPI.ShortyInputType.WORKFLOW_SCHEME);
-
-		if (!SYSTEM_WORKFLOW_ID.equals(schemeId)) {
-			if (!hasValidLicense() && !this.getFriendClass().isFriend()) {
-				throw new InvalidLicenseException("Workflow-Schemes-License-required");
-			}
-		}
-
-		return workFlowFactory.findScheme(schemeId);
-	}
-
-	@Override
-	@WrapInTransaction
-	public void saveSchemesForStruct(final Structure contentType,
-									 final List<WorkflowScheme> schemes) throws DotDataException {
-
-		try {
-
-			Logger.debug(this, ()-> "Saving schemes: " + schemes +
-									", to the content type: " + contentType);
-
-			this.workFlowFactory.saveSchemesForStruct(contentType.getInode(), schemes,
-					this::consumeWorkflowTask);
-		} catch(DotDataException e){
-			throw e;
-		}
-	}
-
-	@Override
-	@WrapInTransaction
-	public void saveSchemeIdsForContentType(final ContentType contentType,
-											final List<String> schemesIds) throws DotDataException {
-
-		try {
-
-			Logger.info(WorkflowAPIImpl.class, String.format("Saving Schemas: %s for Content type %s",
-					String.join(",", schemesIds), contentType.inode()));
-
-			workFlowFactory.saveSchemeIdsForContentType(contentType.inode(),
-					schemesIds.stream().map(this::getLongIdForScheme).collect(CollectionsUtils.toImmutableList()),
-					this::consumeWorkflowTask);
-		} catch(DotDataException e) {
-
-			Logger.error(WorkflowAPIImpl.class, String.format("Error saving Schemas: %s for Content type %s",
-					String.join(",", schemesIds), contentType.inode()));
-		}
-	}
-
-
-	@CloseDBIfOpened
-	@Override
-	public List<WorkflowScheme> findSchemesForContentType(final ContentType contentType)
-			throws DotDataException {
-
-		final ImmutableList.Builder<WorkflowScheme> schemes =
-				new ImmutableList.Builder<>();
-
-		if (contentType == null || !UtilMethods.isSet(contentType.inode()) || !hasValidLicense()) {
-
-			schemes.add(this.findSystemWorkflowScheme());
-		} else {
-
-			try {
-					Logger.debug(this, () -> "Finding the schemes for: " + contentType);
-					final List<WorkflowScheme> contentTypeSchemes = hasValidLicense() ?
-							this.workFlowFactory.findSchemesForStruct(contentType.inode()) :
-							Arrays.asList(workFlowFactory.findSystemWorkflow()) ;
-					schemes.addAll(contentTypeSchemes);
-			} catch(Exception e) {
-
-				Logger.debug(this,e.getMessage(),e);
-			}
-		}
-
-		return schemes.build();
-	} // findSchemesForContentType.
-
-
-	@Override
-	@CloseDBIfOpened
-	public List<ContentType> findContentTypesForScheme(final WorkflowScheme workflowScheme) {
-
-		if (!SYSTEM_WORKFLOW_ID.equals(workflowScheme.getId())) {
-			if (!hasValidLicense() && !this.getFriendClass().isFriend()) {
-				throw new InvalidLicenseException("Workflow-Schemes-License-required");
-			}
-		}
-        try {
-			return workFlowFactory.findContentTypesByScheme(workflowScheme);
-		}catch(Exception e){
-			Logger.debug(this,e.getMessage(),e);
-            throw new DoesNotExistException(e);
-		}
-	}
-
-	@Override
-	@CloseDBIfOpened
-	public List<WorkflowScheme> findSchemesForStruct(final Structure structure) throws DotDataException {
-
-		final ImmutableList.Builder<WorkflowScheme> schemes =
-				new ImmutableList.Builder<>();
-
-		if(structure ==null || ! UtilMethods.isSet(structure.getInode()) || !hasValidLicense()) {
-
-			schemes.add(this.findSystemWorkflowScheme());
-		} else {
-
-			try {
-
-				if(hasValidLicense()) {
-
-					schemes.addAll(workFlowFactory.findSchemesForStruct(structure.getInode()));
-				} else {
-					schemes.add(workFlowFactory.findSystemWorkflow());
-				}
-			} catch (Exception e) {
-
-				Logger.debug(this, e.getMessage(), e);
-			}
-		}
-
-		return schemes.build();
-	}
-
-	@Override
-	@WrapInTransaction
-	public void saveScheme(final WorkflowScheme scheme, final User user) throws DotDataException, DotSecurityException, AlreadyExistException {
-
-		this.isUserAllowToModifiedWorkflow(user);
-
-		if(null == scheme){
-		   throw new DotWorkflowException("Workflow-delete-null-workflow");
-		}
-
-		if (UtilMethods.isSet(scheme.getId())) {
-			scheme.setId(this.getLongIdForScheme(scheme.getId()));
-		}
-
-		if (SYSTEM_WORKFLOW_ID.equals(scheme.getId()) && scheme.isArchived()) {
-
-			Logger.warn(this, "Can not archive the system workflow");
-			throw new DotSecurityException("Workflow-delete-system-workflow");
-		}
-
-		workFlowFactory.saveScheme(scheme);
-	}
-
-	@Override
-	public Future<WorkflowScheme> deleteScheme(final WorkflowScheme scheme, final User user)
-			throws DotDataException, DotSecurityException, AlreadyExistException {
-
-		this.isUserAllowToModifiedWorkflow(user);
-
-		if (null == scheme){
-			Logger.warn(this, "Can not delete a null workflow");
-			throw new DotWorkflowException("Workflow-delete-null-workflow");
-		}
-
-		if( SYSTEM_WORKFLOW_ID.equals(scheme.getId())) {
-
-			Logger.warn(this,
-					"Can not delete workflow Id:" + scheme.getId() + ", name:" + scheme.getName());
-			throw new DotSecurityException("Workflow-delete-system-workflow");
-		}
-
-		if(!scheme.isArchived()){
-			throw new DotSecurityException("Workflow-delete-non-archived");
-		}
-
-		final DotSubmitter submitter = this.concurrentFactory.getSubmitter(DotConcurrentFactory.DOT_SYSTEM_THREAD_POOL);
-		//Delete the Scheme in a separated thread
-		return submitter.submit(() -> deleteSchemeTask(scheme, user));
-	}
-
-	/**
-	 * This task allows to elimiminate the workflow scheme on a separate thread
-	 * @param scheme Workflow Scheme to be delete
-	 * @param user The user
-	 */
-	@WrapInTransaction
-	private WorkflowScheme deleteSchemeTask(final WorkflowScheme scheme, final User user) {
-
-		try {
-
-			final StopWatch stopWatch = new StopWatch();
-			stopWatch.start();
-			Logger.info(this, "Begin the Delete Workflow Scheme task. workflow Id:" + scheme.getId()
-					+ ", name:" + scheme.getName());
-
-			final List<WorkflowStep> steps = this.findSteps(scheme);
-			for (final WorkflowStep step : steps) {
-				//delete workflow tasks
-				this.findTasksByStep(step.getId())
-						.forEach(task -> this.deleteWorkflowTaskWrapper(task, user));
-			}
-			//delete actions
-			this.findActions(scheme, user)
-					.forEach(action -> this.deleteWorkflowActionWrapper(action, user));
-
-			//delete steps
-			steps.forEach(step -> this.deleteWorkflowStepWrapper(step, user));
-
-			//delete scheme
-			this.workFlowFactory.deleteScheme(scheme);
-			SecurityLogger.logInfo(this.getClass(),
-					"The Workflow Scheme with id:" + scheme.getId() + ", name:" + scheme.getName()
-							+ " was deleted");
-
-			stopWatch.stop();
-			Logger.info(this, "Delete Workflow Scheme task DONE, duration:" +
-					DateUtil.millisToSeconds(stopWatch.getTime()) + " seconds");
-
-			this.systemMessageEventUtil.pushSimpleTextEvent
-					(LanguageUtil.get(user.getLocale(), "Workflow-deleted", scheme.getName()), user.getUserId());
-		} catch (Exception e) {
-			Logger.error(this.getClass(),
-					"Error deleting Scheme: " + scheme.getId() + ", name:" + scheme.getName() + ". "
-							+ e.getMessage(), e);
-			throw new DotRuntimeException(e);
-		}
-		return scheme;
-	}
-
-	/**
-	 * Wrap the delete Workflow Step method to be use by lambdas
-	 *
-	 * @param step The workflow step to be deleted
-	 * @param user The user
-	 * @throws DotRuntimeException
-	 */
-	@WrapInTransaction
-	private void deleteWorkflowStepWrapper(final WorkflowStep step, final User user)
-			throws DotRuntimeException {
-		try {
-			//delete step
-			this.doDeleteStep(step, user, false);
-		} catch (Exception e) {
-			throw new DotRuntimeException(e);
-		}
-	}
-
-	/**
-	 * Wrap the delete Workflow Action method to be use by lambdas
-	 *
-	 * @param action The workflow action to be deleted
-	 * @param user The user
-	 * @throws DotRuntimeException
-	 */
-	@CloseDBIfOpened
-	private void deleteWorkflowActionWrapper(final WorkflowAction action, final User user)
-			throws DotRuntimeException {
-		try {
-			//delete action
-			this.deleteAction(action,user);
-		} catch (Exception e) {
-			throw new DotRuntimeException(e);
-		}
-	}
-
-	/**
-	 * Wrap the delete Workflow Task method to be use by lambdas
-	 *
-	 * @param task The workflow task to be deleted
-	 * @param user The user
-	 * @throws DotRuntimeException
-	 */
-	@CloseDBIfOpened
-	private void deleteWorkflowTaskWrapper(final WorkflowTask task, final User user)
-			throws DotRuntimeException {
-		try {
-			//delete task comment
-			this.findWorkFlowComments(task).forEach(this::deleteCommentWrapper);
-
-			//delete task history
-			this.findWorkflowHistory(task).forEach(this::deleteWorkflowHistoryWrapper);
-
-			//delete task
-			this.deleteWorkflowTask(task, user);
-		} catch (Exception e) {
-			throw new DotRuntimeException(e);
-		}
-	}
-
-	/**
-	 * Wrap the delete Workflow Comment method to be use by lambdas
-	 * @param workflowComment The workflow comment object to be deleted
-	 * @throws DotRuntimeException
-	 */
-	@CloseDBIfOpened
-	private void deleteCommentWrapper(final WorkflowComment workflowComment)
-			throws DotRuntimeException{
-		try{
-			this.deleteComment(workflowComment);
-		}catch(Exception e){
-			throw new DotRuntimeException(e);
-		}
-	}
-
-	/**
-	 * Wrap the delete Workflow History method to be use by lambdas
-	 * @param workflowHistory The workflow History object to be deleted
-	 * @throws DotRuntimeException
-	 */
-	@CloseDBIfOpened
-	private void deleteWorkflowHistoryWrapper(final WorkflowHistory workflowHistory)
-			throws DotRuntimeException{
-		try{
-			this.deleteWorkflowHistory(workflowHistory);
-		}catch(Exception e){
-			throw new DotRuntimeException(e);
-		}
-	}
-
-	@CloseDBIfOpened
-	public List<WorkflowStep> findSteps(final WorkflowScheme scheme) throws DotDataException {
-		return workFlowFactory.findSteps(scheme);
-	}
-
-	@WrapInTransaction
-	public void saveStep(final WorkflowStep step, final User user) throws DotDataException, AlreadyExistException {
-
-		this.isUserAllowToModifiedWorkflow(user);
-
-		DotPreconditions.isTrue(UtilMethods.isSet(step.getName()) && UtilMethods.isSet(step.getSchemeId()),
-				()-> "Step name and Scheme are required", DotStateException.class);
-
-		if (UtilMethods.isSet(step.getSchemeId())) {
-			step.setSchemeId(this.getLongIdForScheme(step.getSchemeId()));
-		}
-
-		if (UtilMethods.isSet(step.getId())) {
-			step.setId(this.getLongId(step.getId(), ShortyIdAPI.ShortyInputType.WORKFLOW_STEP));
-		}
-
-		workFlowFactory.saveStep(step);
-	}
-
-	@CloseDBIfOpened
-	public  Future<WorkflowStep>  deleteStep(final WorkflowStep step, final User user) throws DotDataException {
-
-		return this.doDeleteStep(step, user, true); // runs async
-	}
-
-	private Future<WorkflowStep> doDeleteStep(final WorkflowStep step, final User user, final boolean async) throws DotDataException {
-
-		this.isUserAllowToModifiedWorkflow(user);
-
-		try {
-
-			// Checking for Next Step references
-			for(final WorkflowStep otherStep : findSteps(findScheme(step.getSchemeId()))){
-
-				/*
-				Verify we are not validating the next step is the step we want to delete.
-				Remember the step can point to itself and that should not be a restriction when deleting.
-				 */
-				if (!otherStep.getId().equals(step.getId())) {
-					for(final WorkflowAction action : findActions(otherStep, APILocator.getUserAPI().getSystemUser())){
-
-						if (action.getNextStep().equals(step.getId())) {
-							final String validationExceptionMessage = LanguageUtil.format(user.getLocale(),
-									"Workflow-delete-step-reference-by-step-error",
-									new String[]{step.getName(), otherStep.getName(),
-											action.getName()}, false);
-							throw new DotDataValidationException(validationExceptionMessage);
-						}
-					}
-				}
-			}
-
-			final int countContentletsReferencingStep = getCountContentletsReferencingStep(step);
-			if(countContentletsReferencingStep > 0){
-
-				final String validationExceptionMessage = LanguageUtil.format(user.getLocale(),
-						"Workflow-delete-step-reference-by-contentlet-error",
-						new String[]{step.getName(), Integer.toString(countContentletsReferencingStep)}, false);
-				throw new DotDataValidationException(validationExceptionMessage);
-			}
-
-			final DotSubmitter submitter = this.concurrentFactory.getSubmitter(DotConcurrentFactory.DOT_SYSTEM_THREAD_POOL);
-			//Delete the Scheme in a separated thread
-			return (async)?
-					submitter.submit(() -> deleteStepTask(step, user, true)):
-					ConcurrentUtils.constantFuture(deleteStepTask(step, user, false));
-		} catch(Exception e){
-
-			throw new DotDataException(e.getMessage(), e);
-		}
-	}
-
-	private void consumeWorkflowTask (final WorkflowTask workflowTask) {
-
-		try {
-			HibernateUtil.addAsyncCommitListener( () -> {
-				try {
-					this.distributedJournalAPI.addIdentifierReindex(workflowTask.getWebasset());
-				} catch (DotDataException e) {
-					Logger.error(WorkflowAPIImpl.class, e.getMessage(), e);
-				}
-			});
-		} catch (DotHibernateException e) {
-			Logger.error(WorkflowAPIImpl.class, e.getMessage(), e);
-		}
-	}
-
-	@WrapInTransaction
-	private WorkflowStep deleteStepTask(final WorkflowStep step, final User user, final boolean sendSystemEvent) {
-
-		try {
-
-			final StopWatch stopWatch = new StopWatch();
-			stopWatch.start();
-
-			Logger.info(this, "Begin the Delete Workflow Step task. step Id:" + step.getId()
-					+ ", name:" + step.getName());
-
-			this.workFlowFactory.deleteActions(step); // workflow_action_step
-			this.workFlowFactory.deleteStep(step, this::consumeWorkflowTask); // workflow_step
-			SecurityLogger.logInfo(this.getClass(),
-					"The Workflow Step with id:" + step.getId() + ", name:" + step.getName()
-							+ " was deleted");
-
-			stopWatch.stop();
-			Logger.info(this, "Delete Workflow Step task DONE, duration:" +
-					DateUtil.millisToSeconds(stopWatch.getTime()) + " seconds");
-
-			if (sendSystemEvent) {
-				HibernateUtil.addAsyncCommitListener(() -> {
-					try {
-						this.systemMessageEventUtil.pushSimpleTextEvent
-								(LanguageUtil.get(user.getLocale(), "Workflow-Step-deleted", step.getName()), user.getUserId());
-					} catch (LanguageException e1) {
-						Logger.error(this.getClass(), e1.getMessage(), e1);
-					}
-				});
-			}
-		} catch (Exception e) {
-
-			try {
-				HibernateUtil.addRollbackListener(() -> {
-					try {
-						this.systemMessageEventUtil.pushSimpleErrorEvent(new ErrorEntity("Workflow-delete-step-error",
-								LanguageUtil.get(user.getLocale(), "Workflow-delete-step-error", step.getName())), user.getUserId());
-					} catch (LanguageException e1) {
-						Logger.error(this.getClass(), e1.getMessage(), e1);
-					}
-				});
-			} catch (DotHibernateException e1) {
-				Logger.error(this.getClass(), e1.getMessage(), e1);
-			}
-
-			Logger.error(this.getClass(),
-					"Error deleting the step: " + step.getId() + ", name:" + step.getName() + ". "
-							 + e.getMessage(), e);
-
-			throw new DotRuntimeException(e);
-		}
-
-		return step;
-	}
-
-	@CloseDBIfOpened
-	private int getCountContentletsReferencingStep(final WorkflowStep step) throws DotDataException{
-		return workFlowFactory.getCountContentletsReferencingStep(step);
-	}
-
-	@WrapInTransaction
-	@Override
-	public void reorderStep(final WorkflowStep step, final int order, final User user) throws DotDataException, AlreadyExistException, DotSecurityException {
-
-		this.isUserAllowToModifiedWorkflow(user);
-
-		final WorkflowScheme scheme     = this.findScheme(step.getSchemeId());
-		final List<WorkflowStep> steps  = this.findSteps (scheme);
-
-		IntStream.range(0, steps.size())
-				.filter(i -> steps.get(i).getId().equals(step.getId()))
-				.boxed()
-				.findFirst()
-				.map(i -> steps.remove((int) i));
-
-		final int newOrder = (order > steps.size()) ? steps.size():order;
-		steps.add(newOrder, step);
-
-		int i = 0;
-		for(final WorkflowStep stepp : steps) {
-			stepp.setMyOrder(i++);
-			this.saveStep(stepp, user);
-		}
-	}
-
-	@Override
-	@WrapInTransaction
-	public void deleteComment(final WorkflowComment comment) throws DotDataException {
-
-		this.workFlowFactory.deleteComment(comment);
-		SecurityLogger.logInfo(this.getClass(),
-				"The Workflow Comment with id:" + comment.getId() + " was deleted.");
-	}
-
-	@Override
-	@CloseDBIfOpened
-	public List<WorkflowComment> findWorkFlowComments(WorkflowTask task) throws DotDataException {
-		return workFlowFactory.findWorkFlowComments(task);
-	}
-
-	@Override
-	@WrapInTransaction
-	public void saveComment(final WorkflowComment comment) throws DotDataException {
-
-		if(UtilMethods.isSet(comment.getComment())) {
-
-			this.workFlowFactory.saveComment(comment);
-		}
-	}
-
-	@Override
-	@CloseDBIfOpened
-	public List<WorkflowHistory> findWorkflowHistory(final WorkflowTask task) throws DotDataException {
-		return workFlowFactory.findWorkflowHistory(task);
-	}
-
-	@Override
-	@WrapInTransaction
-	public void deleteWorkflowHistory(final WorkflowHistory history) throws DotDataException {
-
-		this.workFlowFactory.deleteWorkflowHistory(history);
-		SecurityLogger.logInfo(this.getClass(),
-				"The Workflow History with id:" + history.getId() + " was deleted.");
-	}
-
-	@Override
-	@WrapInTransaction
-	public void saveWorkflowHistory(final WorkflowHistory history) throws DotDataException {
-
-		this.workFlowFactory.saveWorkflowHistory(history);
-	}
-
-	@Override
-	@WrapInTransaction
-	public void deleteWorkflowTask(final WorkflowTask task, final User user)
-			throws DotDataException {
-
-		this.workFlowFactory.deleteWorkflowTask(task);
-		SecurityLogger.logInfo(this.getClass(),
-				"The Workflow Task with id:" + task.getId() + " was deleted.");
-	}
-
-	@CloseDBIfOpened
-	public WorkflowTask findWorkFlowTaskById(final String id) throws DotDataException {
-		return workFlowFactory.findWorkFlowTaskById(id);
-	}
-
-	@Override
-	@CloseDBIfOpened
-	public List<IFileAsset> findWorkflowTaskFilesAsContent(final WorkflowTask task, final User user) throws DotDataException {
-
-		final List<Contentlet> contents =  workFlowFactory.findWorkflowTaskFilesAsContent(task, user);
-		return APILocator.getFileAssetAPI().fromContentletsI(contents);
-	}
-
-	@Override
-	@WrapInTransaction
-	public void saveWorkflowTask(final WorkflowTask task) throws DotDataException {
-
-		if (task.getLanguageId() <= 0) {
-
-			Logger.error(this, "The task: " + task.getId() +
-								", does not have language id, setting to the default one");
-			task.setLanguageId(APILocator.getLanguageAPI().getDefaultLanguage().getId());
-		}
-
-		workFlowFactory.saveWorkflowTask(task);
-	}
-
-	@Override
-	@WrapInTransaction
-	public void saveWorkflowTask(final WorkflowTask task, final WorkflowProcessor processor) throws DotDataException {
-
-		this.saveWorkflowTask(task);
-		final WorkflowHistory history = new WorkflowHistory();
-		history.setWorkflowtaskId(task.getId());
-		history.setActionId(processor.getAction().getId());
-		history.setCreationDate(new Date());
-		history.setMadeBy(processor.getUser().getUserId());
-		history.setStepId(processor.getNextStep().getId());
-
-		final String comment = (UtilMethods.isSet(processor.getWorkflowMessage()))? processor.getWorkflowMessage()   : StringPool.BLANK;
-		final String nextAssignName = (UtilMethods.isSet(processor.getNextAssign()))? processor.getNextAssign().getName() : StringPool.BLANK;
-
-
-		try {
-			history.setChangeDescription(
-					LanguageUtil.format(processor.getUser().getLocale(), "workflow.history.description", new String[]{
-						processor.getUser().getFullName(),
-						processor.getAction().getName(),
-						processor.getNextStep().getName(),
-						nextAssignName,
-						comment}, false)
-					);
-		} catch (LanguageException e) {
-			Logger.error(WorkflowAPIImpl.class,e.getMessage());
-			Logger.debug(WorkflowAPIImpl.class,e.getMessage(),e);
-		}
-
-		saveWorkflowHistory(history);
-	}
-
-	@Override
-	@WrapInTransaction
-	public void attachFileToTask(final WorkflowTask task, final String fileInode) throws DotDataException {
-		workFlowFactory.attachFileToTask(task, fileInode);
-	}
-
-	@Override
-	@WrapInTransaction
-	public void removeAttachedFile(final WorkflowTask task, final String fileInode) throws DotDataException {
-		workFlowFactory.removeAttachedFile(task, fileInode);
-	}
-
-	@Override
-	@CloseDBIfOpened
-	public List<WorkflowAction> findActions(final WorkflowStep step, final User user) throws DotDataException,
-	DotSecurityException {
-		return findActions(step, user, null);
-	}
-
-	@Override
-    @CloseDBIfOpened
-    public List<WorkflowAction> findActions(final WorkflowStep step, final User user, final Permissionable permissionable) throws DotDataException,
-            DotSecurityException {
-
-		if(null == step) {
-			return Collections.emptyList();
-		}
-        final List<WorkflowAction> actions = workFlowFactory.findActions(step);
-        return workflowActionUtils
-				.filterActions(actions, user, RESPECT_FRONTEND_ROLES, permissionable);
-    }
-
-	@Override
-	@CloseDBIfOpened
-	public List<WorkflowAction> findActions(final WorkflowStep step, final Role role, @Nullable final Permissionable permissionable) throws DotDataException,
-           DotSecurityException {
-
-		if(null == step) {
-			return Collections.emptyList();
-		}
-		final List<WorkflowAction> actions = workFlowFactory.findActions(step);
-
-		return workflowActionUtils.filterActions(actions, role, permissionable);
-
-	}
-
-	@Override
-	@CloseDBIfOpened
-	public List<WorkflowAction> findActions(final WorkflowScheme scheme, final User user)
-			throws DotDataException,
-			DotSecurityException {
-		if (!SYSTEM_WORKFLOW_ID.equals(scheme.getId())) {
-			if (!hasValidLicense() && !this.getFriendClass().isFriend()) {
-				throw new InvalidLicenseException("Workflow-Actions-License-required");
-			}
-		}
-
-		final List<WorkflowAction> actions = workFlowFactory.findActions(scheme);
-		return permissionAPI.filterCollection(actions,
-				PermissionAPI.PERMISSION_USE, RESPECT_FRONTEND_ROLES, user);
-	} // findActions.
-
-	@Override
-    @CloseDBIfOpened
-    public List<WorkflowAction> findActions(final List<WorkflowStep> steps, final User user) throws DotDataException,
-			DotSecurityException {
-		return findActions(steps, user, null);
-	}
-
-	@Override
-	@CloseDBIfOpened
-	public List<WorkflowAction> findActions(final List<WorkflowStep> steps, final User user, final Permissionable permissionable) throws DotDataException,
-			DotSecurityException {
-
-		final ImmutableList.Builder<WorkflowAction> actions = new ImmutableList.Builder<>();
-		for(final WorkflowStep step : steps) {
-			actions.addAll(workFlowFactory.findActions(step));
-		}
-
-		return this.fillActionsInfo(this.workflowActionUtils
-                .filterActions(actions.build(), user, RESPECT_FRONTEND_ROLES, permissionable)) ;
-	}
-
-    private List<WorkflowAction> fillActionsInfo(final List<WorkflowAction> workflowActions) throws DotDataException {
-
-	    for (final WorkflowAction action : workflowActions) {
-
-	        this.fillActionInfo(action, this.workFlowFactory.findActionClasses(action));
-        }
-
-        return workflowActions;
-    }
-
-    private void fillActionInfo(final WorkflowAction action,
-                                final List<WorkflowActionClass> actionClasses) {
-
-	    boolean isSave        = false;
-	    boolean isPublish     = false;
-        boolean isPushPublish = false;
-
-        for (final WorkflowActionClass actionClass : actionClasses) {
-
-            final Actionlet actionlet = AnnotationUtils.
-                    getBeanAnnotation(ReflectionUtils.getClassFor(actionClass.getClazz()), Actionlet.class);
-
-                isSave        |= (null != actionlet)?actionlet.save()       :false;
-                isPublish     |= (null != actionlet)?actionlet.publish()    :false;
-                isPushPublish |= (null != actionlet)?actionlet.pushPublish():false;
-        }
-
-	    action.setSaveActionlet(isSave);
-        action.setPublishActionlet(isPublish);
-        action.setPushPublishActionlet(isPushPublish);
-    }
-
-
-<<<<<<< HEAD
-    /**
-     * This method will return the list of workflows actions available to a user on any give
-     * piece of content, based on how and who has the content locked and what workflow step the content
-     * is in
-     */
-    @Override
-    @CloseDBIfOpened
-    public List<WorkflowAction> findAvailableActionsEditing(final Contentlet contentlet, final User user)
-            throws DotDataException, DotSecurityException {
-=======
-		final List<WorkflowStep> steps = findStepsByContentlet(contentlet, false);
->>>>>>> 586feb2b
-
-        return this.findAvailableActions(contentlet, user, RenderMode.EDITING);
-    }
-	
-	 /**
-     * This method will return the list of workflows actions available to a user on any give
-     * piece of content, based on how and who has the content locked and what workflow step the content
-     * is in
-     */
-    @Override
-    @CloseDBIfOpened
-    public List<WorkflowAction> findAvailableActionsListing(final Contentlet contentlet, final User user)
-            throws DotDataException, DotSecurityException {
-
-		return this.findAvailableActions(contentlet, user, RenderMode.LISTING);
-    }
-	
-	/**
-	 * This method will return the list of workflows actions available to a user on any give
-	 * piece of content, based on how and who has the content locked and what workflow step the content
-	 * is in
-	 */
-	@Override
-	@CloseDBIfOpened
-	public List<WorkflowAction> findAvailableActions(final Contentlet contentlet, final User user)
-			throws DotDataException, DotSecurityException {
-
-		return this.findAvailableActions(contentlet, user, RenderMode.EDITING);
-	}
-
-
-	private List<WorkflowAction> doFilterActions(final ImmutableList.Builder<WorkflowAction> actions,
-								 final boolean isNew,
-								 final boolean isPublished,
-								 final boolean isArchived,
-								 final boolean canLock,
-								 final boolean isLocked,
-								 final RenderMode renderMode,
-								 final List<WorkflowAction> unfilteredActions) {
-
-		for (final WorkflowAction workflowAction : unfilteredActions) {
-
-			if (this.workflowStatusFilter.filter(workflowAction,
-					new ContentletStateOptions(isNew, isPublished, isArchived, canLock, isLocked, renderMode))) {
-
-            	actions.add(workflowAction);
-            }
-        }
-
-        return actions.build();
-	}
-
-
-
-	/**
-	 * This is a legacy method for reorder
-	 *
-	 * @deprecated On release 4.3, replaced by {@link #reorderAction(WorkflowAction, WorkflowStep, User, int)}
-	 * @param action WorkflowAction action you want to reorder, the getStepid has to be not empty and has to have the associated step to the action
-	 * @param order  int			Order for the action
-	 * @throws DotDataException
-	 * @throws AlreadyExistException
-	 */
-	@Override
-	@Deprecated
-	@WrapInTransaction
-	public void reorderAction(final WorkflowAction action, final int order) throws DotDataException, AlreadyExistException, DotSecurityException {
-
-		final WorkflowStep step = findStep(action.getStepId());
-		this.reorderAction(action, step, APILocator.systemUser(), order);
-	}
-
-	@Override
-	@WrapInTransaction
-	public void reorderAction(final WorkflowAction action,
-							  final WorkflowStep step,
-							  final User user,
-							  final int order) throws DotDataException, AlreadyExistException {
-
-		this.isUserAllowToModifiedWorkflow(user);
-		final List<WorkflowAction> actions;
-
-		try {
-			actions = findActions(step, user);
-		} catch (Exception e) {
-			throw new DotDataException(e.getLocalizedMessage());
-		}
-
-		//if the user is not allowed to see actions. No exception is thrown.
-		//We need to ensure we're not dealing with an empty collection.
-		if (!UtilMethods.isSet(actions)) {
-			Logger.debug(WorkflowAPIImpl.class,
-					() -> "Empty actions retrieved for step `" + step.getId() + "` and user `"
-							+ user.getUserId() + "` no reorder will be perform.");
-			return;
-		}
-
-		final List<WorkflowAction> newActions = new ArrayList<>(actions.size());
-
-		final int normalizedOrder =
-				(order < 0) ? 0 : (order >= actions.size()) ? actions.size()-1 : order;
-		for (final WorkflowAction currentAction : actions) {
-
-			if (action.equals(currentAction)) {
-				continue;
-			}
-			newActions.add(currentAction);
-		}
-
-		newActions.add(normalizedOrder, action);
-		for (int i = 0; i < newActions.size(); i++) {
-			this.workFlowFactory.updateOrder(newActions.get(i), step, i);
-		}
-	}
-
-	@Override
-	@CloseDBIfOpened
-	public WorkflowAction findAction(final String id, final User user) throws DotDataException, DotSecurityException {
-
-		final WorkflowAction workflowAction = this.workFlowFactory.findAction(this.getLongId(id, ShortyIdAPI.ShortyInputType.WORKFLOW_ACTION));
-		if(null != workflowAction){
-			if (!SYSTEM_WORKFLOW_ID.equals(workflowAction.getSchemeId())) {
-				if (!hasValidLicense() && !this.getFriendClass().isFriend()) {
-					throw new InvalidLicenseException("Workflow-Actions-License-required");
-				}
-			}
-		}
-		return workflowAction;
-	}
-
-	@Override
-	@CloseDBIfOpened
-	public WorkflowAction findAction(final String actionId,
-									 final String stepId,
-									 final User user) throws DotDataException, DotSecurityException {
-
-		Logger.debug(this, ()->"Finding the action: " + actionId + " for the step: " + stepId);
-		final WorkflowAction workflowAction = this.workFlowFactory
-				.findAction(this.getLongId(actionId, ShortyIdAPI.ShortyInputType.WORKFLOW_ACTION),
-						this.getLongId(stepId, ShortyIdAPI.ShortyInputType.WORKFLOW_STEP));
-		if (null != workflowAction) {
-			if (!SYSTEM_WORKFLOW_ID.equals(workflowAction.getSchemeId())) {
-				if (!hasValidLicense() && !this.getFriendClass().isFriend()) {
-					throw new InvalidLicenseException("Workflow-Actions-License-required");
-				}
-			}
-		}
-		return workflowAction;
-	}
-
-	@Override
-	@WrapInTransaction
-	public void saveAction(final WorkflowAction action,
-						   final List<Permission> permissions,
-						   final User user) throws DotDataException {
-
-		DotPreconditions.isTrue(UtilMethods.isSet(action.getSchemeId()) && this.existsScheme(action.getSchemeId()),
-				()-> "Workflow-does-not-exists-scheme",
-				DoesNotExistException.class);
-
-		try {
-
-			if (UtilMethods.isSet(action.getSchemeId())) {
-				action.setSchemeId(this.getLongId(action.getSchemeId(), ShortyIdAPI.ShortyInputType.WORKFLOW_SCHEME));
-			}
-
-			if (UtilMethods.isSet(action.getId())) {
-				action.setId(this.getLongId(action.getId(), ShortyIdAPI.ShortyInputType.WORKFLOW_ACTION));
-			}
-
-			this.saveAction(action, user);
-
-			permissionAPI.removePermissions(action);
-			if(permissions != null){
-				for (Permission permission : permissions) {
-
-					permission.setInode(action.getId());
-					permissionAPI.save
-							(permission, action, APILocator.getUserAPI().getSystemUser(), false);
-				}
-			}
-		} catch (Exception e) {
-			Logger.error(WorkflowAPIImpl.class, e.getMessage());
-			Logger.debug(WorkflowAPIImpl.class, e.getMessage(), e);
-			throw new DotDataException(e.getMessage(), e);
-		}
-	}
-
-	private boolean isValidShowOn(final Set<WorkflowState> showOn) {
-		return null != showOn && !showOn.isEmpty();
-	}
-
-	private boolean existsScheme(final String schemeId) {
-
-		boolean existsScheme = false;
-		try {
-			existsScheme = null != this.findScheme(schemeId);
-		} catch (InvalidLicenseException e){
-			throw e;
-		} catch (Exception e) {
-			existsScheme = false;
-		}
-
-		return existsScheme;
-	}
-
-	@Override
-	@WrapInTransaction
-	public void saveAction(final String actionId, final String stepId,
-						   final User user, final int order) {
-
-		WorkflowAction workflowAction = null;
-		WorkflowStep   workflowStep   = null;
-
-		this.isUserAllowToModifiedWorkflow(user);
-
-		try {
-
-			Logger.debug(this, () -> "Saving (doing the relationship) the actionId: " + actionId + ", stepId: " + stepId);
-
-			workflowAction = this.findAction(this.getLongId(actionId, ShortyIdAPI.ShortyInputType.WORKFLOW_ACTION), user);
-
-			if (null == workflowAction) {
-
-				Logger.debug(this, () -> "The action: " + actionId + ", does not exists");
-				throw new DoesNotExistException("Workflow-does-not-exists-action");
-			}
-
-			workflowStep   = this.findStep  (this.getLongId(stepId, ShortyIdAPI.ShortyInputType.WORKFLOW_STEP));
-
-			if (null == workflowStep) {
-
-				Logger.debug(this, () -> "The step: " + stepId + ", does not exists");
-				throw new DoesNotExistException("Workflow-does-not-exists-step");
-			}
-
-			this.workFlowFactory.saveAction(workflowAction, workflowStep, order);
-		} catch (DoesNotExistException e) {
-
-			throw e;
-		} catch ( IndexOutOfBoundsException e){
-
-			throw new DoesNotExistException(e);
-		} catch (AlreadyExistException e) {
-
-			Logger.error(WorkflowAPIImpl.class, e.getMessage());
-			Logger.debug(WorkflowAPIImpl.class, e.getMessage(), e);
-			throw new DotWorkflowException("Workflow-action-already-exists", e);
-		} catch (DotSecurityException e) {
-
-			Logger.error(WorkflowAPIImpl.class, e.getMessage());
-			Logger.debug(WorkflowAPIImpl.class, e.getMessage(), e);
-			throw new DotWorkflowException("Workflow-permission-issue-save-action", e);
-		} catch (Exception e) {
-			if (DbConnectionFactory.isConstraintViolationException(e.getCause())) {
-
-				Logger.error(WorkflowAPIImpl.class, e.getMessage());
-				Logger.debug(WorkflowAPIImpl.class, e.getMessage(), e);
-				throw new DotWorkflowException("Workflow-action-already-exists", e);
-			} else {
-
-				Logger.error(WorkflowAPIImpl.class, e.getMessage());
-				Logger.debug(WorkflowAPIImpl.class, e.getMessage(), e);
-				throw new DotWorkflowException("Workflow-could-not-save-action", e);
-			}
-		}
-	} // saveAction.
-
-	@Override
-	@WrapInTransaction
-	public void saveAction(final String actionId, final String stepId, final User user) {
-
-		this.saveAction(actionId, stepId, user, 0);
-	} // saveAction.
-
-
-	@WrapInTransaction
-	private void saveAction(final WorkflowAction action, final User user) throws DotDataException, AlreadyExistException {
-
-		this.isUserAllowToModifiedWorkflow(user);
-		DotPreconditions.isTrue(UtilMethods.isSet(action.getSchemeId()) && this.existsScheme(action.getSchemeId()),
-				()-> "Workflow-does-not-exists-scheme", DoesNotExistException.class);
-
-		if (!this.isValidShowOn(action.getShowOn())) {
-
-			Logger.error(this, "No show On data on workflow action record, bad data?");
-			action.setShowOn(WorkflowAPI.DEFAULT_SHOW_ON);
-		}
-
-		action.setSchemeId(this.getLongIdForScheme(action.getSchemeId()));
-		if (UtilMethods.isSet(action.getId())) {
-			action.setId(this.getLongId(action.getId(), ShortyIdAPI.ShortyInputType.WORKFLOW_ACTION));
-		}
-
-		workFlowFactory.saveAction(action);
-	}
-
-	@Override
-	@CloseDBIfOpened
-	public WorkflowStep findStep(final String id) throws DotDataException {
-
-		final WorkflowStep step = workFlowFactory.findStep(this.getLongId(id, ShortyIdAPI.ShortyInputType.WORKFLOW_STEP));
-		if (!SYSTEM_WORKFLOW_ID.equals(step.getSchemeId())) {
-			if (!hasValidLicense() && !this.getFriendClass().isFriend()) {
-
-				throw new InvalidLicenseException(
-						"You must have a valid license to see any available step.");
-			}
-		}
-		return step;
-	}
-
-	@Override
-	@WrapInTransaction
-	public void deleteAction(final WorkflowAction action, final User user) throws DotDataException, AlreadyExistException {
-
-		this.isUserAllowToModifiedWorkflow(user);
-		Logger.debug(this,
-				() -> "Removing the WorkflowAction: " + action.getId() + ", name:" + action
-						.getName());
-
-		final List<WorkflowActionClass> workflowActionClasses =
-				findActionClasses(action);
-
-		Logger.debug(this,
-				() -> "Removing the WorkflowActionClass, for action: " + action.getId() + ", name:"
-						+ action.getName());
-
-		if(workflowActionClasses != null && workflowActionClasses.size() > 0) {
-			for(final WorkflowActionClass actionClass : workflowActionClasses) {
-				this.deleteActionClass(actionClass, user);
-			}
-		}
-
-		Logger.debug(this,
-				() -> "Removing the WorkflowAction and Step Dependencies, for action: " + action
-						.getId() + ", name:" + action.getName());
-		this.workFlowFactory.deleteAction(action);
-		SecurityLogger.logInfo(this.getClass(),
-				"The Workflow Action with id:" + action.getId() + ", name:" + action.getName()
-						+ " was deleted");
-
-	}
-
-	@Override
-	@WrapInTransaction
-	public void deleteAction(final WorkflowAction action,
-							 final WorkflowStep step, final User user) throws DotDataException, AlreadyExistException {
-
-		this.isUserAllowToModifiedWorkflow(user);
-		Logger.debug(this, () -> "Deleting the action: " + action.getId() +
-					", from the step: " + step.getId());
-
-		this.workFlowFactory.deleteAction(action, step);
-
-	} // deleteAction.
-
-	@Override
-	@CloseDBIfOpened
-	public List<WorkflowActionClass> findActionClasses(final WorkflowAction action) throws DotDataException {
-
-		return  workFlowFactory.findActionClasses(action);
-	}
-
-	private void refreshWorkFlowActionletMap() {
-		actionletMap = null;
-		if (actionletMap == null) {
-			synchronized (this.getClass()) {
-				if (actionletMap == null) {
-
-					List<WorkFlowActionlet> actionletList = new ArrayList<WorkFlowActionlet>();
-
-					// get the dotmarketing-config.properties actionlet classes
-					String customActionlets = Config.getStringProperty(WebKeys.WORKFLOW_ACTIONLET_CLASSES);
-
-					StringTokenizer st = new StringTokenizer(customActionlets, ",");
-					while (st.hasMoreTokens()) {
-						String clazz = st.nextToken();
-						try {
-							WorkFlowActionlet actionlet = (WorkFlowActionlet) Class.forName(clazz.trim()).newInstance();
-							actionletList.add(actionlet);
-						} catch (Exception e) {
-							Logger.error(WorkflowAPIImpl.class, e.getMessage());
-							Logger.debug(WorkflowAPIImpl.class, e.getMessage(), e);
-						}
-					}
-
-					// get the included (shipped with) actionlet classes
-					for (Class<? extends WorkFlowActionlet> z : actionletClasses) {
-						try {
-							actionletList.add(z.newInstance());
-						} catch (InstantiationException e) {
-							Logger.error(WorkflowAPIImpl.class, e.getMessage());
-							Logger.debug(WorkflowAPIImpl.class, e.getMessage(), e);
-						} catch (IllegalAccessException e) {
-							Logger.error(WorkflowAPIImpl.class, e.getMessage());
-							Logger.debug(WorkflowAPIImpl.class, e.getMessage(), e);
-						}
-					}
-
-					Collections.sort(actionletList, new ActionletComparator());
-					actionletMap = new LinkedHashMap<String, WorkFlowActionlet>();
-					for(WorkFlowActionlet actionlet : actionletList){
-
-						try {
-							actionletMap.put(actionlet.getClass().getCanonicalName(),actionlet.getClass().newInstance());
-							if ( !actionletClasses.contains( actionlet.getClass() ) ) {
-								actionletClasses.add( actionlet.getClass() );
-							}
-						} catch (InstantiationException e) {
-							Logger.error(WorkflowAPIImpl.class,e.getMessage());
-							Logger.debug(WorkflowAPIImpl.class, e.getMessage(), e);
-						} catch (IllegalAccessException e) {
-							Logger.error(WorkflowAPIImpl.class,e.getMessage());
-							Logger.debug(WorkflowAPIImpl.class, e.getMessage(), e);
-						}
-					}
-				}
-			}
-
-		}
-	}
-
-	private Map<String, WorkFlowActionlet> getActionlets() throws DotRuntimeException {
-		return actionletMap;
-	}
-
-	private class ActionletComparator implements Comparator<WorkFlowActionlet>{
-
-		public int compare(WorkFlowActionlet o1, WorkFlowActionlet o2) {
-			return o1.getLocalizedName().compareTo(o2.getLocalizedName());
-
-		}
-	}
-
-	@Override
-	public WorkFlowActionlet findActionlet(final String clazz) throws DotRuntimeException {
-		return getActionlets().get(clazz);
-	}
-
-	@Override
-	public List<WorkFlowActionlet> findActionlets() throws DotDataException {
-		List<WorkFlowActionlet> l = new ArrayList<WorkFlowActionlet>();
-		Map<String,WorkFlowActionlet>  m = getActionlets();
-		for (String x : m.keySet()) {
-			l.add(getActionlets().get(x));
-		}
-		return l;
-
-	}
-
-	@Override
-	@CloseDBIfOpened
-	public WorkflowActionClass findActionClass(final String id) throws DotDataException {
-		return workFlowFactory.findActionClass(id);
-	}
-
-	@Override
-	@WrapInTransaction
-	public void deleteActionClass(final WorkflowActionClass actionClass, final User user) throws DotDataException, AlreadyExistException {
-
-		this.isUserAllowToModifiedWorkflow(user);
-
-		try {
-			// Delete action class
-			final int orderOfActionClassToDelete = actionClass.getOrder();
-			workFlowFactory.deleteActionClass(actionClass);
-			
-			// We don't need to get "complete" base action object from the database 
-			// to retrieve all action classes from him. So, we can create the base action object
-			// with the "action id" contain in actionClass parameter.
-			WorkflowAction baseAction = new WorkflowAction();
-			baseAction.setId(actionClass.getActionId());
-			
-			// Reorder the action classes in the database
-			final List<WorkflowActionClass> actionClasses = findActionClasses(baseAction);
-			if((actionClasses.size() > 1) && (actionClasses.size() != orderOfActionClassToDelete)) {
-				// Only update when there are action classes in the database and when the user is NOT deleting
-				// the last action class
-				for(WorkflowActionClass action : actionClasses) {
-					if(action.getOrder() > orderOfActionClassToDelete) {
-						// Subtract by 1 for those that are higher than the
-						// action class deleted
-						action.setOrder(action.getOrder()-1);
-						saveActionClass(action, user);
-					}
-				}
-			}
-			SecurityLogger.logInfo(this.getClass(),
-					"The Workflow Action Class with id:" + actionClass.getId() + " was deleted");
-
-		} catch (Exception e) {
-			throw new DotWorkflowException(e.getMessage(),e);
-		}
-	}
-
-	@Override
-	@WrapInTransaction
-	public void saveActionClass(final WorkflowActionClass actionClass, final User user) throws DotDataException, AlreadyExistException {
-
-		this.isUserAllowToModifiedWorkflow(user);
-		this.workFlowFactory.saveActionClass(actionClass);
-	}
-
-	@Override
-	@WrapInTransaction
-	public void reorderActionClass(final WorkflowActionClass actionClass,
-								   final int order,
-								   final User user) throws DotDataException {
-
-		this.isUserAllowToModifiedWorkflow(user);
-
-		try {
-
-			List<WorkflowActionClass> actionClasses = null;
-			try {
-				// We don't need to get "complete" base action object from the database 
-				// to retrieve all action classes from him. So, we can create the base action object
-				// with the "action id" contain in actionClass parameter.
-				final WorkflowAction baseAction = new WorkflowAction();
-				baseAction.setId(actionClass.getActionId());
-				
-				actionClasses = findActionClasses(baseAction);
-			} catch (Exception e) {
-				throw new DotDataException(e.getLocalizedMessage());
-			}
-
-			final List<WorkflowActionClass> newActionClasses = new ArrayList<>(actionClasses.size());
-			final int normalizedOrder =
-					(order < 0) ? 0 : (order >= actionClasses.size()) ? actionClasses.size()-1 : order;
-			for(final WorkflowActionClass currentActionClass : actionClasses) {
-
-				if (currentActionClass.equals(actionClass)) {
-					continue;
-				}
-				newActionClasses.add(currentActionClass);
-			}
-
-			newActionClasses.add(normalizedOrder, actionClass);
-			for (int i = 0; i < newActionClasses.size(); i++) {
-				newActionClasses.get(i).setOrder(i);
-				saveActionClass(newActionClasses.get(i), user);
-			}
-		} catch (Exception e) {
-			throw new DotWorkflowException(e.getMessage(),e);
-		}
-	}
-
-	@Override
-	@CloseDBIfOpened
-	public Map<String, WorkflowActionClassParameter> findParamsForActionClass(final WorkflowActionClass actionClass) throws  DotDataException {
-
-		return workFlowFactory.findParamsForActionClass(actionClass);
-	}
-
-	@Override
-	public void saveWorkflowActionClassParameters(final List<WorkflowActionClassParameter> params,
-												  final User user) throws DotDataException{
-
-		if(params ==null || params.size() ==0){
-			return;
-		}
-
-		this.isUserAllowToModifiedWorkflow(user);
-
-		boolean localTransaction = false;
-		boolean isNewConnection  = false;
-
-		try {
-
-			isNewConnection    = !DbConnectionFactory.connectionExists();
-			localTransaction   = HibernateUtil.startLocalTransactionIfNeeded();
-
-			for(WorkflowActionClassParameter param : params){
-				workFlowFactory.saveWorkflowActionClassParameter(param);
-			}
-
-			if(localTransaction){
-				HibernateUtil.commitTransaction();
-			}
-		} catch (Exception e) {
-			Logger.error(WorkflowAPIImpl.class,e.getMessage());
-			Logger.debug(WorkflowAPIImpl.class, e.getMessage(), e);
-			if(localTransaction) {
-				HibernateUtil.rollbackTransaction();
-			}
-		} finally {
-			if(isNewConnection) {
-				HibernateUtil.closeSessionSilently();
-			}
-		}
-	}
-
-	@Override
-	public WorkflowProcessor fireWorkflowPreCheckin(final Contentlet contentlet, final User user) throws DotDataException,DotWorkflowException, DotContentletValidationException{
-		WorkflowProcessor processor = new WorkflowProcessor(contentlet, user);
-		if(!processor.inProcess()){
-			return processor;
-		}
-
-		List<WorkflowActionClass> actionClasses = processor.getActionClasses();
-		if(actionClasses != null){
-			for(WorkflowActionClass actionClass : actionClasses){
-				WorkFlowActionlet actionlet= actionClass.getActionlet();
-				//Validate the actionlet exists and the OSGI is installed and running. 
-				if(UtilMethods.isSet(actionlet)){
-					Map<String,WorkflowActionClassParameter> params = findParamsForActionClass(actionClass);
-					actionlet.executePreAction(processor, params);
-					//if we should stop processing further actionlets
-					if(actionlet.stopProcessing()){
-						break;
-					}
-				}else {
-					throw new DotWorkflowException("Actionlet: " + actionClass.getName() + " is null. Check if the Plugin is installed and running.");
-				}
-				
-			}
-		}
-
-		return processor;
-	}
-
-	@WrapInTransaction
-	@Override
-	public void fireWorkflowPostCheckin(final WorkflowProcessor processor) throws DotDataException,DotWorkflowException{
-
-		try{
-			if(!processor.inProcess()){
-				return;
-			}
-
-			processor.getContentlet().setActionId(processor.getAction().getId());
-
-			final List<WorkflowActionClass> actionClasses = processor.getActionClasses();
-			if(actionClasses != null){
-				for(final WorkflowActionClass actionClass : actionClasses){
-
-					final WorkFlowActionlet actionlet = actionClass.getActionlet();
-					final Map<String,WorkflowActionClassParameter> params = findParamsForActionClass(actionClass);
-					actionlet.executeAction(processor, params);
-
-					//if we should stop processing further actionlets
-					if(actionlet.stopProcessing()){
-						break;
-					}
-				}
-			}
-
-			if (!processor.abort()) {
-
-				this.saveWorkflowTask(processor);
-
-				if (UtilMethods.isSet(processor.getContentlet())) {
-				    HibernateUtil.addAsyncCommitListener(() -> {
-                        try {
-                            APILocator.getContentletAPI().refresh(processor.getContentlet());
-                        } catch (DotDataException e) {
-                            Logger.error(WorkflowAPIImpl.class, e.getMessage(), e);
-                        }
-                    });
-				}
-			}
-		} catch(Exception e) {
-
-			/* Show a more descriptive error of what caused an issue here */
-			Logger.error(WorkflowAPIImpl.class, "There was an unexpected error: " + e.getMessage());
-			Logger.debug(WorkflowAPIImpl.class, e.getMessage(), e);
-			throw new DotWorkflowException(e.getMessage(), e);
-		}
-	}
-
-	private String getWorkflowContentNeedsBeSaveMessage (final User user) {
-
-		try {
-			return LanguageUtil.get(user, "Workflow-Content-Needs-Be-Saved");
-		} catch (LanguageException e) {
-			// quiet
-		}
-
-		return "Unable to apply the workflow step, the contentlet should be saved in order to execute this workflow action";
-	}
-
-	private void saveWorkflowTask(final WorkflowProcessor processor) throws DotDataException {
-
-		WorkflowTask task = processor.getTask();
-
-		if (null == task) {
-			task = new WorkflowTask();
-		}
-
-		final Role role = roleAPI.getUserRole(processor.getUser());
-		if (task.isNew()) {
-
-			DotPreconditions.isTrue(UtilMethods.isSet(processor.getContentlet()) && UtilMethods.isSet(processor.getContentlet().getIdentifier()),
-					() -> getWorkflowContentNeedsBeSaveMessage(processor.getUser()),
-					DotWorkflowException.class);
-
-			task.setCreatedBy(role.getId());
-			task.setWebasset(processor.getContentlet().getIdentifier());
-			task.setLanguageId(processor.getContentlet().getLanguageId());
-			if (processor.getWorkflowMessage() != null) {
-				task.setDescription(processor.getWorkflowMessage());
-			}
-		}
-		task.setTitle(processor.getContentlet().getTitle());
-		task.setModDate(new Date());
-		if (processor.getNextAssign() != null) {
-			task.setAssignedTo(processor.getNextAssign().getId());
-		}
-		task.setStatus(processor.getNextStep().getId());
-
-		saveWorkflowTask(task, processor);
-
-		if (null == processor.getTask()) {
-			processor.setTask(task); // when the content is new there might be the case than an action is waiting for the task in some commit listener
-		}
-
-		if (processor.getWorkflowMessage() != null) {
-			WorkflowComment comment = new WorkflowComment();
-			comment.setComment(processor.getWorkflowMessage());
-
-			comment.setWorkflowtaskId(task.getId());
-			comment.setCreationDate(new Date());
-			comment.setPostedBy(processor.getUser().getUserId());
-			saveComment(comment);
-		}
-
-	}
-
-	// todo: note; this method is not referer by anyone, should it be removed?
-	private void updateTask(WorkflowProcessor processor) throws DotDataException{
-		WorkflowTask task = processor.getTask();
-		task.setModDate(new java.util.Date());
-		if(task.isNew()){
-			Role r = roleAPI.getUserRole(processor.getUser());
-			task.setCreatedBy(r.getId());
-			task.setTitle(processor.getContentlet().getTitle());
-		}
-
-		if(processor.getWorkflowMessage() != null){
-			WorkflowComment comment = new WorkflowComment();
-			comment.setComment(processor.getWorkflowMessage());
-			comment.setWorkflowtaskId(task.getId());
-			saveComment(comment);
-		}
-	}
-
-	/**
-	 * Entry point that fires up the actions associated with the contentles. Expects a lucene query
-	 * that holds the logic to retrive a large selection of items performed on the UI.
-	 *
-	 * @param action {@link WorkflowAction}
-	 * @param user {@link User}
-	 * @param luceneQuery luceneQuery
-	 */
-	@CloseDBIfOpened
-	public BulkActionsResultView fireBulkActions(final WorkflowAction action,
-			final User user, final String luceneQuery) throws DotDataException {
-
-		final Set<String> workflowAssociatedStepsIds = workFlowFactory.findProxiesSteps(action)
-				.stream().map(WorkflowStep::getId).collect(Collectors.toSet());
-
-		return fireBulkActionsTaskForQuery(action, user, luceneQuery, workflowAssociatedStepsIds);
-	}
-
-	@Override
-	@CloseDBIfOpened
-	public List<WorkflowAction> findAvailableActions(final Contentlet contentlet, final User user,
-													 final RenderMode renderMode) throws DotDataException, DotSecurityException {
-
-		if(contentlet == null || contentlet.getStructure() ==null) {
-
-			Logger.debug(this, () -> "the Contentlet: " + contentlet + " or their structure could be null");
-			throw new DotStateException("content is null");
-		}
-
-		final ImmutableList.Builder<WorkflowAction> actions =
-				new ImmutableList.Builder<>();
-
-		if(Host.HOST_VELOCITY_VAR_NAME.equals(contentlet.getStructure().getVelocityVarName())) {
-
-			Logger.debug(this, () -> "The contentlet: " +
-					contentlet.getIdentifier() + ", is a host. Returning zero available actions");
-
-			return Collections.emptyList();
-		}
-
-		final boolean isNew  = !UtilMethods.isSet(contentlet.getInode());
-		boolean canLock      = false;
-		boolean isLocked     = false;
-		boolean isPublish    = false;
-		boolean isArchived   = false;
-
-		try {
-
-			canLock      = APILocator.getContentletAPI().canLock(contentlet, user);
-			isLocked     = isNew? true :  APILocator.getVersionableAPI().isLocked(contentlet);
-			isPublish    = isNew? false:  APILocator.getVersionableAPI().hasLiveVersion(contentlet);
-			isArchived   = isNew? false:  APILocator.getVersionableAPI().isDeleted(contentlet);
-		} catch(Exception e) {
-
-		}
-
-		final List<WorkflowStep> steps = findStepsByContentlet(contentlet);
-
-		Logger.debug(this, "#findAvailableActions: for content: "   + contentlet.getIdentifier()
-				+ ", isNew: "    + isNew
-				+ ", canLock: "        + canLock + ", isLocked: " + isLocked);
-
-
-		return isNew? this.doFilterActions(actions, true, false, false, canLock, isLocked, renderMode, findActions(steps, user, contentlet.getContentType())):
-				this.doFilterActions(actions, false, isPublish, isArchived, canLock, isLocked, renderMode, findActions(steps, user, contentlet));
-	}
-
-	/**
-	 * Entry point that fires up the actions associated with the contentles. Expects a list of ids
-	 * selected on the UI.
-	 *
-	 * @param action {@link WorkflowAction}
-	 * @param user {@link User}
-	 * @param contentletIds {@link List}
-	 */
-	@CloseDBIfOpened
-	public BulkActionsResultView fireBulkActions(final WorkflowAction action,
-			final User user, final List<String> contentletIds) throws DotDataException {
-
-		final Set<String> workflowAssociatedStepsIds = workFlowFactory.findProxiesSteps(action)
-				.stream().map(WorkflowStep::getId).collect(Collectors.toSet());
-		return fireBulkActionsTaskForSelectedInodes(action, user, contentletIds, workflowAssociatedStepsIds);
-	}
-
-
-	/**
-	 * This version of the method expects to wotk with a small set of contentlets
-	 */
-	private List<Contentlet> findContentletsToProcess(final Iterable<String> inodes,
-			final Iterable<String> workflowAssociatedStepIds, User user)
-			throws DotSecurityException, DotDataException, ParseException {
-
-		final String luceneQuery = String
-				.format("+inode:( %s ) +(wfstep:%s )", String.join(StringPool.SPACE, inodes),
-						String.join(" wfstep:", workflowAssociatedStepIds));
-
-		final String preparedQuery = LuceneQueryUtils.prepareBulkActionsQuery(luceneQuery);
-
-		return ImmutableList.<Contentlet>builder().addAll(
-				APILocator.getContentletAPI()
-						.search(preparedQuery, -1, 0, null, user, RESPECT_FRONTEND_ROLES)
-		).build();
-	}
-
-	/**
-	 * This version of the method expects to work with a larg set of contentlets, But instead of
-	 * having all the ids set a lucene query is used.
-	 */
-	private List<Contentlet> findContentletsToProcess(final String luceneQuery,
-			final Iterable<String> workflowAssociatedStepIds, User user)
-			throws DotSecurityException, DotDataException {
-
-		final String luceneQueryWithSteps = String.format(" %s +(wfstep:%s ) ", luceneQuery,
-				String.join(" wfstep:", workflowAssociatedStepIds));
-
-		return ImmutableList.<Contentlet>builder().addAll(
-				APILocator.getContentletAPI()
-						.search(luceneQueryWithSteps, -1, 0, null, user, RESPECT_FRONTEND_ROLES)
-		).build();
-	}
-
-	/**
-	 * Out of a given query computes the number of contentlets that will get skipped.
-	 * @param luceneQuery
-	 * @param workflowAssociatedStepsIds
-	 * @param user
-	 * @return
-	 * @throws DotSecurityException
-	 * @throws DotDataException
-	 */
-	private long computeSkippedContentletsCount(final String luceneQuery,
-			final Iterable<String> workflowAssociatedStepsIds, User user)
-			throws DotSecurityException, DotDataException {
-
-		final long totalCount = APILocator.getContentletAPI()
-				.indexCount(luceneQuery, user, RESPECT_FRONTEND_ROLES);
-
-		final String contentletsWithinStepsQuery = String
-				.format("%s  +(wfstep:%s ) ", String.join(StringPool.SPACE, luceneQuery),
-						String.join(" wfstep:", workflowAssociatedStepsIds));
-		final long withinStepsCount = APILocator.getContentletAPI()
-				.indexCount(contentletsWithinStepsQuery, user, RESPECT_FRONTEND_ROLES);
-		
-		return (totalCount - withinStepsCount);
-	}
-
-	/**
-	 * This version of the method deals with inodes selected directly on the UI
-	 */
-	private BulkActionsResultView fireBulkActionsTaskForSelectedInodes(final WorkflowAction action,
-			final User user,
-			final List<String> inodes, final Set<String> workflowAssociatedStepIds)
-			throws DotDataException {
-
-		try {
-			final List<Contentlet> contentlets = findContentletsToProcess(inodes,
-					workflowAssociatedStepIds, user);
-			final long skipsCount = (inodes.size() - contentlets.size());
-			return distributeWorkAndProcess(action, user, contentlets, skipsCount);
-		} catch (Exception e) {
-			Logger.error(getClass(), "Error firing actions in bulk.", e);
-			throw new DotDataException(e);
-		}
-	}
-
-
-	/**
-	 * This version of the method deals with a large selection of items which gets translated into a
-	 * lucene query
-	 */
-	private BulkActionsResultView fireBulkActionsTaskForQuery(final WorkflowAction action,
-			final User user,
-			final String luceneQuery, final Set<String> workflowAssociatedStepsIds)
-			throws DotDataException {
-
-		try {
-			final String preparedBulkActionsQuery = LuceneQueryUtils.prepareBulkActionsQuery(luceneQuery);
-			Logger.debug(getClass(),"luceneQuery: "+ preparedBulkActionsQuery);
-			final List<Contentlet> contentlets = findContentletsToProcess(preparedBulkActionsQuery,
-					workflowAssociatedStepsIds, user);
-			final Long skipsCount = computeSkippedContentletsCount(preparedBulkActionsQuery, workflowAssociatedStepsIds,
-					user);
-			return distributeWorkAndProcess(action, user, contentlets, skipsCount);
-		} catch (Exception e) {
-			Logger.error(getClass(), "Error firing actions in bulk.", e);
-			throw new DotDataException(e);
-		}
-
-	}
-
-	/**
-	 * This method takes the contentlets that are the result of a selection made on the UI or the
-	 * product of a lucene Query The list then gets partitioned and distributed between the list of
-	 * available workers (threads).
-	 * @param action
-	 * @param user
-	 * @param contentlets
-	 * @param skipsCount
-	 * @return
-	 */
-	private BulkActionsResultView distributeWorkAndProcess(final WorkflowAction action,
-			final User user, final List<Contentlet> contentlets, final Long skipsCount) {
-		// We use a dedicated pool for bulk actions processing.
-		final DotSubmitter submitter = this.concurrentFactory
-				.getSubmitter(DotConcurrentFactory.BULK_ACTIONS_THREAD_POOL);
-
-		final int maxExceptions = Config.getIntProperty(MAX_EXCEPTIONS_REPORTED_ON_BULK_ACTIONS, MAX_EXCEPTIONS_REPORTED_ON_BULK_ACTIONS_DEFAULT);
-
-		final AtomicLong successCount = new AtomicLong();
-
-		final List<ActionFail> fails = new ArrayList<>();
-
-		final ReentrantLock lock =  new ReentrantLock();
-
-		final AtomicBoolean accepting = new AtomicBoolean(true);
-
-		final List<Future> futures = new ArrayList<>();
-
-		final List<List<Contentlet>> partitions = partitionContentletInput(contentlets);
-
-		for (final List<Contentlet> partition : partitions) {
-			futures.add(
-				submitter.submit(() -> fireBulkActionTasks(action, user, partition,
-					successCount::addAndGet, (inode, e) -> {
-						if (accepting.get()) { //if not accepting exceptions no need to lock and process. We're simply not accepting more.
-							lock.lock();
-							try {
-								fails.add(ActionFail.newInstance(user, inode, e));
-								accepting.set(fails.size() <= maxExceptions);
-							} finally {
-								lock.unlock();
-							}
-						}
-					}
-					)
-				)
-			);
-		}
-
-		for (final Future future : futures) {
-			try {
-				future.get();
-			} catch (InterruptedException | ExecutionException e) {
-				Logger.error(this, e.getMessage(), e);
-			}
-		}
-
-		return new BulkActionsResultView(
-				successCount.get(),
-				skipsCount,
-				ImmutableList.copyOf(fails)
-		);
-	}
-
-
-	/**
-	 * Takes a input list of contentlets and creates sub groups to distribute the workload
-	 */
-	private List<List<Contentlet>> partitionContentletInput(final List<Contentlet> contentlets) {
-		final int maxThreads = Config.getIntProperty(MAX_THREADS_ALLOWED_TO_HANDLE_BULK_ACTIONS, MAX_THREADS_ALLOWED_TO_HANDLE_BULK_ACTIONS_DEFAULT);
-		final int partitionSize = Math
-				.max((contentlets.size() / maxThreads), 10);
-
-		Logger.info(getClass(),
-				String.format(
-						"Number of threads is limited to %d. Number of Contentlets to process is %d. Load will be distributed in bunches of %d ",
-						maxThreads, contentlets.size(),
-						partitionSize)
-		);
-		return Lists.partition(contentlets, partitionSize);
-
-	}
-
-	private void fireBulkActionTasks(final WorkflowAction action,
-			final User user,
-			final List<Contentlet> contentlets,
-			final Consumer<Long> successConsumer,
-			final BiConsumer<String,Exception> failConsumer) {
-
-		for (final Contentlet contentlet : contentlets) {
-			try {
-				fireBulkActionTask(action, user, contentlet, successConsumer, failConsumer);
-			} catch (Exception e) {
-				// Additional catch block to handle any exceptions when processing the Transactional Annotation.
-				Logger.error(getClass(), "", e);
-			}
-		}
-	}
-
-	@WrapInTransaction
-	private void fireBulkActionTask(final WorkflowAction action,
-			final User user,
-			final Contentlet contentlet,
-			final Consumer<Long> successConsumer,
-			final BiConsumer<String,Exception> failConsumer) {
-		try {
-
-			final String successInode;
-			Logger.debug(this,
-					() -> "Firing the action: " + action + " to the inode: " + contentlet
-							.getInode());
-
-			final Contentlet afterFireContentlet =
-					fireContentWorkflow(contentlet,
-							new ContentletDependencies.Builder()
-									.respectAnonymousPermissions(false)
-									.generateSystemEvent(false)
-									.modUser(user)
-									.workflowActionId(action.getId()).build()
-					);
-			if(afterFireContentlet != null){
-				successInode = afterFireContentlet.getInode();
-			} else {
-				successInode = "Unavailable";
-			}
-
-			Logger.debug(this, () -> "Successfully fired the contentlet: " + contentlet.getInode() +
-					", success inode: " + successInode);
-			successConsumer.accept(1L);
-
-		} catch (Exception e) {
-			failConsumer.accept(contentlet.getInode(), e);
-			Logger.error(this, e.getMessage(), e);
-		}
-	}
-
-	@WrapInTransaction
-	@Override
-	public Contentlet fireContentWorkflow(final Contentlet contentlet, final ContentletDependencies dependencies) throws DotDataException, DotSecurityException {
-
-		if (ContentletUtil.isHost(contentlet)) {
-			final User user = dependencies.getModUser();
-			throw new DotSecurityException(
-					ExceptionUtil
-							.getLocalizedMessageOrDefault(user, "Workflow-restricted-content-type",
-									"Invalid attempt to execute a workflow on a restricted Content type",
-									getClass()
-							)
-			);
-		}
-
-
-		if(UtilMethods.isSet(dependencies.getWorkflowActionId())){
-			contentlet.setActionId(dependencies.getWorkflowActionId());
-		}
-
-		if(UtilMethods.isSet(dependencies.getWorkflowActionComments())){
-			contentlet.setStringProperty(Contentlet.WORKFLOW_COMMENTS_KEY, dependencies.getWorkflowActionComments());
-		}
-
-		if(UtilMethods.isSet(dependencies.getWorkflowAssignKey())){
-			contentlet.setStringProperty(Contentlet.WORKFLOW_ASSIGN_KEY, dependencies.getWorkflowAssignKey());
-		}
-
-		this.validateActionStepAndWorkflow(contentlet, dependencies.getModUser());
-		this.checkShorties (contentlet);
-
-		final WorkflowProcessor processor = this.fireWorkflowPreCheckin(contentlet, dependencies.getModUser());
-
-		processor.setContentletDependencies(dependencies);
-		this.fireWorkflowPostCheckin(processor);
-
-		return processor.getContentlet();
-	} // fireContentWorkflow
-
-	private void checkShorties(final Contentlet contentlet) {
-
-		final String actionId = contentlet.getActionId();
-		if(UtilMethods.isSet(actionId)) {
-
-			contentlet.setActionId(this.getLongId(actionId, ShortyIdAPI.ShortyInputType.WORKFLOW_ACTION));
-		}
-	}
-
-	@CloseDBIfOpened
-	@Override
-	public void validateActionStepAndWorkflow(final Contentlet contentlet, final User user)
-			throws DotDataException {
-
-		final String actionId = contentlet.getActionId();
-
-		if (null != actionId) {
-
-			try {
-
-				// validates the action belongs to the scheme
-				final WorkflowAction action 	   = this.findAction(actionId, user);
-				final List<WorkflowScheme> schemes = this.findSchemesForContentType(contentlet.getContentType());
-
-				if(!UtilMethods.isSet(action)){
-                    throw new DoesNotExistException("Workflow-does-not-exists-action");
-				}
-
-				if(!UtilMethods.isSet(schemes)){
-					throw new DoesNotExistException("Workflow-does-not-exists-schemes-by-content-type");
-				}
-
-				if (!schemes.stream().anyMatch(scheme -> scheme.getId().equals(action.getSchemeId()))) {
-					throw new IllegalArgumentException(LanguageUtil
-							.get(user.getLocale(), "Invalid-Action-Scheme-Error", actionId));
-				}
-
-				final WorkflowScheme  scheme = schemes.stream().filter
-						(aScheme -> aScheme.getId().equals(action.getSchemeId())).findFirst().get();
-
-				if (scheme.isArchived()) {
-					throw new IllegalArgumentException(LanguageUtil
-							.get(user.getLocale(), "Invalid-Scheme-Archive-Error", actionId));
-				}
-				// if we are on a step, validates that the action belongs to this step
-				final WorkflowTask   workflowTask   = this.findTaskByContentlet(contentlet);
-
-				if (null != workflowTask && null != workflowTask.getStatus()) {
-
-					if (null == this.findAction(action.getId(), workflowTask.getStatus(), user)) {
-
-						throw new IllegalArgumentException(LanguageUtil
-								.get(user.getLocale(), "Invalid-Action-Step-Error", actionId));
-					}
-				} else {  // if the content is not in any step (may be is new), will check the first step.
-
-					// we are sure in this moment that the scheme id on the action is in the list.
-
-					final Optional<WorkflowStep> workflowStepOptional = this.findFirstStep(scheme);
-
-					if (!workflowStepOptional.isPresent() ||
-							null == this.findAction(action.getId(), workflowStepOptional.get().getId(), user)) {
-
-						throw new IllegalArgumentException(LanguageUtil
-								.get(user.getLocale(), "Invalid-Action-Step-Error", actionId));
-					}
-				}
-			} catch (DotSecurityException | LanguageException e) {
-				throw new DotDataException(e);
-			}
-		}
-	} // validateAction.
-
-	/**
-	 * Finds the first step of the scheme, it is an optional so can be present or not depending if the scheme is not empty.
- 	 * @param scheme WorkflowScheme
-	 * @return Optional WorkflowStep
-	 * @throws DotDataException
-	 */
-	private Optional<WorkflowStep> findFirstStep (final WorkflowScheme  scheme) throws DotDataException {
-
-		return this.workFlowFactory
-				.findSteps(scheme).stream().findFirst();
-	}
-
-	@Override
-	public WorkflowProcessor fireWorkflowNoCheckin(final Contentlet contentlet, final User user) throws DotDataException,DotWorkflowException, DotContentletValidationException{
-
-		WorkflowProcessor processor = fireWorkflowPreCheckin(contentlet, user);
-
-		fireWorkflowPostCheckin(processor);
-		return processor;
-
-	}
-
-	@Override
-    @CloseDBIfOpened
-	public int countTasks(final WorkflowSearcher searcher)  throws DotDataException{
-		return workFlowFactory.countTasks(searcher);
-	}
-
-	@WrapInTransaction
-	@Override
-	public List<WorkflowActionClassParameter> copyWorkflowActionClassParameters(final Collection<WorkflowActionClassParameter> fromParams,
-																		  final WorkflowActionClass to,
-																		  final User user) throws DotDataException {
-
-		final List<WorkflowActionClassParameter> params = new ArrayList<>();
-
-		for (final WorkflowActionClassParameter from : fromParams) {
-
-			final WorkflowActionClassParameter param = new WorkflowActionClassParameter();
-
-			Logger.debug(this, () -> "Copying the WorkflowActionClassParameter: " + from.getId());
-
-			param.setActionClassId(to.getActionId());
-			param.setKey		  (from.getKey());
-			param.setValue		  (from.getValue());
-
-			params.add(param);
-		}
-
-		this.saveWorkflowActionClassParameters(params, user);
-
-		return params;
-	}
-
-	@WrapInTransaction
-	@Override
-	public WorkflowActionClass copyWorkflowActionClass(final WorkflowActionClass from,
-													   final WorkflowAction to,
-													   final User user) throws DotDataException, AlreadyExistException {
-
-		final WorkflowActionClass actionClass = new WorkflowActionClass();
-
-		Logger.debug(this, ()-> "Copying the WorkflowActionClass: " + from.getId() +
-							", name: " + from.getName());
-
-		actionClass.setClazz   (from.getClazz());
-		actionClass.setOrder   (from.getOrder());
-		actionClass.setName    (from.getName());
-		actionClass.setActionId(to.getId());
-
-		this.saveActionClass(actionClass, user);
-
-		return actionClass;
-	}
-
-	@WrapInTransaction
-	@Override
-	public WorkflowAction copyWorkflowAction(final WorkflowAction from,
-											 final WorkflowScheme to,
-											 final User user) throws DotDataException, AlreadyExistException, DotSecurityException {
-
-		Logger.debug(this, ()-> "Copying the WorkflowAction: " + from.getId() +
-				", name: " + from.getName());
-
-		final WorkflowAction action = new WorkflowAction();
-
-		action.setSchemeId   (to.getId());
-		action.setAssignable (from.isAssignable());
-		action.setCommentable(from.isCommentable());
-		action.setCondition  (from.getCondition());
-		action.setName		 (from.getName());
-		action.setShowOn	 (from.getShowOn());
-		action.setNextAssign (from.getNextAssign());
-		action.setNextStep	 (from.getNextStep());
-		action.setOrder		 (from.getOrder());
-		action.setOwner		 (from.getOwner());
-		action.setRoleHierarchyForAssign(from.isRoleHierarchyForAssign());
-
-		this.saveAction(action, user);
-
-		final List<Permission> permissionsFrom =
-				this.permissionAPI.getPermissions(from);
-
-		for (final Permission permissionfrom: permissionsFrom) {
-
-			this.permissionAPI.save(new Permission(permissionfrom.getType(), action.getPermissionId(),
-							permissionfrom.getRoleId(), permissionfrom.getPermission(), permissionfrom.isBitPermission()),
-					action, user, false);
-		}
-
-		return action;
-	}
-
-	@WrapInTransaction
-	@Override
-	public WorkflowStep copyWorkflowStep(final WorkflowStep from,
-										 final WorkflowScheme to,
-										 final User user) throws DotDataException, AlreadyExistException {
-
-		Logger.debug(this, ()-> "Copying the WorkflowStep: " + from.getId() +
-				", name: " + from.getName());
-
-		final WorkflowStep step = new WorkflowStep();
-
-		step.setSchemeId   		(to.getId());
-		step.setMyOrder    		(from.getMyOrder());
-		step.setCreationDate	(new Date());
-		step.setEnableEscalation(from.isEnableEscalation());
-		step.setName		 	(from.getName());
-		step.setEscalationAction(from.getEscalationAction());
-		step.setEscalationTime  (from.getEscalationTime());
-		step.setResolved	 	(from.isResolved());
-
-		this.saveStep(step, user);
-
-		return step;
-	}
-
-	@WrapInTransaction
-	@Override
-	public WorkflowScheme deepCopyWorkflowScheme(final WorkflowScheme from, final User user,
-												 final Optional<String> optionalName) throws DotDataException, AlreadyExistException, DotSecurityException {
-
-		// 1) create the scheme with a copy_name_timestamp
-		// 2) get the stepsFrom and do a copy with the same name
-		// 3) get the scheme actions and copy with a diff id
-		// 4) add action class and parameters
-		// 4) associate the stepsFrom to the actions.
-		this.isUserAllowToModifiedWorkflow(user);
-
-		final WorkflowScheme scheme    = new WorkflowScheme();
-
-		Logger.debug(this, ()-> "Copying a new scheme from: "
-				+ from.getId() + ", name= " + from.getName());
-
-		scheme.setName(optionalName.isPresent() && UtilMethods.isSet(optionalName.get())?optionalName.get():from.getName() + "_" + System.currentTimeMillis());
-		scheme.setArchived(from.isArchived());
-		scheme.setCreationDate(new Date());
-		scheme.setDescription(from.getDescription());
-		scheme.setModDate(new Date());
-
-		this.saveScheme(scheme, user);
-
-		final Map<String, WorkflowStep> steps		  = new HashMap<>();
-		final List<WorkflowStep> 	    stepsFrom 	  = this.findSteps(from);
-		for (final WorkflowStep step : stepsFrom) {
-
-			Logger.debug(this, ()-> "Copying a new step from: "
-					+ step.getId() + ", name= " + step.getName());
-
-			steps.put(step.getId(), this.copyWorkflowStep(step, scheme, user));
-		}
-
-		final Map<String, WorkflowAction> actions	   = new HashMap<>();
-		final List<WorkflowAction> 		  actionsFrom  = this.findActions(from, user);
-
-		for (final WorkflowAction action : actionsFrom) {
-
-			Logger.debug(this, ()-> "Copying a new action from: "
-					+ action.getId() + ", name= " + action.getName());
-
-			actions.put(action.getId(), this.copyWorkflowAction(action, scheme, user));
-		}
-
-		for (final WorkflowStep step : stepsFrom) {
-
-			int   actionOrder 						= 0;
-			final List<WorkflowAction>  actionSteps =
-					this.findActions(step, user);
-
-			for (final WorkflowAction action : actionSteps) {
-
-				final String stepId   = steps.get(step.getId()).getId();
-				final String actionId = actions.get(action.getId()).getId();
-
-				this.saveAction(actionId, stepId, user, actionOrder++);
-			}
-		}
-
-		for (final WorkflowAction action : actionsFrom) {
-
-			final List<WorkflowActionClass> workflowActionClasses =
-					this.findActionClasses(action);
-
-			for (final WorkflowActionClass fromActionClass : workflowActionClasses) {
-
-				final WorkflowActionClass actionClass =
-						this.copyWorkflowActionClass(fromActionClass, actions.get(action.getId()), user);
-				final  Map<String, WorkflowActionClassParameter> classParameterMap =
-						this.findParamsForActionClass(fromActionClass);
-
-				this.copyWorkflowActionClassParameters(classParameterMap.values(), actionClass, user);
-			}
-		}
-
-		return scheme;
-	}
-
-	@Override
-	@CloseDBIfOpened
-	public List<WorkflowTask> searchAllTasks(final WorkflowSearcher searcher) throws DotDataException {
-		return workFlowFactory.searchAllTasks(searcher);
-	}
-
-	@Override
-	@CloseDBIfOpened
-	public WorkflowHistory retrieveLastStepAction(final String taskId) throws DotDataException {
-
-		return workFlowFactory.retrieveLastStepAction(taskId);
-	}
-
-	@Override
-	@CloseDBIfOpened
-	public WorkflowAction findEntryAction(final Contentlet contentlet, final User user)  throws DotDataException, DotSecurityException {
-		WorkflowScheme scheme = null;
-		List<WorkflowScheme> schemes = findSchemesForStruct(contentlet.getStructure());
-		if(null !=  schemes && schemes.size() ==1){
-			scheme =  schemes.get(0);
-		}else{
-			return null;
-		}
-
-		WorkflowStep entryStep = null;
-		List<WorkflowStep> wfSteps = findSteps(scheme);
-
-		for(WorkflowStep wfStep : wfSteps){
-			if(!UtilMethods.isSet(entryStep))
-				entryStep = wfStep;
-			if(wfStep.getMyOrder() < entryStep.getMyOrder())
-				entryStep = wfStep;
-		}
-
-		WorkflowAction entryAction = null;
-		List<WorkflowAction> wfActions = findActions(entryStep, user);
-
-		for(WorkflowAction wfAction : wfActions){
-			if(!UtilMethods.isSet(entryAction))
-				entryAction = wfAction;
-			if(wfAction.getOrder() < entryAction.getOrder())
-				entryAction = wfAction;
-		}
-
-		if (!permissionAPI.doesUserHavePermission(entryAction, PermissionAPI.PERMISSION_USE, user, RESPECT_FRONTEND_ROLES)) {
-			throw new DotSecurityException("User " + user + " cannot read action " + entryAction.getName());
-		}
-		return entryAction;
-	}
-
-	@CloseDBIfOpened
-	@Override
-	public List<WorkflowTask> findExpiredTasks() throws DotDataException, DotSecurityException {
-		return workFlowFactory.findExpiredTasks();
-	}
-
-	@CloseDBIfOpened
-	@Override
-	public WorkflowScheme findSchemeByName(final String schemaName) throws DotDataException {
-		return workFlowFactory.findSchemeByName(schemaName);
-	}
-
-	@WrapInTransaction
-	@Override
-	public void deleteWorkflowActionClassParameter(final WorkflowActionClassParameter param) throws DotDataException, AlreadyExistException {
-		workFlowFactory.deleteWorkflowActionClassParameter(param);
-
-	}
-
-	/**
-	 * Method will replace user references of the given userId in workflow, workflow_ action task and workflow comments
-	 * with the replacement user id 
-	 * @param userId User Identifier
-	 * @param userRoleId The role id of the user
-	 * @param replacementUserId The user id of the replacement user
-	 * @param replacementUserRoleId The role Id of the replacemente user
-	 * @throws DotDataException There is a data inconsistency
-	 * @throws DotStateException There is a data inconsistency
-	 * @throws DotSecurityException 
-	 */
-	@WrapInTransaction
-	@Override
-	public void updateUserReferences(final String userId, final String userRoleId,
-									 final String replacementUserId, final String replacementUserRoleId) throws DotDataException, DotSecurityException {
-
-		workFlowFactory.updateUserReferences(userId, userRoleId, replacementUserId, replacementUserRoleId);
-	}
-
-	/**
-	 * Method will replace step references of the given stepId in workflow, workflow_action task and contentlets
-	 * with the replacement step id 
-	 * @param stepId Step Identifier
-	 * @param replacementStepId The step id of the replacement step
-	 * @throws DotDataException There is a data inconsistency
-	 * @throws DotStateException There is a data inconsistency
-	 * @throws DotSecurityException 
-	 */
-	@WrapInTransaction
-	@Override
-	public void updateStepReferences(final String stepId, final String replacementStepId) throws DotDataException, DotSecurityException {
-		workFlowFactory.updateStepReferences(this.getLongId(stepId, ShortyIdAPI.ShortyInputType.WORKFLOW_STEP), this.getLongId(replacementStepId, ShortyIdAPI.ShortyInputType.WORKFLOW_STEP));
-	}
-
-	@Override
-    @CloseDBIfOpened
-    public WorkflowAction findActionRespectingPermissions(final String id, final Permissionable permissionable,
-            final User user) throws DotDataException, DotSecurityException {
-
-        final WorkflowAction action = workFlowFactory.findAction(this.getLongId(id, ShortyIdAPI.ShortyInputType.WORKFLOW_ACTION));
-
-        DotPreconditions.isTrue(
-                workflowActionUtils
-						.hasSpecialWorkflowPermission(user, RESPECT_FRONTEND_ROLES, permissionable, action) ||
-                        this.permissionAPI
-                                .doesUserHavePermission(action, PermissionAPI.PERMISSION_USE, user,
-                                        RESPECT_FRONTEND_ROLES),
-                () -> "User " + user + " cannot read action " + action.getName(),
-                DotSecurityException.class);
-
-        return action;
-    }
-
-	@Override
-    @CloseDBIfOpened
-    public WorkflowAction findActionRespectingPermissions(final String actionId,
-            final String stepId, final Permissionable permissionable,
-            final User user) throws DotDataException, DotSecurityException {
-
-        Logger.debug(this, () -> "Finding the action: " + actionId + " for the step: " + stepId);
-        final WorkflowAction action = this.workFlowFactory.findAction(this.getLongId(actionId, ShortyIdAPI.ShortyInputType.WORKFLOW_ACTION),
-				this.getLongId(stepId, ShortyIdAPI.ShortyInputType.WORKFLOW_STEP));
-        if (null != action) {
-
-            DotPreconditions.isTrue(
-                    workflowActionUtils.hasSpecialWorkflowPermission(user, RESPECT_FRONTEND_ROLES, permissionable, action) ||
-                            this.permissionAPI
-                                    .doesUserHavePermission(action, PermissionAPI.PERMISSION_USE, user, true),
-                    () -> "User " + user + " cannot read action " + action.getName(),
-                    DotSecurityException.class);
-        }
-
-        return action;
-    }
-
-	/**
-	 * Returns the actions associted to the content type if there's no license. only actions
-	 * associated with the system workflow will be returned.
-	 *
-	 * @param contentType ContentType to be processed
-	 * @param user The current User
-	 */
-	@Override
-	@CloseDBIfOpened
-	public List<WorkflowAction> findAvailableDefaultActionsByContentType(final ContentType contentType,
-			final User user)
-			throws DotDataException, DotSecurityException {
-
-		DotPreconditions.isTrue(this.permissionAPI.
-						doesUserHavePermission(contentType, PermissionAPI.PERMISSION_READ, user, true),
-				() -> "User " + user + " cannot read content type " + contentType.name(),
-				DotSecurityException.class);
-
-		List<WorkflowScheme> schemes = findSchemesForContentType(contentType);
-
-		if (!hasValidLicense()) {
-			//When no License, we only allow the system workflow
-			final WorkflowScheme systemWorkflow = schemes.stream()
-					.filter(WorkflowScheme::isSystem).findFirst()
-					.orElse(workFlowFactory.findSystemWorkflow());
-			schemes = new ImmutableList.Builder<WorkflowScheme>().add(systemWorkflow).build();
-
-		}
-		return findAvailableDefaultActionsBySchemes(schemes,
-				APILocator.getUserAPI().getSystemUser());
-	}
-
-	@Override
-	@CloseDBIfOpened
-	public List<WorkflowAction> findAvailableDefaultActionsBySchemes(final List<WorkflowScheme> schemes, final User user)
-			throws DotDataException, DotSecurityException{
-		final ImmutableList.Builder<WorkflowAction> actions = new ImmutableList.Builder<>();
-		for(WorkflowScheme scheme: schemes){
-			final List<WorkflowStep> steps = findSteps(scheme);
-			actions.addAll(findActions(steps.get(0), user));
-		}
-		return actions.build();
-
-	}
-
-	@Override
-	@CloseDBIfOpened
-	public List<WorkflowAction> findInitialAvailableActionsByContentType(final ContentType contentType, final User user)
-			throws DotDataException, DotSecurityException {
-		final ImmutableList.Builder<WorkflowAction> actions = new ImmutableList.Builder<>();
-		final List<WorkflowScheme> schemes = findSchemesForContentType(contentType);
-		for(WorkflowScheme scheme: schemes){
-			final List<WorkflowStep> steps = findSteps(scheme);
-			actions.addAll(findActions(steps.stream().findFirst().orElse(null), user, contentType));
-		}
-
-		return actions.build();
-	}
-
-	@CloseDBIfOpened
-	public List<WorkflowTask> findTasksByStep(final String stepId) throws DotDataException, DotSecurityException{
-		return this.workFlowFactory.findTasksByStep(this.getLongId(stepId, ShortyIdAPI.ShortyInputType.WORKFLOW_STEP));
-	}
-
-	@Override
-	@WrapInTransaction
-	public void archive(final WorkflowScheme scheme, final User user)
-			throws DotDataException, DotSecurityException,  AlreadyExistException {
-		scheme.setArchived(Boolean.TRUE);
-		saveScheme(scheme, user);
-
-	}
-
-	@Override
-	@CloseDBIfOpened
-	public List<WorkflowTimelineItem> getCommentsAndChangeHistory(final WorkflowTask task) throws DotDataException{
-
-	    final List<WorkflowTimelineItem> workflowTimelineItems =
-				CollectionsUtils.join(this.findWorkFlowComments(task),
-						this.findWorkflowHistory (task));
-
-	    return workflowTimelineItems.stream()
-                .sorted(Comparator.comparing(WorkflowTimelineItem::createdDate))
-                .collect(CollectionsUtils.toImmutableList());
-	}
-
-
+package com.dotmarketing.portlets.workflows.business;
+
+import com.dotcms.api.system.event.SystemMessageEventUtil;
+import com.dotcms.business.CloseDBIfOpened;
+import com.dotcms.business.WrapInTransaction;
+import com.dotcms.concurrent.DotConcurrentFactory;
+import com.dotcms.concurrent.DotSubmitter;
+import com.dotcms.contenttype.model.type.ContentType;
+import com.dotcms.exception.ExceptionUtil;
+import com.dotcms.repackage.com.google.common.annotations.VisibleForTesting;
+import com.dotcms.rest.ErrorEntity;
+import com.dotcms.rest.api.v1.workflow.ActionFail;
+import com.dotcms.rest.api.v1.workflow.BulkActionsResultView;
+import com.dotcms.util.*;
+import com.dotcms.uuid.shorty.ShortyId;
+import com.dotcms.uuid.shorty.ShortyIdAPI;
+import com.dotmarketing.beans.Host;
+import com.dotmarketing.beans.Permission;
+import com.dotmarketing.business.*;
+import com.dotmarketing.business.query.QueryUtil;
+import com.dotmarketing.business.APILocator;
+import com.dotmarketing.business.DotStateException;
+import com.dotmarketing.business.FactoryLocator;
+import com.dotmarketing.business.PermissionAPI;
+import com.dotmarketing.business.Permissionable;
+import com.dotmarketing.business.Role;
+import com.dotmarketing.business.RoleAPI;
+import com.dotmarketing.common.business.journal.DistributedJournalAPI;
+import com.dotmarketing.db.DbConnectionFactory;
+import com.dotmarketing.db.HibernateUtil;
+import com.dotmarketing.exception.*;
+import com.dotmarketing.osgi.HostActivator;
+import com.dotmarketing.portlets.contentlet.business.ContentletAPI;
+import com.dotmarketing.portlets.contentlet.business.DotContentletValidationException;
+import com.dotmarketing.portlets.contentlet.model.Contentlet;
+import com.dotmarketing.portlets.contentlet.model.ContentletDependencies;
+import com.dotmarketing.portlets.contentlet.util.ContentletUtil;
+import com.dotmarketing.portlets.fileassets.business.IFileAsset;
+import com.dotmarketing.portlets.structure.model.Structure;
+import com.dotmarketing.portlets.workflows.MessageActionlet;
+import com.dotmarketing.portlets.workflows.actionlet.*;
+import com.dotmarketing.portlets.workflows.model.*;
+import com.dotmarketing.util.*;
+import com.dotmarketing.portlets.workflows.actionlet.ArchiveContentActionlet;
+import com.dotmarketing.portlets.workflows.actionlet.CheckURLAccessibilityActionlet;
+import com.dotmarketing.portlets.workflows.actionlet.CheckinContentActionlet;
+import com.dotmarketing.portlets.workflows.actionlet.CheckoutContentActionlet;
+import com.dotmarketing.portlets.workflows.actionlet.CommentOnWorkflowActionlet;
+import com.dotmarketing.portlets.workflows.actionlet.CopyActionlet;
+import com.dotmarketing.portlets.workflows.actionlet.DeleteContentActionlet;
+import com.dotmarketing.portlets.workflows.actionlet.EmailActionlet;
+import com.dotmarketing.portlets.workflows.actionlet.FourEyeApproverActionlet;
+import com.dotmarketing.portlets.workflows.actionlet.MultipleApproverActionlet;
+import com.dotmarketing.portlets.workflows.actionlet.NotifyAssigneeActionlet;
+import com.dotmarketing.portlets.workflows.actionlet.NotifyUsersActionlet;
+import com.dotmarketing.portlets.workflows.actionlet.PublishContentActionlet;
+import com.dotmarketing.portlets.workflows.actionlet.PushNowActionlet;
+import com.dotmarketing.portlets.workflows.actionlet.PushPublishActionlet;
+import com.dotmarketing.portlets.workflows.actionlet.ResetTaskActionlet;
+import com.dotmarketing.portlets.workflows.actionlet.SaveContentActionlet;
+import com.dotmarketing.portlets.workflows.actionlet.SaveContentAsDraftActionlet;
+import com.dotmarketing.portlets.workflows.actionlet.SetValueActionlet;
+import com.dotmarketing.portlets.workflows.actionlet.TranslationActionlet;
+import com.dotmarketing.portlets.workflows.actionlet.TwitterActionlet;
+import com.dotmarketing.portlets.workflows.actionlet.UnarchiveContentActionlet;
+import com.dotmarketing.portlets.workflows.actionlet.UnpublishContentActionlet;
+import com.dotmarketing.portlets.workflows.actionlet.WorkFlowActionlet;
+import com.dotmarketing.portlets.workflows.model.WorkflowAction;
+import com.dotmarketing.portlets.workflows.model.WorkflowActionClass;
+import com.dotmarketing.portlets.workflows.model.WorkflowActionClassParameter;
+import com.dotmarketing.portlets.workflows.model.WorkflowComment;
+import com.dotmarketing.portlets.workflows.model.WorkflowHistory;
+import com.dotmarketing.portlets.workflows.model.WorkflowProcessor;
+import com.dotmarketing.portlets.workflows.model.WorkflowScheme;
+import com.dotmarketing.portlets.workflows.model.WorkflowSearcher;
+import com.dotmarketing.portlets.workflows.model.WorkflowState;
+import com.dotmarketing.portlets.workflows.model.WorkflowStep;
+import com.dotmarketing.portlets.workflows.model.WorkflowTask;
+import com.dotmarketing.portlets.workflows.model.WorkflowTimelineItem;
+import com.dotmarketing.util.Config;
+import com.dotmarketing.util.DateUtil;
+import com.dotmarketing.util.Logger;
+import com.dotmarketing.util.LuceneQueryUtils;
+import com.dotmarketing.util.SecurityLogger;
+import com.dotmarketing.util.UtilMethods;
+import com.dotmarketing.util.WebKeys;
+import com.google.common.collect.ImmutableList;
+import com.google.common.collect.Lists;
+import com.liferay.portal.language.LanguageException;
+import com.liferay.portal.language.LanguageUtil;
+import com.liferay.portal.model.User;
+import com.liferay.util.StringPool;
+import org.apache.commons.lang.time.StopWatch;
+import org.apache.commons.lang3.concurrent.ConcurrentUtils;
+import org.osgi.framework.BundleContext;
+
+import javax.annotation.Nullable;
+import java.util.*;
+import java.util.concurrent.ExecutionException;
+import java.util.concurrent.Future;
+import java.util.concurrent.atomic.AtomicBoolean;
+import java.util.concurrent.atomic.AtomicLong;
+import java.util.concurrent.locks.ReentrantLock;
+import java.util.function.BiConsumer;
+import java.util.function.Consumer;
+import java.util.stream.Collectors;
+import java.util.stream.IntStream;
+import javax.annotation.Nullable;
+import org.apache.commons.lang.time.StopWatch;
+import org.apache.commons.lang3.concurrent.ConcurrentUtils;
+import org.apache.lucene.queryparser.classic.ParseException;
+import org.osgi.framework.BundleContext;
+
+public class WorkflowAPIImpl implements WorkflowAPI, WorkflowAPIOsgiService {
+
+	private final List<Class<? extends WorkFlowActionlet>> actionletClasses;
+
+	private static Map<String, WorkFlowActionlet> actionletMap;
+
+	private final WorkFlowFactory workFlowFactory = FactoryLocator.getWorkFlowFactory();
+
+	private final PermissionAPI  permissionAPI    = APILocator.getPermissionAPI();
+
+	private final RoleAPI roleAPI				  = APILocator.getRoleAPI();
+
+	private final ShortyIdAPI shortyIdAPI		  = APILocator.getShortyAPI();
+
+	private final WorkflowStateFilter workflowStatusFilter =
+			new WorkflowStateFilter();
+
+	private final SystemMessageEventUtil systemMessageEventUtil =
+			SystemMessageEventUtil.getInstance();
+
+	private final DistributedJournalAPI<String> distributedJournalAPI =
+			APILocator.getDistributedJournalAPI();
+
+	// not very fancy, but the WorkflowImport is a friend of WorkflowAPI
+	private volatile FriendClass  friendClass = null;
+
+	//This by default tells if a license is valid or not.
+	private LicenseValiditySupplier licenseValiditySupplierSupplier = new LicenseValiditySupplier() {};
+
+	private final DotConcurrentFactory concurrentFactory = DotConcurrentFactory.getInstance();
+
+	private static final boolean RESPECT_FRONTEND_ROLES = WorkflowActionUtils.RESPECT_FRONTEND_ROLES;
+
+	private final WorkflowActionUtils workflowActionUtils;
+
+	private final ContentletAPI contentletAPI = APILocator.getContentletAPI();
+
+
+	private static final String MAX_THREADS_ALLOWED_TO_HANDLE_BULK_ACTIONS = "workflow.action.bulk.maxthreads";
+
+	private static final int MAX_THREADS_ALLOWED_TO_HANDLE_BULK_ACTIONS_DEFAULT = 5;
+
+	private static final String MAX_EXCEPTIONS_REPORTED_ON_BULK_ACTIONS = "workflow.action.bulk.maxexceptions";
+
+	private static final int MAX_EXCEPTIONS_REPORTED_ON_BULK_ACTIONS_DEFAULT = 1000;
+
+	@SuppressWarnings({ "rawtypes", "unchecked" })
+	public WorkflowAPIImpl() {
+
+		actionletClasses = new ArrayList<>();
+
+		// Add default actionlet classes
+		actionletClasses.addAll(Arrays.asList(
+				CommentOnWorkflowActionlet.class,
+				NotifyUsersActionlet.class,
+				ArchiveContentActionlet.class,
+				DeleteContentActionlet.class,
+				CheckinContentActionlet.class,
+				CheckoutContentActionlet.class,
+				UnpublishContentActionlet.class,
+				PublishContentActionlet.class,
+				NotifyAssigneeActionlet.class,
+				UnarchiveContentActionlet.class,
+				ResetTaskActionlet.class,
+				MultipleApproverActionlet.class,
+				FourEyeApproverActionlet.class,
+				TwitterActionlet.class,
+				PushPublishActionlet.class,
+				CheckURLAccessibilityActionlet.class,
+                EmailActionlet.class,
+                SetValueActionlet.class,
+                PushNowActionlet.class,
+				TranslationActionlet.class,
+				SaveContentActionlet.class,
+				SaveContentAsDraftActionlet.class,
+				CopyActionlet.class,
+				MessageActionlet.class
+		));
+
+		refreshWorkFlowActionletMap();
+		registerBundleService();
+
+		try {
+			workflowActionUtils = new WorkflowActionUtils();
+		} catch (DotDataException e) {
+			throw new DotRuntimeException(e);
+		}
+	}
+
+	/**
+	 * This allows me to override the license supplier for testing purposes
+	 * @param licenseValiditySupplierSupplier
+	 */
+	@VisibleForTesting
+	public WorkflowAPIImpl(final LicenseValiditySupplier licenseValiditySupplierSupplier) {
+		this();
+		this.licenseValiditySupplierSupplier = licenseValiditySupplierSupplier;
+	}
+
+	public boolean hasValidLicense(){
+		return (licenseValiditySupplierSupplier.hasValidLicense());
+	}
+
+	private FriendClass getFriendClass () {
+
+		if (null == this.friendClass) {
+			synchronized (this) {
+
+				if (null == this.friendClass) {
+					this.friendClass =
+							new FriendClass("com.dotmarketing.portlets.workflows.util.WorkflowImportExportUtil",
+									"com.dotcms.content.elasticsearch.business.ESMappingAPIImpl");
+				}
+			}
+		}
+
+		return this.friendClass;
+	}
+
+	public void registerBundleService () {
+		if(System.getProperty(WebKeys.OSGI_ENABLED)!=null){
+			// Register main service
+			BundleContext context = HostActivator.instance().getBundleContext();
+			if (null != context) {
+				Hashtable<String, String> props = new Hashtable<String, String>();
+				context.registerService(WorkflowAPIOsgiService.class.getName(), this, props);
+			} else {
+				Logger.error(this, "Bundle Context is null, WorkflowAPIOsgiService has been not registered");
+			}
+		}
+	}
+
+	/**
+	 * Converts the shortyId to long id
+	 * @param shortyId String
+	 * @return String id
+	 */
+	private String getLongId (final String shortyId, final ShortyIdAPI.ShortyInputType type) {
+
+		final Optional<ShortyId> shortyIdOptional =
+				this.shortyIdAPI.getShorty(shortyId, type);
+
+		return shortyIdOptional.isPresent()?
+				shortyIdOptional.get().longId:shortyId;
+	} // getLongId.
+
+	private String getLongIdForScheme(final String schemeId) {
+		return this.getLongId(schemeId, ShortyIdAPI.ShortyInputType.WORKFLOW_SCHEME);
+	}
+
+
+    @Override
+    public void isUserAllowToModifiedWorkflow(final User user) {
+
+        // if the class calling the workflow api is not friend, so checks the validation
+        if (!this.getFriendClass().isFriend()) {
+            if (!hasValidLicense()) {
+                throw new InvalidLicenseException("Workflow-Schemes-License-required");
+            }
+
+            boolean hasAccessToPortlet = false;
+
+            try {
+                hasAccessToPortlet = (APILocator.getLayoutAPI()
+                        .doesUserHaveAccessToPortlet("workflow-schemes", user));
+            } catch (DotDataException e) {
+                Logger.error(this,
+                        "Unable to verify access to portlet : workflow-schemes for user with id: "
+                                + user.getUserId(), e);
+            }
+
+            if (!hasAccessToPortlet) {
+                throw new WorkflowPortletAccessException("Workflow-Portlet-Access-denied");
+            }
+        }
+
+    }
+
+	@Override
+	public WorkFlowActionlet newActionlet(String className) throws DotDataException {
+		for ( Class<? extends WorkFlowActionlet> z : actionletClasses ) {
+			if ( z.getName().equals(className.trim())) {
+				try {
+					return z.newInstance();
+				} catch (InstantiationException e) {
+					e.printStackTrace();
+				} catch (IllegalAccessException e) {
+					e.printStackTrace();
+				}
+			}
+		}
+		return null;
+	}
+
+	@Override
+	public String addActionlet(final Class<? extends WorkFlowActionlet> workFlowActionletClass) {
+
+		Logger.debug(this,
+				() -> "Adding actionlet class: " + workFlowActionletClass);
+
+		actionletClasses.add(workFlowActionletClass);
+		refreshWorkFlowActionletMap();
+		return workFlowActionletClass.getCanonicalName();
+	}
+
+	@Override
+	public void removeActionlet(final String workFlowActionletName) {
+
+		Logger.debug(this,
+				() -> "Removing actionlet: " + workFlowActionletName);
+
+		final WorkFlowActionlet actionlet = actionletMap.get(workFlowActionletName);
+		actionletClasses.remove(actionlet.getClass());
+		refreshWorkFlowActionletMap();
+	}
+
+	@Override
+	@CloseDBIfOpened
+	public List<WorkflowTask> searchTasks(final WorkflowSearcher searcher) throws DotDataException {
+		return workFlowFactory.searchTasks(searcher);
+	}
+
+	@Override
+	@CloseDBIfOpened
+	public WorkflowTask findTaskByContentlet(final Contentlet contentlet) throws DotDataException {
+		return workFlowFactory.findTaskByContentlet(contentlet);
+	}
+
+	@Override
+	@CloseDBIfOpened
+	public List<WorkflowStep> findStepsByContentlet(final Contentlet contentlet) throws DotDataException{
+
+		return this.findStepsByContentlet(contentlet, true);
+	}
+
+	@Override
+	@CloseDBIfOpened
+	public List<WorkflowStep> findStepsByContentlet(final Contentlet contentlet, final boolean showArchive) throws DotDataException{
+
+		final List<WorkflowScheme> schemes = hasValidLicense() ?
+				workFlowFactory.findSchemesForStruct(contentlet.getContentTypeId()) :
+				Arrays.asList(workFlowFactory.findSystemWorkflow()) ;
+
+		final List<WorkflowStep> steps =
+				this.workFlowFactory.findStepsByContentlet(contentlet, schemes);
+
+		if (!showArchive) {
+
+			final Set<String> nonArchiveSchemeIdSet =
+					schemes.stream().filter(scheme -> !scheme.isArchived())
+						    .map(scheme -> scheme.getId())
+							.collect(Collectors.toSet());
+
+			return steps.stream().filter(step -> nonArchiveSchemeIdSet.contains(step.getSchemeId()))
+					.collect(CollectionsUtils.toImmutableList());
+		}
+
+		return steps;
+	}
+
+	@Override
+	@CloseDBIfOpened
+	public WorkflowStep findStepByContentlet(final Contentlet contentlet) throws DotDataException {
+
+		WorkflowStep step = null;
+		List<WorkflowStep> steps = findStepsByContentlet(contentlet);
+		if( null != steps && !steps.isEmpty() && steps.size() == 1) {
+			step = steps.get(0);
+		}
+
+		return step;
+	}
+
+	@Override
+	public boolean existSchemeIdOnSchemesList(final String schemeId, final List<WorkflowScheme> schemes) {
+
+		return workFlowFactory.existSchemeIdOnSchemesList(this.getLongId(schemeId, ShortyIdAPI.ShortyInputType.WORKFLOW_SCHEME), schemes);
+	}
+
+	@Override
+	public WorkflowTask findTaskById(final String id) throws DotDataException {
+
+		return workFlowFactory.findWorkFlowTaskById(id);
+	}
+
+	@Override
+	@CloseDBIfOpened
+	public List<WorkflowScheme> findSchemes(final boolean showArchived) throws DotDataException {
+		if (!hasValidLicense()) {
+			return new ImmutableList.Builder<WorkflowScheme>().add(findSystemWorkflowScheme()).build();
+		}
+		return workFlowFactory.findSchemes(showArchived);
+	}
+
+
+	@Override
+	@CloseDBIfOpened
+	public WorkflowScheme findSystemWorkflowScheme() throws DotDataException {
+		return workFlowFactory.findSystemWorkflow();
+	}
+
+	@Override
+	@CloseDBIfOpened
+	public WorkflowScheme findScheme(final String id) throws DotDataException, DotSecurityException {
+
+		final String schemeId = this.getLongId(id, ShortyIdAPI.ShortyInputType.WORKFLOW_SCHEME);
+
+		if (!SYSTEM_WORKFLOW_ID.equals(schemeId)) {
+			if (!hasValidLicense() && !this.getFriendClass().isFriend()) {
+				throw new InvalidLicenseException("Workflow-Schemes-License-required");
+			}
+		}
+
+		return workFlowFactory.findScheme(schemeId);
+	}
+
+	@Override
+	@WrapInTransaction
+	public void saveSchemesForStruct(final Structure contentType,
+									 final List<WorkflowScheme> schemes) throws DotDataException {
+
+		try {
+
+			Logger.debug(this, ()-> "Saving schemes: " + schemes +
+									", to the content type: " + contentType);
+
+			this.workFlowFactory.saveSchemesForStruct(contentType.getInode(), schemes,
+					this::consumeWorkflowTask);
+		} catch(DotDataException e){
+			throw e;
+		}
+	}
+
+	@Override
+	@WrapInTransaction
+	public void saveSchemeIdsForContentType(final ContentType contentType,
+											final List<String> schemesIds) throws DotDataException {
+
+		try {
+
+			Logger.info(WorkflowAPIImpl.class, String.format("Saving Schemas: %s for Content type %s",
+					String.join(",", schemesIds), contentType.inode()));
+
+			workFlowFactory.saveSchemeIdsForContentType(contentType.inode(),
+					schemesIds.stream().map(this::getLongIdForScheme).collect(CollectionsUtils.toImmutableList()),
+					this::consumeWorkflowTask);
+		} catch(DotDataException e) {
+
+			Logger.error(WorkflowAPIImpl.class, String.format("Error saving Schemas: %s for Content type %s",
+					String.join(",", schemesIds), contentType.inode()));
+		}
+	}
+
+
+	@CloseDBIfOpened
+	@Override
+	public List<WorkflowScheme> findSchemesForContentType(final ContentType contentType)
+			throws DotDataException {
+
+		final ImmutableList.Builder<WorkflowScheme> schemes =
+				new ImmutableList.Builder<>();
+
+		if (contentType == null || !UtilMethods.isSet(contentType.inode()) || !hasValidLicense()) {
+
+			schemes.add(this.findSystemWorkflowScheme());
+		} else {
+
+			try {
+					Logger.debug(this, () -> "Finding the schemes for: " + contentType);
+					final List<WorkflowScheme> contentTypeSchemes = hasValidLicense() ?
+							this.workFlowFactory.findSchemesForStruct(contentType.inode()) :
+							Arrays.asList(workFlowFactory.findSystemWorkflow()) ;
+					schemes.addAll(contentTypeSchemes);
+			} catch(Exception e) {
+
+				Logger.debug(this,e.getMessage(),e);
+			}
+		}
+
+		return schemes.build();
+	} // findSchemesForContentType.
+
+
+	@Override
+	@CloseDBIfOpened
+	public List<ContentType> findContentTypesForScheme(final WorkflowScheme workflowScheme) {
+
+		if (!SYSTEM_WORKFLOW_ID.equals(workflowScheme.getId())) {
+			if (!hasValidLicense() && !this.getFriendClass().isFriend()) {
+				throw new InvalidLicenseException("Workflow-Schemes-License-required");
+			}
+		}
+        try {
+			return workFlowFactory.findContentTypesByScheme(workflowScheme);
+		}catch(Exception e){
+			Logger.debug(this,e.getMessage(),e);
+            throw new DoesNotExistException(e);
+		}
+	}
+
+	@Override
+	@CloseDBIfOpened
+	public List<WorkflowScheme> findSchemesForStruct(final Structure structure) throws DotDataException {
+
+		final ImmutableList.Builder<WorkflowScheme> schemes =
+				new ImmutableList.Builder<>();
+
+		if(structure ==null || ! UtilMethods.isSet(structure.getInode()) || !hasValidLicense()) {
+
+			schemes.add(this.findSystemWorkflowScheme());
+		} else {
+
+			try {
+
+				if(hasValidLicense()) {
+
+					schemes.addAll(workFlowFactory.findSchemesForStruct(structure.getInode()));
+				} else {
+					schemes.add(workFlowFactory.findSystemWorkflow());
+				}
+			} catch (Exception e) {
+
+				Logger.debug(this, e.getMessage(), e);
+			}
+		}
+
+		return schemes.build();
+	}
+
+	@Override
+	@WrapInTransaction
+	public void saveScheme(final WorkflowScheme scheme, final User user) throws DotDataException, DotSecurityException, AlreadyExistException {
+
+		this.isUserAllowToModifiedWorkflow(user);
+
+		if(null == scheme){
+		   throw new DotWorkflowException("Workflow-delete-null-workflow");
+		}
+
+		if (UtilMethods.isSet(scheme.getId())) {
+			scheme.setId(this.getLongIdForScheme(scheme.getId()));
+		}
+
+		if (SYSTEM_WORKFLOW_ID.equals(scheme.getId()) && scheme.isArchived()) {
+
+			Logger.warn(this, "Can not archive the system workflow");
+			throw new DotSecurityException("Workflow-delete-system-workflow");
+		}
+
+		workFlowFactory.saveScheme(scheme);
+	}
+
+	@Override
+	public Future<WorkflowScheme> deleteScheme(final WorkflowScheme scheme, final User user)
+			throws DotDataException, DotSecurityException, AlreadyExistException {
+
+		this.isUserAllowToModifiedWorkflow(user);
+
+		if (null == scheme){
+			Logger.warn(this, "Can not delete a null workflow");
+			throw new DotWorkflowException("Workflow-delete-null-workflow");
+		}
+
+		if( SYSTEM_WORKFLOW_ID.equals(scheme.getId())) {
+
+			Logger.warn(this,
+					"Can not delete workflow Id:" + scheme.getId() + ", name:" + scheme.getName());
+			throw new DotSecurityException("Workflow-delete-system-workflow");
+		}
+
+		if(!scheme.isArchived()){
+			throw new DotSecurityException("Workflow-delete-non-archived");
+		}
+
+		final DotSubmitter submitter = this.concurrentFactory.getSubmitter(DotConcurrentFactory.DOT_SYSTEM_THREAD_POOL);
+		//Delete the Scheme in a separated thread
+		return submitter.submit(() -> deleteSchemeTask(scheme, user));
+	}
+
+	/**
+	 * This task allows to elimiminate the workflow scheme on a separate thread
+	 * @param scheme Workflow Scheme to be delete
+	 * @param user The user
+	 */
+	@WrapInTransaction
+	private WorkflowScheme deleteSchemeTask(final WorkflowScheme scheme, final User user) {
+
+		try {
+
+			final StopWatch stopWatch = new StopWatch();
+			stopWatch.start();
+			Logger.info(this, "Begin the Delete Workflow Scheme task. workflow Id:" + scheme.getId()
+					+ ", name:" + scheme.getName());
+
+			final List<WorkflowStep> steps = this.findSteps(scheme);
+			for (final WorkflowStep step : steps) {
+				//delete workflow tasks
+				this.findTasksByStep(step.getId())
+						.forEach(task -> this.deleteWorkflowTaskWrapper(task, user));
+			}
+			//delete actions
+			this.findActions(scheme, user)
+					.forEach(action -> this.deleteWorkflowActionWrapper(action, user));
+
+			//delete steps
+			steps.forEach(step -> this.deleteWorkflowStepWrapper(step, user));
+
+			//delete scheme
+			this.workFlowFactory.deleteScheme(scheme);
+			SecurityLogger.logInfo(this.getClass(),
+					"The Workflow Scheme with id:" + scheme.getId() + ", name:" + scheme.getName()
+							+ " was deleted");
+
+			stopWatch.stop();
+			Logger.info(this, "Delete Workflow Scheme task DONE, duration:" +
+					DateUtil.millisToSeconds(stopWatch.getTime()) + " seconds");
+
+			this.systemMessageEventUtil.pushSimpleTextEvent
+					(LanguageUtil.get(user.getLocale(), "Workflow-deleted", scheme.getName()), user.getUserId());
+		} catch (Exception e) {
+			Logger.error(this.getClass(),
+					"Error deleting Scheme: " + scheme.getId() + ", name:" + scheme.getName() + ". "
+							+ e.getMessage(), e);
+			throw new DotRuntimeException(e);
+		}
+		return scheme;
+	}
+
+	/**
+	 * Wrap the delete Workflow Step method to be use by lambdas
+	 *
+	 * @param step The workflow step to be deleted
+	 * @param user The user
+	 * @throws DotRuntimeException
+	 */
+	@WrapInTransaction
+	private void deleteWorkflowStepWrapper(final WorkflowStep step, final User user)
+			throws DotRuntimeException {
+		try {
+			//delete step
+			this.doDeleteStep(step, user, false);
+		} catch (Exception e) {
+			throw new DotRuntimeException(e);
+		}
+	}
+
+	/**
+	 * Wrap the delete Workflow Action method to be use by lambdas
+	 *
+	 * @param action The workflow action to be deleted
+	 * @param user The user
+	 * @throws DotRuntimeException
+	 */
+	@CloseDBIfOpened
+	private void deleteWorkflowActionWrapper(final WorkflowAction action, final User user)
+			throws DotRuntimeException {
+		try {
+			//delete action
+			this.deleteAction(action,user);
+		} catch (Exception e) {
+			throw new DotRuntimeException(e);
+		}
+	}
+
+	/**
+	 * Wrap the delete Workflow Task method to be use by lambdas
+	 *
+	 * @param task The workflow task to be deleted
+	 * @param user The user
+	 * @throws DotRuntimeException
+	 */
+	@CloseDBIfOpened
+	private void deleteWorkflowTaskWrapper(final WorkflowTask task, final User user)
+			throws DotRuntimeException {
+		try {
+			//delete task comment
+			this.findWorkFlowComments(task).forEach(this::deleteCommentWrapper);
+
+			//delete task history
+			this.findWorkflowHistory(task).forEach(this::deleteWorkflowHistoryWrapper);
+
+			//delete task
+			this.deleteWorkflowTask(task, user);
+		} catch (Exception e) {
+			throw new DotRuntimeException(e);
+		}
+	}
+
+	/**
+	 * Wrap the delete Workflow Comment method to be use by lambdas
+	 * @param workflowComment The workflow comment object to be deleted
+	 * @throws DotRuntimeException
+	 */
+	@CloseDBIfOpened
+	private void deleteCommentWrapper(final WorkflowComment workflowComment)
+			throws DotRuntimeException{
+		try{
+			this.deleteComment(workflowComment);
+		}catch(Exception e){
+			throw new DotRuntimeException(e);
+		}
+	}
+
+	/**
+	 * Wrap the delete Workflow History method to be use by lambdas
+	 * @param workflowHistory The workflow History object to be deleted
+	 * @throws DotRuntimeException
+	 */
+	@CloseDBIfOpened
+	private void deleteWorkflowHistoryWrapper(final WorkflowHistory workflowHistory)
+			throws DotRuntimeException{
+		try{
+			this.deleteWorkflowHistory(workflowHistory);
+		}catch(Exception e){
+			throw new DotRuntimeException(e);
+		}
+	}
+
+	@CloseDBIfOpened
+	public List<WorkflowStep> findSteps(final WorkflowScheme scheme) throws DotDataException {
+		return workFlowFactory.findSteps(scheme);
+	}
+
+	@WrapInTransaction
+	public void saveStep(final WorkflowStep step, final User user) throws DotDataException, AlreadyExistException {
+
+		this.isUserAllowToModifiedWorkflow(user);
+
+		DotPreconditions.isTrue(UtilMethods.isSet(step.getName()) && UtilMethods.isSet(step.getSchemeId()),
+				()-> "Step name and Scheme are required", DotStateException.class);
+
+		if (UtilMethods.isSet(step.getSchemeId())) {
+			step.setSchemeId(this.getLongIdForScheme(step.getSchemeId()));
+		}
+
+		if (UtilMethods.isSet(step.getId())) {
+			step.setId(this.getLongId(step.getId(), ShortyIdAPI.ShortyInputType.WORKFLOW_STEP));
+		}
+
+		workFlowFactory.saveStep(step);
+	}
+
+	@CloseDBIfOpened
+	public  Future<WorkflowStep>  deleteStep(final WorkflowStep step, final User user) throws DotDataException {
+
+		return this.doDeleteStep(step, user, true); // runs async
+	}
+
+	private Future<WorkflowStep> doDeleteStep(final WorkflowStep step, final User user, final boolean async) throws DotDataException {
+
+		this.isUserAllowToModifiedWorkflow(user);
+
+		try {
+
+			// Checking for Next Step references
+			for(final WorkflowStep otherStep : findSteps(findScheme(step.getSchemeId()))){
+
+				/*
+				Verify we are not validating the next step is the step we want to delete.
+				Remember the step can point to itself and that should not be a restriction when deleting.
+				 */
+				if (!otherStep.getId().equals(step.getId())) {
+					for(final WorkflowAction action : findActions(otherStep, APILocator.getUserAPI().getSystemUser())){
+
+						if (action.getNextStep().equals(step.getId())) {
+							final String validationExceptionMessage = LanguageUtil.format(user.getLocale(),
+									"Workflow-delete-step-reference-by-step-error",
+									new String[]{step.getName(), otherStep.getName(),
+											action.getName()}, false);
+							throw new DotDataValidationException(validationExceptionMessage);
+						}
+					}
+				}
+			}
+
+			final int countContentletsReferencingStep = getCountContentletsReferencingStep(step);
+			if(countContentletsReferencingStep > 0){
+
+				final String validationExceptionMessage = LanguageUtil.format(user.getLocale(),
+						"Workflow-delete-step-reference-by-contentlet-error",
+						new String[]{step.getName(), Integer.toString(countContentletsReferencingStep)}, false);
+				throw new DotDataValidationException(validationExceptionMessage);
+			}
+
+			final DotSubmitter submitter = this.concurrentFactory.getSubmitter(DotConcurrentFactory.DOT_SYSTEM_THREAD_POOL);
+			//Delete the Scheme in a separated thread
+			return (async)?
+					submitter.submit(() -> deleteStepTask(step, user, true)):
+					ConcurrentUtils.constantFuture(deleteStepTask(step, user, false));
+		} catch(Exception e){
+
+			throw new DotDataException(e.getMessage(), e);
+		}
+	}
+
+	private void consumeWorkflowTask (final WorkflowTask workflowTask) {
+
+		try {
+			HibernateUtil.addAsyncCommitListener( () -> {
+				try {
+					this.distributedJournalAPI.addIdentifierReindex(workflowTask.getWebasset());
+				} catch (DotDataException e) {
+					Logger.error(WorkflowAPIImpl.class, e.getMessage(), e);
+				}
+			});
+		} catch (DotHibernateException e) {
+			Logger.error(WorkflowAPIImpl.class, e.getMessage(), e);
+		}
+	}
+
+	@WrapInTransaction
+	private WorkflowStep deleteStepTask(final WorkflowStep step, final User user, final boolean sendSystemEvent) {
+
+		try {
+
+			final StopWatch stopWatch = new StopWatch();
+			stopWatch.start();
+
+			Logger.info(this, "Begin the Delete Workflow Step task. step Id:" + step.getId()
+					+ ", name:" + step.getName());
+
+			this.workFlowFactory.deleteActions(step); // workflow_action_step
+			this.workFlowFactory.deleteStep(step, this::consumeWorkflowTask); // workflow_step
+			SecurityLogger.logInfo(this.getClass(),
+					"The Workflow Step with id:" + step.getId() + ", name:" + step.getName()
+							+ " was deleted");
+
+			stopWatch.stop();
+			Logger.info(this, "Delete Workflow Step task DONE, duration:" +
+					DateUtil.millisToSeconds(stopWatch.getTime()) + " seconds");
+
+			if (sendSystemEvent) {
+				HibernateUtil.addAsyncCommitListener(() -> {
+					try {
+						this.systemMessageEventUtil.pushSimpleTextEvent
+								(LanguageUtil.get(user.getLocale(), "Workflow-Step-deleted", step.getName()), user.getUserId());
+					} catch (LanguageException e1) {
+						Logger.error(this.getClass(), e1.getMessage(), e1);
+					}
+				});
+			}
+		} catch (Exception e) {
+
+			try {
+				HibernateUtil.addRollbackListener(() -> {
+					try {
+						this.systemMessageEventUtil.pushSimpleErrorEvent(new ErrorEntity("Workflow-delete-step-error",
+								LanguageUtil.get(user.getLocale(), "Workflow-delete-step-error", step.getName())), user.getUserId());
+					} catch (LanguageException e1) {
+						Logger.error(this.getClass(), e1.getMessage(), e1);
+					}
+				});
+			} catch (DotHibernateException e1) {
+				Logger.error(this.getClass(), e1.getMessage(), e1);
+			}
+
+			Logger.error(this.getClass(),
+					"Error deleting the step: " + step.getId() + ", name:" + step.getName() + ". "
+							 + e.getMessage(), e);
+
+			throw new DotRuntimeException(e);
+		}
+
+		return step;
+	}
+
+	@CloseDBIfOpened
+	private int getCountContentletsReferencingStep(final WorkflowStep step) throws DotDataException{
+		return workFlowFactory.getCountContentletsReferencingStep(step);
+	}
+
+	@WrapInTransaction
+	@Override
+	public void reorderStep(final WorkflowStep step, final int order, final User user) throws DotDataException, AlreadyExistException, DotSecurityException {
+
+		this.isUserAllowToModifiedWorkflow(user);
+
+		final WorkflowScheme scheme     = this.findScheme(step.getSchemeId());
+		final List<WorkflowStep> steps  = this.findSteps (scheme);
+
+		IntStream.range(0, steps.size())
+				.filter(i -> steps.get(i).getId().equals(step.getId()))
+				.boxed()
+				.findFirst()
+				.map(i -> steps.remove((int) i));
+
+		final int newOrder = (order > steps.size()) ? steps.size():order;
+		steps.add(newOrder, step);
+
+		int i = 0;
+		for(final WorkflowStep stepp : steps) {
+			stepp.setMyOrder(i++);
+			this.saveStep(stepp, user);
+		}
+	}
+
+	@Override
+	@WrapInTransaction
+	public void deleteComment(final WorkflowComment comment) throws DotDataException {
+
+		this.workFlowFactory.deleteComment(comment);
+		SecurityLogger.logInfo(this.getClass(),
+				"The Workflow Comment with id:" + comment.getId() + " was deleted.");
+	}
+
+	@Override
+	@CloseDBIfOpened
+	public List<WorkflowComment> findWorkFlowComments(WorkflowTask task) throws DotDataException {
+		return workFlowFactory.findWorkFlowComments(task);
+	}
+
+	@Override
+	@WrapInTransaction
+	public void saveComment(final WorkflowComment comment) throws DotDataException {
+
+		if(UtilMethods.isSet(comment.getComment())) {
+
+			this.workFlowFactory.saveComment(comment);
+		}
+	}
+
+	@Override
+	@CloseDBIfOpened
+	public List<WorkflowHistory> findWorkflowHistory(final WorkflowTask task) throws DotDataException {
+		return workFlowFactory.findWorkflowHistory(task);
+	}
+
+	@Override
+	@WrapInTransaction
+	public void deleteWorkflowHistory(final WorkflowHistory history) throws DotDataException {
+
+		this.workFlowFactory.deleteWorkflowHistory(history);
+		SecurityLogger.logInfo(this.getClass(),
+				"The Workflow History with id:" + history.getId() + " was deleted.");
+	}
+
+	@Override
+	@WrapInTransaction
+	public void saveWorkflowHistory(final WorkflowHistory history) throws DotDataException {
+
+		this.workFlowFactory.saveWorkflowHistory(history);
+	}
+
+	@Override
+	@WrapInTransaction
+	public void deleteWorkflowTask(final WorkflowTask task, final User user)
+			throws DotDataException {
+
+		this.workFlowFactory.deleteWorkflowTask(task);
+		SecurityLogger.logInfo(this.getClass(),
+				"The Workflow Task with id:" + task.getId() + " was deleted.");
+	}
+
+	@CloseDBIfOpened
+	public WorkflowTask findWorkFlowTaskById(final String id) throws DotDataException {
+		return workFlowFactory.findWorkFlowTaskById(id);
+	}
+
+	@Override
+	@CloseDBIfOpened
+	public List<IFileAsset> findWorkflowTaskFilesAsContent(final WorkflowTask task, final User user) throws DotDataException {
+
+		final List<Contentlet> contents =  workFlowFactory.findWorkflowTaskFilesAsContent(task, user);
+		return APILocator.getFileAssetAPI().fromContentletsI(contents);
+	}
+
+	@Override
+	@WrapInTransaction
+	public void saveWorkflowTask(final WorkflowTask task) throws DotDataException {
+
+		if (task.getLanguageId() <= 0) {
+
+			Logger.error(this, "The task: " + task.getId() +
+								", does not have language id, setting to the default one");
+			task.setLanguageId(APILocator.getLanguageAPI().getDefaultLanguage().getId());
+		}
+
+		workFlowFactory.saveWorkflowTask(task);
+	}
+
+	@Override
+	@WrapInTransaction
+	public void saveWorkflowTask(final WorkflowTask task, final WorkflowProcessor processor) throws DotDataException {
+
+		this.saveWorkflowTask(task);
+		final WorkflowHistory history = new WorkflowHistory();
+		history.setWorkflowtaskId(task.getId());
+		history.setActionId(processor.getAction().getId());
+		history.setCreationDate(new Date());
+		history.setMadeBy(processor.getUser().getUserId());
+		history.setStepId(processor.getNextStep().getId());
+
+		final String comment = (UtilMethods.isSet(processor.getWorkflowMessage()))? processor.getWorkflowMessage()   : StringPool.BLANK;
+		final String nextAssignName = (UtilMethods.isSet(processor.getNextAssign()))? processor.getNextAssign().getName() : StringPool.BLANK;
+
+
+		try {
+			history.setChangeDescription(
+					LanguageUtil.format(processor.getUser().getLocale(), "workflow.history.description", new String[]{
+						processor.getUser().getFullName(),
+						processor.getAction().getName(),
+						processor.getNextStep().getName(),
+						nextAssignName,
+						comment}, false)
+					);
+		} catch (LanguageException e) {
+			Logger.error(WorkflowAPIImpl.class,e.getMessage());
+			Logger.debug(WorkflowAPIImpl.class,e.getMessage(),e);
+		}
+
+		saveWorkflowHistory(history);
+	}
+
+	@Override
+	@WrapInTransaction
+	public void attachFileToTask(final WorkflowTask task, final String fileInode) throws DotDataException {
+		workFlowFactory.attachFileToTask(task, fileInode);
+	}
+
+	@Override
+	@WrapInTransaction
+	public void removeAttachedFile(final WorkflowTask task, final String fileInode) throws DotDataException {
+		workFlowFactory.removeAttachedFile(task, fileInode);
+	}
+
+	@Override
+	@CloseDBIfOpened
+	public List<WorkflowAction> findActions(final WorkflowStep step, final User user) throws DotDataException,
+	DotSecurityException {
+		return findActions(step, user, null);
+	}
+
+	@Override
+    @CloseDBIfOpened
+    public List<WorkflowAction> findActions(final WorkflowStep step, final User user, final Permissionable permissionable) throws DotDataException,
+            DotSecurityException {
+
+		if(null == step) {
+			return Collections.emptyList();
+		}
+        final List<WorkflowAction> actions = workFlowFactory.findActions(step);
+        return workflowActionUtils
+				.filterActions(actions, user, RESPECT_FRONTEND_ROLES, permissionable);
+    }
+
+	@Override
+	@CloseDBIfOpened
+	public List<WorkflowAction> findActions(final WorkflowStep step, final Role role, @Nullable final Permissionable permissionable) throws DotDataException,
+           DotSecurityException {
+
+		if(null == step) {
+			return Collections.emptyList();
+		}
+		final List<WorkflowAction> actions = workFlowFactory.findActions(step);
+
+		return workflowActionUtils.filterActions(actions, role, permissionable);
+
+	}
+
+	@Override
+	@CloseDBIfOpened
+	public List<WorkflowAction> findActions(final WorkflowScheme scheme, final User user)
+			throws DotDataException,
+			DotSecurityException {
+		if (!SYSTEM_WORKFLOW_ID.equals(scheme.getId())) {
+			if (!hasValidLicense() && !this.getFriendClass().isFriend()) {
+				throw new InvalidLicenseException("Workflow-Actions-License-required");
+			}
+		}
+
+		final List<WorkflowAction> actions = workFlowFactory.findActions(scheme);
+		return permissionAPI.filterCollection(actions,
+				PermissionAPI.PERMISSION_USE, RESPECT_FRONTEND_ROLES, user);
+	} // findActions.
+
+	@Override
+    @CloseDBIfOpened
+    public List<WorkflowAction> findActions(final List<WorkflowStep> steps, final User user) throws DotDataException,
+			DotSecurityException {
+		return findActions(steps, user, null);
+	}
+
+	@Override
+	@CloseDBIfOpened
+	public List<WorkflowAction> findActions(final List<WorkflowStep> steps, final User user, final Permissionable permissionable) throws DotDataException,
+			DotSecurityException {
+
+		final ImmutableList.Builder<WorkflowAction> actions = new ImmutableList.Builder<>();
+		for(final WorkflowStep step : steps) {
+			actions.addAll(workFlowFactory.findActions(step));
+		}
+
+		return this.fillActionsInfo(this.workflowActionUtils
+                .filterActions(actions.build(), user, RESPECT_FRONTEND_ROLES, permissionable)) ;
+	}
+
+    private List<WorkflowAction> fillActionsInfo(final List<WorkflowAction> workflowActions) throws DotDataException {
+
+	    for (final WorkflowAction action : workflowActions) {
+
+	        this.fillActionInfo(action, this.workFlowFactory.findActionClasses(action));
+        }
+
+        return workflowActions;
+    }
+
+    private void fillActionInfo(final WorkflowAction action,
+                                final List<WorkflowActionClass> actionClasses) {
+
+	    boolean isSave        = false;
+	    boolean isPublish     = false;
+        boolean isPushPublish = false;
+
+        for (final WorkflowActionClass actionClass : actionClasses) {
+
+            final Actionlet actionlet = AnnotationUtils.
+                    getBeanAnnotation(ReflectionUtils.getClassFor(actionClass.getClazz()), Actionlet.class);
+
+                isSave        |= (null != actionlet)?actionlet.save()       :false;
+                isPublish     |= (null != actionlet)?actionlet.publish()    :false;
+                isPushPublish |= (null != actionlet)?actionlet.pushPublish():false;
+        }
+
+	    action.setSaveActionlet(isSave);
+        action.setPublishActionlet(isPublish);
+        action.setPushPublishActionlet(isPushPublish);
+    }
+
+
+    @Override
+    @CloseDBIfOpened
+    public List<WorkflowAction> findAvailableActionsEditing(final Contentlet contentlet, final User user)
+            throws DotDataException, DotSecurityException {
+
+        return this.findAvailableActions(contentlet, user, RenderMode.EDITING);
+    }
+	
+	 /**
+     * This method will return the list of workflows actions available to a user on any give
+     * piece of content, based on how and who has the content locked and what workflow step the content
+     * is in
+     */
+    @Override
+    @CloseDBIfOpened
+    public List<WorkflowAction> findAvailableActionsListing(final Contentlet contentlet, final User user)
+            throws DotDataException, DotSecurityException {
+
+		return this.findAvailableActions(contentlet, user, RenderMode.LISTING);
+    }
+	
+	/**
+	 * This method will return the list of workflows actions available to a user on any give
+	 * piece of content, based on how and who has the content locked and what workflow step the content
+	 * is in
+	 */
+	@Override
+	@CloseDBIfOpened
+	public List<WorkflowAction> findAvailableActions(final Contentlet contentlet, final User user)
+			throws DotDataException, DotSecurityException {
+
+		return this.findAvailableActions(contentlet, user, RenderMode.EDITING);
+	}
+
+
+	private List<WorkflowAction> doFilterActions(final ImmutableList.Builder<WorkflowAction> actions,
+								 final boolean isNew,
+								 final boolean isPublished,
+								 final boolean isArchived,
+								 final boolean canLock,
+								 final boolean isLocked,
+								 final RenderMode renderMode,
+								 final List<WorkflowAction> unfilteredActions) {
+
+		for (final WorkflowAction workflowAction : unfilteredActions) {
+
+			if (this.workflowStatusFilter.filter(workflowAction,
+					new ContentletStateOptions(isNew, isPublished, isArchived, canLock, isLocked, renderMode))) {
+
+            	actions.add(workflowAction);
+            }
+        }
+
+        return actions.build();
+	}
+
+
+
+	/**
+	 * This is a legacy method for reorder
+	 *
+	 * @deprecated On release 4.3, replaced by {@link #reorderAction(WorkflowAction, WorkflowStep, User, int)}
+	 * @param action WorkflowAction action you want to reorder, the getStepid has to be not empty and has to have the associated step to the action
+	 * @param order  int			Order for the action
+	 * @throws DotDataException
+	 * @throws AlreadyExistException
+	 */
+	@Override
+	@Deprecated
+	@WrapInTransaction
+	public void reorderAction(final WorkflowAction action, final int order) throws DotDataException, AlreadyExistException, DotSecurityException {
+
+		final WorkflowStep step = findStep(action.getStepId());
+		this.reorderAction(action, step, APILocator.systemUser(), order);
+	}
+
+	@Override
+	@WrapInTransaction
+	public void reorderAction(final WorkflowAction action,
+							  final WorkflowStep step,
+							  final User user,
+							  final int order) throws DotDataException, AlreadyExistException {
+
+		this.isUserAllowToModifiedWorkflow(user);
+		final List<WorkflowAction> actions;
+
+		try {
+			actions = findActions(step, user);
+		} catch (Exception e) {
+			throw new DotDataException(e.getLocalizedMessage());
+		}
+
+		//if the user is not allowed to see actions. No exception is thrown.
+		//We need to ensure we're not dealing with an empty collection.
+		if (!UtilMethods.isSet(actions)) {
+			Logger.debug(WorkflowAPIImpl.class,
+					() -> "Empty actions retrieved for step `" + step.getId() + "` and user `"
+							+ user.getUserId() + "` no reorder will be perform.");
+			return;
+		}
+
+		final List<WorkflowAction> newActions = new ArrayList<>(actions.size());
+
+		final int normalizedOrder =
+				(order < 0) ? 0 : (order >= actions.size()) ? actions.size()-1 : order;
+		for (final WorkflowAction currentAction : actions) {
+
+			if (action.equals(currentAction)) {
+				continue;
+			}
+			newActions.add(currentAction);
+		}
+
+		newActions.add(normalizedOrder, action);
+		for (int i = 0; i < newActions.size(); i++) {
+			this.workFlowFactory.updateOrder(newActions.get(i), step, i);
+		}
+	}
+
+	@Override
+	@CloseDBIfOpened
+	public WorkflowAction findAction(final String id, final User user) throws DotDataException, DotSecurityException {
+
+		final WorkflowAction workflowAction = this.workFlowFactory.findAction(this.getLongId(id, ShortyIdAPI.ShortyInputType.WORKFLOW_ACTION));
+		if(null != workflowAction){
+			if (!SYSTEM_WORKFLOW_ID.equals(workflowAction.getSchemeId())) {
+				if (!hasValidLicense() && !this.getFriendClass().isFriend()) {
+					throw new InvalidLicenseException("Workflow-Actions-License-required");
+				}
+			}
+		}
+		return workflowAction;
+	}
+
+	@Override
+	@CloseDBIfOpened
+	public WorkflowAction findAction(final String actionId,
+									 final String stepId,
+									 final User user) throws DotDataException, DotSecurityException {
+
+		Logger.debug(this, ()->"Finding the action: " + actionId + " for the step: " + stepId);
+		final WorkflowAction workflowAction = this.workFlowFactory
+				.findAction(this.getLongId(actionId, ShortyIdAPI.ShortyInputType.WORKFLOW_ACTION),
+						this.getLongId(stepId, ShortyIdAPI.ShortyInputType.WORKFLOW_STEP));
+		if (null != workflowAction) {
+			if (!SYSTEM_WORKFLOW_ID.equals(workflowAction.getSchemeId())) {
+				if (!hasValidLicense() && !this.getFriendClass().isFriend()) {
+					throw new InvalidLicenseException("Workflow-Actions-License-required");
+				}
+			}
+		}
+		return workflowAction;
+	}
+
+	@Override
+	@WrapInTransaction
+	public void saveAction(final WorkflowAction action,
+						   final List<Permission> permissions,
+						   final User user) throws DotDataException {
+
+		DotPreconditions.isTrue(UtilMethods.isSet(action.getSchemeId()) && this.existsScheme(action.getSchemeId()),
+				()-> "Workflow-does-not-exists-scheme",
+				DoesNotExistException.class);
+
+		try {
+
+			if (UtilMethods.isSet(action.getSchemeId())) {
+				action.setSchemeId(this.getLongId(action.getSchemeId(), ShortyIdAPI.ShortyInputType.WORKFLOW_SCHEME));
+			}
+
+			if (UtilMethods.isSet(action.getId())) {
+				action.setId(this.getLongId(action.getId(), ShortyIdAPI.ShortyInputType.WORKFLOW_ACTION));
+			}
+
+			this.saveAction(action, user);
+
+			permissionAPI.removePermissions(action);
+			if(permissions != null){
+				for (Permission permission : permissions) {
+
+					permission.setInode(action.getId());
+					permissionAPI.save
+							(permission, action, APILocator.getUserAPI().getSystemUser(), false);
+				}
+			}
+		} catch (Exception e) {
+			Logger.error(WorkflowAPIImpl.class, e.getMessage());
+			Logger.debug(WorkflowAPIImpl.class, e.getMessage(), e);
+			throw new DotDataException(e.getMessage(), e);
+		}
+	}
+
+	private boolean isValidShowOn(final Set<WorkflowState> showOn) {
+		return null != showOn && !showOn.isEmpty();
+	}
+
+	private boolean existsScheme(final String schemeId) {
+
+		boolean existsScheme = false;
+		try {
+			existsScheme = null != this.findScheme(schemeId);
+		} catch (InvalidLicenseException e){
+			throw e;
+		} catch (Exception e) {
+			existsScheme = false;
+		}
+
+		return existsScheme;
+	}
+
+	@Override
+	@WrapInTransaction
+	public void saveAction(final String actionId, final String stepId,
+						   final User user, final int order) {
+
+		WorkflowAction workflowAction = null;
+		WorkflowStep   workflowStep   = null;
+
+		this.isUserAllowToModifiedWorkflow(user);
+
+		try {
+
+			Logger.debug(this, () -> "Saving (doing the relationship) the actionId: " + actionId + ", stepId: " + stepId);
+
+			workflowAction = this.findAction(this.getLongId(actionId, ShortyIdAPI.ShortyInputType.WORKFLOW_ACTION), user);
+
+			if (null == workflowAction) {
+
+				Logger.debug(this, () -> "The action: " + actionId + ", does not exists");
+				throw new DoesNotExistException("Workflow-does-not-exists-action");
+			}
+
+			workflowStep   = this.findStep  (this.getLongId(stepId, ShortyIdAPI.ShortyInputType.WORKFLOW_STEP));
+
+			if (null == workflowStep) {
+
+				Logger.debug(this, () -> "The step: " + stepId + ", does not exists");
+				throw new DoesNotExistException("Workflow-does-not-exists-step");
+			}
+
+			this.workFlowFactory.saveAction(workflowAction, workflowStep, order);
+		} catch (DoesNotExistException e) {
+
+			throw e;
+		} catch ( IndexOutOfBoundsException e){
+
+			throw new DoesNotExistException(e);
+		} catch (AlreadyExistException e) {
+
+			Logger.error(WorkflowAPIImpl.class, e.getMessage());
+			Logger.debug(WorkflowAPIImpl.class, e.getMessage(), e);
+			throw new DotWorkflowException("Workflow-action-already-exists", e);
+		} catch (DotSecurityException e) {
+
+			Logger.error(WorkflowAPIImpl.class, e.getMessage());
+			Logger.debug(WorkflowAPIImpl.class, e.getMessage(), e);
+			throw new DotWorkflowException("Workflow-permission-issue-save-action", e);
+		} catch (Exception e) {
+			if (DbConnectionFactory.isConstraintViolationException(e.getCause())) {
+
+				Logger.error(WorkflowAPIImpl.class, e.getMessage());
+				Logger.debug(WorkflowAPIImpl.class, e.getMessage(), e);
+				throw new DotWorkflowException("Workflow-action-already-exists", e);
+			} else {
+
+				Logger.error(WorkflowAPIImpl.class, e.getMessage());
+				Logger.debug(WorkflowAPIImpl.class, e.getMessage(), e);
+				throw new DotWorkflowException("Workflow-could-not-save-action", e);
+			}
+		}
+	} // saveAction.
+
+	@Override
+	@WrapInTransaction
+	public void saveAction(final String actionId, final String stepId, final User user) {
+
+		this.saveAction(actionId, stepId, user, 0);
+	} // saveAction.
+
+
+	@WrapInTransaction
+	private void saveAction(final WorkflowAction action, final User user) throws DotDataException, AlreadyExistException {
+
+		this.isUserAllowToModifiedWorkflow(user);
+		DotPreconditions.isTrue(UtilMethods.isSet(action.getSchemeId()) && this.existsScheme(action.getSchemeId()),
+				()-> "Workflow-does-not-exists-scheme", DoesNotExistException.class);
+
+		if (!this.isValidShowOn(action.getShowOn())) {
+
+			Logger.error(this, "No show On data on workflow action record, bad data?");
+			action.setShowOn(WorkflowAPI.DEFAULT_SHOW_ON);
+		}
+
+		action.setSchemeId(this.getLongIdForScheme(action.getSchemeId()));
+		if (UtilMethods.isSet(action.getId())) {
+			action.setId(this.getLongId(action.getId(), ShortyIdAPI.ShortyInputType.WORKFLOW_ACTION));
+		}
+
+		workFlowFactory.saveAction(action);
+	}
+
+	@Override
+	@CloseDBIfOpened
+	public WorkflowStep findStep(final String id) throws DotDataException {
+
+		final WorkflowStep step = workFlowFactory.findStep(this.getLongId(id, ShortyIdAPI.ShortyInputType.WORKFLOW_STEP));
+		if (!SYSTEM_WORKFLOW_ID.equals(step.getSchemeId())) {
+			if (!hasValidLicense() && !this.getFriendClass().isFriend()) {
+
+				throw new InvalidLicenseException(
+						"You must have a valid license to see any available step.");
+			}
+		}
+		return step;
+	}
+
+	@Override
+	@WrapInTransaction
+	public void deleteAction(final WorkflowAction action, final User user) throws DotDataException, AlreadyExistException {
+
+		this.isUserAllowToModifiedWorkflow(user);
+		Logger.debug(this,
+				() -> "Removing the WorkflowAction: " + action.getId() + ", name:" + action
+						.getName());
+
+		final List<WorkflowActionClass> workflowActionClasses =
+				findActionClasses(action);
+
+		Logger.debug(this,
+				() -> "Removing the WorkflowActionClass, for action: " + action.getId() + ", name:"
+						+ action.getName());
+
+		if(workflowActionClasses != null && workflowActionClasses.size() > 0) {
+			for(final WorkflowActionClass actionClass : workflowActionClasses) {
+				this.deleteActionClass(actionClass, user);
+			}
+		}
+
+		Logger.debug(this,
+				() -> "Removing the WorkflowAction and Step Dependencies, for action: " + action
+						.getId() + ", name:" + action.getName());
+		this.workFlowFactory.deleteAction(action);
+		SecurityLogger.logInfo(this.getClass(),
+				"The Workflow Action with id:" + action.getId() + ", name:" + action.getName()
+						+ " was deleted");
+
+	}
+
+	@Override
+	@WrapInTransaction
+	public void deleteAction(final WorkflowAction action,
+							 final WorkflowStep step, final User user) throws DotDataException, AlreadyExistException {
+
+		this.isUserAllowToModifiedWorkflow(user);
+		Logger.debug(this, () -> "Deleting the action: " + action.getId() +
+					", from the step: " + step.getId());
+
+		this.workFlowFactory.deleteAction(action, step);
+
+	} // deleteAction.
+
+	@Override
+	@CloseDBIfOpened
+	public List<WorkflowActionClass> findActionClasses(final WorkflowAction action) throws DotDataException {
+
+		return  workFlowFactory.findActionClasses(action);
+	}
+
+	private void refreshWorkFlowActionletMap() {
+		actionletMap = null;
+		if (actionletMap == null) {
+			synchronized (this.getClass()) {
+				if (actionletMap == null) {
+
+					List<WorkFlowActionlet> actionletList = new ArrayList<WorkFlowActionlet>();
+
+					// get the dotmarketing-config.properties actionlet classes
+					String customActionlets = Config.getStringProperty(WebKeys.WORKFLOW_ACTIONLET_CLASSES);
+
+					StringTokenizer st = new StringTokenizer(customActionlets, ",");
+					while (st.hasMoreTokens()) {
+						String clazz = st.nextToken();
+						try {
+							WorkFlowActionlet actionlet = (WorkFlowActionlet) Class.forName(clazz.trim()).newInstance();
+							actionletList.add(actionlet);
+						} catch (Exception e) {
+							Logger.error(WorkflowAPIImpl.class, e.getMessage());
+							Logger.debug(WorkflowAPIImpl.class, e.getMessage(), e);
+						}
+					}
+
+					// get the included (shipped with) actionlet classes
+					for (Class<? extends WorkFlowActionlet> z : actionletClasses) {
+						try {
+							actionletList.add(z.newInstance());
+						} catch (InstantiationException e) {
+							Logger.error(WorkflowAPIImpl.class, e.getMessage());
+							Logger.debug(WorkflowAPIImpl.class, e.getMessage(), e);
+						} catch (IllegalAccessException e) {
+							Logger.error(WorkflowAPIImpl.class, e.getMessage());
+							Logger.debug(WorkflowAPIImpl.class, e.getMessage(), e);
+						}
+					}
+
+					Collections.sort(actionletList, new ActionletComparator());
+					actionletMap = new LinkedHashMap<String, WorkFlowActionlet>();
+					for(WorkFlowActionlet actionlet : actionletList){
+
+						try {
+							actionletMap.put(actionlet.getClass().getCanonicalName(),actionlet.getClass().newInstance());
+							if ( !actionletClasses.contains( actionlet.getClass() ) ) {
+								actionletClasses.add( actionlet.getClass() );
+							}
+						} catch (InstantiationException e) {
+							Logger.error(WorkflowAPIImpl.class,e.getMessage());
+							Logger.debug(WorkflowAPIImpl.class, e.getMessage(), e);
+						} catch (IllegalAccessException e) {
+							Logger.error(WorkflowAPIImpl.class,e.getMessage());
+							Logger.debug(WorkflowAPIImpl.class, e.getMessage(), e);
+						}
+					}
+				}
+			}
+
+		}
+	}
+
+	private Map<String, WorkFlowActionlet> getActionlets() throws DotRuntimeException {
+		return actionletMap;
+	}
+
+	private class ActionletComparator implements Comparator<WorkFlowActionlet>{
+
+		public int compare(WorkFlowActionlet o1, WorkFlowActionlet o2) {
+			return o1.getLocalizedName().compareTo(o2.getLocalizedName());
+
+		}
+	}
+
+	@Override
+	public WorkFlowActionlet findActionlet(final String clazz) throws DotRuntimeException {
+		return getActionlets().get(clazz);
+	}
+
+	@Override
+	public List<WorkFlowActionlet> findActionlets() throws DotDataException {
+		List<WorkFlowActionlet> l = new ArrayList<WorkFlowActionlet>();
+		Map<String,WorkFlowActionlet>  m = getActionlets();
+		for (String x : m.keySet()) {
+			l.add(getActionlets().get(x));
+		}
+		return l;
+
+	}
+
+	@Override
+	@CloseDBIfOpened
+	public WorkflowActionClass findActionClass(final String id) throws DotDataException {
+		return workFlowFactory.findActionClass(id);
+	}
+
+	@Override
+	@WrapInTransaction
+	public void deleteActionClass(final WorkflowActionClass actionClass, final User user) throws DotDataException, AlreadyExistException {
+
+		this.isUserAllowToModifiedWorkflow(user);
+
+		try {
+			// Delete action class
+			final int orderOfActionClassToDelete = actionClass.getOrder();
+			workFlowFactory.deleteActionClass(actionClass);
+			
+			// We don't need to get "complete" base action object from the database 
+			// to retrieve all action classes from him. So, we can create the base action object
+			// with the "action id" contain in actionClass parameter.
+			WorkflowAction baseAction = new WorkflowAction();
+			baseAction.setId(actionClass.getActionId());
+			
+			// Reorder the action classes in the database
+			final List<WorkflowActionClass> actionClasses = findActionClasses(baseAction);
+			if((actionClasses.size() > 1) && (actionClasses.size() != orderOfActionClassToDelete)) {
+				// Only update when there are action classes in the database and when the user is NOT deleting
+				// the last action class
+				for(WorkflowActionClass action : actionClasses) {
+					if(action.getOrder() > orderOfActionClassToDelete) {
+						// Subtract by 1 for those that are higher than the
+						// action class deleted
+						action.setOrder(action.getOrder()-1);
+						saveActionClass(action, user);
+					}
+				}
+			}
+			SecurityLogger.logInfo(this.getClass(),
+					"The Workflow Action Class with id:" + actionClass.getId() + " was deleted");
+
+		} catch (Exception e) {
+			throw new DotWorkflowException(e.getMessage(),e);
+		}
+	}
+
+	@Override
+	@WrapInTransaction
+	public void saveActionClass(final WorkflowActionClass actionClass, final User user) throws DotDataException, AlreadyExistException {
+
+		this.isUserAllowToModifiedWorkflow(user);
+		this.workFlowFactory.saveActionClass(actionClass);
+	}
+
+	@Override
+	@WrapInTransaction
+	public void reorderActionClass(final WorkflowActionClass actionClass,
+								   final int order,
+								   final User user) throws DotDataException {
+
+		this.isUserAllowToModifiedWorkflow(user);
+
+		try {
+
+			List<WorkflowActionClass> actionClasses = null;
+			try {
+				// We don't need to get "complete" base action object from the database 
+				// to retrieve all action classes from him. So, we can create the base action object
+				// with the "action id" contain in actionClass parameter.
+				final WorkflowAction baseAction = new WorkflowAction();
+				baseAction.setId(actionClass.getActionId());
+				
+				actionClasses = findActionClasses(baseAction);
+			} catch (Exception e) {
+				throw new DotDataException(e.getLocalizedMessage());
+			}
+
+			final List<WorkflowActionClass> newActionClasses = new ArrayList<>(actionClasses.size());
+			final int normalizedOrder =
+					(order < 0) ? 0 : (order >= actionClasses.size()) ? actionClasses.size()-1 : order;
+			for(final WorkflowActionClass currentActionClass : actionClasses) {
+
+				if (currentActionClass.equals(actionClass)) {
+					continue;
+				}
+				newActionClasses.add(currentActionClass);
+			}
+
+			newActionClasses.add(normalizedOrder, actionClass);
+			for (int i = 0; i < newActionClasses.size(); i++) {
+				newActionClasses.get(i).setOrder(i);
+				saveActionClass(newActionClasses.get(i), user);
+			}
+		} catch (Exception e) {
+			throw new DotWorkflowException(e.getMessage(),e);
+		}
+	}
+
+	@Override
+	@CloseDBIfOpened
+	public Map<String, WorkflowActionClassParameter> findParamsForActionClass(final WorkflowActionClass actionClass) throws  DotDataException {
+
+		return workFlowFactory.findParamsForActionClass(actionClass);
+	}
+
+	@Override
+	public void saveWorkflowActionClassParameters(final List<WorkflowActionClassParameter> params,
+												  final User user) throws DotDataException{
+
+		if(params ==null || params.size() ==0){
+			return;
+		}
+
+		this.isUserAllowToModifiedWorkflow(user);
+
+		boolean localTransaction = false;
+		boolean isNewConnection  = false;
+
+		try {
+
+			isNewConnection    = !DbConnectionFactory.connectionExists();
+			localTransaction   = HibernateUtil.startLocalTransactionIfNeeded();
+
+			for(WorkflowActionClassParameter param : params){
+				workFlowFactory.saveWorkflowActionClassParameter(param);
+			}
+
+			if(localTransaction){
+				HibernateUtil.commitTransaction();
+			}
+		} catch (Exception e) {
+			Logger.error(WorkflowAPIImpl.class,e.getMessage());
+			Logger.debug(WorkflowAPIImpl.class, e.getMessage(), e);
+			if(localTransaction) {
+				HibernateUtil.rollbackTransaction();
+			}
+		} finally {
+			if(isNewConnection) {
+				HibernateUtil.closeSessionSilently();
+			}
+		}
+	}
+
+	@Override
+	public WorkflowProcessor fireWorkflowPreCheckin(final Contentlet contentlet, final User user) throws DotDataException,DotWorkflowException, DotContentletValidationException{
+		WorkflowProcessor processor = new WorkflowProcessor(contentlet, user);
+		if(!processor.inProcess()){
+			return processor;
+		}
+
+		List<WorkflowActionClass> actionClasses = processor.getActionClasses();
+		if(actionClasses != null){
+			for(WorkflowActionClass actionClass : actionClasses){
+				WorkFlowActionlet actionlet= actionClass.getActionlet();
+				//Validate the actionlet exists and the OSGI is installed and running. 
+				if(UtilMethods.isSet(actionlet)){
+					Map<String,WorkflowActionClassParameter> params = findParamsForActionClass(actionClass);
+					actionlet.executePreAction(processor, params);
+					//if we should stop processing further actionlets
+					if(actionlet.stopProcessing()){
+						break;
+					}
+				}else {
+					throw new DotWorkflowException("Actionlet: " + actionClass.getName() + " is null. Check if the Plugin is installed and running.");
+				}
+				
+			}
+		}
+
+		return processor;
+	}
+
+	@WrapInTransaction
+	@Override
+	public void fireWorkflowPostCheckin(final WorkflowProcessor processor) throws DotDataException,DotWorkflowException{
+
+		try{
+			if(!processor.inProcess()){
+				return;
+			}
+
+			processor.getContentlet().setActionId(processor.getAction().getId());
+
+			final List<WorkflowActionClass> actionClasses = processor.getActionClasses();
+			if(actionClasses != null){
+				for(final WorkflowActionClass actionClass : actionClasses){
+
+					final WorkFlowActionlet actionlet = actionClass.getActionlet();
+					final Map<String,WorkflowActionClassParameter> params = findParamsForActionClass(actionClass);
+					actionlet.executeAction(processor, params);
+
+					//if we should stop processing further actionlets
+					if(actionlet.stopProcessing()){
+						break;
+					}
+				}
+			}
+
+			if (!processor.abort()) {
+
+				this.saveWorkflowTask(processor);
+
+				if (UtilMethods.isSet(processor.getContentlet())) {
+				    HibernateUtil.addAsyncCommitListener(() -> {
+                        try {
+                            APILocator.getContentletAPI().refresh(processor.getContentlet());
+                        } catch (DotDataException e) {
+                            Logger.error(WorkflowAPIImpl.class, e.getMessage(), e);
+                        }
+                    });
+				}
+			}
+		} catch(Exception e) {
+
+			/* Show a more descriptive error of what caused an issue here */
+			Logger.error(WorkflowAPIImpl.class, "There was an unexpected error: " + e.getMessage());
+			Logger.debug(WorkflowAPIImpl.class, e.getMessage(), e);
+			throw new DotWorkflowException(e.getMessage(), e);
+		}
+	}
+
+	private String getWorkflowContentNeedsBeSaveMessage (final User user) {
+
+		try {
+			return LanguageUtil.get(user, "Workflow-Content-Needs-Be-Saved");
+		} catch (LanguageException e) {
+			// quiet
+		}
+
+		return "Unable to apply the workflow step, the contentlet should be saved in order to execute this workflow action";
+	}
+
+	private void saveWorkflowTask(final WorkflowProcessor processor) throws DotDataException {
+
+		WorkflowTask task = processor.getTask();
+
+		if (null == task) {
+			task = new WorkflowTask();
+		}
+
+		final Role role = roleAPI.getUserRole(processor.getUser());
+		if (task.isNew()) {
+
+			DotPreconditions.isTrue(UtilMethods.isSet(processor.getContentlet()) && UtilMethods.isSet(processor.getContentlet().getIdentifier()),
+					() -> getWorkflowContentNeedsBeSaveMessage(processor.getUser()),
+					DotWorkflowException.class);
+
+			task.setCreatedBy(role.getId());
+			task.setWebasset(processor.getContentlet().getIdentifier());
+			task.setLanguageId(processor.getContentlet().getLanguageId());
+			if (processor.getWorkflowMessage() != null) {
+				task.setDescription(processor.getWorkflowMessage());
+			}
+		}
+		task.setTitle(processor.getContentlet().getTitle());
+		task.setModDate(new Date());
+		if (processor.getNextAssign() != null) {
+			task.setAssignedTo(processor.getNextAssign().getId());
+		}
+		task.setStatus(processor.getNextStep().getId());
+
+		saveWorkflowTask(task, processor);
+
+		if (null == processor.getTask()) {
+			processor.setTask(task); // when the content is new there might be the case than an action is waiting for the task in some commit listener
+		}
+
+		if (processor.getWorkflowMessage() != null) {
+			WorkflowComment comment = new WorkflowComment();
+			comment.setComment(processor.getWorkflowMessage());
+
+			comment.setWorkflowtaskId(task.getId());
+			comment.setCreationDate(new Date());
+			comment.setPostedBy(processor.getUser().getUserId());
+			saveComment(comment);
+		}
+
+	}
+
+	// todo: note; this method is not referer by anyone, should it be removed?
+	private void updateTask(WorkflowProcessor processor) throws DotDataException{
+		WorkflowTask task = processor.getTask();
+		task.setModDate(new java.util.Date());
+		if(task.isNew()){
+			Role r = roleAPI.getUserRole(processor.getUser());
+			task.setCreatedBy(r.getId());
+			task.setTitle(processor.getContentlet().getTitle());
+		}
+
+		if(processor.getWorkflowMessage() != null){
+			WorkflowComment comment = new WorkflowComment();
+			comment.setComment(processor.getWorkflowMessage());
+			comment.setWorkflowtaskId(task.getId());
+			saveComment(comment);
+		}
+	}
+
+	/**
+	 * Entry point that fires up the actions associated with the contentles. Expects a lucene query
+	 * that holds the logic to retrive a large selection of items performed on the UI.
+	 *
+	 * @param action {@link WorkflowAction}
+	 * @param user {@link User}
+	 * @param luceneQuery luceneQuery
+	 */
+	@CloseDBIfOpened
+	public BulkActionsResultView fireBulkActions(final WorkflowAction action,
+			final User user, final String luceneQuery) throws DotDataException {
+
+		final Set<String> workflowAssociatedStepsIds = workFlowFactory.findProxiesSteps(action)
+				.stream().map(WorkflowStep::getId).collect(Collectors.toSet());
+
+		return fireBulkActionsTaskForQuery(action, user, luceneQuery, workflowAssociatedStepsIds);
+	}
+
+    /**
+     * This method will return the list of workflows actions available to a user on any give
+     * piece of content, based on how and who has the content locked and what workflow step the content
+     * is in
+     */
+	@Override
+	@CloseDBIfOpened
+	public List<WorkflowAction> findAvailableActions(final Contentlet contentlet, final User user,
+													 final RenderMode renderMode) throws DotDataException, DotSecurityException {
+
+		if(contentlet == null || contentlet.getStructure() ==null) {
+
+			Logger.debug(this, () -> "the Contentlet: " + contentlet + " or their structure could be null");
+			throw new DotStateException("content is null");
+		}
+
+		final ImmutableList.Builder<WorkflowAction> actions =
+				new ImmutableList.Builder<>();
+
+		if(Host.HOST_VELOCITY_VAR_NAME.equals(contentlet.getStructure().getVelocityVarName())) {
+
+			Logger.debug(this, () -> "The contentlet: " +
+					contentlet.getIdentifier() + ", is a host. Returning zero available actions");
+
+			return Collections.emptyList();
+		}
+
+		final boolean isNew  = !UtilMethods.isSet(contentlet.getInode());
+		boolean canLock      = false;
+		boolean isLocked     = false;
+		boolean isPublish    = false;
+		boolean isArchived   = false;
+
+		try {
+
+			canLock      = APILocator.getContentletAPI().canLock(contentlet, user);
+			isLocked     = isNew? true :  APILocator.getVersionableAPI().isLocked(contentlet);
+			isPublish    = isNew? false:  APILocator.getVersionableAPI().hasLiveVersion(contentlet);
+			isArchived   = isNew? false:  APILocator.getVersionableAPI().isDeleted(contentlet);
+		} catch(Exception e) {
+
+		}
+
+		final List<WorkflowStep> steps = findStepsByContentlet(contentlet);
+
+		Logger.debug(this, "#findAvailableActions: for content: "   + contentlet.getIdentifier()
+				+ ", isNew: "    + isNew
+				+ ", canLock: "        + canLock + ", isLocked: " + isLocked);
+
+
+		return isNew? this.doFilterActions(actions, true, false, false, canLock, isLocked, renderMode, findActions(steps, user, contentlet.getContentType())):
+				this.doFilterActions(actions, false, isPublish, isArchived, canLock, isLocked, renderMode, findActions(steps, user, contentlet));
+	}
+
+	/**
+	 * Entry point that fires up the actions associated with the contentles. Expects a list of ids
+	 * selected on the UI.
+	 *
+	 * @param action {@link WorkflowAction}
+	 * @param user {@link User}
+	 * @param contentletIds {@link List}
+	 */
+	@CloseDBIfOpened
+	public BulkActionsResultView fireBulkActions(final WorkflowAction action,
+			final User user, final List<String> contentletIds) throws DotDataException {
+
+		final Set<String> workflowAssociatedStepsIds = workFlowFactory.findProxiesSteps(action)
+				.stream().map(WorkflowStep::getId).collect(Collectors.toSet());
+		return fireBulkActionsTaskForSelectedInodes(action, user, contentletIds, workflowAssociatedStepsIds);
+	}
+
+
+	/**
+	 * This version of the method expects to wotk with a small set of contentlets
+	 */
+	private List<Contentlet> findContentletsToProcess(final Iterable<String> inodes,
+			final Iterable<String> workflowAssociatedStepIds, User user)
+			throws DotSecurityException, DotDataException, ParseException {
+
+		final String luceneQuery = String
+				.format("+inode:( %s ) +(wfstep:%s )", String.join(StringPool.SPACE, inodes),
+						String.join(" wfstep:", workflowAssociatedStepIds));
+
+		final String preparedQuery = LuceneQueryUtils.prepareBulkActionsQuery(luceneQuery);
+
+		return ImmutableList.<Contentlet>builder().addAll(
+				APILocator.getContentletAPI()
+						.search(preparedQuery, -1, 0, null, user, RESPECT_FRONTEND_ROLES)
+		).build();
+	}
+
+	/**
+	 * This version of the method expects to work with a larg set of contentlets, But instead of
+	 * having all the ids set a lucene query is used.
+	 */
+	private List<Contentlet> findContentletsToProcess(final String luceneQuery,
+			final Iterable<String> workflowAssociatedStepIds, User user)
+			throws DotSecurityException, DotDataException {
+
+		final String luceneQueryWithSteps = String.format(" %s +(wfstep:%s ) ", luceneQuery,
+				String.join(" wfstep:", workflowAssociatedStepIds));
+
+		return ImmutableList.<Contentlet>builder().addAll(
+				APILocator.getContentletAPI()
+						.search(luceneQueryWithSteps, -1, 0, null, user, RESPECT_FRONTEND_ROLES)
+		).build();
+	}
+
+	/**
+	 * Out of a given query computes the number of contentlets that will get skipped.
+	 * @param luceneQuery
+	 * @param workflowAssociatedStepsIds
+	 * @param user
+	 * @return
+	 * @throws DotSecurityException
+	 * @throws DotDataException
+	 */
+	private long computeSkippedContentletsCount(final String luceneQuery,
+			final Iterable<String> workflowAssociatedStepsIds, User user)
+			throws DotSecurityException, DotDataException {
+
+		final long totalCount = APILocator.getContentletAPI()
+				.indexCount(luceneQuery, user, RESPECT_FRONTEND_ROLES);
+
+		final String contentletsWithinStepsQuery = String
+				.format("%s  +(wfstep:%s ) ", String.join(StringPool.SPACE, luceneQuery),
+						String.join(" wfstep:", workflowAssociatedStepsIds));
+		final long withinStepsCount = APILocator.getContentletAPI()
+				.indexCount(contentletsWithinStepsQuery, user, RESPECT_FRONTEND_ROLES);
+		
+		return (totalCount - withinStepsCount);
+	}
+
+	/**
+	 * This version of the method deals with inodes selected directly on the UI
+	 */
+	private BulkActionsResultView fireBulkActionsTaskForSelectedInodes(final WorkflowAction action,
+			final User user,
+			final List<String> inodes, final Set<String> workflowAssociatedStepIds)
+			throws DotDataException {
+
+		try {
+			final List<Contentlet> contentlets = findContentletsToProcess(inodes,
+					workflowAssociatedStepIds, user);
+			final long skipsCount = (inodes.size() - contentlets.size());
+			return distributeWorkAndProcess(action, user, contentlets, skipsCount);
+		} catch (Exception e) {
+			Logger.error(getClass(), "Error firing actions in bulk.", e);
+			throw new DotDataException(e);
+		}
+	}
+
+
+	/**
+	 * This version of the method deals with a large selection of items which gets translated into a
+	 * lucene query
+	 */
+	private BulkActionsResultView fireBulkActionsTaskForQuery(final WorkflowAction action,
+			final User user,
+			final String luceneQuery, final Set<String> workflowAssociatedStepsIds)
+			throws DotDataException {
+
+		try {
+			final String preparedBulkActionsQuery = LuceneQueryUtils.prepareBulkActionsQuery(luceneQuery);
+			Logger.debug(getClass(),"luceneQuery: "+ preparedBulkActionsQuery);
+			final List<Contentlet> contentlets = findContentletsToProcess(preparedBulkActionsQuery,
+					workflowAssociatedStepsIds, user);
+			final Long skipsCount = computeSkippedContentletsCount(preparedBulkActionsQuery, workflowAssociatedStepsIds,
+					user);
+			return distributeWorkAndProcess(action, user, contentlets, skipsCount);
+		} catch (Exception e) {
+			Logger.error(getClass(), "Error firing actions in bulk.", e);
+			throw new DotDataException(e);
+		}
+
+	}
+
+	/**
+	 * This method takes the contentlets that are the result of a selection made on the UI or the
+	 * product of a lucene Query The list then gets partitioned and distributed between the list of
+	 * available workers (threads).
+	 * @param action
+	 * @param user
+	 * @param contentlets
+	 * @param skipsCount
+	 * @return
+	 */
+	private BulkActionsResultView distributeWorkAndProcess(final WorkflowAction action,
+			final User user, final List<Contentlet> contentlets, final Long skipsCount) {
+		// We use a dedicated pool for bulk actions processing.
+		final DotSubmitter submitter = this.concurrentFactory
+				.getSubmitter(DotConcurrentFactory.BULK_ACTIONS_THREAD_POOL);
+
+		final int maxExceptions = Config.getIntProperty(MAX_EXCEPTIONS_REPORTED_ON_BULK_ACTIONS, MAX_EXCEPTIONS_REPORTED_ON_BULK_ACTIONS_DEFAULT);
+
+		final AtomicLong successCount = new AtomicLong();
+
+		final List<ActionFail> fails = new ArrayList<>();
+
+		final ReentrantLock lock =  new ReentrantLock();
+
+		final AtomicBoolean accepting = new AtomicBoolean(true);
+
+		final List<Future> futures = new ArrayList<>();
+
+		final List<List<Contentlet>> partitions = partitionContentletInput(contentlets);
+
+		for (final List<Contentlet> partition : partitions) {
+			futures.add(
+				submitter.submit(() -> fireBulkActionTasks(action, user, partition,
+					successCount::addAndGet, (inode, e) -> {
+						if (accepting.get()) { //if not accepting exceptions no need to lock and process. We're simply not accepting more.
+							lock.lock();
+							try {
+								fails.add(ActionFail.newInstance(user, inode, e));
+								accepting.set(fails.size() <= maxExceptions);
+							} finally {
+								lock.unlock();
+							}
+						}
+					}
+					)
+				)
+			);
+		}
+
+		for (final Future future : futures) {
+			try {
+				future.get();
+			} catch (InterruptedException | ExecutionException e) {
+				Logger.error(this, e.getMessage(), e);
+			}
+		}
+
+		return new BulkActionsResultView(
+				successCount.get(),
+				skipsCount,
+				ImmutableList.copyOf(fails)
+		);
+	}
+
+
+	/**
+	 * Takes a input list of contentlets and creates sub groups to distribute the workload
+	 */
+	private List<List<Contentlet>> partitionContentletInput(final List<Contentlet> contentlets) {
+		final int maxThreads = Config.getIntProperty(MAX_THREADS_ALLOWED_TO_HANDLE_BULK_ACTIONS, MAX_THREADS_ALLOWED_TO_HANDLE_BULK_ACTIONS_DEFAULT);
+		final int partitionSize = Math
+				.max((contentlets.size() / maxThreads), 10);
+
+		Logger.info(getClass(),
+				String.format(
+						"Number of threads is limited to %d. Number of Contentlets to process is %d. Load will be distributed in bunches of %d ",
+						maxThreads, contentlets.size(),
+						partitionSize)
+		);
+		return Lists.partition(contentlets, partitionSize);
+
+	}
+
+	private void fireBulkActionTasks(final WorkflowAction action,
+			final User user,
+			final List<Contentlet> contentlets,
+			final Consumer<Long> successConsumer,
+			final BiConsumer<String,Exception> failConsumer) {
+
+		for (final Contentlet contentlet : contentlets) {
+			try {
+				fireBulkActionTask(action, user, contentlet, successConsumer, failConsumer);
+			} catch (Exception e) {
+				// Additional catch block to handle any exceptions when processing the Transactional Annotation.
+				Logger.error(getClass(), "", e);
+			}
+		}
+	}
+
+	@WrapInTransaction
+	private void fireBulkActionTask(final WorkflowAction action,
+			final User user,
+			final Contentlet contentlet,
+			final Consumer<Long> successConsumer,
+			final BiConsumer<String,Exception> failConsumer) {
+		try {
+
+			final String successInode;
+			Logger.debug(this,
+					() -> "Firing the action: " + action + " to the inode: " + contentlet
+							.getInode());
+
+			final Contentlet afterFireContentlet =
+					fireContentWorkflow(contentlet,
+							new ContentletDependencies.Builder()
+									.respectAnonymousPermissions(false)
+									.generateSystemEvent(false)
+									.modUser(user)
+									.workflowActionId(action.getId()).build()
+					);
+			if(afterFireContentlet != null){
+				successInode = afterFireContentlet.getInode();
+			} else {
+				successInode = "Unavailable";
+			}
+
+			Logger.debug(this, () -> "Successfully fired the contentlet: " + contentlet.getInode() +
+					", success inode: " + successInode);
+			successConsumer.accept(1L);
+
+		} catch (Exception e) {
+			failConsumer.accept(contentlet.getInode(), e);
+			Logger.error(this, e.getMessage(), e);
+		}
+	}
+
+	@WrapInTransaction
+	@Override
+	public Contentlet fireContentWorkflow(final Contentlet contentlet, final ContentletDependencies dependencies) throws DotDataException, DotSecurityException {
+
+		if (ContentletUtil.isHost(contentlet)) {
+			final User user = dependencies.getModUser();
+			throw new DotSecurityException(
+					ExceptionUtil
+							.getLocalizedMessageOrDefault(user, "Workflow-restricted-content-type",
+									"Invalid attempt to execute a workflow on a restricted Content type",
+									getClass()
+							)
+			);
+		}
+
+
+		if(UtilMethods.isSet(dependencies.getWorkflowActionId())){
+			contentlet.setActionId(dependencies.getWorkflowActionId());
+		}
+
+		if(UtilMethods.isSet(dependencies.getWorkflowActionComments())){
+			contentlet.setStringProperty(Contentlet.WORKFLOW_COMMENTS_KEY, dependencies.getWorkflowActionComments());
+		}
+
+		if(UtilMethods.isSet(dependencies.getWorkflowAssignKey())){
+			contentlet.setStringProperty(Contentlet.WORKFLOW_ASSIGN_KEY, dependencies.getWorkflowAssignKey());
+		}
+
+		this.validateActionStepAndWorkflow(contentlet, dependencies.getModUser());
+		this.checkShorties (contentlet);
+
+		final WorkflowProcessor processor = this.fireWorkflowPreCheckin(contentlet, dependencies.getModUser());
+
+		processor.setContentletDependencies(dependencies);
+		this.fireWorkflowPostCheckin(processor);
+
+		return processor.getContentlet();
+	} // fireContentWorkflow
+
+	private void checkShorties(final Contentlet contentlet) {
+
+		final String actionId = contentlet.getActionId();
+		if(UtilMethods.isSet(actionId)) {
+
+			contentlet.setActionId(this.getLongId(actionId, ShortyIdAPI.ShortyInputType.WORKFLOW_ACTION));
+		}
+	}
+
+	@CloseDBIfOpened
+	@Override
+	public void validateActionStepAndWorkflow(final Contentlet contentlet, final User user)
+			throws DotDataException {
+
+		final String actionId = contentlet.getActionId();
+
+		if (null != actionId) {
+
+			try {
+
+				// validates the action belongs to the scheme
+				final WorkflowAction action 	   = this.findAction(actionId, user);
+				final List<WorkflowScheme> schemes = this.findSchemesForContentType(contentlet.getContentType());
+
+				if(!UtilMethods.isSet(action)){
+                    throw new DoesNotExistException("Workflow-does-not-exists-action");
+				}
+
+				if(!UtilMethods.isSet(schemes)){
+					throw new DoesNotExistException("Workflow-does-not-exists-schemes-by-content-type");
+				}
+
+				if (!schemes.stream().anyMatch(scheme -> scheme.getId().equals(action.getSchemeId()))) {
+					throw new IllegalArgumentException(LanguageUtil
+							.get(user.getLocale(), "Invalid-Action-Scheme-Error", actionId));
+				}
+
+				final WorkflowScheme  scheme = schemes.stream().filter
+						(aScheme -> aScheme.getId().equals(action.getSchemeId())).findFirst().get();
+
+				if (scheme.isArchived()) {
+					throw new IllegalArgumentException(LanguageUtil
+							.get(user.getLocale(), "Invalid-Scheme-Archive-Error", actionId));
+				}
+				// if we are on a step, validates that the action belongs to this step
+				final WorkflowTask   workflowTask   = this.findTaskByContentlet(contentlet);
+
+				if (null != workflowTask && null != workflowTask.getStatus()) {
+
+					if (null == this.findAction(action.getId(), workflowTask.getStatus(), user)) {
+
+						throw new IllegalArgumentException(LanguageUtil
+								.get(user.getLocale(), "Invalid-Action-Step-Error", actionId));
+					}
+				} else {  // if the content is not in any step (may be is new), will check the first step.
+
+					// we are sure in this moment that the scheme id on the action is in the list.
+
+					final Optional<WorkflowStep> workflowStepOptional = this.findFirstStep(scheme);
+
+					if (!workflowStepOptional.isPresent() ||
+							null == this.findAction(action.getId(), workflowStepOptional.get().getId(), user)) {
+
+						throw new IllegalArgumentException(LanguageUtil
+								.get(user.getLocale(), "Invalid-Action-Step-Error", actionId));
+					}
+				}
+			} catch (DotSecurityException | LanguageException e) {
+				throw new DotDataException(e);
+			}
+		}
+	} // validateAction.
+
+	/**
+	 * Finds the first step of the scheme, it is an optional so can be present or not depending if the scheme is not empty.
+ 	 * @param scheme WorkflowScheme
+	 * @return Optional WorkflowStep
+	 * @throws DotDataException
+	 */
+	private Optional<WorkflowStep> findFirstStep (final WorkflowScheme  scheme) throws DotDataException {
+
+		return this.workFlowFactory
+				.findSteps(scheme).stream().findFirst();
+	}
+
+	@Override
+	public WorkflowProcessor fireWorkflowNoCheckin(final Contentlet contentlet, final User user) throws DotDataException,DotWorkflowException, DotContentletValidationException{
+
+		WorkflowProcessor processor = fireWorkflowPreCheckin(contentlet, user);
+
+		fireWorkflowPostCheckin(processor);
+		return processor;
+
+	}
+
+	@Override
+    @CloseDBIfOpened
+	public int countTasks(final WorkflowSearcher searcher)  throws DotDataException{
+		return workFlowFactory.countTasks(searcher);
+	}
+
+	@WrapInTransaction
+	@Override
+	public List<WorkflowActionClassParameter> copyWorkflowActionClassParameters(final Collection<WorkflowActionClassParameter> fromParams,
+																		  final WorkflowActionClass to,
+																		  final User user) throws DotDataException {
+
+		final List<WorkflowActionClassParameter> params = new ArrayList<>();
+
+		for (final WorkflowActionClassParameter from : fromParams) {
+
+			final WorkflowActionClassParameter param = new WorkflowActionClassParameter();
+
+			Logger.debug(this, () -> "Copying the WorkflowActionClassParameter: " + from.getId());
+
+			param.setActionClassId(to.getActionId());
+			param.setKey		  (from.getKey());
+			param.setValue		  (from.getValue());
+
+			params.add(param);
+		}
+
+		this.saveWorkflowActionClassParameters(params, user);
+
+		return params;
+	}
+
+	@WrapInTransaction
+	@Override
+	public WorkflowActionClass copyWorkflowActionClass(final WorkflowActionClass from,
+													   final WorkflowAction to,
+													   final User user) throws DotDataException, AlreadyExistException {
+
+		final WorkflowActionClass actionClass = new WorkflowActionClass();
+
+		Logger.debug(this, ()-> "Copying the WorkflowActionClass: " + from.getId() +
+							", name: " + from.getName());
+
+		actionClass.setClazz   (from.getClazz());
+		actionClass.setOrder   (from.getOrder());
+		actionClass.setName    (from.getName());
+		actionClass.setActionId(to.getId());
+
+		this.saveActionClass(actionClass, user);
+
+		return actionClass;
+	}
+
+	@WrapInTransaction
+	@Override
+	public WorkflowAction copyWorkflowAction(final WorkflowAction from,
+											 final WorkflowScheme to,
+											 final User user) throws DotDataException, AlreadyExistException, DotSecurityException {
+
+		Logger.debug(this, ()-> "Copying the WorkflowAction: " + from.getId() +
+				", name: " + from.getName());
+
+		final WorkflowAction action = new WorkflowAction();
+
+		action.setSchemeId   (to.getId());
+		action.setAssignable (from.isAssignable());
+		action.setCommentable(from.isCommentable());
+		action.setCondition  (from.getCondition());
+		action.setName		 (from.getName());
+		action.setShowOn	 (from.getShowOn());
+		action.setNextAssign (from.getNextAssign());
+		action.setNextStep	 (from.getNextStep());
+		action.setOrder		 (from.getOrder());
+		action.setOwner		 (from.getOwner());
+		action.setRoleHierarchyForAssign(from.isRoleHierarchyForAssign());
+
+		this.saveAction(action, user);
+
+		final List<Permission> permissionsFrom =
+				this.permissionAPI.getPermissions(from);
+
+		for (final Permission permissionfrom: permissionsFrom) {
+
+			this.permissionAPI.save(new Permission(permissionfrom.getType(), action.getPermissionId(),
+							permissionfrom.getRoleId(), permissionfrom.getPermission(), permissionfrom.isBitPermission()),
+					action, user, false);
+		}
+
+		return action;
+	}
+
+	@WrapInTransaction
+	@Override
+	public WorkflowStep copyWorkflowStep(final WorkflowStep from,
+										 final WorkflowScheme to,
+										 final User user) throws DotDataException, AlreadyExistException {
+
+		Logger.debug(this, ()-> "Copying the WorkflowStep: " + from.getId() +
+				", name: " + from.getName());
+
+		final WorkflowStep step = new WorkflowStep();
+
+		step.setSchemeId   		(to.getId());
+		step.setMyOrder    		(from.getMyOrder());
+		step.setCreationDate	(new Date());
+		step.setEnableEscalation(from.isEnableEscalation());
+		step.setName		 	(from.getName());
+		step.setEscalationAction(from.getEscalationAction());
+		step.setEscalationTime  (from.getEscalationTime());
+		step.setResolved	 	(from.isResolved());
+
+		this.saveStep(step, user);
+
+		return step;
+	}
+
+	@WrapInTransaction
+	@Override
+	public WorkflowScheme deepCopyWorkflowScheme(final WorkflowScheme from, final User user,
+												 final Optional<String> optionalName) throws DotDataException, AlreadyExistException, DotSecurityException {
+
+		// 1) create the scheme with a copy_name_timestamp
+		// 2) get the stepsFrom and do a copy with the same name
+		// 3) get the scheme actions and copy with a diff id
+		// 4) add action class and parameters
+		// 4) associate the stepsFrom to the actions.
+		this.isUserAllowToModifiedWorkflow(user);
+
+		final WorkflowScheme scheme    = new WorkflowScheme();
+
+		Logger.debug(this, ()-> "Copying a new scheme from: "
+				+ from.getId() + ", name= " + from.getName());
+
+		scheme.setName(optionalName.isPresent() && UtilMethods.isSet(optionalName.get())?optionalName.get():from.getName() + "_" + System.currentTimeMillis());
+		scheme.setArchived(from.isArchived());
+		scheme.setCreationDate(new Date());
+		scheme.setDescription(from.getDescription());
+		scheme.setModDate(new Date());
+
+		this.saveScheme(scheme, user);
+
+		final Map<String, WorkflowStep> steps		  = new HashMap<>();
+		final List<WorkflowStep> 	    stepsFrom 	  = this.findSteps(from);
+		for (final WorkflowStep step : stepsFrom) {
+
+			Logger.debug(this, ()-> "Copying a new step from: "
+					+ step.getId() + ", name= " + step.getName());
+
+			steps.put(step.getId(), this.copyWorkflowStep(step, scheme, user));
+		}
+
+		final Map<String, WorkflowAction> actions	   = new HashMap<>();
+		final List<WorkflowAction> 		  actionsFrom  = this.findActions(from, user);
+
+		for (final WorkflowAction action : actionsFrom) {
+
+			Logger.debug(this, ()-> "Copying a new action from: "
+					+ action.getId() + ", name= " + action.getName());
+
+			actions.put(action.getId(), this.copyWorkflowAction(action, scheme, user));
+		}
+
+		for (final WorkflowStep step : stepsFrom) {
+
+			int   actionOrder 						= 0;
+			final List<WorkflowAction>  actionSteps =
+					this.findActions(step, user);
+
+			for (final WorkflowAction action : actionSteps) {
+
+				final String stepId   = steps.get(step.getId()).getId();
+				final String actionId = actions.get(action.getId()).getId();
+
+				this.saveAction(actionId, stepId, user, actionOrder++);
+			}
+		}
+
+		for (final WorkflowAction action : actionsFrom) {
+
+			final List<WorkflowActionClass> workflowActionClasses =
+					this.findActionClasses(action);
+
+			for (final WorkflowActionClass fromActionClass : workflowActionClasses) {
+
+				final WorkflowActionClass actionClass =
+						this.copyWorkflowActionClass(fromActionClass, actions.get(action.getId()), user);
+				final  Map<String, WorkflowActionClassParameter> classParameterMap =
+						this.findParamsForActionClass(fromActionClass);
+
+				this.copyWorkflowActionClassParameters(classParameterMap.values(), actionClass, user);
+			}
+		}
+
+		return scheme;
+	}
+
+	@Override
+	@CloseDBIfOpened
+	public List<WorkflowTask> searchAllTasks(final WorkflowSearcher searcher) throws DotDataException {
+		return workFlowFactory.searchAllTasks(searcher);
+	}
+
+	@Override
+	@CloseDBIfOpened
+	public WorkflowHistory retrieveLastStepAction(final String taskId) throws DotDataException {
+
+		return workFlowFactory.retrieveLastStepAction(taskId);
+	}
+
+	@Override
+	@CloseDBIfOpened
+	public WorkflowAction findEntryAction(final Contentlet contentlet, final User user)  throws DotDataException, DotSecurityException {
+		WorkflowScheme scheme = null;
+		List<WorkflowScheme> schemes = findSchemesForStruct(contentlet.getStructure());
+		if(null !=  schemes && schemes.size() ==1){
+			scheme =  schemes.get(0);
+		}else{
+			return null;
+		}
+
+		WorkflowStep entryStep = null;
+		List<WorkflowStep> wfSteps = findSteps(scheme);
+
+		for(WorkflowStep wfStep : wfSteps){
+			if(!UtilMethods.isSet(entryStep))
+				entryStep = wfStep;
+			if(wfStep.getMyOrder() < entryStep.getMyOrder())
+				entryStep = wfStep;
+		}
+
+		WorkflowAction entryAction = null;
+		List<WorkflowAction> wfActions = findActions(entryStep, user);
+
+		for(WorkflowAction wfAction : wfActions){
+			if(!UtilMethods.isSet(entryAction))
+				entryAction = wfAction;
+			if(wfAction.getOrder() < entryAction.getOrder())
+				entryAction = wfAction;
+		}
+
+		if (!permissionAPI.doesUserHavePermission(entryAction, PermissionAPI.PERMISSION_USE, user, RESPECT_FRONTEND_ROLES)) {
+			throw new DotSecurityException("User " + user + " cannot read action " + entryAction.getName());
+		}
+		return entryAction;
+	}
+
+	@CloseDBIfOpened
+	@Override
+	public List<WorkflowTask> findExpiredTasks() throws DotDataException, DotSecurityException {
+		return workFlowFactory.findExpiredTasks();
+	}
+
+	@CloseDBIfOpened
+	@Override
+	public WorkflowScheme findSchemeByName(final String schemaName) throws DotDataException {
+		return workFlowFactory.findSchemeByName(schemaName);
+	}
+
+	@WrapInTransaction
+	@Override
+	public void deleteWorkflowActionClassParameter(final WorkflowActionClassParameter param) throws DotDataException, AlreadyExistException {
+		workFlowFactory.deleteWorkflowActionClassParameter(param);
+
+	}
+
+	/**
+	 * Method will replace user references of the given userId in workflow, workflow_ action task and workflow comments
+	 * with the replacement user id 
+	 * @param userId User Identifier
+	 * @param userRoleId The role id of the user
+	 * @param replacementUserId The user id of the replacement user
+	 * @param replacementUserRoleId The role Id of the replacemente user
+	 * @throws DotDataException There is a data inconsistency
+	 * @throws DotStateException There is a data inconsistency
+	 * @throws DotSecurityException 
+	 */
+	@WrapInTransaction
+	@Override
+	public void updateUserReferences(final String userId, final String userRoleId,
+									 final String replacementUserId, final String replacementUserRoleId) throws DotDataException, DotSecurityException {
+
+		workFlowFactory.updateUserReferences(userId, userRoleId, replacementUserId, replacementUserRoleId);
+	}
+
+	/**
+	 * Method will replace step references of the given stepId in workflow, workflow_action task and contentlets
+	 * with the replacement step id 
+	 * @param stepId Step Identifier
+	 * @param replacementStepId The step id of the replacement step
+	 * @throws DotDataException There is a data inconsistency
+	 * @throws DotStateException There is a data inconsistency
+	 * @throws DotSecurityException 
+	 */
+	@WrapInTransaction
+	@Override
+	public void updateStepReferences(final String stepId, final String replacementStepId) throws DotDataException, DotSecurityException {
+		workFlowFactory.updateStepReferences(this.getLongId(stepId, ShortyIdAPI.ShortyInputType.WORKFLOW_STEP), this.getLongId(replacementStepId, ShortyIdAPI.ShortyInputType.WORKFLOW_STEP));
+	}
+
+	@Override
+    @CloseDBIfOpened
+    public WorkflowAction findActionRespectingPermissions(final String id, final Permissionable permissionable,
+            final User user) throws DotDataException, DotSecurityException {
+
+        final WorkflowAction action = workFlowFactory.findAction(this.getLongId(id, ShortyIdAPI.ShortyInputType.WORKFLOW_ACTION));
+
+        DotPreconditions.isTrue(
+                workflowActionUtils
+						.hasSpecialWorkflowPermission(user, RESPECT_FRONTEND_ROLES, permissionable, action) ||
+                        this.permissionAPI
+                                .doesUserHavePermission(action, PermissionAPI.PERMISSION_USE, user,
+                                        RESPECT_FRONTEND_ROLES),
+                () -> "User " + user + " cannot read action " + action.getName(),
+                DotSecurityException.class);
+
+        return action;
+    }
+
+	@Override
+    @CloseDBIfOpened
+    public WorkflowAction findActionRespectingPermissions(final String actionId,
+            final String stepId, final Permissionable permissionable,
+            final User user) throws DotDataException, DotSecurityException {
+
+        Logger.debug(this, () -> "Finding the action: " + actionId + " for the step: " + stepId);
+        final WorkflowAction action = this.workFlowFactory.findAction(this.getLongId(actionId, ShortyIdAPI.ShortyInputType.WORKFLOW_ACTION),
+				this.getLongId(stepId, ShortyIdAPI.ShortyInputType.WORKFLOW_STEP));
+        if (null != action) {
+
+            DotPreconditions.isTrue(
+                    workflowActionUtils.hasSpecialWorkflowPermission(user, RESPECT_FRONTEND_ROLES, permissionable, action) ||
+                            this.permissionAPI
+                                    .doesUserHavePermission(action, PermissionAPI.PERMISSION_USE, user, true),
+                    () -> "User " + user + " cannot read action " + action.getName(),
+                    DotSecurityException.class);
+        }
+
+        return action;
+    }
+
+	/**
+	 * Returns the actions associted to the content type if there's no license. only actions
+	 * associated with the system workflow will be returned.
+	 *
+	 * @param contentType ContentType to be processed
+	 * @param user The current User
+	 */
+	@Override
+	@CloseDBIfOpened
+	public List<WorkflowAction> findAvailableDefaultActionsByContentType(final ContentType contentType,
+			final User user)
+			throws DotDataException, DotSecurityException {
+
+		DotPreconditions.isTrue(this.permissionAPI.
+						doesUserHavePermission(contentType, PermissionAPI.PERMISSION_READ, user, true),
+				() -> "User " + user + " cannot read content type " + contentType.name(),
+				DotSecurityException.class);
+
+		List<WorkflowScheme> schemes = findSchemesForContentType(contentType);
+
+		if (!hasValidLicense()) {
+			//When no License, we only allow the system workflow
+			final WorkflowScheme systemWorkflow = schemes.stream()
+					.filter(WorkflowScheme::isSystem).findFirst()
+					.orElse(workFlowFactory.findSystemWorkflow());
+			schemes = new ImmutableList.Builder<WorkflowScheme>().add(systemWorkflow).build();
+
+		}
+		return findAvailableDefaultActionsBySchemes(schemes,
+				APILocator.getUserAPI().getSystemUser());
+	}
+
+	@Override
+	@CloseDBIfOpened
+	public List<WorkflowAction> findAvailableDefaultActionsBySchemes(final List<WorkflowScheme> schemes, final User user)
+			throws DotDataException, DotSecurityException{
+		final ImmutableList.Builder<WorkflowAction> actions = new ImmutableList.Builder<>();
+		for(WorkflowScheme scheme: schemes){
+			final List<WorkflowStep> steps = findSteps(scheme);
+			actions.addAll(findActions(steps.get(0), user));
+		}
+		return actions.build();
+
+	}
+
+	@Override
+	@CloseDBIfOpened
+	public List<WorkflowAction> findInitialAvailableActionsByContentType(final ContentType contentType, final User user)
+			throws DotDataException, DotSecurityException {
+		final ImmutableList.Builder<WorkflowAction> actions = new ImmutableList.Builder<>();
+		final List<WorkflowScheme> schemes = findSchemesForContentType(contentType);
+		for(WorkflowScheme scheme: schemes){
+			final List<WorkflowStep> steps = findSteps(scheme);
+			actions.addAll(findActions(steps.stream().findFirst().orElse(null), user, contentType));
+		}
+
+		return actions.build();
+	}
+
+	@CloseDBIfOpened
+	public List<WorkflowTask> findTasksByStep(final String stepId) throws DotDataException, DotSecurityException{
+		return this.workFlowFactory.findTasksByStep(this.getLongId(stepId, ShortyIdAPI.ShortyInputType.WORKFLOW_STEP));
+	}
+
+	@Override
+	@WrapInTransaction
+	public void archive(final WorkflowScheme scheme, final User user)
+			throws DotDataException, DotSecurityException,  AlreadyExistException {
+		scheme.setArchived(Boolean.TRUE);
+		saveScheme(scheme, user);
+
+	}
+
+	@Override
+	@CloseDBIfOpened
+	public List<WorkflowTimelineItem> getCommentsAndChangeHistory(final WorkflowTask task) throws DotDataException{
+
+	    final List<WorkflowTimelineItem> workflowTimelineItems =
+				CollectionsUtils.join(this.findWorkFlowComments(task),
+						this.findWorkflowHistory (task));
+
+	    return workflowTimelineItems.stream()
+                .sorted(Comparator.comparing(WorkflowTimelineItem::createdDate))
+                .collect(CollectionsUtils.toImmutableList());
+	}
+
+
 }