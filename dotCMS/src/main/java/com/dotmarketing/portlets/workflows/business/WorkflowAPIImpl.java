package com.dotmarketing.portlets.workflows.business;

import com.dotcms.ai.workflow.DotEmbeddingsActionlet;
import com.dotcms.ai.workflow.OpenAIAutoTagActionlet;
import com.dotcms.ai.workflow.OpenAIContentPromptActionlet;
import com.dotcms.ai.workflow.OpenAIGenerateImageActionlet;
import com.dotcms.api.system.event.Visibility;
import com.dotcms.api.system.event.message.SystemMessageEventUtil;
import com.dotcms.business.CloseDBIfOpened;
import com.dotcms.business.WrapInTransaction;
import com.dotcms.concurrent.DotConcurrentFactory;
import com.dotcms.concurrent.DotSubmitter;
import com.dotcms.content.elasticsearch.business.ContentletIndexAPI;
import com.dotcms.contenttype.business.ContentTypeAPI;
import com.dotcms.contenttype.model.event.ContentTypeDeletedEvent;
import com.dotcms.contenttype.model.type.ContentType;
import com.dotcms.exception.ExceptionUtil;
import com.dotcms.notifications.bean.NotificationLevel;
import com.dotcms.notifications.bean.NotificationType;
import com.dotcms.rekognition.actionlet.RekognitionActionlet;
import com.dotcms.rendering.js.JsScriptActionlet;
import com.dotcms.repackage.com.google.common.annotations.VisibleForTesting;
import com.dotcms.rest.ErrorEntity;
import com.dotcms.rest.api.v1.workflow.ActionFail;
import com.dotcms.rest.api.v1.workflow.BulkActionsResultView;
import com.dotcms.system.event.local.business.LocalSystemEventsAPI;
import com.dotcms.system.event.local.model.Subscriber;
import com.dotcms.util.AnnotationUtils;
import com.dotcms.util.CollectionsUtils;
import com.dotcms.util.DotPreconditions;
import com.dotcms.util.FriendClass;
import com.dotcms.util.I18NMessage;
import com.dotcms.util.LicenseValiditySupplier;
import com.dotcms.util.ThreadContext;
import com.dotcms.util.ThreadContextUtil;
import com.dotcms.uuid.shorty.ShortyId;
import com.dotcms.uuid.shorty.ShortyIdAPI;
import com.dotcms.workflow.form.AdditionalParamsBean;
import com.dotcms.workflow.form.AssignCommentBean;
import com.dotcms.workflow.form.PushPublishBean;
import com.dotmarketing.beans.Host;
import com.dotmarketing.beans.Permission;
import com.dotmarketing.business.APILocator;
import com.dotmarketing.business.DotStateException;
import com.dotmarketing.business.FactoryLocator;
import com.dotmarketing.business.PermissionAPI;
import com.dotmarketing.business.Permissionable;
import com.dotmarketing.business.Role;
import com.dotmarketing.business.RoleAPI;
import com.dotmarketing.common.model.ContentletSearch;
import com.dotmarketing.common.reindex.ReindexQueueAPI;
import com.dotmarketing.db.DbConnectionFactory;
import com.dotmarketing.db.HibernateUtil;
import com.dotmarketing.exception.AlreadyExistException;
import com.dotmarketing.exception.DoesNotExistException;
import com.dotmarketing.exception.DotDataException;
import com.dotmarketing.exception.DotDataValidationException;
import com.dotmarketing.exception.DotHibernateException;
import com.dotmarketing.exception.DotRuntimeException;
import com.dotmarketing.exception.DotSecurityException;
import com.dotmarketing.exception.InvalidLicenseException;
import com.dotmarketing.osgi.HostActivator;
import com.dotmarketing.portlets.contentlet.business.ContentletAPI;
import com.dotmarketing.portlets.contentlet.business.DotContentletValidationException;
import com.dotmarketing.portlets.contentlet.model.Contentlet;
import com.dotmarketing.portlets.contentlet.model.ContentletDependencies;
import com.dotmarketing.portlets.contentlet.model.IndexPolicy;
import com.dotmarketing.portlets.contentlet.util.ActionletUtil;
import com.dotmarketing.portlets.fileassets.business.IFileAsset;
import com.dotmarketing.portlets.languagesmanager.business.LanguageDeletedEvent;
import com.dotmarketing.portlets.structure.model.Structure;
import com.dotmarketing.portlets.workflows.LargeMessageActionlet;
import com.dotmarketing.portlets.workflows.MessageActionlet;
import com.dotmarketing.portlets.workflows.actionlet.Actionlet;
import com.dotmarketing.portlets.workflows.actionlet.AnalyticsFireUserEventActionlet;
import com.dotmarketing.portlets.workflows.actionlet.ArchiveContentActionlet;
import com.dotmarketing.portlets.workflows.actionlet.AsyncEmailActionlet;
import com.dotmarketing.portlets.workflows.actionlet.BatchAction;
import com.dotmarketing.portlets.workflows.actionlet.CheckURLAccessibilityActionlet;
import com.dotmarketing.portlets.workflows.actionlet.CheckinContentActionlet;
import com.dotmarketing.portlets.workflows.actionlet.CheckoutContentActionlet;
import com.dotmarketing.portlets.workflows.actionlet.CommentOnWorkflowActionlet;
import com.dotmarketing.portlets.workflows.actionlet.CopyActionlet;
import com.dotmarketing.portlets.workflows.actionlet.DeleteContentActionlet;
import com.dotmarketing.portlets.workflows.actionlet.DestroyContentActionlet;
import com.dotmarketing.portlets.workflows.actionlet.EmailActionlet;
import com.dotmarketing.portlets.workflows.actionlet.FourEyeApproverActionlet;
import com.dotmarketing.portlets.workflows.actionlet.MoveContentActionlet;
import com.dotmarketing.portlets.workflows.actionlet.MultipleApproverActionlet;
import com.dotmarketing.portlets.workflows.actionlet.NotifyAssigneeActionlet;
import com.dotmarketing.portlets.workflows.actionlet.NotifyUsersActionlet;
import com.dotmarketing.portlets.workflows.actionlet.PublishContentActionlet;
import com.dotmarketing.portlets.workflows.actionlet.PushNowActionlet;
import com.dotmarketing.portlets.workflows.actionlet.PushPublishActionlet;
import com.dotmarketing.portlets.workflows.actionlet.ReindexContentActionlet;
import com.dotmarketing.portlets.workflows.actionlet.ResetApproversActionlet;
import com.dotmarketing.portlets.workflows.actionlet.ResetTaskActionlet;
import com.dotmarketing.portlets.workflows.actionlet.SaveContentActionlet;
import com.dotmarketing.portlets.workflows.actionlet.SaveContentAsDraftActionlet;
import com.dotmarketing.portlets.workflows.actionlet.SendFormEmailActionlet;
import com.dotmarketing.portlets.workflows.actionlet.SetValueActionlet;
import com.dotmarketing.portlets.workflows.actionlet.TranslationActionlet;
import com.dotmarketing.portlets.workflows.actionlet.TwitterActionlet;
import com.dotmarketing.portlets.workflows.actionlet.UnarchiveContentActionlet;
import com.dotmarketing.portlets.workflows.actionlet.UnpublishContentActionlet;
import com.dotmarketing.portlets.workflows.actionlet.VelocityScriptActionlet;
import com.dotmarketing.portlets.workflows.actionlet.WorkFlowActionlet;
import com.dotmarketing.portlets.workflows.actionlet.*;
import com.dotmarketing.portlets.workflows.model.SystemActionWorkflowActionMapping;
import com.dotmarketing.portlets.workflows.model.WorkflowAction;
import com.dotmarketing.portlets.workflows.model.WorkflowActionClass;
import com.dotmarketing.portlets.workflows.model.WorkflowActionClassParameter;
import com.dotmarketing.portlets.workflows.model.WorkflowComment;
import com.dotmarketing.portlets.workflows.model.WorkflowHistory;
import com.dotmarketing.portlets.workflows.model.WorkflowHistoryState;
import com.dotmarketing.portlets.workflows.model.WorkflowHistoryType;
import com.dotmarketing.portlets.workflows.model.WorkflowProcessor;
import com.dotmarketing.portlets.workflows.model.WorkflowScheme;
import com.dotmarketing.portlets.workflows.model.WorkflowSearcher;
import com.dotmarketing.portlets.workflows.model.WorkflowState;
import com.dotmarketing.portlets.workflows.model.WorkflowStep;
import com.dotmarketing.portlets.workflows.model.WorkflowTask;
import com.dotmarketing.portlets.workflows.model.WorkflowTimelineItem;
import com.dotmarketing.util.Config;
import com.dotmarketing.util.DateUtil;
import com.dotmarketing.util.InodeUtils;
import com.dotmarketing.util.Logger;
import com.dotmarketing.util.LuceneQueryUtils;
import com.dotmarketing.util.PageMode;
import com.dotmarketing.util.SecurityLogger;
import com.dotmarketing.util.UUIDGenerator;
import com.dotmarketing.util.UUIDUtil;
import com.dotmarketing.util.UtilMethods;
import com.dotmarketing.util.WebKeys;
import com.google.common.collect.ImmutableList;
import com.google.common.collect.ImmutableMap;
import com.google.common.collect.Lists;
import com.liferay.portal.language.LanguageException;
import com.liferay.portal.language.LanguageUtil;
import com.liferay.portal.model.User;
import com.liferay.util.StringPool;
import io.vavr.control.Try;
import org.apache.commons.lang.time.StopWatch;
import org.apache.commons.lang3.concurrent.ConcurrentUtils;
import org.apache.felix.framework.OSGIUtil;
import org.elasticsearch.search.query.QueryPhaseExecutionException;
import org.osgi.framework.BundleContext;

import javax.annotation.Nullable;
import java.util.ArrayList;
import java.util.Arrays;
import java.util.Collection;
import java.util.Collections;
import java.util.Comparator;
import java.util.Date;
import java.util.HashMap;
import java.util.HashSet;
import java.util.Hashtable;
import java.util.LinkedHashMap;
import java.util.List;
import java.util.Map;
import java.util.Objects;
import java.util.Optional;
import java.util.Set;
import java.util.StringTokenizer;
import java.util.concurrent.ConcurrentHashMap;
import java.util.concurrent.ConcurrentMap;
import java.util.concurrent.ExecutionException;
import java.util.concurrent.Future;
import java.util.concurrent.atomic.AtomicBoolean;
import java.util.concurrent.atomic.AtomicLong;
import java.util.concurrent.locks.ReentrantLock;
import java.util.function.BiConsumer;
import java.util.function.Consumer;
import java.util.function.Predicate;
import java.util.stream.Collectors;
import java.util.stream.IntStream;

import static com.dotmarketing.portlets.contentlet.util.ContentletUtil.isHost;

/**
 * Implementation class for {@link WorkflowAPI}.
 *
 * @author root
 * @since Mar 22, 2012
 */
public class WorkflowAPIImpl implements WorkflowAPI, WorkflowAPIOsgiService {

	private final List<Class<? extends WorkFlowActionlet>> actionletClasses;

	private static Map<String, WorkFlowActionlet> actionletMap;

	private final WorkFlowFactory workFlowFactory = FactoryLocator.getWorkFlowFactory();

	private final PermissionAPI  permissionAPI    = APILocator.getPermissionAPI();

	private final RoleAPI roleAPI				  = APILocator.getRoleAPI();

	private final ShortyIdAPI shortyIdAPI		  = APILocator.getShortyAPI();

	private final LocalSystemEventsAPI localSystemEventsAPI =
			APILocator.getLocalSystemEventsAPI();

	private final WorkflowStateFilter workflowStatusFilter =
			new WorkflowStateFilter();

	private final SystemMessageEventUtil systemMessageEventUtil =
			SystemMessageEventUtil.getInstance();

	private final ReindexQueueAPI reindexQueueAPI =
			APILocator.getReindexQueueAPI();

	private final ContentletIndexAPI contentletIndexAPI =
			APILocator.getContentletIndexAPI();

	// not very fancy, but the WorkflowImport is a friend of WorkflowAPI
	private volatile FriendClass  friendClass = null;

	//This by default tells if a license is valid or not.
	private LicenseValiditySupplier licenseValiditySupplierSupplier = new LicenseValiditySupplier() {};

	private final DotConcurrentFactory concurrentFactory = DotConcurrentFactory.getInstance();

	private static final boolean RESPECT_FRONTEND_ROLES = WorkflowActionUtils.RESPECT_FRONTEND_ROLES;

	private final WorkflowActionUtils workflowActionUtils;

	private final ContentletAPI contentletAPI = APILocator.getContentletAPI();

	private final ContentTypeAPI contentTypeAPI = APILocator.getContentTypeAPI(APILocator.systemUser(), RESPECT_FRONTEND_ROLES);

	private static final String MAX_THREADS_ALLOWED_TO_HANDLE_BULK_ACTIONS = "workflow.action.bulk.maxthreads";

	private static final int MAX_THREADS_ALLOWED_TO_HANDLE_BULK_ACTIONS_DEFAULT = 5;

	private static final String MAX_EXCEPTIONS_REPORTED_ON_BULK_ACTIONS = "workflow.action.bulk.maxexceptions";

	private static final int MAX_EXCEPTIONS_REPORTED_ON_BULK_ACTIONS_DEFAULT = 1000;

	public static final int BULK_ACTIONS_SLEEP_THRESHOLD_DEFAULT = 400;

	public static final String BULK_ACTIONS_SLEEP_THRESHOLD = "workflow.action.bulk.sleep";

	private static final int BULK_ACTIONS_CONTENTLET_FETCH_STEP_DEFAULT = 350;

	private static final String BULK_ACTIONS_CONTENTLET_FETCH_STEP = "workflow.action.bulk.fetch.step";

	private static final String LICENSE_REQUIRED_MESSAGE_KEY = "Workflow-Schemes-License-required";

	@SuppressWarnings({ "rawtypes", "unchecked" })
	public WorkflowAPIImpl() {

		actionletClasses = new ArrayList<>();

		// Add default actionlet classes
		actionletClasses.addAll(Arrays.asList(
				CommentOnWorkflowActionlet.class,
				NotifyUsersActionlet.class,
				ArchiveContentActionlet.class,
				DeleteContentActionlet.class,
				DestroyContentActionlet.class,
				CheckinContentActionlet.class,
				CheckoutContentActionlet.class,
				UnpublishContentActionlet.class,
				PublishContentActionlet.class,
				NotifyAssigneeActionlet.class,
				UnarchiveContentActionlet.class,
				ResetTaskActionlet.class,
				ResetPermissionsActionlet.class,
				MultipleApproverActionlet.class,
				FourEyeApproverActionlet.class,
				TwitterActionlet.class,
				PushPublishActionlet.class,
				CheckURLAccessibilityActionlet.class,
                EmailActionlet.class,
				AsyncEmailActionlet.class,
                SetValueActionlet.class,
                ReindexContentActionlet.class,
                PushNowActionlet.class,
				TranslationActionlet.class,
				SaveContentActionlet.class,
				SaveContentAsDraftActionlet.class,
				CopyActionlet.class,
				MessageActionlet.class,
				VelocityScriptActionlet.class,
				JsScriptActionlet.class,
				LargeMessageActionlet.class,
				SendFormEmailActionlet.class,
				ResetApproversActionlet.class,
				RekognitionActionlet.class,
				MoveContentActionlet.class,
				DotEmbeddingsActionlet.class,
				OpenAIContentPromptActionlet.class,
				OpenAIGenerateImageActionlet.class,
				OpenAIAutoTagActionlet.class,
				AnalyticsFireUserEventActionlet.class
		));

		refreshWorkFlowActionletMap();
		registerBundleService();

		try {
			workflowActionUtils = new WorkflowActionUtils();
		} catch (DotDataException e) {
			throw new DotRuntimeException(e);
		}

		this.localSystemEventsAPI.subscribe(this);
	}

	@Subscriber
	@WrapInTransaction
	public void onDeleteContentType (final ContentTypeDeletedEvent contentTypeDeletedEvent) {

		try {

			Logger.debug(this, ()-> "Deleting system mapping actions associated to the content type: "
					+ contentTypeDeletedEvent.getContentTypeVar() );

			this.workFlowFactory.deleteSystemActionsByContentType(contentTypeDeletedEvent.getContentTypeVar());
		} catch (final DotDataException e) {
            Logger.error(this, String.format("Cannot delete system mapping actions associated to Content Type '%s': " +
                    "%s", contentTypeDeletedEvent.getContentTypeVar(), e.getMessage()), e);
        }
	}

	@Subscriber
	@WrapInTransaction
	public void onLanguageDeletedEvent (final LanguageDeletedEvent languageDeletedEvent) {

		try {

			Logger.debug(this, ()-> "Deleting workflow tasks associated to the language: "
					+ languageDeletedEvent.getLanguage() );

			this.workFlowFactory.deleteWorkflowTaskByLanguage(languageDeletedEvent.getLanguage());
		} catch (final DotDataException e) {
            Logger.error(this, String.format("Cannot delete workflow tasks associated to language '%s': %s",
                    languageDeletedEvent.getLanguage(), e.getMessage()), e);
        }
	}

	/**
	 * This allows me to override the license supplier for testing purposes
	 * @param licenseValiditySupplierSupplier
	 */
	@VisibleForTesting
	public WorkflowAPIImpl(final LicenseValiditySupplier licenseValiditySupplierSupplier) {
		this();
		this.licenseValiditySupplierSupplier = licenseValiditySupplierSupplier;

	}

	public boolean hasValidLicense(){
		return (licenseValiditySupplierSupplier.hasValidLicense());
	}

	private FriendClass getFriendClass () {

		if (null == this.friendClass) {
			synchronized (this) {

				if (null == this.friendClass) {
					this.friendClass =
							new FriendClass("com.dotmarketing.portlets.workflows.util.WorkflowImportExportUtil",
									"com.dotcms.content.elasticsearch.business.ESMappingAPIImpl");
				}
			}
		}

		return this.friendClass;
	}

	public void registerBundleService () {

		// force init if not already done
		OSGIUtil.getInstance().initializeFramework();
		if (System.getProperty(WebKeys.OSGI_ENABLED) == null) {
			// OSGI is not inited
			throw new DotRuntimeException("Unable to register WorkflowAPIOsgiService as OSGI is not inited");
		}

		BundleContext context = HostActivator.instance().getBundleContext();
		if (context == null) {
			throw new DotRuntimeException("Bundle Context is null, WorkflowAPIOsgiService has been not registered");
		}
		if (context.getServiceReference(WorkflowAPIOsgiService.class.getName()) == null) {
			Hashtable<String, String> props = new Hashtable<>();
			context.registerService(WorkflowAPIOsgiService.class.getName(), this, props);
		}

	}

	/**
	 * Converts the shortyId to long id
	 * @param shortyId String
	 * @return String id
	 */
	private String getLongId (final String shortyId, final ShortyIdAPI.ShortyInputType type) {

		//  it is already long
		if (null != shortyId && shortyId.length() == 36) {

			return shortyId;
		}

		final Optional<ShortyId> shortyIdOptional =
				this.shortyIdAPI.getShorty(shortyId, type);

		return shortyIdOptional.isPresent()?
				shortyIdOptional.get().longId:shortyId;
	} // getLongId.

	private String getLongIdForScheme(final String schemeId) {
		return this.getLongId(schemeId, ShortyIdAPI.ShortyInputType.WORKFLOW_SCHEME);
	}


	@CloseDBIfOpened
    @Override
    public void isUserAllowToModifiedWorkflow(final User user) {

        // if the class calling the workflow api is not friend, so checks the validation
        if (!this.getFriendClass().isFriend()) {
            if (!hasValidLicense()) {
                throw new InvalidLicenseException(LICENSE_REQUIRED_MESSAGE_KEY);
            }

            boolean hasAccessToPortlet = false;

            try {
                hasAccessToPortlet = (APILocator.getLayoutAPI()
                        .doesUserHaveAccessToPortlet("workflow-schemes", user));
            } catch (final DotDataException e) {
                Logger.error(this, String.format("Unable to verify access to portlet 'Workflow Schemes' for user ID " +
                        "'%s': %s", user.getUserId(), e.getMessage()), e);
            }

            if (!hasAccessToPortlet) {
                throw new WorkflowPortletAccessException("Workflow-Portlet-Access-denied");
            }
        }

    }

	@Override
	public WorkFlowActionlet newActionlet(String className) throws DotDataException {
		for ( Class<? extends WorkFlowActionlet> z : actionletClasses ) {
			if ( z.getName().equals(className.trim())) {
				try {
					return z.newInstance();
				} catch (InstantiationException e) {
					e.printStackTrace();
				} catch (IllegalAccessException e) {
					e.printStackTrace();
				}
			}
		}
		return null;
	}

    private Class<? extends WorkFlowActionlet> getActionletClass(String className) {
        for ( Class<? extends WorkFlowActionlet> z : actionletClasses ) {
            if ( z.getName().equals(className.trim())) {
                return z;
            }
        }
        return null;
    }

	@Override
	public String addActionlet(final Class<? extends WorkFlowActionlet> workFlowActionletClass) {

		Logger.debug(this,
				() -> "Adding actionlet class: " + workFlowActionletClass);

        //Prevent dupes
        removeActionlet(workFlowActionletClass);
		actionletClasses.add(workFlowActionletClass);
		refreshWorkFlowActionletMap();
		return workFlowActionletClass.getCanonicalName();
	}

	@Override
	public void removeActionlet(final String workFlowActionletName) {

		Logger.debug(this,
				() -> "Removing actionlet: " + workFlowActionletName);

		final WorkFlowActionlet actionlet = actionletMap.get(workFlowActionletName);
		removeActionlet(actionlet.getClass());
		refreshWorkFlowActionletMap();

		try {
		    final User user = APILocator.systemUser();
			final List<WorkflowActionClass> actionClasses = findActionClassesByClassName(actionlet.getActionClass());
            for(final WorkflowActionClass clazz:actionClasses) {
				deleteActionClass(clazz, user);
			}
		} catch (final Exception e) {
		    Logger.error(WorkflowAPIImpl.class,String.format("Error removing Actionlet with className '%s'", workFlowActionletName), e);
			throw new DotRuntimeException(e);
		}
	}

	/**
	 * This method applies an additional "remove-code" in case the first direct remove attempt reports to have failed.
	 * The reason is that the same class could have been loaded from different ClassLoaders (When they come from OSGI)
	 * If removing the class directly from the class instance fails then we look it up by name.
	 * @param workFlowActionletClass
	 */
	private void removeActionlet(final Class<? extends WorkFlowActionlet> workFlowActionletClass) {
		final boolean found = actionletClasses.remove(workFlowActionletClass);
		if (!found) {
			final String canonicalName = workFlowActionletClass.getCanonicalName();
			final Optional<Class<? extends WorkFlowActionlet>> optionalClass = actionletClasses
					.stream().filter(s -> s.getCanonicalName().equals(canonicalName))
					.findFirst();
			optionalClass.ifPresent(actionletClasses::remove);
		}
	}

	@Override
	@CloseDBIfOpened
	public List<WorkflowTask> searchTasks(final WorkflowSearcher searcher) throws DotDataException {
		return workFlowFactory.searchTasks(searcher);
	}

	@Override
	@CloseDBIfOpened
	public WorkflowTask findTaskByContentlet(final Contentlet contentlet) throws DotDataException {
		return workFlowFactory.findTaskByContentlet(contentlet);
	}

	@Override
	@CloseDBIfOpened
	public List<WorkflowStep> findStepsByContentlet(final Contentlet contentlet) throws DotDataException{

		return this.findStepsByContentlet(contentlet, true);
	}

	@Override
	@CloseDBIfOpened
	public List<WorkflowStep> findStepsByContentlet(final Contentlet contentlet, final boolean showArchive) throws DotDataException{

		final List<WorkflowScheme> schemes = hasValidLicense() ?
				workFlowFactory.findSchemesForStruct(contentlet.getContentTypeId()) :
				Arrays.asList(workFlowFactory.findSystemWorkflow()) ;

		final List<WorkflowStep> steps =
				this.workFlowFactory.findStepsByContentlet(contentlet, schemes);

		if (!showArchive) {

			final Set<String> nonArchiveSchemeIdSet =
					schemes.stream().filter(scheme -> !scheme.isArchived())
						    .map(scheme -> scheme.getId())
							.collect(Collectors.toSet());

			return steps.stream().filter(step -> nonArchiveSchemeIdSet.contains(step.getSchemeId()))
					.collect(CollectionsUtils.toImmutableList());
		}

		return steps;
	}

	@Override
	@CloseDBIfOpened
	public WorkflowStep findStepByContentlet(final Contentlet contentlet) throws DotDataException {

		WorkflowStep step = null;
		List<WorkflowStep> steps = findStepsByContentlet(contentlet);
		if( null != steps && !steps.isEmpty() && steps.size() == 1) {
			step = steps.get(0);
		}

		return step;
	}


	@Override
	@CloseDBIfOpened
	public Optional<WorkflowStep> findCurrentStep(final Contentlet contentlet) throws DotDataException {

		final WorkflowTask task = findTaskByContentlet(contentlet);
		if(task != null && task.getId() != null && null != task.getStatus()) {
			final WorkflowStep step = findStep(task.getStatus());
			return Optional.of(step);
		}

		return Optional.empty();
	}

	@Override
	public boolean existSchemeIdOnSchemesList(final String schemeId, final List<WorkflowScheme> schemes) {

		return workFlowFactory.existSchemeIdOnSchemesList(this.getLongId(schemeId, ShortyIdAPI.ShortyInputType.WORKFLOW_SCHEME), schemes);
	}

	@Override
	public WorkflowTask findTaskById(final String id) throws DotDataException {

		return workFlowFactory.findWorkFlowTaskById(id);
	}

	@Override
	@CloseDBIfOpened
	public List<WorkflowScheme> findSchemes(final boolean showArchived) throws DotDataException {
		if (!hasValidLicense()) {
			return new ImmutableList.Builder<WorkflowScheme>().add(findSystemWorkflowScheme()).build();
		}
		return workFlowFactory.findSchemes(showArchived);
	}


	@Override
	@CloseDBIfOpened
	public WorkflowScheme findSystemWorkflowScheme() throws DotDataException {
		return workFlowFactory.findSystemWorkflow();
	}

	@Override
	@CloseDBIfOpened
	public WorkflowScheme findScheme(final String idOrVar) throws DotDataException, DotSecurityException {

		final String schemeIdOrVar = this.getLongId(idOrVar, ShortyIdAPI.ShortyInputType.WORKFLOW_SCHEME);

		validateWorkflowLicense(schemeIdOrVar, LICENSE_REQUIRED_MESSAGE_KEY);

		return workFlowFactory.findScheme(schemeIdOrVar);
	}

	@Override
	@WrapInTransaction
	public void saveSchemesForStruct(final Structure contentType,
									 final List<WorkflowScheme> schemes) throws DotDataException {

		try {

			Logger.debug(this, ()-> "Saving schemes: " + schemes +
									", to the content type: " + contentType);
            SecurityLogger.logInfo(this.getClass(), () -> String.format("Saving schemes [ %s ] for Content Type [ " +
                    "%s ]", schemes, contentType));

			this.workFlowFactory.saveSchemesForStruct(contentType.getInode(), schemes,
					this::consumeWorkflowTask);
        } catch (final DotDataException e) {
            Logger.error(WorkflowAPIImpl.class, String.format("Error saving Schemas for Content type '%s': %s",
                    contentType.getInode(), e.getMessage()));
            throw e;
		}
	}

	@Override
	@WrapInTransaction
	public void saveSchemeIdsForContentType(final ContentType contentType,
											final Set<String> schemesIds) throws DotDataException {

		try {

			Logger.info(WorkflowAPIImpl.class, String.format("Saving Schemas [ %s ] for Content type '%s'",
					String.join(",", schemesIds), contentType.inode()));
			SecurityLogger.logInfo(this.getClass(), ()-> String.format("Saving Schemas [ %s ] for Content type '%s'",
					String.join(",", schemesIds), contentType.inode()));

			workFlowFactory.saveSchemeIdsForContentType(contentType.inode(),
					schemesIds.stream().map(this::getLongIdForScheme).collect(Collectors.toSet()),
					this::consumeWorkflowTask);
			if(schemesIds.isEmpty()){
				contentTypeAPI.updateModDate(contentType);
			}

			this.cleanInvalidDefaultActionForContentType(contentType, schemesIds);
        } catch (final DotDataException | DotSecurityException e) {

			Logger.error(WorkflowAPIImpl.class, String.format("Error saving Schemas [ %s ] for Content Type '%s': %s",
					String.join(",", schemesIds), contentType.inode(), e.getMessage()));
		}
	}

	private void cleanInvalidDefaultActionForContentType(final ContentType contentType,
			final Set<String> schemesIds) throws DotDataException, DotSecurityException {

		if (UtilMethods.isSet(schemesIds)) {

			final List<Map<String, Object>> mappings = this.workFlowFactory
					.findSystemActionsByContentType(contentType);
			if (UtilMethods.isSet(mappings)) {

				for (final Map<String, Object> mappingRow : mappings) {

					final SystemActionWorkflowActionMapping mapping =
							this.toSystemActionWorkflowActionMapping(mappingRow, contentType, APILocator.systemUser());
					if (UtilMethods.isSet(mapping) && UtilMethods.isSet(mapping.getWorkflowAction())) {

						if (!schemesIds.contains(mapping.getWorkflowAction().getSchemeId())) {

                            Logger.info(this, String.format("Removing invalid system default action [ %s ] on content" +
                                            " type '%s'. The Scheme ID '%s' is no longer valid on the content type schemes [ %s ]",
                                    mapping.getWorkflowAction(), contentType.variable(), mapping.getWorkflowAction()
                                            .getSchemeId(), schemesIds));
                            this.workFlowFactory.deleteSystemAction(mapping);
						}
					}
				}
			}
		} else {

			// no scheme remove all content type default actions.
			this.workFlowFactory.deleteSystemActionsByContentType(contentType.variable());
		}
	}


	@CloseDBIfOpened
	@Override
	public List<WorkflowScheme> findSchemesForContentType(final ContentType contentType)
			throws DotDataException {

		final ImmutableList.Builder<WorkflowScheme> schemes =
				new ImmutableList.Builder<>();

		if (contentType == null || !UtilMethods.isSet(contentType.inode()) || !hasValidLicense()) {

			schemes.add(this.findSystemWorkflowScheme());
		} else {

			try {
					Logger.debug(this, () -> "Finding the schemes for: " + contentType);
					final List<WorkflowScheme> contentTypeSchemes = hasValidLicense() ?
							this.workFlowFactory.findSchemesForStruct(contentType.inode()) :
							Arrays.asList(workFlowFactory.findSystemWorkflow()) ;
					schemes.addAll(contentTypeSchemes);
			} catch(Exception e) {

				Logger.debug(this,e.getMessage(),e);
			}
		}

		return schemes.build();
	} // findSchemesForContentType.


	@Override
	@CloseDBIfOpened
	public List<ContentType> findContentTypesForScheme(final WorkflowScheme workflowScheme) {

		validateWorkflowLicense(workflowScheme.getId(), LICENSE_REQUIRED_MESSAGE_KEY);
		try {
			return workFlowFactory.findContentTypesByScheme(workflowScheme);
		}catch(Exception e){
			Logger.debug(this,e.getMessage(),e);
            throw new DoesNotExistException(e);
		}
	}

	@Override
	@CloseDBIfOpened
	public List<WorkflowScheme> findSchemesForStruct(final Structure structure) throws DotDataException {

		final ImmutableList.Builder<WorkflowScheme> schemes =
				new ImmutableList.Builder<>();

		if(structure ==null || ! UtilMethods.isSet(structure.getInode()) || !hasValidLicense()) {

			schemes.add(this.findSystemWorkflowScheme());
		} else {

			try {

				if(hasValidLicense()) {

					schemes.addAll(workFlowFactory.findSchemesForStruct(structure.getInode()));
				} else {
					schemes.add(workFlowFactory.findSystemWorkflow());
				}
			} catch (Exception e) {

				Logger.debug(this, e.getMessage(), e);
			}
		}

		return schemes.build();
	}

	@Override
	@WrapInTransaction
	public void saveScheme(final WorkflowScheme scheme, final User user) throws DotDataException, DotSecurityException, AlreadyExistException {

		this.isUserAllowToModifiedWorkflow(user);

		if(null == scheme){
		   throw new DotWorkflowException("Workflow-delete-null-workflow");
		}

		if (UtilMethods.isSet(scheme.getId())) {
			scheme.setId(this.getLongIdForScheme(scheme.getId()));
		}

		if (SYSTEM_WORKFLOW_ID.equals(scheme.getId()) && scheme.isArchived()) {

			Logger.warn(this, "Can not archive the system workflow");
			throw new DotSecurityException("Workflow-cannot-archive-system-workflow");
		}

		workFlowFactory.saveScheme(scheme);

        SecurityLogger.logInfo(this.getClass(), () -> String.format("Workflow Scheme '%s' [%s] has been saved by User" +
                " ID '%s'", scheme.getName(), scheme.getId(), user.getUserId()));
    }

	@CloseDBIfOpened
	public List<WorkflowScheme> findArchivedSchemes() throws DotDataException{
		return workFlowFactory.findArchivedSchemes();
	}

	/**
	 * This method collects all the identifiers of contents that reference the workflow and then pushes such ids into the 'distributed index journal' queue
	 * @param scheme
	 * @param user
	 * @throws DotDataException
	 * @throws DotSecurityException
	 */
	@CloseDBIfOpened
	int pushIndexUpdate(final WorkflowScheme scheme, final User user) throws  DotDataException, DotSecurityException {
		final String schemeId = scheme.getId();
		final String luceneQuery = String.format(" +wfscheme:( %s ) +working:true ", schemeId);

		//We should only be considering Working content.
		final List<ContentletSearch> searchResults = contentletAPI.searchIndex(luceneQuery, -1, 0, null, user, RESPECT_FRONTEND_ROLES);
		final Set<String> identifiers = searchResults.stream().map(ContentletSearch::getIdentifier).collect(Collectors.toSet());
		return reindexQueueAPI.addIdentifierReindex(identifiers);
	}

	@Override
	public Future<WorkflowScheme> deleteScheme(final WorkflowScheme scheme, final User user)
			throws DotDataException, DotSecurityException, AlreadyExistException {

		this.isUserAllowToModifiedWorkflow(user);

		if (null == scheme){
			Logger.warn(this, "Workflow Scheme cannot be null");
			throw new DotWorkflowException("Workflow-delete-null-workflow");
		}

		if( SYSTEM_WORKFLOW_ID.equals(scheme.getId())) {

            Logger.warn(this, String.format("Workflow Scheme '%s' [%s] could not be deleted", scheme.getName(),
                    scheme.getId()));
            throw new DotSecurityException("Workflow-delete-system-workflow");
		}

		if(!scheme.isArchived()){
			throw new DotSecurityException("Workflow-delete-non-archived");
		}

		final DotSubmitter submitter = this.concurrentFactory.getSubmitter(DotConcurrentFactory.DOT_SYSTEM_THREAD_POOL);
		//Delete the Scheme in a separated thread
		return submitter.submit(() -> deleteSchemeTask(scheme, user));
	}

	/**
	 * This task allows to elimiminate the workflow scheme on a separate thread
	 * @param scheme Workflow Scheme to be delete
	 * @param user The user
	 */
	@WrapInTransaction
	@VisibleForTesting
	@Override
	public WorkflowScheme deleteSchemeTask(final WorkflowScheme scheme, final User user) {

		try {

			final StopWatch stopWatch = new StopWatch();
			stopWatch.start();
            Logger.info(this, String.format("Deleting Workflow Scheme '%s' [%s]", scheme.getName(), scheme.getId()));

			final List<WorkflowStep> steps = this.findSteps(scheme);
			for (final WorkflowStep step : steps) {
				//delete workflow tasks
				this.findTasksByStep(step.getId())
						.forEach(task -> this.deleteWorkflowTaskWrapper(task, user));
			}
			//delete actions
			this.findActions(scheme, user)
					.forEach(action -> this.deleteWorkflowActionWrapper(action, user));

			//delete steps
			steps.forEach(step -> this.deleteWorkflowStepWrapper(step, user));

			//delete scheme
			this.workFlowFactory.deleteScheme(scheme);
            SecurityLogger.logInfo(this.getClass(), String.format("Workflow Scheme '%s' [%s] has been deleted",
                    scheme.getName(), scheme.getId()));

			stopWatch.stop();
			Logger.info(this, "Delete Workflow Scheme task has finished. Duration: " +
					DateUtil.millisToSeconds(stopWatch.getTime()) + " seconds");

			//Update index
			pushIndexUpdate(scheme, user);

			this.systemMessageEventUtil.pushSimpleTextEvent
					(LanguageUtil.get(user.getLocale(), "Workflow-deleted", scheme.getName()), user.getUserId());

            SecurityLogger.logInfo(this.getClass(), () -> String.format("Worklow Scheme '%s' [%s] has been deleted by" +
                    " User ID '%s'", scheme.getName(), scheme.getId(), user.getUserId()));
        } catch (final Exception e) {
            Logger.error(this.getClass(), String.format("Error deleting Workflow Scheme '%s' [%s]: %s", scheme
                    .getName(), scheme.getId(), e.getMessage()), e);
            throw new DotRuntimeException(e);
        }
        return scheme;
	}

	/**
	 * Wrap the delete Workflow Step method to be use by lambdas
	 *
	 * @param step The workflow step to be deleted
	 * @param user The user
	 * @throws DotRuntimeException
	 */
	@WrapInTransaction
	private void deleteWorkflowStepWrapper(final WorkflowStep step, final User user)
			throws DotRuntimeException {
		try {
			//delete step
			this.doDeleteStep(step, user, false);
		} catch (Exception e) {
			throw new DotRuntimeException(e);
		}
	}

	/**
	 * Wrap the delete Workflow Action method to be use by lambdas
	 *
	 * @param action The workflow action to be deleted
	 * @param user The user
	 * @throws DotRuntimeException
	 */
	@CloseDBIfOpened
	private void deleteWorkflowActionWrapper(final WorkflowAction action, final User user)
			throws DotRuntimeException {
		try {
			//delete action
			this.deleteAction(action,user);
		} catch (Exception e) {
			throw new DotRuntimeException(e);
		}
	}

	/**
	 * Wrap the delete Workflow Task method to be use by lambdas
	 *
	 * @param task The workflow task to be deleted
	 * @param user The user
	 * @throws DotRuntimeException
	 */
	@CloseDBIfOpened
	private void deleteWorkflowTaskWrapper(final WorkflowTask task, final User user)
			throws DotRuntimeException {
		try {
			//delete task comment
			this.findWorkFlowComments(task).forEach(this::deleteCommentWrapper);

			//delete task history
			this.findWorkflowHistory(task).forEach(this::deleteWorkflowHistoryWrapper);

			//delete task
			this.deleteWorkflowTask(task, user);
		} catch (Exception e) {
			throw new DotRuntimeException(e);
		}
	}

	/**
	 * Wrap the delete Workflow Comment method to be use by lambdas
	 * @param workflowComment The workflow comment object to be deleted
	 * @throws DotRuntimeException
	 */
	@CloseDBIfOpened
	private void deleteCommentWrapper(final WorkflowComment workflowComment)
			throws DotRuntimeException{
		try{
			this.deleteComment(workflowComment);
		}catch(Exception e){
			throw new DotRuntimeException(e);
		}
	}

	/**
	 * Wrap the delete Workflow History method to be use by lambdas
	 * @param workflowHistory The workflow History object to be deleted
	 * @throws DotRuntimeException
	 */
	@CloseDBIfOpened
	private void deleteWorkflowHistoryWrapper(final WorkflowHistory workflowHistory)
			throws DotRuntimeException{
		try{
			this.deleteWorkflowHistory(workflowHistory);
		}catch(Exception e){
			throw new DotRuntimeException(e);
		}
	}

	@CloseDBIfOpened
	public List<WorkflowStep> findSteps(final WorkflowScheme scheme) throws DotDataException {
		return workFlowFactory.findSteps(scheme);
	}

	@CloseDBIfOpened
	public Optional<WorkflowStep> findFirstStepForAction(final WorkflowAction workflowAction) throws DotDataException {

		return workFlowFactory.findFirstStep (workflowAction.getId(), workflowAction.getSchemeId());
	}

	@CloseDBIfOpened
	public Optional<WorkflowStep> findFirstStep(final String schemeId) throws DotDataException {

		DotPreconditions.isTrue(UtilMethods.isSet(schemeId),
				()-> "Scheme is required", DotStateException.class);

		return workFlowFactory.findFirstStep (this.getLongIdForScheme(schemeId));
	}

	@WrapInTransaction
	public void saveStep(final WorkflowStep step, final User user) throws DotDataException, AlreadyExistException {

		this.isUserAllowToModifiedWorkflow(user);

		DotPreconditions.isTrue(UtilMethods.isSet(step.getName()) && UtilMethods.isSet(step.getSchemeId()),
				()-> "Step name and Scheme are required", DotStateException.class);

		if (UtilMethods.isSet(step.getSchemeId())) {
			step.setSchemeId(this.getLongIdForScheme(step.getSchemeId()));
		}

		if (UtilMethods.isSet(step.getId())) {
			step.setId(this.getLongId(step.getId(), ShortyIdAPI.ShortyInputType.WORKFLOW_STEP));
		}

		workFlowFactory.saveStep(step);

        SecurityLogger.logInfo(this.getClass(), () -> String.format("Workflow Step '%s' [%s] has been saved by User ID" +
                " '%s'", step.getName(), step.getId(), user.getUserId()));
    }

	@CloseDBIfOpened
	public Future<WorkflowStep> deleteStepHardMode(final WorkflowStep step, final User user)
			throws DotDataException {

		return this.doDeleteStep(step, user, false, true);
	}

	@CloseDBIfOpened
	public Future<WorkflowStep> deleteStep(final WorkflowStep step, final User user)
			throws DotDataException {

		return this.doDeleteStep(step, user, true, false); // runs async
	}

	private Future<WorkflowStep> doDeleteStep(final WorkflowStep step, final User user,
			final boolean async) throws DotDataException {
		return doDeleteStep(step, user, async, false);
	}

	/**
	 * Deletes a given step with all dependencies: actions, actionlets and tasks.
	 *
	 * @param step Workflow step to delte
	 * @param user To who perform the delete operation
	 * @param async If the delete should run in separated thread
	 * @param hardMode If validations should be skipped. <strong>Note:</strong> Use this parameter
	 * with caution, was created for hard deletes from Push publish avoiding all validations.
	 */
	private Future<WorkflowStep> doDeleteStep(final WorkflowStep step, final User user,
			final boolean async, final boolean hardMode) throws DotDataException {

		this.isUserAllowToModifiedWorkflow(user);

		try {

			if (!hardMode) {
				// Checking for Next Step references
				for (final WorkflowStep otherStep : findSteps(findScheme(step.getSchemeId()))) {

					/*
					Verify we are not validating the next step is the step we want to delete.
					Remember the step can point to itself and that should not be a restriction when deleting.
					 */
					if (!otherStep.getId().equals(step.getId())) {
						for (final WorkflowAction action : findActions(otherStep,
								APILocator.getUserAPI().getSystemUser())) {

							if (action.getNextStep().equals(step.getId())) {
								final String validationExceptionMessage = LanguageUtil
										.format(user.getLocale(),
												"Workflow-delete-step-reference-by-step-error",
												new String[]{step.getName(), otherStep.getName(),
														action.getName()}, false);
								throw new DotDataValidationException(validationExceptionMessage);
							}
						}
					}
				}
			}

			if (!hardMode) {
				final int countContentletsReferencingStep = getCountContentletsReferencingStep(
						step);
				if (countContentletsReferencingStep > 0) {

					final String validationExceptionMessage = LanguageUtil.format(user.getLocale(),
							"Workflow-delete-step-reference-by-contentlet-error",
							new String[]{step.getName(),
									Integer.toString(countContentletsReferencingStep)}, false);
					throw new DotDataValidationException(validationExceptionMessage);
				}
			}

			final DotSubmitter submitter = this.concurrentFactory
					.getSubmitter(DotConcurrentFactory.DOT_SYSTEM_THREAD_POOL);
			//Delete the Scheme in a separated thread
			return (async) ?
					submitter.submit(() -> deleteStepTask(step, user, true)) :
					ConcurrentUtils.constantFuture(deleteStepTask(step, user, false));
        } catch (final Exception e) {
            Logger.error(this.getClass(), String.format("An error occurred when deleting Workflow Step '%s' [%s]: " +
                    "%s", step.getName(), step.getId(), e.getMessage()), e);
            throw new DotDataException(e.getMessage(), e);
        }
    }

	private void consumeWorkflowTask (final WorkflowTask workflowTask) {

		try {
			HibernateUtil.addCommitListener( () -> {
				try {
					this.reindexQueueAPI.addIdentifierReindex(workflowTask.getWebasset());
				} catch (DotDataException e) {
					Logger.error(WorkflowAPIImpl.class, e.getMessage(), e);
				}
			});
        } catch (final DotHibernateException e) {
            Logger.error(WorkflowAPIImpl.class, String.format("An error occurred on Commit Listener when adding " +
                    "content ID '%s' to ES index: %s", workflowTask.getWebasset(), e.getMessage()), e);
        }
    }

	@WrapInTransaction
	private WorkflowStep deleteStepTask(final WorkflowStep step, final User user, final boolean sendSystemEvent) {

		try {

			final StopWatch stopWatch = new StopWatch();
			stopWatch.start();

			Logger.info(this, String.format("Deleting Workflow Step '%s' [%s]", step.getName(), step.getId()));

			this.workFlowFactory.deleteActions(step); // workflow_action_step
			this.workFlowFactory.deleteStep(step, this::consumeWorkflowTask); // workflow_step
            SecurityLogger.logInfo(this.getClass(), String.format("Workflow Step '%s' [%s] has been deleted",
                    step.getName(), step.getId()));

			stopWatch.stop();
			Logger.info(this, "Delete Workflow Step task has finished. Duration: " +
					DateUtil.millisToSeconds(stopWatch.getTime()) + " seconds");

			if (sendSystemEvent) {
				HibernateUtil.addCommitListener(() -> {
					try {
						this.systemMessageEventUtil.pushSimpleTextEvent
								(LanguageUtil.get(user.getLocale(), "Workflow-Step-deleted", step.getName()), user.getUserId());
					} catch (LanguageException e1) {
						Logger.error(this.getClass(), e1.getMessage(), e1);
					}
				});
			}

            SecurityLogger.logInfo(this.getClass(), String.format("Workflow Step '%s' [%s] has been deleted by User " +
                    "ID '%s'", step.getName(), step.getId(), user.getUserId()));
        } catch (final Exception e) {
			HibernateUtil.addRollbackListener(() -> {
				try {
					this.systemMessageEventUtil.pushSimpleErrorEvent(new ErrorEntity("Workflow-delete-step-error",
							LanguageUtil.get(user.getLocale(), "Workflow-delete-step-error", step.getName())), user.getUserId());
				} catch (LanguageException e1) {
					Logger.error(this.getClass(), e1.getMessage(), e1);
				}
			});
            Logger.error(this.getClass(), String.format("An error occurred when deleting Workflow Step '%s' [%s]: " +
                    "%s", step.getName(), step.getId(), e.getMessage()), e);

			throw new DotRuntimeException(e);
		}

		return step;
	}

	@CloseDBIfOpened
	private int getCountContentletsReferencingStep(final WorkflowStep step) throws DotDataException{
		return workFlowFactory.getCountContentletsReferencingStep(step);
	}

	@WrapInTransaction
	@Override
	public void reorderStep(final WorkflowStep step, final int order, final User user) throws DotDataException, AlreadyExistException, DotSecurityException {

		this.isUserAllowToModifiedWorkflow(user);

		final WorkflowScheme scheme     = this.findScheme(step.getSchemeId());
		final List<WorkflowStep> steps  = this.findSteps (scheme);

		final boolean firstStepChanges = order == 0 ||
				steps.stream().findFirst().map(
						workflowStep -> workflowStep.getId().equals(step.getId())
				).orElse(false);

		IntStream.range(0, steps.size())
				.filter(i -> steps.get(i).getId().equals(step.getId()))
				.boxed()
				.findFirst()
				.map(i -> steps.remove((int) i));

		final int newOrder = (order > steps.size()) ? steps.size():order;
		steps.add(newOrder, step);

		int i = 0;
		for(final WorkflowStep stepp : steps) {
			stepp.setMyOrder(i++);
			this.saveStep(stepp, user);
		}

		if (firstStepChanges) {
			final DotSubmitter submitter = this.concurrentFactory
					.getSubmitter(DotConcurrentFactory.DOT_SYSTEM_THREAD_POOL);
			submitter.submit(() -> {
				try {
					pushIndexUpdateOnReorder(scheme.getId());
				} catch (DotDataException e) {
					Logger.error(getClass(),
							"An Error occurred while attempting a reindex on reorder.", e);
				}
			});
		}

        SecurityLogger.logInfo(this.getClass(), () -> String.format("Workflow Step '%s' [%s] has been reordered by " +
                "User ID '%s'", step.getName(), step.getId(), user.getUserId()));
    }

	/**
	 * Once we have determined that a reorder event has affected the first position, we need to update the index.
	 * @param schemeId
	 * @return
	 */
	@CloseDBIfOpened
	private int pushIndexUpdateOnReorder(final String schemeId) throws DotDataException {
       final Set<String> identifiers = workFlowFactory.findNullTaskContentletIdentifiersForScheme(schemeId);
       return reindexQueueAPI.addIdentifierReindex(identifiers);
	}

	@Override
	@WrapInTransaction
	public void deleteComment(final WorkflowComment comment) throws DotDataException {

		this.workFlowFactory.deleteComment(comment);
        SecurityLogger.logInfo(this.getClass(), String.format("Workflow Comment '%s' has been deleted.", comment.getId()));
    }

	@Override
	@CloseDBIfOpened
	public List<WorkflowComment> findWorkFlowComments(WorkflowTask task) throws DotDataException {
		return workFlowFactory.findWorkFlowComments(task);
	}

	@Override
	@WrapInTransaction
	public void saveComment(final WorkflowComment comment) throws DotDataException {

		if(UtilMethods.isSet(comment.getComment())) {

			this.workFlowFactory.saveComment(comment);
            SecurityLogger.logInfo(this.getClass(), String.format("Workflow Comment '%s' has been saved.", comment.getId()));
		}
	}

	@Override
	@CloseDBIfOpened
	public List<WorkflowHistory> findWorkflowHistory(final WorkflowTask task) throws DotDataException {
		return workFlowFactory.findWorkflowHistory(task);
	}

	@Override
	@WrapInTransaction
	public void deleteWorkflowHistory(final WorkflowHistory history) throws DotDataException {

		this.workFlowFactory.deleteWorkflowHistory(history);
        SecurityLogger.logInfo(this.getClass(), String.format("Workflow History '%s' has been deleted.", history.getId()));
    }

	@Override
	@WrapInTransaction
	public int deleteWorkflowHistoryOldVersions(final Date olderThan) throws DotDataException {

		return this.workFlowFactory.deleteWorkflowHistoryOldVersions(olderThan);
	}

	@Override
	@WrapInTransaction
	public void saveWorkflowHistory(final WorkflowHistory history) throws DotDataException {

		this.workFlowFactory.saveWorkflowHistory(history);
        SecurityLogger.logInfo(this.getClass(), String.format("Workflow History '%s' has been saved.", history.getId()));
	}

	@Override
	@WrapInTransaction
	public void deleteWorkflowTask(final WorkflowTask task, final User user)
			throws DotDataException {

		this.workFlowFactory.deleteWorkflowTask(task);
		SecurityLogger.logInfo(this.getClass(), String.format("Workflow Task '%s' has been deleted.", task.getId()));
		try {
			if (UtilMethods.isSet(task.getWebasset())) {
				HibernateUtil.addCommitListener(() -> {
					try {
						this.reindexQueueAPI.addIdentifierReindex(task.getWebasset());
					} catch (final DotDataException e) {
                        Logger.error(WorkflowAPIImpl.class, String.format("An error occurred when reindexing webasset" +
                                " '%s' on Commit Listener for  Workflow Task '%s': %s", task.getWebasset(), task.getId(), e
                                .getMessage()), e);

                    }
				});
			}
		} catch (final Exception e) {
            Logger.error(this, String.format("An error occurred when deleting Workflow Task '%s': %s", task.getId(),
                    e.getMessage()), e);
        }

        SecurityLogger.logInfo(this.getClass(), () -> String.format("Workflow Task '%s' has been deleted by User ID " +
                "'%s'", task.getId(), user.getUserId()));
    }

	@Override
	@WrapInTransaction
	public void deleteWorkflowTaskByContentletIdAnyLanguage(final Contentlet contentlet, final User user) throws DotDataException {

        SecurityLogger.logInfo(this.getClass(), String.format("Removing Workflow Tasks by contentlet '%s' in any " +
                "language", contentlet.getIdentifier()));

		if(contentlet==null || !UtilMethods.isSet(contentlet.getIdentifier())) {
			return;
		}

		this.workFlowFactory.deleteWorkflowTaskByContentletIdAnyLanguage(contentlet.getIdentifier());

		try {
			HibernateUtil.addCommitListener(() -> {
				try {
					this.contentletIndexAPI.addContentToIndex(contentlet);
				} catch (final DotDataException e) {
                    Logger.error(WorkflowAPIImpl.class, String.format("An error occurred when reindexing Contentlet " +
                                    "with ID '%s' / Inode '%s' on Commit Listener in any language: %s", contentlet.getIdentifier(),
                            contentlet.getInode(), e.getMessage()), e);
                }
			});
		} catch (final Exception e) {
            Logger.error(this, String.format("An error occurred when deleting Workflow Tasks by Contentlet with ID " +
                    "'%s' / Inode '%s' in any language: %s", contentlet.getIdentifier(), contentlet.getInode(), e.getMessage
                    ()), e);
        }

        SecurityLogger.logInfo(this.getClass(), () -> String.format("Workflow Tasks by contentlet '%s' in any " +
                "language have been deleted by User ID '%s'", contentlet.getIdentifier(), user.getUserId()));
    }

	@Override
	@WrapInTransaction
	public void deleteWorkflowTaskByContentlet(final Contentlet contentlet, final long languageId, final User user) throws DotDataException {

        SecurityLogger.logInfo(this.getClass(), String.format("Removing Workflow Tasks by contentlet '%s' in lang " +
                "'%s'", contentlet.getIdentifier(), languageId));

		if(contentlet==null || !UtilMethods.isSet(contentlet.getIdentifier())) {
			return;
		}

		this.workFlowFactory.deleteWorkflowTaskByContentletIdAndLanguage(contentlet.getIdentifier(), languageId);

		try {
			HibernateUtil.addCommitListener(() -> {
				try {
					this.contentletIndexAPI.addContentToIndex(contentlet);
				} catch (final DotDataException e) {
					Logger.error(WorkflowAPIImpl.class, e.getMessage(), e);
                    Logger.error(WorkflowAPIImpl.class, String.format("An error occurred when reindexing Contentlet " +
                                    "with ID '%s' / Inode '%s' on Commit Listener in lang '%s': %s", contentlet.getIdentifier(),
                            contentlet.getInode(), languageId, e.getMessage()), e);
				}
			});
		} catch (final Exception e) {
            Logger.error(this, String.format("An error occurred when deleting Workflow Tasks by Contentlet with ID " +
                    "'%s' / Inode '%s' in lang '%s': %s", contentlet.getIdentifier(), contentlet.getInode(), languageId, e
                    .getMessage()), e);
        }

        SecurityLogger.logInfo(this.getClass(), () -> String.format("Workflow Tasks by contentlet '%s' in lang '%s' " +
                "have been deleted by User ID '%s'", contentlet.getIdentifier(), languageId, user.getUserId()));
    }

	@CloseDBIfOpened
	public WorkflowTask findWorkFlowTaskById(final String id) throws DotDataException {
		return workFlowFactory.findWorkFlowTaskById(id);
	}

	@Override
	@CloseDBIfOpened
	public List<IFileAsset> findWorkflowTaskFilesAsContent(final WorkflowTask task, final User user) throws DotDataException{

		final List<Contentlet> contents =  workFlowFactory.findWorkflowTaskFilesAsContent(task, user);
		return APILocator.getFileAssetAPI().fromContentletsI(contents);
	}

	@Override
	@WrapInTransaction
	public void saveWorkflowTask(final WorkflowTask task) throws DotDataException {

		if (task.getLanguageId() <= 0) {

			Logger.warn(this, "Workflow Task: '" + task.getId() +
								"' doesn't have any language ID. Setting the default one");
			task.setLanguageId(APILocator.getLanguageAPI().getDefaultLanguage().getId());
		}

		this.workFlowFactory.saveWorkflowTask(task);
		try {
			if (UtilMethods.isSet(task.getWebasset())) {
				HibernateUtil.addCommitListener(() -> {
					try {
						this.reindexQueueAPI.addIdentifierReindex(task.getWebasset());
					} catch (DotDataException e) {
						Logger.error(WorkflowAPIImpl.class, e.getMessage(), e);
					}
				});
			}
		} catch (Exception e) {
			Logger.error(this, e.getMessage(), e);
		}

		SecurityLogger.logInfo(this.getClass(),
				"Workflow task with id: '" + task.getId() + "' has been saved.");
	}

	@Override
	@WrapInTransaction
	public void saveWorkflowTask(final WorkflowTask task, final WorkflowProcessor processor) throws DotDataException {

		this.saveWorkflowTaskInternal(task, processor, true);
	}

	private void saveWorkflowTaskInternal(final WorkflowTask task, final WorkflowProcessor processor, final boolean doIndex) throws DotDataException {

		if (doIndex) {
			this.saveWorkflowTask(task);
		} else {
			this.saveWorkflowTaskWithoutIndexing(task);
		}

		final WorkflowHistory history = new WorkflowHistory();
		history.setWorkflowtaskId(task.getId());
		history.setActionId(processor.getAction().getId());
		history.setCreationDate(new Date());
		history.setMadeBy(processor.getUser().getUserId());
		history.setStepId(processor.getNextStep().getId());

		final String comment = (UtilMethods.isSet(processor.getWorkflowMessage()))? processor.getWorkflowMessage()   : StringPool.BLANK;
		final String nextAssignName = (UtilMethods.isSet(processor.getNextAssign()))? processor.getNextAssign().getName() : StringPool.BLANK;

		try {

			String description = LanguageUtil.format(processor.getUser().getLocale(), "workflow.history.description", new String[]{
					processor.getUser().getFullName(),
					processor.getAction().getName(),
					processor.getNextStep().getName(),
					nextAssignName,
					comment}, false);

			if ( processor.getContextMap().containsKey("type") && WorkflowHistoryType.APPROVAL == processor.getContextMap().get("type")) {
				description = "{\"description\":'"+ description +
						"', \"type\":'" + WorkflowHistoryType.APPROVAL.name() +
						"', \"state\":'"+  WorkflowHistoryState.NONE.name() +"\" }";
			}

			history.setChangeDescription(description);
		} catch (LanguageException e) {
			Logger.error(WorkflowAPIImpl.class,e.getMessage());
			Logger.debug(WorkflowAPIImpl.class,e.getMessage(),e);
		}

		saveWorkflowHistory(history);
	}



	@Override
	@WrapInTransaction
	public void attachFileToTask(final WorkflowTask task, final String fileInode) throws DotDataException {
		workFlowFactory.attachFileToTask(task, fileInode);
		SecurityLogger.logInfo(this.getClass(),
				"File id: '" + fileInode + "' has been attached to task: " + task.getId());
	}

	@Override
	@WrapInTransaction
	public void removeAttachedFile(final WorkflowTask task, final String fileInode) throws DotDataException {
		workFlowFactory.removeAttachedFile(task, fileInode);
		SecurityLogger.logInfo(this.getClass(),
				"File id: '" + fileInode + "' has been removed from task: " + task.getId());
	}

	@Override
	@CloseDBIfOpened
	public List<WorkflowAction> findActions(final WorkflowStep step, final User user) throws DotDataException,
	DotSecurityException {
		return findActions(step, user, null);
	}

	@Override
    @CloseDBIfOpened
    public List<WorkflowAction> findActions(final WorkflowStep step, final User user, final Permissionable permissionable) throws DotDataException,
            DotSecurityException {

		if(null == step) {
			return Collections.emptyList();
		}
        final List<WorkflowAction> actions = workFlowFactory.findActions(step);
        return workflowActionUtils
				.filterActions(actions, user, RESPECT_FRONTEND_ROLES, permissionable);
    }

	@Override
	@CloseDBIfOpened
	public List<WorkflowAction> findBulkActions(final WorkflowStep step, final User user)
			throws DotDataException, DotSecurityException {

		if (null == step) {
			return Collections.emptyList();
		}
		final List<WorkflowAction> actions = workFlowFactory.findActions(step);
		return workflowActionUtils
				.filterBulkActions(actions, user, RESPECT_FRONTEND_ROLES);
	}

	@Override
	@CloseDBIfOpened
	public List<WorkflowAction> findActions(final WorkflowStep step, final Role role, @Nullable final Permissionable permissionable) throws DotDataException,
           DotSecurityException {

		if(null == step) {
			return Collections.emptyList();
		}
		final List<WorkflowAction> actions = workFlowFactory.findActions(step);

		return workflowActionUtils.filterActions(actions, role, permissionable);

	}

	@Override
	@CloseDBIfOpened
	public List<WorkflowAction> findActions(final WorkflowScheme scheme, final User user)
		throws DotDataException, DotSecurityException {

		validateWorkflowLicense(scheme.getId(), "Workflow-Actions-License-required");

		final List<WorkflowAction> actions = workFlowFactory.findActions(scheme);
		return permissionAPI.filterCollection(actions,
				PermissionAPI.PERMISSION_USE, RESPECT_FRONTEND_ROLES, user);
	} // findActions.

	@Override
	@CloseDBIfOpened
	public List<WorkflowAction> findActions(final WorkflowScheme scheme, final User user, final Contentlet contentlet)
		throws DotDataException, DotSecurityException {

		validateWorkflowLicense(scheme.getId(), "Workflow-Actions-License-required");

		return permissionAPI.filterCollection(
			workFlowFactory.findActions(scheme),
			PermissionAPI.PERMISSION_USE,
			RESPECT_FRONTEND_ROLES,
			user,
			contentlet);
	} // findActions.

	private void validateWorkflowLicense(String scheme, String message) {
		if (!SYSTEM_WORKFLOW_ID.equals(scheme) && !SYSTEM_WORKFLOW_VARIABLE_NAME.equals(scheme)
				&& (!hasValidLicense() && !this.getFriendClass().isFriend())) {
			throw new InvalidLicenseException(message);
		}
	}

	@Override
    @CloseDBIfOpened
    public List<WorkflowAction> findActions(final List<WorkflowStep> steps, final User user) throws DotDataException,
			DotSecurityException {
		return findActions(steps, user, null);
	}

	@Override
	@CloseDBIfOpened
	public List<WorkflowAction> findActions(final List<WorkflowStep> steps, final User user, final Permissionable permissionable) throws DotDataException,
			DotSecurityException {

		final ImmutableList.Builder<WorkflowAction> actions = new ImmutableList.Builder<>();
		for(final WorkflowStep step : steps) {
			actions.addAll(workFlowFactory.findActions(step));
		}

		return this.fillActionsInfo(this.workflowActionUtils
                .filterActions(actions.build(), user, PageMode.get().respectAnonPerms, permissionable)) ;
	}

	@Override
	@CloseDBIfOpened
	public List<WorkflowAction> findActions(final WorkflowScheme scheme, final User user, final
	Predicate<WorkflowAction> actionFilter) throws DotDataException, DotSecurityException {
		final List<WorkflowAction> unfilteredActions = this.findActions(scheme, user);
		return unfilteredActions.stream().filter(actionFilter).collect(Collectors.toList());
	}

	private List<WorkflowAction> fillActionsInfo(final List<WorkflowAction> workflowActions) throws DotDataException {

	    for (final WorkflowAction action : workflowActions) {

	        this.fillActionInfo(action, this.workFlowFactory.findActionClasses(action));
        }

        return workflowActions;
    }

	/*
	 * This method will fill the action info based on the action classes
	 * @param action
	 * @param actionClasses
	 */
    protected void fillActionInfo(final WorkflowAction action,
                                final List<WorkflowActionClass> actionClasses) {

	    boolean isSave        = false;
	    boolean isPublish     = false;
		boolean isUnPublish   = false;
		boolean isArchive     = false;
		boolean isUnArchive   = false;
		boolean isDelete      = false;
		boolean isDestroy     = false;
        boolean isPushPublish = false;
		boolean isMove        = false;
		boolean isMoveHasPath = false;
<<<<<<< HEAD
		boolean isComment     = false;
=======
		boolean isReset       = false;
>>>>>>> 8077c292

        for (final WorkflowActionClass actionClass : actionClasses) {

            final Actionlet actionlet = AnnotationUtils.
                    getBeanAnnotation(this.getActionletClass(actionClass.getClazz()), Actionlet.class);

                isSave        |= (null != actionlet) && actionlet.save();
                isPublish     |= (null != actionlet) && actionlet.publish();
			    isUnPublish   |= (null != actionlet) && actionlet.unpublish();
			    isArchive     |= (null != actionlet) && actionlet.archive();
			    isUnArchive   |= (null != actionlet) && actionlet.unarchive();
			    isDelete      |= (null != actionlet) && actionlet.delete();
			    isDestroy     |= (null != actionlet) && actionlet.destroy();
                isPushPublish |= (null != actionlet) && actionlet.pushPublish();
<<<<<<< HEAD
			    isComment     |= (null != actionlet) && actionlet.comment();
=======
				isReset       |= (null != actionlet) && actionlet.reset();
>>>>>>> 8077c292

			/*
			 * In order to determine if an action is moveable, it needs to have a MoveContentActionlet assigned AND
			 * their parameter MoveContentActionlet#PATH_KEY should be not set (b/c if it is, the path is already hardcored and does not need to ask for it)
			 */
			if (actionClass.getClazz().equals(MoveContentActionlet.class.getName())) {

				final Map<String, WorkflowActionClassParameter> workflowActionClassParameterMap =
						Try.of(() -> this.findParamsForActionClass(actionClass)).getOrNull();

				isMove         = true;
				isMoveHasPath |= UtilMethods.isSet(workflowActionClassParameterMap) &&
						UtilMethods.isSet(workflowActionClassParameterMap.get(MoveContentActionlet.PATH_KEY).getValue());
			}
		}

	    action.setSaveActionlet(isSave);
        action.setPublishActionlet(isPublish);
		action.setUnpublishActionlet(isUnPublish);
		action.setArchiveActionlet(isArchive);
		action.setUnarchiveActionlet(isUnArchive);
		action.setDeleteActionlet(isDelete);
		action.setDestroyActionlet(isDestroy);
        action.setPushPublishActionlet(isPushPublish);
        action.setMoveActionlet(isMove);
        action.setMoveActionletHashPath(isMoveHasPath);
<<<<<<< HEAD
		action.setCommentActionlet(isComment);
=======
		action.setResetable(isReset);
>>>>>>> 8077c292
    }


    @Override
    @CloseDBIfOpened
    public List<WorkflowAction> findAvailableActionsEditing(final Contentlet contentlet, final User user)
            throws DotDataException, DotSecurityException {

        return this.findAvailableActions(contentlet, user, RenderMode.EDITING);
    }

	 /**
     * This method will return the list of workflows actions available to a user on any give
     * piece of content, based on how and who has the content locked and what workflow step the content
     * is in
     */
    @Override
    @CloseDBIfOpened
    public List<WorkflowAction> findAvailableActionsListing(final Contentlet contentlet, final User user)
            throws DotDataException, DotSecurityException {

		return this.findAvailableActions(contentlet, user, RenderMode.LISTING);
    }

	/**
	 * This method will return the list of workflows actions available to a user on any give
	 * piece of content, based on how and who has the content locked and what workflow step the content
	 * is in
	 */
	@Override
	@CloseDBIfOpened
	public List<WorkflowAction> findAvailableActions(final Contentlet contentlet, final User user)
			throws DotDataException, DotSecurityException {

		return this.findAvailableActions(contentlet, user, RenderMode.EDITING);
	}

	@Override
	@CloseDBIfOpened
	public boolean isActionAvailable(final Contentlet contentlet, final User user, final String actionId) {

		final Set<WorkflowAction> workflowActions = new HashSet<>();

		try {

			if (contentlet == null || contentlet.getContentType() == null) {

				Logger.debug(this, () -> "Contentlet: " + contentlet + " or its Content Type is null");
				throw new DotStateException("Content or Content Type is null");
			}

			final boolean isNew  			= !UtilMethods.isSet(contentlet.getInode());
			final boolean isValidContentlet = isNew || contentlet.isWorking();
			if(Host.HOST_VELOCITY_VAR_NAME.equals(contentlet.getStructure().getVelocityVarName()) || !isValidContentlet) {

				return false;
			}

			final List<WorkflowStep> steps = findStepsByContentlet(contentlet, false);
			workflowActions.addAll(isNew?
					this.findActions(steps, user, contentlet.getContentType()):
					this.findActions(steps, user, contentlet));

		} catch (final DotDataException | DotSecurityException e) {
            Logger.error(this, String.format("An error occurred when checking Action ID '%s' for Contentlet '%s': " +
                    "%s", actionId, contentlet.getIdentifier(), e.getMessage()), e);
        }

		return UtilMethods.isSet(workflowActions) &&
				workflowActions.stream().anyMatch(workflowAction -> actionId.equals(workflowAction.getId()));
	}

	private List<WorkflowAction> doFilterActions(final ImmutableList.Builder<WorkflowAction> actions,
								 final boolean isNew,
								 final boolean isPublished,
								 final boolean isArchived,
								 final boolean canLock,
								 final boolean isLocked,
								 final RenderMode renderMode,
								 final List<WorkflowAction> unfilteredActions) {

		for (final WorkflowAction workflowAction : unfilteredActions) {

			if (this.workflowStatusFilter.filter(workflowAction,
					new ContentletStateOptions(isNew, isPublished, isArchived, canLock, isLocked, renderMode))) {

            	actions.add(workflowAction);
            }
        }

        return actions.build();
	}



	/**
	 * This is a legacy method for reorder
	 *
	 * @deprecated On release 4.3, replaced by {@link #reorderAction(WorkflowAction, WorkflowStep, User, int)}
	 * @param action WorkflowAction action you want to reorder, the getStepid has to be not empty and has to have the associated step to the action
	 * @param order  int			Order for the action
	 * @throws DotDataException
	 * @throws AlreadyExistException
	 */
	@Override
	@Deprecated
	@WrapInTransaction
	public void reorderAction(final WorkflowAction action, final int order) throws DotDataException, AlreadyExistException, DotSecurityException {

		final WorkflowStep step = findStep(action.getStepId());
		this.reorderAction(action, step, APILocator.systemUser(), order);
	}

	@Override
	@WrapInTransaction
	public void reorderAction(final WorkflowAction action,
							  final WorkflowStep step,
							  final User user,
							  final int order) throws DotDataException, AlreadyExistException {

		this.isUserAllowToModifiedWorkflow(user);
		final List<WorkflowAction> actions;

		try {
			actions = findActions(step, user);
		} catch (Exception e) {
			throw new DotDataException(e.getLocalizedMessage());
		}

		//if the user is not allowed to see actions. No exception is thrown.
		//We need to ensure we're not dealing with an empty collection.
		if (!UtilMethods.isSet(actions)) {
			Logger.debug(WorkflowAPIImpl.class,
					() -> "Empty actions retrieved for step `" + step.getId() + "` and user `"
							+ user.getUserId() + "` no reorder will be perform.");
			return;
		}

		final List<WorkflowAction> newActions = new ArrayList<>(actions.size());

		final int normalizedOrder =
				(order < 0) ? 0 : (order >= actions.size()) ? actions.size()-1 : order;
		for (final WorkflowAction currentAction : actions) {

			if (action.equals(currentAction)) {
				continue;
			}
			newActions.add(currentAction);
		}

		newActions.add(normalizedOrder, action);
		for (int i = 0; i < newActions.size(); i++) {
			this.workFlowFactory.updateOrder(newActions.get(i), step, i);
		}

		SecurityLogger.logInfo(this.getClass(),
				"Action id: '" + action.getId() + "' has been reordered by user: " + user.getUserId());
	}

	@Override
	@CloseDBIfOpened
	public WorkflowAction findAction(final String id, final User user) throws DotDataException, DotSecurityException {

		final WorkflowAction workflowAction = this.workFlowFactory.findAction(this.getLongId(id, ShortyIdAPI.ShortyInputType.WORKFLOW_ACTION));
		if(null != workflowAction){
			validateWorkflowLicense(workflowAction.getSchemeId(), "Workflow-Actions-License-required");
		}

		if (null != workflowAction) {
			this.fillActionInfo(workflowAction, this.workFlowFactory.findActionClasses(workflowAction));
		}

		return workflowAction;
	}

	@Override
	@CloseDBIfOpened
	public WorkflowAction findAction(final String actionId,
									 final String stepId,
									 final User user) throws DotDataException, DotSecurityException {

		Logger.debug(this, ()->"Finding the action: " + actionId + " for the step: " + stepId);
		final WorkflowAction workflowAction = this.workFlowFactory
				.findAction(this.getLongId(actionId, ShortyIdAPI.ShortyInputType.WORKFLOW_ACTION),
						this.getLongId(stepId, ShortyIdAPI.ShortyInputType.WORKFLOW_STEP));
		if (null != workflowAction) {
			validateWorkflowLicense(workflowAction.getSchemeId(), "Workflow-Actions-License-required");
		}

		if (null != workflowAction) {
			this.fillActionInfo(workflowAction, this.workFlowFactory.findActionClasses(workflowAction));
		}

		return workflowAction;
	}

	@Override
	@WrapInTransaction
	public void saveAction(final WorkflowAction action,
						   final List<Permission> permissions,
						   final User user) throws DotDataException {

		DotPreconditions.isTrue(UtilMethods.isSet(action.getSchemeId()) && this.existsScheme(action.getSchemeId()),
				()-> {
					Logger.error(this, String.format("Workflow Scheme '%s' doesn't exist.", action.getSchemeId()));
					return "Workflow-does-not-exists-scheme";
				},
				DoesNotExistException.class);

		try {

			if (UtilMethods.isSet(action.getSchemeId())) {
				action.setSchemeId(this.getLongId(action.getSchemeId(), ShortyIdAPI.ShortyInputType.WORKFLOW_SCHEME));
			}

			if (UtilMethods.isSet(action.getId())) {
				action.setId(this.getLongId(action.getId(), ShortyIdAPI.ShortyInputType.WORKFLOW_ACTION));
			}

			this.saveAction(action, user);

			permissionAPI.removePermissions(action);
			if(permissions != null){
				for (Permission permission : permissions) {

					permission.setInode(action.getId());
					permissionAPI.save
							(permission, action, APILocator.getUserAPI().getSystemUser(), false);
				}
			}
		} catch (final Exception e) {
            final String errorMsg = String.format("An error occurred when saving Workflow Action '%s' [%s]: %s", action
                    .getName(), action.getId(), e.getMessage());
            Logger.error(WorkflowAPIImpl.class, errorMsg);
			Logger.debug(WorkflowAPIImpl.class, errorMsg, e);
			throw new DotDataException(errorMsg, e);
		}
	}

	private boolean isValidShowOn(final Set<WorkflowState> showOn) {
		return null != showOn && !showOn.isEmpty();
	}

	private boolean existsScheme(final String schemeId) {

		boolean existsScheme = false;
		try {
			existsScheme = null != this.findScheme(schemeId);
		} catch (InvalidLicenseException e){
			throw e;
		} catch (Exception e) {
			existsScheme = false;
		}

		return existsScheme;
	}

	@Override
	@WrapInTransaction
	public void saveAction(final String actionId, final String stepId,
						   final User user, final int order) {

		WorkflowAction workflowAction = null;
		WorkflowStep   workflowStep   = null;

		this.isUserAllowToModifiedWorkflow(user);

		try {

			Logger.debug(this, () -> "Saving (doing the relationship) the actionId: " + actionId + ", stepId: " + stepId);

			workflowAction = this.findAction(this.getLongId(actionId, ShortyIdAPI.ShortyInputType.WORKFLOW_ACTION), user);

			if (null == workflowAction) {

				Logger.debug(this, () -> "The action: " + actionId + ", does not exists");
				throw new DoesNotExistException("Workflow-does-not-exists-action");
			}

			workflowStep   = this.findStep  (this.getLongId(stepId, ShortyIdAPI.ShortyInputType.WORKFLOW_STEP));

			if (null == workflowStep) {

				Logger.debug(this, () -> "The step: " + stepId + ", does not exists");
				throw new DoesNotExistException("Workflow-does-not-exists-step");
			}

			this.workFlowFactory.saveAction(workflowAction, workflowStep, order);

			SecurityLogger.logInfo(this.getClass(),
					"The action id: '" + actionId + "' has been saved by the user: " + user.getUserId());
		} catch (DoesNotExistException e) {

			throw e;
		} catch ( IndexOutOfBoundsException e){

			throw new DoesNotExistException(e);
		} catch (AlreadyExistException e) {

			Logger.error(WorkflowAPIImpl.class, e.getMessage());
			Logger.debug(WorkflowAPIImpl.class, e.getMessage(), e);
			throw new DotWorkflowException("Workflow-action-already-exists", e);
		} catch (DotSecurityException e) {

			Logger.error(WorkflowAPIImpl.class, e.getMessage());
			Logger.debug(WorkflowAPIImpl.class, e.getMessage(), e);
			throw new DotWorkflowException("Workflow-permission-issue-save-action", e);
		} catch (Exception e) {
			if (DbConnectionFactory.isConstraintViolationException(e.getCause())) {

				Logger.error(WorkflowAPIImpl.class, e.getMessage());
				Logger.debug(WorkflowAPIImpl.class, e.getMessage(), e);
				throw new DotWorkflowException("Workflow-action-already-exists", e);
			} else {

				Logger.error(WorkflowAPIImpl.class, e.getMessage(), e);
				Logger.debug(WorkflowAPIImpl.class, e.getMessage(), e);
				throw new DotWorkflowException("Workflow-could-not-save-action", e);
			}
		}
	} // saveAction.

	@Override
	@WrapInTransaction
	public void saveAction(final String actionId, final String stepId, final User user) {

		this.saveAction(actionId, stepId, user, 0);
	} // saveAction.


	@WrapInTransaction
	private void saveAction(final WorkflowAction action, final User user) throws DotDataException, AlreadyExistException {

		this.isUserAllowToModifiedWorkflow(user);
		DotPreconditions.isTrue(UtilMethods.isSet(action.getSchemeId()) && this.existsScheme(action.getSchemeId()),
				()-> "Workflow-does-not-exists-scheme", DoesNotExistException.class);


		action.setSchemeId(this.getLongIdForScheme(action.getSchemeId()));
		if (UtilMethods.isSet(action.getId())) {
			action.setId(this.getLongId(action.getId(), ShortyIdAPI.ShortyInputType.WORKFLOW_ACTION));
		}

		workFlowFactory.saveAction(action);

		SecurityLogger.logInfo(this.getClass(),
				"Action id: '" + action.getId() + "' has been reordered by user: " + user.getUserId());
	}

	@Override
	@CloseDBIfOpened
	public WorkflowStep findStep(final String id) throws DotDataException {

		final WorkflowStep step = workFlowFactory.findStep(this.getLongId(id, ShortyIdAPI.ShortyInputType.WORKFLOW_STEP));
		validateWorkflowLicense(step.getSchemeId(), "You must have a valid license to see any available step.");
		return step;
	}

    @Override
    @CloseDBIfOpened
    public boolean isSystemStep (final String stepId) {

	    boolean isSystemStep;
	    WorkflowStep step;

        try {
            step = this.workFlowFactory.findStep(this.getLongId(stepId, ShortyIdAPI.ShortyInputType.WORKFLOW_STEP));
            isSystemStep = null != step && SYSTEM_WORKFLOW_ID.equals(step.getSchemeId());
        } catch (DotDataException e) {
            isSystemStep = false;
        }

        return isSystemStep;
    } // isSystemStep.

	@Override
	@WrapInTransaction
	public void deleteAction(final WorkflowAction action, final User user) throws DotDataException, AlreadyExistException {

		this.isUserAllowToModifiedWorkflow(user);
		Logger.debug(this,
				() -> "Removing the WorkflowAction: " + action.getId() + ", name: " + action
						.getName());

		final List<WorkflowActionClass> workflowActionClasses =
				findActionClasses(action);

		Logger.debug(this,
				() -> "Removing the WorkflowActionClass, for action: " + action.getId() + ", name: "
						+ action.getName());

		if(workflowActionClasses != null && workflowActionClasses.size() > 0) {
			for(final WorkflowActionClass actionClass : workflowActionClasses) {
				this.deleteActionClass(actionClass, user);
			}
		}

		Logger.debug(this,
				() -> "Removing the System Action Mappings, for action: " + action.getId() + ", name: "
						+ action.getName());
		this.workFlowFactory.deleteSystemActionsByWorkflowAction(action);

		Logger.debug(this,
				() -> "Removing the WorkflowAction and Step Dependencies, for action: " + action
						.getId() + ", name: " + action.getName());
		this.workFlowFactory.deleteAction(action);
		SecurityLogger.logInfo(this.getClass(),
				"Workflow Action with id: " + action.getId() + ", name: " + action.getName()
						+ " has been deleted");

	}

	@Override
	@WrapInTransaction
	public void deleteAction(final WorkflowAction action,
							 final WorkflowStep step, final User user) throws DotDataException, AlreadyExistException {

		this.isUserAllowToModifiedWorkflow(user);
		Logger.debug(this, () -> "Deleting the action: " + action.getId() +
					", from the step: " + step.getId());

		this.workFlowFactory.deleteAction(action, step);

		SecurityLogger.logInfo(this.getClass(),
				"Action id: '" + action.getName() + "' has been deleted by user: " + user.getUserId());
	} // deleteAction.

	@Override
	@CloseDBIfOpened
	public List<WorkflowActionClass> findActionClasses(final WorkflowAction action) throws DotDataException {

		return  workFlowFactory.findActionClasses(action);
	}

	@Override
	@CloseDBIfOpened
	public List<WorkflowActionClass> findActionClassesByClassName(final String actionClassName) throws DotDataException {

		return  workFlowFactory.findActionClassesByClassName(actionClassName);
	}

	private void refreshWorkFlowActionletMap() {
		actionletMap = null;
		if (actionletMap == null) {
			synchronized (this.getClass()) {
				if (actionletMap == null) {

					List<WorkFlowActionlet> actionletList = new ArrayList<>();

					// get the dotmarketing-config.properties actionlet classes
					String customActionlets = Config.getStringProperty(WebKeys.WORKFLOW_ACTIONLET_CLASSES, "");

					StringTokenizer st = new StringTokenizer(customActionlets, ",");
					while (st.hasMoreTokens()) {
						String clazz = st.nextToken();
						try {
							WorkFlowActionlet actionlet = (WorkFlowActionlet) Class.forName(clazz.trim()).getDeclaredConstructor().newInstance();
							actionletList.add(actionlet);
						} catch (Exception e) {
							Logger.error(WorkflowAPIImpl.class, e.getMessage());
							Logger.debug(WorkflowAPIImpl.class, e.getMessage(), e);
						}
					}

					// get the included (shipped with) actionlet classes
					for (Class<? extends WorkFlowActionlet> z : actionletClasses) {
						try {
							actionletList.add(z.newInstance());
						} catch (InstantiationException e) {
							Logger.error(WorkflowAPIImpl.class, e.getMessage());
							Logger.debug(WorkflowAPIImpl.class, e.getMessage(), e);
						} catch (IllegalAccessException e) {
							Logger.error(WorkflowAPIImpl.class, e.getMessage());
							Logger.debug(WorkflowAPIImpl.class, e.getMessage(), e);
						}
					}

					Collections.sort(actionletList, new ActionletComparator());
					actionletMap = new LinkedHashMap<>();
					for(WorkFlowActionlet actionlet : actionletList){

						try {
							actionletMap.put(actionlet.getClass().getCanonicalName(),actionlet.getClass().newInstance());
							if ( !actionletClasses.contains( actionlet.getClass() ) ) {
								actionletClasses.add( actionlet.getClass() );
							}
						} catch (InstantiationException e) {
							Logger.error(WorkflowAPIImpl.class,e.getMessage());
							Logger.debug(WorkflowAPIImpl.class, e.getMessage(), e);
						} catch (IllegalAccessException e) {
							Logger.error(WorkflowAPIImpl.class,e.getMessage());
							Logger.debug(WorkflowAPIImpl.class, e.getMessage(), e);
						}
					}
				}
			}

		}
	}

	private Map<String, WorkFlowActionlet> getActionlets() throws DotRuntimeException {
		return actionletMap;
	}

	private class ActionletComparator implements Comparator<WorkFlowActionlet>{

		public int compare(WorkFlowActionlet o1, WorkFlowActionlet o2) {
			return o1.getLocalizedName().compareTo(o2.getLocalizedName());

		}
	}

	@Override
	public WorkFlowActionlet findActionlet(final String clazz) throws DotRuntimeException {
		return getActionlets().get(clazz);
	}

	@Override
	public List<WorkFlowActionlet> findActionlets() throws DotDataException {
		final List<WorkFlowActionlet> workFlowActionlets = new ArrayList<>();
		final Map<String,WorkFlowActionlet>  actionlets  = getActionlets();
		for (final String actionletName : actionlets.keySet()) {
			workFlowActionlets.add(getActionlets().get(actionletName));
		}
		return workFlowActionlets;

	}

	@Override
	@CloseDBIfOpened
	public WorkflowActionClass findActionClass(final String id) throws DotDataException {
		return workFlowFactory.findActionClass(id);
	}

	@Override
	@WrapInTransaction
	public void deleteActionClass(final WorkflowActionClass actionClass, final User user) throws DotDataException, AlreadyExistException {

		this.isUserAllowToModifiedWorkflow(user);

		try {
			// Delete action class
			final int orderOfActionClassToDelete = actionClass.getOrder();
			workFlowFactory.deleteActionClass(actionClass);

			// We don't need to get "complete" base action object from the database
			// to retrieve all action classes from him. So, we can create the base action object
			// with the "action id" contain in actionClass parameter.
			WorkflowAction baseAction = new WorkflowAction();
			baseAction.setId(actionClass.getActionId());

			// Reorder the action classes in the database
			final List<WorkflowActionClass> actionClasses = findActionClasses(baseAction);
			if((actionClasses.size() > 1) && (actionClasses.size() != orderOfActionClassToDelete)) {
				// Only update when there are action classes in the database and when the user is NOT deleting
				// the last action class
				for(WorkflowActionClass action : actionClasses) {
					if(action.getOrder() > orderOfActionClassToDelete) {
						// Subtract by 1 for those that are higher than the
						// action class deleted
						action.setOrder(action.getOrder()-1);
						saveActionClass(action, user);
					}
				}
			}
			SecurityLogger.logInfo(this.getClass(),
					"Workflow Action Class with id: '" + actionClass.getId() + "' has been deleted");

		} catch (Exception e) {
			throw new DotWorkflowException(e.getMessage(),e);
		}
	}

	@Override
	@WrapInTransaction
	public void saveActionClass(final WorkflowActionClass actionClass, final User user) throws DotDataException, AlreadyExistException {

		this.isUserAllowToModifiedWorkflow(user);
		this.workFlowFactory.saveActionClass(actionClass);
	}

	@Override
	@WrapInTransaction
	public void reorderActionClass(final WorkflowActionClass actionClass,
								   final int order,
								   final User user) throws DotDataException {

		this.isUserAllowToModifiedWorkflow(user);

		try {

			List<WorkflowActionClass> actionClasses = null;
			try {
				// We don't need to get "complete" base action object from the database
				// to retrieve all action classes from him. So, we can create the base action object
				// with the "action id" contain in actionClass parameter.
				final WorkflowAction baseAction = new WorkflowAction();
				baseAction.setId(actionClass.getActionId());

				actionClasses = findActionClasses(baseAction);
			} catch (Exception e) {
				throw new DotDataException(e.getLocalizedMessage());
			}

			final List<WorkflowActionClass> newActionClasses = new ArrayList<>(actionClasses.size());
			final int normalizedOrder =
					(order < 0) ? 0 : (order >= actionClasses.size()) ? actionClasses.size()-1 : order;
			for(final WorkflowActionClass currentActionClass : actionClasses) {

				if (currentActionClass.equals(actionClass)) {
					continue;
				}
				newActionClasses.add(currentActionClass);
			}

			newActionClasses.add(normalizedOrder, actionClass);
			for (int i = 0; i < newActionClasses.size(); i++) {
				newActionClasses.get(i).setOrder(i);
				saveActionClass(newActionClasses.get(i), user);
			}

			SecurityLogger.logInfo(this.getClass(),
					"Actionlet '" + actionClass.getName() + "' has been reordered by user: " + user.getUserId());
		} catch (Exception e) {
			throw new DotWorkflowException(e.getMessage(),e);
		}
	}

	@Override
	@CloseDBIfOpened
	public Map<String, WorkflowActionClassParameter> findParamsForActionClass(final WorkflowActionClass actionClass) throws  DotDataException {

		return workFlowFactory.findParamsForActionClass(actionClass);
	}

	// note: does not need WrapInTransaction b/c it is already handling their own transaction
	@Override
	public void saveWorkflowActionClassParameters(final List<WorkflowActionClassParameter> params,
												  final User user) throws DotDataException{

		if(params == null || params.size() == 0){
			return;
		}

		this.isUserAllowToModifiedWorkflow(user);

		boolean localTransaction = false;
		boolean isNewConnection  = false;

		try {

			isNewConnection    = !DbConnectionFactory.connectionExists();
			localTransaction   = HibernateUtil.startLocalTransactionIfNeeded();

			for(WorkflowActionClassParameter param : params){
				workFlowFactory.saveWorkflowActionClassParameter(param);
			}

			if(localTransaction){
				HibernateUtil.commitTransaction();
			}

			SecurityLogger.logInfo(this.getClass(),
					"Saving class parameters by the user: " + user.getUserId());
		} catch (Exception e) {
			Logger.error(WorkflowAPIImpl.class,e.getMessage());
			Logger.debug(WorkflowAPIImpl.class, e.getMessage(), e);
			if(localTransaction) {
				HibernateUtil.rollbackTransaction();
			}
		} finally {
			if(isNewConnection) {
				HibernateUtil.closeSessionSilently();
			}
		}
	}

	@WrapInTransaction
	@Override
	public WorkflowProcessor fireWorkflowPreCheckin(final Contentlet contentlet, final User user) throws DotDataException,DotWorkflowException, DotContentletValidationException{
		return fireWorkflowPreCheckin(contentlet, user, null);
	}


	private WorkflowProcessor fireWorkflowPreCheckin(final Contentlet contentlet, final User user, final ConcurrentMap<String,Object> context) throws DotDataException,DotWorkflowException, DotContentletValidationException{
		WorkflowProcessor processor = new WorkflowProcessor(contentlet, user, context);
		if(!processor.inProcess()){
			return processor;
		}

		final List<WorkflowActionClass> actionClasses = processor.getActionClasses();

		final boolean isPublish = actionClasses.stream()
				.anyMatch((WorkflowActionClass workflowActionClass) -> workflowActionClass.getClazz().equals(
						PublishContentActionlet.class.getName()));

		contentlet.setProperty(Contentlet.TO_BE_PUBLISH, isPublish);


		if(actionClasses != null){
			for(WorkflowActionClass actionClass : actionClasses){
				final WorkFlowActionlet actionlet = actionClass.getActionlet();
				//Validate the actionlet exists and the OSGI is installed and running.
				if(UtilMethods.isSet(actionlet)){
					final Map<String,WorkflowActionClassParameter> params = findParamsForActionClass(actionClass);
					actionlet.executePreAction(processor, params);
					//if we should stop processing further actionlets
					if(actionlet.stopProcessing()){
						break;
					}
				}else {
					throw new DotWorkflowException("Actionlet '" + actionClass.getName() + "' is null. Check if the Plugin is installed and running.");
				}

			}
		}

		return processor;
	}

	@WrapInTransaction
	@Override
	public void fireWorkflowPostCheckin(final WorkflowProcessor processor) throws DotDataException,DotWorkflowException{
		try{
			if(!processor.inProcess()){
				return;
			}
			processor.getContentlet().setActionId(processor.getAction().getId());

			final List<WorkflowActionClass> actionClasses = processor.getActionClasses();
			if(actionClasses != null){
				for(final WorkflowActionClass actionClass : actionClasses){

					final WorkFlowActionlet actionlet = actionClass.getActionlet();
					final Map<String,WorkflowActionClassParameter> params = findParamsForActionClass(actionClass);
					if (processor.isRunningBulk() && actionlet instanceof BatchAction) {
						final BatchAction batchable = (BatchAction) actionlet;
						batchable.preBatchAction(processor, actionClass, params);
						//gather data to run in batch later
					} else {
						actionlet.executeAction(processor, params);
					}

					//if we should stop processing further actionlets
					if(actionlet.stopProcessing()){
						break;
					}
				}
			}

			if (!processor.abort()) {

				this.saveWorkflowTask(processor);

				if (UtilMethods.isSet(processor.getContentlet()) && processor.getContentlet().needsReindex()) {

					Logger.info(this, "Needs reindex, adding the contentlet to the index at the end of the workflow execution");
				    final Contentlet content = processor.getContentlet();
				    final ThreadContext threadContext = ThreadContextUtil.getOrCreateContext();
					final boolean includeDependencies = null != threadContext && threadContext.isIncludeDependencies();
					this.contentletIndexAPI.addContentToIndex(content, includeDependencies);
					Logger.info(this, "Added contentlet to the index at the end of the workflow execution, dependencies: " + includeDependencies);
				}
			}
		} catch (final Exception e) {
			final String errorMsg = String.format("Failed to fire Workflow Action '%s' [%s]: %s",
					processor.getAction().getName(), processor.getAction().getId(), ExceptionUtil.getErrorMessage(e));
			Logger.error(WorkflowAPIImpl.class, errorMsg);
			Logger.debug(WorkflowAPIImpl.class, errorMsg, e);
			throw new DotWorkflowException(ExceptionUtil.getErrorMessage(e), e);
		} finally {
			// not matters what we need to reindex in deferred the index just in case.
			if (UtilMethods.isSet(processor.getContentlet()) &&
					UtilMethods.isSet(processor.getContentlet().getIdentifier())) {

				try {
					this.reindexQueueAPI.addIdentifierReindex(processor.getContentlet().getIdentifier());
				} catch (DotDataException e) {
					Logger.error(WorkflowAPIImpl.class, e.getMessage(), e);
				}
			}
		}
	}

	private String getWorkflowContentNeedsBeSaveMessage (final User user) {

		try {
			return LanguageUtil.get(user, "Workflow-Content-Needs-Be-Saved");
		} catch (LanguageException e) {
			// quiet
		}

		return "Unable to apply the workflow step, the contentlet should be saved in order to execute this workflow action";
	}

	private void saveWorkflowTask(final WorkflowProcessor processor) throws DotDataException {

		WorkflowTask task = processor.getTask();

		if (null == task) {
			task = new WorkflowTask();
		}

		final Role role = roleAPI.getUserRole(processor.getUser());
		if (task.isNew()) {

			DotPreconditions.isTrue(UtilMethods.isSet(processor.getContentlet()) && UtilMethods.isSet(processor.getContentlet().getIdentifier()),
					() -> getWorkflowContentNeedsBeSaveMessage(processor.getUser()),
					DotWorkflowException.class);

			task.setCreatedBy(role.getId());
			task.setWebasset(processor.getContentlet().getIdentifier());
			task.setLanguageId(processor.getContentlet().getLanguageId());
			if (processor.getWorkflowMessage() != null) {
				task.setDescription(processor.getWorkflowMessage());
			}
		}
		task.setTitle(processor.getContentlet().getTitle());
		task.setModDate(new Date());
		if (processor.getNextAssign() != null) {
			task.setAssignedTo(processor.getNextAssign().getId());
		}
		task.setStatus(processor.getNextStep().getId());

		saveWorkflowTaskWithoutIndexing(task, processor);

		if (null == processor.getTask()) {
			processor.setTask(task); // when the content is new there might be the case than an action is waiting for the task in some commit listener
		}

		if (processor.getWorkflowMessage() != null) {
			WorkflowComment comment = new WorkflowComment();
			comment.setComment(processor.getWorkflowMessage());

			comment.setWorkflowtaskId(task.getId());
			comment.setCreationDate(new Date());
			comment.setPostedBy(processor.getUser().getUserId());
			saveComment(comment);
		}
	}

	private void saveWorkflowTaskWithoutIndexing(final WorkflowTask task) throws DotDataException {

		if (task.getLanguageId() <= 0) {

			Logger.error(this, "Workflow task: " + task.getId() +
					", doesn't have any language ID. Setting to default one");
			task.setLanguageId(APILocator.getLanguageAPI().getDefaultLanguage().getId());
		}

		this.workFlowFactory.saveWorkflowTask(task);

		SecurityLogger.logInfo(this.getClass(), "Workflow task '" + task.getId() + "' has been saved.");
	}


	@WrapInTransaction
	private void saveWorkflowTaskWithoutIndexing(final WorkflowTask task, final WorkflowProcessor processor) throws DotDataException {

		this.saveWorkflowTaskInternal(task, processor, false);
	}

	// todo: note; this method is not referer by anyone, should it be removed?
	private void updateTask(WorkflowProcessor processor) throws DotDataException{
		WorkflowTask task = processor.getTask();
		task.setModDate(new java.util.Date());
		if(task.isNew()){
			Role r = roleAPI.getUserRole(processor.getUser());
			task.setCreatedBy(r.getId());
			task.setTitle(processor.getContentlet().getTitle());
		}

		if(processor.getWorkflowMessage() != null){
			WorkflowComment comment = new WorkflowComment();
			comment.setComment(processor.getWorkflowMessage());
			comment.setWorkflowtaskId(task.getId());
			saveComment(comment);
		}
	}

	/**
	 * Entry point that fires up the actions associated with the contentles. Expects a lucene query
	 * that holds the logic to retrive a large selection of items performed on the UI.
	 *  @param action {@link WorkflowAction}
	 * @param user {@link User}
	 * @param luceneQuery luceneQuery
	 * @param additionalParamsBean
	 */
	@CloseDBIfOpened
	public BulkActionsResultView fireBulkActions(final WorkflowAction action,
			final User user, final String luceneQuery, final AdditionalParamsBean additionalParamsBean) throws DotDataException {

		final Set<String> workflowAssociatedStepsIds = workFlowFactory.findProxiesSteps(action)
				.stream().map(WorkflowStep::getId).collect(Collectors.toSet());

		return fireBulkActionsTaskForQuery(action, user, luceneQuery, workflowAssociatedStepsIds,
				additionalParamsBean);
	}

	/**
	 * Entry point that fires up the actions associated with the contentles. Expects a lucene query
	 * that holds the logic to retrive a large selection of items performed on the UI.
	 *  @param action {@link WorkflowAction}
	 * @param user {@link User}
	 * @param luceneQuery luceneQuery
	 * @param additionalParamsBean
	 */
	@CloseDBIfOpened
	public void fireBulkActionsNoReturn(final WorkflowAction action,
			final User user, final String luceneQuery, final AdditionalParamsBean additionalParamsBean) throws DotDataException {

		final Set<String> workflowAssociatedStepsIds = workFlowFactory.findProxiesSteps(action)
				.stream().map(WorkflowStep::getId).collect(Collectors.toSet());

		fireBulkActionsTaskForQueryNoReturn(action, user, luceneQuery, workflowAssociatedStepsIds,
				additionalParamsBean);
	}

    /**
     * This method will return the list of workflows actions available to a user on any give
     * piece of content, based on how and who has the content locked and what workflow step the content
     * is in
     */
	@Override
	@CloseDBIfOpened
	public List<WorkflowAction> findAvailableActions(final Contentlet contentlet, final User user,
													 final RenderMode renderMode) throws DotDataException, DotSecurityException {

		if(contentlet == null || contentlet.getStructure() ==null) {

			Logger.debug(this, () -> "the Contentlet: " + contentlet + " or their structure could be null");
			throw new DotStateException("content is null");
		}

		final boolean isNew  								= !UtilMethods.isSet(contentlet.getInode());
		final ImmutableList.Builder<WorkflowAction> actions =
				new ImmutableList.Builder<>();

		if(Host.HOST_VELOCITY_VAR_NAME.equals(contentlet.getStructure().getVelocityVarName())) {

			Logger.debug(this, () -> "The contentlet: " +
					contentlet.getIdentifier() + ", is a host. Returning zero available actions");

			return Collections.emptyList();
		}

		final boolean isValidContentlet = isNew || contentlet.isWorking();
		if (!isValidContentlet) {

			Logger.debug(this, () -> "The contentlet: " +
					contentlet.getIdentifier() + ", is not new or live/working version. Returning zero available actions");
			return Collections.emptyList();
		}


		boolean canLock      = false;
		boolean isLocked     = false;
		boolean isPublish    = false;
		boolean isArchived   = false;

		try {

			canLock      = APILocator.getContentletAPI().canLock(contentlet, user);
			isLocked     = isNew? true :  APILocator.getVersionableAPI().isLocked(contentlet);
			isPublish    = isNew? false:  APILocator.getVersionableAPI().hasLiveVersion(contentlet);
			isArchived   = isNew? false:  APILocator.getVersionableAPI().isDeleted(contentlet);
		} catch(Exception e) {

		}

		final List<WorkflowStep> steps = findStepsByContentlet(contentlet, false);

		Logger.debug(this, "#findAvailableActions: for content: "   + contentlet.getIdentifier()
				+ ", isNew: "    + isNew
				+ ", canLock: "        + canLock + ", isLocked: " + isLocked);


		return isNew?
				this.doFilterActions(actions, true, false, false, canLock, isLocked, renderMode, findActions(steps, user, contentlet.getContentType())):
				this.doFilterActions(actions, false, isPublish, isArchived, canLock, isLocked, renderMode, findActions(steps, user, contentlet));
	}

	/**
	 * Entry point that fires up the actions associated with the contentles. Expects a list of ids
	 * selected on the UI.
	 *  @param action {@link WorkflowAction}
	 * @param user {@link User}
	 * @param contentletIds {@link List}
	 * @param additionalParamsBean
	 */
	@CloseDBIfOpened
	public BulkActionsResultView fireBulkActions(final WorkflowAction action,
			final User user, final List<String> contentletIds, final AdditionalParamsBean additionalParamsBean) throws DotDataException {

		final Set<String> workflowAssociatedStepsIds = workFlowFactory.findProxiesSteps(action)
				.stream().map(WorkflowStep::getId).collect(Collectors.toSet());
		return fireBulkActionsTaskForSelectedInodes(action, user, contentletIds, workflowAssociatedStepsIds,
				additionalParamsBean);
	}

	/**
	 * Entry point that fires up the actions associated with the contentles. Expects a list of ids
	 * selected on the UI.
	 *  @param action {@link WorkflowAction}
	 * @param user {@link User}
	 * @param contentletIds {@link List}
	 * @param additionalParamsBean
	 */
	@CloseDBIfOpened
	public void fireBulkActionsNoReturn(final WorkflowAction action,
			final User user, final List<String> contentletIds, final AdditionalParamsBean additionalParamsBean) throws DotDataException {

		final Set<String> workflowAssociatedStepsIds = workFlowFactory.findProxiesSteps(action)
				.stream().map(WorkflowStep::getId).collect(Collectors.toSet());
		fireBulkActionsTaskForSelectedInodesNoReturn(action, user, contentletIds, workflowAssociatedStepsIds,
				additionalParamsBean);
	}

	/**
	 * This version of the method expects to work with a larg set of contentlets, But instead of
	 * having all the ids set a lucene query is used.
	 */
	private List<Contentlet> findContentletsToProcess(final String luceneQuery,
			final Iterable<String> workflowAssociatedStepIds, final User user, final int limit, final int offset) {

		try{
		final String luceneQueryWithSteps = String.format(" %s +(wfstep:%s ) ", luceneQuery,
				String.join(" wfstep:", workflowAssociatedStepIds));

		return ImmutableList.<Contentlet>builder().addAll(
				contentletAPI.search(luceneQueryWithSteps, limit, offset, null, user, !RESPECT_FRONTEND_ROLES)
		).build();
		}catch (Exception e){
			final Throwable rootCause = ExceptionUtil.getRootCause(e);
			if(rootCause instanceof QueryPhaseExecutionException){
				final QueryPhaseExecutionException qpe = QueryPhaseExecutionException.class.cast(rootCause);
				Logger.debug(getClass(),()->String.format("Unable to fetch contentlets beyond an offset of %d. %s ", offset, qpe.getMessage()));
			} else {
				Logger.error(getClass(),"Unexpected Error fetching contentlets from ES", e);
			}
		}

		return Collections.emptyList();
	}

	/**
	 * Out of a given query computes the number of contentlets that will get skipped.
	 * @param luceneQuery
	 * @param workflowAssociatedStepsIds
	 * @param user
	 * @return
	 * @throws DotSecurityException
	 * @throws DotDataException
	 */
	private long computeSkippedContentletsCount(final String luceneQuery,
			final Iterable<String> workflowAssociatedStepsIds, User user)
			throws DotSecurityException, DotDataException {

		final long totalCount = APILocator.getContentletAPI()
				.indexCount(luceneQuery, user, RESPECT_FRONTEND_ROLES);

		final String contentletsWithinStepsQuery = String
				.format("%s  +(wfstep:%s ) ", String.join(StringPool.SPACE, luceneQuery),
						String.join(" wfstep:", workflowAssociatedStepsIds));
		final long withinStepsCount = APILocator.getContentletAPI()
				.indexCount(contentletsWithinStepsQuery, user, RESPECT_FRONTEND_ROLES);
		
		return (totalCount - withinStepsCount);
	}

	/**
	 * This version of the method deals with inodes selected directly on the UI
	 */
	private BulkActionsResultView fireBulkActionsTaskForSelectedInodes(final WorkflowAction action,
			final User user,
			final List<String> inodes, final Set<String> workflowAssociatedStepIds,
			final AdditionalParamsBean additionalParamsBean)
			throws DotDataException {

		try {

			final String luceneQuery = String
					.format("+inode:( %s ) +(wfstep:%s )", String.join(StringPool.SPACE, inodes),
							String.join(" wfstep:", workflowAssociatedStepIds));

			final String sanitizedQuery = LuceneQueryUtils.sanitizeBulkActionsQuery(luceneQuery);
			return distributeWorkAndProcess(action, user, sanitizedQuery, workflowAssociatedStepIds,
                    additionalParamsBean);
		} catch (final Exception e) {
            final String errorMsg = String.format("An error occurred when firing actions in bulk for Action '%s' " +
                    "[%s]: %s", action.getName(), action.getId(), e.getMessage());
            Logger.error(getClass(), errorMsg, e);
            throw new DotDataException(errorMsg, e);
		}
	}

	/**
	 * This version of the method deals with inodes selected directly on the UI
	 */
	private void fireBulkActionsTaskForSelectedInodesNoReturn(final WorkflowAction action,
			final User user,
			final List<String> inodes, final Set<String> workflowAssociatedStepIds,
			final AdditionalParamsBean additionalParamsBean)
			throws DotDataException {

		try {

			final String luceneQuery = String
					.format("+inode:( %s ) +(wfstep:%s )", String.join(StringPool.SPACE, inodes),
							String.join(" wfstep:", workflowAssociatedStepIds));

			final String sanitizedQuery = LuceneQueryUtils.sanitizeBulkActionsQuery(luceneQuery);
			distributeWorkAndProcessNoReturn(action, user, sanitizedQuery, workflowAssociatedStepIds,
					additionalParamsBean, inodes.size());
		} catch (final Exception e) {
			final String errorMsg = String.format("An error occurred when firing actions in bulk for Action '%s' " +
					"[%s]: %s", action.getName(), action.getId(), e.getMessage());
			Logger.error(getClass(), errorMsg, e);
			throw new DotDataException(errorMsg, e);
		}
	}


	/**
	 * This version of the method deals with a large selection of items which gets translated into a
	 * lucene query
	 */
	private BulkActionsResultView fireBulkActionsTaskForQuery(final WorkflowAction action,
			final User user,
			final String luceneQuery, final Set<String> workflowAssociatedStepsIds,
			final AdditionalParamsBean additionalParamsBean)
			throws DotDataException {

		try {

			final String sanitizedQuery = LuceneQueryUtils
					.sanitizeBulkActionsQuery(luceneQuery);
			Logger.debug(getClass(), ()->"luceneQuery: " + sanitizedQuery);

			return distributeWorkAndProcess(action, user, sanitizedQuery, workflowAssociatedStepsIds, additionalParamsBean);
		} catch (final Exception e) {
            final String errorMsg = String.format("An error occurred when firing actions in bulk for Action '%s' " +
                    "[%s]: %s", action.getName(), action.getId(), e.getMessage());
            Logger.error(getClass(), errorMsg, e);
            throw new DotDataException(errorMsg, e);
		}

	}

	/**
	 * This version of the method deals with a large selection of items which gets translated into a
	 * lucene query
	 */
	private void fireBulkActionsTaskForQueryNoReturn(final WorkflowAction action,
			final User user,
			final String luceneQuery, final Set<String> workflowAssociatedStepsIds,
			final AdditionalParamsBean additionalParamsBean)
			throws DotDataException {

		try {

			final String sanitizedQuery = LuceneQueryUtils
					.sanitizeBulkActionsQuery(luceneQuery);
			Logger.debug(getClass(), ()->"luceneQuery: " + sanitizedQuery);

			distributeWorkAndProcessNoReturn(action, user, sanitizedQuery, workflowAssociatedStepsIds, additionalParamsBean, -1);
		} catch (final Exception e) {
			final String errorMsg = String.format("An error occurred when firing actions in bulk for Action '%s' " +
					"[%s]: %s", action.getName(), action.getId(), e.getMessage());
			Logger.error(getClass(), errorMsg, e);
			throw new DotDataException(errorMsg, e);
		}

	}

	/**
	 * This method takes the contentlets that are the result of a selection made on the UI or the
	 * product of a lucene Query The list then gets partitioned and distributed between the list of
	 * available workers (threads).
	 * @param action
	 * @param user
	 * @param additionalParamsBean
	 * @return
	 */
	private BulkActionsResultView distributeWorkAndProcess(final WorkflowAction action,
			final User user, final String sanitizedQuery,
			final Set<String> workflowAssociatedStepsIds,
			final AdditionalParamsBean additionalParamsBean)
			throws DotDataException, DotSecurityException {
		// We use a dedicated pool for bulk actions processing.
		final DotSubmitter submitter = this.concurrentFactory
				.getSubmitter(DotConcurrentFactory.BULK_ACTIONS_THREAD_POOL);

		//Max number of exceptions we desire to capture
		final int maxExceptions = Config.getIntProperty(MAX_EXCEPTIONS_REPORTED_ON_BULK_ACTIONS,
				MAX_EXCEPTIONS_REPORTED_ON_BULK_ACTIONS_DEFAULT);

		//The long we want to sleep to avoid threads starvation.
		final int sleepThreshold = Config
				.getIntProperty(BULK_ACTIONS_SLEEP_THRESHOLD, BULK_ACTIONS_SLEEP_THRESHOLD_DEFAULT);

		//This defines the number of contentlets that gets pulled from ES on each iteration.
		final int limit = Config
				.getIntProperty(BULK_ACTIONS_CONTENTLET_FETCH_STEP, BULK_ACTIONS_CONTENTLET_FETCH_STEP_DEFAULT);

		//Actions Shared context.
		final ConcurrentMap<String, Object> actionsContext = new ConcurrentHashMap<>();

		final AtomicLong successCount = new AtomicLong();

		final List<ActionFail> fails = new ArrayList<>();

		final ReentrantLock lock = new ReentrantLock();

		final AtomicBoolean acceptingExceptions = new AtomicBoolean(true);

		final List<Future> futures = new ArrayList<>();

		final Long skipsCount = computeSkippedContentletsCount(sanitizedQuery,
				workflowAssociatedStepsIds,
				user);

		int offset = 0;

		while (!submitter.isAborting()) {
			final List<Contentlet> contentlets = findContentletsToProcess(sanitizedQuery,
					workflowAssociatedStepsIds,
					user, limit, offset
			);

			if (contentlets.isEmpty()) {
				///We're done let's get out of here.
				break;
			}

			final List<List<Contentlet>> partitions = partitionContentletInput(contentlets);

			final Consumer<Long> sucessCallback = UtilMethods.isSet(additionalParamsBean
					.getAdditionalParamsMap().get(SUCCESS_ACTION_CALLBACK))
					? (Consumer<Long>) additionalParamsBean
							.getAdditionalParamsMap().get(SUCCESS_ACTION_CALLBACK)
					: successCount::addAndGet;

			additionalParamsBean.getAdditionalParamsMap().remove(SUCCESS_ACTION_CALLBACK);

			final BiConsumer<String,Exception> failCallback = UtilMethods.isSet(additionalParamsBean
					.getAdditionalParamsMap().get(FAIL_ACTION_CALLBACK))
					? (BiConsumer<String,Exception>) additionalParamsBean
					.getAdditionalParamsMap().get(FAIL_ACTION_CALLBACK)
					: (inode, e) -> {
						//if not accepting exceptions no need to lock and process. We're simply not accepting more.
						if (acceptingExceptions.get()) {
							lock.lock();
							try {
								fails.add(ActionFail.newInstance(user, inode, e));
								acceptingExceptions
										.set(fails.size() < maxExceptions);
							} finally {
								lock.unlock();
							}
						}
					};

			additionalParamsBean.getAdditionalParamsMap().remove(FAIL_ACTION_CALLBACK);

			for (final List<Contentlet> partition : partitions) {
				futures.add(
						submitter.submit(() -> {

							if(submitter.isAborting()){
							   Logger.debug(getClass(),()->"Bulk Actions Halted!");
                               return;
							}

								fireBulkActionTasks(action, user, partition,
										additionalParamsBean,sucessCallback, failCallback,
										actionsContext, sleepThreshold);
								}
						)
				);
			}

			offset += limit;

		}


		Logger.debug(getClass(),String.format("A grand total of %d contentlets has been pulled from ES.",offset));

		for (final Future future : futures) {
			try {
				future.get();
			} catch (InterruptedException | ExecutionException e) {
				Logger.error(this, e.getMessage(), e);
			}
		}

		//Actions which implement the interface BatchAction are shared between threads using the actionsContext
		executeBatchActions(user, action, actionsContext, (list, e) -> {
			list.forEach(o -> {
						fails.add(ActionFail.newInstance(user, o.toString(), e));
					}
			);
			//Initially When adding up to the list of batch actions we assume a success.
			//So we need to Update success count in case something has gone wrong internally.
			//This assumes that if one single action fails internally the whole batch has failed.
			successCount.updateAndGet(value -> value - list.size());
		});

		return new BulkActionsResultView(
				successCount.get(),
				skipsCount,
				ImmutableList.copyOf(fails)
		);
	}

	/**
	 * This method takes the contentlets that are the result of a selection made on the UI or the
	 * product of a lucene Query The list then gets partitioned and distributed between the list of
	 * available workers (threads).
	 * @param action
	 * @param user
	 * @param additionalParamsBean
	 * @return
	 */
	private void distributeWorkAndProcessNoReturn(final WorkflowAction action,
			final User user, final String sanitizedQuery,
			final Set<String> workflowAssociatedStepsIds,
			final AdditionalParamsBean additionalParamsBean,
			final int totalCount)
			throws DotDataException, DotSecurityException {
		// We use a dedicated pool for bulk actions processing.
		final DotSubmitter submitter = this.concurrentFactory
				.getSubmitter(DotConcurrentFactory.BULK_ACTIONS_THREAD_POOL);

		//Max number of exceptions we desire to capture
		final int maxExceptions = Config.getIntProperty(MAX_EXCEPTIONS_REPORTED_ON_BULK_ACTIONS,
				MAX_EXCEPTIONS_REPORTED_ON_BULK_ACTIONS_DEFAULT);

		//The long we want to sleep to avoid threads starvation.
		final int sleepThreshold = Config
				.getIntProperty(BULK_ACTIONS_SLEEP_THRESHOLD, BULK_ACTIONS_SLEEP_THRESHOLD_DEFAULT);

		//This defines the number of contentlets that gets pulled from ES on each iteration.
		final int limit = Config
				.getIntProperty(BULK_ACTIONS_CONTENTLET_FETCH_STEP, BULK_ACTIONS_CONTENTLET_FETCH_STEP_DEFAULT);

		//Actions Shared context.
		final ConcurrentMap<String, Object> actionsContext = new ConcurrentHashMap<>();

		final AtomicLong successCount = new AtomicLong();

		final List<ActionFail> fails = new ArrayList<>();

		final ReentrantLock lock = new ReentrantLock();

		final AtomicBoolean acceptingExceptions = new AtomicBoolean(true);

		final List<Future> futures = new ArrayList<>();

		int offset = 0;

		while (!submitter.isAborting()) {
			final List<Contentlet> contentlets = findContentletsToProcess(sanitizedQuery,
					workflowAssociatedStepsIds,
					user, limit, offset
			);

			if (contentlets.isEmpty()) {
				///We're done let's get out of here.
				break;
			}

			final List<List<Contentlet>> partitions = partitionContentletInput(contentlets);

			final Consumer<Long> sucessCallback = UtilMethods.isSet(additionalParamsBean
					.getAdditionalParamsMap().get(SUCCESS_ACTION_CALLBACK))
					? (Consumer<Long>) additionalParamsBean
					.getAdditionalParamsMap().get(SUCCESS_ACTION_CALLBACK)
					: successCount::addAndGet;

			final BiConsumer<String,Exception> failCallback = UtilMethods.isSet(additionalParamsBean
					.getAdditionalParamsMap().get(FAIL_ACTION_CALLBACK))
					? (BiConsumer<String,Exception>) additionalParamsBean
					.getAdditionalParamsMap().get(FAIL_ACTION_CALLBACK)
					: (inode, e) -> {
						//if not accepting exceptions no need to lock and process. We're simply not accepting more.
						if (acceptingExceptions.get()) {
							lock.lock();
							try {
								fails.add(ActionFail.newInstance(user, inode, e));
								acceptingExceptions
										.set(fails.size() < maxExceptions);
							} finally {
								lock.unlock();
							}
						}
					};

			for (final List<Contentlet> partition : partitions) {
				futures.add(
						submitter.submit(() -> {

									if(submitter.isAborting()){
										Logger.info(getClass(),()->"Bulk Actions Halted!");
										return;
									}

									fireBulkActionTasks(action, user, partition,
											additionalParamsBean,sucessCallback, failCallback,
											actionsContext, sleepThreshold);
								}
						)
				);
			}

			offset += limit;
		}

		sendNotification(user, futures, totalCount);

		Logger.debug(getClass(),String.format("A grand total of %d contentlets has been pulled from ES.",offset));
	}

	private void sendNotification(final User user, final List<Future> futures,
			final int totalCount)
			throws DotDataException {

		if(totalCount>Config.getIntProperty("WORKFLOW_BULK_SENDNOTIFICATIONAFTER", 250)) {

			final Role cmsAdminRole = this.roleAPI.loadCMSAdminRole();

			DotConcurrentFactory.getInstance().getSubmitter().submit(() -> {
				for (final Future future : futures) {
					try {
						future.get();
					} catch (InterruptedException | ExecutionException e) {
						Logger.error(this, e.getMessage(), e);
					}
				}

				Try.run(() -> {
					APILocator.getNotificationAPI()
							.generateNotification(new I18NMessage("Workflow-Bulk-Actions-Title"),
									// title = Reindex Notification
									new I18NMessage("Workflow-Bulk-Actions-Finished", null,
											(Object) null),
									null, // no actions
									NotificationLevel.INFO, NotificationType.GENERIC,
									Visibility.ROLE, cmsAdminRole.getId(), user.getUserId(),
									user.getLocale());
				});
			});
		}
	}


	/**
	 * This method takes the all the Batch actions saved in the batchActionContext and executes them
	 * Also gathers any exception the might result of an internal error while processing the actions getting executed as a single batch.
	 * @param user
	 * @param action
	 * @param actionsContext
	 * @param failsConsumer
	 * @throws DotDataException
	 */
	private void executeBatchActions(
			final User user,
			final WorkflowAction action,
			final ConcurrentMap<String, Object> actionsContext,
			final BiConsumer<List<?>, Exception> failsConsumer) throws DotDataException {

		final List<WorkflowActionClass> actionClasses = this.findActionClasses(action);
		for (final WorkflowActionClass actionClass : actionClasses) {
			final WorkFlowActionlet actionlet = actionClass.getActionlet();
			if (actionlet instanceof BatchAction) {
				final Map<String, WorkflowActionClassParameter> params = findParamsForActionClass(actionClass);
				final BatchAction batchAction = BatchAction.class.cast(actionlet);
				final List <?> objects = batchAction.getObjectsForBatch(actionsContext, actionClass);
				try {
					this.executeBatchAction(user, actionsContext, actionClass, params, batchAction);
				} catch (final Exception e) {
					failsConsumer.accept(objects, e);
					Logger.error(getClass(), String.format("Exception while trying to execute action '%s' [%s] in " +
							"batch: %s", actionClass.getName(), actionClass.getActionId(), e.getMessage()), e);
					// We assume the entire batch is has failed. So break;
					break;
				}
			}
		}
	}

	@WrapInTransaction
	private void executeBatchAction(final User user,
									final ConcurrentMap<String, Object> actionsContext,
									final WorkflowActionClass actionClass,
									final Map<String, WorkflowActionClassParameter> params,
									final BatchAction batchAction) {

		batchAction.executeBatchAction(user, actionsContext, actionClass, params);
	}

	/**
	 * Takes a input list of contentlets and creates sub groups to distribute the workload
	 */
	private List<List<Contentlet>> partitionContentletInput(final List<Contentlet> contentlets) {
		final int maxThreads = Config.getIntProperty(MAX_THREADS_ALLOWED_TO_HANDLE_BULK_ACTIONS, MAX_THREADS_ALLOWED_TO_HANDLE_BULK_ACTIONS_DEFAULT);
		final int partitionSize = Math
				.max((contentlets.size() / maxThreads), 10);

		Logger.info(getClass(),
				String.format(
						"Number of threads is limited to %d. Number of Contentlets to process is %d. Load will be distributed in groups of %d ",
						maxThreads, contentlets.size(),
						partitionSize)
		);
		return Lists.partition(contentlets, partitionSize);

	}

	/**
	 * Applies the values captured via pop-up on the UI (If any) And gets them applied to the contentlet through the dependencies builder.
	 * @param additionalParamsBean
	 * @param dependenciesBuilder
	 * @return
	 */
	private ContentletDependencies.Builder applyAdditionalParams(final AdditionalParamsBean additionalParamsBean, ContentletDependencies.Builder dependenciesBuilder){
		if(UtilMethods.isSet(additionalParamsBean) && UtilMethods.isSet(additionalParamsBean.getAssignCommentBean()) ){
			final AssignCommentBean assignCommentBean = additionalParamsBean.getAssignCommentBean();
			if(UtilMethods.isSet(assignCommentBean.getComment())){
				dependenciesBuilder = dependenciesBuilder.workflowActionComments(assignCommentBean.getComment());
			}
			if(UtilMethods.isSet(assignCommentBean.getAssign())){
				dependenciesBuilder = dependenciesBuilder.workflowAssignKey(assignCommentBean.getAssign());
			}
		}
		return dependenciesBuilder;
	}

	/**
	 * This process a batch of Contents all within the same Thread
	 * @param action
	 * @param user
	 * @param contentlets
	 * @param additionalParamsBean
	 * @param successConsumer
	 * @param failConsumer
	 * @param context
	 * @param sleep
	 */
	public void fireBulkActionTasks(final WorkflowAction action,
			final User user,
			final List<Contentlet> contentlets,
			final AdditionalParamsBean additionalParamsBean,
			final Consumer<Long> successConsumer,
			final BiConsumer<String,Exception> failConsumer,
			final ConcurrentMap<String,Object> context,
			final int sleep) {

		ContentletDependencies.Builder dependenciesBuilder = new ContentletDependencies.Builder();
		dependenciesBuilder = dependenciesBuilder
				.respectAnonymousPermissions(false)
				.generateSystemEvent(false)
				.modUser(user)
				.workflowActionId(action.getId());

		final boolean requiresAdditionalParams = ActionletUtil.requiresPopupAdditionalParams(action);

		if(requiresAdditionalParams){
			// additional params applied through the builder
			dependenciesBuilder = applyAdditionalParams(additionalParamsBean, dependenciesBuilder);
		}

		final ContentletDependencies dependencies = dependenciesBuilder.build();

		for (Contentlet contentlet : contentlets) {
			try {
				try {
					if (requiresAdditionalParams) {
						// additional params applied directly to the contentlet.
						contentlet = applyAdditionalParams(additionalParamsBean, contentlet);
					}

					if (UtilMethods.isSet(additionalParamsBean) && UtilMethods.isSet(additionalParamsBean.getAdditionalParamsMap())) {

						for (Map.Entry<String, Object> entry : additionalParamsBean.getAdditionalParamsMap().entrySet()) {
							if(entry.getKey().equals(SUCCESS_ACTION_CALLBACK)
									|| entry.getKey().equals(FAIL_ACTION_CALLBACK)) {
								continue;
							}
							contentlet.setProperty(entry.getKey(), entry.getValue());
						}
					}

					fireBulkActionTask(action, contentlet, dependencies, successConsumer,
							failConsumer, context);
				} catch (Exception e) {
					// Additional catch block to handle any exceptions when processing the Transactional Annotation.
					Logger.error(getClass(), "Error processing fire Action Task", e);
				}
			} finally {
				DateUtil.sleep(sleep);
			}
		}
	}

	/**
	 * Applies the values captured via pop-up on the UI (If any) And gets them applied directly to the contentlet.
	 * @param additionalParamsBean
	 * @param contentlet
	 * @return
	 */
	private Contentlet applyAdditionalParams(final AdditionalParamsBean additionalParamsBean, Contentlet contentlet){
		if(UtilMethods.isSet(additionalParamsBean) && UtilMethods.isSet(additionalParamsBean.getPushPublishBean()) ){
			final PushPublishBean pushPublishBean = additionalParamsBean.getPushPublishBean();
			contentlet.setStringProperty(Contentlet.WORKFLOW_PUBLISH_DATE, pushPublishBean.getPublishDate());
			contentlet.setStringProperty(Contentlet.WORKFLOW_PUBLISH_TIME, pushPublishBean.getPublishTime());
			contentlet.setStringProperty(Contentlet.WORKFLOW_TIMEZONE_ID, pushPublishBean.getTimezoneId());
			contentlet.setStringProperty(Contentlet.WORKFLOW_EXPIRE_DATE, pushPublishBean.getExpireDate());
			contentlet.setStringProperty(Contentlet.WORKFLOW_EXPIRE_TIME, pushPublishBean.getExpireTime());
			contentlet.setStringProperty(Contentlet.WORKFLOW_NEVER_EXPIRE, pushPublishBean.getNeverExpire());
			contentlet.setStringProperty(Contentlet.WHERE_TO_SEND, pushPublishBean.getWhereToSend());
			contentlet.setStringProperty(Contentlet.FILTER_KEY, pushPublishBean.getFilterKey());
			contentlet.setStringProperty(Contentlet.I_WANT_TO, pushPublishBean.getIWantTo());
		}

		return contentlet;
	}

	@WrapInTransaction
	private void fireBulkActionTask(final WorkflowAction action,
			final Contentlet contentlet,
			final ContentletDependencies dependencies,
			final Consumer<Long> successConsumer,
			final BiConsumer<String,Exception> failConsumer,
			final ConcurrentMap<String,Object> context) {
		try {

			final String successInode;
			Logger.debug(this,
					() -> "Firing the action: " + action + " to the inode: " + contentlet
							.getInode() +" Executed by Thread: " +Thread.currentThread().getName());

			contentlet.setTags();
			contentlet.getMap().put(Contentlet.WORKFLOW_BULK_KEY, true);
			contentlet.setIndexPolicy(IndexPolicy.DEFER);
			try{
				final Contentlet afterFireContentlet = fireContentWorkflow(contentlet, dependencies, context);
				if(afterFireContentlet != null){
					successInode = afterFireContentlet.getInode();
				} else {
					successInode = "Unavailable";
				}

				Logger.debug(this, () -> "Successfully fired the contentlet: " + contentlet.getInode() +
						", success inode: " + successInode);
				try {
					successConsumer.accept(1L);
				} catch(Exception e) {
					throw new DotRuntimeException(e);
				}
			}finally{
				// This tends to stick around in cache. So.. get rid of it.
				contentlet.getMap().remove(Contentlet.WORKFLOW_BULK_KEY);
			}

		} catch (Exception e) {
			failConsumer.accept(contentlet.getInode(), e);
			Logger.error(this, e.getMessage(), e);
		}
	}

	@WrapInTransaction
	@Override
	public Contentlet fireContentWorkflow(final Contentlet contentlet, final ContentletDependencies dependencies) throws DotDataException, DotSecurityException {

		if (isHost(contentlet)) {
			final User user = dependencies.getModUser();
			throw new DotSecurityException(
					ExceptionUtil
							.getLocalizedMessageOrDefault(user, "Workflow-restricted-content-type",
									"Invalid attempt to execute a workflow on a restricted Content type",
									getClass()
							)
			);
		}

		setWorkflowPropertiesToContentlet(contentlet, dependencies);

		this.validateActionStepAndWorkflow(contentlet, dependencies.getModUser());
		this.checkShorties (contentlet);

		final WorkflowProcessor processor   = ThreadContextUtil.wrapReturnNoReindex(()-> this.fireWorkflowPreCheckin(contentlet, dependencies.getModUser()));

		processor.setContentletDependencies(dependencies);
		processor.getContentlet().setProperty(Contentlet.WORKFLOW_IN_PROGRESS, Boolean.TRUE);

		ThreadContextUtil.wrapVoidNoReindex(() -> this.fireWorkflowPostCheckin(processor));

		if (null != processor.getContentlet()) {
			processor.getContentlet().setProperty(Contentlet.WORKFLOW_IN_PROGRESS, Boolean.FALSE);
		} else {
            Logger.info(this, String.format("Workflow Action '%s' was not executed on Contentlet with ID '%s'", (null
                    != contentlet ? contentlet.getActionId() : "Unknown"), (null != contentlet ? contentlet.getIdentifier()
                    : "Unknown")));
        }

		return processor.getContentlet();
	} // fireContentWorkflow

	private void setWorkflowPropertiesToContentlet(final Contentlet contentlet,
			final ContentletDependencies dependencies) {

		if(UtilMethods.isSet(dependencies.getWorkflowActionId())){
			contentlet.setActionId(dependencies.getWorkflowActionId());
		}

		if(UtilMethods.isSet(dependencies.getWorkflowActionComments())){
			contentlet.setStringProperty(Contentlet.WORKFLOW_COMMENTS_KEY, dependencies.getWorkflowActionComments());
		}

		if(UtilMethods.isSet(dependencies.getWorkflowAssignKey())){
			contentlet.setStringProperty(Contentlet.WORKFLOW_ASSIGN_KEY, dependencies.getWorkflowAssignKey());
		}

		if(UtilMethods.isSet(dependencies.getWorkflowPublishDate())){
			contentlet.setStringProperty(Contentlet.WORKFLOW_PUBLISH_DATE, dependencies.getWorkflowPublishDate());
		}

		if(UtilMethods.isSet(dependencies.getWorkflowPublishTime())){
			contentlet.setStringProperty(Contentlet.WORKFLOW_PUBLISH_TIME, dependencies.getWorkflowPublishTime());
		}

		if(UtilMethods.isSet(dependencies.getWorkflowTimezoneId())){
			contentlet.setStringProperty(Contentlet.WORKFLOW_TIMEZONE_ID, dependencies.getWorkflowTimezoneId());
		}

		if(UtilMethods.isSet(dependencies.getWorkflowExpireDate())){
			contentlet.setStringProperty(Contentlet.WORKFLOW_EXPIRE_DATE, dependencies.getWorkflowExpireDate());
		}

		if(UtilMethods.isSet(dependencies.getWorkflowExpireTime())){
			contentlet.setStringProperty(Contentlet.WORKFLOW_EXPIRE_TIME, dependencies.getWorkflowExpireTime());
		}

		if(UtilMethods.isSet(dependencies.getWorkflowNeverExpire())){
			contentlet.setStringProperty(Contentlet.WORKFLOW_NEVER_EXPIRE, dependencies.getWorkflowNeverExpire());
		}

		if(UtilMethods.isSet(dependencies.getWorkflowWhereToSend())){
			contentlet.setStringProperty(Contentlet.WHERE_TO_SEND, dependencies.getWorkflowWhereToSend());
		}

		if(UtilMethods.isSet(dependencies.getWorkflowFilterKey())){
			contentlet.setStringProperty(Contentlet.FILTER_KEY, dependencies.getWorkflowFilterKey());
		}

		if(UtilMethods.isSet(dependencies.getWorkflowIWantTo())){
			contentlet.setStringProperty(Contentlet.I_WANT_TO, dependencies.getWorkflowIWantTo());
		}

		if(UtilMethods.isSet(dependencies.getWorkflowPathToMove())){
			contentlet.setStringProperty(Contentlet.PATH_TO_MOVE, dependencies.getWorkflowPathToMove());
		}
	}


	@WrapInTransaction
	private Contentlet fireContentWorkflow(final Contentlet contentlet, final ContentletDependencies dependencies, final ConcurrentMap<String,Object> context) throws DotDataException, DotSecurityException {

		if (isHost(contentlet)) {
			final User user = dependencies.getModUser();
			throw new DotSecurityException(
					ExceptionUtil
							.getLocalizedMessageOrDefault(user, "Workflow-restricted-content-type",
									"Invalid attempt to execute a workflow on a restricted Content type",
									getClass()
							)
			);
		}


		if(UtilMethods.isSet(dependencies.getWorkflowActionId())){
			contentlet.setActionId(dependencies.getWorkflowActionId());
		}

		if(UtilMethods.isSet(dependencies.getWorkflowActionComments())){
			contentlet.setStringProperty(Contentlet.WORKFLOW_COMMENTS_KEY, dependencies.getWorkflowActionComments());
		}

		if(UtilMethods.isSet(dependencies.getWorkflowAssignKey())){
			contentlet.setStringProperty(Contentlet.WORKFLOW_ASSIGN_KEY, dependencies.getWorkflowAssignKey());
		}

		this.validateActionStepAndWorkflow(contentlet, dependencies.getModUser());
		this.checkShorties (contentlet);

		final WorkflowProcessor processor = this.fireWorkflowPreCheckin(contentlet, dependencies.getModUser(), context);

		processor.setContentletDependencies(dependencies);
		this.fireWorkflowPostCheckin(processor);

		return processor.getContentlet();
	} // fireContentWorkflow


	private void checkShorties(final Contentlet contentlet) {

		final String actionId = contentlet.getActionId();
		if(UtilMethods.isSet(actionId)) {

			contentlet.setActionId(this.getLongId(actionId, ShortyIdAPI.ShortyInputType.WORKFLOW_ACTION));
		}
	}

	@CloseDBIfOpened
	@Override
	public void validateActionStepAndWorkflow(final Contentlet contentlet, final User user)
			throws DotDataException {

		final String actionId = contentlet.getActionId();

		if (null != actionId) {

			try {

				final boolean isValidContentlet = !InodeUtils.isSet(contentlet.getInode())
						|| contentlet.isWorking();
				if (!isValidContentlet) {

					throw new IllegalArgumentException(LanguageUtil
							.get(user.getLocale(), "Invalid-Contentlet-State-Fire-Action-Error",
									contentlet.getIdentifier(), contentlet.getInode(), contentlet.getContentType().name()));
				}

				// validates the action belongs to the scheme
				final WorkflowAction action 	   = this.findAction(actionId, user);
				final List<WorkflowScheme> schemes = this.findSchemesForContentType(contentlet.getContentType());

				if(!UtilMethods.isSet(action)){
                    throw new DoesNotExistException("Workflow-does-not-exists-action");
				}

				if(!UtilMethods.isSet(schemes)){
					throw new DoesNotExistException("Workflow-does-not-exists-schemes-by-content-type");
				}

				if (!schemes.stream().anyMatch(scheme -> scheme.getId().equals(action.getSchemeId()))) {
					throw new IllegalArgumentException(LanguageUtil
							.get(user.getLocale(), "Invalid-Action-Scheme-Error", actionId, contentlet.getContentType().name(), contentlet.getInode()));
				}

				final WorkflowScheme  scheme = schemes.stream().filter
						(aScheme -> aScheme.getId().equals(action.getSchemeId())).findFirst().get();

				if (scheme.isArchived()) {
					throw new IllegalArgumentException(LanguageUtil
							.get(user.getLocale(), "Invalid-Scheme-Archive-Error", actionId));
				}
				// if we are on a step, validates that the action belongs to this step
				final WorkflowTask   workflowTask   = this.findTaskByContentlet(contentlet);

				if (null != workflowTask && null != workflowTask.getStatus()) {

					if (null == this.findAction(action.getId(), workflowTask.getStatus(), user)) {

						throw new IllegalArgumentException(LanguageUtil
								.get(user.getLocale(), "Invalid-Action-Step-Error", actionId));
					}
				} else {  // if the content is not in any step (may be is new), will check the first step.

					// we are sure in this moment that the scheme id on the action is in the list.

					final Optional<WorkflowStep> workflowStepOptional = this.findFirstStep(scheme);

					if (workflowStepOptional.isEmpty() ||
							null == this.findAction(action.getId(), workflowStepOptional.get().getId(), user)) {

						throw new IllegalArgumentException(LanguageUtil
								.get(user.getLocale(), "Invalid-Action-Step-Error", actionId));
					}
				}
			} catch (DotSecurityException | LanguageException e) {
				throw new DotDataException(e);
			}
		}
	} // validateAction.

	/**
	 * Finds the first step of the scheme, it is an optional so can be present or not depending if the scheme is not empty.
 	 * @param scheme WorkflowScheme
	 * @return Optional WorkflowStep
	 * @throws DotDataException
	 */
	private Optional<WorkflowStep> findFirstStep (final WorkflowScheme  scheme) throws DotDataException {

		return this.workFlowFactory
				.findSteps(scheme).stream().findFirst();
	}

	@WrapInTransaction
	@Override
	public WorkflowProcessor fireWorkflowNoCheckin(final Contentlet contentlet, final User user) throws DotDataException,DotWorkflowException, DotContentletValidationException{

		WorkflowProcessor processor = fireWorkflowPreCheckin(contentlet, user);

		fireWorkflowPostCheckin(processor);
		return processor;

	}

	@Override
    @CloseDBIfOpened
	public int countTasks(final WorkflowSearcher searcher)  throws DotDataException{
		return workFlowFactory.countTasks(searcher);
	}

	@WrapInTransaction
	@Override
	public List<WorkflowActionClassParameter> copyWorkflowActionClassParameters(final Collection<WorkflowActionClassParameter> fromParams,
																		  final WorkflowActionClass to,
																		  final User user) throws DotDataException {

		final List<WorkflowActionClassParameter> params = new ArrayList<>();

		for (final WorkflowActionClassParameter from : fromParams) {

			final WorkflowActionClassParameter param = new WorkflowActionClassParameter();

			Logger.debug(this, () -> "Copying the WorkflowActionClassParameter: " + from.getId());

			param.setActionClassId(to.getId());
			param.setKey		  (from.getKey());
			param.setValue		  (from.getValue());

			params.add(param);
		}

		this.saveWorkflowActionClassParameters(params, user);

		SecurityLogger.logInfo(this.getClass(),
				"Copying class parameters by the user: " + user.getUserId());

		return params;
	}

	@WrapInTransaction
	@Override
	public WorkflowActionClass copyWorkflowActionClass(final WorkflowActionClass from,
													   final WorkflowAction to,
													   final User user) throws DotDataException, AlreadyExistException {

		final WorkflowActionClass actionClass = new WorkflowActionClass();

		Logger.debug(this, ()-> "Copying the WorkflowActionClass: " + from.getId() +
							", name: " + from.getName());

		actionClass.setClazz   (from.getClazz());
		actionClass.setOrder   (from.getOrder());
		actionClass.setName    (from.getName());
		actionClass.setActionId(to.getId());

		this.saveActionClass(actionClass, user);

        SecurityLogger.logInfo(this.getClass(), String.format("Copying Workflow Action Class '%s' [%s] by User ID '%s'",
                from.getName(), from.getId(), user.getUserId()));

		return actionClass;
	}

	@Override
	public WorkflowAction copyWorkflowAction(final WorkflowAction from,
											 final WorkflowScheme to,
											 final User user) throws DotDataException, AlreadyExistException, DotSecurityException {
		return this.copyWorkflowAction(from, to, user, Collections.emptyMap());
	}

	@WrapInTransaction
	@Override
	public WorkflowAction copyWorkflowAction(final WorkflowAction from,
											 final WorkflowScheme to,
											 final User user,
											 final Map<String, WorkflowStep> stepsFromToMapping) throws DotDataException, AlreadyExistException, DotSecurityException {

		Logger.debug(this, ()-> "Copying the WorkflowAction: " + from.getId() +
				", name: " + from.getName());

		final WorkflowAction action = new WorkflowAction();
		final WorkflowStep workflowStep = stepsFromToMapping.getOrDefault(from.getNextStep(), null);

		action.setSchemeId   (to.getId());
		action.setAssignable (from.isAssignable());
		action.setCommentable(from.isCommentable());
		action.setCondition  (from.getCondition());
		action.setName		 (from.getName());
		action.setShowOn	 (from.getShowOn());
		action.setNextAssign (from.getNextAssign());
		action.setNextStep	 (null != workflowStep? workflowStep.getId(): null);
		action.setOrder		 (from.getOrder());
		action.setOwner		 (from.getOwner());
		action.setRoleHierarchyForAssign(from.isRoleHierarchyForAssign());

		this.saveAction(action, user);

		final List<Permission> permissionsFrom =
				this.permissionAPI.getPermissions(from);

		for (final Permission permissionfrom: permissionsFrom) {

			this.permissionAPI.save(new Permission(permissionfrom.getType(), action.getPermissionId(),
							permissionfrom.getRoleId(), permissionfrom.getPermission(), permissionfrom.isBitPermission()),
					action, user, false);
		}

        SecurityLogger.logInfo(this.getClass(), String.format("Copying Workflow Action '%s' [%s] by User ID '%s'",
                from.getName(), from.getId(), user.getUserId()));

		return action;
	}

	@WrapInTransaction
	@Override
	public WorkflowStep copyWorkflowStep(final WorkflowStep from,
										 final WorkflowScheme to,
										 final User user) throws DotDataException, AlreadyExistException {

		Logger.debug(this, ()-> "Copying the WorkflowStep: " + from.getId() +
				", name: " + from.getName());

		final WorkflowStep step = new WorkflowStep();

		step.setSchemeId   		(to.getId());
		step.setMyOrder    		(from.getMyOrder());
		step.setCreationDate	(new Date());
		step.setEnableEscalation(from.isEnableEscalation());
		step.setName		 	(from.getName());
		step.setEscalationAction(from.getEscalationAction());
		step.setEscalationTime  (from.getEscalationTime());
		step.setResolved	 	(from.isResolved());

		this.saveStep(step, user);

        SecurityLogger.logInfo(this.getClass(), String.format("Copying Workflow Step '%s' [%s] by User ID '%s'", from
                .getName(), from.getId(), user.getUserId()));

		return step;
	}

	@WrapInTransaction
	@Override
	public WorkflowScheme deepCopyWorkflowScheme(final WorkflowScheme from, final User user,
												 final Optional<String> optionalName) throws DotDataException, AlreadyExistException, DotSecurityException {

		// 1) create the scheme with a copy_name_timestamp
		// 2) get the stepsFrom and do a copy with the same name
		// 3) get the scheme actions and copy with a diff id
		// 4) add action class and parameters
		// 4) associate the stepsFrom to the actions.
		this.isUserAllowToModifiedWorkflow(user);

		final WorkflowScheme scheme    = new WorkflowScheme();

		Logger.debug(this, ()-> "Copying a new scheme from: "
				+ from.getId() + ", name= " + from.getName());

		scheme.setName(optionalName.isPresent() && UtilMethods.isSet(optionalName.get())?optionalName.get():from.getName() + "_" + System.currentTimeMillis());
		scheme.setArchived(from.isArchived());
		scheme.setCreationDate(new Date());
		scheme.setDescription(from.getDescription());
		scheme.setModDate(new Date());

		this.saveScheme(scheme, user);

		final Map<String, WorkflowStep> steps		  = new HashMap<>();
		final List<WorkflowStep> 	    stepsFrom 	  = this.findSteps(from);
		for (final WorkflowStep step : stepsFrom) {

			Logger.debug(this, ()-> "Copying a new step from: "
					+ step.getId() + ", name= " + step.getName());

			steps.put(step.getId(), this.copyWorkflowStep(step, scheme, user));
		}

		final Map<String, WorkflowAction> actions	   = new HashMap<>();
		final List<WorkflowAction> 		  actionsFrom  = this.findActions(from, user);

		for (final WorkflowAction action : actionsFrom) {

			Logger.debug(this, ()-> "Copying a new action from: "
					+ action.getId() + ", name= " + action.getName());

			actions.put(action.getId(), this.copyWorkflowAction(action, scheme, user, steps));
		}

		for (final WorkflowStep step : stepsFrom) {

			int   actionOrder 						= 0;
			final List<WorkflowAction>  actionSteps =
					this.findActions(step, user);

			for (final WorkflowAction action : actionSteps) {
				if (steps.containsKey(step.getId()) && actions.containsKey(action.getId())) {
					final String stepId = steps.get(step.getId()).getId();
					final String actionId = actions.get(action.getId()).getId();
					this.saveAction(actionId, stepId, user, actionOrder++);
				}
			}
		}

		for (final WorkflowAction action : actionsFrom) {

			final List<WorkflowActionClass> workflowActionClasses =
					this.findActionClasses(action);

			for (final WorkflowActionClass fromActionClass : workflowActionClasses) {

				final WorkflowActionClass actionClass =
						this.copyWorkflowActionClass(fromActionClass, actions.get(action.getId()), user);
				final  Map<String, WorkflowActionClassParameter> classParameterMap =
						this.findParamsForActionClass(fromActionClass);

				this.copyWorkflowActionClassParameters(classParameterMap.values(), actionClass, user);
			}
		}

        SecurityLogger.logInfo(this.getClass(), String.format("Executing deep copy for Scheme '%s' [%s] by User ID " +
                "'%s'", from.getName(), from.getId(), user.getUserId()));

		return scheme;
	}

	@Override
	@CloseDBIfOpened
	public List<WorkflowTask> searchAllTasks(final WorkflowSearcher searcher) throws DotDataException {
		return workFlowFactory.searchAllTasks(searcher);
	}

	@Override
	@CloseDBIfOpened
	public WorkflowHistory retrieveLastStepAction(final String taskId) throws DotDataException {

		return workFlowFactory.retrieveLastStepAction(taskId);
	}

	@Override
	@CloseDBIfOpened
	public WorkflowAction findEntryAction(final Contentlet contentlet, final User user)  throws DotDataException, DotSecurityException {
		WorkflowScheme scheme = null;
		List<WorkflowScheme> schemes = findSchemesForStruct(contentlet.getStructure());
		if(null !=  schemes && schemes.size() ==1){
			scheme =  schemes.get(0);
		}else{
			return null;
		}

		WorkflowStep entryStep = null;
		List<WorkflowStep> wfSteps = findSteps(scheme);

		for(WorkflowStep wfStep : wfSteps){
			if(!UtilMethods.isSet(entryStep))
				entryStep = wfStep;
			if(wfStep.getMyOrder() < entryStep.getMyOrder())
				entryStep = wfStep;
		}

		WorkflowAction entryAction = null;
		List<WorkflowAction> wfActions = findActions(entryStep, user);

		for(WorkflowAction wfAction : wfActions){
			if(!UtilMethods.isSet(entryAction))
				entryAction = wfAction;
			if(wfAction.getOrder() < entryAction.getOrder())
				entryAction = wfAction;
		}

		if (!permissionAPI.doesUserHavePermission(entryAction, PermissionAPI.PERMISSION_USE, user, RESPECT_FRONTEND_ROLES)) {
			throw new DotSecurityException("User '" + user + "' cannot read action '" + entryAction.getName() + "'");
		}
		return entryAction;
	}

	@CloseDBIfOpened
	@Override
	public List<WorkflowTask> findExpiredTasks() throws DotDataException, DotSecurityException {
		return workFlowFactory.findExpiredTasks();
	}

	@CloseDBIfOpened
	@Override
	public WorkflowScheme findSchemeByName(final String schemaName) throws DotDataException {
		return workFlowFactory.findSchemeByName(schemaName);
	}

	@WrapInTransaction
	@Override
	public void deleteWorkflowActionClassParameter(final WorkflowActionClassParameter param) throws DotDataException, AlreadyExistException {
		workFlowFactory.deleteWorkflowActionClassParameter(param);

        SecurityLogger.logInfo(this.getClass(), String.format("Workflow action class parameter '%s' has been " +
                "deleted", param.getId()));
    }

	/**
	 * Method will replace user references of the given userId in workflow, workflow_ action task and workflow comments
	 * with the replacement user id 
	 * @param userId User Identifier
	 * @param userRoleId The role id of the user
	 * @param replacementUserId The user id of the replacement user
	 * @param replacementUserRoleId The role Id of the replacemente user
	 * @throws DotDataException There is a data inconsistency
	 * @throws DotStateException There is a data inconsistency
	 * @throws DotSecurityException 
	 */
	@WrapInTransaction
	@Override
	public void updateUserReferences(final String userId, final String userRoleId,
									 final String replacementUserId, final String replacementUserRoleId) throws DotDataException, DotSecurityException {

		workFlowFactory.updateUserReferences(userId, userRoleId, replacementUserId, replacementUserRoleId);
	}

	/**
	 * Method will replace step references of the given stepId in workflow, workflow_action task and contentlets
	 * with the replacement step id 
	 * @param stepId Step Identifier
	 * @param replacementStepId The step id of the replacement step
	 * @throws DotDataException There is a data inconsistency
	 * @throws DotStateException There is a data inconsistency
	 * @throws DotSecurityException 
	 */
	@WrapInTransaction
	@Override
	public void updateStepReferences(final String stepId, final String replacementStepId) throws DotDataException, DotSecurityException {
		workFlowFactory.updateStepReferences(this.getLongId(stepId, ShortyIdAPI.ShortyInputType.WORKFLOW_STEP), this.getLongId(replacementStepId, ShortyIdAPI.ShortyInputType.WORKFLOW_STEP));
	}

	@Override
    @CloseDBIfOpened
    public WorkflowAction findActionRespectingPermissions(final String id, final Permissionable permissionable,
            final User user) throws DotDataException, DotSecurityException {

        final WorkflowAction action = workFlowFactory.findAction(this.getLongId(id, ShortyIdAPI.ShortyInputType.WORKFLOW_ACTION));

        DotPreconditions.isTrue(
                workflowActionUtils
						.hasSpecialWorkflowPermission(user, RESPECT_FRONTEND_ROLES, permissionable, action) ||
                        this.permissionAPI
                                .doesUserHavePermission(action, PermissionAPI.PERMISSION_USE, user,
                                        RESPECT_FRONTEND_ROLES),
                () -> "User '" + user + "' cannot read action: " + action.getName(),
                DotSecurityException.class);

        return action;
    }

	@Override
    @CloseDBIfOpened
    public WorkflowAction findActionRespectingPermissions(final String actionId,
            final String stepId, final Permissionable permissionable,
            final User user) throws DotDataException, DotSecurityException {

        Logger.debug(this, () -> "Finding the action: " + actionId + " for the step: " + stepId);
        final WorkflowAction action = this.workFlowFactory.findAction(this.getLongId(actionId, ShortyIdAPI.ShortyInputType.WORKFLOW_ACTION),
				this.getLongId(stepId, ShortyIdAPI.ShortyInputType.WORKFLOW_STEP));
        if (null != action) {

            DotPreconditions.isTrue(
                    workflowActionUtils.hasSpecialWorkflowPermission(user, RESPECT_FRONTEND_ROLES, permissionable, action) ||
                            this.permissionAPI
                                    .doesUserHavePermission(action, PermissionAPI.PERMISSION_USE, user, true),
                    () -> "User '" + user + "' cannot read action: " + action.getName(),
                    DotSecurityException.class);
        }

        return action;
    }

	/**
	 * Returns the actions associted to the content type if there's no license. only actions
	 * associated with the system workflow will be returned.
	 *
	 * @param contentType ContentType to be processed
	 * @param user The current User
	 */
	@Override
	@CloseDBIfOpened
	public List<WorkflowAction> findAvailableDefaultActionsByContentType(final ContentType contentType,
			final User user)
			throws DotDataException, DotSecurityException {

		DotPreconditions.isTrue(this.permissionAPI.
						doesUserHavePermission(contentType, PermissionAPI.PERMISSION_READ, user, true),
				() -> "User '" + user + "' cannot read content type: " + contentType.name(),
				DotSecurityException.class);

		List<WorkflowScheme> schemes = findSchemesForContentType(contentType);

		if (!hasValidLicense()) {
			//When no License, we only allow the system workflow
			final WorkflowScheme systemWorkflow = schemes.stream()
					.filter(WorkflowScheme::isSystem).findFirst()
					.orElse(workFlowFactory.findSystemWorkflow());
			schemes = new ImmutableList.Builder<WorkflowScheme>().add(systemWorkflow).build();

		}
		return findAvailableDefaultActionsBySchemes(schemes,
				APILocator.getUserAPI().getSystemUser());
	}

	@Override
	@CloseDBIfOpened
	public List<WorkflowAction> findAvailableDefaultActionsBySchemes(final List<WorkflowScheme> schemes, final User user)
			throws DotDataException, DotSecurityException{
		final ImmutableList.Builder<WorkflowAction> actions = new ImmutableList.Builder<>();
		for(WorkflowScheme scheme: schemes){
			final List<WorkflowStep> steps = findSteps(scheme);
			actions.addAll(findActions(steps.get(0), user));
		}
		return actions.build();

	}

	@Override
	@CloseDBIfOpened
	public List<WorkflowAction> findInitialAvailableActionsByContentType(final ContentType contentType, final User user)
			throws DotDataException, DotSecurityException {
		final ImmutableList.Builder<WorkflowAction> actions = new ImmutableList.Builder<>();
		final List<WorkflowScheme> schemes = findSchemesForContentType(contentType);
		for(WorkflowScheme scheme: schemes){
			final List<WorkflowStep> steps = findSteps(scheme);
			actions.addAll(findActions(steps.stream().findFirst().orElse(null), user, contentType));
		}

		return actions.build();
	}

	@CloseDBIfOpened
	public List<WorkflowTask> findTasksByStep(final String stepId) throws DotDataException, DotSecurityException{
		return this.workFlowFactory.findTasksByStep(this.getLongId(stepId, ShortyIdAPI.ShortyInputType.WORKFLOW_STEP));
	}

	@Override
	@WrapInTransaction
	public void archive(final WorkflowScheme scheme, final User user)
			throws DotDataException, DotSecurityException,  AlreadyExistException {
		scheme.setArchived(Boolean.TRUE);
		saveScheme(scheme, user);

	}

	@Override
	@CloseDBIfOpened
	public List<WorkflowTimelineItem> getCommentsAndChangeHistory(final WorkflowTask task) throws DotDataException{

	    final List<WorkflowTimelineItem> workflowTimelineItems =
				CollectionsUtils.join(this.findWorkFlowComments(task),
						this.findWorkflowHistory (task));

		final Comparator<WorkflowTimelineItem> comparator = Comparator.comparing(WorkflowTimelineItem::createdDate).reversed();
		return workflowTimelineItems.stream()
				.sorted(comparator)
				.collect(CollectionsUtils.toImmutableList());

	}


	/**
	 * Maps a {@link SystemAction} to a {@link WorkflowAction} for a {@link ContentType}
	 * @param systemAction   {@link SystemAction}   System Action to mapping
	 * @param workflowAction {@link WorkflowAction} Workflow Action to map to the SystemAction
	 * @param contentType    {@link ContentType}    The Map is associated to a content type
	 * @throws DotDataException
	 */
	@Override
	@WrapInTransaction
	public SystemActionWorkflowActionMapping mapSystemActionToWorkflowActionForContentType (final SystemAction systemAction, final WorkflowAction workflowAction,
														final ContentType contentType) throws DotDataException {

		DotPreconditions.checkArgument(null != systemAction, "System Action can not be null");
		DotPreconditions.checkArgument(null != contentType, "Content Type can not be null");
		DotPreconditions.checkArgument(null != workflowAction, "Workflow Action can not be null");
		DotPreconditions.checkArgument(!Host.HOST_VELOCITY_VAR_NAME.equals(contentType.variable()), "The Content Type can not be a Host");

		final  List<WorkflowScheme> contentTypeSchemes = this.findSchemesForContentType(contentType);

		if (UtilMethods.isSet(contentTypeSchemes)) {

			if (contentTypeSchemes.stream().noneMatch(scheme -> scheme.getId().equals(workflowAction.getSchemeId()))) {
                throw new IllegalArgumentException(String.format("Workflow Action '%s' [%s] doesn't belong to Content" +
                                " Type '%s' [%s] or any other Content Type", workflowAction.getName(), workflowAction.getId(),
                        contentType.name(), contentType.id()));
            }
		} else {
            throw new IllegalArgumentException(String.format("Content Type '%s' [%s] doesn't have any associated " +
                    "Workflow Schemes", contentType.name(), contentType.id()));
        }

		Logger.info(this, "Mapping the systemAction: " + systemAction +
				", workflowAction: " + workflowAction.getName() + " and contentType: " + contentType.variable());

		final SystemActionWorkflowActionMapping mapping =
				new SystemActionWorkflowActionMapping(UUIDGenerator.generateUuid(),
						systemAction, workflowAction, contentType);
		return this.workFlowFactory.saveSystemActionWorkflowActionMapping(mapping);
	}


	/**
	 * Maps a {@link SystemAction} to a {@link WorkflowAction} for a {@link WorkflowScheme}
	 * @param systemAction   {@link SystemAction}   System Action to mapping
	 * @param workflowAction {@link WorkflowAction} Workflow Action to map to the SystemAction
	 * @param workflowScheme {@link WorkflowScheme} The Map is associated to a scheme
	 * @throws DotDataException
	 * @throws DotSecurityException
	 */
	@Override
	@WrapInTransaction
	public SystemActionWorkflowActionMapping mapSystemActionToWorkflowActionForWorkflowScheme (final SystemAction systemAction, final WorkflowAction workflowAction,
														   final WorkflowScheme workflowScheme) throws DotDataException {

		DotPreconditions.checkArgument(null != systemAction, "System Action can not be null");
		DotPreconditions.checkArgument(null != workflowScheme, "Workflow Scheme can not be null");
		DotPreconditions.checkArgument(null != workflowAction, "Workflow Action can not be null");
		DotPreconditions.checkArgument(workflowAction.getSchemeId().equals(workflowScheme.getId()), "The Workflow Action has to belong the workflow Scheme");
		final SystemActionWorkflowActionMapping mapping =
				new SystemActionWorkflowActionMapping(UUIDGenerator.generateUuid(),
						systemAction, workflowAction, workflowScheme);

		return this.workFlowFactory.saveSystemActionWorkflowActionMapping(mapping);
	}

	/**
	 * Finds the {@link SystemActionWorkflowActionMapping}'s associated to a {@link ContentType}
	 * @param contentType {@link ContentType} to be processed
	 * @param user {@link User} t user used to check permissions
	 * @return List of SystemActionWorkflowActionMapping
	 */
	@Override
	@CloseDBIfOpened
	public List<SystemActionWorkflowActionMapping> findSystemActionsByContentType (final ContentType contentType, final User user) throws DotSecurityException, DotDataException {

		final List<Map<String, Object>> mappings = this.workFlowFactory.findSystemActionsByContentType (contentType);
		final ImmutableList.Builder<SystemActionWorkflowActionMapping> actionsBuilder =
				new ImmutableList.Builder<>();

		for (final Map<String, Object> rowMap : mappings) {

            actionsBuilder.add(this.toSystemActionWorkflowActionMapping(rowMap, contentType, user));
		}

		return actionsBuilder.build();
	}

	@Override
	@CloseDBIfOpened
	public Map<String, List<WorkflowScheme>> findSchemesMapForContentType(final List<ContentType> contentTypes)  throws DotDataException {

		final ImmutableMap.Builder<String, List<WorkflowScheme>> schemesMapBuilder =
				new ImmutableMap.Builder<>();

		for (final ContentType contentType : contentTypes) {

			schemesMapBuilder.put(contentType.variable(), this.findSchemesForContentType(contentType));
		}

		return schemesMapBuilder.build();
	}

	@Override
	@CloseDBIfOpened
	public Map<String, List<SystemActionWorkflowActionMapping>> findSystemActionsMapByContentType(final List<ContentType> contentTypes,
																								  final User user)
			throws DotDataException, DotSecurityException {

		final Map<String, List<Map<String, Object>>> mappingsMap =
				this.workFlowFactory.findSystemActionsMapByContentType (contentTypes);
		final ImmutableMap.Builder<String, List<SystemActionWorkflowActionMapping>> actionsMapBuilder =
				new ImmutableMap.Builder<>();
		final Map<String, ContentType> contentTypeMap = contentTypes.stream()
				.collect(Collectors.toMap(contentType->contentType.variable(), contentType -> contentType));

		for (final Map.Entry<String, List<Map<String, Object>>> entry : mappingsMap.entrySet()) {

			final ImmutableList.Builder<SystemActionWorkflowActionMapping> mappingListBuilder =
					new ImmutableList.Builder<>();

			for (final Map<String, Object> rowMap : entry.getValue()) {

				mappingListBuilder.add(this.toSystemActionWorkflowActionMapping(
						rowMap, contentTypeMap.get(entry.getKey()), user));
			}

			actionsMapBuilder.put(entry.getKey(), mappingListBuilder.build());
		}

		return actionsMapBuilder.build();
	}

	/**
	 * Finds the {@link SystemActionWorkflowActionMapping}'s associated to a {@link WorkflowScheme}
	 * @param workflowScheme {@link WorkflowScheme}
	 * @param user {@link User}  user used to check permissions
	 * @return List of SystemActionWorkflowActionMapping
	 */
	@Override
	@CloseDBIfOpened
	public List<SystemActionWorkflowActionMapping> findSystemActionsByScheme(final WorkflowScheme workflowScheme, final User user) throws DotDataException, DotSecurityException {

        final List<Map<String, Object>> mappings = this.workFlowFactory.findSystemActionsByScheme (workflowScheme);
        final ImmutableList.Builder<SystemActionWorkflowActionMapping> actionsBuilder =
                new ImmutableList.Builder<>();

        for (final Map<String, Object> rowMap : mappings) {

            actionsBuilder.add(this.toSystemActionWorkflowActionMapping(rowMap, workflowScheme, user));
        }

        return actionsBuilder.build();
	}

	@Override
	@CloseDBIfOpened
	public Optional<SystemActionWorkflowActionMapping> findSystemActionByScheme(final SystemAction systemAction,
																				final WorkflowScheme workflowScheme,
																				final User user) throws DotSecurityException, DotDataException {

		final List<Map<String, Object>> mappings = this.workFlowFactory.findSystemActionsByScheme (workflowScheme);
		for (final Map<String, Object> rowMap : mappings) {

			final SystemActionWorkflowActionMapping mapping =
					this.toSystemActionWorkflowActionMapping(rowMap, workflowScheme, user);
			if (Objects.nonNull(mapping) && mapping.getSystemAction().equals(systemAction)) {
				return Optional.ofNullable(mapping);
			}
		}

		return Optional.empty();
	}

	@Override
	@CloseDBIfOpened
	public Optional<SystemActionWorkflowActionMapping> findSystemActionByContentType(final WorkflowAPI.SystemAction systemAction,
																			  final ContentType contentType, final User user)
			throws DotDataException, DotSecurityException {

		final Map<String, Object> mappingRow = this.workFlowFactory.findSystemActionByContentType(systemAction, contentType);
		return Optional.ofNullable(this.toSystemActionWorkflowActionMapping(mappingRow, contentType, user));
	}

	/**
	 * Tries to find a {@link WorkflowAction} based on a {@link Contentlet} and {@link SystemAction}, first will find a workflow action
	 * associated to the {@link Contentlet} {@link ContentType}, if there is not any match, will tries to find by {@link WorkflowScheme}
	 * if not any, Optional returned will be empty.
	 * @param contentlet    {@link Contentlet}   contentlet will helps to find by content type or associated schemes
	 * @param systemAction  {@link SystemAction} action to find possible mapped actions
	 * @param user {@link User} user used to check permissions
	 * @return Optional WorkflowAction, present if exists action associated to the search criterias
	 */
	@Override
	@CloseDBIfOpened
	public Optional<WorkflowAction> findActionMappedBySystemActionContentlet (final Contentlet contentlet,
                                                                              final SystemAction systemAction,
                                                                              final User user) throws DotDataException, DotSecurityException {

	    final ContentType contentType        = contentlet.getContentType();
        final Map<String, Object> mappingRow =
                this.workFlowFactory.findSystemActionByContentType(systemAction, contentType);
        if (UtilMethods.isSet(mappingRow)) {

        	final String workflowActionId       = (String)mappingRow.get("workflow_action");
			final Optional<WorkflowAction> workflowAction = this.findActionAvailable(contentlet, workflowActionId, user);
			if (workflowAction.isPresent()) {
				return workflowAction;
			} else {

				Logger.warn(this, "Workflow Action Id: " + workflowActionId +
						", used as default for: " + contentType.variable() + " doesn't exist or is not available");
			}
        }

		return this.findActionAvailableOnSchemes(contentlet, contentType, systemAction, user);
	}

	private Optional<WorkflowAction> findActionAvailableOnSchemes (final Contentlet contentlet, final ContentType contentType,
																   final SystemAction systemAction,
																   final User user) throws DotSecurityException, DotDataException {

		final List<WorkflowScheme> schemes          = this.findSchemesForContentType(contentType);

		if (UtilMethods.isSet(schemes)) {
			final List<Map<String, Object>> unsortedMappingRows =
					this.workFlowFactory.findSystemActionsBySchemes(systemAction, schemes);

			if (UtilMethods.isSet(unsortedMappingRows)) {

				final List<Map<String, Object>> mappingRows = new ArrayList<>(unsortedMappingRows);
				mappingRows.sort(this::compareScheme);
				return this.findActionAvailable(contentlet,
						(String) mappingRows.get(0).get("workflow_action"), user);
			}
		}

		return Optional.empty();
	}

	/*
	 * This comparator will give precedence to the System Workflow to the rest of them
	 */
	private int compareScheme (final Map<String, Object> map1, final Map<String, Object> map2) {

		final String schemeId1 = (String) map1.get("scheme_or_content_type");
		final String schemeId2 = (String) map2.get("scheme_or_content_type");
		final boolean isSystemWorkflow1 = SystemWorkflowConstants.SYSTEM_WORKFLOW_ID.equals(schemeId1);
		final boolean isSystemWorkflow2 = SystemWorkflowConstants.SYSTEM_WORKFLOW_ID.equals(schemeId2);

		return  isSystemWorkflow1? -1:
				isSystemWorkflow2? 1: 0;
	}

	private Optional<WorkflowAction> findActionAvailable (final Contentlet contentlet,
														  final String workflowActionId, final User user) throws DotSecurityException, DotDataException {

		final WorkflowAction workflowAction = this.findAction(workflowActionId, user);
		return null != workflowAction && this.isActionAvailable(contentlet, user, workflowActionId)?
					Optional.of(workflowAction):Optional.empty();
	}

	@Override
	@CloseDBIfOpened
	public Optional<SystemActionWorkflowActionMapping> findSystemActionByIdentifier(final String identifier, final User user)
			throws DotDataException, DotSecurityException {

		final Map<String, Object> mapping =
				this.workFlowFactory.findSystemActionByIdentifier (identifier);

		return UtilMethods.isSet(mapping)?
				Optional.ofNullable(toSystemActionWorkflowActionMapping(
						mapping, this.toOwner((String)mapping.get("scheme_or_content_type")), user))
				:Optional.empty();
	}

	@Override
	@CloseDBIfOpened
	public List<SystemActionWorkflowActionMapping> findSystemActionsByWorkflowAction(final WorkflowAction workflowAction, final User user)
			throws DotDataException, DotSecurityException {

		final ImmutableList.Builder<SystemActionWorkflowActionMapping> mappingBuilder =
				new ImmutableList.Builder<>();
		final List<Map<String, Object>> mappings =
				this.workFlowFactory.findSystemActionsByWorkflowAction (workflowAction);

		if(UtilMethods.isSet(mappings)) {

			for (final Map<String, Object> mappingRow : mappings) {

				final SystemActionWorkflowActionMapping mapping = toSystemActionWorkflowActionMapping(
						mappingRow, this.toOwner((String) mappingRow.get("scheme_or_content_type")), user);

				if (null != mapping) {

					mappingBuilder.add(mapping);
				}
			}
		}

		return mappingBuilder.build();
	}

	@Override
	@CloseDBIfOpened
	public boolean hasSaveActionlet(final WorkflowAction action) {

		return this.hasActionlet(action, Actionlet::save);
	}

	@Override
	@CloseDBIfOpened
	public boolean hasPublishActionlet(final WorkflowAction action) {

		return this.hasActionlet(action, Actionlet::publish);
	}

	@Override
	@CloseDBIfOpened
	public boolean hasUnpublishActionlet(final WorkflowAction action) {

		return this.hasActionlet(action, Actionlet::unpublish);
	}

	@Override
	@CloseDBIfOpened
	public boolean hasArchiveActionlet(final WorkflowAction action) {

		return this.hasActionlet(action, Actionlet::archive);
	}

	@Override
	@CloseDBIfOpened
	public boolean hasUnarchiveActionlet(final WorkflowAction action) {

		return this.hasActionlet(action, Actionlet::unarchive);
	}

	@Override
	@CloseDBIfOpened
	public boolean hasDeleteActionlet(final WorkflowAction action) {

		return this.hasActionlet(action, Actionlet::delete);
	}

	@Override
	@CloseDBIfOpened
	public boolean hasDestroyActionlet(final WorkflowAction action) {

		return this.hasActionlet(action, Actionlet::destroy);
	}

	@CloseDBIfOpened
	@Override
	public long countAllSchemasSteps(final User user) throws DotDataException, DotSecurityException {
		try {
			this.isUserAllowToModifiedWorkflow(user);
		} catch (WorkflowPortletAccessException | InvalidLicenseException e) {
			throw new DotSecurityException(e.getMessage(), e);
		}

		return workFlowFactory.countAllSchemasSteps();
	}

	@CloseDBIfOpened
	@Override
	public long countAllSchemasActions(final User user) throws DotDataException, DotSecurityException {
		try {
			this.isUserAllowToModifiedWorkflow(user);
		} catch (WorkflowPortletAccessException | InvalidLicenseException e) {
			throw new DotSecurityException(e.getMessage(), e);
		}

		return workFlowFactory.countAllSchemasActions();
	}

	@CloseDBIfOpened
	@Override
	public long countAllSchemasSubActions(final User user) throws DotDataException, DotSecurityException {
		try {
			this.isUserAllowToModifiedWorkflow(user);
		} catch (WorkflowPortletAccessException | InvalidLicenseException e) {
			throw new DotSecurityException(e.getMessage(), e);
		}

		return workFlowFactory.countAllSchemasSubActions();
	}

	@CloseDBIfOpened
	@Override
	public long countAllSchemasUniqueSubActions(final User user) throws DotDataException, DotSecurityException {
		try {
			this.isUserAllowToModifiedWorkflow(user);
		} catch (WorkflowPortletAccessException | InvalidLicenseException e) {
			throw new DotSecurityException(e.getMessage(), e);
		}

		return workFlowFactory.countAllSchemasUniqueSubActions();
	}

	@Override
	public WorkflowTask createWorkflowTask(final Contentlet contentlet, final User user,
									final WorkflowStep workflowStep, final String title, String description) throws DotDataException {

		final WorkflowTask task = new WorkflowTask();
		final Date now          = new Date();
		
		task.setTitle(title);
		task.setDescription(description);
		task.setAssignedTo(APILocator.getRoleAPI().getUserRole(user).getId());
		task.setModDate(now);
		task.setCreationDate(now);
		task.setCreatedBy(user.getUserId());
		task.setStatus(workflowStep.getId());
		task.setDueDate(null);
		task.setWebasset(contentlet.getIdentifier());
		task.setLanguageId(contentlet.getLanguageId());

		return task;
	}

	private boolean hasActionlet(final WorkflowAction action, final Predicate<Actionlet> successFilter) {

		try {

			final List<WorkflowActionClass> actionClasses = this.workFlowFactory.findActionClasses(action);
			if (UtilMethods.isSet(actionClasses)) {

				for (final WorkflowActionClass actionClass : actionClasses) {

					final Actionlet actionlet = AnnotationUtils.
							getBeanAnnotation(this.getActionletClass(actionClass.getClazz()), Actionlet.class);
					if (null != actionlet && successFilter.test(actionlet)) {
						return true;
					}
				}
			}
		} catch (DotDataException e) {
			return false;
		}

		return false;
	}

	@Override
	@WrapInTransaction
	public Optional<SystemActionWorkflowActionMapping> deleteSystemAction(final SystemActionWorkflowActionMapping mapping)  throws DotDataException  {

		return this.workFlowFactory.deleteSystemAction(mapping)?Optional.ofNullable(mapping):Optional.empty();
	}

	private Object toOwner(final String schemeOrContentType) throws DotSecurityException, DotDataException {

		return UUIDUtil.isUUID(schemeOrContentType)?
				this.findScheme(schemeOrContentType):this.contentTypeAPI.find(schemeOrContentType);
	}

	private SystemActionWorkflowActionMapping toSystemActionWorkflowActionMapping(final Map<String, Object> rowMap, final Object owner, final User user)
            throws DotSecurityException, DotDataException {

		if (UtilMethods.isSet(rowMap)) {

			final String identifier = (String) rowMap.get("id");
			final SystemAction systemAction = SystemAction.fromString((String) rowMap.get("action"));
			final WorkflowAction workflowAction = this.findAction((String) rowMap.get("workflow_action"), user);

			return new SystemActionWorkflowActionMapping(identifier, systemAction, workflowAction, owner);
		}

		return null;
    }

	@Override
	@CloseDBIfOpened
	public int countWorkflowSchemes(final User user) {
		isUserAllowToModifiedWorkflow(user);
		return workFlowFactory.countWorkflowSchemes(false);
	}

	@Override
	@CloseDBIfOpened
	public int countWorkflowSchemesIncludeArchived(final User user) {
		isUserAllowToModifiedWorkflow(user);
		return workFlowFactory.countWorkflowSchemes(true);
	}

}<|MERGE_RESOLUTION|>--- conflicted
+++ resolved
@@ -1657,11 +1657,8 @@
         boolean isPushPublish = false;
 		boolean isMove        = false;
 		boolean isMoveHasPath = false;
-<<<<<<< HEAD
 		boolean isComment     = false;
-=======
 		boolean isReset       = false;
->>>>>>> 8077c292
 
         for (final WorkflowActionClass actionClass : actionClasses) {
 
@@ -1676,11 +1673,8 @@
 			    isDelete      |= (null != actionlet) && actionlet.delete();
 			    isDestroy     |= (null != actionlet) && actionlet.destroy();
                 isPushPublish |= (null != actionlet) && actionlet.pushPublish();
-<<<<<<< HEAD
 			    isComment     |= (null != actionlet) && actionlet.comment();
-=======
 				isReset       |= (null != actionlet) && actionlet.reset();
->>>>>>> 8077c292
 
 			/*
 			 * In order to determine if an action is moveable, it needs to have a MoveContentActionlet assigned AND
@@ -1707,11 +1701,8 @@
         action.setPushPublishActionlet(isPushPublish);
         action.setMoveActionlet(isMove);
         action.setMoveActionletHashPath(isMoveHasPath);
-<<<<<<< HEAD
 		action.setCommentActionlet(isComment);
-=======
 		action.setResetable(isReset);
->>>>>>> 8077c292
     }
 
 
