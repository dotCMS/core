package com.dotmarketing.portlets.structure.model;

import static com.dotcms.util.CollectionsUtils.map;

import com.dotcms.contenttype.model.type.BaseContentType;
import com.dotcms.contenttype.model.type.ContentTypeIf;
import com.dotcms.publisher.util.PusheableAsset;
import com.dotcms.publishing.manifest.ManifestItem;
import com.dotcms.publishing.manifest.ManifestItem.ManifestInfo;
import com.fasterxml.jackson.annotation.JsonIgnore;
import com.dotmarketing.beans.Host;
import com.dotmarketing.beans.Inode;
import com.dotmarketing.business.APILocator;
import com.dotmarketing.business.PermissionAPI;
import com.dotmarketing.business.PermissionSummary;
import com.dotmarketing.business.Permissionable;
import com.dotmarketing.business.Treeable;
import com.dotmarketing.cache.FieldsCache;
import com.dotmarketing.exception.DotDataException;
import com.dotmarketing.exception.DotHibernateException;
import com.dotmarketing.exception.DotRuntimeException;
import com.dotmarketing.exception.DotSecurityException;
import com.dotmarketing.portlets.structure.factories.FieldFactory;
import com.dotmarketing.portlets.structure.factories.StructureFactory;
import com.dotmarketing.util.Logger;
import com.dotmarketing.util.UtilMethods;
import java.util.ArrayList;
import java.util.Date;
import java.util.List;
import java.util.Map;
import org.apache.commons.lang.builder.ToStringBuilder;



public class Structure extends Inode implements Permissionable, Treeable,ContentTypeIf,
        ManifestItem {

    public static final String STRUCTURE_TYPE_ALL       = "catchall";


    /**
     * @deprecated As of 2016-05-16, replaced by {@link Type#CONTENT}
     */
    @Deprecated
    public static final int STRUCTURE_TYPE_CONTENT      = 1;

    /**
     * @deprecated As of 2016-05-16, replaced by {@link Type#WIDGET}
     */
    @Deprecated
    public static final int STRUCTURE_TYPE_WIDGET       = 2;

    /**
     * @deprecated As of 2016-05-16, replaced by {@link Type#FORM}
     */
    @Deprecated
    public static final int STRUCTURE_TYPE_FORM         = 3;

    /**
     * @deprecated As of 2016-05-16, replaced by {@link Type#FILEASSET}
     */
    @Deprecated
    public static final int STRUCTURE_TYPE_FILEASSET    = 4;

    /**
     * @deprecated As of 2016-05-16, replaced by {@link Type#HTMLPAGE}
     */
    @Deprecated
    public static final int STRUCTURE_TYPE_HTMLPAGE     = 5;

    /**
     * @deprecated As of 2016-05-16, replaced by  {@link Type#PERSONA}
     */
    @Deprecated
    public static final int STRUCTURE_TYPE_PERSONA      = 6;

            
    private static final long serialVersionUID = 1L;
    private String name;
    private String description;
    private boolean defaultStructure;
    private String reviewInterval;
    private String reviewerRole;
    private String pagedetail;
    private int structureType = BaseContentType.CONTENT.getType();
    private boolean fixed;
    private boolean system;
    private String velocityVarName;
    private String urlMapPattern;
    private String host="SYSTEM_HOST";
    private String folder="SYSTEM_FOLDER";
    private String publishDateVar;
    private String expireDateVar;
    private Date modDate;
    private String icon;
    private int sortOrder;



    public String getDetailPage() {
        return pagedetail;
    }

    public void setDetailPage(String pagedetail) {
        this.pagedetail = pagedetail;
    }

    public String getPagedetail() {
        return pagedetail;
    }

    public void setPagedetail(String pagedetail) {
        this.pagedetail = pagedetail;
    }

    @Override
    public String id(){
      return this.getInode();
    }
    
    public Structure () {
        
       
        
        super.setType("structure");
        modDate = new Date();

    }

    public boolean isDefaultStructure() {
        return defaultStructure;
    }
    public void setDefaultStructure(boolean defaultStructure) {
        this.defaultStructure = defaultStructure;
    }
    public String getDescription() {
        return description;
    }
    public void setDescription(String description) {
        this.description = description;
    }
    public String getName() {
        return name;
    }
    public void setName(String name) {
        this.name = name;
    }

    public void delete() throws DotHibernateException, DotDataException
    {
        boolean recursive = true;
        delete(recursive);
    }

    public void delete(boolean recursive) throws DotHibernateException, DotDataException
    {
        if(recursive)
        {
            List<Field> list = FieldFactory.getFieldsByStructure(inode);
            for(int i = 0;i < list.size();i++)
            {
                Field field = (Field) list.get(i);
                field.delete();
            }
        }
        StructureFactory.deleteStructure(this);
    }
    /**
     * @deprecated  As of version dotCMS 1.2, this will be have private access, replaced by
     *              {FieldsCache.getFields(inode)}
     */
    public List<Field> getFields()
    {
        return FieldFactory.getFieldsByStructure(inode);
    }
    public List<Field> getFieldsBySortOrder()
    {
        return FieldFactory.getFieldsByStructureSortedBySortOrder(inode);
    }



    public String getReviewerRole() {
        return reviewerRole;
    }

    public void setReviewerRole(String reviewerRole) {
        this.reviewerRole = reviewerRole;
    }

    public String getReviewInterval() {
        return reviewInterval;
    }

    public void setReviewInterval(String reviewInterval) {
        this.reviewInterval = reviewInterval;
    }

    /**
     * Retrieves a structure field based on the field label name
     * This is a not recommended way to obtain a field since the
     * field label name can be changed by the user
     * @param fieldName
     * @return
     * @deprecated This is a not recommended way to obtain a field since the
     * field label name can be changed by the user
     */
    public Field getField(String fieldName)
    {
        List<Field> fields = FieldsCache.getFieldsByStructureInode(inode);
        for(Field field : fields)
        {
            if(field.getFieldName().equals(fieldName))
            {
                return field;
            }
        }
        return new Field();
    }


    /**
     * Retrieves a field by the velocity variable name,
     * This should be the preferred method to obtain a field
     * since the velocity variable name of the field never changes
     * after it gets created.
     * @param velocityVarName
     * @return The field or null if the field doesn't exist
     */
    public Field getFieldVar(String velocityVarName)
    {
        List<Field> fields = FieldsCache.getFieldsByStructureInode(inode);
        for(Field field : fields)
        {
            if(field.getVelocityVarName().equals(velocityVarName))
            {
                return field;
            }
        }
        return null;
    }

    public boolean isContent() {
        return structureType == STRUCTURE_TYPE_CONTENT;
    }

    public boolean isWidget() {
        return structureType == STRUCTURE_TYPE_WIDGET;
    }

    public boolean isForm() {
        return structureType == STRUCTURE_TYPE_FORM;
    }
    public boolean isFileAsset() {
        return structureType == STRUCTURE_TYPE_FILEASSET;

    }
    public boolean isHTMLPageAsset() {
        return structureType==STRUCTURE_TYPE_HTMLPAGE;
    }
    public boolean isPersona(){
        return structureType==STRUCTURE_TYPE_PERSONA;
    }

    public boolean isHost() {
        return Host.HOST_VELOCITY_VAR_NAME.equals(getVelocityVarName());
    }

    public boolean isSystem() {
        return system;
    }

    public void setSystem(boolean system) {
        this.system = system;
    }

    public boolean isFixed() {
        return fixed;
    }

    public void setFixed(boolean fixed) {
        this.fixed = fixed;
    }

    public int getStructureType() {
        return structureType;
    }

    public void setStructureType(int structureType) {
        this.structureType = structureType;
    }

    public Map<String, Object> getMap(){
        return UtilMethods.toMap(this);
    }

    /**
     * List of permissions it accepts
     */
    public List<PermissionSummary> acceptedPermissions() {
        List<PermissionSummary> accepted = new ArrayList<PermissionSummary>();
        accepted.add(new PermissionSummary("view", "view-permission-description", PermissionAPI.PERMISSION_READ));
        accepted.add(new PermissionSummary("edit", "edit-permission-description", PermissionAPI.PERMISSION_WRITE));
        accepted.add(new PermissionSummary("publish", "publish-permission-description", PermissionAPI.PERMISSION_PUBLISH));
        accepted.add(new PermissionSummary("edit-permissions", "edit-permissions-permission-description", PermissionAPI.PERMISSION_EDIT_PERMISSIONS));
        return accepted;
    }

    @JsonIgnore
    public Permissionable getParentPermissionable() throws DotDataException {
        try {

            if(UtilMethods.isSet(getFolder()) && !getFolder().equals("SYSTEM_FOLDER")){

                return APILocator.getFolderAPI().find(getFolder(), APILocator.getUserAPI().getSystemUser(), false);

            }else if(UtilMethods.isSet(getHost()) && !getHost().equals("SYSTEM_HOST")){

                try {
                    return APILocator.getHostAPI().find(getHost(), APILocator.getUserAPI().getSystemUser(), false);
                } catch (DotSecurityException e) {
                    Logger.debug(Structure.class, e.getMessage(), e);
                }
            }
            return APILocator.getHostAPI().findSystemHost();
        } catch (Exception e) {
            throw new DotRuntimeException(e.getMessage(), e);
        }
    }


    @Override
    public boolean isParentPermissionable() {
        return true;
    }

    public void setVelocityVarName(String velocityVarName) {
        this.velocityVarName = velocityVarName;
    }

    public String getVelocityVarName() {
        return velocityVarName;
    }

    public void setUrlMapPattern(String urlMapPattern) {
        this.urlMapPattern = urlMapPattern;
    }

    public String getUrlMapPattern() {
        return urlMapPattern;
    }

    /**
     * Returns the inode of the folder where this structure lives under, if persisted, or if not persisted, where
     * it will live under when saved/updated
     *
     * @return the inode of the folder
     */
    public String getFolder() {
        return folder;
    }

    /**
     * Sets the inode of the folder where this structure will live under when saved/udpdated
     *
     * @param folderInode the inode of the folder
     */
    public void setFolder(String folderInode) {
        this.folder = folderInode;
    }

    public String getHost() {
        return host;
    }

    public void setHost(String host) {
        this.host = host;
    }

    public String toString() {

        return ToStringBuilder.reflectionToString(this);
    }


    public String getPublishDateVar() {
        return publishDateVar;
    }


    public void setPublishDateVar(String publishDateVar) {
        this.publishDateVar = publishDateVar;
    }


    public String getExpireDateVar() {
        return expireDateVar;
    }


    public void setExpireDateVar(String expireDateVar) {
        this.expireDateVar = expireDateVar;
    }


    public Date getModDate() {
        return modDate;
    }


    public void setModDate(Date modDate) {
        this.modDate = modDate;
    }

<<<<<<< HEAD
    @JsonIgnore
    @Override
    public ManifestInfo getManifestInfo(){
        return new ManifestInfoBuilder()
                .objectType(PusheableAsset.CONTENT_TYPE.getType())
                .id(this.identifier)
                .title(this.name)
                .siteId(this.host)
                .folderId(this.folder)
                .build();
=======
    public void setIcon(final String icon) {
        this.icon = icon;
    }

    public void setSortOrder(final int sortOrder) {
        this.sortOrder = sortOrder;
    }

    public String getIcon() {
        return icon;
    }

    public int getSortOrder() {
        return sortOrder;
>>>>>>> d0e4b569
    }
}<|MERGE_RESOLUTION|>--- conflicted
+++ resolved
@@ -412,10 +412,9 @@
         this.modDate = modDate;
     }
 
-<<<<<<< HEAD
     @JsonIgnore
     @Override
-    public ManifestInfo getManifestInfo(){
+    public ManifestInfo getManifestInfo() {
         return new ManifestInfoBuilder()
                 .objectType(PusheableAsset.CONTENT_TYPE.getType())
                 .id(this.identifier)
@@ -423,7 +422,8 @@
                 .siteId(this.host)
                 .folderId(this.folder)
                 .build();
-=======
+    }
+
     public void setIcon(final String icon) {
         this.icon = icon;
     }
@@ -438,6 +438,5 @@
 
     public int getSortOrder() {
         return sortOrder;
->>>>>>> d0e4b569
     }
 }