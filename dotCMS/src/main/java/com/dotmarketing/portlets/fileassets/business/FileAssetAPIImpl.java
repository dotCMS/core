package com.dotmarketing.portlets.fileassets.business;

import com.dotcms.api.system.event.Payload;
import com.dotcms.api.system.event.SystemEventType;
import com.dotcms.api.system.event.SystemEventsAPI;
import com.dotcms.api.system.event.Visibility;
import com.dotcms.api.system.event.verifier.ExcludeOwnerVerifierBean;
import com.dotcms.business.CloseDBIfOpened;
import com.dotcms.business.WrapInTransaction;
import com.dotcms.rendering.velocity.viewtools.content.FileAssetMap;
import com.dotcms.repackage.org.apache.commons.io.IOUtils;
import com.dotcms.tika.TikaUtils;
import com.dotmarketing.beans.Host;
import com.dotmarketing.beans.Identifier;
import com.dotmarketing.business.APILocator;
import com.dotmarketing.business.CacheLocator;
import com.dotmarketing.business.DotStateException;
import com.dotmarketing.business.IdentifierAPI;
import com.dotmarketing.business.PermissionAPI;
import com.dotmarketing.cache.FieldsCache;
import com.dotmarketing.exception.DotDataException;
import com.dotmarketing.exception.DotRuntimeException;
import com.dotmarketing.exception.DotSecurityException;
import com.dotmarketing.menubuilders.RefreshMenus;
import com.dotmarketing.portlets.contentlet.business.ContentletAPI;
import com.dotmarketing.portlets.contentlet.business.DotContentletStateException;
import com.dotmarketing.portlets.contentlet.model.Contentlet;
import com.dotmarketing.portlets.folders.business.FolderAPI;
import com.dotmarketing.portlets.folders.model.Folder;
import com.dotmarketing.portlets.structure.factories.FieldFactory;
import com.dotmarketing.portlets.structure.model.Field;
import com.dotmarketing.portlets.structure.model.Structure;
import com.dotmarketing.util.Config;
import com.dotmarketing.util.InodeUtils;
import com.dotmarketing.util.Logger;
import com.dotmarketing.util.UtilMethods;
import com.liferay.portal.model.User;
import com.liferay.util.FileUtil;
import com.liferay.util.StringPool;
<<<<<<< HEAD
import io.vavr.control.Try;
import org.apache.commons.compress.compressors.bzip2.BZip2CompressorInputStream;

import java.io.*;
=======
import java.io.ByteArrayInputStream;
import java.io.ByteArrayOutputStream;
import java.io.File;
import java.io.IOException;
import java.io.InputStream;
>>>>>>> b9baffcc
import java.nio.file.Files;
import java.util.ArrayList;
import java.util.List;
import java.util.Map;
import java.util.zip.GZIPInputStream;
import org.apache.commons.compress.compressors.bzip2.BZip2CompressorInputStream;

/**
 * This class is a bridge impl that will support the older
 * com.dotmarketing.portlets.file.model.File as well as the new Contentlet based
 * files
 *
 * @author will
 *
 */
public class FileAssetAPIImpl implements FileAssetAPI {

    private final static String DEFAULT_RELATIVE_ASSET_PATH = "/assets";
	private final SystemEventsAPI systemEventsAPI;
	final ContentletAPI contAPI;
	final PermissionAPI perAPI;
	private final IdentifierAPI identifierAPI;

	public FileAssetAPIImpl() {

		contAPI = APILocator.getContentletAPI();
		perAPI = APILocator.getPermissionAPI();
		systemEventsAPI = APILocator.getSystemEventsAPI();
		identifierAPI   = APILocator.getIdentifierAPI();
	}

	/*
	 * This method will allow you to pass a file where the identifier is not set.  It the file exists on the set host/path
	 * the identifier and all necessary data will be set in order to checkin as a new version of the existing file. The method will
	 * call checkout for you so there is no need to do that work before calling this method
	 * @param fileCon
	 * @param user
	 * @param respectFrontendRoles
	 * @return
	 * @throws DotSecurityException
	 * @throws DotDataException

	public FileAsset checkinFile(Contentlet fileCon, User user,boolean respectFrontendRoles) throws DotSecurityException, DotDataException {
		boolean isExisting = false;
		if(!UtilMethods.isSet(fileCon.getIdentifier())){
			APILocator.getIdentifierAPI().find(fileCon.getHost(),fileCon.getFolder()))
		}

		return fromContentlet(contAPI.checkin(fileCon,user,respectFrontendRoles));
	}
	 */
	@CloseDBIfOpened
	public List<FileAsset> findFileAssetsByFolder(Folder parentFolder, User user, boolean respectFrontendRoles) throws DotDataException,
			DotSecurityException {
		List<FileAsset> assets = null;
		try{
			assets = fromContentlets(perAPI.filterCollection(contAPI.search("+structureType:" + Structure.STRUCTURE_TYPE_FILEASSET+" +conFolder:" + parentFolder.getInode(), -1, 0, null , user, respectFrontendRoles),
					PermissionAPI.PERMISSION_READ, respectFrontendRoles, user));
		} catch (Exception e) {
			Logger.error(this.getClass(), e.getMessage(), e);
			throw new DotRuntimeException(e.getMessage(), e);
		}
		return assets;

	}

	@CloseDBIfOpened
	public List<FileAsset> findFileAssetsByHost(Host parentHost, User user, boolean respectFrontendRoles) throws DotDataException,
	DotSecurityException {
		List<FileAsset> assets = null;
		try{
			Folder parentFolder = APILocator.getFolderAPI().find(FolderAPI.SYSTEM_FOLDER, user, false);
			assets = fromContentlets(perAPI.filterCollection(contAPI.search("+conHost:" +parentHost.getIdentifier() +" +structureType:" + Structure.STRUCTURE_TYPE_FILEASSET+" +conFolder:" + parentFolder.getInode(), -1, 0, null , user, respectFrontendRoles),
					PermissionAPI.PERMISSION_READ, respectFrontendRoles, user));
		} catch (Exception e) {
			Logger.error(this.getClass(), e.getMessage(), e);
			throw new DotRuntimeException(e.getMessage(), e);
		}
		return assets;

	}

	@CloseDBIfOpened
	public List<FileAsset> findFileAssetsByHost(final Host parentHost, final User user, final boolean live,
												final boolean working, final boolean archived,
												final boolean respectFrontendRoles)
										throws DotDataException, DotSecurityException {

		List<FileAsset> assets = null;

		try {

			final Folder parentFolder = APILocator.getFolderAPI().find(FolderAPI.SYSTEM_FOLDER, user, true);
			assets = fromContentlets(perAPI.filterCollection
					(contAPI.search("+conHost:" +parentHost.getIdentifier() +" +structureType:" + Structure.STRUCTURE_TYPE_FILEASSET+" +conFolder:" + parentFolder.getInode() + (live?" +live:true":"") + (working? " +working:true":"") + (archived? " +deleted:true":""), -1, 0, null , user, respectFrontendRoles),
					PermissionAPI.PERMISSION_READ, respectFrontendRoles, user));
		} catch (Exception e) {
			Logger.error(this.getClass(), e.getMessage(), e);
			throw new DotRuntimeException(e.getMessage(), e);
		}

		return assets;
	} // findFileAssetsByHost.

	@WrapInTransaction
	public void createBaseFileAssetFields(Structure structure) throws DotDataException, DotStateException {
		if (structure == null || !InodeUtils.isSet(structure.getInode())) {
			throw new DotStateException("Cannot create base fileasset fields on a structure that doesn't exist");
		}
		if (structure.getStructureType() != Structure.STRUCTURE_TYPE_FILEASSET) {
			throw new DotStateException("Cannot create base fileasset fields on a structure that is not a file asset");
		}
		Field field = new Field(HOST_FOLDER_FIELD_NAME, Field.FieldType.HOST_OR_FOLDER, Field.DataType.TEXT, structure, true, false, true, 1,
				"", "", "", true, false, true);

		field.setVelocityVarName(HOST_FOLDER_FIELD);
		FieldFactory.saveField(field);

		field = new Field(BINARY_FIELD_NAME, Field.FieldType.BINARY, Field.DataType.BINARY, structure, true, false, false, 2, "", "", "", true,
				false, false);
		field.setVelocityVarName(BINARY_FIELD);
		FieldFactory.saveField(field);


		field = new Field(TITLE_FIELD_NAME, Field.FieldType.TEXT, Field.DataType.TEXT, structure, true, true, true, 3, "", "", "", true, false,
				true);
		field.setVelocityVarName(TITLE_FIELD);
		field.setListed(false);
		FieldFactory.saveField(field);


		field = new Field(FILE_NAME_FIELD_NAME, Field.FieldType.TEXT, Field.DataType.TEXT, structure, false, true, true, 4, "", "", "", true, true,
				true);
		field.setVelocityVarName(FILE_NAME_FIELD);
		FieldFactory.saveField(field);


		field = new Field(META_DATA_TAB_NAME, Field.FieldType.TAB_DIVIDER, Field.DataType.SECTION_DIVIDER, structure, false, false, false, 5, "", "", "", false,
				false, false);
		field.setVelocityVarName("MetadataTab");
		FieldFactory.saveField(field);


		field = new Field(META_DATA_FIELD_NAME, Field.FieldType.KEY_VALUE, Field.DataType.LONG_TEXT, structure, false, false, false, 6, "", "", "", true,
				true, true);
		field.setVelocityVarName(META_DATA_FIELD);
		FieldFactory.saveField(field);


		field = new Field(SHOW_ON_MENU_NAME, Field.FieldType.CHECKBOX, Field.DataType.TEXT, structure, false, false, true, 7, "|true", "false", "", true, false,
				false);
		field.setVelocityVarName(SHOW_ON_MENU);
		FieldFactory.saveField(field);


		field = new Field(SORT_ORDER_NAME, Field.FieldType.TEXT, Field.DataType.INTEGER, structure, false, false, true, 8, "", "0", "", true, false,
				false);
		field.setVelocityVarName(SORT_ORDER);
		FieldFactory.saveField(field);



		field = new Field(DESCRIPTION_NAME, Field.FieldType.TEXT, Field.DataType.TEXT, structure, false, true, true, 9, "", "", "", true, false,
				true);
		field.setVelocityVarName(DESCRIPTION);
		field.setListed(false);
		field.setSearchable(false);
		FieldFactory.saveField(field);

		FieldsCache.clearCache();
	}

	@CloseDBIfOpened
	public FileAsset fromContentlet(final Contentlet con) throws DotStateException {
		if (con == null || con.getInode() == null) {
			throw new DotStateException("Contentlet is null");
		}

		if (!con.isFileAsset()) {
			throw new DotStateException("Contentlet : " + con.getInode() + " is not a FileAsset");
		}

		if(con instanceof FileAsset) {
			return (FileAsset) con;
		}

		final FileAsset fileAsset = new FileAsset();
		fileAsset.setContentTypeId(con.getContentTypeId());
		try {
			contAPI.copyProperties(fileAsset, con.getMap());
		} catch (Exception e) {
			throw new DotStateException("Content -> FileAsset Copy Failed :" + e.getMessage(), e);
		}
		fileAsset.setHost(con.getHost());
		if(UtilMethods.isSet(con.getFolder())){
			try{
				final Identifier ident = APILocator.getIdentifierAPI().find(con);
				final Host host = APILocator.getHostAPI().find(con.getHost(), APILocator.systemUser() , false);
				final Folder folder = APILocator.getFolderAPI().findFolderByPath(ident.getParentPath(), host, APILocator.systemUser(), false);
				fileAsset.setFolder(folder.getInode());
			}catch(Exception e){
				try{
					final Folder folder = APILocator.getFolderAPI().find(con.getFolder(), APILocator.systemUser(), false);
					fileAsset.setFolder(folder.getInode());
				}catch(Exception e1){
					Logger.warn(this, "Unable to convert contentlet to file asset " + con, e1);
				}
			}
		}
		CacheLocator.getContentletCache().add(fileAsset);
		return fileAsset;
	}

	public List<FileAsset> fromContentlets(final List<Contentlet> contentlets) {
		final List<FileAsset> fileAssets = new ArrayList<>();
		for (Contentlet con : contentlets) {
			fileAssets.add(fromContentlet(con));
		}
		return fileAssets;

	}

	public List<IFileAsset> fromContentletsI(final List<Contentlet> contentlets) {
		final List<IFileAsset> fileAssets = new ArrayList<IFileAsset>();
		for (Contentlet con : contentlets) {
			fileAssets.add(fromContentlet(con));
		}
		return fileAssets;

	}

	@CloseDBIfOpened
	public FileAssetMap fromFileAsset(final FileAsset fileAsset) throws DotStateException {
		if (!fileAsset.isLoaded()) {
		    //Force to pre-load
			fileAsset.load();
		}
		try {
			final FileAssetMap fileAssetMap = new FileAssetMap(fileAsset);
			CacheLocator.getContentletCache().add(fileAsset);
			// We cache the original contentlet that was forced to pre-load its values. That's the state we want to maintain.
			return fileAssetMap;
		} catch (Exception e) {
			throw new DotStateException(e);
		}
	}

	public boolean isFileAsset(Contentlet con)  {
		return (con != null && con.getStructure() != null && con.getStructure().getStructureType() == Structure.STRUCTURE_TYPE_FILEASSET) ;
	}

	public Map<String, String> getMetaDataMap(Contentlet contentlet, final File binFile)
			throws DotDataException {
		return new TikaUtils().getMetaDataMap(contentlet.getInode(), binFile);
	}

	@CloseDBIfOpened
	public boolean fileNameExists(final Host host, final Folder folder, final String fileName, final String identifier)
			throws DotDataException {
		if (!UtilMethods.isSet(fileName)) {
			return true;
		}

		if (folder == null || host == null) {
			return false;
		}

		final Identifier folderId = APILocator.getIdentifierAPI().find(folder);
		final String path =
				folder.getInode().equals(FolderAPI.SYSTEM_FOLDER) ? StringPool.FORWARD_SLASH
						+ fileName : folderId.getPath() + fileName;
		final Identifier fileAssetIdentifier = APILocator.getIdentifierAPI().find(host, path);
		if (null == fileAssetIdentifier || !InodeUtils.isSet(fileAssetIdentifier.getId())
				|| "folder".equals(fileAssetIdentifier.getAssetType())) {
			// if we're looking at a folder or the fileAssetIdentifier wasn't found. It doesn't exist for sure.
			return false;
		}
		//Beyond this point we know something matches the path for that host.
		if (!UtilMethods.isSet(identifier)) {
			//it's a brand new contentlet we're dealing with
			//At this point we know it DOES exist, and since we're dealing with a fresh contentlet that hasn't even been inserted yet (We don't need to worry about lang).
			return true;
		} else {
			// Now we have an identifier and a lang.
			// if the file-asset identifier is different from the contentlet identifier we're looking at. Then it does exist already.
			return !identifier.equals(fileAssetIdentifier.getId());
		}
	}

	@CloseDBIfOpened
	@Override
	public boolean fileNameExists(final Host host, final Folder folder, final String fileName) throws  DotDataException {

		if(!UtilMethods.isSet(fileName) || folder == null || host == null ) {
			return false;
		}


		final Identifier folderId  = this.identifierAPI.find(folder);
		final String path          = folder.getInode().equals(FolderAPI.SYSTEM_FOLDER)?
				new StringBuilder(StringPool.FORWARD_SLASH).append(fileName).toString():
				new StringBuilder(folderId.getPath()).append(fileName).toString();
		final Identifier fileAsset = this.identifierAPI.find(host, path);

		return (fileAsset!=null && InodeUtils.isSet(fileAsset.getId())  && !fileAsset.getAssetType().equals(Contentlet.FOLDER_KEY));
	} // fileNameExists.

	@CloseDBIfOpened
	public boolean fileNameExists(Host host, Folder folder, String fileName, String identifier, long languageId) throws  DotDataException{
		if( !UtilMethods.isSet(fileName) ){
			return true;
		}

		if( folder == null || host == null ) {
			return false;
		}

		boolean exist = false;

		Identifier folderId = APILocator.getIdentifierAPI().find(folder);
		String path = folder.getInode().equals(FolderAPI.SYSTEM_FOLDER)?"/"+fileName:folderId.getPath()+fileName;
		Identifier fileAsset = APILocator.getIdentifierAPI().find(host, path);

		if(fileAsset!=null && InodeUtils.isSet(fileAsset.getId()) && !identifier.equals(fileAsset.getId()) && !fileAsset.getAssetType().equals("folder")){
			// Let's not break old logic. ie calling fileNameExists method without languageId parameter.
			if (languageId == -1){
				exist = true;
			} else { // New logic.
				//We need to make sure that the contentlets for this identifier have the same language.
				try {
					contAPI.findContentletByIdentifier(fileAsset.getId(), false, languageId,
						APILocator.getUserAPI().getSystemUser(), false);
					exist = true;
				} catch (DotSecurityException dse) {
					// Something could failed, lets log and assume true to not break anything.
					Logger.error(FileAssetAPIImpl.class,
						"Error trying to find contentlet from identifier:" + fileAsset.getId(), dse);
					exist = true;
				} catch (DotContentletStateException dcse){
					// DotContentletStateException is thrown when content is not found.
					exist = false;
				}
			}
		}
		return exist;
    }

	public String getRelativeAssetPath(FileAsset fa) {
		String _inode = fa.getInode();
		return getRelativeAssetPath(_inode, fa.getUnderlyingFileName());
	}

	private  String getRelativeAssetPath(String inode, String fileName) {
		String _inode = inode;
		String path = "";

		path = java.io.File.separator + _inode.charAt(0)
				+ java.io.File.separator + _inode.charAt(1) + java.io.File.separator + _inode + java.io.File.separator + "fileAsset" + java.io.File.separator+ fileName;

		return path;

	}

	@CloseDBIfOpened
	public  boolean renameFile (Contentlet fileAssetCont, String newName, User user, boolean respectFrontendRoles) throws DotStateException, DotDataException, DotSecurityException, IOException {
		boolean isfileAssetContLive = false;
		Identifier id = APILocator.getIdentifierAPI().find(fileAssetCont);
		if(id!=null && InodeUtils.isSet(id.getId())){
			Host host = APILocator.getHostAPI().find(id.getHostId(), user, respectFrontendRoles);
			Folder folder = APILocator.getFolderAPI().findFolderByPath(id.getParentPath(), host, user, respectFrontendRoles);
			FileAsset fa = fromContentlet(fileAssetCont);
			String ext = fa.getExtension();
			if(!fileNameExists(host, folder, newName+ "." +ext, id.getId())){
			    if(fa.isLive()) {
					isfileAssetContLive = true;
			    }
				try {
					fileAssetCont.setInode(null);
					fileAssetCont.setFolder(folder.getInode());
					final String newFileName = newName + "." + ext;
					fileAssetCont.setStringProperty(FileAssetAPI.TITLE_FIELD, newFileName);
					fileAssetCont.setStringProperty(FileAssetAPI.FILE_NAME_FIELD, newFileName);
					fileAssetCont= APILocator.getContentletAPI().checkin(fileAssetCont, user, respectFrontendRoles);
					if(isfileAssetContLive) {
						 APILocator.getVersionableAPI().setLive(fileAssetCont);
					}

					CacheLocator.getNavToolCache().removeNav(folder.getHostId(), folder.getInode());
					CacheLocator.getIdentifierCache().removeFromCacheByVersionable(fileAssetCont);
				} catch (Exception e) {
					Logger.error(this, "Unable to rename file asset to "
							+ newName + " for asset " + id.getId(), e);
					throw e;
				}
				return true;
			}
		}
		return false;
	}


	@WrapInTransaction
    public boolean moveFile ( Contentlet fileAssetCont, Host host, User user, boolean respectFrontendRoles ) throws DotStateException, DotDataException, DotSecurityException {
        return moveFile( fileAssetCont, null, host, user, respectFrontendRoles );
    }

	@WrapInTransaction
    public  boolean moveFile (Contentlet fileAssetCont, Folder parent, User user, boolean respectFrontendRoles) throws DotStateException, DotDataException, DotSecurityException  {
        return moveFile( fileAssetCont, parent, null, user, respectFrontendRoles );
    }

    private boolean moveFile ( Contentlet fileAssetCont, Folder parent, Host host, User user, boolean respectFrontendRoles ) throws DotStateException, DotDataException, DotSecurityException {

        boolean isfileAssetContLive = false;

        //Getting the contentlet identifier
        Identifier id = APILocator.getIdentifierAPI().find( fileAssetCont );
        if ( id != null && InodeUtils.isSet( id.getId() ) ) {

            FileAsset fa = fromContentlet( fileAssetCont );
            if ( fa.isLive() )
                isfileAssetContLive = true;

            if ( host == null ) {
                host = APILocator.getHostAPI().find( id.getHostId(), user, respectFrontendRoles );
            }

            //Verify if the file already exist
            Boolean fileNameExists;
            if ( parent != null ) {
                fileNameExists = fileNameExists( host, parent, fa.getFileName(), id.getId() );
            } else {
                fileNameExists = fileNameExists( host, APILocator.getFolderAPI().findSystemFolder(), fa.getFileName(), id.getId() );
            }

            if ( !fileNameExists ) {

                Folder oldParent = APILocator.getFolderAPI().findFolderByPath( id.getParentPath(), host, user, respectFrontendRoles );

                fileAssetCont.setInode( null );
                fileAssetCont.setHost( host != null ? host.getIdentifier() : (parent != null ? parent.getHostId() : fileAssetCont.getHost()) );
                fileAssetCont.setFolder( parent != null ? parent.getInode() : null );
                fileAssetCont = APILocator.getContentletAPI().checkin( fileAssetCont, user, respectFrontendRoles );
                if ( isfileAssetContLive )
                    APILocator.getVersionableAPI().setLive( fileAssetCont );

                if ( parent != null ) {
                    RefreshMenus.deleteMenu( oldParent, parent );
                    CacheLocator.getNavToolCache().removeNav(parent.getHostId(), parent.getInode());
                } else {
                    RefreshMenus.deleteMenu( oldParent );
                }
                CacheLocator.getNavToolCache().removeNav(oldParent.getHostId(), oldParent.getInode());

                CacheLocator.getIdentifierCache().removeFromCacheByVersionable( fileAssetCont );

				this.systemEventsAPI.pushAsync(SystemEventType.MOVE_FILE_ASSET, new Payload(fileAssetCont, Visibility.EXCLUDE_OWNER,
						new ExcludeOwnerVerifierBean(user.getUserId(), PermissionAPI.PERMISSION_READ, Visibility.PERMISSION)));

                return true;
            }
        }

        return false;
    }

    @CloseDBIfOpened
    public List<FileAsset> findFileAssetsByFolder(Folder parentFolder,
			String sortBy, boolean live, User user, boolean respectFrontendRoles)
			throws DotDataException, DotSecurityException {
		List<FileAsset> assets = null;
		try{
			assets = fromContentlets(perAPI.filterCollection(contAPI.search("+structureType:" + Structure.STRUCTURE_TYPE_FILEASSET+" +conFolder:" + parentFolder.getInode() + (live?" +live:true":""), -1, 0, sortBy , user, respectFrontendRoles),
					PermissionAPI.PERMISSION_READ, respectFrontendRoles, user));
		} catch (Exception e) {
			Logger.error(this.getClass(), e.getMessage(), e);
			throw new DotRuntimeException(e.getMessage(), e);
		}
		return assets;
	}

	@CloseDBIfOpened
	public List<FileAsset> findFileAssetsByFolder(Folder parentFolder,
			String sortBy, boolean live, boolean working, User user, boolean respectFrontendRoles)
			throws DotDataException, DotSecurityException {
		List<FileAsset> assets = null;
		try{
			assets = fromContentlets(perAPI.filterCollection(contAPI.search("+structureType:" + Structure.STRUCTURE_TYPE_FILEASSET+" +conFolder:" + parentFolder.getInode() + (live?" +live:true":"") + (working? " +working:true":""), -1, 0, sortBy , user, respectFrontendRoles),
					PermissionAPI.PERMISSION_READ, respectFrontendRoles, user));
		} catch (Exception e) {
			Logger.error(this.getClass(), e.getMessage(), e);
			throw new DotRuntimeException(e.getMessage(), e);
		}
		return assets;
	}

  @Override
  @CloseDBIfOpened
  public FileAsset find(final String inode, final User user, final boolean respectFrontendRoles)
      throws DotDataException, DotSecurityException {

    return fromContentlet(contAPI.find(inode, user, respectFrontendRoles));

  }
	
	
	public String getRealAssetPath(String inode, String fileName, String ext) {
        String _inode = inode;
        String path = "";

        String realPath = Config.getStringProperty("ASSET_REAL_PATH");
        if (UtilMethods.isSet(realPath) && !realPath.endsWith(java.io.File.separator))
            realPath = realPath + java.io.File.separator;

        String assetPath = Config.getStringProperty("ASSET_PATH", DEFAULT_RELATIVE_ASSET_PATH);
        if (UtilMethods.isSet(assetPath) && !assetPath.endsWith(java.io.File.separator))
            assetPath = assetPath + java.io.File.separator;

        path = ((!UtilMethods.isSet(realPath)) ? assetPath : realPath)
                + _inode.charAt(0) + java.io.File.separator + _inode.charAt(1)
                + java.io.File.separator + _inode+ java.io.File.separator + "fileAsset" + java.io.File.separator + fileName + "." + ext;

        if (!UtilMethods.isSet(realPath))
            return FileUtil.getRealPath(path);
        else
            return path;

    }

	/**
	 * Returns the file on the filesystem that backup the fileAsset
	 * @param inode
	 * @param fileName generally speaking this method is expected to be called using the Underlying File Name property
	 * e.g.   getRealAssetPath(inode, fileAsset.getUnderlyingFileName())
	 * @return
	 */
	@Override
	public String getRealAssetPath(String inode, String fileName) {

		String extension = UtilMethods.getFileExtension(fileName);
		String fileNameWOExtenstion  =  UtilMethods.getFileName(fileName);


        return getRealAssetPath(inode, fileNameWOExtenstion, extension);

    }

	/**
	 * This method returns the relative path for assets
     *
     * @return the relative folder of where assets are stored
	 */
	public String getRelativeAssetsRootPath() {
        String path = "";
        path = Try.of(()->Config.getStringProperty("ASSET_PATH", DEFAULT_RELATIVE_ASSET_PATH)).getOrElse(DEFAULT_RELATIVE_ASSET_PATH);
        return path;
    }

    /**
     * This method returns the root path for assets
     *
     * @return the root folder of where assets are stored
     */
    public String getRealAssetsRootPath() {
        String realPath = Try.of(()->Config.getStringProperty("ASSET_REAL_PATH")).getOrNull();
        if (UtilMethods.isSet(realPath) && !realPath.endsWith(java.io.File.separator))
            realPath = realPath + java.io.File.separator;
        if (!UtilMethods.isSet(realPath))
            return FileUtil.getRealPath(getRelativeAssetsRootPath());
        else
            return realPath;
    }

	public String getRealAssetPath(String inode) {
        String _inode = inode;
        String path = "";

        String realPath = Config.getStringProperty("ASSET_REAL_PATH", null);
        if (UtilMethods.isSet(realPath) && !realPath.endsWith(java.io.File.separator))
            realPath = realPath + java.io.File.separator;

        String assetPath = Config.getStringProperty("ASSET_PATH", DEFAULT_RELATIVE_ASSET_PATH);
        if (UtilMethods.isSet(assetPath) && !assetPath.endsWith(java.io.File.separator))
            assetPath = assetPath + java.io.File.separator;

        path = ((!UtilMethods.isSet(realPath)) ? assetPath : realPath)
                + _inode.charAt(0) + java.io.File.separator + _inode.charAt(1)
                + java.io.File.separator + _inode+ java.io.File.separator + "fileAsset" + java.io.File.separator;

        if (!UtilMethods.isSet(realPath))
            return FileUtil.getRealPath(path);
        else
            return path;

    }

    @Override
    public File getContentMetadataFile(String inode) {
        return new File(getRealAssetsRootPath()+File.separator+
                inode.charAt(0)+File.separator+inode.charAt(1)+File.separator+inode+File.separator+
                "metaData"+File.separator+"content");
    }

    @Override
    public String getContentMetadataAsString(File metadataFile) throws Exception {
        Logger.debug(this.getClass(), "DEBUG --> Parsing Metadata from file: " + metadataFile.getPath() );

        //Check if Metadata Max Size is set (in Bytes)
        int metadataLimitInBytes = Config.getIntProperty("META_DATA_MAX_SIZE", 5) * 1024 * 1024;

        //If Max Size limit is greater than what Java allows for Int values
        if(metadataLimitInBytes > Integer.MAX_VALUE){
            metadataLimitInBytes = Integer.MAX_VALUE;
        }

        //Subtracting 1024 Bytes (buffer size)
        metadataLimitInBytes = metadataLimitInBytes - 1024;

		String type = new TikaUtils().detect(metadataFile);

        InputStream input= Files.newInputStream(metadataFile.toPath());

        if(type.equals("application/x-gzip")) {
            // gzip compression was used
            input = new GZIPInputStream(input);
        }
        else if(type.equals("application/x-bzip2")) {
            // bzip2 compression was used
            input = new BZip2CompressorInputStream(input);
        }

        //Depending on the max limit of the metadata file size,
        //we'll get as many bytes as we can so we can parse it
        //and then they'll be added to the ContentMap
        ByteArrayOutputStream baos = new ByteArrayOutputStream();

        byte[] buf = new byte[1024];
        int bytesRead = 0;
        int copied = 0;

        while (bytesRead < metadataLimitInBytes && (copied = input.read(buf,0,buf.length)) > -1 ) {
            baos.write(buf,0,copied);
            bytesRead = bytesRead + copied;

        }

        InputStream limitedInput = new ByteArrayInputStream(baos.toByteArray());

        //let's close the original input since it's no longer necessary to keep it open
        if (input != null) {
            try {
                input.close(); // todo: the file resource close handling for io should be on try catch
            } catch (IOException e) {
                 Logger.error(this.getClass(), "There was a problem with parsing a file Metadata: " + e.getMessage(), e);
            }
       }

        return IOUtils.toString(limitedInput);
    }

    /**
     * Cleans up thumbnails folder from a contentlet file asset, it uses the
     * identifier to remove the generated folder.
     *
     * <p>
     * Note: the thumbnails are generated once, so when the image is updated
     * then we need to clean the old thumbnails; that way it will generate a new
     * one.
     * </p>
     *
     * @param contentlet
     */
    public void cleanThumbnailsFromContentlet(Contentlet contentlet) {
        if (contentlet.getStructure().getStructureType() == Structure.STRUCTURE_TYPE_FILEASSET) {
            this.cleanThumbnailsFromFileAsset(APILocator.getFileAssetAPI().fromContentlet(
                    contentlet));
            return;
        }

        Logger.warn(this, "Contentlet parameter is NOT a fileasset.");
    }

    /**
     * Cleans up thumbnails folder for an specific asset, it uses the identifier
     * to remove the generated folder.
     *
     * <p>
     * Note: the thumbnails are generated once, so when the image is updated
     * then we need to clean the old thumbnails; that way it will generate a new
     * one.
     * </p>
     *
     * @param fileAsset
     */
    public void cleanThumbnailsFromFileAsset(IFileAsset fileAsset) {
        // Wiping out the thumbnails and resized versions
        // http://jira.dotmarketing.net/browse/DOTCMS-5911
        final String inode = fileAsset.getInode();
        if (UtilMethods.isSet(inode)) {
            final String realAssetPath = getRealAssetsRootPath();
            java.io.File tumbnailDir = new java.io.File(realAssetPath + java.io.File.separator
                    + "dotGenerated" + java.io.File.separator + inode.charAt(0)
                    + java.io.File.separator + inode.charAt(1));
            if (tumbnailDir != null) {
                java.io.File[] files = tumbnailDir.listFiles();
                if (files != null) {
                    for (java.io.File iofile : files) {
                        try {
                            if (iofile.getName().startsWith("dotGenerated_")) {
                                iofile.delete();
                            }
                        } catch (SecurityException e) {
                            Logger.error(
                                    this,
                                    "EditFileAction._saveWorkingFileData(): "
                                            + iofile.getName()
                                            + " cannot be erased. Please check the file permissions.");
                        } catch (Exception e) {
                            Logger.error(this,
                                    "EditFileAction._saveWorkingFileData(): " + e.getMessage());
                        }
                    }
                }
            }
        }
    }

	public String getMimeType(String filename) {
		if (filename != null) {
			filename = filename.toLowerCase();
		}

		String mimeType;

		try {
			mimeType = Config.CONTEXT.getMimeType(filename);
			if(!UtilMethods.isSet(mimeType))
				mimeType = FileAsset.UNKNOWN_MIME_TYPE;
		}
		catch(Exception ex) {
			mimeType = FileAsset.UNKNOWN_MIME_TYPE;
			Logger.warn(this,"Error looking for mimetype on file: "+filename,ex);
		}

		return mimeType;
	}

	public String getRealAssetPathTmpBinary() {

		java.io.File adir=new java.io.File(getRealAssetsRootPath() +java.io.File.separator+"tmp_upload");
		if(!adir.isDirectory())
			adir.mkdirs();

		return adir.getPath();
	}

}<|MERGE_RESOLUTION|>--- conflicted
+++ resolved
@@ -37,18 +37,14 @@
 import com.liferay.portal.model.User;
 import com.liferay.util.FileUtil;
 import com.liferay.util.StringPool;
-<<<<<<< HEAD
 import io.vavr.control.Try;
 import org.apache.commons.compress.compressors.bzip2.BZip2CompressorInputStream;
-
 import java.io.*;
-=======
 import java.io.ByteArrayInputStream;
 import java.io.ByteArrayOutputStream;
 import java.io.File;
 import java.io.IOException;
 import java.io.InputStream;
->>>>>>> b9baffcc
 import java.nio.file.Files;
 import java.util.ArrayList;
 import java.util.List;
@@ -57,9 +53,8 @@
 import org.apache.commons.compress.compressors.bzip2.BZip2CompressorInputStream;
 
 /**
- * This class is a bridge impl that will support the older
- * com.dotmarketing.portlets.file.model.File as well as the new Contentlet based
- * files
+ * This class is a bridge impl that will support the older com.dotmarketing.portlets.file.model.File
+ * as well as the new Contentlet based files
  *
  * @author will
  *
@@ -67,446 +62,468 @@
 public class FileAssetAPIImpl implements FileAssetAPI {
 
     private final static String DEFAULT_RELATIVE_ASSET_PATH = "/assets";
-	private final SystemEventsAPI systemEventsAPI;
-	final ContentletAPI contAPI;
-	final PermissionAPI perAPI;
-	private final IdentifierAPI identifierAPI;
-
-	public FileAssetAPIImpl() {
-
-		contAPI = APILocator.getContentletAPI();
-		perAPI = APILocator.getPermissionAPI();
-		systemEventsAPI = APILocator.getSystemEventsAPI();
-		identifierAPI   = APILocator.getIdentifierAPI();
-	}
-
-	/*
-	 * This method will allow you to pass a file where the identifier is not set.  It the file exists on the set host/path
-	 * the identifier and all necessary data will be set in order to checkin as a new version of the existing file. The method will
-	 * call checkout for you so there is no need to do that work before calling this method
-	 * @param fileCon
-	 * @param user
-	 * @param respectFrontendRoles
-	 * @return
-	 * @throws DotSecurityException
-	 * @throws DotDataException
-
-	public FileAsset checkinFile(Contentlet fileCon, User user,boolean respectFrontendRoles) throws DotSecurityException, DotDataException {
-		boolean isExisting = false;
-		if(!UtilMethods.isSet(fileCon.getIdentifier())){
-			APILocator.getIdentifierAPI().find(fileCon.getHost(),fileCon.getFolder()))
-		}
-
-		return fromContentlet(contAPI.checkin(fileCon,user,respectFrontendRoles));
-	}
-	 */
-	@CloseDBIfOpened
-	public List<FileAsset> findFileAssetsByFolder(Folder parentFolder, User user, boolean respectFrontendRoles) throws DotDataException,
-			DotSecurityException {
-		List<FileAsset> assets = null;
-		try{
-			assets = fromContentlets(perAPI.filterCollection(contAPI.search("+structureType:" + Structure.STRUCTURE_TYPE_FILEASSET+" +conFolder:" + parentFolder.getInode(), -1, 0, null , user, respectFrontendRoles),
-					PermissionAPI.PERMISSION_READ, respectFrontendRoles, user));
-		} catch (Exception e) {
-			Logger.error(this.getClass(), e.getMessage(), e);
-			throw new DotRuntimeException(e.getMessage(), e);
-		}
-		return assets;
-
-	}
-
-	@CloseDBIfOpened
-	public List<FileAsset> findFileAssetsByHost(Host parentHost, User user, boolean respectFrontendRoles) throws DotDataException,
-	DotSecurityException {
-		List<FileAsset> assets = null;
-		try{
-			Folder parentFolder = APILocator.getFolderAPI().find(FolderAPI.SYSTEM_FOLDER, user, false);
-			assets = fromContentlets(perAPI.filterCollection(contAPI.search("+conHost:" +parentHost.getIdentifier() +" +structureType:" + Structure.STRUCTURE_TYPE_FILEASSET+" +conFolder:" + parentFolder.getInode(), -1, 0, null , user, respectFrontendRoles),
-					PermissionAPI.PERMISSION_READ, respectFrontendRoles, user));
-		} catch (Exception e) {
-			Logger.error(this.getClass(), e.getMessage(), e);
-			throw new DotRuntimeException(e.getMessage(), e);
-		}
-		return assets;
-
-	}
-
-	@CloseDBIfOpened
-	public List<FileAsset> findFileAssetsByHost(final Host parentHost, final User user, final boolean live,
-												final boolean working, final boolean archived,
-												final boolean respectFrontendRoles)
-										throws DotDataException, DotSecurityException {
-
-		List<FileAsset> assets = null;
-
-		try {
-
-			final Folder parentFolder = APILocator.getFolderAPI().find(FolderAPI.SYSTEM_FOLDER, user, true);
-			assets = fromContentlets(perAPI.filterCollection
-					(contAPI.search("+conHost:" +parentHost.getIdentifier() +" +structureType:" + Structure.STRUCTURE_TYPE_FILEASSET+" +conFolder:" + parentFolder.getInode() + (live?" +live:true":"") + (working? " +working:true":"") + (archived? " +deleted:true":""), -1, 0, null , user, respectFrontendRoles),
-					PermissionAPI.PERMISSION_READ, respectFrontendRoles, user));
-		} catch (Exception e) {
-			Logger.error(this.getClass(), e.getMessage(), e);
-			throw new DotRuntimeException(e.getMessage(), e);
-		}
-
-		return assets;
-	} // findFileAssetsByHost.
-
-	@WrapInTransaction
-	public void createBaseFileAssetFields(Structure structure) throws DotDataException, DotStateException {
-		if (structure == null || !InodeUtils.isSet(structure.getInode())) {
-			throw new DotStateException("Cannot create base fileasset fields on a structure that doesn't exist");
-		}
-		if (structure.getStructureType() != Structure.STRUCTURE_TYPE_FILEASSET) {
-			throw new DotStateException("Cannot create base fileasset fields on a structure that is not a file asset");
-		}
-		Field field = new Field(HOST_FOLDER_FIELD_NAME, Field.FieldType.HOST_OR_FOLDER, Field.DataType.TEXT, structure, true, false, true, 1,
-				"", "", "", true, false, true);
-
-		field.setVelocityVarName(HOST_FOLDER_FIELD);
-		FieldFactory.saveField(field);
-
-		field = new Field(BINARY_FIELD_NAME, Field.FieldType.BINARY, Field.DataType.BINARY, structure, true, false, false, 2, "", "", "", true,
-				false, false);
-		field.setVelocityVarName(BINARY_FIELD);
-		FieldFactory.saveField(field);
-
-
-		field = new Field(TITLE_FIELD_NAME, Field.FieldType.TEXT, Field.DataType.TEXT, structure, true, true, true, 3, "", "", "", true, false,
-				true);
-		field.setVelocityVarName(TITLE_FIELD);
-		field.setListed(false);
-		FieldFactory.saveField(field);
-
-
-		field = new Field(FILE_NAME_FIELD_NAME, Field.FieldType.TEXT, Field.DataType.TEXT, structure, false, true, true, 4, "", "", "", true, true,
-				true);
-		field.setVelocityVarName(FILE_NAME_FIELD);
-		FieldFactory.saveField(field);
-
-
-		field = new Field(META_DATA_TAB_NAME, Field.FieldType.TAB_DIVIDER, Field.DataType.SECTION_DIVIDER, structure, false, false, false, 5, "", "", "", false,
-				false, false);
-		field.setVelocityVarName("MetadataTab");
-		FieldFactory.saveField(field);
-
-
-		field = new Field(META_DATA_FIELD_NAME, Field.FieldType.KEY_VALUE, Field.DataType.LONG_TEXT, structure, false, false, false, 6, "", "", "", true,
-				true, true);
-		field.setVelocityVarName(META_DATA_FIELD);
-		FieldFactory.saveField(field);
-
-
-		field = new Field(SHOW_ON_MENU_NAME, Field.FieldType.CHECKBOX, Field.DataType.TEXT, structure, false, false, true, 7, "|true", "false", "", true, false,
-				false);
-		field.setVelocityVarName(SHOW_ON_MENU);
-		FieldFactory.saveField(field);
-
-
-		field = new Field(SORT_ORDER_NAME, Field.FieldType.TEXT, Field.DataType.INTEGER, structure, false, false, true, 8, "", "0", "", true, false,
-				false);
-		field.setVelocityVarName(SORT_ORDER);
-		FieldFactory.saveField(field);
-
-
-
-		field = new Field(DESCRIPTION_NAME, Field.FieldType.TEXT, Field.DataType.TEXT, structure, false, true, true, 9, "", "", "", true, false,
-				true);
-		field.setVelocityVarName(DESCRIPTION);
-		field.setListed(false);
-		field.setSearchable(false);
-		FieldFactory.saveField(field);
-
-		FieldsCache.clearCache();
-	}
-
-	@CloseDBIfOpened
-	public FileAsset fromContentlet(final Contentlet con) throws DotStateException {
-		if (con == null || con.getInode() == null) {
-			throw new DotStateException("Contentlet is null");
-		}
-
-		if (!con.isFileAsset()) {
-			throw new DotStateException("Contentlet : " + con.getInode() + " is not a FileAsset");
-		}
-
-		if(con instanceof FileAsset) {
-			return (FileAsset) con;
-		}
-
-		final FileAsset fileAsset = new FileAsset();
-		fileAsset.setContentTypeId(con.getContentTypeId());
-		try {
-			contAPI.copyProperties(fileAsset, con.getMap());
-		} catch (Exception e) {
-			throw new DotStateException("Content -> FileAsset Copy Failed :" + e.getMessage(), e);
-		}
-		fileAsset.setHost(con.getHost());
-		if(UtilMethods.isSet(con.getFolder())){
-			try{
-				final Identifier ident = APILocator.getIdentifierAPI().find(con);
-				final Host host = APILocator.getHostAPI().find(con.getHost(), APILocator.systemUser() , false);
-				final Folder folder = APILocator.getFolderAPI().findFolderByPath(ident.getParentPath(), host, APILocator.systemUser(), false);
-				fileAsset.setFolder(folder.getInode());
-			}catch(Exception e){
-				try{
-					final Folder folder = APILocator.getFolderAPI().find(con.getFolder(), APILocator.systemUser(), false);
-					fileAsset.setFolder(folder.getInode());
-				}catch(Exception e1){
-					Logger.warn(this, "Unable to convert contentlet to file asset " + con, e1);
-				}
-			}
-		}
-		CacheLocator.getContentletCache().add(fileAsset);
-		return fileAsset;
-	}
-
-	public List<FileAsset> fromContentlets(final List<Contentlet> contentlets) {
-		final List<FileAsset> fileAssets = new ArrayList<>();
-		for (Contentlet con : contentlets) {
-			fileAssets.add(fromContentlet(con));
-		}
-		return fileAssets;
-
-	}
-
-	public List<IFileAsset> fromContentletsI(final List<Contentlet> contentlets) {
-		final List<IFileAsset> fileAssets = new ArrayList<IFileAsset>();
-		for (Contentlet con : contentlets) {
-			fileAssets.add(fromContentlet(con));
-		}
-		return fileAssets;
-
-	}
-
-	@CloseDBIfOpened
-	public FileAssetMap fromFileAsset(final FileAsset fileAsset) throws DotStateException {
-		if (!fileAsset.isLoaded()) {
-		    //Force to pre-load
-			fileAsset.load();
-		}
-		try {
-			final FileAssetMap fileAssetMap = new FileAssetMap(fileAsset);
-			CacheLocator.getContentletCache().add(fileAsset);
-			// We cache the original contentlet that was forced to pre-load its values. That's the state we want to maintain.
-			return fileAssetMap;
-		} catch (Exception e) {
-			throw new DotStateException(e);
-		}
-	}
-
-	public boolean isFileAsset(Contentlet con)  {
-		return (con != null && con.getStructure() != null && con.getStructure().getStructureType() == Structure.STRUCTURE_TYPE_FILEASSET) ;
-	}
-
-	public Map<String, String> getMetaDataMap(Contentlet contentlet, final File binFile)
-			throws DotDataException {
-		return new TikaUtils().getMetaDataMap(contentlet.getInode(), binFile);
-	}
-
-	@CloseDBIfOpened
-	public boolean fileNameExists(final Host host, final Folder folder, final String fileName, final String identifier)
-			throws DotDataException {
-		if (!UtilMethods.isSet(fileName)) {
-			return true;
-		}
-
-		if (folder == null || host == null) {
-			return false;
-		}
-
-		final Identifier folderId = APILocator.getIdentifierAPI().find(folder);
-		final String path =
-				folder.getInode().equals(FolderAPI.SYSTEM_FOLDER) ? StringPool.FORWARD_SLASH
-						+ fileName : folderId.getPath() + fileName;
-		final Identifier fileAssetIdentifier = APILocator.getIdentifierAPI().find(host, path);
-		if (null == fileAssetIdentifier || !InodeUtils.isSet(fileAssetIdentifier.getId())
-				|| "folder".equals(fileAssetIdentifier.getAssetType())) {
-			// if we're looking at a folder or the fileAssetIdentifier wasn't found. It doesn't exist for sure.
-			return false;
-		}
-		//Beyond this point we know something matches the path for that host.
-		if (!UtilMethods.isSet(identifier)) {
-			//it's a brand new contentlet we're dealing with
-			//At this point we know it DOES exist, and since we're dealing with a fresh contentlet that hasn't even been inserted yet (We don't need to worry about lang).
-			return true;
-		} else {
-			// Now we have an identifier and a lang.
-			// if the file-asset identifier is different from the contentlet identifier we're looking at. Then it does exist already.
-			return !identifier.equals(fileAssetIdentifier.getId());
-		}
-	}
-
-	@CloseDBIfOpened
-	@Override
-	public boolean fileNameExists(final Host host, final Folder folder, final String fileName) throws  DotDataException {
-
-		if(!UtilMethods.isSet(fileName) || folder == null || host == null ) {
-			return false;
-		}
-
-
-		final Identifier folderId  = this.identifierAPI.find(folder);
-		final String path          = folder.getInode().equals(FolderAPI.SYSTEM_FOLDER)?
-				new StringBuilder(StringPool.FORWARD_SLASH).append(fileName).toString():
-				new StringBuilder(folderId.getPath()).append(fileName).toString();
-		final Identifier fileAsset = this.identifierAPI.find(host, path);
-
-		return (fileAsset!=null && InodeUtils.isSet(fileAsset.getId())  && !fileAsset.getAssetType().equals(Contentlet.FOLDER_KEY));
-	} // fileNameExists.
-
-	@CloseDBIfOpened
-	public boolean fileNameExists(Host host, Folder folder, String fileName, String identifier, long languageId) throws  DotDataException{
-		if( !UtilMethods.isSet(fileName) ){
-			return true;
-		}
-
-		if( folder == null || host == null ) {
-			return false;
-		}
-
-		boolean exist = false;
-
-		Identifier folderId = APILocator.getIdentifierAPI().find(folder);
-		String path = folder.getInode().equals(FolderAPI.SYSTEM_FOLDER)?"/"+fileName:folderId.getPath()+fileName;
-		Identifier fileAsset = APILocator.getIdentifierAPI().find(host, path);
-
-		if(fileAsset!=null && InodeUtils.isSet(fileAsset.getId()) && !identifier.equals(fileAsset.getId()) && !fileAsset.getAssetType().equals("folder")){
-			// Let's not break old logic. ie calling fileNameExists method without languageId parameter.
-			if (languageId == -1){
-				exist = true;
-			} else { // New logic.
-				//We need to make sure that the contentlets for this identifier have the same language.
-				try {
-					contAPI.findContentletByIdentifier(fileAsset.getId(), false, languageId,
-						APILocator.getUserAPI().getSystemUser(), false);
-					exist = true;
-				} catch (DotSecurityException dse) {
-					// Something could failed, lets log and assume true to not break anything.
-					Logger.error(FileAssetAPIImpl.class,
-						"Error trying to find contentlet from identifier:" + fileAsset.getId(), dse);
-					exist = true;
-				} catch (DotContentletStateException dcse){
-					// DotContentletStateException is thrown when content is not found.
-					exist = false;
-				}
-			}
-		}
-		return exist;
-    }
-
-	public String getRelativeAssetPath(FileAsset fa) {
-		String _inode = fa.getInode();
-		return getRelativeAssetPath(_inode, fa.getUnderlyingFileName());
-	}
-
-	private  String getRelativeAssetPath(String inode, String fileName) {
-		String _inode = inode;
-		String path = "";
-
-		path = java.io.File.separator + _inode.charAt(0)
-				+ java.io.File.separator + _inode.charAt(1) + java.io.File.separator + _inode + java.io.File.separator + "fileAsset" + java.io.File.separator+ fileName;
-
-		return path;
-
-	}
-
-	@CloseDBIfOpened
-	public  boolean renameFile (Contentlet fileAssetCont, String newName, User user, boolean respectFrontendRoles) throws DotStateException, DotDataException, DotSecurityException, IOException {
-		boolean isfileAssetContLive = false;
-		Identifier id = APILocator.getIdentifierAPI().find(fileAssetCont);
-		if(id!=null && InodeUtils.isSet(id.getId())){
-			Host host = APILocator.getHostAPI().find(id.getHostId(), user, respectFrontendRoles);
-			Folder folder = APILocator.getFolderAPI().findFolderByPath(id.getParentPath(), host, user, respectFrontendRoles);
-			FileAsset fa = fromContentlet(fileAssetCont);
-			String ext = fa.getExtension();
-			if(!fileNameExists(host, folder, newName+ "." +ext, id.getId())){
-			    if(fa.isLive()) {
-					isfileAssetContLive = true;
-			    }
-				try {
-					fileAssetCont.setInode(null);
-					fileAssetCont.setFolder(folder.getInode());
-					final String newFileName = newName + "." + ext;
-					fileAssetCont.setStringProperty(FileAssetAPI.TITLE_FIELD, newFileName);
-					fileAssetCont.setStringProperty(FileAssetAPI.FILE_NAME_FIELD, newFileName);
-					fileAssetCont= APILocator.getContentletAPI().checkin(fileAssetCont, user, respectFrontendRoles);
-					if(isfileAssetContLive) {
-						 APILocator.getVersionableAPI().setLive(fileAssetCont);
-					}
-
-					CacheLocator.getNavToolCache().removeNav(folder.getHostId(), folder.getInode());
-					CacheLocator.getIdentifierCache().removeFromCacheByVersionable(fileAssetCont);
-				} catch (Exception e) {
-					Logger.error(this, "Unable to rename file asset to "
-							+ newName + " for asset " + id.getId(), e);
-					throw e;
-				}
-				return true;
-			}
-		}
-		return false;
-	}
-
-
-	@WrapInTransaction
-    public boolean moveFile ( Contentlet fileAssetCont, Host host, User user, boolean respectFrontendRoles ) throws DotStateException, DotDataException, DotSecurityException {
-        return moveFile( fileAssetCont, null, host, user, respectFrontendRoles );
-    }
-
-	@WrapInTransaction
-    public  boolean moveFile (Contentlet fileAssetCont, Folder parent, User user, boolean respectFrontendRoles) throws DotStateException, DotDataException, DotSecurityException  {
-        return moveFile( fileAssetCont, parent, null, user, respectFrontendRoles );
-    }
-
-    private boolean moveFile ( Contentlet fileAssetCont, Folder parent, Host host, User user, boolean respectFrontendRoles ) throws DotStateException, DotDataException, DotSecurityException {
-
+    private final SystemEventsAPI systemEventsAPI;
+    final ContentletAPI contAPI;
+    final PermissionAPI perAPI;
+    private final IdentifierAPI identifierAPI;
+
+    public FileAssetAPIImpl() {
+
+        contAPI = APILocator.getContentletAPI();
+        perAPI = APILocator.getPermissionAPI();
+        systemEventsAPI = APILocator.getSystemEventsAPI();
+        identifierAPI = APILocator.getIdentifierAPI();
+    }
+
+    /*
+     * This method will allow you to pass a file where the identifier is not set. It the file exists on
+     * the set host/path the identifier and all necessary data will be set in order to checkin as a new
+     * version of the existing file. The method will call checkout for you so there is no need to do
+     * that work before calling this method
+     * 
+     * @param fileCon
+     * 
+     * @param user
+     * 
+     * @param respectFrontendRoles
+     * 
+     * @return
+     * 
+     * @throws DotSecurityException
+     * 
+     * @throws DotDataException
+     * 
+     * public FileAsset checkinFile(Contentlet fileCon, User user,boolean respectFrontendRoles) throws
+     * DotSecurityException, DotDataException { boolean isExisting = false;
+     * if(!UtilMethods.isSet(fileCon.getIdentifier())){
+     * APILocator.getIdentifierAPI().find(fileCon.getHost(),fileCon.getFolder())) }
+     * 
+     * return fromContentlet(contAPI.checkin(fileCon,user,respectFrontendRoles)); }
+     */
+    @CloseDBIfOpened
+    public List<FileAsset> findFileAssetsByFolder(Folder parentFolder, User user, boolean respectFrontendRoles)
+                    throws DotDataException, DotSecurityException {
+        List<FileAsset> assets = null;
+        try {
+            assets = fromContentlets(perAPI.filterCollection(
+                            contAPI.search("+structureType:" + Structure.STRUCTURE_TYPE_FILEASSET + " +conFolder:"
+                                            + parentFolder.getInode(), -1, 0, null, user, respectFrontendRoles),
+                            PermissionAPI.PERMISSION_READ, respectFrontendRoles, user));
+        } catch (Exception e) {
+            Logger.error(this.getClass(), e.getMessage(), e);
+            throw new DotRuntimeException(e.getMessage(), e);
+        }
+        return assets;
+
+    }
+
+    @CloseDBIfOpened
+    public List<FileAsset> findFileAssetsByHost(Host parentHost, User user, boolean respectFrontendRoles)
+                    throws DotDataException, DotSecurityException {
+        List<FileAsset> assets = null;
+        try {
+            Folder parentFolder = APILocator.getFolderAPI().find(FolderAPI.SYSTEM_FOLDER, user, false);
+            assets = fromContentlets(perAPI.filterCollection(
+                            contAPI.search("+conHost:" + parentHost.getIdentifier() + " +structureType:"
+                                            + Structure.STRUCTURE_TYPE_FILEASSET + " +conFolder:" + parentFolder.getInode(), -1,
+                                            0, null, user, respectFrontendRoles),
+                            PermissionAPI.PERMISSION_READ, respectFrontendRoles, user));
+        } catch (Exception e) {
+            Logger.error(this.getClass(), e.getMessage(), e);
+            throw new DotRuntimeException(e.getMessage(), e);
+        }
+        return assets;
+
+    }
+
+    @CloseDBIfOpened
+    public List<FileAsset> findFileAssetsByHost(final Host parentHost, final User user, final boolean live, final boolean working,
+                    final boolean archived, final boolean respectFrontendRoles) throws DotDataException, DotSecurityException {
+
+        List<FileAsset> assets = null;
+
+        try {
+
+            final Folder parentFolder = APILocator.getFolderAPI().find(FolderAPI.SYSTEM_FOLDER, user, true);
+            assets = fromContentlets(perAPI.filterCollection(contAPI.search(
+                            "+conHost:" + parentHost.getIdentifier() + " +structureType:" + Structure.STRUCTURE_TYPE_FILEASSET
+                                            + " +conFolder:" + parentFolder.getInode() + (live ? " +live:true" : "")
+                                            + (working ? " +working:true" : "") + (archived ? " +deleted:true" : ""),
+                            -1, 0, null, user, respectFrontendRoles), PermissionAPI.PERMISSION_READ, respectFrontendRoles, user));
+        } catch (Exception e) {
+            Logger.error(this.getClass(), e.getMessage(), e);
+            throw new DotRuntimeException(e.getMessage(), e);
+        }
+
+        return assets;
+    } // findFileAssetsByHost.
+
+    @WrapInTransaction
+    public void createBaseFileAssetFields(Structure structure) throws DotDataException, DotStateException {
+        if (structure == null || !InodeUtils.isSet(structure.getInode())) {
+            throw new DotStateException("Cannot create base fileasset fields on a structure that doesn't exist");
+        }
+        if (structure.getStructureType() != Structure.STRUCTURE_TYPE_FILEASSET) {
+            throw new DotStateException("Cannot create base fileasset fields on a structure that is not a file asset");
+        }
+        Field field = new Field(HOST_FOLDER_FIELD_NAME, Field.FieldType.HOST_OR_FOLDER, Field.DataType.TEXT, structure, true,
+                        false, true, 1, "", "", "", true, false, true);
+
+        field.setVelocityVarName(HOST_FOLDER_FIELD);
+        FieldFactory.saveField(field);
+
+        field = new Field(BINARY_FIELD_NAME, Field.FieldType.BINARY, Field.DataType.BINARY, structure, true, false, false, 2, "",
+                        "", "", true, false, false);
+        field.setVelocityVarName(BINARY_FIELD);
+        FieldFactory.saveField(field);
+
+
+        field = new Field(TITLE_FIELD_NAME, Field.FieldType.TEXT, Field.DataType.TEXT, structure, true, true, true, 3, "", "", "",
+                        true, false, true);
+        field.setVelocityVarName(TITLE_FIELD);
+        field.setListed(false);
+        FieldFactory.saveField(field);
+
+
+        field = new Field(FILE_NAME_FIELD_NAME, Field.FieldType.TEXT, Field.DataType.TEXT, structure, false, true, true, 4, "",
+                        "", "", true, true, true);
+        field.setVelocityVarName(FILE_NAME_FIELD);
+        FieldFactory.saveField(field);
+
+
+        field = new Field(META_DATA_TAB_NAME, Field.FieldType.TAB_DIVIDER, Field.DataType.SECTION_DIVIDER, structure, false,
+                        false, false, 5, "", "", "", false, false, false);
+        field.setVelocityVarName("MetadataTab");
+        FieldFactory.saveField(field);
+
+
+        field = new Field(META_DATA_FIELD_NAME, Field.FieldType.KEY_VALUE, Field.DataType.LONG_TEXT, structure, false, false,
+                        false, 6, "", "", "", true, true, true);
+        field.setVelocityVarName(META_DATA_FIELD);
+        FieldFactory.saveField(field);
+
+
+        field = new Field(SHOW_ON_MENU_NAME, Field.FieldType.CHECKBOX, Field.DataType.TEXT, structure, false, false, true, 7,
+                        "|true", "false", "", true, false, false);
+        field.setVelocityVarName(SHOW_ON_MENU);
+        FieldFactory.saveField(field);
+
+
+        field = new Field(SORT_ORDER_NAME, Field.FieldType.TEXT, Field.DataType.INTEGER, structure, false, false, true, 8, "",
+                        "0", "", true, false, false);
+        field.setVelocityVarName(SORT_ORDER);
+        FieldFactory.saveField(field);
+
+
+
+        field = new Field(DESCRIPTION_NAME, Field.FieldType.TEXT, Field.DataType.TEXT, structure, false, true, true, 9, "", "",
+                        "", true, false, true);
+        field.setVelocityVarName(DESCRIPTION);
+        field.setListed(false);
+        field.setSearchable(false);
+        FieldFactory.saveField(field);
+
+        FieldsCache.clearCache();
+    }
+
+    @CloseDBIfOpened
+    public FileAsset fromContentlet(final Contentlet con) throws DotStateException {
+        if (con == null || con.getInode() == null) {
+            throw new DotStateException("Contentlet is null");
+        }
+
+        if (!con.isFileAsset()) {
+            throw new DotStateException("Contentlet : " + con.getInode() + " is not a FileAsset");
+        }
+
+        if (con instanceof FileAsset) {
+            return (FileAsset) con;
+        }
+
+        final FileAsset fileAsset = new FileAsset();
+        fileAsset.setContentTypeId(con.getContentTypeId());
+        try {
+            contAPI.copyProperties(fileAsset, con.getMap());
+        } catch (Exception e) {
+            throw new DotStateException("Content -> FileAsset Copy Failed :" + e.getMessage(), e);
+        }
+        fileAsset.setHost(con.getHost());
+        if (UtilMethods.isSet(con.getFolder())) {
+            try {
+                final Identifier ident = APILocator.getIdentifierAPI().find(con);
+                final Host host = APILocator.getHostAPI().find(con.getHost(), APILocator.systemUser(), false);
+                final Folder folder = APILocator.getFolderAPI().findFolderByPath(ident.getParentPath(), host,
+                                APILocator.systemUser(), false);
+                fileAsset.setFolder(folder.getInode());
+            } catch (Exception e) {
+                try {
+                    final Folder folder = APILocator.getFolderAPI().find(con.getFolder(), APILocator.systemUser(), false);
+                    fileAsset.setFolder(folder.getInode());
+                } catch (Exception e1) {
+                    Logger.warn(this, "Unable to convert contentlet to file asset " + con, e1);
+                }
+            }
+        }
+        CacheLocator.getContentletCache().add(fileAsset);
+        return fileAsset;
+    }
+
+    public List<FileAsset> fromContentlets(final List<Contentlet> contentlets) {
+        final List<FileAsset> fileAssets = new ArrayList<>();
+        for (Contentlet con : contentlets) {
+            fileAssets.add(fromContentlet(con));
+        }
+        return fileAssets;
+
+    }
+
+    public List<IFileAsset> fromContentletsI(final List<Contentlet> contentlets) {
+        final List<IFileAsset> fileAssets = new ArrayList<IFileAsset>();
+        for (Contentlet con : contentlets) {
+            fileAssets.add(fromContentlet(con));
+        }
+        return fileAssets;
+
+    }
+
+    @CloseDBIfOpened
+    public FileAssetMap fromFileAsset(final FileAsset fileAsset) throws DotStateException {
+        if (!fileAsset.isLoaded()) {
+            // Force to pre-load
+            fileAsset.load();
+        }
+        try {
+            final FileAssetMap fileAssetMap = new FileAssetMap(fileAsset);
+            CacheLocator.getContentletCache().add(fileAsset);
+            // We cache the original contentlet that was forced to pre-load its values. That's the state we want
+            // to maintain.
+            return fileAssetMap;
+        } catch (Exception e) {
+            throw new DotStateException(e);
+        }
+    }
+
+    public boolean isFileAsset(Contentlet con) {
+        return (con != null && con.getStructure() != null
+                        && con.getStructure().getStructureType() == Structure.STRUCTURE_TYPE_FILEASSET);
+    }
+
+    public Map<String, String> getMetaDataMap(Contentlet contentlet, final File binFile) throws DotDataException {
+        return new TikaUtils().getMetaDataMap(contentlet.getInode(), binFile);
+    }
+
+    @CloseDBIfOpened
+    public boolean fileNameExists(final Host host, final Folder folder, final String fileName, final String identifier)
+                    throws DotDataException {
+        if (!UtilMethods.isSet(fileName)) {
+            return true;
+        }
+
+        if (folder == null || host == null) {
+            return false;
+        }
+
+        final Identifier folderId = APILocator.getIdentifierAPI().find(folder);
+        final String path = folder.getInode().equals(FolderAPI.SYSTEM_FOLDER) ? StringPool.FORWARD_SLASH + fileName
+                        : folderId.getPath() + fileName;
+        final Identifier fileAssetIdentifier = APILocator.getIdentifierAPI().find(host, path);
+        if (null == fileAssetIdentifier || !InodeUtils.isSet(fileAssetIdentifier.getId())
+                        || "folder".equals(fileAssetIdentifier.getAssetType())) {
+            // if we're looking at a folder or the fileAssetIdentifier wasn't found. It doesn't exist for sure.
+            return false;
+        }
+        // Beyond this point we know something matches the path for that host.
+        if (!UtilMethods.isSet(identifier)) {
+            // it's a brand new contentlet we're dealing with
+            // At this point we know it DOES exist, and since we're dealing with a fresh contentlet that hasn't
+            // even been inserted yet (We don't need to worry about lang).
+            return true;
+        } else {
+            // Now we have an identifier and a lang.
+            // if the file-asset identifier is different from the contentlet identifier we're looking at. Then
+            // it does exist already.
+            return !identifier.equals(fileAssetIdentifier.getId());
+        }
+    }
+
+    @CloseDBIfOpened
+    @Override
+    public boolean fileNameExists(final Host host, final Folder folder, final String fileName) throws DotDataException {
+
+        if (!UtilMethods.isSet(fileName) || folder == null || host == null) {
+            return false;
+        }
+
+
+        final Identifier folderId = this.identifierAPI.find(folder);
+        final String path = folder.getInode().equals(FolderAPI.SYSTEM_FOLDER)
+                        ? new StringBuilder(StringPool.FORWARD_SLASH).append(fileName).toString()
+                        : new StringBuilder(folderId.getPath()).append(fileName).toString();
+        final Identifier fileAsset = this.identifierAPI.find(host, path);
+
+        return (fileAsset != null && InodeUtils.isSet(fileAsset.getId())
+                        && !fileAsset.getAssetType().equals(Contentlet.FOLDER_KEY));
+    } // fileNameExists.
+
+    @CloseDBIfOpened
+    public boolean fileNameExists(Host host, Folder folder, String fileName, String identifier, long languageId)
+                    throws DotDataException {
+        if (!UtilMethods.isSet(fileName)) {
+            return true;
+        }
+
+        if (folder == null || host == null) {
+            return false;
+        }
+
+        boolean exist = false;
+
+        Identifier folderId = APILocator.getIdentifierAPI().find(folder);
+        String path = folder.getInode().equals(FolderAPI.SYSTEM_FOLDER) ? "/" + fileName : folderId.getPath() + fileName;
+        Identifier fileAsset = APILocator.getIdentifierAPI().find(host, path);
+
+        if (fileAsset != null && InodeUtils.isSet(fileAsset.getId()) && !identifier.equals(fileAsset.getId())
+                        && !fileAsset.getAssetType().equals("folder")) {
+            // Let's not break old logic. ie calling fileNameExists method without languageId parameter.
+            if (languageId == -1) {
+                exist = true;
+            } else { // New logic.
+                // We need to make sure that the contentlets for this identifier have the same language.
+                try {
+                    contAPI.findContentletByIdentifier(fileAsset.getId(), false, languageId,
+                                    APILocator.getUserAPI().getSystemUser(), false);
+                    exist = true;
+                } catch (DotSecurityException dse) {
+                    // Something could failed, lets log and assume true to not break anything.
+                    Logger.error(FileAssetAPIImpl.class, "Error trying to find contentlet from identifier:" + fileAsset.getId(),
+                                    dse);
+                    exist = true;
+                } catch (DotContentletStateException dcse) {
+                    // DotContentletStateException is thrown when content is not found.
+                    exist = false;
+                }
+            }
+        }
+        return exist;
+    }
+
+    public String getRelativeAssetPath(FileAsset fa) {
+        String _inode = fa.getInode();
+        return getRelativeAssetPath(_inode, fa.getUnderlyingFileName());
+    }
+
+    private String getRelativeAssetPath(String inode, String fileName) {
+        String _inode = inode;
+        String path = "";
+
+        path = java.io.File.separator + _inode.charAt(0) + java.io.File.separator + _inode.charAt(1) + java.io.File.separator
+                        + _inode + java.io.File.separator + "fileAsset" + java.io.File.separator + fileName;
+
+        return path;
+
+    }
+
+    @CloseDBIfOpened
+    public boolean renameFile(Contentlet fileAssetCont, String newName, User user, boolean respectFrontendRoles)
+                    throws DotStateException, DotDataException, DotSecurityException, IOException {
         boolean isfileAssetContLive = false;
-
-        //Getting the contentlet identifier
-        Identifier id = APILocator.getIdentifierAPI().find( fileAssetCont );
-        if ( id != null && InodeUtils.isSet( id.getId() ) ) {
-
-            FileAsset fa = fromContentlet( fileAssetCont );
-            if ( fa.isLive() )
+        Identifier id = APILocator.getIdentifierAPI().find(fileAssetCont);
+        if (id != null && InodeUtils.isSet(id.getId())) {
+            Host host = APILocator.getHostAPI().find(id.getHostId(), user, respectFrontendRoles);
+            Folder folder = APILocator.getFolderAPI().findFolderByPath(id.getParentPath(), host, user, respectFrontendRoles);
+            FileAsset fa = fromContentlet(fileAssetCont);
+            String ext = fa.getExtension();
+            if (!fileNameExists(host, folder, newName + "." + ext, id.getId())) {
+                if (fa.isLive()) {
+                    isfileAssetContLive = true;
+                }
+                try {
+                    fileAssetCont.setInode(null);
+                    fileAssetCont.setFolder(folder.getInode());
+                    final String newFileName = newName + "." + ext;
+                    fileAssetCont.setStringProperty(FileAssetAPI.TITLE_FIELD, newFileName);
+                    fileAssetCont.setStringProperty(FileAssetAPI.FILE_NAME_FIELD, newFileName);
+                    fileAssetCont = APILocator.getContentletAPI().checkin(fileAssetCont, user, respectFrontendRoles);
+                    if (isfileAssetContLive) {
+                        APILocator.getVersionableAPI().setLive(fileAssetCont);
+                    }
+
+                    CacheLocator.getNavToolCache().removeNav(folder.getHostId(), folder.getInode());
+                    CacheLocator.getIdentifierCache().removeFromCacheByVersionable(fileAssetCont);
+                } catch (Exception e) {
+                    Logger.error(this, "Unable to rename file asset to " + newName + " for asset " + id.getId(), e);
+                    throw e;
+                }
+                return true;
+            }
+        }
+        return false;
+    }
+
+
+    @WrapInTransaction
+    public boolean moveFile(Contentlet fileAssetCont, Host host, User user, boolean respectFrontendRoles)
+                    throws DotStateException, DotDataException, DotSecurityException {
+        return moveFile(fileAssetCont, null, host, user, respectFrontendRoles);
+    }
+
+    @WrapInTransaction
+    public boolean moveFile(Contentlet fileAssetCont, Folder parent, User user, boolean respectFrontendRoles)
+                    throws DotStateException, DotDataException, DotSecurityException {
+        return moveFile(fileAssetCont, parent, null, user, respectFrontendRoles);
+    }
+
+    private boolean moveFile(Contentlet fileAssetCont, Folder parent, Host host, User user, boolean respectFrontendRoles)
+                    throws DotStateException, DotDataException, DotSecurityException {
+
+        boolean isfileAssetContLive = false;
+
+        // Getting the contentlet identifier
+        Identifier id = APILocator.getIdentifierAPI().find(fileAssetCont);
+        if (id != null && InodeUtils.isSet(id.getId())) {
+
+            FileAsset fa = fromContentlet(fileAssetCont);
+            if (fa.isLive())
                 isfileAssetContLive = true;
 
-            if ( host == null ) {
-                host = APILocator.getHostAPI().find( id.getHostId(), user, respectFrontendRoles );
+            if (host == null) {
+                host = APILocator.getHostAPI().find(id.getHostId(), user, respectFrontendRoles);
             }
 
-            //Verify if the file already exist
+            // Verify if the file already exist
             Boolean fileNameExists;
-            if ( parent != null ) {
-                fileNameExists = fileNameExists( host, parent, fa.getFileName(), id.getId() );
+            if (parent != null) {
+                fileNameExists = fileNameExists(host, parent, fa.getFileName(), id.getId());
             } else {
-                fileNameExists = fileNameExists( host, APILocator.getFolderAPI().findSystemFolder(), fa.getFileName(), id.getId() );
+                fileNameExists = fileNameExists(host, APILocator.getFolderAPI().findSystemFolder(), fa.getFileName(), id.getId());
             }
 
-            if ( !fileNameExists ) {
-
-                Folder oldParent = APILocator.getFolderAPI().findFolderByPath( id.getParentPath(), host, user, respectFrontendRoles );
-
-                fileAssetCont.setInode( null );
-                fileAssetCont.setHost( host != null ? host.getIdentifier() : (parent != null ? parent.getHostId() : fileAssetCont.getHost()) );
-                fileAssetCont.setFolder( parent != null ? parent.getInode() : null );
-                fileAssetCont = APILocator.getContentletAPI().checkin( fileAssetCont, user, respectFrontendRoles );
-                if ( isfileAssetContLive )
-                    APILocator.getVersionableAPI().setLive( fileAssetCont );
-
-                if ( parent != null ) {
-                    RefreshMenus.deleteMenu( oldParent, parent );
+            if (!fileNameExists) {
+
+                Folder oldParent =
+                                APILocator.getFolderAPI().findFolderByPath(id.getParentPath(), host, user, respectFrontendRoles);
+
+                fileAssetCont.setInode(null);
+                fileAssetCont.setHost(host != null ? host.getIdentifier()
+                                : (parent != null ? parent.getHostId() : fileAssetCont.getHost()));
+                fileAssetCont.setFolder(parent != null ? parent.getInode() : null);
+                fileAssetCont = APILocator.getContentletAPI().checkin(fileAssetCont, user, respectFrontendRoles);
+                if (isfileAssetContLive)
+                    APILocator.getVersionableAPI().setLive(fileAssetCont);
+
+                if (parent != null) {
+                    RefreshMenus.deleteMenu(oldParent, parent);
                     CacheLocator.getNavToolCache().removeNav(parent.getHostId(), parent.getInode());
                 } else {
-                    RefreshMenus.deleteMenu( oldParent );
+                    RefreshMenus.deleteMenu(oldParent);
                 }
                 CacheLocator.getNavToolCache().removeNav(oldParent.getHostId(), oldParent.getInode());
 
-                CacheLocator.getIdentifierCache().removeFromCacheByVersionable( fileAssetCont );
-
-				this.systemEventsAPI.pushAsync(SystemEventType.MOVE_FILE_ASSET, new Payload(fileAssetCont, Visibility.EXCLUDE_OWNER,
-						new ExcludeOwnerVerifierBean(user.getUserId(), PermissionAPI.PERMISSION_READ, Visibility.PERMISSION)));
+                CacheLocator.getIdentifierCache().removeFromCacheByVersionable(fileAssetCont);
+
+                this.systemEventsAPI.pushAsync(SystemEventType.MOVE_FILE_ASSET,
+                                new Payload(fileAssetCont, Visibility.EXCLUDE_OWNER, new ExcludeOwnerVerifierBean(
+                                                user.getUserId(), PermissionAPI.PERMISSION_READ, Visibility.PERMISSION)));
 
                 return true;
             }
@@ -516,46 +533,51 @@
     }
 
     @CloseDBIfOpened
-    public List<FileAsset> findFileAssetsByFolder(Folder parentFolder,
-			String sortBy, boolean live, User user, boolean respectFrontendRoles)
-			throws DotDataException, DotSecurityException {
-		List<FileAsset> assets = null;
-		try{
-			assets = fromContentlets(perAPI.filterCollection(contAPI.search("+structureType:" + Structure.STRUCTURE_TYPE_FILEASSET+" +conFolder:" + parentFolder.getInode() + (live?" +live:true":""), -1, 0, sortBy , user, respectFrontendRoles),
-					PermissionAPI.PERMISSION_READ, respectFrontendRoles, user));
-		} catch (Exception e) {
-			Logger.error(this.getClass(), e.getMessage(), e);
-			throw new DotRuntimeException(e.getMessage(), e);
-		}
-		return assets;
-	}
-
-	@CloseDBIfOpened
-	public List<FileAsset> findFileAssetsByFolder(Folder parentFolder,
-			String sortBy, boolean live, boolean working, User user, boolean respectFrontendRoles)
-			throws DotDataException, DotSecurityException {
-		List<FileAsset> assets = null;
-		try{
-			assets = fromContentlets(perAPI.filterCollection(contAPI.search("+structureType:" + Structure.STRUCTURE_TYPE_FILEASSET+" +conFolder:" + parentFolder.getInode() + (live?" +live:true":"") + (working? " +working:true":""), -1, 0, sortBy , user, respectFrontendRoles),
-					PermissionAPI.PERMISSION_READ, respectFrontendRoles, user));
-		} catch (Exception e) {
-			Logger.error(this.getClass(), e.getMessage(), e);
-			throw new DotRuntimeException(e.getMessage(), e);
-		}
-		return assets;
-	}
-
-  @Override
-  @CloseDBIfOpened
-  public FileAsset find(final String inode, final User user, final boolean respectFrontendRoles)
-      throws DotDataException, DotSecurityException {
-
-    return fromContentlet(contAPI.find(inode, user, respectFrontendRoles));
-
-  }
-	
-	
-	public String getRealAssetPath(String inode, String fileName, String ext) {
+    public List<FileAsset> findFileAssetsByFolder(Folder parentFolder, String sortBy, boolean live, User user,
+                    boolean respectFrontendRoles) throws DotDataException, DotSecurityException {
+        List<FileAsset> assets = null;
+        try {
+            assets = fromContentlets(
+                            perAPI.filterCollection(
+                                            contAPI.search("+structureType:" + Structure.STRUCTURE_TYPE_FILEASSET + " +conFolder:"
+                                                            + parentFolder.getInode() + (live ? " +live:true" : ""), -1, 0,
+                                                            sortBy, user, respectFrontendRoles),
+                                            PermissionAPI.PERMISSION_READ, respectFrontendRoles, user));
+        } catch (Exception e) {
+            Logger.error(this.getClass(), e.getMessage(), e);
+            throw new DotRuntimeException(e.getMessage(), e);
+        }
+        return assets;
+    }
+
+    @CloseDBIfOpened
+    public List<FileAsset> findFileAssetsByFolder(Folder parentFolder, String sortBy, boolean live, boolean working, User user,
+                    boolean respectFrontendRoles) throws DotDataException, DotSecurityException {
+        List<FileAsset> assets = null;
+        try {
+            assets = fromContentlets(perAPI.filterCollection(contAPI.search(
+                            "+structureType:" + Structure.STRUCTURE_TYPE_FILEASSET + " +conFolder:" + parentFolder.getInode()
+                                            + (live ? " +live:true" : "") + (working ? " +working:true" : ""),
+                            -1, 0, sortBy, user, respectFrontendRoles), PermissionAPI.PERMISSION_READ, respectFrontendRoles,
+                            user));
+        } catch (Exception e) {
+            Logger.error(this.getClass(), e.getMessage(), e);
+            throw new DotRuntimeException(e.getMessage(), e);
+        }
+        return assets;
+    }
+
+    @Override
+    @CloseDBIfOpened
+    public FileAsset find(final String inode, final User user, final boolean respectFrontendRoles)
+                    throws DotDataException, DotSecurityException {
+
+        return fromContentlet(contAPI.find(inode, user, respectFrontendRoles));
+
+    }
+
+
+    public String getRealAssetPath(String inode, String fileName, String ext) {
         String _inode = inode;
         String path = "";
 
@@ -567,9 +589,9 @@
         if (UtilMethods.isSet(assetPath) && !assetPath.endsWith(java.io.File.separator))
             assetPath = assetPath + java.io.File.separator;
 
-        path = ((!UtilMethods.isSet(realPath)) ? assetPath : realPath)
-                + _inode.charAt(0) + java.io.File.separator + _inode.charAt(1)
-                + java.io.File.separator + _inode+ java.io.File.separator + "fileAsset" + java.io.File.separator + fileName + "." + ext;
+        path = ((!UtilMethods.isSet(realPath)) ? assetPath : realPath) + _inode.charAt(0) + java.io.File.separator
+                        + _inode.charAt(1) + java.io.File.separator + _inode + java.io.File.separator + "fileAsset"
+                        + java.io.File.separator + fileName + "." + ext;
 
         if (!UtilMethods.isSet(realPath))
             return FileUtil.getRealPath(path);
@@ -578,32 +600,34 @@
 
     }
 
-	/**
-	 * Returns the file on the filesystem that backup the fileAsset
-	 * @param inode
-	 * @param fileName generally speaking this method is expected to be called using the Underlying File Name property
-	 * e.g.   getRealAssetPath(inode, fileAsset.getUnderlyingFileName())
-	 * @return
-	 */
-	@Override
-	public String getRealAssetPath(String inode, String fileName) {
-
-		String extension = UtilMethods.getFileExtension(fileName);
-		String fileNameWOExtenstion  =  UtilMethods.getFileName(fileName);
+    /**
+     * Returns the file on the filesystem that backup the fileAsset
+     * 
+     * @param inode
+     * @param fileName generally speaking this method is expected to be called using the Underlying File
+     *        Name property e.g. getRealAssetPath(inode, fileAsset.getUnderlyingFileName())
+     * @return
+     */
+    @Override
+    public String getRealAssetPath(String inode, String fileName) {
+
+        String extension = UtilMethods.getFileExtension(fileName);
+        String fileNameWOExtenstion = UtilMethods.getFileName(fileName);
 
 
         return getRealAssetPath(inode, fileNameWOExtenstion, extension);
 
     }
 
-	/**
-	 * This method returns the relative path for assets
+    /**
+     * This method returns the relative path for assets
      *
      * @return the relative folder of where assets are stored
-	 */
-	public String getRelativeAssetsRootPath() {
+     */
+    public String getRelativeAssetsRootPath() {
         String path = "";
-        path = Try.of(()->Config.getStringProperty("ASSET_PATH", DEFAULT_RELATIVE_ASSET_PATH)).getOrElse(DEFAULT_RELATIVE_ASSET_PATH);
+        path = Try.of(() -> Config.getStringProperty("ASSET_PATH", DEFAULT_RELATIVE_ASSET_PATH))
+                        .getOrElse(DEFAULT_RELATIVE_ASSET_PATH);
         return path;
     }
 
@@ -613,7 +637,7 @@
      * @return the root folder of where assets are stored
      */
     public String getRealAssetsRootPath() {
-        String realPath = Try.of(()->Config.getStringProperty("ASSET_REAL_PATH")).getOrNull();
+        String realPath = Try.of(() -> Config.getStringProperty("ASSET_REAL_PATH")).getOrNull();
         if (UtilMethods.isSet(realPath) && !realPath.endsWith(java.io.File.separator))
             realPath = realPath + java.io.File.separator;
         if (!UtilMethods.isSet(realPath))
@@ -622,7 +646,7 @@
             return realPath;
     }
 
-	public String getRealAssetPath(String inode) {
+    public String getRealAssetPath(String inode) {
         String _inode = inode;
         String path = "";
 
@@ -634,9 +658,9 @@
         if (UtilMethods.isSet(assetPath) && !assetPath.endsWith(java.io.File.separator))
             assetPath = assetPath + java.io.File.separator;
 
-        path = ((!UtilMethods.isSet(realPath)) ? assetPath : realPath)
-                + _inode.charAt(0) + java.io.File.separator + _inode.charAt(1)
-                + java.io.File.separator + _inode+ java.io.File.separator + "fileAsset" + java.io.File.separator;
+        path = ((!UtilMethods.isSet(realPath)) ? assetPath : realPath) + _inode.charAt(0) + java.io.File.separator
+                        + _inode.charAt(1) + java.io.File.separator + _inode + java.io.File.separator + "fileAsset"
+                        + java.io.File.separator;
 
         if (!UtilMethods.isSet(realPath))
             return FileUtil.getRealPath(path);
@@ -647,84 +671,80 @@
 
     @Override
     public File getContentMetadataFile(String inode) {
-        return new File(getRealAssetsRootPath()+File.separator+
-                inode.charAt(0)+File.separator+inode.charAt(1)+File.separator+inode+File.separator+
-                "metaData"+File.separator+"content");
+        return new File(getRealAssetsRootPath() + File.separator + inode.charAt(0) + File.separator + inode.charAt(1)
+                        + File.separator + inode + File.separator + "metaData" + File.separator + "content");
     }
 
     @Override
     public String getContentMetadataAsString(File metadataFile) throws Exception {
-        Logger.debug(this.getClass(), "DEBUG --> Parsing Metadata from file: " + metadataFile.getPath() );
-
-        //Check if Metadata Max Size is set (in Bytes)
+        Logger.debug(this.getClass(), "DEBUG --> Parsing Metadata from file: " + metadataFile.getPath());
+
+        // Check if Metadata Max Size is set (in Bytes)
         int metadataLimitInBytes = Config.getIntProperty("META_DATA_MAX_SIZE", 5) * 1024 * 1024;
 
-        //If Max Size limit is greater than what Java allows for Int values
-        if(metadataLimitInBytes > Integer.MAX_VALUE){
+        // If Max Size limit is greater than what Java allows for Int values
+        if (metadataLimitInBytes > Integer.MAX_VALUE) {
             metadataLimitInBytes = Integer.MAX_VALUE;
         }
 
-        //Subtracting 1024 Bytes (buffer size)
+        // Subtracting 1024 Bytes (buffer size)
         metadataLimitInBytes = metadataLimitInBytes - 1024;
 
-		String type = new TikaUtils().detect(metadataFile);
-
-        InputStream input= Files.newInputStream(metadataFile.toPath());
-
-        if(type.equals("application/x-gzip")) {
+        String type = new TikaUtils().detect(metadataFile);
+
+        InputStream input = Files.newInputStream(metadataFile.toPath());
+
+        if (type.equals("application/x-gzip")) {
             // gzip compression was used
             input = new GZIPInputStream(input);
-        }
-        else if(type.equals("application/x-bzip2")) {
+        } else if (type.equals("application/x-bzip2")) {
             // bzip2 compression was used
             input = new BZip2CompressorInputStream(input);
         }
 
-        //Depending on the max limit of the metadata file size,
-        //we'll get as many bytes as we can so we can parse it
-        //and then they'll be added to the ContentMap
+        // Depending on the max limit of the metadata file size,
+        // we'll get as many bytes as we can so we can parse it
+        // and then they'll be added to the ContentMap
         ByteArrayOutputStream baos = new ByteArrayOutputStream();
 
         byte[] buf = new byte[1024];
         int bytesRead = 0;
         int copied = 0;
 
-        while (bytesRead < metadataLimitInBytes && (copied = input.read(buf,0,buf.length)) > -1 ) {
-            baos.write(buf,0,copied);
+        while (bytesRead < metadataLimitInBytes && (copied = input.read(buf, 0, buf.length)) > -1) {
+            baos.write(buf, 0, copied);
             bytesRead = bytesRead + copied;
 
         }
 
         InputStream limitedInput = new ByteArrayInputStream(baos.toByteArray());
 
-        //let's close the original input since it's no longer necessary to keep it open
+        // let's close the original input since it's no longer necessary to keep it open
         if (input != null) {
             try {
                 input.close(); // todo: the file resource close handling for io should be on try catch
             } catch (IOException e) {
-                 Logger.error(this.getClass(), "There was a problem with parsing a file Metadata: " + e.getMessage(), e);
+                Logger.error(this.getClass(), "There was a problem with parsing a file Metadata: " + e.getMessage(), e);
             }
-       }
+        }
 
         return IOUtils.toString(limitedInput);
     }
 
     /**
-     * Cleans up thumbnails folder from a contentlet file asset, it uses the
-     * identifier to remove the generated folder.
+     * Cleans up thumbnails folder from a contentlet file asset, it uses the identifier to remove the
+     * generated folder.
      *
      * <p>
-     * Note: the thumbnails are generated once, so when the image is updated
-     * then we need to clean the old thumbnails; that way it will generate a new
-     * one.
+     * Note: the thumbnails are generated once, so when the image is updated then we need to clean the
+     * old thumbnails; that way it will generate a new one.
      * </p>
      *
      * @param contentlet
      */
     public void cleanThumbnailsFromContentlet(Contentlet contentlet) {
         if (contentlet.getStructure().getStructureType() == Structure.STRUCTURE_TYPE_FILEASSET) {
-            this.cleanThumbnailsFromFileAsset(APILocator.getFileAssetAPI().fromContentlet(
-                    contentlet));
+            this.cleanThumbnailsFromFileAsset(APILocator.getFileAssetAPI().fromContentlet(contentlet));
             return;
         }
 
@@ -732,13 +752,12 @@
     }
 
     /**
-     * Cleans up thumbnails folder for an specific asset, it uses the identifier
-     * to remove the generated folder.
+     * Cleans up thumbnails folder for an specific asset, it uses the identifier to remove the generated
+     * folder.
      *
      * <p>
-     * Note: the thumbnails are generated once, so when the image is updated
-     * then we need to clean the old thumbnails; that way it will generate a new
-     * one.
+     * Note: the thumbnails are generated once, so when the image is updated then we need to clean the
+     * old thumbnails; that way it will generate a new one.
      * </p>
      *
      * @param fileAsset
@@ -749,9 +768,8 @@
         final String inode = fileAsset.getInode();
         if (UtilMethods.isSet(inode)) {
             final String realAssetPath = getRealAssetsRootPath();
-            java.io.File tumbnailDir = new java.io.File(realAssetPath + java.io.File.separator
-                    + "dotGenerated" + java.io.File.separator + inode.charAt(0)
-                    + java.io.File.separator + inode.charAt(1));
+            java.io.File tumbnailDir = new java.io.File(realAssetPath + java.io.File.separator + "dotGenerated"
+                            + java.io.File.separator + inode.charAt(0) + java.io.File.separator + inode.charAt(1));
             if (tumbnailDir != null) {
                 java.io.File[] files = tumbnailDir.listFiles();
                 if (files != null) {
@@ -761,14 +779,10 @@
                                 iofile.delete();
                             }
                         } catch (SecurityException e) {
-                            Logger.error(
-                                    this,
-                                    "EditFileAction._saveWorkingFileData(): "
-                                            + iofile.getName()
+                            Logger.error(this, "EditFileAction._saveWorkingFileData(): " + iofile.getName()
                                             + " cannot be erased. Please check the file permissions.");
                         } catch (Exception e) {
-                            Logger.error(this,
-                                    "EditFileAction._saveWorkingFileData(): " + e.getMessage());
+                            Logger.error(this, "EditFileAction._saveWorkingFileData(): " + e.getMessage());
                         }
                     }
                 }
@@ -776,33 +790,32 @@
         }
     }
 
-	public String getMimeType(String filename) {
-		if (filename != null) {
-			filename = filename.toLowerCase();
-		}
-
-		String mimeType;
-
-		try {
-			mimeType = Config.CONTEXT.getMimeType(filename);
-			if(!UtilMethods.isSet(mimeType))
-				mimeType = FileAsset.UNKNOWN_MIME_TYPE;
-		}
-		catch(Exception ex) {
-			mimeType = FileAsset.UNKNOWN_MIME_TYPE;
-			Logger.warn(this,"Error looking for mimetype on file: "+filename,ex);
-		}
-
-		return mimeType;
-	}
-
-	public String getRealAssetPathTmpBinary() {
-
-		java.io.File adir=new java.io.File(getRealAssetsRootPath() +java.io.File.separator+"tmp_upload");
-		if(!adir.isDirectory())
-			adir.mkdirs();
-
-		return adir.getPath();
-	}
+    public String getMimeType(String filename) {
+        if (filename != null) {
+            filename = filename.toLowerCase();
+        }
+
+        String mimeType;
+
+        try {
+            mimeType = Config.CONTEXT.getMimeType(filename);
+            if (!UtilMethods.isSet(mimeType))
+                mimeType = FileAsset.UNKNOWN_MIME_TYPE;
+        } catch (Exception ex) {
+            mimeType = FileAsset.UNKNOWN_MIME_TYPE;
+            Logger.warn(this, "Error looking for mimetype on file: " + filename, ex);
+        }
+
+        return mimeType;
+    }
+
+    public String getRealAssetPathTmpBinary() {
+
+        java.io.File adir = new java.io.File(getRealAssetsRootPath() + java.io.File.separator + "tmp_upload");
+        if (!adir.isDirectory())
+            adir.mkdirs();
+
+        return adir.getPath();
+    }
 
 }