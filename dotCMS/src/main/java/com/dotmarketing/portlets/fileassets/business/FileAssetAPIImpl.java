package com.dotmarketing.portlets.fileassets.business;

import com.dotcms.api.system.event.Payload;
import com.dotcms.api.system.event.SystemEventType;
import com.dotcms.api.system.event.SystemEventsAPI;
import com.dotcms.api.system.event.Visibility;
import com.dotcms.api.system.event.verifier.ExcludeOwnerVerifierBean;
import com.dotcms.business.CloseDBIfOpened;
import com.dotcms.business.WrapInTransaction;
import com.dotcms.repackage.org.apache.commons.compress.compressors.bzip2.BZip2CompressorInputStream;
import com.dotcms.repackage.org.apache.commons.io.FileUtils;
import com.dotcms.repackage.org.apache.commons.io.IOUtils;
import com.dotcms.repackage.org.apache.tika.Tika;
import com.dotcms.tika.TikaUtils;
import com.dotmarketing.beans.Host;
import com.dotmarketing.beans.Identifier;
import com.dotmarketing.business.APILocator;
import com.dotmarketing.business.CacheLocator;
import com.dotmarketing.business.DotStateException;
import com.dotmarketing.business.PermissionAPI;
import com.dotmarketing.cache.FieldsCache;
import com.dotmarketing.exception.DotDataException;
import com.dotmarketing.exception.DotRuntimeException;
import com.dotmarketing.exception.DotSecurityException;
import com.dotmarketing.menubuilders.RefreshMenus;
import com.dotmarketing.portlets.contentlet.business.ContentletAPI;
import com.dotmarketing.portlets.contentlet.business.DotContentletStateException;
import com.dotmarketing.portlets.contentlet.model.Contentlet;
import com.dotmarketing.portlets.folders.business.FolderAPI;
import com.dotmarketing.portlets.folders.model.Folder;
import com.dotmarketing.portlets.structure.factories.FieldFactory;
import com.dotmarketing.portlets.structure.model.Field;
import com.dotmarketing.portlets.structure.model.Structure;
import com.dotmarketing.util.Config;
import com.dotmarketing.util.InodeUtils;
import com.dotmarketing.util.Logger;
import com.dotmarketing.util.UtilMethods;
import com.liferay.portal.model.User;
import com.liferay.util.FileUtil;
import java.io.ByteArrayInputStream;
import java.io.ByteArrayOutputStream;
import java.io.File;
import java.io.IOException;
import java.io.InputStream;
import java.nio.file.Files;
import java.util.ArrayList;
import java.util.List;
import java.util.Map;
import java.util.zip.GZIPInputStream;

/**
 * This class is a bridge impl that will support the older
 * com.dotmarketing.portlets.file.model.File as well as the new Contentlet based
 * files
 *
 * @author will
 *
 */
public class FileAssetAPIImpl implements FileAssetAPI {

    private final static String DEFAULT_RELATIVE_ASSET_PATH = "/assets";
	private final SystemEventsAPI systemEventsAPI;
	final ContentletAPI contAPI;
	final PermissionAPI perAPI;

	public FileAssetAPIImpl() {
		contAPI = APILocator.getContentletAPI();
		perAPI = APILocator.getPermissionAPI();
		systemEventsAPI = APILocator.getSystemEventsAPI();
	}

	/**
	 * This method will allow you to pass a file where the identifier is not set.  It the file exists on the set host/path
	 * the identifier and all necessary data will be set in order to checkin as a new version of the existing file. The method will
	 * call checkout for you so there is no need to do that work before calling this method
	 * @param fileCon
	 * @param user
	 * @param respectFrontendRoles
	 * @return
	 * @throws DotSecurityException
	 * @throws DotDataException

	public FileAsset checkinFile(Contentlet fileCon, User user,boolean respectFrontendRoles) throws DotSecurityException, DotDataException {
		boolean isExisting = false;
		if(!UtilMethods.isSet(fileCon.getIdentifier())){
			APILocator.getIdentifierAPI().find(fileCon.getHost(),fileCon.getFolder()))
		}

		return fromContentlet(contAPI.checkin(fileCon,user,respectFrontendRoles));
	}
	 */
	@CloseDBIfOpened
	public List<FileAsset> findFileAssetsByFolder(Folder parentFolder, User user, boolean respectFrontendRoles) throws DotDataException,
			DotSecurityException {
		List<FileAsset> assets = null;
		try{
			assets = fromContentlets(perAPI.filterCollection(contAPI.search("+structureType:" + Structure.STRUCTURE_TYPE_FILEASSET+" +conFolder:" + parentFolder.getInode(), -1, 0, null , user, respectFrontendRoles),
					PermissionAPI.PERMISSION_READ, respectFrontendRoles, user));
		} catch (Exception e) {
			Logger.error(this.getClass(), e.getMessage(), e);
			throw new DotRuntimeException(e.getMessage(), e);
		}
		return assets;

	}

	@CloseDBIfOpened
	public List<FileAsset> findFileAssetsByHost(Host parentHost, User user, boolean respectFrontendRoles) throws DotDataException,
	DotSecurityException {
		List<FileAsset> assets = null;
		try{
			Folder parentFolder = APILocator.getFolderAPI().find(FolderAPI.SYSTEM_FOLDER, user, false);
			assets = fromContentlets(perAPI.filterCollection(contAPI.search("+conHost:" +parentHost.getIdentifier() +" +structureType:" + Structure.STRUCTURE_TYPE_FILEASSET+" +conFolder:" + parentFolder.getInode(), -1, 0, null , user, respectFrontendRoles),
					PermissionAPI.PERMISSION_READ, respectFrontendRoles, user));
		} catch (Exception e) {
			Logger.error(this.getClass(), e.getMessage(), e);
			throw new DotRuntimeException(e.getMessage(), e);
		}
		return assets;

	}

	@CloseDBIfOpened
	public List<FileAsset> findFileAssetsByHost(final Host parentHost, final User user, final boolean live,
												final boolean working, final boolean archived,
												final boolean respectFrontendRoles)
										throws DotDataException, DotSecurityException {

		List<FileAsset> assets = null;

		try {

			final Folder parentFolder = APILocator.getFolderAPI().find(FolderAPI.SYSTEM_FOLDER, user, false);
			assets = fromContentlets(perAPI.filterCollection
					(contAPI.search("+conHost:" +parentHost.getIdentifier() +" +structureType:" + Structure.STRUCTURE_TYPE_FILEASSET+" +conFolder:" + parentFolder.getInode() + (live?" +live:true":"") + (working? " +working:true":"") + (archived? " +deleted:true":""), -1, 0, null , user, respectFrontendRoles),
					PermissionAPI.PERMISSION_READ, respectFrontendRoles, user));
		} catch (Exception e) {
			Logger.error(this.getClass(), e.getMessage(), e);
			throw new DotRuntimeException(e.getMessage(), e);
		}

		return assets;
	} // findFileAssetsByHost.

	@WrapInTransaction
	public void createBaseFileAssetFields(Structure structure) throws DotDataException, DotStateException {
		if (structure == null || !InodeUtils.isSet(structure.getInode())) {
			throw new DotStateException("Cannot create base fileasset fields on a structure that doesn't exist");
		}
		if (structure.getStructureType() != Structure.STRUCTURE_TYPE_FILEASSET) {
			throw new DotStateException("Cannot create base fileasset fields on a structure that is not a file asset");
		}
		Field field = new Field(HOST_FOLDER_FIELD_NAME, Field.FieldType.HOST_OR_FOLDER, Field.DataType.TEXT, structure, true, false, true, 1,
				"", "", "", true, false, true);

		field.setVelocityVarName(HOST_FOLDER_FIELD);
		FieldFactory.saveField(field);

		field = new Field(BINARY_FIELD_NAME, Field.FieldType.BINARY, Field.DataType.BINARY, structure, true, false, false, 2, "", "", "", true,
				false, false);
		field.setVelocityVarName(BINARY_FIELD);
		FieldFactory.saveField(field);


		field = new Field(TITLE_FIELD_NAME, Field.FieldType.TEXT, Field.DataType.TEXT, structure, true, true, true, 3, "", "", "", true, false,
				true);
		field.setVelocityVarName(TITLE_FIELD);
		field.setListed(false);
		FieldFactory.saveField(field);


		field = new Field(FILE_NAME_FIELD_NAME, Field.FieldType.TEXT, Field.DataType.TEXT, structure, false, true, true, 4, "", "", "", true, true,
				true);
		field.setVelocityVarName(FILE_NAME_FIELD);
		FieldFactory.saveField(field);


		field = new Field(META_DATA_TAB_NAME, Field.FieldType.TAB_DIVIDER, Field.DataType.SECTION_DIVIDER, structure, false, false, false, 5, "", "", "", false,
				false, false);
		field.setVelocityVarName("MetadataTab");
		FieldFactory.saveField(field);


		field = new Field(META_DATA_FIELD_NAME, Field.FieldType.KEY_VALUE, Field.DataType.LONG_TEXT, structure, false, false, false, 6, "", "", "", true,
				true, true);
		field.setVelocityVarName(META_DATA_FIELD);
		FieldFactory.saveField(field);


		field = new Field(SHOW_ON_MENU_NAME, Field.FieldType.CHECKBOX, Field.DataType.TEXT, structure, false, false, true, 7, "|true", "false", "", true, false,
				false);
		field.setVelocityVarName(SHOW_ON_MENU);
		FieldFactory.saveField(field);


		field = new Field(SORT_ORDER_NAME, Field.FieldType.TEXT, Field.DataType.INTEGER, structure, false, false, true, 8, "", "0", "", true, false,
				false);
		field.setVelocityVarName(SORT_ORDER);
		FieldFactory.saveField(field);



		field = new Field(DESCRIPTION_NAME, Field.FieldType.TEXT, Field.DataType.TEXT, structure, false, true, true, 9, "", "", "", true, false,
				true);
		field.setVelocityVarName(DESCRIPTION);
		field.setListed(false);
		field.setSearchable(false);
		FieldFactory.saveField(field);

		FieldsCache.clearCache();
	}

	@CloseDBIfOpened
	public FileAsset fromContentlet(Contentlet con) throws DotStateException {
		if (con == null) {
			throw new DotStateException("Contentlet : is null");
		}
		if (con.getStructure().getStructureType() != Structure.STRUCTURE_TYPE_FILEASSET) {
			throw new DotStateException("Contentlet : " + con.getInode() + " is not a FileAsset");
		}

		FileAsset fa = new FileAsset();
		fa.setStructureInode(con.getStructureInode());
		try {
			contAPI.copyProperties((Contentlet) fa, con.getMap());
		} catch (Exception e) {
			throw new DotStateException("File Copy Failed :" + e.getMessage(), e);
		}
		fa.setHost(con.getHost());
		if(UtilMethods.isSet(con.getFolder())){
			try{
				Identifier ident = APILocator.getIdentifierAPI().find(con);
				User systemUser = APILocator.getUserAPI().getSystemUser();
				Host host = APILocator.getHostAPI().find(con.getHost(), systemUser , false);
				Folder folder = APILocator.getFolderAPI().findFolderByPath(ident.getParentPath(), host, systemUser, false);
				fa.setFolder(folder.getInode());
			}catch(Exception e){
				try{
					User systemUser = APILocator.getUserAPI().getSystemUser();
					Host host = APILocator.getHostAPI().find(con.getHost(), systemUser , false);
					Folder folder = APILocator.getFolderAPI().find(con.getFolder(), systemUser, false);
					fa.setFolder(folder.getInode());
				}catch(Exception e1){
					Logger.warn(this, "Unable to convert contentlet to file asset " + con, e1);
				}
			}
		}
		return fa;
	}

	public List<FileAsset> fromContentlets(final List<Contentlet> contentlets) {
		final List<FileAsset> fileAssets = new ArrayList<>();
		for (Contentlet con : contentlets) {
			fileAssets.add(fromContentlet(con));
		}
		return fileAssets;

	}

	public List<IFileAsset> fromContentletsI(final List<Contentlet> contentlets) {
		final List<IFileAsset> fileAssets = new ArrayList<IFileAsset>();
		for (Contentlet con : contentlets) {
			fileAssets.add(fromContentlet(con));
		}
		return fileAssets;

	}

	public boolean isFileAsset(Contentlet con)  {
		return (con != null && con.getStructure() != null && con.getStructure().getStructureType() == Structure.STRUCTURE_TYPE_FILEASSET) ;
	}

	public Map<String, String> getMetaDataMap(Contentlet con, File binFile)  {

		return new TikaUtils().getMetaDataMap(con.getInode(),binFile,false);

	}

	public boolean fileNameExists(Host host, Folder folder, String fileName, String identifier) throws  DotDataException{
		return this.fileNameExists(host, folder, fileName, identifier, -1);
	}

	@CloseDBIfOpened
	public boolean fileNameExists(Host host, Folder folder, String fileName, String identifier, long languageId) throws  DotDataException{
		if( !UtilMethods.isSet(fileName) ){
			return true;
		}

		if( folder == null || host == null ) {
			return false;
		}

		boolean exist = false;

		Identifier folderId = APILocator.getIdentifierAPI().find(folder);
		String path = folder.getInode().equals(FolderAPI.SYSTEM_FOLDER)?"/"+fileName:folderId.getPath()+fileName;
		Identifier fileAsset = APILocator.getIdentifierAPI().find(host, path);

		if(fileAsset!=null && InodeUtils.isSet(fileAsset.getId()) && !identifier.equals(fileAsset.getId()) && !fileAsset.getAssetType().equals("folder")){
			// Let's not break old logic. ie calling fileNameExists method without languageId parameter.
			if (languageId == -1){
				exist = true;
			} else { // New logic.
				//We need to make sure that the contentlets for this identifier have the same language.
				try {
					contAPI.findContentletByIdentifier(fileAsset.getId(), false, languageId,
						APILocator.getUserAPI().getSystemUser(), false);
					exist = true;
				} catch (DotSecurityException dse) {
					// Something could failed, lets log and assume true to not break anything.
					Logger.error(FileAssetAPIImpl.class,
						"Error trying to find contentlet from identifier:" + fileAsset.getId(), dse);
					exist = true;
				} catch (DotContentletStateException dcse){
					// DotContentletStateException is thrown when content is not found.
					exist = false;
				}
			}
		}
		return exist;
    }

	public String getRelativeAssetPath(FileAsset fa) {
		String _inode = fa.getInode();
		return getRelativeAssetPath(_inode, fa.getFileName());
	}

	private  String getRelativeAssetPath(String inode, String fileName) {
		String _inode = inode;
		String path = "";

		path = java.io.File.separator + _inode.charAt(0)
				+ java.io.File.separator + _inode.charAt(1) + java.io.File.separator + _inode + java.io.File.separator + "fileAsset" + java.io.File.separator+ fileName;

		return path;

	}

	@CloseDBIfOpened
	public  boolean renameFile (Contentlet fileAssetCont, String newName, User user, boolean respectFrontendRoles) throws DotStateException, DotDataException, DotSecurityException, IOException {
		boolean isfileAssetContLive = false;
		Identifier id = APILocator.getIdentifierAPI().find(fileAssetCont);
		if(id!=null && InodeUtils.isSet(id.getId())){
			Host host = APILocator.getHostAPI().find(id.getHostId(), user, respectFrontendRoles);
			Folder folder = APILocator.getFolderAPI().findFolderByPath(id.getParentPath(), host, user, respectFrontendRoles);
			FileAsset fa = fromContentlet(fileAssetCont);
			String ext = fa.getExtension();
			if(!fileNameExists(host, folder, newName+ "." +ext, id.getId())){
			    if(fa.isLive()) {
					isfileAssetContLive = true;
			    }
			    File oldFile = fileAssetCont.getBinary(BINARY_FIELD);
				File newFile = new File(oldFile.getPath().substring(0,oldFile.getPath().indexOf(oldFile.getName()))+newName+"."+ext);
				try {
					FileUtils.copyFile(oldFile, newFile);
					fileAssetCont.setInode(null);
					fileAssetCont.setFolder(folder.getInode());
					fileAssetCont.setBinary(BINARY_FIELD, newFile);
					final String newFileName=newName+"."+ext;
					fileAssetCont.setStringProperty(FileAssetAPI.TITLE_FIELD, newFileName);
					fileAssetCont.setStringProperty(FileAssetAPI.FILE_NAME_FIELD, newFileName);
					fileAssetCont= APILocator.getContentletAPI().checkin(fileAssetCont, user, respectFrontendRoles);
					if(isfileAssetContLive) {
						 APILocator.getVersionableAPI().setLive(fileAssetCont);
					}

					CacheLocator.getNavToolCache().removeNav(folder.getHostId(), folder.getInode());
					CacheLocator.getIdentifierCache().removeFromCacheByVersionable(fileAssetCont);
				} catch (Exception e) {
					Logger.error(this, "Unable to rename file asset to "
							+ newName + " for asset " + id.getId(), e);
					throw e;
				} finally {
					if (newFile != null) {
						FileUtils.deleteQuietly(newFile);
					}
				}
				return true;
			}
		}
		return false;
	}


	@CloseDBIfOpened
    public boolean moveFile ( Contentlet fileAssetCont, Host host, User user, boolean respectFrontendRoles ) throws DotStateException, DotDataException, DotSecurityException {
        return moveFile( fileAssetCont, null, host, user, respectFrontendRoles );
    }

	@CloseDBIfOpened
    public  boolean moveFile (Contentlet fileAssetCont, Folder parent, User user, boolean respectFrontendRoles) throws DotStateException, DotDataException, DotSecurityException  {
        return moveFile( fileAssetCont, parent, null, user, respectFrontendRoles );
    }

    private boolean moveFile ( Contentlet fileAssetCont, Folder parent, Host host, User user, boolean respectFrontendRoles ) throws DotStateException, DotDataException, DotSecurityException {

        boolean isfileAssetContLive = false;

        //Getting the contentlet identifier
        Identifier id = APILocator.getIdentifierAPI().find( fileAssetCont );
        if ( id != null && InodeUtils.isSet( id.getId() ) ) {

            FileAsset fa = fromContentlet( fileAssetCont );
            if ( fa.isLive() )
                isfileAssetContLive = true;

            if ( host == null ) {
                host = APILocator.getHostAPI().find( id.getHostId(), user, respectFrontendRoles );
            }

            //Verify if the file already exist
            Boolean fileNameExists;
            if ( parent != null ) {
                fileNameExists = fileNameExists( host, parent, fa.getFileName(), id.getId() );
            } else {
                fileNameExists = fileNameExists( host, APILocator.getFolderAPI().findSystemFolder(), fa.getFileName(), id.getId() );
            }

            if ( !fileNameExists ) {

                Folder oldParent = APILocator.getFolderAPI().findFolderByPath( id.getParentPath(), host, user, respectFrontendRoles );

                fileAssetCont.setInode( null );
                fileAssetCont.setHost( host != null ? host.getIdentifier() : (parent != null ? parent.getHostId() : fileAssetCont.getHost()) );
                fileAssetCont.setFolder( parent != null ? parent.getInode() : null );
                fileAssetCont = APILocator.getContentletAPI().checkin( fileAssetCont, user, respectFrontendRoles );
                if ( isfileAssetContLive )
                    APILocator.getVersionableAPI().setLive( fileAssetCont );

                if ( parent != null ) {
                    RefreshMenus.deleteMenu( oldParent, parent );
                    CacheLocator.getNavToolCache().removeNav(parent.getHostId(), parent.getInode());
                } else {
                    RefreshMenus.deleteMenu( oldParent );
                }
                CacheLocator.getNavToolCache().removeNav(oldParent.getHostId(), oldParent.getInode());

                CacheLocator.getIdentifierCache().removeFromCacheByVersionable( fileAssetCont );

				this.systemEventsAPI.pushAsync(SystemEventType.MOVE_FILE_ASSET, new Payload(fileAssetCont, Visibility.EXCLUDE_OWNER,
						new ExcludeOwnerVerifierBean(user.getUserId(), PermissionAPI.PERMISSION_READ, Visibility.PERMISSION)));

                return true;
            }
        }

        return false;
    }

    @CloseDBIfOpened
    public List<FileAsset> findFileAssetsByFolder(Folder parentFolder,
			String sortBy, boolean live, User user, boolean respectFrontendRoles)
			throws DotDataException, DotSecurityException {
		List<FileAsset> assets = null;
		try{
			assets = fromContentlets(perAPI.filterCollection(contAPI.search("+structureType:" + Structure.STRUCTURE_TYPE_FILEASSET+" +conFolder:" + parentFolder.getInode() + (live?" +live:true":""), -1, 0, sortBy , user, respectFrontendRoles),
					PermissionAPI.PERMISSION_READ, respectFrontendRoles, user));
		} catch (Exception e) {
			Logger.error(this.getClass(), e.getMessage(), e);
			throw new DotRuntimeException(e.getMessage(), e);
		}
		return assets;
	}

	@CloseDBIfOpened
	public List<FileAsset> findFileAssetsByFolder(Folder parentFolder,
			String sortBy, boolean live, boolean working, User user, boolean respectFrontendRoles)
			throws DotDataException, DotSecurityException {
		List<FileAsset> assets = null;
		try{
			assets = fromContentlets(perAPI.filterCollection(contAPI.search("+structureType:" + Structure.STRUCTURE_TYPE_FILEASSET+" +conFolder:" + parentFolder.getInode() + (live?" +live:true":"") + (working? " +working:true":""), -1, 0, sortBy , user, respectFrontendRoles),
					PermissionAPI.PERMISSION_READ, respectFrontendRoles, user));
		} catch (Exception e) {
			Logger.error(this.getClass(), e.getMessage(), e);
			throw new DotRuntimeException(e.getMessage(), e);
		}
		return assets;
	}

	public String getRealAssetPath(String inode, String fileName, String ext) {
        String _inode = inode;
        String path = "";

        String realPath = Config.getStringProperty("ASSET_REAL_PATH");
        if (UtilMethods.isSet(realPath) && !realPath.endsWith(java.io.File.separator))
            realPath = realPath + java.io.File.separator;

        String assetPath = Config.getStringProperty("ASSET_PATH", DEFAULT_RELATIVE_ASSET_PATH);
        if (UtilMethods.isSet(assetPath) && !assetPath.endsWith(java.io.File.separator))
            assetPath = assetPath + java.io.File.separator;

        path = ((!UtilMethods.isSet(realPath)) ? assetPath : realPath)
                + _inode.charAt(0) + java.io.File.separator + _inode.charAt(1)
                + java.io.File.separator + _inode+ java.io.File.separator + "fileAsset" + java.io.File.separator + fileName + "." + ext;

        if (!UtilMethods.isSet(realPath))
            return FileUtil.getRealPath(path);
        else
            return path;

    }

	@Override
	public String getRealAssetPath(String inode, String fileName) {

		String extension = UtilMethods.getFileExtension(fileName);
		String fileNameWOExtenstion  =  UtilMethods.getFileName(fileName);


        return getRealAssetPath(inode, fileNameWOExtenstion, extension);

    }

	/**
	 * This method returns the relative path for assets
     *
     * @return the relative folder of where assets are stored
	 */
	public String getRelativeAssetsRootPath() {
        String path = "";
        path = Config.getStringProperty("ASSET_PATH", DEFAULT_RELATIVE_ASSET_PATH);
        return path;
    }

    /**
     * This method returns the root path for assets
     *
     * @return the root folder of where assets are stored
     */
    public String getRealAssetsRootPath() {
        String realPath = Config.getStringProperty("ASSET_REAL_PATH");
        if (UtilMethods.isSet(realPath) && !realPath.endsWith(java.io.File.separator))
            realPath = realPath + java.io.File.separator;
        if (!UtilMethods.isSet(realPath))
            return FileUtil.getRealPath(getRelativeAssetsRootPath());
        else
            return realPath;
    }

	public String getRealAssetPath(String inode) {
        String _inode = inode;
        String path = "";

        String realPath = Config.getStringProperty("ASSET_REAL_PATH", null);
        if (UtilMethods.isSet(realPath) && !realPath.endsWith(java.io.File.separator))
            realPath = realPath + java.io.File.separator;

        String assetPath = Config.getStringProperty("ASSET_PATH", DEFAULT_RELATIVE_ASSET_PATH);
        if (UtilMethods.isSet(assetPath) && !assetPath.endsWith(java.io.File.separator))
            assetPath = assetPath + java.io.File.separator;

        path = ((!UtilMethods.isSet(realPath)) ? assetPath : realPath)
                + _inode.charAt(0) + java.io.File.separator + _inode.charAt(1)
                + java.io.File.separator + _inode+ java.io.File.separator + "fileAsset" + java.io.File.separator;

        if (!UtilMethods.isSet(realPath))
            return FileUtil.getRealPath(path);
        else
            return path;

    }

    @Override
    public File getContentMetadataFile(String inode) {
        return new File(getRealAssetsRootPath()+File.separator+
                inode.charAt(0)+File.separator+inode.charAt(1)+File.separator+inode+File.separator+
                "metaData"+File.separator+"content");
    }

    @Override
    public String getContentMetadataAsString(File metadataFile) throws Exception {
        Logger.debug(this.getClass(), "DEBUG --> Parsing Metadata from file: " + metadataFile.getPath() );

        //Check if Metadata Max Size is set (in Bytes)
        int metadataLimitInBytes = Config.getIntProperty("META_DATA_MAX_SIZE", 5) * 1024 * 1024;

        //If Max Size limit is greater than what Java allows for Int values
        if(metadataLimitInBytes > Integer.MAX_VALUE){
            metadataLimitInBytes = Integer.MAX_VALUE;
        }

        //Subtracting 1024 Bytes (buffer size)
        metadataLimitInBytes = metadataLimitInBytes - 1024;

        String type=new Tika().detect(metadataFile);

<<<<<<< HEAD
        InputStream input= Files.newInputStream(metadataFile.toPath());
=======
        InputStream input=new FileInputStream(metadataFile); // todo: should use new nio api
>>>>>>> d6fed1e5

        if(type.equals("application/x-gzip")) {
            // gzip compression was used
            input = new GZIPInputStream(input);
        }
        else if(type.equals("application/x-bzip2")) {
            // bzip2 compression was used
            input = new BZip2CompressorInputStream(input);
        }

        //Depending on the max limit of the metadata file size,
        //we'll get as many bytes as we can so we can parse it
        //and then they'll be added to the ContentMap
        ByteArrayOutputStream baos = new ByteArrayOutputStream();

        byte[] buf = new byte[1024];
        int bytesRead = 0;
        int copied = 0;

        while (bytesRead < metadataLimitInBytes && (copied = input.read(buf,0,buf.length)) > -1 ) {
            baos.write(buf,0,copied);
            bytesRead = bytesRead + copied;

        }

        InputStream limitedInput = new ByteArrayInputStream(baos.toByteArray());

        //let's close the original input since it's no longer necessary to keep it open
        if (input != null) {
            try {
                input.close(); // todo: the file resource close handling for io should be on try catch
            } catch (IOException e) {
                 Logger.error(this.getClass(), "There was a problem with parsing a file Metadata: " + e.getMessage(), e);
            }
       }

        return IOUtils.toString(limitedInput);
    }

    /**
     * Cleans up thumbnails folder from a contentlet file asset, it uses the
     * identifier to remove the generated folder.
     *
     * <p>
     * Note: the thumbnails are generated once, so when the image is updated
     * then we need to clean the old thumbnails; that way it will generate a new
     * one.
     * </p>
     *
     * @param contentlet
     */
    public void cleanThumbnailsFromContentlet(Contentlet contentlet) {
        if (contentlet.getStructure().getStructureType() == Structure.STRUCTURE_TYPE_FILEASSET) {
            this.cleanThumbnailsFromFileAsset(APILocator.getFileAssetAPI().fromContentlet(
                    contentlet));
            return;
        }

        Logger.warn(this, "Contentlet parameter is NOT a fileasset.");
    }

    /**
     * Cleans up thumbnails folder for an specific asset, it uses the identifier
     * to remove the generated folder.
     *
     * <p>
     * Note: the thumbnails are generated once, so when the image is updated
     * then we need to clean the old thumbnails; that way it will generate a new
     * one.
     * </p>
     *
     * @param fileAsset
     */
    public void cleanThumbnailsFromFileAsset(IFileAsset fileAsset) {
        // Wiping out the thumbnails and resized versions
        // http://jira.dotmarketing.net/browse/DOTCMS-5911
        final String inode = fileAsset.getInode();
        if (UtilMethods.isSet(inode)) {
            final String realAssetPath = getRealAssetsRootPath();
            java.io.File tumbnailDir = new java.io.File(realAssetPath + java.io.File.separator
                    + "dotGenerated" + java.io.File.separator + inode.charAt(0)
                    + java.io.File.separator + inode.charAt(1));
            if (tumbnailDir != null) {
                java.io.File[] files = tumbnailDir.listFiles();
                if (files != null) {
                    for (java.io.File iofile : files) {
                        try {
                            if (iofile.getName().startsWith("dotGenerated_")) {
                                iofile.delete();
                            }
                        } catch (SecurityException e) {
                            Logger.error(
                                    this,
                                    "EditFileAction._saveWorkingFileData(): "
                                            + iofile.getName()
                                            + " cannot be erased. Please check the file permissions.");
                        } catch (Exception e) {
                            Logger.error(this,
                                    "EditFileAction._saveWorkingFileData(): " + e.getMessage());
                        }
                    }
                }
            }
        }
    }

	public String getMimeType(String filename) {
		if (filename != null) {
			filename = filename.toLowerCase();
		}

		String mimeType;

		try {
			mimeType = Config.CONTEXT.getMimeType(filename);
			if(!UtilMethods.isSet(mimeType))
				mimeType = FileAsset.UNKNOWN_MIME_TYPE;
		}
		catch(Exception ex) {
			mimeType = FileAsset.UNKNOWN_MIME_TYPE;
			Logger.warn(this,"Error looking for mimetype on file: "+filename,ex);
		}

		return mimeType;
	}

	public String getRealAssetPathTmpBinary() {
		String assetpath=getRealAssetsRootPath();
		java.io.File adir=new java.io.File(assetpath);
		if(!adir.isDirectory())
			adir.mkdir();
		String path=assetpath+java.io.File.separator+"tmp_upload";
		java.io.File dir=new java.io.File(path);
		if(!dir.isDirectory())
			dir.mkdir();
		return path;
	}

}<|MERGE_RESOLUTION|>--- conflicted
+++ resolved
@@ -584,11 +584,7 @@
 
         String type=new Tika().detect(metadataFile);
 
-<<<<<<< HEAD
         InputStream input= Files.newInputStream(metadataFile.toPath());
-=======
-        InputStream input=new FileInputStream(metadataFile); // todo: should use new nio api
->>>>>>> d6fed1e5
 
         if(type.equals("application/x-gzip")) {
             // gzip compression was used
