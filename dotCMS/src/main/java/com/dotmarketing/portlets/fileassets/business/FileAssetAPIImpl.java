--- conflicted
+++ resolved
@@ -344,12 +344,8 @@
 
 			final HttpServletRequest request = HttpServletRequestThreadLocal.INSTANCE.getRequest();
 			if	(request != null) {
-<<<<<<< HEAD
 				final String fileLink = new ResourceLink.ResourceLinkBuilder().build(request, APILocator.systemUser(), fileAsset, "fileAsset").getConfiguredImageURL();
-						//getFileLink(request, APILocator.systemUser(), fileAsset, "fileAsset");
-=======
-				final String fileLink = new ResourceLink.ResourceLinkBuilder().getFileLink(request, APILocator.systemUser(), fileAsset, "fileAsset");
->>>>>>> 477606b0
+
 
 				fileAsset.getMap().put("fileLink", fileLink);
 			}
