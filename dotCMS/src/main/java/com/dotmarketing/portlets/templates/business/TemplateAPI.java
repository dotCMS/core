package com.dotmarketing.portlets.templates.business;

import com.dotmarketing.beans.Host;
import com.dotmarketing.beans.Identifier;
import com.dotmarketing.business.DotStateException;
import com.dotmarketing.exception.DotDataException;
import com.dotmarketing.exception.DotSecurityException;
import com.dotmarketing.portlets.containers.model.Container;
import com.dotmarketing.portlets.htmlpageasset.business.HTMLPageAssetAPI.TemplateContainersReMap.ContainerRemapTuple;
import com.dotmarketing.portlets.templates.design.bean.ContainerUUID;
import com.dotmarketing.portlets.templates.design.bean.TemplateLayout;
import com.dotmarketing.portlets.templates.model.Template;
import com.liferay.portal.model.User;

import java.util.Date;
import java.util.List;
import java.util.Map;

/**
 * Api to interact with Templates
 * You can create and edit templates, publish/unpubish, archive/unarchive, delete, etc.
 */
public interface TemplateAPI {

	/**
	 * Retrieves all non-archived templates assigned to the given host. It uses DB directly.
	 * @param parentHost host where the template lives.
	 * @return list of templates that lives in the host
	 * @throws DotDataException
	 */
	List<Template> findTemplatesAssignedTo(final Host parentHost) throws DotDataException;

	/**
	 * Retrieves all templates assigned to the given host. It uses DB directly.
	 * @param parentHost host where the template lives.
	 * @param includeArchived boolean if true archived templates will be included
	 * @return list of templates that lives in the host
	 * @throws DotDataException
	 */
	List<Template> findTemplatesAssignedTo(final Host parentHost, final boolean includeArchived) throws DotDataException;

	/**
	 * Retrieves a paginated list of templates the given user can read. Return working templates and non-archived. Order them by title
	 * This method uses DB directly
	 * @param user user to make the search
	 * @param hostId host id where the templates lives
	 * @param query
	 * @param searchHost is not used
	 * @param offset
	 * @param limit
	 * @return list of templates
	 * @throws DotDataException
	 * @throws DotSecurityException
	 */
	List<Template> findTemplatesUserCanUse(final User user, final String hostId, final String query, final boolean searchHost, final int offset, final int limit) throws DotDataException, DotSecurityException;

	/**
	 * Retrieves the working version of a template given its identifier
	 * @param id identifier of the template
	 * @param user user to make the search
	 * @param respectFrontendRoles
	 * @return working template
	 * @throws DotDataException
	 * @throws DotSecurityException
	 */
	Template findWorkingTemplate(final String id, final User user, final boolean respectFrontendRoles) throws DotDataException, DotSecurityException;
	/**
	 * Retrieves the live version of a template given its identifier
	 * @param id identifier of the template
	 * @param user user to make the search
	 * @param respectFrontendRoles
	 * @return live template
	 * @throws DotDataException
	 * @throws DotSecurityException
	 */
	Template findLiveTemplate(final String id, final User user, final boolean respectFrontendRoles) throws DotDataException, DotSecurityException;

	/**
	 * Copies a template to another host.
	 *
	 * @param template template to copy
	 * @param destination where to copy
	 * @param forceOverwrite
	 * @param copySourceContainers
	 * @param user user to make the request
	 * @param respectFrontendRoles
	 * @return copy of the template
	 * @throws DotDataException
	 * @throws DotSecurityException
	 */
	Template copy(final Template template, final Host destination, final boolean forceOverwrite, final boolean copySourceContainers, final User user, final boolean respectFrontendRoles)
		throws DotDataException, DotSecurityException;

	/**
	 *
	 * Copies a template to another host. This method does not copy containers inside instead it remaps the containers based on the containerMappings given.
	 *
	 * @param sourceTemplate template to copy
	 * @param destinationHost where to copy
	 * @param forceOverwrite
	 * @param containerMappings
	 * @param user user to make the request
	 * @param respectFrontendRoles
	 * @return copied template
	 * @throws DotDataException
	 * @throws DotSecurityException
	 */
	Template copy(final Template sourceTemplate, final Host destinationHost, final boolean forceOverwrite, final List<ContainerRemapTuple> containerMappings, final User user,
			final boolean respectFrontendRoles) throws DotDataException, DotSecurityException;

	/**
	 * Return the list of container identifiers used in a template body.
	 *
	 * @param template
	 * @param user
	 * @param respectFrontendRoles
	 * @return List<Container>
	 *
	 * @throws DotSecurityException
	 * @throws DotDataException
	 *
	 */
	List<Container> getContainersInTemplate(Template template, User user, boolean respectFrontendRoles) throws DotDataException, DotSecurityException;

	List<ContainerUUID> getContainersUUID(TemplateLayout layout);

	/**
	 * Gets the {@link ContainerUUID} from a draw template body
	 * @param drawTemplateBody {@link String}
	 * @return List of ContainerUUID, empty if nothing
	 */
	List<ContainerUUID> getContainersUUIDFromDrawTemplateBody(String drawTemplateBody);

	/**
	 * Retrieves the template associated to a host
	 * @param template
	 * @return
	 * @throws DotDataException
	 */
	Host getTemplateHost(Template template) throws DotDataException;

	/**
	 * Save a template
	 *
	 * @param template
	 * @param destination
	 * @param user
	 * @param respectFrontendRoles
	 * @return Template
	 * @throws DotDataException
	 * @throws DotSecurityException
	 */
	Template saveTemplate(Template template, Host destination, User user, boolean respectFrontendRoles) throws DotDataException, DotSecurityException;

	/**
	 * Publish a template if has the appropiate permissions
	 * @param template {@link Template} to publish (valid template)
	 * @param user     {@link User} user to check the permissions
	 * @param respectFrontendRoles {@link Boolean}
	 * @return boolean true if publish
	 */
	boolean publishTemplate(Template template, User user, boolean respectFrontendRoles);

	/**
	 * Unpublish a template if has the appropiate permissions
	 * @param template {@link Template} to unpublish (valid template)
	 * @param user     {@link User} user to check the permissions
	 * @param respectFrontendRoles {@link Boolean}
	 * @return boolean true if publish
	 */
	boolean unpublishTemplate(Template template, User user, boolean respectFrontendRoles);

	/**
	 * Unlock the template
	 * @param template {@link Template}
	 * @param user     {@link User}
	 */
	void unlock (Template template, User user);

	/**
	 * Archive the template, it should be unpublish, but if it is not, then will be unpublish and consequently archive.
	 * @param template {@link Template}
	 * @param user     {@link User}
	 * @param respectFrontendRoles
	 * @return boolean true if success
	 */
	boolean archive (Template template, User user, boolean respectFrontendRoles);

	/**
	 * If the template is archive will unarchive it
	 * @param template {@link Template}
	 */
	void unarchive (Template template);

	/**
	 * Delete the specified template.
	 *
	 * Template should be archive, otherwise DotStateException
	 * Should have write permission, otherwise SecurityException
	 *
	 * @param template {@link Template}
	 * @param user     {@link User}
	 * @param respectFrontendRoles {@link Boolean}
	 * @return boolean
	 * @throws DotSecurityException
	 * @throws Exception
	 */
	boolean deleteTemplate(Template template, User user, boolean respectFrontendRoles);

	/**
	 * Delete the specified template
	 *
	 * @deprecated uses {@link #deleteTemplate(Template, User, boolean)}
	 * @param template
	 * @param user
	 * @param respectFrontendRoles
	 * @return boolean
	 * @throws DotSecurityException
	 * @throws Exception
	 */
	@Deprecated
	boolean delete(Template template, User user, boolean respectFrontendRoles) throws DotSecurityException, Exception;

    /**
     * Retrieves a paginated list of templates the user can use
     * @param user
     * @param includeArchived
     * @param params
     * @param hostId
     * @param inode
     * @param identifier
     * @param parent
     * @param offset
     * @param limit
     * @param orderBy
     * @return
     * @throws DotSecurityException
     * @throws DotDataException
     */
<<<<<<< HEAD
		List<Template> findTemplates(User user, boolean includeArchived, Map<String,Object> params, String hostId, String inode, String identifier, String parent, int offset, int limit, String orderBy) throws DotSecurityException, DotDataException;
=======
	List<Template> findTemplates(User user, boolean includeArchived, Map<String,Object> params, String hostId, String inode, String identifier, String parent, int offset, int limit, String orderBy) throws DotSecurityException, DotDataException;
>>>>>>> f8983b7f


	/**
	 * Check if there are Contentlet Pages using this Template
	 * @param templateInode
	 * @param user
	 * @param respectFrontendRoles
	 * @return List of Contentlet Pages (page's titles) using the specified Template
	 * @throws DotDataException
	 * @throws DotSecurityException
	 */
	String checkDependencies(String templateInode, User user, Boolean respectFrontendRoles) throws DotDataException, DotSecurityException;

	/**
	 * Check if there are Contentlet Pages using this Template
	 * @param template {@link Template}
	 * @param user     {@link User}
	 * @param respectFrontendRoles Boolean
	 * @return Map, String Name -> Host Name : Page Name
	 */
	Map<String, String> checkPageDependencies(Template template, User user, boolean respectFrontendRoles);

	int deleteOldVersions(Date assetsOlderThan) throws DotStateException, DotDataException;

	/**
	 * Finds a template by its inode.
	 * @param inode inode of the template
	 * @param user user to make the search
	 * @param respectFrontEndRoles
	 * @return Template, if not exists null
	 * @throws DotSecurityException
	 * @throws DotDataException
	 */
    Template find(final String inode, final User user, final boolean respectFrontEndRoles) throws DotSecurityException, DotDataException;

	/**
	 * Makes a copy of sourceTemplate and returns the new one
	 * @param sourceTemplate
	 * @param user
	 * @return
	 * @throws DotDataException
	 * @throws DotSecurityException
	 */
    Template copy(Template sourceTemplate, User user)throws DotDataException, DotSecurityException ;
    
	/**
	 *
	 * Updates the template's theme without creating new version.
	 * @param templateInode
	 * @param theme
	 *
	 */
    void updateThemeWithoutVersioning(String templateInode, String theme) throws DotDataException;
    
    /**
	 * Method will replace user references of the given userId in templates
	 * with the replacement user Id  
	 * @param userId User Identifier
	 * @param replacementUserId The user id of the replacement user
	 * @throws DotDataException There is a data inconsistency
	 * @throws DotStateException There is a data inconsistency
	 * @throws DotSecurityException 
	 */
	void updateUserReferences(String userId, String replacementUserId)throws DotDataException, DotSecurityException;

	/**
	 * Brings all the versions of a specific template
	 * @param identifier id of the template
	 * @param user
	 * @param respectFrontendRoles
	 * @return
	 * @throws DotDataException
	 * @throws DotSecurityException
	 */
	List<Template> findAllVersions(final Identifier identifier, final User user, final boolean respectFrontendRoles)
			throws DotDataException, DotSecurityException;

	/**
	 * Brings the versions of a specific template, if bringOldVersions is true brings all the versions,
	 * if is set to false, only brings the working and the live version
	 * @param identifier id of the template
	 * @param user
	 * @param respectFrontendRoles
	 * @param bringOldVersions true = all versions, false = only live and working
	 * @return
	 * @throws DotDataException
	 * @throws DotSecurityException
	 */
	List<Template> findAllVersions(final Identifier identifier, final User user, final boolean respectFrontendRoles, final boolean bringOldVersions)
			throws DotDataException, DotSecurityException;

	/**
	 * Finds the templates where the containerInode is set as a parent in the tree table.
	 * Was created to recreate InodeFactory.getChildrenClass(Inode p, Class c) since it uses Hibernate
	 * and Templates were remove from the hbm files.
	 * @param containerInode
	 * @return
	 * @throws DotDataException
	 */
	List<Template> findTemplatesByContainerInode(final String containerInode) throws DotDataException;
	
}<|MERGE_RESOLUTION|>--- conflicted
+++ resolved
@@ -237,11 +237,7 @@
      * @throws DotSecurityException
      * @throws DotDataException
      */
-<<<<<<< HEAD
-		List<Template> findTemplates(User user, boolean includeArchived, Map<String,Object> params, String hostId, String inode, String identifier, String parent, int offset, int limit, String orderBy) throws DotSecurityException, DotDataException;
-=======
 	List<Template> findTemplates(User user, boolean includeArchived, Map<String,Object> params, String hostId, String inode, String identifier, String parent, int offset, int limit, String orderBy) throws DotSecurityException, DotDataException;
->>>>>>> f8983b7f
 
 
 	/**
