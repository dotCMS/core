package com.dotmarketing.portlets.templates.design.bean;

<<<<<<< HEAD
import java.io.Serializable;
import java.util.ArrayList;
import java.util.List;
import java.util.stream.Collectors;

import com.fasterxml.jackson.core.JsonProcessingException;
import com.fasterxml.jackson.databind.ObjectMapper;
=======
import java.util.ArrayList;
import java.util.List;
import java.util.stream.Collectors;
>>>>>>> 45d06f65

import static com.dotmarketing.portlets.templates.design.util.DesignTemplateHtmlCssConstants.*;

/**
 * Class that represents the javascript parameter for edit the drawed template.
 *
 * @author Graziano Aliberti - Engineering Ingegneria Informatica
 * @date Apr 20, 2012
 */
public class TemplateLayout implements Serializable{

    private String pageWidth;
    private String width;
    private String layout;

    private String title;

    private boolean header;
    private boolean footer;

    private Body body;
    private Sidebar sidebar;

    public String getPageWidth () {
        return pageWidth;
    }

    public void setPageWidth ( String pageWidth ) {
        this.pageWidth = pageWidth;

        if ( pageWidth.equals( LAYOUT_WIDTH_CLASS_100_PERCENT ) ) {//100%
            this.setWidth( "100%" );
        } else if ( pageWidth.equals( LAYOUT_WIDTH_CLASS_RESPONSIVE ) ) {//Responsive
            this.setWidth( "responsive" );
        } else if ( pageWidth.equals( LAYOUT_WIDTH_CLASS_950 ) ) {//950px
            this.setWidth( "950px" );
        } else if ( pageWidth.equals( LAYOUT_WIDTH_CLASS_975 ) ) {//975px
            this.setWidth( "975px" );
        } else if ( pageWidth.equals( LAYOUT_WIDTH_CLASS_750 ) ) {//750px
            this.setWidth( "750px" );
        }
    }

    public String getLayout () {
        return layout;
    }

    public void setLayout ( String layout ) {
        this.layout = layout;
    }

    public String getWidth () {
        return width;
    }

    public void setWidth ( String width ) {
        this.width = width;
    }

    public String getTitle () {
        return title;
    }

    /**
     * The title of the current template parsed in order to be use as a class and be able to override
     * a template style with the client custom css's
     * <p/>
     * It will remove any non alpha-numeric character, the spaces will be replace them by "-" and will be in lower case
     *
     * @param title
     */
    public void setTitle ( String title ) {
        if ( title == null ) {
            this.title = "";
        } else {
            String escaped = title.replaceAll( "[^A-Za-z0-9 ]", "" );
            escaped = escaped.replaceAll( " ", "-" );
            this.title = escaped.toLowerCase();
        }
    }

    public boolean isHeader () {
        return header;
    }

    public void setHeader ( final boolean header ) {
        this.header = header;
    }

    public boolean isFooter () {
        return footer;
    }

    public void setFooter ( final boolean footer ) {
        this.footer = footer;
    }

    public Body getBody () {
        return body;
    }

    public void setBody (final Body body) {
        this.body = body;
    }

    public void setBodyRows ( final List<TemplateLayoutRow> bodyRows ) {

        this.body = new Body(bodyRows);
    }

    public Sidebar getSidebar () {
        return sidebar;
    }

    public void setSidebar (final Sidebar sidebar) {
        this.sidebar = sidebar;
    }

    public void setContainers ( final List<ContainerUUID> containers, final Boolean isPreview ) {
        String location = null;
        int widthPercent  = 0;

        if ( layout.equals( YUI_LAYOUT_LEFT_CLASS_T1 ) ) {//layout-160-left
            location = Sidebar.LOCATION_LEFT;
            widthPercent = 20;
        } else if ( layout.equals( YUI_LAYOUT_LEFT_CLASS_T2 ) ) {//layout-240-left
            location = Sidebar.LOCATION_LEFT;
            widthPercent = 30;
        } else if ( layout.equals( YUI_LAYOUT_LEFT_CLASS_T3 ) ) {//layout-300-left
            location =  Sidebar.LOCATION_LEFT;
            widthPercent = 40;
        } else if ( layout.equals( YUI_LAYOUT_RIGHT_CLASS_T4 ) ) {//layout-160-right
            location =  Sidebar.LOCATION_RIGHT;
            widthPercent = 20;
        } else if ( layout.equals( YUI_LAYOUT_RIGHT_CLASS_T5 ) ) {//layout-240-right
            location =  Sidebar.LOCATION_RIGHT;
            widthPercent = 30;
        } else if ( layout.equals( YUI_LAYOUT_RIGHT_CLASS_T6 ) ) {//layout-300-right*/
            location =  Sidebar.LOCATION_RIGHT;
            widthPercent = 40;
        }

        this.sidebar = new Sidebar(containers, location, 0, widthPercent);
        this.sidebar.setPreview( isPreview );

    }

    public List<String> getContainersId() {
        final List<String> containerIdentifiers = new ArrayList<>();
        final List<TemplateLayoutRow> rows = this.body.getRows();

        for (final TemplateLayoutRow row : rows) {
            final List<TemplateLayoutColumn> columns = row.getColumns();

            for (final TemplateLayoutColumn column : columns) {
                final List<ContainerUUID> columnContainers = column.getContainers();
                containerIdentifiers.addAll(
                        columnContainers.stream()
<<<<<<< HEAD
                                .map(containerUUID -> containerUUID.getIdentifier())
=======
                                .map((ContainerUUID containerUUID) -> containerUUID.getIdentifier())
>>>>>>> 45d06f65
                                .collect(Collectors.toList()));
            }
        }

        if (this.sidebar != null && this.sidebar.getContainers() != null) {
            containerIdentifiers.addAll(
                    this.sidebar.getContainers().stream()
<<<<<<< HEAD
                            .map(containerUUID -> containerUUID.getIdentifier())
=======
                            .map((ContainerUUID containerUUID) -> containerUUID.getIdentifier())
>>>>>>> 45d06f65
                            .collect(Collectors.toList()));
        }

        return containerIdentifiers;
    }
<<<<<<< HEAD
    @Override
    public String toString() {
       try {
           return new ObjectMapper().writeValueAsString(this);
        } catch (JsonProcessingException e) {
            return super.toString();
        }
    }
=======

>>>>>>> 45d06f65
}<|MERGE_RESOLUTION|>--- conflicted
+++ resolved
@@ -1,6 +1,18 @@
 package com.dotmarketing.portlets.templates.design.bean;
 
-<<<<<<< HEAD
+
+import static com.dotmarketing.portlets.templates.design.util.DesignTemplateHtmlCssConstants.LAYOUT_WIDTH_CLASS_100_PERCENT;
+import static com.dotmarketing.portlets.templates.design.util.DesignTemplateHtmlCssConstants.LAYOUT_WIDTH_CLASS_750;
+import static com.dotmarketing.portlets.templates.design.util.DesignTemplateHtmlCssConstants.LAYOUT_WIDTH_CLASS_950;
+import static com.dotmarketing.portlets.templates.design.util.DesignTemplateHtmlCssConstants.LAYOUT_WIDTH_CLASS_975;
+import static com.dotmarketing.portlets.templates.design.util.DesignTemplateHtmlCssConstants.LAYOUT_WIDTH_CLASS_RESPONSIVE;
+import static com.dotmarketing.portlets.templates.design.util.DesignTemplateHtmlCssConstants.YUI_LAYOUT_LEFT_CLASS_T1;
+import static com.dotmarketing.portlets.templates.design.util.DesignTemplateHtmlCssConstants.YUI_LAYOUT_LEFT_CLASS_T2;
+import static com.dotmarketing.portlets.templates.design.util.DesignTemplateHtmlCssConstants.YUI_LAYOUT_LEFT_CLASS_T3;
+import static com.dotmarketing.portlets.templates.design.util.DesignTemplateHtmlCssConstants.YUI_LAYOUT_RIGHT_CLASS_T4;
+import static com.dotmarketing.portlets.templates.design.util.DesignTemplateHtmlCssConstants.YUI_LAYOUT_RIGHT_CLASS_T5;
+import static com.dotmarketing.portlets.templates.design.util.DesignTemplateHtmlCssConstants.YUI_LAYOUT_RIGHT_CLASS_T6;
+
 import java.io.Serializable;
 import java.util.ArrayList;
 import java.util.List;
@@ -8,13 +20,6 @@
 
 import com.fasterxml.jackson.core.JsonProcessingException;
 import com.fasterxml.jackson.databind.ObjectMapper;
-=======
-import java.util.ArrayList;
-import java.util.List;
-import java.util.stream.Collectors;
->>>>>>> 45d06f65
-
-import static com.dotmarketing.portlets.templates.design.util.DesignTemplateHtmlCssConstants.*;
 
 /**
  * Class that represents the javascript parameter for edit the drawed template.
@@ -171,11 +176,9 @@
                 final List<ContainerUUID> columnContainers = column.getContainers();
                 containerIdentifiers.addAll(
                         columnContainers.stream()
-<<<<<<< HEAD
-                                .map(containerUUID -> containerUUID.getIdentifier())
-=======
+
                                 .map((ContainerUUID containerUUID) -> containerUUID.getIdentifier())
->>>>>>> 45d06f65
+
                                 .collect(Collectors.toList()));
             }
         }
@@ -183,17 +186,15 @@
         if (this.sidebar != null && this.sidebar.getContainers() != null) {
             containerIdentifiers.addAll(
                     this.sidebar.getContainers().stream()
-<<<<<<< HEAD
-                            .map(containerUUID -> containerUUID.getIdentifier())
-=======
+
                             .map((ContainerUUID containerUUID) -> containerUUID.getIdentifier())
->>>>>>> 45d06f65
+
                             .collect(Collectors.toList()));
         }
 
         return containerIdentifiers;
     }
-<<<<<<< HEAD
+
     @Override
     public String toString() {
        try {
@@ -202,7 +203,6 @@
             return super.toString();
         }
     }
-=======
-
->>>>>>> 45d06f65
+
+
 }