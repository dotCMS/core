package com.dotmarketing.portlets.templates.design.bean;

import java.io.Serializable;
import java.util.List;

import com.fasterxml.jackson.annotation.JsonCreator;
import com.fasterxml.jackson.annotation.JsonProperty;
import com.fasterxml.jackson.core.JsonProcessingException;
import com.fasterxml.jackson.databind.ObjectMapper;

/**
 * It's a {@link com.dotmarketing.portlets.templates.model.Template}'s Sidebar
 */
public class Sidebar extends ContainerHolder implements Serializable{

    public static String LOCATION_RIGHT = "right";
    public static String LOCATION_LEFT = "left";

    private String location;
    private Integer widthPercent;
    private SidebarWidthValue width;

    @JsonCreator
    public Sidebar(@JsonProperty("containers") List<ContainerUUID> containers,
                   @JsonProperty("location") final String location,
                   @JsonProperty("width") final String width,
                   @JsonProperty("widthPercent") final int widthPercent) {
        super(containers);

        this.location = location;
        this.widthPercent = widthPercent;
<<<<<<< HEAD

        try {
            this.width = SidebarWidthValue.valueOf(width);
        } catch(IllegalArgumentException e) {
            this.width = null;
        }
=======
        this.width =SidebarWidthValue.fromString(width);
>>>>>>> 4b22a4c1
    }

    public String getLocation() {
        return location;
    }

    public Integer getWidthPercent() {
        return widthPercent != null ? widthPercent : width.getWidthPercent();
    }

    public String getWidth() {
        return width != null ? width.name() : null;
    }

    @Override
    public String toString() {
       try {
           return new ObjectMapper().writeValueAsString(this);
        } catch (JsonProcessingException e) {
            return super.toString();
        }
    }
}<|MERGE_RESOLUTION|>--- conflicted
+++ resolved
@@ -29,16 +29,9 @@
 
         this.location = location;
         this.widthPercent = widthPercent;
-<<<<<<< HEAD
 
-        try {
-            this.width = SidebarWidthValue.valueOf(width);
-        } catch(IllegalArgumentException e) {
-            this.width = null;
-        }
-=======
-        this.width =SidebarWidthValue.fromString(width);
->>>>>>> 4b22a4c1
+        this.width = SidebarWidthValue.fromString(width);
+
     }
 
     public String getLocation() {
