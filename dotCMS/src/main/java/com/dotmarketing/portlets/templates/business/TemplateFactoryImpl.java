--- conflicted
+++ resolved
@@ -92,11 +92,8 @@
 		dc.addParam(parentHost.getIdentifier());
 
 
-<<<<<<< HEAD
-		return ConvertToPOJOUtil.convertDotConnectMapToTemplate(dc.loadObjectResults());
-=======
 		return TransformerLocator.createTemplateTransformer(dc.loadObjectResults()).asList();
->>>>>>> 08580835
+
 
 	}
 
@@ -281,11 +278,9 @@
 			while(!done) {
 				dc.setStartRow(internalOffset);
 				dc.setMaxRows(internalLimit);
-<<<<<<< HEAD
-				resultList = ConvertToPOJOUtil.convertDotConnectMapToTemplate(dc.loadObjectResults());
-=======
+
 				resultList = TransformerLocator.createTemplateTransformer(dc.loadObjectResults()).asList();
->>>>>>> 08580835
+
 				PermissionAPI permAPI = APILocator.getPermissionAPI();
 				toReturn.addAll(permAPI.filterCollection(resultList, PermissionAPI.PERMISSION_READ, false, user));
 				if(countLimit > 0 && toReturn.size() >= countLimit + offset)
