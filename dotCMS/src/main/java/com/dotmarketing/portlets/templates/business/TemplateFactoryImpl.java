--- conflicted
+++ resolved
@@ -206,7 +206,6 @@
 		conditionBuffer.append(condition);
 
 		if(params!=null && params.size()>0){
-<<<<<<< HEAD
 			conditionBuffer.append(" and ( false ");
 			paramValues = new ArrayList<>();
 			for (Map.Entry<String, Object> entry : params.entrySet()) {
@@ -228,10 +227,6 @@
 				}
 			}
 			conditionBuffer.append(" ) ");
-=======
-					conditionBuffer
-							.append(" and ( asset.inode like ? or asset.identifier like ? or lower(asset.title) like ? )");
->>>>>>> f8983b7f
 		}
 		DotConnect dc = new DotConnect();
 		
@@ -281,7 +276,6 @@
 			query.append(orderBy);
 			dc.setSQL(query.toString());
 
-<<<<<<< HEAD
 			additionalParams.forEach(p->dc.addParam(p));
 			
 			
@@ -289,13 +283,7 @@
 				for (Object value : paramValues) {
 					dc.addParam((String)value);
 				}
-=======
-			if(params!=null && params.size()>0){
-				final String filter = "%"+params.get("filter").toString().toLowerCase()+"%";
-				dc.addParam(filter);
-				dc.addParam(filter);
-				dc.addParam(filter);
->>>>>>> f8983b7f
+
 			}
 
 			while(!done) {
