--- conflicted
+++ resolved
@@ -354,14 +354,23 @@
 			toReturn.addAll(this.findFolderAssetTemplate(user, hostId, orderBy,
 					includeArchived, params != null? params.values(): Collections.emptyList()));
 
-			if(countLimit > 0 && toReturn.size() < countLimit + offset) {
-
-<<<<<<< HEAD
+			if (countLimit > 0 && toReturn.size() < countLimit + offset) {
+
 				while (!done) {
 					dc.setStartRow(internalOffset);
 					dc.setMaxRows(internalLimit);
 
-					resultList = TransformerLocator.createTemplateTransformer(dc.loadObjectResults()).asList();
+					resultList = TransformerLocator
+							.createTemplateTransformer(dc.loadObjectResults()).asList();
+
+					//Search by inode
+					if (resultList.isEmpty()) {
+						final Template templateInode =
+								params != null ? find(params.get("filter").toString()) : null;
+						resultList =
+								templateInode != null ? Collections.singletonList(templateInode)
+										: Collections.emptyList();
+					}
 
 					toReturn.addAll(APILocator.getPermissionAPI().filterCollection(
 							resultList, PermissionAPI.PERMISSION_READ, false, user));
@@ -370,20 +379,6 @@
 					} else if (resultList.size() < internalLimit) {
 						done = true;
 					}
-=======
-				//Search by inode
-				if(resultList.isEmpty()){
-					final Template templateInode = params!=null ? find(params.get("filter").toString()) : null;
-					resultList = templateInode != null ? Collections.singletonList(templateInode) : Collections.emptyList();
-				}
-
-				PermissionAPI permAPI = APILocator.getPermissionAPI();
-				toReturn.addAll(permAPI.filterCollection(resultList, PermissionAPI.PERMISSION_READ, false, user));
-				if(countLimit > 0 && toReturn.size() >= countLimit + offset)
-					done = true;
-				else if(resultList.size() < internalLimit)
-					done = true;
->>>>>>> 1e667cb9
 
 					internalOffset += internalLimit;
 				}
