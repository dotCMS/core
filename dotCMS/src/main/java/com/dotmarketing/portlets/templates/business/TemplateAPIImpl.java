package com.dotmarketing.portlets.templates.business;

import com.dotcms.business.CloseDBIfOpened;
import com.dotcms.business.WrapInTransaction;
import com.dotcms.contenttype.model.type.BaseContentType;
import com.dotcms.rendering.velocity.viewtools.DotTemplateTool;
import com.dotmarketing.beans.Host;
import com.dotmarketing.beans.Identifier;
import com.dotmarketing.beans.MultiTree;
import com.dotmarketing.beans.VersionInfo;
import com.dotmarketing.beans.WebAsset;
import com.dotmarketing.business.APILocator;
import com.dotmarketing.business.BaseWebAssetAPI;
import com.dotmarketing.business.DotStateException;
import com.dotmarketing.business.FactoryLocator;
import com.dotmarketing.business.IdentifierAPI;
import com.dotmarketing.business.PermissionAPI;
import com.dotmarketing.business.PermissionAPI.PermissionableType;
import com.dotmarketing.common.model.ContentletSearch;
import com.dotmarketing.db.HibernateUtil;
import com.dotmarketing.exception.DotDataException;
import com.dotmarketing.exception.DotRuntimeException;
import com.dotmarketing.exception.DotSecurityException;
import com.dotmarketing.factories.MultiTreeFactory;
import com.dotmarketing.portlets.containers.business.ContainerAPI;
import com.dotmarketing.portlets.containers.model.Container;
import com.dotmarketing.portlets.contentlet.model.Contentlet;
import com.dotmarketing.portlets.htmlpageasset.business.HTMLPageAssetAPI.TemplateContainersReMap.ContainerRemapTuple;
import com.dotmarketing.portlets.htmlpageasset.model.HTMLPageAsset;
import com.dotmarketing.portlets.templates.design.bean.TemplateLayout;
import com.dotmarketing.portlets.templates.model.Template;
import com.dotmarketing.util.InodeUtils;
import com.dotmarketing.util.Logger;
import com.dotmarketing.util.UtilMethods;
import com.dotmarketing.util.WebKeys;
import com.liferay.portal.model.User;

import java.util.ArrayList;
import java.util.Date;
import java.util.HashSet;
import java.util.LinkedList;
import java.util.List;
import java.util.Map;
import java.util.Set;
<<<<<<< HEAD

import java.util.stream.Collectors;
=======
import java.util.regex.Matcher;
import java.util.regex.Pattern;
import java.util.stream.Collectors;

>>>>>>> b1f77912

public class TemplateAPIImpl extends BaseWebAssetAPI implements TemplateAPI {

	static PermissionAPI permissionAPI = APILocator.getPermissionAPI();
	static IdentifierAPI identifierAPI = APILocator.getIdentifierAPI();
	static TemplateFactory templateFactory = FactoryLocator.getTemplateFactory();
	static ContainerAPI containerAPI = APILocator.getContainerAPI();



	@CloseDBIfOpened
	public List<Template> findTemplatesAssignedTo(Host parentHost) throws DotDataException {
		return FactoryLocator.getTemplateFactory().findTemplatesAssignedTo(parentHost, false);
	}

	@CloseDBIfOpened
	public List<Template> findTemplatesAssignedTo(Host parentHost, boolean includeArchived) throws DotDataException {
		return FactoryLocator.getTemplateFactory().findTemplatesAssignedTo(parentHost, includeArchived);
	}

	@CloseDBIfOpened
	public List<Template> findTemplatesUserCanUse(User user, String hostName, String query, boolean searchHost,int offset, int limit) throws DotDataException, DotSecurityException {
		return FactoryLocator.getTemplateFactory().findTemplatesUserCanUse(user, hostName, query, searchHost, offset, limit);
	}

	@WrapInTransaction
	public void delete(Template template) throws DotDataException {
		FactoryLocator.getTemplateFactory().delete(template);
	}

	@Override
	public Template copy(final Template sourceTemplate, final User user) throws DotDataException, DotSecurityException {

		final Identifier identifier = APILocator.getIdentifierAPI().find(sourceTemplate.getIdentifier());
		final Host  host = APILocator.getHostAPI().find(identifier.getHostId(), user, false);

		return copy(sourceTemplate, host, false, false, user, false);
	}

	@WrapInTransaction
	@Override
	public Template copy(Template sourceTemplate, Host destination, boolean forceOverwrite, List<ContainerRemapTuple> containerMappings, User user,
			boolean respectFrontendRoles)
			throws DotDataException, DotSecurityException {

		if (!permissionAPI.doesUserHavePermission(sourceTemplate, PermissionAPI.PERMISSION_READ, user, respectFrontendRoles)) {
			throw new DotSecurityException("You don't have permission to read the source file.");
		}

		if (!permissionAPI.doesUserHavePermission(destination, PermissionAPI.PERMISSION_WRITE, user, respectFrontendRoles)) {
			throw new DotSecurityException("You don't have permission to write in the destination folder.");
		}

		boolean isNew = false;
		Template newTemplate;
		if (forceOverwrite) {
			newTemplate = FactoryLocator.getTemplateFactory().findWorkingTemplateByName(sourceTemplate.getTitle(), destination);
			if (newTemplate == null) {
				isNew = true;
				newTemplate  =templateFactory.copyTemplate(sourceTemplate, destination);
			}
		} else {
			isNew = true;
			newTemplate  =templateFactory.copyTemplate(sourceTemplate, destination);
		}


		newTemplate.setModDate(new Date());
		newTemplate.setModUser(user.getUserId());

		if (isNew) {
			// creates new identifier for this webasset and persists it
			Identifier newIdentifier = com.dotmarketing.business.APILocator.getIdentifierAPI().createNew(newTemplate, destination);
			Logger.debug(TemplateFactory.class, "Parent newIdentifier=" + newIdentifier.getId());

			newTemplate.setIdentifier(newIdentifier.getId());
			// persists the webasset
			save(newTemplate);

			//Copy the host again
			newIdentifier.setHostId(destination.getIdentifier());
		} else {
			saveTemplate(newTemplate, destination, user, respectFrontendRoles);
		}

		APILocator.getVersionableAPI().setWorking(newTemplate);
		if(sourceTemplate.isLive()){
		    APILocator.getVersionableAPI().setLive(newTemplate);
		} else if(sourceTemplate.isArchived()) {
			APILocator.getVersionableAPI().setDeleted(newTemplate, true);
		}
		// Copy permissions
		permissionAPI.copyPermissions(sourceTemplate, newTemplate);

		save(newTemplate);

		return newTemplate;
	}

	// todo: should be on a transaction???
	public Template copy(Template sourceTemplate, Host destination, boolean forceOverwrite,
			boolean copySourceContainers, User user, boolean respectFrontendRoles) throws DotDataException,
			DotSecurityException {

		if (!permissionAPI.doesUserHavePermission(sourceTemplate, PermissionAPI.PERMISSION_READ, user,
				respectFrontendRoles)) {
			throw new DotSecurityException("You don't have permission to read the source file.");
		}

		if (!permissionAPI.doesUserHavePermission(destination, PermissionAPI.PERMISSION_WRITE, user,
				respectFrontendRoles)) {
			throw new DotSecurityException("You don't have permission to write in the destination folder.");
		}

		List<ContainerRemapTuple> remap = new LinkedList<ContainerRemapTuple>();
		if (copySourceContainers) {
			List<Container> sourceContainers = getContainersInTemplate(sourceTemplate, user, respectFrontendRoles);
			Container newContainer;
			for (Container container : sourceContainers) {
				newContainer = containerAPI.copy(container, destination, user, respectFrontendRoles);
				remap.add(new ContainerRemapTuple(container, newContainer));
			}
		}

		return copy(sourceTemplate, destination, forceOverwrite, remap, user, respectFrontendRoles);
	}

	private void save(Template template) throws DotDataException {
		templateFactory.save(template);
	}

	private void save(Template template, String existingId) throws DotDataException {
        templateFactory.save(template,existingId);
    }

	protected void save(WebAsset webAsset) throws DotDataException {
		save((Template) webAsset);
	}


	@WrapInTransaction
	public Template saveTemplate(Template template, Host destination, User user, boolean respectFrontendRoles) throws DotDataException, DotSecurityException {
		boolean existingId=false, existingInode=false;
	    if(UtilMethods.isSet(template.getIdentifier())) {
		    Identifier ident=APILocator.getIdentifierAPI().find(template.getIdentifier());
		    existingId = ident==null || !UtilMethods.isSet(ident.getId());
		}
	    
	    if(template.isDrawed() && !UtilMethods.isSet(template.getDrawedBody())) {
	        throw new DotStateException("Drawed template MUST have a drawed body:" + template);
	        
	    }
	    
	    

	    if(UtilMethods.isSet(template.getInode())) {
    	    try {
    	        Template existing=(Template) HibernateUtil.load(Template.class, template.getInode());
    	        existingInode = existing==null || !UtilMethods.isSet(existing.getInode());
    	    }
    	    catch(Exception ex) {
    	        existingInode=true;
    	    }
	    }

	    Template oldTemplate = !existingId && UtilMethods.isSet(template.getIdentifier())
				?findWorkingTemplate(template.getIdentifier(), user, respectFrontendRoles)
						:null;


		if ((oldTemplate != null) && InodeUtils.isSet(oldTemplate.getInode())) {
			if (!permissionAPI.doesUserHavePermission(oldTemplate, PermissionAPI.PERMISSION_READ, user, respectFrontendRoles)) {
				throw new DotSecurityException("You don't have permission to read the source file.");
			}
		}

		if (!permissionAPI.doesUserHavePermission(destination, PermissionAPI.PERMISSION_CAN_ADD_CHILDREN, user, respectFrontendRoles)) {
			throw new DotSecurityException("You don't have permission to write in the destination folder.");
		}

		if (!permissionAPI.doesUserHavePermissions(PermissionableType.TEMPLATES, PermissionAPI.PERMISSION_EDIT, user)) {
			throw new DotSecurityException("You don't have permission to edit templates.");
		}


		//gets identifier from the current asset
		Identifier identifier = null;
		if (oldTemplate != null) {
			templateFactory.deleteFromCache(oldTemplate);

			identifier = identifierAPI.findFromInode(oldTemplate.getIdentifier());
		}
		else{
			identifier = (!existingId) ? APILocator.getIdentifierAPI().createNew(template, destination) :
			                             APILocator.getIdentifierAPI().createNew(template, destination, template.getIdentifier());
			template.setIdentifier(identifier.getId());
		}
		template.setModDate(new Date());
		template.setModUser(user.getUserId());



		//it saves or updates the asset
		if(existingInode) {
		    // support for existing inode
		    save(template,template.getInode());
		}else {
		    save(template);
		}
		APILocator.getVersionableAPI().setWorking(template);


        return template;
	}

    @CloseDBIfOpened
    @Override
    public List<Container> getContainersInTemplate(Template template, User user, boolean respectFrontendRoles)
            throws DotDataException, DotSecurityException {

<<<<<<< HEAD
        final Set<Container> containers = new HashSet<>();
        if(template.isDrawed()) {
            final TemplateLayout layout = DotTemplateTool.themeLayout(template.getInode());
            final List<String> containersId = layout.getContainersId();
    
            for (final String cont : containersId) {
                final Container container = APILocator.getContainerAPI().getWorkingContainerById(cont, user, false);
    
                if(container==null) {
                    continue;
                }
    
                containers.add(container);
            }
        }
        // this is a light weight search for pages that use this template
        List<ContentletSearch> pages= APILocator.getContentletAPIImpl().searchIndex("+_all:" + template.getIdentifier() + " +baseType:"
                + BaseContentType.HTMLPAGE.getType(), 100, 0, null, user,respectFrontendRoles);

        for (ContentletSearch page : pages) {
            Set<String> containerId =
                    MultiTreeFactory.getMultiTrees(page.getIdentifier())
=======
        final List<Container> containers = new ArrayList<>();

	    if (template.isDrawed()){
            final TemplateLayout layout     = DotTemplateTool.themeLayout(template.getInode());
            final List<String> containersId = layout.getContainersId();

            for (final String cont : containersId) {
                final Container container = APILocator.getContainerAPI().getWorkingContainerById(cont, user, false);

                if (container == null) {
                    continue;
                }

                containers.add(container);
            }
        }

        // this is a light weight search for pages that use this template
        List<ContentletSearch> pages = APILocator.getContentletAPIImpl()
            .searchIndex("+_all:" + template.getIdentifier()
                + " +baseType:" + BaseContentType.HTMLPAGE.getType(),
                100, 0, null, user, respectFrontendRoles);

        for (ContentletSearch page : pages) {
            Set<String> containersId =
                MultiTreeFactory.getMultiTrees(page.getIdentifier())
>>>>>>> b1f77912
                    .stream()
                    .map(MultiTree::getContainer)
                    .collect(Collectors.toSet());

<<<<<<< HEAD
            for (String cont : containerId) {
                Container container = APILocator.getContainerAPI().getWorkingContainerById(cont, user, false);
                if(container==null) {
                    continue;
                }
                containers.add(container);
            }
        }
        return new ArrayList<Container>(containers);
=======
            for (final String cont : containersId) {
                final Container container = APILocator.getContainerAPI().getWorkingContainerById(cont, user, false);
>>>>>>> b1f77912

                if (container == null) {
                    continue;
                }

                containers.add(container);
            }
        }
        return new ArrayList<>(containers);
    }



	public Host getTemplateHost(Template template) throws DotDataException {

		try {
			Host host = APILocator.getHostAPI().findParentHost(template, APILocator.getUserAPI().getSystemUser(), false);
			return host;
		} catch (DotSecurityException e1) {
			Logger.error(TemplateAPIImpl.class, e1.getMessage(), e1);
			throw new DotRuntimeException(e1.getMessage(), e1);
		}

	}

	@WrapInTransaction
	public boolean delete(Template template, User user, boolean respectFrontendRoles) throws DotSecurityException,
			Exception {
		if(permissionAPI.doesUserHavePermission(template, PermissionAPI.PERMISSION_WRITE, user, respectFrontendRoles)) {
			return deleteAsset(template);
		} else {
			throw new DotSecurityException(WebKeys.USER_PERMISSIONS_EXCEPTION);
		}
	}

	public Template findWorkingTemplate(String id, User user, boolean respectFrontendRoles) throws DotDataException, DotSecurityException {
		VersionInfo info = APILocator.getVersionableAPI().getVersionInfo(id);
		return find(info.getWorkingInode(), user, respectFrontendRoles);

	}

	@CloseDBIfOpened
	public List<Template> findTemplates(User user, boolean includeArchived,
			Map<String, Object> params, String hostId, String inode, String identifier, String parent,
			int offset, int limit, String orderBy) throws DotSecurityException,
			DotDataException {
		return templateFactory.findTemplates(user, includeArchived, params, hostId, inode, identifier, parent, offset, limit, orderBy);
	}

	@CloseDBIfOpened
	@Override
	public Template find(String inode, User user,  boolean respectFrontEndRoles) throws DotSecurityException,
			DotDataException {
		Template t =  templateFactory.find(inode);
		if(t!=null && InodeUtils.isSet(t.getInode()) &&
		      !permissionAPI.doesUserHavePermission(t, PermissionAPI.PERMISSION_READ, user, respectFrontEndRoles)){
			throw new DotSecurityException("User does not have access to template:" + inode);
		}
		return t;

	}




	public Template findLiveTemplate(String id, User user, boolean respectFrontendRoles) throws DotDataException, DotSecurityException {
		VersionInfo info = APILocator.getVersionableAPI().getVersionInfo(id);
		return find(info.getLiveInode(), user, respectFrontendRoles);
	}

	@Override
	public String checkDependencies(String templateInode, User user, Boolean respectFrontendRoles) throws DotDataException, DotSecurityException {
		String result = null;
		Template template = find(templateInode, user, respectFrontendRoles);
		// checking if there are pages using this template
		List<Contentlet> pages=APILocator.getHTMLPageAssetAPI().findPagesByTemplate(template, user, respectFrontendRoles,
				TemplateConstants.TEMPLATE_DEPENDENCY_SEARCH_LIMIT);

		if(pages != null && !pages.isEmpty()) {
			StringBuilder builder = new StringBuilder();
			int i = 0;
			for (Contentlet page : pages) {
				HTMLPageAsset pageAsset = APILocator.getHTMLPageAssetAPI().fromContentlet(page);
				Host host = APILocator.getHostAPI().find(pageAsset.getHost(), user, false);
				builder.append(host.getHostname()).append(":").append(pageAsset.getURI());
				if(i++ != pages.size() - 1){
					builder.append(",");
				}
			}
			result = builder.toString();
		}
		return result;
	}

    @Override
    public int deleteOldVersions(Date assetsOlderThan) throws DotStateException, DotDataException {
        return deleteOldVersions(assetsOlderThan,"template");
    }

    @WrapInTransaction
    public void updateThemeWithoutVersioning(String templateInode, String theme) throws DotDataException{
    	templateFactory.updateThemeWithoutVersioning(templateInode, theme);
    }
    
    /**
	 * Method will replace user references of the given userId in templates
	 * with the replacement user Id  
	 * @param userId User Identifier
	 * @param replacementUserId The user id of the replacement user
	 * @throws DotDataException There is a data inconsistency
	 * @throws DotStateException There is a data inconsistency
	 * @throws DotSecurityException 
	 */
	@WrapInTransaction
	public void updateUserReferences(String userId, String replacementUserId)throws DotDataException, DotSecurityException{
		templateFactory.updateUserReferences(userId, replacementUserId);
	}
}<|MERGE_RESOLUTION|>--- conflicted
+++ resolved
@@ -4,6 +4,7 @@
 import com.dotcms.business.WrapInTransaction;
 import com.dotcms.contenttype.model.type.BaseContentType;
 import com.dotcms.rendering.velocity.viewtools.DotTemplateTool;
+
 import com.dotmarketing.beans.Host;
 import com.dotmarketing.beans.Identifier;
 import com.dotmarketing.beans.MultiTree;
@@ -33,7 +34,6 @@
 import com.dotmarketing.util.Logger;
 import com.dotmarketing.util.UtilMethods;
 import com.dotmarketing.util.WebKeys;
-import com.liferay.portal.model.User;
 
 import java.util.ArrayList;
 import java.util.Date;
@@ -42,15 +42,11 @@
 import java.util.List;
 import java.util.Map;
 import java.util.Set;
-<<<<<<< HEAD
-
 import java.util.stream.Collectors;
-=======
-import java.util.regex.Matcher;
-import java.util.regex.Pattern;
-import java.util.stream.Collectors;
-
->>>>>>> b1f77912
+
+import com.liferay.portal.model.User;
+
+
 
 public class TemplateAPIImpl extends BaseWebAssetAPI implements TemplateAPI {
 
@@ -271,7 +267,7 @@
     public List<Container> getContainersInTemplate(Template template, User user, boolean respectFrontendRoles)
             throws DotDataException, DotSecurityException {
 
-<<<<<<< HEAD
+
         final Set<Container> containers = new HashSet<>();
         if(template.isDrawed()) {
             final TemplateLayout layout = DotTemplateTool.themeLayout(template.getInode());
@@ -294,39 +290,11 @@
         for (ContentletSearch page : pages) {
             Set<String> containerId =
                     MultiTreeFactory.getMultiTrees(page.getIdentifier())
-=======
-        final List<Container> containers = new ArrayList<>();
-
-	    if (template.isDrawed()){
-            final TemplateLayout layout     = DotTemplateTool.themeLayout(template.getInode());
-            final List<String> containersId = layout.getContainersId();
-
-            for (final String cont : containersId) {
-                final Container container = APILocator.getContainerAPI().getWorkingContainerById(cont, user, false);
-
-                if (container == null) {
-                    continue;
-                }
-
-                containers.add(container);
-            }
-        }
-
-        // this is a light weight search for pages that use this template
-        List<ContentletSearch> pages = APILocator.getContentletAPIImpl()
-            .searchIndex("+_all:" + template.getIdentifier()
-                + " +baseType:" + BaseContentType.HTMLPAGE.getType(),
-                100, 0, null, user, respectFrontendRoles);
-
-        for (ContentletSearch page : pages) {
-            Set<String> containersId =
-                MultiTreeFactory.getMultiTrees(page.getIdentifier())
->>>>>>> b1f77912
                     .stream()
                     .map(MultiTree::getContainer)
                     .collect(Collectors.toSet());
 
-<<<<<<< HEAD
+
             for (String cont : containerId) {
                 Container container = APILocator.getContainerAPI().getWorkingContainerById(cont, user, false);
                 if(container==null) {
@@ -336,19 +304,7 @@
             }
         }
         return new ArrayList<Container>(containers);
-=======
-            for (final String cont : containersId) {
-                final Container container = APILocator.getContainerAPI().getWorkingContainerById(cont, user, false);
->>>>>>> b1f77912
-
-                if (container == null) {
-                    continue;
-                }
-
-                containers.add(container);
-            }
-        }
-        return new ArrayList<>(containers);
+
     }
 
 
