package com.dotmarketing.portlets.templates.business;

import com.dotcms.business.CloseDBIfOpened;
import com.dotcms.business.WrapInTransaction;

import com.dotcms.rendering.velocity.viewtools.DotTemplateTool;
import com.dotmarketing.beans.Host;
import com.dotmarketing.beans.Identifier;
import com.dotmarketing.beans.VersionInfo;
import com.dotmarketing.beans.WebAsset;
import com.dotmarketing.business.APILocator;
import com.dotmarketing.business.BaseWebAssetAPI;
import com.dotmarketing.business.DotStateException;
import com.dotmarketing.business.FactoryLocator;
import com.dotmarketing.business.IdentifierAPI;
import com.dotmarketing.business.PermissionAPI;
import com.dotmarketing.business.PermissionAPI.PermissionableType;
import com.dotmarketing.db.HibernateUtil;
import com.dotmarketing.exception.DotDataException;
import com.dotmarketing.exception.DotRuntimeException;
import com.dotmarketing.exception.DotSecurityException;
import com.dotmarketing.portlets.containers.business.ContainerAPI;
import com.dotmarketing.portlets.containers.model.Container;
import com.dotmarketing.portlets.contentlet.model.Contentlet;
import com.dotmarketing.portlets.htmlpageasset.business.HTMLPageAssetAPI.TemplateContainersReMap.ContainerRemapTuple;
import com.dotmarketing.portlets.htmlpageasset.model.HTMLPageAsset;
import com.dotmarketing.portlets.templates.design.bean.TemplateLayout;
import com.dotmarketing.portlets.templates.model.Template;
import com.dotmarketing.util.InodeUtils;
import com.dotmarketing.util.Logger;
import com.dotmarketing.util.UtilMethods;
import com.dotmarketing.util.WebKeys;

import java.util.ArrayList;
import java.util.Date;
import java.util.LinkedList;
import java.util.List;
import java.util.Map;
import java.util.regex.Matcher;
import java.util.regex.Pattern;

import com.liferay.portal.model.User;

public class TemplateAPIImpl extends BaseWebAssetAPI implements TemplateAPI {

	static PermissionAPI permissionAPI = APILocator.getPermissionAPI();
	static IdentifierAPI identifierAPI = APILocator.getIdentifierAPI();
	static TemplateFactory templateFactory = FactoryLocator.getTemplateFactory();
	static ContainerAPI containerAPI = APILocator.getContainerAPI();



	@CloseDBIfOpened
	public List<Template> findTemplatesAssignedTo(Host parentHost) throws DotDataException {
		return FactoryLocator.getTemplateFactory().findTemplatesAssignedTo(parentHost, false);
	}

	@CloseDBIfOpened
	public List<Template> findTemplatesAssignedTo(Host parentHost, boolean includeArchived) throws DotDataException {
		return FactoryLocator.getTemplateFactory().findTemplatesAssignedTo(parentHost, includeArchived);
	}

	@CloseDBIfOpened
	public List<Template> findTemplatesUserCanUse(User user, String hostName, String query, boolean searchHost,int offset, int limit) throws DotDataException, DotSecurityException {
		return FactoryLocator.getTemplateFactory().findTemplatesUserCanUse(user, hostName, query, searchHost, offset, limit);
	}

	@WrapInTransaction
	public void delete(Template template) throws DotDataException {
		FactoryLocator.getTemplateFactory().delete(template);
	}

	@Override
	public Template copy(final Template sourceTemplate, final User user) throws DotDataException, DotSecurityException {

		final Identifier identifier = APILocator.getIdentifierAPI().find(sourceTemplate.getIdentifier());
		final Host  host = APILocator.getHostAPI().find(identifier.getHostId(), user, false);

		return copy(sourceTemplate, host, false, false, user, false);
	}

	@WrapInTransaction
	@Override
	public Template copy(Template sourceTemplate, Host destination, boolean forceOverwrite, List<ContainerRemapTuple> containerMappings, User user,
			boolean respectFrontendRoles)
			throws DotDataException, DotSecurityException {

		if (!permissionAPI.doesUserHavePermission(sourceTemplate, PermissionAPI.PERMISSION_READ, user, respectFrontendRoles)) {
			throw new DotSecurityException("You don't have permission to read the source file.");
		}

		if (!permissionAPI.doesUserHavePermission(destination, PermissionAPI.PERMISSION_WRITE, user, respectFrontendRoles)) {
			throw new DotSecurityException("You don't have permission to write in the destination folder.");
		}

		boolean isNew = false;
		Template newTemplate;
		if (forceOverwrite) {
			newTemplate = FactoryLocator.getTemplateFactory().findWorkingTemplateByName(sourceTemplate.getTitle(), destination);
			if (newTemplate == null) {
				isNew = true;
				newTemplate  =templateFactory.copyTemplate(sourceTemplate, destination);
			}
		} else {
			isNew = true;
			newTemplate  =templateFactory.copyTemplate(sourceTemplate, destination);
		}


		newTemplate.setModDate(new Date());
		newTemplate.setModUser(user.getUserId());


		newTemplate.setBody(replaceWithNewContainerIds(newTemplate.getBody(), containerMappings));
		newTemplate.setDrawedBody(replaceWithNewContainerIds(newTemplate.getDrawedBody(), containerMappings));

		if (isNew) {
			// creates new identifier for this webasset and persists it
			Identifier newIdentifier = com.dotmarketing.business.APILocator.getIdentifierAPI().createNew(newTemplate, destination);
			Logger.debug(TemplateFactory.class, "Parent newIdentifier=" + newIdentifier.getInode());

			newTemplate.setIdentifier(newIdentifier.getInode());
			// persists the webasset
			save(newTemplate);
			List<Container> destinationContainers = getContainersInTemplate(newTemplate, user, respectFrontendRoles);


			//Copy the host again
			newIdentifier.setHostId(destination.getIdentifier());
		} else {
			saveTemplate(newTemplate, destination, user, respectFrontendRoles);
		}

		APILocator.getVersionableAPI().setWorking(newTemplate);
		if(sourceTemplate.isLive()){
		    APILocator.getVersionableAPI().setLive(newTemplate);
		} else if(sourceTemplate.isArchived()) {
			APILocator.getVersionableAPI().setDeleted(newTemplate, true);
		}
		// Copy permissions
		permissionAPI.copyPermissions(sourceTemplate, newTemplate);

		save(newTemplate);

		return newTemplate;
	}

	// todo: should be on a transaction???
	public Template copy(Template sourceTemplate, Host destination, boolean forceOverwrite,
			boolean copySourceContainers, User user, boolean respectFrontendRoles) throws DotDataException,
			DotSecurityException {

		if (!permissionAPI.doesUserHavePermission(sourceTemplate, PermissionAPI.PERMISSION_READ, user,
				respectFrontendRoles)) {
			throw new DotSecurityException("You don't have permission to read the source file.");
		}

		if (!permissionAPI.doesUserHavePermission(destination, PermissionAPI.PERMISSION_WRITE, user,
				respectFrontendRoles)) {
			throw new DotSecurityException("You don't have permission to write in the destination folder.");
		}

		List<ContainerRemapTuple> remap = new LinkedList<ContainerRemapTuple>();
		if (copySourceContainers) {
			List<Container> sourceContainers = getContainersInTemplate(sourceTemplate, user, respectFrontendRoles);
			Container newContainer;
			for (Container container : sourceContainers) {
				newContainer = containerAPI.copy(container, destination, user, respectFrontendRoles);
				remap.add(new ContainerRemapTuple(container, newContainer));
			}
		}

		return copy(sourceTemplate, destination, forceOverwrite, remap, user, respectFrontendRoles);
	}

	private void save(Template template) throws DotDataException {
		templateFactory.save(template);
	}

	private void save(Template template, String existingId) throws DotDataException {
        templateFactory.save(template,existingId);
    }

	protected void save(WebAsset webAsset) throws DotDataException {
		save((Template) webAsset);
	}


	@WrapInTransaction
	public Template saveTemplate(Template template, Host destination, User user, boolean respectFrontendRoles) throws DotDataException, DotSecurityException {
		boolean existingId=false, existingInode=false;
	    if(UtilMethods.isSet(template.getIdentifier())) {
		    Identifier ident=APILocator.getIdentifierAPI().find(template.getIdentifier());
		    existingId = ident==null || !UtilMethods.isSet(ident.getId());
		}
	    
	    if(template.isDrawed() && UtilMethods.isSet(template.getDrawedBody())) {
	        throw new DotStateException("Drawed template MUST have a drawed body:" + template);
	        
	    }
	    
	    

	    if(UtilMethods.isSet(template.getInode())) {
    	    try {
    	        Template existing=(Template) HibernateUtil.load(Template.class, template.getInode());
    	        existingInode = existing==null || !UtilMethods.isSet(existing.getInode());
    	    }
    	    catch(Exception ex) {
    	        existingInode=true;
    	    }
	    }

	    Template oldTemplate = !existingId && UtilMethods.isSet(template.getIdentifier())
				?findWorkingTemplate(template.getIdentifier(), user, respectFrontendRoles)
						:null;


		if ((oldTemplate != null) && InodeUtils.isSet(oldTemplate.getInode())) {
			if (!permissionAPI.doesUserHavePermission(oldTemplate, PermissionAPI.PERMISSION_READ, user, respectFrontendRoles)) {
				throw new DotSecurityException("You don't have permission to read the source file.");
			}
		}

		if (!permissionAPI.doesUserHavePermission(destination, PermissionAPI.PERMISSION_CAN_ADD_CHILDREN, user, respectFrontendRoles)) {
			throw new DotSecurityException("You don't have permission to write in the destination folder.");
		}

		if (!permissionAPI.doesUserHavePermissions(PermissionableType.TEMPLATES, PermissionAPI.PERMISSION_EDIT, user)) {
			throw new DotSecurityException("You don't have permission to edit templates.");
		}


		//gets identifier from the current asset
		Identifier identifier = null;
		if (oldTemplate != null) {
			templateFactory.deleteFromCache(oldTemplate);
			identifier = identifierAPI.findFromInode(oldTemplate.getIdentifier());
		}
		else{
			identifier = (!existingId) ? APILocator.getIdentifierAPI().createNew(template, destination) :
			                             APILocator.getIdentifierAPI().createNew(template, destination, template.getIdentifier());
			template.setIdentifier(identifier.getId());
		}
		template.setModDate(new Date());
		template.setModUser(user.getUserId());



		//it saves or updates the asset
		if(existingInode) {
		    // support for existing inode
		    save(template,template.getInode());
		}else {
		    save(template);
		}
		APILocator.getVersionableAPI().setWorking(template);


        return template;
	}

    @CloseDBIfOpened
    @Override
	public List<Container> getContainersInTemplate(final Template template, final User user, final boolean respectFrontendRoles)
            throws DotDataException, DotSecurityException {

		final TemplateLayout layout = DotTemplateTool.themeLayout(template.getInode());
		final List<String> containersId = layout.getContainersId();

		final List<Container> containers = new ArrayList<>();

		for (final String cont : containersId) {
			final Container container = APILocator.getContainerAPI().getWorkingContainerById(cont, user, false);
<<<<<<< HEAD

			if(container==null) {
				continue;
			}

			containers.add(container);
		}

        return containers;
=======

			if(container==null) {
				continue;
			}

			containers.add(container);
		}
>>>>>>> 45d06f65

        return containers;


    }

    }

	private String replaceWithNewContainerIds(String body, List<ContainerRemapTuple> containerMappings) {
		if(body ==null) return body;
		Pattern oldContainerReferencesRegex = Pattern.compile("#parse\\s*\\(\\s*\\$container([^\\s]+)\\s*\\)");
		Pattern newContainerReferencesRegex = Pattern.compile("#parseContainer\\s*\\(\\s*['\"]*([^'\")]+)['\"]*\\s*\\)");

		StringBuffer newBody = new StringBuffer();
		Matcher matcher = oldContainerReferencesRegex.matcher(body);
		while(matcher.find()) {
			String containerId = matcher.group(1).trim();
			for(ContainerRemapTuple tuple : containerMappings) {
				if(tuple.getSourceContainer().getIdentifier().equals(containerId)) {
					matcher.appendReplacement(newBody, "#parseContainer('" + tuple.getDestinationContainer().getIdentifier() +"')");
				}
			}
		}
		matcher.appendTail(newBody);

		body = newBody.toString();
		newBody = new StringBuffer();
		matcher = newContainerReferencesRegex.matcher(body);
		while(matcher.find()) {
			String containerId = matcher.group(1).trim();
			for(ContainerRemapTuple tuple : containerMappings) {
				if(tuple.getSourceContainer().getIdentifier().equals(containerId)) {
					matcher.appendReplacement(newBody, "#parseContainer('" + tuple.getDestinationContainer().getIdentifier() +"')");
					break;
				}
			}
		}
		matcher.appendTail(newBody);


		// if we are updating container references
		if(containerMappings != null && containerMappings.size() > 0){
			Pattern uuid = Pattern.compile("[a-f0-9]{8}-[a-f0-9]{4}-[a-f0-9]{4}-[a-f0-9]{4}-[a-f0-9]{12}");


			body = newBody.toString();
			newBody = new StringBuffer();
			matcher = uuid.matcher(body);
			while(matcher.find()) {
				String containerId = matcher.group(0);
				for(ContainerRemapTuple tuple : containerMappings) {
					if(tuple.getSourceContainer().getIdentifier().equals(containerId)) {
						matcher.appendReplacement(newBody,  tuple.getDestinationContainer().getIdentifier() );
						break;
					}
				}
			}
			matcher.appendTail(newBody);
		}






		return newBody.toString();
	}


	@SuppressWarnings("unchecked")
	private String getCopyTemplateName(String templateName, Host host) throws DotDataException {
		String result = new String(templateName);

		List<Template> templates = findTemplatesAssignedTo(host);

		boolean isValidTemplateName = false;

		for (; !isValidTemplateName;) {
			isValidTemplateName = true;

			for (Template template: templates) {
				if (template.getTitle().equals(result)) {
					isValidTemplateName = false;

					break;
				}
			}

			if (!isValidTemplateName)
				result += " (COPY)";
		}

		return result;
	}





	public Host getTemplateHost(Template template) throws DotDataException {

		try {
			Host host = APILocator.getHostAPI().findParentHost(template, APILocator.getUserAPI().getSystemUser(), false);
			return host;
		} catch (DotSecurityException e1) {
			Logger.error(TemplateAPIImpl.class, e1.getMessage(), e1);
			throw new DotRuntimeException(e1.getMessage(), e1);
		}

	}

	@WrapInTransaction
	public boolean delete(Template template, User user, boolean respectFrontendRoles) throws DotSecurityException,
			Exception {
		if(permissionAPI.doesUserHavePermission(template, PermissionAPI.PERMISSION_WRITE, user, respectFrontendRoles)) {
			return deleteAsset(template);
		} else {
			throw new DotSecurityException(WebKeys.USER_PERMISSIONS_EXCEPTION);
		}
	}

	public Template findWorkingTemplate(String id, User user, boolean respectFrontendRoles) throws DotDataException, DotSecurityException {
		VersionInfo info = APILocator.getVersionableAPI().getVersionInfo(id);
		return find(info.getWorkingInode(), user, respectFrontendRoles);

	}

	@CloseDBIfOpened
	public List<Template> findTemplates(User user, boolean includeArchived,
			Map<String, Object> params, String hostId, String inode, String identifier, String parent,
			int offset, int limit, String orderBy) throws DotSecurityException,
			DotDataException {
		return templateFactory.findTemplates(user, includeArchived, params, hostId, inode, identifier, parent, offset, limit, orderBy);
	}

	@CloseDBIfOpened
	@Override
	public Template find(String inode, User user,  boolean respectFrontEndRoles) throws DotSecurityException,
			DotDataException {
		Template t =  templateFactory.find(inode);
		if(t!=null && InodeUtils.isSet(t.getInode()) &&
		      !permissionAPI.doesUserHavePermission(t, PermissionAPI.PERMISSION_READ, user, respectFrontEndRoles)){
			throw new DotSecurityException("User does not have access to template:" + inode);
		}
		return t;

	}




	public Template findLiveTemplate(String id, User user, boolean respectFrontendRoles) throws DotDataException, DotSecurityException {
		VersionInfo info = APILocator.getVersionableAPI().getVersionInfo(id);
		return find(info.getLiveInode(), user, respectFrontendRoles);
	}

	@Override
	public String checkDependencies(String templateInode, User user, Boolean respectFrontendRoles) throws DotDataException, DotSecurityException {
		String result = null;
		Template template = find(templateInode, user, respectFrontendRoles);
		// checking if there are pages using this template
		List<Contentlet> pages=APILocator.getHTMLPageAssetAPI().findPagesByTemplate(template, user, respectFrontendRoles,
				TemplateConstants.TEMPLATE_DEPENDENCY_SEARCH_LIMIT);

		if(pages != null && !pages.isEmpty()) {
			StringBuilder builder = new StringBuilder();
			int i = 0;
			for (Contentlet page : pages) {
				HTMLPageAsset pageAsset = APILocator.getHTMLPageAssetAPI().fromContentlet(page);
				Host host = APILocator.getHostAPI().find(pageAsset.getHost(), user, false);
				builder.append(host.getHostname()).append(":").append(pageAsset.getURI());
				if(i++ != pages.size() - 1){
					builder.append(",");
				}
			}
			result = builder.toString();
		}
		return result;
	}

    @Override
    public int deleteOldVersions(Date assetsOlderThan) throws DotStateException, DotDataException {
        return deleteOldVersions(assetsOlderThan,"template");
    }

    @WrapInTransaction
    public void updateThemeWithoutVersioning(String templateInode, String theme) throws DotDataException{
    	templateFactory.updateThemeWithoutVersioning(templateInode, theme);
    }
    
    /**
	 * Method will replace user references of the given userId in templates
	 * with the replacement user Id  
	 * @param userId User Identifier
	 * @param replacementUserId The user id of the replacement user
	 * @throws DotDataException There is a data inconsistency
	 * @throws DotStateException There is a data inconsistency
	 * @throws DotSecurityException 
	 */
	@WrapInTransaction
	public void updateUserReferences(String userId, String replacementUserId)throws DotDataException, DotSecurityException{
		templateFactory.updateUserReferences(userId, replacementUserId);
	}
}<|MERGE_RESOLUTION|>--- conflicted
+++ resolved
@@ -110,10 +110,6 @@
 		newTemplate.setModDate(new Date());
 		newTemplate.setModUser(user.getUserId());
 
-
-		newTemplate.setBody(replaceWithNewContainerIds(newTemplate.getBody(), containerMappings));
-		newTemplate.setDrawedBody(replaceWithNewContainerIds(newTemplate.getDrawedBody(), containerMappings));
-
 		if (isNew) {
 			// creates new identifier for this webasset and persists it
 			Identifier newIdentifier = com.dotmarketing.business.APILocator.getIdentifierAPI().createNew(newTemplate, destination);
@@ -194,7 +190,7 @@
 		    existingId = ident==null || !UtilMethods.isSet(ident.getId());
 		}
 	    
-	    if(template.isDrawed() && UtilMethods.isSet(template.getDrawedBody())) {
+	    if(template.isDrawed() && !UtilMethods.isSet(template.getDrawedBody())) {
 	        throw new DotStateException("Drawed template MUST have a drawed body:" + template);
 	        
 	    }
@@ -272,7 +268,6 @@
 
 		for (final String cont : containersId) {
 			final Container container = APILocator.getContainerAPI().getWorkingContainerById(cont, user, false);
-<<<<<<< HEAD
 
 			if(container==null) {
 				continue;
@@ -282,82 +277,10 @@
 		}
 
         return containers;
-=======
-
-			if(container==null) {
-				continue;
-			}
-
-			containers.add(container);
-		}
->>>>>>> 45d06f65
-
-        return containers;
-
 
     }
 
-    }
-
-	private String replaceWithNewContainerIds(String body, List<ContainerRemapTuple> containerMappings) {
-		if(body ==null) return body;
-		Pattern oldContainerReferencesRegex = Pattern.compile("#parse\\s*\\(\\s*\\$container([^\\s]+)\\s*\\)");
-		Pattern newContainerReferencesRegex = Pattern.compile("#parseContainer\\s*\\(\\s*['\"]*([^'\")]+)['\"]*\\s*\\)");
-
-		StringBuffer newBody = new StringBuffer();
-		Matcher matcher = oldContainerReferencesRegex.matcher(body);
-		while(matcher.find()) {
-			String containerId = matcher.group(1).trim();
-			for(ContainerRemapTuple tuple : containerMappings) {
-				if(tuple.getSourceContainer().getIdentifier().equals(containerId)) {
-					matcher.appendReplacement(newBody, "#parseContainer('" + tuple.getDestinationContainer().getIdentifier() +"')");
-				}
-			}
-		}
-		matcher.appendTail(newBody);
-
-		body = newBody.toString();
-		newBody = new StringBuffer();
-		matcher = newContainerReferencesRegex.matcher(body);
-		while(matcher.find()) {
-			String containerId = matcher.group(1).trim();
-			for(ContainerRemapTuple tuple : containerMappings) {
-				if(tuple.getSourceContainer().getIdentifier().equals(containerId)) {
-					matcher.appendReplacement(newBody, "#parseContainer('" + tuple.getDestinationContainer().getIdentifier() +"')");
-					break;
-				}
-			}
-		}
-		matcher.appendTail(newBody);
-
-
-		// if we are updating container references
-		if(containerMappings != null && containerMappings.size() > 0){
-			Pattern uuid = Pattern.compile("[a-f0-9]{8}-[a-f0-9]{4}-[a-f0-9]{4}-[a-f0-9]{4}-[a-f0-9]{12}");
-
-
-			body = newBody.toString();
-			newBody = new StringBuffer();
-			matcher = uuid.matcher(body);
-			while(matcher.find()) {
-				String containerId = matcher.group(0);
-				for(ContainerRemapTuple tuple : containerMappings) {
-					if(tuple.getSourceContainer().getIdentifier().equals(containerId)) {
-						matcher.appendReplacement(newBody,  tuple.getDestinationContainer().getIdentifier() );
-						break;
-					}
-				}
-			}
-			matcher.appendTail(newBody);
-		}
-
-
-
-
-
-
-		return newBody.toString();
-	}
+
 
 
 	@SuppressWarnings("unchecked")
