--- conflicted
+++ resolved
@@ -129,11 +129,9 @@
             dc.addParam(APILocator.getIdentifierAPI().find(o).getPath());
             dc.addParam(o.getIdentifier());
 
-<<<<<<< HEAD
-            return ConvertToPOJOUtil.convertDotConnectMapToLink(dc.loadObjectResults());
-=======
+
             return TransformerLocator.createLinkTransformer(dc.loadObjectResults()).asList();
->>>>>>> 08580835
+
         } catch (Exception e) {
 			Logger.error(LinkFactory.class, "getLinkChildrenByCondition failed:" + e, e);
         }
