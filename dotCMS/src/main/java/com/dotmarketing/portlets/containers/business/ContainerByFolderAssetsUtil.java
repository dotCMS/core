--- conflicted
+++ resolved
@@ -28,6 +28,9 @@
 import java.util.Map;
 import java.util.Optional;
 
+/**
+ * This util is in charge of handling the creation of the FileAsset containers based on the folder and their contains.
+ */
 public class ContainerByFolderAssetsUtil {
 
     private static final int DEFAULT_MAX_CONTENTLETS = 10;
@@ -104,13 +107,14 @@
         return container;
     }
 
-<<<<<<< HEAD
-    private boolean isValidContentType(final boolean showLive, final FileAsset fileAsset)  {
+    private boolean isValidContentType(final boolean showLive, final FileAsset fileAsset) {
         try {
             return !fileAsset.isArchived() && this.isMode(fileAsset, showLive);
         } catch (DotDataException | DotSecurityException e) {
             return false;
-=======
+        }
+    }
+
     /**
      * Wraps the file asset into the dotParse directive, this is helpful in order to fetch lazy on runtime the fileasset and also, to add multi lang capabilities
      * @param fileAsset {@link FileAsset}
@@ -126,7 +130,6 @@
 
         } catch (DotSecurityException | DotDataException  e) {
             return StringPool.BLANK;
->>>>>>> 87bfd1e6
         }
     }
 
