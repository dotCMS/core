package com.dotmarketing.portlets.containers.business;

import java.util.Date;
import java.util.List;
import java.util.Map;

import com.dotcms.contenttype.model.type.ContentType;
import com.dotmarketing.beans.ContainerStructure;
import com.dotmarketing.beans.Host;
import com.dotmarketing.business.DotStateException;
import com.dotmarketing.exception.DotDataException;
import com.dotmarketing.exception.DotHibernateException;
import com.dotmarketing.exception.DotSecurityException;
import com.dotmarketing.portlets.containers.model.Container;
import com.dotmarketing.portlets.structure.model.Structure;
import com.dotmarketing.portlets.templates.model.Template;
import com.liferay.portal.model.User;

/**
 * Provides access to the information of {@link Container} objects in dotCMS.
 * <p>
 * Containers allow users to specify the different places of a template where
 * content authors can add information inside an HTML page. Containers define
 * the list of Content Types that they are able to display.
 * 
 * @author root
 * @version 1.0
 * @since Mar 22, 2012
 *
 */
public interface ContainerAPI {

	/**
	 * Copies container to the specified host
	 *
	 * @param source
	 * @param destination
	 * @param user
	 * @param respectFrontendRoles
	 * @return Container
	 * @throws DotDataException
	 * @throws DotSecurityException
	 */
	public Container copy(Container source, Host destination, User user, boolean respectFrontendRoles) throws DotDataException, DotSecurityException;

	/**
	 * Returns the working container by the id
	 *
	 * @param id
	 * @param user
	 * @param respectFrontendRoles
	 * @return Container
	 * @throws DotDataException
	 * @throws DotSecurityException
	 */
	public Container getWorkingContainerById(String identifier, User user, boolean respectFrontendRoles) throws DotDataException, DotSecurityException;

	/**
	 * Returns the live container by the id
	 *
	 * @param id
	 * @param user
	 * @param respectFrontendRoles
	 * @return Container
	 * @throws DotDataException
	 * @throws DotSecurityException
	 */
	public Container getLiveContainerById(String identifier, User user, boolean respectFrontendRoles) throws DotDataException, DotSecurityException;

	/**
	 *
	 * Retrieves the children working containers attached to the given template
	 *
	 * @param parentTemplate
	 * @return
	 * @author David H Torres
	 * @throws DotHibernateException
	 * @throws DotSecurityException
	 * @throws DotDataException
	 * @throws DotStateException
	 *
	 */
	public List<Container> getContainersInTemplate(Template parentTemplate) throws DotHibernateException, DotStateException, DotDataException, DotSecurityException;

	/**
	 *
	 * Retrieves a list of container-structure relationships by container
	 *
	 * @param container
	 * @return
	 * @throws DotSecurityException
	 * @throws DotDataException
	 * @throws DotStateException
	 *
	 */

	public List<ContainerStructure> getContainerStructures(Container container) throws DotStateException, DotDataException, DotSecurityException;

	/**
	 *
	 * Retrieves the list of structures related to the given container
	 *
	 * @param container
	 * @return
	 * @throws DotSecurityException
	 * @throws DotDataException
	 * @throws DotStateException
	 *
	 */
	public List<Structure> getStructuresInContainer(Container container) throws DotStateException, DotDataException, DotSecurityException;

	/**
	 *
	 * saves a list of container-structure relationships
	 *
	 * @param containerStructureList
	 * @return
	 * @throws DotSecurityException
	 * @throws DotDataException
	 * @throws DotStateException
	 *
	 */
	public void saveContainerStructures(List<ContainerStructure> containerStructureList) throws DotStateException, DotDataException, DotSecurityException;

	/**
	 *
	 * Deletes the container-structure relationships for the given container identifier. Inode does not matter.
	 *
	 * @param container
	 * @return
	 * @throws DotSecurityException
	 * @throws DotDataException
	 * @throws DotStateException
	 *
	 */
	public void deleteContainerStructuresByContainer(Container container) throws DotStateException, DotDataException, DotSecurityException;

	/**
	 *
	 * Deletes the Container-Content Type relationships for the given container
	 * Inode.
	 *
	 * @param container
	 *            - The {@link Container} whose Content Type relationships will
	 *            be deleted.
	 * @throws DotDataException
	 *             An error occurred when deleting the data.
	 * @throws DotStateException
	 *             A system error occurred.
	 */
	public void deleteContainerContentTypesByContainerInode(final Container container) throws DotStateException,
			DotDataException;

	/**
	 * Retrieves all the containers attached to the given host
	 * @param parentPermissionable
	 * @author David H Torres
	 * @return
	 * @throws DotDataException
	 *
	 */
	public List<Container> findContainersUnder(Host parentHost) throws DotDataException;

	/**
	 * Retrieves the list of all containers in the system
	 * @param parentPermissionable
	 * @return
	 * @throws DotDataException
	 * @throws DotSecurityException
	 */
	public List<Container> findAllContainers(User user, boolean respectFrontendRoles) throws DotDataException, DotSecurityException;

	/**
	 * Save container
	 *
	 * @param container
	 * @param structure
	 * @param host
	 * @param user
	 * @param respectFrontendRoles
	 * @return Container
	 * @throws DotDataException
	 * @throws DotSecurityException
	 */
	public Container save(Container container, List<ContainerStructure> containerStructureList, Host host, User user, boolean respectFrontendRoles) throws DotDataException, DotSecurityException;

	/**
	 * Delete the specified container
	 *
	 * @param container
	 * @param user
	 * @param respectFrontendRoles
	 * @return boolean
	 * @throws DotSecurityException
	 * @throws Exception
	 */
	public boolean delete(Container container, User user, boolean respectFrontendRoles) throws DotSecurityException, DotDataException;

	/**
	 * Retrieves the parent host of a container
	 * @throws DotSecurityException
	 */
	public Host getParentHost(Container cont, User user, boolean respectFrontendRoles) throws DotDataException, DotSecurityException;

	/**
	 * Retrieves a paginated list of containers the user can use
	 * @param user
	 * @param includeArchived
	 * @param params
	 * @param hostId
	 * @param inode
	 * @param identifier
	 * @param parent
	 * @param offset
	 * @param limit
	 * @param orderBy
	 * @return
	 * @throws DotSecurityException
	 * @throws DotDataException
	 */
	public List<Container> findContainers(User user, boolean includeArchived, Map<String,Object> params, String hostId, String inode, String identifier, String parent, int offset, int limit, String orderBy) throws DotSecurityException, DotDataException;

	/**
	 * Retrieves containers using the specified structure
	 *
	 * @param structureInode
	 * @return
	 * @throws DotDataException
	 */
    List<Container> findContainersForStructure(String structureInode)
            throws DotDataException;

    /**
     * 
     * @param assetsOlderThan
     * @return
     * @throws DotStateException
     * @throws DotDataException
     */
    public int deleteOldVersions(Date assetsOlderThan) throws DotStateException, DotDataException;

    /**
	 * Method will replace user references of the given userId in containers 
	 * with the replacement user id 
	 * @param userId User Identifier
	 * @param replacementUserId The user id of the replacement user
	 * @throws DotDataException There is a data inconsistency
	 * @throws DotStateException There is a data inconsistency
	 * @throws DotSecurityException 
	 */
	public void updateUserReferences(String userId, String replacementUserId)throws DotDataException, DotSecurityException;

<<<<<<< HEAD
=======
    void deleteContainerStructureByContentType(ContentType type) throws DotDataException;
    
>>>>>>> e9903ec6
	public Container find(String inode, User user, boolean respectFrontendRoles) throws DotDataException, DotSecurityException;

}
<|MERGE_RESOLUTION|>--- conflicted
+++ resolved
@@ -1,260 +1,257 @@
-package com.dotmarketing.portlets.containers.business;
-
-import java.util.Date;
-import java.util.List;
-import java.util.Map;
-
-import com.dotcms.contenttype.model.type.ContentType;
-import com.dotmarketing.beans.ContainerStructure;
-import com.dotmarketing.beans.Host;
-import com.dotmarketing.business.DotStateException;
-import com.dotmarketing.exception.DotDataException;
-import com.dotmarketing.exception.DotHibernateException;
-import com.dotmarketing.exception.DotSecurityException;
-import com.dotmarketing.portlets.containers.model.Container;
-import com.dotmarketing.portlets.structure.model.Structure;
-import com.dotmarketing.portlets.templates.model.Template;
-import com.liferay.portal.model.User;
-
-/**
- * Provides access to the information of {@link Container} objects in dotCMS.
- * <p>
- * Containers allow users to specify the different places of a template where
- * content authors can add information inside an HTML page. Containers define
- * the list of Content Types that they are able to display.
- * 
- * @author root
- * @version 1.0
- * @since Mar 22, 2012
- *
- */
-public interface ContainerAPI {
-
-	/**
-	 * Copies container to the specified host
-	 *
-	 * @param source
-	 * @param destination
-	 * @param user
-	 * @param respectFrontendRoles
-	 * @return Container
-	 * @throws DotDataException
-	 * @throws DotSecurityException
-	 */
-	public Container copy(Container source, Host destination, User user, boolean respectFrontendRoles) throws DotDataException, DotSecurityException;
-
-	/**
-	 * Returns the working container by the id
-	 *
-	 * @param id
-	 * @param user
-	 * @param respectFrontendRoles
-	 * @return Container
-	 * @throws DotDataException
-	 * @throws DotSecurityException
-	 */
-	public Container getWorkingContainerById(String identifier, User user, boolean respectFrontendRoles) throws DotDataException, DotSecurityException;
-
-	/**
-	 * Returns the live container by the id
-	 *
-	 * @param id
-	 * @param user
-	 * @param respectFrontendRoles
-	 * @return Container
-	 * @throws DotDataException
-	 * @throws DotSecurityException
-	 */
-	public Container getLiveContainerById(String identifier, User user, boolean respectFrontendRoles) throws DotDataException, DotSecurityException;
-
-	/**
-	 *
-	 * Retrieves the children working containers attached to the given template
-	 *
-	 * @param parentTemplate
-	 * @return
-	 * @author David H Torres
-	 * @throws DotHibernateException
-	 * @throws DotSecurityException
-	 * @throws DotDataException
-	 * @throws DotStateException
-	 *
-	 */
-	public List<Container> getContainersInTemplate(Template parentTemplate) throws DotHibernateException, DotStateException, DotDataException, DotSecurityException;
-
-	/**
-	 *
-	 * Retrieves a list of container-structure relationships by container
-	 *
-	 * @param container
-	 * @return
-	 * @throws DotSecurityException
-	 * @throws DotDataException
-	 * @throws DotStateException
-	 *
-	 */
-
-	public List<ContainerStructure> getContainerStructures(Container container) throws DotStateException, DotDataException, DotSecurityException;
-
-	/**
-	 *
-	 * Retrieves the list of structures related to the given container
-	 *
-	 * @param container
-	 * @return
-	 * @throws DotSecurityException
-	 * @throws DotDataException
-	 * @throws DotStateException
-	 *
-	 */
-	public List<Structure> getStructuresInContainer(Container container) throws DotStateException, DotDataException, DotSecurityException;
-
-	/**
-	 *
-	 * saves a list of container-structure relationships
-	 *
-	 * @param containerStructureList
-	 * @return
-	 * @throws DotSecurityException
-	 * @throws DotDataException
-	 * @throws DotStateException
-	 *
-	 */
-	public void saveContainerStructures(List<ContainerStructure> containerStructureList) throws DotStateException, DotDataException, DotSecurityException;
-
-	/**
-	 *
-	 * Deletes the container-structure relationships for the given container identifier. Inode does not matter.
-	 *
-	 * @param container
-	 * @return
-	 * @throws DotSecurityException
-	 * @throws DotDataException
-	 * @throws DotStateException
-	 *
-	 */
-	public void deleteContainerStructuresByContainer(Container container) throws DotStateException, DotDataException, DotSecurityException;
-
-	/**
-	 *
-	 * Deletes the Container-Content Type relationships for the given container
-	 * Inode.
-	 *
-	 * @param container
-	 *            - The {@link Container} whose Content Type relationships will
-	 *            be deleted.
-	 * @throws DotDataException
-	 *             An error occurred when deleting the data.
-	 * @throws DotStateException
-	 *             A system error occurred.
-	 */
-	public void deleteContainerContentTypesByContainerInode(final Container container) throws DotStateException,
-			DotDataException;
-
-	/**
-	 * Retrieves all the containers attached to the given host
-	 * @param parentPermissionable
-	 * @author David H Torres
-	 * @return
-	 * @throws DotDataException
-	 *
-	 */
-	public List<Container> findContainersUnder(Host parentHost) throws DotDataException;
-
-	/**
-	 * Retrieves the list of all containers in the system
-	 * @param parentPermissionable
-	 * @return
-	 * @throws DotDataException
-	 * @throws DotSecurityException
-	 */
-	public List<Container> findAllContainers(User user, boolean respectFrontendRoles) throws DotDataException, DotSecurityException;
-
-	/**
-	 * Save container
-	 *
-	 * @param container
-	 * @param structure
-	 * @param host
-	 * @param user
-	 * @param respectFrontendRoles
-	 * @return Container
-	 * @throws DotDataException
-	 * @throws DotSecurityException
-	 */
-	public Container save(Container container, List<ContainerStructure> containerStructureList, Host host, User user, boolean respectFrontendRoles) throws DotDataException, DotSecurityException;
-
-	/**
-	 * Delete the specified container
-	 *
-	 * @param container
-	 * @param user
-	 * @param respectFrontendRoles
-	 * @return boolean
-	 * @throws DotSecurityException
-	 * @throws Exception
-	 */
-	public boolean delete(Container container, User user, boolean respectFrontendRoles) throws DotSecurityException, DotDataException;
-
-	/**
-	 * Retrieves the parent host of a container
-	 * @throws DotSecurityException
-	 */
-	public Host getParentHost(Container cont, User user, boolean respectFrontendRoles) throws DotDataException, DotSecurityException;
-
-	/**
-	 * Retrieves a paginated list of containers the user can use
-	 * @param user
-	 * @param includeArchived
-	 * @param params
-	 * @param hostId
-	 * @param inode
-	 * @param identifier
-	 * @param parent
-	 * @param offset
-	 * @param limit
-	 * @param orderBy
-	 * @return
-	 * @throws DotSecurityException
-	 * @throws DotDataException
-	 */
-	public List<Container> findContainers(User user, boolean includeArchived, Map<String,Object> params, String hostId, String inode, String identifier, String parent, int offset, int limit, String orderBy) throws DotSecurityException, DotDataException;
-
-	/**
-	 * Retrieves containers using the specified structure
-	 *
-	 * @param structureInode
-	 * @return
-	 * @throws DotDataException
-	 */
-    List<Container> findContainersForStructure(String structureInode)
-            throws DotDataException;
-
-    /**
-     * 
-     * @param assetsOlderThan
-     * @return
-     * @throws DotStateException
-     * @throws DotDataException
-     */
-    public int deleteOldVersions(Date assetsOlderThan) throws DotStateException, DotDataException;
-
-    /**
-	 * Method will replace user references of the given userId in containers 
-	 * with the replacement user id 
-	 * @param userId User Identifier
-	 * @param replacementUserId The user id of the replacement user
-	 * @throws DotDataException There is a data inconsistency
-	 * @throws DotStateException There is a data inconsistency
-	 * @throws DotSecurityException 
-	 */
-	public void updateUserReferences(String userId, String replacementUserId)throws DotDataException, DotSecurityException;
-
-<<<<<<< HEAD
-=======
-    void deleteContainerStructureByContentType(ContentType type) throws DotDataException;
-    
->>>>>>> e9903ec6
-	public Container find(String inode, User user, boolean respectFrontendRoles) throws DotDataException, DotSecurityException;
-
-}
+package com.dotmarketing.portlets.containers.business;
+
+import java.util.Date;
+import java.util.List;
+import java.util.Map;
+
+import com.dotcms.contenttype.model.type.ContentType;
+import com.dotmarketing.beans.ContainerStructure;
+import com.dotmarketing.beans.Host;
+import com.dotmarketing.business.DotStateException;
+import com.dotmarketing.exception.DotDataException;
+import com.dotmarketing.exception.DotHibernateException;
+import com.dotmarketing.exception.DotSecurityException;
+import com.dotmarketing.portlets.containers.model.Container;
+import com.dotmarketing.portlets.structure.model.Structure;
+import com.dotmarketing.portlets.templates.model.Template;
+import com.liferay.portal.model.User;
+
+/**
+ * Provides access to the information of {@link Container} objects in dotCMS.
+ * <p>
+ * Containers allow users to specify the different places of a template where
+ * content authors can add information inside an HTML page. Containers define
+ * the list of Content Types that they are able to display.
+ * 
+ * @author root
+ * @version 1.0
+ * @since Mar 22, 2012
+ *
+ */
+public interface ContainerAPI {
+
+	/**
+	 * Copies container to the specified host
+	 *
+	 * @param source
+	 * @param destination
+	 * @param user
+	 * @param respectFrontendRoles
+	 * @return Container
+	 * @throws DotDataException
+	 * @throws DotSecurityException
+	 */
+	public Container copy(Container source, Host destination, User user, boolean respectFrontendRoles) throws DotDataException, DotSecurityException;
+
+	/**
+	 * Returns the working container by the id
+	 *
+	 * @param id
+	 * @param user
+	 * @param respectFrontendRoles
+	 * @return Container
+	 * @throws DotDataException
+	 * @throws DotSecurityException
+	 */
+	public Container getWorkingContainerById(String identifier, User user, boolean respectFrontendRoles) throws DotDataException, DotSecurityException;
+
+	/**
+	 * Returns the live container by the id
+	 *
+	 * @param id
+	 * @param user
+	 * @param respectFrontendRoles
+	 * @return Container
+	 * @throws DotDataException
+	 * @throws DotSecurityException
+	 */
+	public Container getLiveContainerById(String identifier, User user, boolean respectFrontendRoles) throws DotDataException, DotSecurityException;
+
+	/**
+	 *
+	 * Retrieves the children working containers attached to the given template
+	 *
+	 * @param parentTemplate
+	 * @return
+	 * @author David H Torres
+	 * @throws DotHibernateException
+	 * @throws DotSecurityException
+	 * @throws DotDataException
+	 * @throws DotStateException
+	 *
+	 */
+	public List<Container> getContainersInTemplate(Template parentTemplate) throws DotHibernateException, DotStateException, DotDataException, DotSecurityException;
+
+	/**
+	 *
+	 * Retrieves a list of container-structure relationships by container
+	 *
+	 * @param container
+	 * @return
+	 * @throws DotSecurityException
+	 * @throws DotDataException
+	 * @throws DotStateException
+	 *
+	 */
+
+	public List<ContainerStructure> getContainerStructures(Container container) throws DotStateException, DotDataException, DotSecurityException;
+
+	/**
+	 *
+	 * Retrieves the list of structures related to the given container
+	 *
+	 * @param container
+	 * @return
+	 * @throws DotSecurityException
+	 * @throws DotDataException
+	 * @throws DotStateException
+	 *
+	 */
+	public List<Structure> getStructuresInContainer(Container container) throws DotStateException, DotDataException, DotSecurityException;
+
+	/**
+	 *
+	 * saves a list of container-structure relationships
+	 *
+	 * @param containerStructureList
+	 * @return
+	 * @throws DotSecurityException
+	 * @throws DotDataException
+	 * @throws DotStateException
+	 *
+	 */
+	public void saveContainerStructures(List<ContainerStructure> containerStructureList) throws DotStateException, DotDataException, DotSecurityException;
+
+	/**
+	 *
+	 * Deletes the container-structure relationships for the given container identifier. Inode does not matter.
+	 *
+	 * @param container
+	 * @return
+	 * @throws DotSecurityException
+	 * @throws DotDataException
+	 * @throws DotStateException
+	 *
+	 */
+	public void deleteContainerStructuresByContainer(Container container) throws DotStateException, DotDataException, DotSecurityException;
+
+	/**
+	 *
+	 * Deletes the Container-Content Type relationships for the given container
+	 * Inode.
+	 *
+	 * @param container
+	 *            - The {@link Container} whose Content Type relationships will
+	 *            be deleted.
+	 * @throws DotDataException
+	 *             An error occurred when deleting the data.
+	 * @throws DotStateException
+	 *             A system error occurred.
+	 */
+	public void deleteContainerContentTypesByContainerInode(final Container container) throws DotStateException,
+			DotDataException;
+
+	/**
+	 * Retrieves all the containers attached to the given host
+	 * @param parentPermissionable
+	 * @author David H Torres
+	 * @return
+	 * @throws DotDataException
+	 *
+	 */
+	public List<Container> findContainersUnder(Host parentHost) throws DotDataException;
+
+	/**
+	 * Retrieves the list of all containers in the system
+	 * @param parentPermissionable
+	 * @return
+	 * @throws DotDataException
+	 * @throws DotSecurityException
+	 */
+	public List<Container> findAllContainers(User user, boolean respectFrontendRoles) throws DotDataException, DotSecurityException;
+
+	/**
+	 * Save container
+	 *
+	 * @param container
+	 * @param structure
+	 * @param host
+	 * @param user
+	 * @param respectFrontendRoles
+	 * @return Container
+	 * @throws DotDataException
+	 * @throws DotSecurityException
+	 */
+	public Container save(Container container, List<ContainerStructure> containerStructureList, Host host, User user, boolean respectFrontendRoles) throws DotDataException, DotSecurityException;
+
+	/**
+	 * Delete the specified container
+	 *
+	 * @param container
+	 * @param user
+	 * @param respectFrontendRoles
+	 * @return boolean
+	 * @throws DotSecurityException
+	 * @throws Exception
+	 */
+	public boolean delete(Container container, User user, boolean respectFrontendRoles) throws DotSecurityException, DotDataException;
+
+	/**
+	 * Retrieves the parent host of a container
+	 * @throws DotSecurityException
+	 */
+	public Host getParentHost(Container cont, User user, boolean respectFrontendRoles) throws DotDataException, DotSecurityException;
+
+	/**
+	 * Retrieves a paginated list of containers the user can use
+	 * @param user
+	 * @param includeArchived
+	 * @param params
+	 * @param hostId
+	 * @param inode
+	 * @param identifier
+	 * @param parent
+	 * @param offset
+	 * @param limit
+	 * @param orderBy
+	 * @return
+	 * @throws DotSecurityException
+	 * @throws DotDataException
+	 */
+	public List<Container> findContainers(User user, boolean includeArchived, Map<String,Object> params, String hostId, String inode, String identifier, String parent, int offset, int limit, String orderBy) throws DotSecurityException, DotDataException;
+
+	/**
+	 * Retrieves containers using the specified structure
+	 *
+	 * @param structureInode
+	 * @return
+	 * @throws DotDataException
+	 */
+    List<Container> findContainersForStructure(String structureInode)
+            throws DotDataException;
+
+    /**
+     * 
+     * @param assetsOlderThan
+     * @return
+     * @throws DotStateException
+     * @throws DotDataException
+     */
+    public int deleteOldVersions(Date assetsOlderThan) throws DotStateException, DotDataException;
+
+    /**
+	 * Method will replace user references of the given userId in containers 
+	 * with the replacement user id 
+	 * @param userId User Identifier
+	 * @param replacementUserId The user id of the replacement user
+	 * @throws DotDataException There is a data inconsistency
+	 * @throws DotStateException There is a data inconsistency
+	 * @throws DotSecurityException 
+	 */
+	public void updateUserReferences(String userId, String replacementUserId)throws DotDataException, DotSecurityException;
+
+    void deleteContainerStructureByContentType(ContentType type) throws DotDataException;
+    
+	public Container find(String inode, User user, boolean respectFrontendRoles) throws DotDataException, DotSecurityException;
+
+}