--- conflicted
+++ resolved
@@ -1,815 +1,810 @@
-package com.dotmarketing.portlets.containers.business;
-
-import com.dotcms.contenttype.model.type.ContentType;
-import com.dotmarketing.beans.ContainerStructure;
-import com.dotmarketing.beans.Host;
-import com.dotmarketing.business.DotStateException;
-import com.dotmarketing.exception.DotDataException;
-import com.dotmarketing.exception.DotHibernateException;
-import com.dotmarketing.exception.DotSecurityException;
-import com.dotmarketing.portlets.containers.model.Container;
-import com.dotmarketing.portlets.folders.model.Folder;
-import com.dotmarketing.portlets.htmlpageasset.model.IHTMLPage;
-import com.dotmarketing.portlets.structure.model.Structure;
-import com.liferay.portal.model.User;
-import com.liferay.util.StringPool;
-
-import java.util.*;
-import java.util.function.Supplier;
-
-/**
- * Provides access to the information of {@link Container} objects in dotCMS.
- * <p>
- * Containers allow users to specify the different places of a template where
- * content authors can add information inside an HTML page. Containers define
- * the list of Content Types that they are able to display.
- * 
- * @author root
- * @version 1.0
- * @since Mar 22, 2012
- *
- */
-public interface ContainerAPI {
-
-	String CODE					= FileAssetContainerUtil.CODE;
-	String PRE_LOOP             = FileAssetContainerUtil.PRE_LOOP;
-	String POST_LOOP            = FileAssetContainerUtil.POST_LOOP;
-	String CONTAINER_META_INFO  = FileAssetContainerUtil.CONTAINER_META_INFO;
-	String DEFAULT_CONTAINER_LAYOUT = FileAssetContainerUtil.DEFAULT_CONTAINER_LAYOUT;
-
-	/**
-	 * Returns the System Container object. This is a special kind of Container that is meant to render any sort of
-	 * Content Type that exists in the dotCMS repository. It allows Users and/or Content Authors to easily add
-	 * information to a page without having to set up all the required structures for correctly putting an HTML Page
-	 * together.
-	 *
-	 * @return The System {@link Container} instance.
-	 */
-	Container systemContainer();
-
-	/**
-	 * Copies container to the specified host
-	 *
-	 * @param source
-	 * @param destination
-	 * @param user
-	 * @param respectFrontendRoles
-	 * @return Container
-	 * @throws DotDataException
-	 * @throws DotSecurityException
-	 */
-	public Container copy(Container source, Host destination, User user, boolean respectFrontendRoles) throws DotDataException, DotSecurityException;
-
-	/**
-	 * Finds a container by identifier or path
-	 * In the case it is a path, will try to resolve the host by 1) the host in the path if any.
-	 * 2) the current host (if could retrieve it)
-	 * 3) the default host
-	 * @param idOrPath
-	 * @param user
-	 * @param live
-	 * @param respectFrontendRoles
-	 * @return
-	 * @throws DotDataException
-	 * @throws DotSecurityException
-	 */
-	public Optional<Container> findContainer(String idOrPath, User user, boolean live, boolean respectFrontendRoles)
-			throws DotDataException, DotSecurityException;
-
-	/**
-	 * Returns the working container by the id
-	 *
-	 * @param identifier
-	 * @param user
-	 * @param respectFrontendRoles
-	 * @return Container
-	 * @throws DotDataException
-	 * @throws DotSecurityException
-	 */
-	public Container getWorkingContainerById(String identifier, User user, boolean respectFrontendRoles) throws DotDataException, DotSecurityException;
-
-	/**
-	 * Returns the Container based on the folder; this method is mostly used when the container is file asset based.
-	 *
-	 * @param folder
-	 * @param showLive true if wants the live, false if wants the working
-	 * @return Container
-	 * @throws DotSecurityException
-	 * @throws DotDataException
-	 */
-	Container getContainerByFolder(final Folder folder, final User user, final boolean showLive) throws DotSecurityException, DotDataException;
-
-	/**
-	 * Returns the Container based on the folder and host; this method is mostly used when the container is file asset based.
-	 * @param folder
-	 * @param host
-	 * @param user
-	 * @param showLive
-	 * @return
-	 * @throws DotSecurityException
-	 * @throws DotDataException
-	 */
-	Container getContainerByFolder(final Folder folder, final Host host, final User user, final boolean showLive) throws DotSecurityException, DotDataException;
-
-	/**
-	 * Returns the working container by path and host; this method is mostly used when the container is file asset based.
-	 * @param path
-	 * @param host
-	 * @param user
-	 * @param respectFrontEndPermissions
-	 * @return Container
-	 * @throws DotSecurityException
-	 * @throws DotDataException
-	 */
-	Container getWorkingContainerByFolderPath(final String path, final Host host, final User user, final boolean respectFrontEndPermissions) throws DotSecurityException, DotDataException;
-
-	/**
-	 * Returns the working (including archive) container by path and host; this method is mostly used when the container is file asset based.
-	 * @param path
-	 * @param host
-	 * @param user
-	 * @param respectFrontEndPermissions
-	 * @return Container
-	 * @throws DotSecurityException
-	 * @throws DotDataException
-	 */
-	Container getWorkingArchiveContainerByFolderPath(final String path, final Host host, final User user, final boolean respectFrontEndPermissions) throws DotSecurityException, DotDataException;
-
-	/***
-	 * Similar to the {@link #getWorkingContainerByFolderPath(String, Host, User, boolean)} but the host will be figured out from the path, it is particular useful when you
-	 * have the  full path such as //demo.dotcms.com/application/containers/large-column/
-	 * @param fullContainerPathWithHost String for instance //demo.dotcms.com/application/containers/large-column/
-	 * @param user
-	 * @param respectFrontEndPermissions
-	 * @param resourceHost {@link Supplier} this supplier will be called in case the fullContainerPathWithHost hasn't a host, if null will use the default one, for instance if fullContainerPathWithHost is (/application/containers/large-column/) will call the supplier
-	 * @return Container
-	 * @throws DotSecurityException
-	 * @throws DotDataException
-	 */
-	Container getWorkingContainerByFolderPath(final String fullContainerPathWithHost, final User user, final boolean respectFrontEndPermissions, final Supplier<Host> resourceHost) throws DotSecurityException, DotDataException;
-
-	/**
-	 * Returns the live container by path and host; this method is mostly used when the container is file asset based.
-	 * @param path
-	 * @param host
-	 * @param user
-	 * @param respectFrontEndPermissions
-	 * @return Container
-	 * @throws DotSecurityException
-	 * @throws DotDataException
-	 */
-	Container getLiveContainerByFolderPath(final String path, final Host host, final User user, final boolean respectFrontEndPermissions) throws DotSecurityException, DotDataException;
-
-	/**
-	 * Similar to the {@link #getLiveContainerByFolderPath(String, Host, User, boolean)} but the host will be figured out from the path, it is particular useful when you
-	 * 	 * have the  full path such as //demo.dotcms.com/application/containers/large-column/
-	 * 	 * @param fullContainerPathWithHost String for instance //demo.dotcms.com/application/containers/large-column/
-	 * @param path
-	 * @param host
-	 * @param user
-	 * @param respectFrontEndPermissions
-	 * resourceHost {@link Supplier} this supplier will be called in case the fullContainerPathWithHost hasn't a host, if null will use the default one, for instance if fullContainerPathWithHost is (/application/containers/large-column/) will call the supplier
-	 * @return Container
-	 * @throws DotSecurityException
-	 * @throws DotDataException
-	 */
-	Container getLiveContainerByFolderPath(final String fullContainerPathWithHost, final User user, final boolean respectFrontEndPermissions, final Supplier<Host> resourceHost) throws DotSecurityException, DotDataException;
-
-
-	/**
-	 * Returns the live container by the id
-	 *
-	 * @param identifier
-	 * @param user
-	 * @param respectFrontendRoles
-	 * @return Container
-	 * @throws DotDataException
-	 * @throws DotSecurityException
-	 */
-	Container getLiveContainerById(String identifier, User user, boolean respectFrontendRoles) throws DotDataException, DotSecurityException;
-
-	/**
-	 * Returns the list of Content Types that are associated to a given Container. Every Container has the ability to be
-	 * related to one or more Content Types depending on how it has been configured. This determines what types of
-	 * Contentlets can be displayed inside a given Container.
-	 *
-	 * @param container The {@link Container} whose related Content Types will be returned.
-	 *
-	 * @return List of {@link ContainerStructure} objects representing the association between the specified Container
-	 * and one or more Content Types.
-	 *
-	 * @throws DotSecurityException
-	 * @throws DotDataException
-	 * @throws DotStateException
-	 */
-	List<ContainerStructure> getContainerStructures(final Container container) throws DotStateException, DotDataException, DotSecurityException;
-
-	/**
-	 * Returns the list of associated Container-to-Content-Type relationships for a given Container. This list
-	 * determines what Contentlets or a specific type can be added and rendered by a Container.
-	 *
-	 * @param container The {@link Container} whose associated Content Types will be determined.
-	 *
-	 * @return the list of {@link ContainerStructure} objects.
-	 */
-	public List<ContainerStructure> getRelatedContainerContentTypes(final Container container) throws
-			DotHibernateException;
-
-	/**
-	 *
-	 * Retrieves the list of structures related to the given container
-	 *
-	 * @param container
-	 * @return List of Structure
-	 * @throws DotSecurityException
-	 * @throws DotDataException
-	 * @throws DotStateException
-	 *
-	 */
-	List<Structure> getStructuresInContainer(Container container) throws DotStateException, DotDataException, DotSecurityException;
-
-	/**
-	 *
-	 * saves a list of container-structure relationships
-	 *
-	 * @param containerStructureList
-	 * @throws DotSecurityException
-	 * @throws DotDataException
-	 * @throws DotStateException
-	 *
-	 */
-	void saveContainerStructures(List<ContainerStructure> containerStructureList) throws DotStateException, DotDataException, DotSecurityException;
-
-	/**
-	 *
-	 * Deletes the container-structure relationships for the given container identifier. Inode does not matter.
-	 *
-	 * @param container
-	 * @throws DotSecurityException
-	 * @throws DotDataException
-	 * @throws DotStateException
-	 *
-	 */
-	void deleteContainerStructuresByContainer(Container container) throws DotStateException, DotDataException, DotSecurityException;
-
-	/**
-	 *
-	 * Deletes the Container-Content Type relationships for the given container
-	 * Inode.
-	 *
-	 * @param container
-	 *            - The {@link Container} whose Content Type relationships will
-	 *            be deleted.
-	 * @throws DotDataException
-	 *             An error occurred when deleting the data.
-	 * @throws DotStateException
-	 *             A system error occurred.
-	 */
-	void deleteContainerContentTypesByContainerInode(final Container container) throws DotStateException,
-			DotDataException;
-
-	/**
-	 * Retrieves all the containers attached to the given host
-	 * @param parentHost
-	 * @author David H Torres
-	 * @return
-	 * @throws DotDataException
-	 *
-	 */
-	List<Container> findContainersUnder(Host parentHost) throws DotDataException;
-
-	/**
-	 * Retrieves the list of all containers in the system
-	 * The fs container on the default host will return the path as a relative, the rest of them will include absolute path with the host appended
-	 * @param user
-	 * @param respectFrontendRoles
-	 * @return
-	 * @throws DotDataException
-	 * @throws DotSecurityException
-	 */
-	List<Container> findAllContainers(User user, boolean respectFrontendRoles) throws DotDataException, DotSecurityException;
-
-	/**
-	 * Retrieves the list of all containers in the system
-	 * The fs container on the current host will return the path as a relative, the rest of them will include absolute path with the host appended
-	 * @param currentHost {@link Host} this is the current host, all fs containers will use relative path for them
-	 * @param user
-	 * @param respectFrontendRoles
-	 * @return
-	 * @throws DotDataException
-	 * @throws DotSecurityException
-	 */
-	List<Container> findAllContainers(final Host currentHost, final User user, final boolean respectFrontendRoles) throws DotDataException, DotSecurityException;
-
-	/**
-	 * Save container
-	 *
-	 * @param container
-	 * @param containerStructureList
-	 * @param host
-	 * @param user
-	 * @param respectFrontendRoles
-	 * @return Container
-	 * @throws DotDataException
-	 * @throws DotSecurityException
-	 */
-	Container save(Container container, List<ContainerStructure> containerStructureList, Host host, User user, boolean respectFrontendRoles) throws DotDataException, DotSecurityException;
-
-	/**
-	 * Deletes the template version by inode
-	 * @param inode String
-	 */
-	void deleteVersionByInode(String inode);
-
-	/**
-	 * Delete the specified container
-	 *
-	 * @param container
-	 * @param user
-	 * @param respectFrontendRoles
-	 * @return boolean
-	 * @throws DotSecurityException
-	 * @throws Exception
-	 */
-	boolean delete(Container container, User user, boolean respectFrontendRoles) throws DotSecurityException, DotDataException;
-
-	/**
-	 * Retrieves the parent host of a container
-	 * @throws DotSecurityException
-	 */
-	Host getParentHost(Container cont, User user, boolean respectFrontendRoles) throws DotDataException, DotSecurityException;
-
-	/**
-	 * @param user
-	 * @param includeArchived
-	 * @param params
-	 * @param hostId
-	 * @param inode
-	 * @param identifier
-	 * @param parent
-	 * @param offset
-	 * @param limit
-	 * @param orderBy
-	 *
-	 * @return
-	 *
-	 * @throws DotSecurityException
-	 * @throws DotDataException
-	 * @deprecated Use method {@link #findContainers(User, SearchParams)} instead, which allows you to set the same
-	 * query parameters in the method's signature via the {@link SearchParams} object more easily.
-	 */
-	@Deprecated
-	List<Container> findContainers(User user, boolean includeArchived, Map<String,Object> params, String hostId, String inode, String identifier, String parent, int offset, int limit, String orderBy) throws DotSecurityException, DotDataException;
-
-	/**
-	 * Returns a list of Containers in the system, based on the specified search criteria.
-	 *
-	 * @param user        The {@link User} executing this action.
-	 * @param queryParams The {@link SearchParams} object containing the different combinations of search terms.
-	 *
-	 * @return The list of {@link Container} objects that match the search criteria.
-	 *
-	 * @throws DotSecurityException The specified user cannot perform this action.
-	 * @throws DotDataException     An error occurred when interacting with the data source.
-	 */
-	List<Container> findContainers(final User user, final SearchParams queryParams) throws DotSecurityException, DotDataException;
-
-	/**
-	 * Retrieves containers using the specified structure
-	 *
-	 * @param structureInode
-	 * @return
-	 * @throws DotDataException
-	 */
-    List<Container> findContainersForStructure(String structureInode)
-            throws DotDataException;
-
-	/**
-	 * Retrieves containers using the specified structure
-	 *
-	 * @param structureInode
-	 * @param workingOrLiveOnly
-	 * @return
-	 * @throws DotDataException
-	 */
-	List<Container> findContainersForStructure(String structureInode, boolean workingOrLiveOnly)
-			throws DotDataException;
-
-    /**
-     * 
-     * @param assetsOlderThan
-     * @return
-     * @throws DotStateException
-     * @throws DotDataException
-     */
-    public int deleteOldVersions(Date assetsOlderThan) throws DotStateException, DotDataException;
-
-    /**
-	 * Method will replace user references of the given userId in containers 
-	 * with the replacement user id 
-	 * @param userId User Identifier
-	 * @param replacementUserId The user id of the replacement user
-	 * @throws DotDataException There is a data inconsistency
-	 * @throws DotStateException There is a data inconsistency
-	 * @throws DotSecurityException 
-	 */
-	void updateUserReferences(String userId, String replacementUserId)throws DotDataException, DotSecurityException;
-
-    void deleteContainerStructureByContentType(ContentType type) throws DotDataException;
-    
-	Container find(String inode, User user, boolean respectFrontendRoles) throws DotDataException, DotSecurityException;
-
-	List<Container> getContainersOnPage(IHTMLPage page) throws DotStateException, DotDataException, DotSecurityException;
-
-    List<ContentType> getContentTypesInContainer(Container container)
-            throws DotStateException, DotDataException, DotSecurityException;
-
-	/**
-	 * Return the {@link ContentType} into a {@link Container} for a specific {@link User}, return a empty List if the
-	 * user don't have READ permission in any {@link ContentType} into the specific {@link Container}
-	 *
-	 * @param user
-	 * @param container
-	 * @return
-	 * @throws DotStateException
-	 * @throws DotDataException
-	 */
-	List<ContentType> getContentTypesInContainer(User user, Container container) throws DotStateException, DotDataException;
-
-	/**
-<<<<<<< HEAD
-	 * Publish a container
-	 * @param container {@link Container}
-	 * @param user {@link User}
-	 * @param respectAnonPerms {@link Boolean}
-	 */
-	void publish(Container container, User user, boolean respectAnonPerms) throws DotDataException, DotSecurityException;
-
-	/**
-	 * Unpublish a container
-	 * @param container {@link Container}
-	 * @param user {@link User}
-	 * @param respectAnonPerms {@link Boolean}
-	 * @throws DotDataException
-	 * @throws DotSecurityException
-	 */
-	 void unpublish(final Container container, final User user, final boolean respectAnonPerms) throws DotDataException, DotSecurityException;
-
-	/**
-	 * Archive a container
-	 * @param container {@link Container}
-	 * @param user {@link User}
-	 * @param respectAnonPerms {@link Boolean}
-	 * @throws DotDataException
-	 * @throws DotSecurityException
-	 */
-    void archive(Container container, User user, boolean respectAnonPerms) throws DotDataException, DotSecurityException;
-
-	/**
-	 * Unarchive a container
-	 * @param container {@link Container}
-	 * @param user {@link User}
-	 * @param respectAnonPerms  {@link Boolean}
-	 * @throws DotDataException
-	 * @throws DotSecurityException
-	 */
-	void unarchive(Container container, User user, boolean respectAnonPerms) throws DotDataException, DotSecurityException;
-
-}
-
-=======
-	 * Utility class that allows users to specify different filtering parameters when retrieving Containers from the
-	 * dotCMS content repository. This keeps API methods from having extremely long signatures, which makes it simpler
-	 * and cleaner as users just need to add the ones they really need.
-	 *
-	 * @author Jose Castro
-	 * @since Apr 5th, 2022
-	 */
-	class SearchParams {
-
-		private final String containerIdentifier;
-		private final String containerInode;
-		private final String siteId;
-
-		private final boolean includeArchived;
-		private final boolean includeSystemContainer;
-
-		private final Map<String, Object> filteringCriteria;
-		private final String contentTypeIdOrVar;
-		private final int offset;
-		private final int limit;
-		private final String orderBy;
-
-		/**
-		 * Private class constructor which creates an instance of this class based on information from its Builder
-		 * class
-		 *
-		 * @param builder The {@link Builder} object containing the search criteria for Containers.
-		 */
-		private SearchParams(final Builder builder) {
-			this.containerIdentifier = builder.containerIdentifier;
-			this.containerInode = builder.containerInode;
-			this.siteId = builder.siteId;
-			this.includeArchived = builder.includeArchived;
-			this.includeSystemContainer = builder.includeSystemContainer;
-			this.filteringCriteria = builder.filteringCriteria;
-			this.contentTypeIdOrVar = builder.contentTypeIdOrVar;
-			this.offset = builder.offset;
-			this.limit = builder.limit;
-			this.orderBy = builder.orderBy;
-		}
-
-		/**
-		 * Finds information for a specific Container based on its Identifier.
-		 *
-		 * @return The ID of the Container you need to retrieve information from.
-		 */
-		public String containerIdentifier() {
-			return this.containerIdentifier;
-		}
-
-		/**
-		 * Finds information for a specific Container based on its Inode.
-		 *
-		 * @return The Inode of the Container you need to retrieve information from.
-		 */
-		public String containerInode() {
-			return this.containerInode;
-		}
-
-		/**
-		 * The Identifier of the Site where the API will search for Containers. If not specified, Containers from any
-		 * Site will be returned.
-		 *
-		 * @return The ID of the Site.
-		 */
-		public String siteId() {
-			return this.siteId;
-		}
-
-		/**
-		 * Determines whether archived Containers must be included in the result set or not.
-		 *
-		 * @return If archived Containers must be retrieved, set to {@code true}. Otherwise, set to {@code false}.
-		 */
-		public boolean includeArchived() {
-			return this.includeArchived;
-		}
-
-		/**
-		 * Determines whether the System Container must be included in the result set or not.
-		 *
-		 * @return If the System Container must be retrieved, set to {@code true}. Otherwise, set to {@code false}.
-		 */
-		public boolean includeSystemContainer() {
-			return this.includeSystemContainer;
-		}
-
-		/**
-		 * Finds information based on one or more fields of a Container. If a given criterion is an Identifier, Inode,
-		 * or any String, a LIKE-type clause will be used to look for matches.
-		 *
-		 * @return A {@link Map} with the different optional filtering criteria.
-		 */
-		public Map<String, Object> filteringCriteria() {
-			return this.filteringCriteria;
-		}
-
-		/**
-		 * Finds information based on one specific field in a Container. If a given criterion is an Identifier, Inode,
-		 * or any String, a LIKE-type clause will be used to look for matches.
-		 *
-		 * @param key The name of the filtering parameter -- usually the database column name
-		 *
-		 * @return The value of such a filtering parameter.
-		 */
-		public <T> T filteringCriterion(final String key) {
-			return (T) this.filteringCriteria.get(key);
-		}
-
-		/**
-		 * Finds information for Containers that are related to a specific Content Type.
-		 *
-		 * @return The ID of Velocity Variable Name of the Content Type that must be associated to the Containers that
-		 * will be returned.
-		 */
-		public String contentTypeIdOrVar() {
-			return this.contentTypeIdOrVar;
-		}
-
-		/**
-		 * The result set offset -- for pagination purposes. Defaults to zero.
-		 * @return The result set's offset.
-		 */
-		public int offset() {
-			return this.offset;
-		}
-
-		/**
-		 * the maximum number of results that will be returned -- usually for pagination purposes. Defaults to 500.
-		 *
-		 * @return The result set's limit.
-		 */
-		public int limit() {
-			return this.limit;
-		}
-
-		/**
-		 * The ordering criterion for the results. Defaults to {@code "mod_date desc"}.
-		 *
-		 * @return The order-by clause for the result set.
-		 */
-		public String orderBy() {
-			return this.orderBy;
-		}
-
-		/**
-		 * Creates a new instance of the Builder object that will instantiate the {@link SearchParams} class.
-		 *
-		 * @return The Builder instance.
-		 */
-		public static Builder newBuilder() {
-			return new Builder();
-		}
-
-		/**
-		 * Builder class used to set up user-specified search criteria for Containers in the system.
-		 */
-		public static final class Builder {
-
-			private String containerIdentifier = StringPool.BLANK;
-			private String containerInode = StringPool.BLANK;
-			private String siteId = StringPool.BLANK;
-
-			private boolean includeArchived = Boolean.FALSE;
-			private boolean includeSystemContainer = Boolean.FALSE;
-
-			private Map<String, Object> filteringCriteria;
-			private String contentTypeIdOrVar = StringPool.BLANK;
-			private int offset = 0;
-			private int limit = 500;
-			private String orderBy = "mod_date desc";
-
-			private Builder() {
-
-			}
-
-			/**
-			 * Creates an instance of the Query Params object with user-specified criteria that will be used to retrieve
-			 * Containers from the content repository.
-			 *
-			 * @return An instance of the {@link SearchParams} class.
-			 */
-			public SearchParams build() {
-				return new SearchParams(this);
-			}
-
-			/**
-			 * Finds information for a specific Container based on its Identifier.
-			 *
-			 * @param containerIdentifier The ID of the Container you need to retrieve information from.
-			 *
-			 * @return The {@link SearchParams.Builder} object.
-			 */
-			public Builder containerIdentifier(final String containerIdentifier) {
-				this.containerIdentifier = containerIdentifier;
-				return this;
-			}
-
-			/**
-			 * Finds information for a specific Container based on its Inode.
-			 *
-			 * @param containerInode The Inode of the Container you need to retrieve information from.
-			 *
-			 * @return The {@link SearchParams.Builder} object.
-			 */
-			public Builder containerInode(final String containerInode) {
-				this.containerInode = containerInode;
-				return this;
-			}
-
-			/**
-			 * The Identifier of the Site where the API will search for Containers. If not specified, Containers from
-			 * any Site will be returned.
-			 *
-			 * @param siteId The ID of the Site.
-			 *
-			 * @return The {@link SearchParams.Builder} object.
-			 */
-			public Builder siteId(final String siteId) {
-				this.siteId = siteId;
-				return this;
-			}
-
-			/**
-			 * Determines whether archived Containers must be included in the result set or not.
-			 *
-			 * @param includeArchived If archived Containers must be retrieved, set to {@code true}. Otherwise, set to
-			 *                        {@code false}.
-			 *
-			 * @return The {@link SearchParams.Builder} object.
-			 */
-			public Builder includeArchived(final boolean includeArchived) {
-				this.includeArchived = includeArchived;
-				return this;
-			}
-
-			/**
-			 * Determines whether the System Container must be included in the result set or not.
-			 *
-			 * @param includeSystemContainer If the System Container must be retrieved, set to {@code true}. Otherwise,
-			 *                               set to {@code false}.
-			 *
-			 * @return The {@link SearchParams.Builder} object.
-			 */
-			public Builder includeSystemContainer(final boolean includeSystemContainer) {
-				this.includeSystemContainer = includeSystemContainer;
-				return this;
-			}
-
-			/**
-			 * Finds information based on one or more fields of a Container. If a given criterion is an Identifier,
-			 * Inode, or any String, a LIKE-type clause will be used to look for matches.
-			 *
-			 * @param filteringCriteria A {@link Map} with the different optional filtering criteria.
-			 *
-			 * @return The {@link SearchParams.Builder} object.
-			 */
-			public Builder filteringCriterion(final Map<String, Object> filteringCriteria) {
-				this.filteringCriteria = filteringCriteria;
-				return this;
-			}
-
-			/**
-			 * Finds information based on one specific field in a Container. If a given criterion is an Identifier,
-			 * Inode, or any String, a LIKE-type clause will be used to look for matches.
-			 *
-			 * @param key   The name of the filtering parameter -- usually the database column name
-			 * @param value The value of the filtering parameter.
-			 *
-			 * @return The {@link SearchParams.Builder} object.
-			 */
-			public Builder filteringCriteria(final String key, final Object value) {
-				if (null == this.filteringCriteria) {
-					this.filteringCriteria = new HashMap<>();
-				}
-				this.filteringCriteria.put(key, value);
-				return this;
-			}
-
-			/**
-			 * Finds information for Containers that are related to a specific Content Type.
-			 *
-			 * @param contentTypeIdOrVar The ID of Velocity Variable Name of the Content Type that must be associated to
-			 *                           the Containers that will be returned.
-			 *
-			 * @return The {@link SearchParams.Builder} object.
-			 */
-			public Builder contentTypeIdOrVar(final String contentTypeIdOrVar) {
-				this.contentTypeIdOrVar = contentTypeIdOrVar;
-				return this;
-			}
-
-			/**
-			 * Sets the result offset -- for pagination purposes. Defaults to zero.
-			 *
-			 * @param offset The result set's offset.
-			 *
-			 * @return The {@link SearchParams.Builder} object.
-			 */
-			public Builder offset(final int offset) {
-				this.offset = offset;
-				return this;
-			}
-
-			/**
-			 * Sets the maximum number of results that will be returned -- usually for pagination purposes. Defaults to
-			 * 500.
-			 *
-			 * @param limit The result set's limit.
-			 *
-			 * @return The {@link SearchParams.Builder} object.
-			 */
-			public Builder limit(final int limit) {
-				this.limit = limit;
-				return this;
-			}
-
-			/**
-			 * The ordering criterion for the results. Defaults to {@code "mod_date desc"}.
-			 *
-			 * @param orderBy The order-by clause for the result set.
-			 *
-			 * @return The {@link SearchParams.Builder} object.
-			 */
-			public Builder orderBy(final String orderBy) {
-				this.orderBy = orderBy;
-				return this;
-			}
-
-		}
-
-	}
-
-}
->>>>>>> 5fb6a305
+package com.dotmarketing.portlets.containers.business;
+
+import com.dotcms.contenttype.model.type.ContentType;
+import com.dotmarketing.beans.ContainerStructure;
+import com.dotmarketing.beans.Host;
+import com.dotmarketing.business.DotStateException;
+import com.dotmarketing.exception.DotDataException;
+import com.dotmarketing.exception.DotHibernateException;
+import com.dotmarketing.exception.DotSecurityException;
+import com.dotmarketing.portlets.containers.model.Container;
+import com.dotmarketing.portlets.folders.model.Folder;
+import com.dotmarketing.portlets.htmlpageasset.model.IHTMLPage;
+import com.dotmarketing.portlets.structure.model.Structure;
+import com.liferay.portal.model.User;
+import com.liferay.util.StringPool;
+
+import java.util.Date;
+import java.util.HashMap;
+import java.util.List;
+import java.util.Map;
+import java.util.Optional;
+import java.util.function.Supplier;
+
+/**
+ * Provides access to the information of {@link Container} objects in dotCMS.
+ * <p>
+ * Containers allow users to specify the different places of a template where
+ * content authors can add information inside an HTML page. Containers define
+ * the list of Content Types that they are able to display.
+ * 
+ * @author root
+ * @version 1.0
+ * @since Mar 22, 2012
+ *
+ */
+public interface ContainerAPI {
+
+	String CODE					= FileAssetContainerUtil.CODE;
+	String PRE_LOOP             = FileAssetContainerUtil.PRE_LOOP;
+	String POST_LOOP            = FileAssetContainerUtil.POST_LOOP;
+	String CONTAINER_META_INFO  = FileAssetContainerUtil.CONTAINER_META_INFO;
+	String DEFAULT_CONTAINER_LAYOUT = FileAssetContainerUtil.DEFAULT_CONTAINER_LAYOUT;
+
+	/**
+	 * Returns the System Container object. This is a special kind of Container that is meant to render any sort of
+	 * Content Type that exists in the dotCMS repository. It allows Users and/or Content Authors to easily add
+	 * information to a page without having to set up all the required structures for correctly putting an HTML Page
+	 * together.
+	 *
+	 * @return The System {@link Container} instance.
+	 */
+	Container systemContainer();
+
+	/**
+	 * Copies container to the specified host
+	 *
+	 * @param source
+	 * @param destination
+	 * @param user
+	 * @param respectFrontendRoles
+	 * @return Container
+	 * @throws DotDataException
+	 * @throws DotSecurityException
+	 */
+	public Container copy(Container source, Host destination, User user, boolean respectFrontendRoles) throws DotDataException, DotSecurityException;
+
+	/**
+	 * Finds a container by identifier or path
+	 * In the case it is a path, will try to resolve the host by 1) the host in the path if any.
+	 * 2) the current host (if could retrieve it)
+	 * 3) the default host
+	 * @param idOrPath
+	 * @param user
+	 * @param live
+	 * @param respectFrontendRoles
+	 * @return
+	 * @throws DotDataException
+	 * @throws DotSecurityException
+	 */
+	public Optional<Container> findContainer(String idOrPath, User user, boolean live, boolean respectFrontendRoles)
+			throws DotDataException, DotSecurityException;
+
+	/**
+	 * Returns the working container by the id
+	 *
+	 * @param identifier
+	 * @param user
+	 * @param respectFrontendRoles
+	 * @return Container
+	 * @throws DotDataException
+	 * @throws DotSecurityException
+	 */
+	public Container getWorkingContainerById(String identifier, User user, boolean respectFrontendRoles) throws DotDataException, DotSecurityException;
+
+	/**
+	 * Returns the Container based on the folder; this method is mostly used when the container is file asset based.
+	 *
+	 * @param folder
+	 * @param showLive true if wants the live, false if wants the working
+	 * @return Container
+	 * @throws DotSecurityException
+	 * @throws DotDataException
+	 */
+	Container getContainerByFolder(final Folder folder, final User user, final boolean showLive) throws DotSecurityException, DotDataException;
+
+	/**
+	 * Returns the Container based on the folder and host; this method is mostly used when the container is file asset based.
+	 * @param folder
+	 * @param host
+	 * @param user
+	 * @param showLive
+	 * @return
+	 * @throws DotSecurityException
+	 * @throws DotDataException
+	 */
+	Container getContainerByFolder(final Folder folder, final Host host, final User user, final boolean showLive) throws DotSecurityException, DotDataException;
+
+	/**
+	 * Returns the working container by path and host; this method is mostly used when the container is file asset based.
+	 * @param path
+	 * @param host
+	 * @param user
+	 * @param respectFrontEndPermissions
+	 * @return Container
+	 * @throws DotSecurityException
+	 * @throws DotDataException
+	 */
+	Container getWorkingContainerByFolderPath(final String path, final Host host, final User user, final boolean respectFrontEndPermissions) throws DotSecurityException, DotDataException;
+
+	/**
+	 * Returns the working (including archive) container by path and host; this method is mostly used when the container is file asset based.
+	 * @param path
+	 * @param host
+	 * @param user
+	 * @param respectFrontEndPermissions
+	 * @return Container
+	 * @throws DotSecurityException
+	 * @throws DotDataException
+	 */
+	Container getWorkingArchiveContainerByFolderPath(final String path, final Host host, final User user, final boolean respectFrontEndPermissions) throws DotSecurityException, DotDataException;
+
+	/***
+	 * Similar to the {@link #getWorkingContainerByFolderPath(String, Host, User, boolean)} but the host will be figured out from the path, it is particular useful when you
+	 * have the  full path such as //demo.dotcms.com/application/containers/large-column/
+	 * @param fullContainerPathWithHost String for instance //demo.dotcms.com/application/containers/large-column/
+	 * @param user
+	 * @param respectFrontEndPermissions
+	 * @param resourceHost {@link Supplier} this supplier will be called in case the fullContainerPathWithHost hasn't a host, if null will use the default one, for instance if fullContainerPathWithHost is (/application/containers/large-column/) will call the supplier
+	 * @return Container
+	 * @throws DotSecurityException
+	 * @throws DotDataException
+	 */
+	Container getWorkingContainerByFolderPath(final String fullContainerPathWithHost, final User user, final boolean respectFrontEndPermissions, final Supplier<Host> resourceHost) throws DotSecurityException, DotDataException;
+
+	/**
+	 * Returns the live container by path and host; this method is mostly used when the container is file asset based.
+	 * @param path
+	 * @param host
+	 * @param user
+	 * @param respectFrontEndPermissions
+	 * @return Container
+	 * @throws DotSecurityException
+	 * @throws DotDataException
+	 */
+	Container getLiveContainerByFolderPath(final String path, final Host host, final User user, final boolean respectFrontEndPermissions) throws DotSecurityException, DotDataException;
+
+	/**
+	 * Similar to the {@link #getLiveContainerByFolderPath(String, Host, User, boolean)} but the host will be figured out from the path, it is particular useful when you
+	 * 	 * have the  full path such as //demo.dotcms.com/application/containers/large-column/
+	 * 	 * @param fullContainerPathWithHost String for instance //demo.dotcms.com/application/containers/large-column/
+	 * @param path
+	 * @param host
+	 * @param user
+	 * @param respectFrontEndPermissions
+	 * resourceHost {@link Supplier} this supplier will be called in case the fullContainerPathWithHost hasn't a host, if null will use the default one, for instance if fullContainerPathWithHost is (/application/containers/large-column/) will call the supplier
+	 * @return Container
+	 * @throws DotSecurityException
+	 * @throws DotDataException
+	 */
+	Container getLiveContainerByFolderPath(final String fullContainerPathWithHost, final User user, final boolean respectFrontEndPermissions, final Supplier<Host> resourceHost) throws DotSecurityException, DotDataException;
+
+
+	/**
+	 * Returns the live container by the id
+	 *
+	 * @param identifier
+	 * @param user
+	 * @param respectFrontendRoles
+	 * @return Container
+	 * @throws DotDataException
+	 * @throws DotSecurityException
+	 */
+	Container getLiveContainerById(String identifier, User user, boolean respectFrontendRoles) throws DotDataException, DotSecurityException;
+
+
+	/**
+	 *
+	 * Retrieves a list of container-structure relationships by container
+	 *
+	 * @param container
+	 * @return List of ContainerStructure
+	 * @throws DotSecurityException
+	 * @throws DotDataException
+	 * @throws DotStateException
+	 *
+	 */
+	List<ContainerStructure> getContainerStructures(Container container) throws DotStateException, DotDataException, DotSecurityException;
+
+	/**
+	 * Returns the list of associated Container-to-Content-Type relationships for a given Container. This list
+	 * determines what Contentlets or a specific type can be added and rendered by a Container.
+	 *
+	 * @param container The {@link Container} whose associated Content Types will be determined.
+	 *
+	 * @return the list of {@link ContainerStructure} objects.
+	 */
+	public List<ContainerStructure> getRelatedContainerContentTypes(final Container container) throws
+			DotHibernateException;
+
+	/**
+	 *
+	 * Retrieves the list of structures related to the given container
+	 *
+	 * @param container
+	 * @return List of Structure
+	 * @throws DotSecurityException
+	 * @throws DotDataException
+	 * @throws DotStateException
+	 *
+	 */
+	List<Structure> getStructuresInContainer(Container container) throws DotStateException, DotDataException, DotSecurityException;
+
+	/**
+	 *
+	 * saves a list of container-structure relationships
+	 *
+	 * @param containerStructureList
+	 * @throws DotSecurityException
+	 * @throws DotDataException
+	 * @throws DotStateException
+	 *
+	 */
+	void saveContainerStructures(List<ContainerStructure> containerStructureList) throws DotStateException, DotDataException, DotSecurityException;
+
+	/**
+	 *
+	 * Deletes the container-structure relationships for the given container identifier. Inode does not matter.
+	 *
+	 * @param container
+	 * @throws DotSecurityException
+	 * @throws DotDataException
+	 * @throws DotStateException
+	 *
+	 */
+	void deleteContainerStructuresByContainer(Container container) throws DotStateException, DotDataException, DotSecurityException;
+
+	/**
+	 *
+	 * Deletes the Container-Content Type relationships for the given container
+	 * Inode.
+	 *
+	 * @param container
+	 *            - The {@link Container} whose Content Type relationships will
+	 *            be deleted.
+	 * @throws DotDataException
+	 *             An error occurred when deleting the data.
+	 * @throws DotStateException
+	 *             A system error occurred.
+	 */
+	void deleteContainerContentTypesByContainerInode(final Container container) throws DotStateException,
+			DotDataException;
+
+	/**
+	 * Retrieves all the containers attached to the given host
+	 * @param parentHost
+	 * @author David H Torres
+	 * @return
+	 * @throws DotDataException
+	 *
+	 */
+	List<Container> findContainersUnder(Host parentHost) throws DotDataException;
+
+	/**
+	 * Retrieves the list of all containers in the system
+	 * The fs container on the default host will return the path as a relative, the rest of them will include absolute path with the host appended
+	 * @param user
+	 * @param respectFrontendRoles
+	 * @return
+	 * @throws DotDataException
+	 * @throws DotSecurityException
+	 */
+	List<Container> findAllContainers(User user, boolean respectFrontendRoles) throws DotDataException, DotSecurityException;
+
+	/**
+	 * Retrieves the list of all containers in the system
+	 * The fs container on the current host will return the path as a relative, the rest of them will include absolute path with the host appended
+	 * @param currentHost {@link Host} this is the current host, all fs containers will use relative path for them
+	 * @param user
+	 * @param respectFrontendRoles
+	 * @return
+	 * @throws DotDataException
+	 * @throws DotSecurityException
+	 */
+	List<Container> findAllContainers(final Host currentHost, final User user, final boolean respectFrontendRoles) throws DotDataException, DotSecurityException;
+
+	/**
+	 * Save container
+	 *
+	 * @param container
+	 * @param containerStructureList
+	 * @param host
+	 * @param user
+	 * @param respectFrontendRoles
+	 * @return Container
+	 * @throws DotDataException
+	 * @throws DotSecurityException
+	 */
+	Container save(Container container, List<ContainerStructure> containerStructureList, Host host, User user, boolean respectFrontendRoles) throws DotDataException, DotSecurityException;
+
+	/**
+	 * Deletes the template version by inode
+	 * @param inode String
+	 */
+	void deleteVersionByInode(String inode);
+
+	/**
+	 * Delete the specified container
+	 *
+	 * @param container
+	 * @param user
+	 * @param respectFrontendRoles
+	 * @return boolean
+	 * @throws DotSecurityException
+	 * @throws Exception
+	 */
+	boolean delete(Container container, User user, boolean respectFrontendRoles) throws DotSecurityException, DotDataException;
+
+	/**
+	 * Retrieves the parent host of a container
+	 * @throws DotSecurityException
+	 */
+	Host getParentHost(Container cont, User user, boolean respectFrontendRoles) throws DotDataException, DotSecurityException;
+
+	/**
+	 * Retrieves a paginated list of containers the user can use
+	 * @param user
+	 * @param includeArchived
+	 * @param params
+	 * @param hostId
+	 * @param inode
+	 * @param identifier
+	 * @param parent
+	 * @param offset
+	 * @param limit
+	 * @param orderBy
+	 * @return
+	 * @throws DotSecurityException
+	 * @throws DotDataException
+	 */
+	List<Container> findContainers(User user, boolean includeArchived, Map<String,Object> params, String hostId, String inode, String identifier, String parent, int offset, int limit, String orderBy) throws DotSecurityException, DotDataException;
+
+    /**
+     * 
+     * @param assetsOlderThan
+     * @return
+     * @throws DotStateException
+     * @throws DotDataException
+     */
+    public int deleteOldVersions(Date assetsOlderThan) throws DotStateException, DotDataException;
+
+    /**
+	 * Method will replace user references of the given userId in containers 
+	 * with the replacement user id 
+	 * @param userId User Identifier
+	 * @param replacementUserId The user id of the replacement user
+	 * @throws DotDataException There is a data inconsistency
+	 * @throws DotStateException There is a data inconsistency
+	 * @throws DotSecurityException 
+	 */
+	void updateUserReferences(String userId, String replacementUserId)throws DotDataException, DotSecurityException;
+
+    void deleteContainerStructureByContentType(ContentType type) throws DotDataException;
+    
+	Container find(String inode, User user, boolean respectFrontendRoles) throws DotDataException, DotSecurityException;
+
+	List<Container> getContainersOnPage(IHTMLPage page) throws DotStateException, DotDataException, DotSecurityException;
+
+    List<ContentType> getContentTypesInContainer(Container container)
+            throws DotStateException, DotDataException, DotSecurityException;
+
+	/**
+	 * Publish a container
+	 * @param container {@link Container}
+	 * @param user {@link User}
+	 * @param respectAnonPerms {@link Boolean}
+	 */
+	void publish(Container container, User user, boolean respectAnonPerms) throws DotDataException, DotSecurityException;
+
+	/**
+	 * Unpublish a container
+	 * @param container {@link Container}
+	 * @param user {@link User}
+	 * @param respectAnonPerms {@link Boolean}
+	 * @throws DotDataException
+	 * @throws DotSecurityException
+	 */
+	 void unpublish(final Container container, final User user, final boolean respectAnonPerms) throws DotDataException, DotSecurityException;
+
+	/**
+	 * Archive a container
+	 * @param container {@link Container}
+	 * @param user {@link User}
+	 * @param respectAnonPerms {@link Boolean}
+	 * @throws DotDataException
+	 * @throws DotSecurityException
+	 */
+    void archive(Container container, User user, boolean respectAnonPerms) throws DotDataException, DotSecurityException;
+
+	/**
+	 * Unarchive a container
+	 * @param container {@link Container}
+	 * @param user {@link User}
+	 * @param respectAnonPerms  {@link Boolean}
+	 * @throws DotDataException
+	 * @throws DotSecurityException
+	 */
+	void unarchive(Container container, User user, boolean respectAnonPerms) throws DotDataException, DotSecurityException;
+
+	/**
+	 * Returns a list of Containers in the system, based on the specified search criteria.
+	 *
+	 * @param user        The {@link User} executing this action.
+	 * @param queryParams The {@link SearchParams} object containing the different combinations of search terms.
+	 *
+	 * @return The list of {@link Container} objects that match the search criteria.
+	 *
+	 * @throws DotSecurityException The specified user cannot perform this action.
+	 * @throws DotDataException     An error occurred when interacting with the data source.
+	 */
+	List<Container> findContainers(final User user, final SearchParams queryParams) throws DotSecurityException, DotDataException;
+
+	/**
+	 * Retrieves containers using the specified structure
+	 *
+	 * @param structureInode
+	 * @return
+	 * @throws DotDataException
+	 */
+	List<Container> findContainersForStructure(String structureInode)
+			throws DotDataException;
+
+	/**
+	 * Retrieves containers using the specified structure
+	 *
+	 * @param structureInode
+	 * @param workingOrLiveOnly
+	 * @return
+	 * @throws DotDataException
+	 */
+	List<Container> findContainersForStructure(String structureInode, boolean workingOrLiveOnly)
+			throws DotDataException;
+
+
+	/**
+	 * Return the {@link ContentType} into a {@link Container} for a specific {@link User}, return a empty List if the
+	 * user don't have READ permission in any {@link ContentType} into the specific {@link Container}
+	 *
+	 * @param user
+	 * @param container
+	 * @return
+	 * @throws DotStateException
+	 * @throws DotDataException
+	 */
+	List<ContentType> getContentTypesInContainer(User user, Container container) throws DotStateException, DotDataException;
+
+	/**
+	 * Utility class that allows users to specify different filtering parameters when retrieving Containers from the
+	 * dotCMS content repository. This keeps API methods from having extremely long signatures, which makes it simpler
+	 * and cleaner as users just need to add the ones they really need.
+	 *
+	 * @author Jose Castro
+	 * @since Apr 5th, 2022
+	 */
+	class SearchParams {
+
+		private final String containerIdentifier;
+		private final String containerInode;
+		private final String siteId;
+
+		private final boolean includeArchived;
+		private final boolean includeSystemContainer;
+
+		private final Map<String, Object> filteringCriteria;
+		private final String contentTypeIdOrVar;
+		private final int offset;
+		private final int limit;
+		private final String orderBy;
+
+		/**
+		 * Private class constructor which creates an instance of this class based on information from its Builder
+		 * class
+		 *
+		 * @param builder The {@link Builder} object containing the search criteria for Containers.
+		 */
+		private SearchParams(final Builder builder) {
+			this.containerIdentifier = builder.containerIdentifier;
+			this.containerInode = builder.containerInode;
+			this.siteId = builder.siteId;
+			this.includeArchived = builder.includeArchived;
+			this.includeSystemContainer = builder.includeSystemContainer;
+			this.filteringCriteria = builder.filteringCriteria;
+			this.contentTypeIdOrVar = builder.contentTypeIdOrVar;
+			this.offset = builder.offset;
+			this.limit = builder.limit;
+			this.orderBy = builder.orderBy;
+		}
+
+		/**
+		 * Finds information for a specific Container based on its Identifier.
+		 *
+		 * @return The ID of the Container you need to retrieve information from.
+		 */
+		public String containerIdentifier() {
+			return this.containerIdentifier;
+		}
+
+		/**
+		 * Finds information for a specific Container based on its Inode.
+		 *
+		 * @return The Inode of the Container you need to retrieve information from.
+		 */
+		public String containerInode() {
+			return this.containerInode;
+		}
+
+		/**
+		 * The Identifier of the Site where the API will search for Containers. If not specified, Containers from any
+		 * Site will be returned.
+		 *
+		 * @return The ID of the Site.
+		 */
+		public String siteId() {
+			return this.siteId;
+		}
+
+		/**
+		 * Determines whether archived Containers must be included in the result set or not.
+		 *
+		 * @return If archived Containers must be retrieved, set to {@code true}. Otherwise, set to {@code false}.
+		 */
+		public boolean includeArchived() {
+			return this.includeArchived;
+		}
+
+		/**
+		 * Determines whether the System Container must be included in the result set or not.
+		 *
+		 * @return If the System Container must be retrieved, set to {@code true}. Otherwise, set to {@code false}.
+		 */
+		public boolean includeSystemContainer() {
+			return this.includeSystemContainer;
+		}
+
+		/**
+		 * Finds information based on one or more fields of a Container. If a given criterion is an Identifier, Inode,
+		 * or any String, a LIKE-type clause will be used to look for matches.
+		 *
+		 * @return A {@link Map} with the different optional filtering criteria.
+		 */
+		public Map<String, Object> filteringCriteria() {
+			return this.filteringCriteria;
+		}
+
+		/**
+		 * Finds information based on one specific field in a Container. If a given criterion is an Identifier, Inode,
+		 * or any String, a LIKE-type clause will be used to look for matches.
+		 *
+		 * @param key The name of the filtering parameter -- usually the database column name
+		 *
+		 * @return The value of such a filtering parameter.
+		 */
+		public <T> T filteringCriterion(final String key) {
+			return (T) this.filteringCriteria.get(key);
+		}
+
+		/**
+		 * Finds information for Containers that are related to a specific Content Type.
+		 *
+		 * @return The ID of Velocity Variable Name of the Content Type that must be associated to the Containers that
+		 * will be returned.
+		 */
+		public String contentTypeIdOrVar() {
+			return this.contentTypeIdOrVar;
+		}
+
+		/**
+		 * The result set offset -- for pagination purposes. Defaults to zero.
+		 * @return The result set's offset.
+		 */
+		public int offset() {
+			return this.offset;
+		}
+
+		/**
+		 * the maximum number of results that will be returned -- usually for pagination purposes. Defaults to 500.
+		 *
+		 * @return The result set's limit.
+		 */
+		public int limit() {
+			return this.limit;
+		}
+
+		/**
+		 * The ordering criterion for the results. Defaults to {@code "mod_date desc"}.
+		 *
+		 * @return The order-by clause for the result set.
+		 */
+		public String orderBy() {
+			return this.orderBy;
+		}
+
+		/**
+		 * Creates a new instance of the Builder object that will instantiate the {@link SearchParams} class.
+		 *
+		 * @return The Builder instance.
+		 */
+		public static Builder newBuilder() {
+			return new Builder();
+		}
+
+		/**
+		 * Builder class used to set up user-specified search criteria for Containers in the system.
+		 */
+		public static final class Builder {
+
+			private String containerIdentifier = StringPool.BLANK;
+			private String containerInode = StringPool.BLANK;
+			private String siteId = StringPool.BLANK;
+
+			private boolean includeArchived = Boolean.FALSE;
+			private boolean includeSystemContainer = Boolean.FALSE;
+
+			private Map<String, Object> filteringCriteria;
+			private String contentTypeIdOrVar = StringPool.BLANK;
+			private int offset = 0;
+			private int limit = 500;
+			private String orderBy = "mod_date desc";
+
+			private Builder() {
+
+			}
+
+			/**
+			 * Creates an instance of the Query Params object with user-specified criteria that will be used to retrieve
+			 * Containers from the content repository.
+			 *
+			 * @return An instance of the {@link SearchParams} class.
+			 */
+			public SearchParams build() {
+				return new SearchParams(this);
+			}
+
+			/**
+			 * Finds information for a specific Container based on its Identifier.
+			 *
+			 * @param containerIdentifier The ID of the Container you need to retrieve information from.
+			 *
+			 * @return The {@link SearchParams.Builder} object.
+			 */
+			public Builder containerIdentifier(final String containerIdentifier) {
+				this.containerIdentifier = containerIdentifier;
+				return this;
+			}
+
+			/**
+			 * Finds information for a specific Container based on its Inode.
+			 *
+			 * @param containerInode The Inode of the Container you need to retrieve information from.
+			 *
+			 * @return The {@link SearchParams.Builder} object.
+			 */
+			public Builder containerInode(final String containerInode) {
+				this.containerInode = containerInode;
+				return this;
+			}
+
+			/**
+			 * The Identifier of the Site where the API will search for Containers. If not specified, Containers from
+			 * any Site will be returned.
+			 *
+			 * @param siteId The ID of the Site.
+			 *
+			 * @return The {@link SearchParams.Builder} object.
+			 */
+			public Builder siteId(final String siteId) {
+				this.siteId = siteId;
+				return this;
+			}
+
+			/**
+			 * Determines whether archived Containers must be included in the result set or not.
+			 *
+			 * @param includeArchived If archived Containers must be retrieved, set to {@code true}. Otherwise, set to
+			 *                        {@code false}.
+			 *
+			 * @return The {@link SearchParams.Builder} object.
+			 */
+			public Builder includeArchived(final boolean includeArchived) {
+				this.includeArchived = includeArchived;
+				return this;
+			}
+
+			/**
+			 * Determines whether the System Container must be included in the result set or not.
+			 *
+			 * @param includeSystemContainer If the System Container must be retrieved, set to {@code true}. Otherwise,
+			 *                               set to {@code false}.
+			 *
+			 * @return The {@link SearchParams.Builder} object.
+			 */
+			public Builder includeSystemContainer(final boolean includeSystemContainer) {
+				this.includeSystemContainer = includeSystemContainer;
+				return this;
+			}
+
+			/**
+			 * Finds information based on one or more fields of a Container. If a given criterion is an Identifier,
+			 * Inode, or any String, a LIKE-type clause will be used to look for matches.
+			 *
+			 * @param filteringCriteria A {@link Map} with the different optional filtering criteria.
+			 *
+			 * @return The {@link SearchParams.Builder} object.
+			 */
+			public Builder filteringCriterion(final Map<String, Object> filteringCriteria) {
+				this.filteringCriteria = filteringCriteria;
+				return this;
+			}
+
+			/**
+			 * Finds information based on one specific field in a Container. If a given criterion is an Identifier,
+			 * Inode, or any String, a LIKE-type clause will be used to look for matches.
+			 *
+			 * @param key   The name of the filtering parameter -- usually the database column name
+			 * @param value The value of the filtering parameter.
+			 *
+			 * @return The {@link SearchParams.Builder} object.
+			 */
+			public Builder filteringCriteria(final String key, final Object value) {
+				if (null == this.filteringCriteria) {
+					this.filteringCriteria = new HashMap<>();
+				}
+				this.filteringCriteria.put(key, value);
+				return this;
+			}
+
+			/**
+			 * Finds information for Containers that are related to a specific Content Type.
+			 *
+			 * @param contentTypeIdOrVar The ID of Velocity Variable Name of the Content Type that must be associated to
+			 *                           the Containers that will be returned.
+			 *
+			 * @return The {@link SearchParams.Builder} object.
+			 */
+			public Builder contentTypeIdOrVar(final String contentTypeIdOrVar) {
+				this.contentTypeIdOrVar = contentTypeIdOrVar;
+				return this;
+			}
+
+			/**
+			 * Sets the result offset -- for pagination purposes. Defaults to zero.
+			 *
+			 * @param offset The result set's offset.
+			 *
+			 * @return The {@link SearchParams.Builder} object.
+			 */
+			public Builder offset(final int offset) {
+				this.offset = offset;
+				return this;
+			}
+
+			/**
+			 * Sets the maximum number of results that will be returned -- usually for pagination purposes. Defaults to
+			 * 500.
+			 *
+			 * @param limit The result set's limit.
+			 *
+			 * @return The {@link SearchParams.Builder} object.
+			 */
+			public Builder limit(final int limit) {
+				this.limit = limit;
+				return this;
+			}
+
+			/**
+			 * The ordering criterion for the results. Defaults to {@code "mod_date desc"}.
+			 *
+			 * @param orderBy The order-by clause for the result set.
+			 *
+			 * @return The {@link SearchParams.Builder} object.
+			 */
+			public Builder orderBy(final String orderBy) {
+				this.orderBy = orderBy;
+				return this;
+			}
+
+		}
+
+	}
+	//
+}