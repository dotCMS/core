package com.dotmarketing.portlets.containers.business;

import com.dotcms.contenttype.business.ContentTypeAPI;
import com.dotcms.contenttype.model.type.ContentType;
import com.dotcms.util.transform.TransformerLocator;

import com.dotmarketing.beans.ContainerStructure;
import com.dotmarketing.beans.Host;
import com.dotmarketing.beans.Inode;
import com.dotmarketing.beans.Inode.Type;
import com.dotmarketing.beans.VersionInfo;
import com.dotmarketing.business.APILocator;
import com.dotmarketing.business.CacheLocator;
import com.dotmarketing.business.DotStateException;
import com.dotmarketing.business.IdentifierCache;
import com.dotmarketing.business.PermissionAPI;
import com.dotmarketing.business.Permissionable;
import com.dotmarketing.common.db.DotConnect;
import com.dotmarketing.db.DbConnectionFactory;
import com.dotmarketing.db.HibernateUtil;
import com.dotmarketing.exception.DotDataException;
import com.dotmarketing.exception.DotRuntimeException;
import com.dotmarketing.exception.DotSecurityException;
import com.dotmarketing.portlets.containers.model.Container;
import com.dotmarketing.portlets.containers.model.ContainerVersionInfo;
import com.dotmarketing.util.InodeUtils;
import com.dotmarketing.util.Logger;
import com.dotmarketing.util.PaginatedArrayList;
import com.dotmarketing.util.UtilMethods;

import java.util.ArrayList;
import java.util.HashMap;
import java.util.List;
import java.util.Map;

import com.liferay.portal.model.User;

public class ContainerFactoryImpl implements ContainerFactory {
	static IdentifierCache identifierCache = CacheLocator.getIdentifierCache();
	static ContainerCache containerCache = CacheLocator.getContainerCache();

	public void save(Container container) throws DotDataException {
		HibernateUtil.save(container);
		containerCache.remove(container);
	}

	public void save(Container container, String existingId) throws DotDataException {
		HibernateUtil.saveWithPrimaryKey(container, existingId);
		containerCache.remove(container);
	}

	@SuppressWarnings("unchecked")
	public List<Container> findContainersUnder(Host parentPermissionable) throws DotDataException {
		DotConnect dc = new DotConnect();
		StringBuilder sql = new StringBuilder();
		String tableName = Type.CONTAINERS.getTableName();

		sql.append("SELECT ");
		sql.append(tableName);
		sql.append(".*, dot_containers_1_.* from ");
		sql.append(tableName);
		sql.append(
				", inode dot_containers_1_, identifier ident, container_version_info vv where vv.working_inode=");
		sql.append(tableName);
		sql.append(".inode and ");
		sql.append(tableName);
		sql.append(".inode = dot_containers_1_.inode and vv.identifier = ident.id and host_inode = '");
		sql.append(parentPermissionable.getIdentifier() );
		sql.append('\'');
		dc.setSQL(sql.toString());

		return TransformerLocator.createContainerTransformer(dc.loadObjectResults()).asList();


	}

	@SuppressWarnings("unchecked")
	public List<Container> findAllContainers() throws DotDataException {
		DotConnect dc = new DotConnect();
		StringBuilder sql = new StringBuilder();
		String tableName = Type.CONTAINERS.getTableName();

		sql.append("SELECT ");
		sql.append(tableName);
		sql.append(".*, dot_containers_1_.* from ");
		sql.append(tableName);
		sql.append(", inode dot_containers_1_, container_version_info vv where vv.working_inode= ");
		sql.append(tableName);
		sql.append(".inode and ");
		sql.append(tableName);
		sql.append(".inode = dot_containers_1_.inode and dot_containers_1_.type='containers' order by ");
		sql.append(tableName);
		sql.append(".title");
		dc.setSQL(sql.toString());

		return TransformerLocator.createContainerTransformer(dc.loadObjectResults()).asList();


	}
    @Override
    @SuppressWarnings("unchecked")
    public Container find(String inode) throws DotDataException, DotSecurityException {
      Container container = CacheLocator.getContainerCache().get(inode);
      //If it is not in cache.
      if(container == null){
          
          //Get container from DB.
          HibernateUtil dh = new HibernateUtil(Container.class);
          
          Container containerAux= (Container) dh.load(inode);

          if(InodeUtils.isSet(containerAux.getInode())){
              //container is the one we are going to return.
              container = containerAux;
              //Add to cache.
              CacheLocator.getContainerCache().add(container);
          }
          
      }
      
      return container;
      
      
    }
	public List<Container> findContainers(User user, boolean includeArchived,
			Map<String, Object> params, String hostId,String inode, String identifier, String parent,
			int offset, int limit, String orderBy) throws DotSecurityException,
			DotDataException {

		ContentTypeAPI contentTypeAPI = APILocator.getContentTypeAPI(user);

		PaginatedArrayList<Container> assets = new PaginatedArrayList<Container>();
		List<Permissionable> toReturn = new ArrayList<Permissionable>();
		int internalLimit = 500;
		int internalOffset = 0;
		boolean done = false;

		StringBuffer conditionBuffer = new StringBuffer();

		List<Object> paramValues =null;
		if(params!=null && params.size()>0){
			conditionBuffer.append(" and (");
			paramValues = new ArrayList<>();
			int counter = 0;
			for (Map.Entry<String, Object> entry : params.entrySet()) {
				if(counter==0){
					if(entry.getValue() instanceof String){
						if (entry.getKey().equalsIgnoreCase("inode") || entry.getKey()
								.equalsIgnoreCase("identifier")) {
							conditionBuffer.append(" asset.");
							conditionBuffer.append(entry.getKey());
							conditionBuffer.append(" = '");
							conditionBuffer.append(entry.getValue());
							conditionBuffer.append('\'');
						}else{
							conditionBuffer.append(" lower(asset.");
							conditionBuffer.append(entry.getKey());
							conditionBuffer.append(") like ? ");
							paramValues.add("%"+ ((String)entry.getValue()).toLowerCase()+"%");
						}
					}else{
						conditionBuffer.append(" asset.");
						conditionBuffer.append(entry.getKey());
						conditionBuffer.append(" = ");
						conditionBuffer.append(entry.getValue());
					}
				}else{
					if(entry.getValue() instanceof String){
						if (entry.getKey().equalsIgnoreCase("inode") || entry.getKey()
								.equalsIgnoreCase("identifier")) {
							conditionBuffer.append(" OR asset.");
							conditionBuffer.append(entry.getKey());
							conditionBuffer.append(" = '");
							conditionBuffer.append(entry.getValue());
							conditionBuffer.append('\'');
						}else{
							conditionBuffer.append(" OR lower(asset.");
							conditionBuffer.append(entry.getKey());
							conditionBuffer.append(") like ? ");
							paramValues.add("%"+ ((String)entry.getValue()).toLowerCase()+"%");
						}
					}else{
						conditionBuffer.append(" OR asset.");
						conditionBuffer.append(entry.getKey());
						conditionBuffer.append(" = ");
						conditionBuffer.append(entry.getValue());
					}
				}

				counter+=1;
			}
			conditionBuffer.append(" ) ");
		}

		final StringBuilder query = new StringBuilder();
		query.append("select asset.*, inode.* from ");
		query.append(Type.CONTAINERS.getTableName());
		query.append(" asset, inode, identifier, ");
		query.append(Type.CONTAINERS.getVersionTableName());
		query.append(" vinfo");

		if(UtilMethods.isSet(parent)){

			//Search for the given ContentType inode
			ContentType foundContentType = contentTypeAPI.find(parent);

			if (null != foundContentType && InodeUtils.isSet(foundContentType.inode())) {
				query.append(
						" where asset.inode = inode.inode and asset.identifier = identifier.id")
						.append(
								" and exists ( from container_structures cs where cs.container_id = asset.identifier")
						.append(" and cs.structure_id = '");
				query.append(parent);
				query.append("' ) ");
			}else {
				query.append(
						" ,tree where asset.inode = inode.inode and asset.identifier = identifier.id")
						.append(" and tree.parent = '");
				query.append(parent);
				query.append("' and tree.child=asset.inode");
			}
		}else{
			query.append(" where asset.inode = inode.inode and asset.identifier = identifier.id");
		}
		query.append(" and vinfo.identifier=identifier.id and vinfo.working_inode=asset.inode ");
		if(!includeArchived) {
			query.append(" and vinfo.deleted=");
			query.append(DbConnectionFactory.getDBFalse());
		}
		if(UtilMethods.isSet(hostId)){
			query.append(" and identifier.host_inode = '");
			query.append(hostId).append('\'');
		}
		if(UtilMethods.isSet(inode)){
			query.append(" and asset.inode = '");
			query.append(inode).append('\'');
		}
		if(UtilMethods.isSet(identifier)){
			query.append(" and asset.identifier = '");
			query.append(identifier);
			query.append('\'');
		}
		if(!UtilMethods.isSet(orderBy)){
			orderBy = "mod_date desc";
		}

		List<Container> resultList;
		DotConnect dc = new DotConnect();
		int countLimit = 100;
		int size = 0;
		try {
			query.append(conditionBuffer.toString());
			query.append(" order by asset.");
			query.append(orderBy);
			dc.setSQL(query.toString());

			if(paramValues!=null && paramValues.size()>0){
				for (Object value : paramValues) {
					dc.addParam((String)value);
				}
			}

			while(!done) {
				dc.setStartRow(internalOffset);
				dc.setMaxRows(internalLimit);
				resultList = TransformerLocator.createContainerTransformer(dc.loadObjectResults()).asList();

				PermissionAPI permAPI = APILocator.getPermissionAPI();
				toReturn.addAll(permAPI.filterCollection(resultList, PermissionAPI.PERMISSION_READ, false, user));
				if(countLimit > 0 && toReturn.size() >= countLimit + offset)
					done = true;
				else if(resultList.size() < internalLimit)
					done = true;

				internalOffset += internalLimit;
			}

			if(offset > toReturn.size()) {
				size = 0;
			} else if(countLimit > 0) {
				int toIndex = offset + countLimit > toReturn.size()?toReturn.size():offset + countLimit;
				size = toReturn.subList(offset, toIndex).size();
			} else if (offset > 0) {
				size = toReturn.subList(offset, toReturn.size()).size();
			}
			assets.setTotalResults(toReturn.size());

			if(limit!=-1) {
				int from = offset<toReturn.size()?offset:0;
				int pageLimit = 0;
				for(int i=from;i<toReturn.size();i++){
					if(pageLimit<limit){
						assets.add((Container) toReturn.get(i));
						pageLimit+=1;
					}else{
						break;
					}
				}
			} else {
				for(int i=0;i<toReturn.size();i++){
					assets.add((Container) toReturn.get(i));
				}
			}
		} catch (Exception e) {
			Logger.error(ContainerFactoryImpl.class, "findContainers failed:" + e, e);
			throw new DotRuntimeException(e.toString());
		}

		return assets;
	}

    public List<Container> findContainersForStructure(String structureIdentifier) throws DotDataException {
        return findContainersForStructure(structureIdentifier, false);
    }

	@Override
	public List<Container> findContainersForStructure(String structureIdentifier,
			boolean workingOrLiveOnly) throws DotDataException {
		HibernateUtil dh = new HibernateUtil(Container.class);

		StringBuilder query = new StringBuilder();

		query.append("FROM c IN CLASS ");
		query.append(Container.class);
		query.append(" WHERE  exists ( from cs in class ");
		query.append(ContainerStructure.class.getName());
		query.append(" where cs.containerId = c.identifier and cs.structureId = ? ");
		if (workingOrLiveOnly) {
			query.append(" AND EXISTS ( FROM vi IN CLASS ");
			query.append(ContainerVersionInfo.class.getName());
			query.append(" WHERE vi.identifier = c.identifier AND ");
			query.append(" (cs.containerInode = vi.workingInode OR cs.containerInode = vi.liveInode ) ) ");
		}
		query.append(") ");
		dh.setQuery(query.toString());
		dh.setParam(structureIdentifier);
		return dh.list();
	}

	/**
	 * Method will replace user references of the given userId in containers 
	 * with the replacement user id 
	 * @param userId User Identifier
	 * @param replacementUserId The user id of the replacement user
	 * @throws DotDataException There is a data inconsistency
	 * @throws DotStateException There is a data inconsistency
	 * @throws DotSecurityException 
	 */
	public void updateUserReferences(String userId, String replacementUserId)throws DotDataException, DotSecurityException{
		DotConnect dc = new DotConnect();
        StringBuilder query = new StringBuilder();

        query.append("select distinct(identifier) from ");
		query.append(Inode.Type.CONTAINERS.getTableName());
		query.append(" where mod_user = ?");
        try {
           dc.setSQL(query.toString());
           dc.addParam(userId);
           List<HashMap<String, String>> containers = dc.loadResults();

           query = new StringBuilder();
           query.append("UPDATE ");
           query.append(Inode.Type.CONTAINERS.getTableName());
           query.append(" set mod_user = ? where mod_user = ? ");
           dc.setSQL(query.toString());
           dc.addParam(replacementUserId);
           dc.addParam(userId);
           dc.loadResult();

           dc.setSQL("update container_version_info set locked_by=? where locked_by  = ?");
           dc.addParam(replacementUserId);
           dc.addParam(userId);
           dc.loadResult();
         
           for(HashMap<String, String> ident:containers){
               String identifier = ident.get("identifier");
               if (UtilMethods.isSet(identifier)) {
<<<<<<< HEAD
        			   final VersionInfo info =APILocator.getVersionableAPI().getVersionInfo(identifier);
        			   CacheLocator.getContainerCache().remove(info);
=======

				   final VersionInfo info = APILocator.getVersionableAPI().getVersionInfo(identifier);

				   if (null != info && UtilMethods.isSet(info.getLiveInode())) {

					   CacheLocator.getContainerCache().remove(info.getLiveInode());
				   }

>>>>>>> b016a941
			   }
           }
        } catch (DotDataException e) {
            Logger.error(ContainerFactory.class,e.getMessage(),e);
            throw new DotDataException(e.getMessage(), e);
        }
	}
}<|MERGE_RESOLUTION|>--- conflicted
+++ resolved
@@ -1,398 +1,389 @@
-package com.dotmarketing.portlets.containers.business;
-
-import com.dotcms.contenttype.business.ContentTypeAPI;
-import com.dotcms.contenttype.model.type.ContentType;
-import com.dotcms.util.transform.TransformerLocator;
-
-import com.dotmarketing.beans.ContainerStructure;
-import com.dotmarketing.beans.Host;
-import com.dotmarketing.beans.Inode;
-import com.dotmarketing.beans.Inode.Type;
-import com.dotmarketing.beans.VersionInfo;
-import com.dotmarketing.business.APILocator;
-import com.dotmarketing.business.CacheLocator;
-import com.dotmarketing.business.DotStateException;
-import com.dotmarketing.business.IdentifierCache;
-import com.dotmarketing.business.PermissionAPI;
-import com.dotmarketing.business.Permissionable;
-import com.dotmarketing.common.db.DotConnect;
-import com.dotmarketing.db.DbConnectionFactory;
-import com.dotmarketing.db.HibernateUtil;
-import com.dotmarketing.exception.DotDataException;
-import com.dotmarketing.exception.DotRuntimeException;
-import com.dotmarketing.exception.DotSecurityException;
-import com.dotmarketing.portlets.containers.model.Container;
-import com.dotmarketing.portlets.containers.model.ContainerVersionInfo;
-import com.dotmarketing.util.InodeUtils;
-import com.dotmarketing.util.Logger;
-import com.dotmarketing.util.PaginatedArrayList;
-import com.dotmarketing.util.UtilMethods;
-
-import java.util.ArrayList;
-import java.util.HashMap;
-import java.util.List;
-import java.util.Map;
-
-import com.liferay.portal.model.User;
-
-public class ContainerFactoryImpl implements ContainerFactory {
-	static IdentifierCache identifierCache = CacheLocator.getIdentifierCache();
-	static ContainerCache containerCache = CacheLocator.getContainerCache();
-
-	public void save(Container container) throws DotDataException {
-		HibernateUtil.save(container);
-		containerCache.remove(container);
-	}
-
-	public void save(Container container, String existingId) throws DotDataException {
-		HibernateUtil.saveWithPrimaryKey(container, existingId);
-		containerCache.remove(container);
-	}
-
-	@SuppressWarnings("unchecked")
-	public List<Container> findContainersUnder(Host parentPermissionable) throws DotDataException {
-		DotConnect dc = new DotConnect();
-		StringBuilder sql = new StringBuilder();
-		String tableName = Type.CONTAINERS.getTableName();
-
-		sql.append("SELECT ");
-		sql.append(tableName);
-		sql.append(".*, dot_containers_1_.* from ");
-		sql.append(tableName);
-		sql.append(
-				", inode dot_containers_1_, identifier ident, container_version_info vv where vv.working_inode=");
-		sql.append(tableName);
-		sql.append(".inode and ");
-		sql.append(tableName);
-		sql.append(".inode = dot_containers_1_.inode and vv.identifier = ident.id and host_inode = '");
-		sql.append(parentPermissionable.getIdentifier() );
-		sql.append('\'');
-		dc.setSQL(sql.toString());
-
-		return TransformerLocator.createContainerTransformer(dc.loadObjectResults()).asList();
-
-
-	}
-
-	@SuppressWarnings("unchecked")
-	public List<Container> findAllContainers() throws DotDataException {
-		DotConnect dc = new DotConnect();
-		StringBuilder sql = new StringBuilder();
-		String tableName = Type.CONTAINERS.getTableName();
-
-		sql.append("SELECT ");
-		sql.append(tableName);
-		sql.append(".*, dot_containers_1_.* from ");
-		sql.append(tableName);
-		sql.append(", inode dot_containers_1_, container_version_info vv where vv.working_inode= ");
-		sql.append(tableName);
-		sql.append(".inode and ");
-		sql.append(tableName);
-		sql.append(".inode = dot_containers_1_.inode and dot_containers_1_.type='containers' order by ");
-		sql.append(tableName);
-		sql.append(".title");
-		dc.setSQL(sql.toString());
-
-		return TransformerLocator.createContainerTransformer(dc.loadObjectResults()).asList();
-
-
-	}
-    @Override
-    @SuppressWarnings("unchecked")
-    public Container find(String inode) throws DotDataException, DotSecurityException {
-      Container container = CacheLocator.getContainerCache().get(inode);
-      //If it is not in cache.
-      if(container == null){
-          
-          //Get container from DB.
-          HibernateUtil dh = new HibernateUtil(Container.class);
-          
-          Container containerAux= (Container) dh.load(inode);
-
-          if(InodeUtils.isSet(containerAux.getInode())){
-              //container is the one we are going to return.
-              container = containerAux;
-              //Add to cache.
-              CacheLocator.getContainerCache().add(container);
-          }
-          
-      }
-      
-      return container;
-      
-      
-    }
-	public List<Container> findContainers(User user, boolean includeArchived,
-			Map<String, Object> params, String hostId,String inode, String identifier, String parent,
-			int offset, int limit, String orderBy) throws DotSecurityException,
-			DotDataException {
-
-		ContentTypeAPI contentTypeAPI = APILocator.getContentTypeAPI(user);
-
-		PaginatedArrayList<Container> assets = new PaginatedArrayList<Container>();
-		List<Permissionable> toReturn = new ArrayList<Permissionable>();
-		int internalLimit = 500;
-		int internalOffset = 0;
-		boolean done = false;
-
-		StringBuffer conditionBuffer = new StringBuffer();
-
-		List<Object> paramValues =null;
-		if(params!=null && params.size()>0){
-			conditionBuffer.append(" and (");
-			paramValues = new ArrayList<>();
-			int counter = 0;
-			for (Map.Entry<String, Object> entry : params.entrySet()) {
-				if(counter==0){
-					if(entry.getValue() instanceof String){
-						if (entry.getKey().equalsIgnoreCase("inode") || entry.getKey()
-								.equalsIgnoreCase("identifier")) {
-							conditionBuffer.append(" asset.");
-							conditionBuffer.append(entry.getKey());
-							conditionBuffer.append(" = '");
-							conditionBuffer.append(entry.getValue());
-							conditionBuffer.append('\'');
-						}else{
-							conditionBuffer.append(" lower(asset.");
-							conditionBuffer.append(entry.getKey());
-							conditionBuffer.append(") like ? ");
-							paramValues.add("%"+ ((String)entry.getValue()).toLowerCase()+"%");
-						}
-					}else{
-						conditionBuffer.append(" asset.");
-						conditionBuffer.append(entry.getKey());
-						conditionBuffer.append(" = ");
-						conditionBuffer.append(entry.getValue());
-					}
-				}else{
-					if(entry.getValue() instanceof String){
-						if (entry.getKey().equalsIgnoreCase("inode") || entry.getKey()
-								.equalsIgnoreCase("identifier")) {
-							conditionBuffer.append(" OR asset.");
-							conditionBuffer.append(entry.getKey());
-							conditionBuffer.append(" = '");
-							conditionBuffer.append(entry.getValue());
-							conditionBuffer.append('\'');
-						}else{
-							conditionBuffer.append(" OR lower(asset.");
-							conditionBuffer.append(entry.getKey());
-							conditionBuffer.append(") like ? ");
-							paramValues.add("%"+ ((String)entry.getValue()).toLowerCase()+"%");
-						}
-					}else{
-						conditionBuffer.append(" OR asset.");
-						conditionBuffer.append(entry.getKey());
-						conditionBuffer.append(" = ");
-						conditionBuffer.append(entry.getValue());
-					}
-				}
-
-				counter+=1;
-			}
-			conditionBuffer.append(" ) ");
-		}
-
-		final StringBuilder query = new StringBuilder();
-		query.append("select asset.*, inode.* from ");
-		query.append(Type.CONTAINERS.getTableName());
-		query.append(" asset, inode, identifier, ");
-		query.append(Type.CONTAINERS.getVersionTableName());
-		query.append(" vinfo");
-
-		if(UtilMethods.isSet(parent)){
-
-			//Search for the given ContentType inode
-			ContentType foundContentType = contentTypeAPI.find(parent);
-
-			if (null != foundContentType && InodeUtils.isSet(foundContentType.inode())) {
-				query.append(
-						" where asset.inode = inode.inode and asset.identifier = identifier.id")
-						.append(
-								" and exists ( from container_structures cs where cs.container_id = asset.identifier")
-						.append(" and cs.structure_id = '");
-				query.append(parent);
-				query.append("' ) ");
-			}else {
-				query.append(
-						" ,tree where asset.inode = inode.inode and asset.identifier = identifier.id")
-						.append(" and tree.parent = '");
-				query.append(parent);
-				query.append("' and tree.child=asset.inode");
-			}
-		}else{
-			query.append(" where asset.inode = inode.inode and asset.identifier = identifier.id");
-		}
-		query.append(" and vinfo.identifier=identifier.id and vinfo.working_inode=asset.inode ");
-		if(!includeArchived) {
-			query.append(" and vinfo.deleted=");
-			query.append(DbConnectionFactory.getDBFalse());
-		}
-		if(UtilMethods.isSet(hostId)){
-			query.append(" and identifier.host_inode = '");
-			query.append(hostId).append('\'');
-		}
-		if(UtilMethods.isSet(inode)){
-			query.append(" and asset.inode = '");
-			query.append(inode).append('\'');
-		}
-		if(UtilMethods.isSet(identifier)){
-			query.append(" and asset.identifier = '");
-			query.append(identifier);
-			query.append('\'');
-		}
-		if(!UtilMethods.isSet(orderBy)){
-			orderBy = "mod_date desc";
-		}
-
-		List<Container> resultList;
-		DotConnect dc = new DotConnect();
-		int countLimit = 100;
-		int size = 0;
-		try {
-			query.append(conditionBuffer.toString());
-			query.append(" order by asset.");
-			query.append(orderBy);
-			dc.setSQL(query.toString());
-
-			if(paramValues!=null && paramValues.size()>0){
-				for (Object value : paramValues) {
-					dc.addParam((String)value);
-				}
-			}
-
-			while(!done) {
-				dc.setStartRow(internalOffset);
-				dc.setMaxRows(internalLimit);
-				resultList = TransformerLocator.createContainerTransformer(dc.loadObjectResults()).asList();
-
-				PermissionAPI permAPI = APILocator.getPermissionAPI();
-				toReturn.addAll(permAPI.filterCollection(resultList, PermissionAPI.PERMISSION_READ, false, user));
-				if(countLimit > 0 && toReturn.size() >= countLimit + offset)
-					done = true;
-				else if(resultList.size() < internalLimit)
-					done = true;
-
-				internalOffset += internalLimit;
-			}
-
-			if(offset > toReturn.size()) {
-				size = 0;
-			} else if(countLimit > 0) {
-				int toIndex = offset + countLimit > toReturn.size()?toReturn.size():offset + countLimit;
-				size = toReturn.subList(offset, toIndex).size();
-			} else if (offset > 0) {
-				size = toReturn.subList(offset, toReturn.size()).size();
-			}
-			assets.setTotalResults(toReturn.size());
-
-			if(limit!=-1) {
-				int from = offset<toReturn.size()?offset:0;
-				int pageLimit = 0;
-				for(int i=from;i<toReturn.size();i++){
-					if(pageLimit<limit){
-						assets.add((Container) toReturn.get(i));
-						pageLimit+=1;
-					}else{
-						break;
-					}
-				}
-			} else {
-				for(int i=0;i<toReturn.size();i++){
-					assets.add((Container) toReturn.get(i));
-				}
-			}
-		} catch (Exception e) {
-			Logger.error(ContainerFactoryImpl.class, "findContainers failed:" + e, e);
-			throw new DotRuntimeException(e.toString());
-		}
-
-		return assets;
-	}
-
-    public List<Container> findContainersForStructure(String structureIdentifier) throws DotDataException {
-        return findContainersForStructure(structureIdentifier, false);
-    }
-
-	@Override
-	public List<Container> findContainersForStructure(String structureIdentifier,
-			boolean workingOrLiveOnly) throws DotDataException {
-		HibernateUtil dh = new HibernateUtil(Container.class);
-
-		StringBuilder query = new StringBuilder();
-
-		query.append("FROM c IN CLASS ");
-		query.append(Container.class);
-		query.append(" WHERE  exists ( from cs in class ");
-		query.append(ContainerStructure.class.getName());
-		query.append(" where cs.containerId = c.identifier and cs.structureId = ? ");
-		if (workingOrLiveOnly) {
-			query.append(" AND EXISTS ( FROM vi IN CLASS ");
-			query.append(ContainerVersionInfo.class.getName());
-			query.append(" WHERE vi.identifier = c.identifier AND ");
-			query.append(" (cs.containerInode = vi.workingInode OR cs.containerInode = vi.liveInode ) ) ");
-		}
-		query.append(") ");
-		dh.setQuery(query.toString());
-		dh.setParam(structureIdentifier);
-		return dh.list();
-	}
-
-	/**
-	 * Method will replace user references of the given userId in containers 
-	 * with the replacement user id 
-	 * @param userId User Identifier
-	 * @param replacementUserId The user id of the replacement user
-	 * @throws DotDataException There is a data inconsistency
-	 * @throws DotStateException There is a data inconsistency
-	 * @throws DotSecurityException 
-	 */
-	public void updateUserReferences(String userId, String replacementUserId)throws DotDataException, DotSecurityException{
-		DotConnect dc = new DotConnect();
-        StringBuilder query = new StringBuilder();
-
-        query.append("select distinct(identifier) from ");
-		query.append(Inode.Type.CONTAINERS.getTableName());
-		query.append(" where mod_user = ?");
-        try {
-           dc.setSQL(query.toString());
-           dc.addParam(userId);
-           List<HashMap<String, String>> containers = dc.loadResults();
-
-           query = new StringBuilder();
-           query.append("UPDATE ");
-           query.append(Inode.Type.CONTAINERS.getTableName());
-           query.append(" set mod_user = ? where mod_user = ? ");
-           dc.setSQL(query.toString());
-           dc.addParam(replacementUserId);
-           dc.addParam(userId);
-           dc.loadResult();
-
-           dc.setSQL("update container_version_info set locked_by=? where locked_by  = ?");
-           dc.addParam(replacementUserId);
-           dc.addParam(userId);
-           dc.loadResult();
-         
-           for(HashMap<String, String> ident:containers){
-               String identifier = ident.get("identifier");
-               if (UtilMethods.isSet(identifier)) {
-<<<<<<< HEAD
-        			   final VersionInfo info =APILocator.getVersionableAPI().getVersionInfo(identifier);
-        			   CacheLocator.getContainerCache().remove(info);
-=======
-
-				   final VersionInfo info = APILocator.getVersionableAPI().getVersionInfo(identifier);
-
-				   if (null != info && UtilMethods.isSet(info.getLiveInode())) {
-
-					   CacheLocator.getContainerCache().remove(info.getLiveInode());
-				   }
-
->>>>>>> b016a941
-			   }
-           }
-        } catch (DotDataException e) {
-            Logger.error(ContainerFactory.class,e.getMessage(),e);
-            throw new DotDataException(e.getMessage(), e);
-        }
-	}
+package com.dotmarketing.portlets.containers.business;
+
+import com.dotcms.contenttype.business.ContentTypeAPI;
+import com.dotcms.contenttype.model.type.ContentType;
+import com.dotcms.util.transform.TransformerLocator;
+
+import com.dotmarketing.beans.ContainerStructure;
+import com.dotmarketing.beans.Host;
+import com.dotmarketing.beans.Inode;
+import com.dotmarketing.beans.Inode.Type;
+import com.dotmarketing.beans.VersionInfo;
+import com.dotmarketing.business.APILocator;
+import com.dotmarketing.business.CacheLocator;
+import com.dotmarketing.business.DotStateException;
+import com.dotmarketing.business.IdentifierCache;
+import com.dotmarketing.business.PermissionAPI;
+import com.dotmarketing.business.Permissionable;
+import com.dotmarketing.common.db.DotConnect;
+import com.dotmarketing.db.DbConnectionFactory;
+import com.dotmarketing.db.HibernateUtil;
+import com.dotmarketing.exception.DotDataException;
+import com.dotmarketing.exception.DotRuntimeException;
+import com.dotmarketing.exception.DotSecurityException;
+import com.dotmarketing.portlets.containers.model.Container;
+import com.dotmarketing.portlets.containers.model.ContainerVersionInfo;
+import com.dotmarketing.util.InodeUtils;
+import com.dotmarketing.util.Logger;
+import com.dotmarketing.util.PaginatedArrayList;
+import com.dotmarketing.util.UtilMethods;
+
+import java.util.ArrayList;
+import java.util.HashMap;
+import java.util.List;
+import java.util.Map;
+
+import com.liferay.portal.model.User;
+
+public class ContainerFactoryImpl implements ContainerFactory {
+	static IdentifierCache identifierCache = CacheLocator.getIdentifierCache();
+	static ContainerCache containerCache = CacheLocator.getContainerCache();
+
+	public void save(Container container) throws DotDataException {
+		HibernateUtil.save(container);
+		containerCache.remove(container);
+	}
+
+	public void save(Container container, String existingId) throws DotDataException {
+		HibernateUtil.saveWithPrimaryKey(container, existingId);
+		containerCache.remove(container);
+	}
+
+	@SuppressWarnings("unchecked")
+	public List<Container> findContainersUnder(Host parentPermissionable) throws DotDataException {
+		DotConnect dc = new DotConnect();
+		StringBuilder sql = new StringBuilder();
+		String tableName = Type.CONTAINERS.getTableName();
+
+		sql.append("SELECT ");
+		sql.append(tableName);
+		sql.append(".*, dot_containers_1_.* from ");
+		sql.append(tableName);
+		sql.append(
+				", inode dot_containers_1_, identifier ident, container_version_info vv where vv.working_inode=");
+		sql.append(tableName);
+		sql.append(".inode and ");
+		sql.append(tableName);
+		sql.append(".inode = dot_containers_1_.inode and vv.identifier = ident.id and host_inode = '");
+		sql.append(parentPermissionable.getIdentifier() );
+		sql.append('\'');
+		dc.setSQL(sql.toString());
+
+		return TransformerLocator.createContainerTransformer(dc.loadObjectResults()).asList();
+
+
+	}
+
+	@SuppressWarnings("unchecked")
+	public List<Container> findAllContainers() throws DotDataException {
+		DotConnect dc = new DotConnect();
+		StringBuilder sql = new StringBuilder();
+		String tableName = Type.CONTAINERS.getTableName();
+
+		sql.append("SELECT ");
+		sql.append(tableName);
+		sql.append(".*, dot_containers_1_.* from ");
+		sql.append(tableName);
+		sql.append(", inode dot_containers_1_, container_version_info vv where vv.working_inode= ");
+		sql.append(tableName);
+		sql.append(".inode and ");
+		sql.append(tableName);
+		sql.append(".inode = dot_containers_1_.inode and dot_containers_1_.type='containers' order by ");
+		sql.append(tableName);
+		sql.append(".title");
+		dc.setSQL(sql.toString());
+
+		return TransformerLocator.createContainerTransformer(dc.loadObjectResults()).asList();
+
+
+	}
+    @Override
+    @SuppressWarnings("unchecked")
+    public Container find(String inode) throws DotDataException, DotSecurityException {
+      Container container = CacheLocator.getContainerCache().get(inode);
+      //If it is not in cache.
+      if(container == null){
+          
+          //Get container from DB.
+          HibernateUtil dh = new HibernateUtil(Container.class);
+          
+          Container containerAux= (Container) dh.load(inode);
+
+          if(InodeUtils.isSet(containerAux.getInode())){
+              //container is the one we are going to return.
+              container = containerAux;
+              //Add to cache.
+              CacheLocator.getContainerCache().add(container);
+          }
+          
+      }
+      
+      return container;
+      
+      
+    }
+	public List<Container> findContainers(User user, boolean includeArchived,
+			Map<String, Object> params, String hostId,String inode, String identifier, String parent,
+			int offset, int limit, String orderBy) throws DotSecurityException,
+			DotDataException {
+
+		ContentTypeAPI contentTypeAPI = APILocator.getContentTypeAPI(user);
+
+		PaginatedArrayList<Container> assets = new PaginatedArrayList<Container>();
+		List<Permissionable> toReturn = new ArrayList<Permissionable>();
+		int internalLimit = 500;
+		int internalOffset = 0;
+		boolean done = false;
+
+		StringBuffer conditionBuffer = new StringBuffer();
+
+		List<Object> paramValues =null;
+		if(params!=null && params.size()>0){
+			conditionBuffer.append(" and (");
+			paramValues = new ArrayList<>();
+			int counter = 0;
+			for (Map.Entry<String, Object> entry : params.entrySet()) {
+				if(counter==0){
+					if(entry.getValue() instanceof String){
+						if (entry.getKey().equalsIgnoreCase("inode") || entry.getKey()
+								.equalsIgnoreCase("identifier")) {
+							conditionBuffer.append(" asset.");
+							conditionBuffer.append(entry.getKey());
+							conditionBuffer.append(" = '");
+							conditionBuffer.append(entry.getValue());
+							conditionBuffer.append('\'');
+						}else{
+							conditionBuffer.append(" lower(asset.");
+							conditionBuffer.append(entry.getKey());
+							conditionBuffer.append(") like ? ");
+							paramValues.add("%"+ ((String)entry.getValue()).toLowerCase()+"%");
+						}
+					}else{
+						conditionBuffer.append(" asset.");
+						conditionBuffer.append(entry.getKey());
+						conditionBuffer.append(" = ");
+						conditionBuffer.append(entry.getValue());
+					}
+				}else{
+					if(entry.getValue() instanceof String){
+						if (entry.getKey().equalsIgnoreCase("inode") || entry.getKey()
+								.equalsIgnoreCase("identifier")) {
+							conditionBuffer.append(" OR asset.");
+							conditionBuffer.append(entry.getKey());
+							conditionBuffer.append(" = '");
+							conditionBuffer.append(entry.getValue());
+							conditionBuffer.append('\'');
+						}else{
+							conditionBuffer.append(" OR lower(asset.");
+							conditionBuffer.append(entry.getKey());
+							conditionBuffer.append(") like ? ");
+							paramValues.add("%"+ ((String)entry.getValue()).toLowerCase()+"%");
+						}
+					}else{
+						conditionBuffer.append(" OR asset.");
+						conditionBuffer.append(entry.getKey());
+						conditionBuffer.append(" = ");
+						conditionBuffer.append(entry.getValue());
+					}
+				}
+
+				counter+=1;
+			}
+			conditionBuffer.append(" ) ");
+		}
+
+		final StringBuilder query = new StringBuilder();
+		query.append("select asset.*, inode.* from ");
+		query.append(Type.CONTAINERS.getTableName());
+		query.append(" asset, inode, identifier, ");
+		query.append(Type.CONTAINERS.getVersionTableName());
+		query.append(" vinfo");
+
+		if(UtilMethods.isSet(parent)){
+
+			//Search for the given ContentType inode
+			ContentType foundContentType = contentTypeAPI.find(parent);
+
+			if (null != foundContentType && InodeUtils.isSet(foundContentType.inode())) {
+				query.append(
+						" where asset.inode = inode.inode and asset.identifier = identifier.id")
+						.append(
+								" and exists ( from container_structures cs where cs.container_id = asset.identifier")
+						.append(" and cs.structure_id = '");
+				query.append(parent);
+				query.append("' ) ");
+			}else {
+				query.append(
+						" ,tree where asset.inode = inode.inode and asset.identifier = identifier.id")
+						.append(" and tree.parent = '");
+				query.append(parent);
+				query.append("' and tree.child=asset.inode");
+			}
+		}else{
+			query.append(" where asset.inode = inode.inode and asset.identifier = identifier.id");
+		}
+		query.append(" and vinfo.identifier=identifier.id and vinfo.working_inode=asset.inode ");
+		if(!includeArchived) {
+			query.append(" and vinfo.deleted=");
+			query.append(DbConnectionFactory.getDBFalse());
+		}
+		if(UtilMethods.isSet(hostId)){
+			query.append(" and identifier.host_inode = '");
+			query.append(hostId).append('\'');
+		}
+		if(UtilMethods.isSet(inode)){
+			query.append(" and asset.inode = '");
+			query.append(inode).append('\'');
+		}
+		if(UtilMethods.isSet(identifier)){
+			query.append(" and asset.identifier = '");
+			query.append(identifier);
+			query.append('\'');
+		}
+		if(!UtilMethods.isSet(orderBy)){
+			orderBy = "mod_date desc";
+		}
+
+		List<Container> resultList;
+		DotConnect dc = new DotConnect();
+		int countLimit = 100;
+		int size = 0;
+		try {
+			query.append(conditionBuffer.toString());
+			query.append(" order by asset.");
+			query.append(orderBy);
+			dc.setSQL(query.toString());
+
+			if(paramValues!=null && paramValues.size()>0){
+				for (Object value : paramValues) {
+					dc.addParam((String)value);
+				}
+			}
+
+			while(!done) {
+				dc.setStartRow(internalOffset);
+				dc.setMaxRows(internalLimit);
+				resultList = TransformerLocator.createContainerTransformer(dc.loadObjectResults()).asList();
+
+				PermissionAPI permAPI = APILocator.getPermissionAPI();
+				toReturn.addAll(permAPI.filterCollection(resultList, PermissionAPI.PERMISSION_READ, false, user));
+				if(countLimit > 0 && toReturn.size() >= countLimit + offset)
+					done = true;
+				else if(resultList.size() < internalLimit)
+					done = true;
+
+				internalOffset += internalLimit;
+			}
+
+			if(offset > toReturn.size()) {
+				size = 0;
+			} else if(countLimit > 0) {
+				int toIndex = offset + countLimit > toReturn.size()?toReturn.size():offset + countLimit;
+				size = toReturn.subList(offset, toIndex).size();
+			} else if (offset > 0) {
+				size = toReturn.subList(offset, toReturn.size()).size();
+			}
+			assets.setTotalResults(toReturn.size());
+
+			if(limit!=-1) {
+				int from = offset<toReturn.size()?offset:0;
+				int pageLimit = 0;
+				for(int i=from;i<toReturn.size();i++){
+					if(pageLimit<limit){
+						assets.add((Container) toReturn.get(i));
+						pageLimit+=1;
+					}else{
+						break;
+					}
+				}
+			} else {
+				for(int i=0;i<toReturn.size();i++){
+					assets.add((Container) toReturn.get(i));
+				}
+			}
+		} catch (Exception e) {
+			Logger.error(ContainerFactoryImpl.class, "findContainers failed:" + e, e);
+			throw new DotRuntimeException(e.toString());
+		}
+
+		return assets;
+	}
+
+    public List<Container> findContainersForStructure(String structureIdentifier) throws DotDataException {
+        return findContainersForStructure(structureIdentifier, false);
+    }
+
+	@Override
+	public List<Container> findContainersForStructure(String structureIdentifier,
+			boolean workingOrLiveOnly) throws DotDataException {
+		HibernateUtil dh = new HibernateUtil(Container.class);
+
+		StringBuilder query = new StringBuilder();
+
+		query.append("FROM c IN CLASS ");
+		query.append(Container.class);
+		query.append(" WHERE  exists ( from cs in class ");
+		query.append(ContainerStructure.class.getName());
+		query.append(" where cs.containerId = c.identifier and cs.structureId = ? ");
+		if (workingOrLiveOnly) {
+			query.append(" AND EXISTS ( FROM vi IN CLASS ");
+			query.append(ContainerVersionInfo.class.getName());
+			query.append(" WHERE vi.identifier = c.identifier AND ");
+			query.append(" (cs.containerInode = vi.workingInode OR cs.containerInode = vi.liveInode ) ) ");
+		}
+		query.append(") ");
+		dh.setQuery(query.toString());
+		dh.setParam(structureIdentifier);
+		return dh.list();
+	}
+
+	/**
+	 * Method will replace user references of the given userId in containers 
+	 * with the replacement user id 
+	 * @param userId User Identifier
+	 * @param replacementUserId The user id of the replacement user
+	 * @throws DotDataException There is a data inconsistency
+	 * @throws DotStateException There is a data inconsistency
+	 * @throws DotSecurityException 
+	 */
+	public void updateUserReferences(String userId, String replacementUserId)throws DotDataException, DotSecurityException{
+		DotConnect dc = new DotConnect();
+        StringBuilder query = new StringBuilder();
+
+        query.append("select distinct(identifier) from ");
+		query.append(Inode.Type.CONTAINERS.getTableName());
+		query.append(" where mod_user = ?");
+        try {
+           dc.setSQL(query.toString());
+           dc.addParam(userId);
+           List<HashMap<String, String>> containers = dc.loadResults();
+
+           query = new StringBuilder();
+           query.append("UPDATE ");
+           query.append(Inode.Type.CONTAINERS.getTableName());
+           query.append(" set mod_user = ? where mod_user = ? ");
+           dc.setSQL(query.toString());
+           dc.addParam(replacementUserId);
+           dc.addParam(userId);
+           dc.loadResult();
+
+           dc.setSQL("update container_version_info set locked_by=? where locked_by  = ?");
+           dc.addParam(replacementUserId);
+           dc.addParam(userId);
+           dc.loadResult();
+         
+           for(HashMap<String, String> ident:containers){
+               String identifier = ident.get("identifier");
+               if (UtilMethods.isSet(identifier)) {
+
+        			   final VersionInfo info =APILocator.getVersionableAPI().getVersionInfo(identifier);
+        			   CacheLocator.getContainerCache().remove(info);
+
+			   }
+           }
+        } catch (DotDataException e) {
+            Logger.error(ContainerFactory.class,e.getMessage(),e);
+            throw new DotDataException(e.getMessage(), e);
+        }
+	}
 }