--- conflicted
+++ resolved
@@ -1,802 +1,798 @@
-package com.dotmarketing.portlets.containers.business;
-
-import static com.dotcms.util.FunctionUtils.ifOrElse;
-import static com.dotmarketing.util.StringUtils.builder;
-
-import com.dotcms.contenttype.business.ContentTypeAPI;
-import com.dotcms.contenttype.exception.NotFoundInDbException;
-import com.dotcms.contenttype.model.type.ContentType;
-import com.dotcms.repackage.com.google.common.collect.ImmutableList;
-import com.dotcms.util.CollectionsUtils;
-import com.dotcms.util.transform.TransformerLocator;
-import com.dotmarketing.beans.ContainerStructure;
-import com.dotmarketing.beans.Host;
-import com.dotmarketing.beans.Identifier;
-import com.dotmarketing.beans.Inode;
-import com.dotmarketing.beans.Inode.Type;
-import com.dotmarketing.beans.VersionInfo;
-import com.dotmarketing.business.APILocator;
-import com.dotmarketing.business.CacheLocator;
-import com.dotmarketing.business.DotStateException;
-import com.dotmarketing.business.IdentifierAPI;
-import com.dotmarketing.business.IdentifierCache;
-import com.dotmarketing.business.PermissionAPI;
-import com.dotmarketing.business.Permissionable;
-import com.dotmarketing.common.db.DotConnect;
-import com.dotmarketing.db.DbConnectionFactory;
-import com.dotmarketing.db.HibernateUtil;
-import com.dotmarketing.exception.DotDataException;
-import com.dotmarketing.exception.DotRuntimeException;
-import com.dotmarketing.exception.DotSecurityException;
-import com.dotmarketing.portlets.containers.model.Container;
-import com.dotmarketing.portlets.containers.model.ContainerVersionInfo;
-import com.dotmarketing.portlets.contentlet.business.ContentletAPI;
-import com.dotmarketing.portlets.contentlet.business.HostAPI;
-import com.dotmarketing.portlets.contentlet.model.Contentlet;
-import com.dotmarketing.portlets.fileassets.business.FileAsset;
-import com.dotmarketing.portlets.fileassets.business.FileAssetAPI;
-import com.dotmarketing.portlets.folders.business.FolderAPI;
-import com.dotmarketing.portlets.folders.model.Folder;
-import com.dotmarketing.portlets.structure.model.Structure;
-import com.dotmarketing.util.Constants;
-import com.dotmarketing.util.InodeUtils;
-import com.dotmarketing.util.Logger;
-import com.dotmarketing.util.PaginatedArrayList;
-import com.dotmarketing.util.UtilMethods;
-import com.liferay.portal.model.User;
-import java.util.ArrayList;
-import java.util.Collection;
-import java.util.Collections;
-import java.util.Comparator;
-import java.util.HashMap;
-import java.util.List;
-import java.util.Map;
-import java.util.Optional;
-
-public class ContainerFactoryImpl implements ContainerFactory {
-
-	static IdentifierCache identifierCache      = CacheLocator.getIdentifierCache();
-	static ContainerCache  containerCache       = CacheLocator.getContainerCache();
-	private final PermissionAPI  permissionAPI  = APILocator.getPermissionAPI();
-	private final FolderAPI      folderAPI      = APILocator.getFolderAPI();
-    private final FileAssetAPI   fileAssetAPI   = APILocator.getFileAssetAPI();
-    private final HostAPI        hostAPI        = APILocator.getHostAPI();
-	private final IdentifierAPI  identifierAPI  = APILocator.getIdentifierAPI();
-	private final ContentletAPI  contentletAPI  = APILocator.getContentletAPI();
-
-
-	public void save(final Container container) throws DotDataException {
-		HibernateUtil.save(container);
-		containerCache.remove(container);
-	}
-
-	public void save(final Container container, final String existingId) throws DotDataException {
-		HibernateUtil.saveWithPrimaryKey(container, existingId);
-		containerCache.remove(container);
-	}
-
-	@SuppressWarnings("unchecked")
-	public List<Container> findContainersUnder(final Host parentPermissionable) throws DotDataException {
-
-		final List<Container> containers = new ArrayList<>();
-		final String tableName 			 = Type.CONTAINERS.getTableName();
-		final StringBuilder sql = new StringBuilder();
-
-		sql.append("SELECT ")
-			.append(tableName)
-			.append(".*, dot_containers_1_.* from ")
-			.append(tableName)
-			.append(", inode dot_containers_1_, identifier ident, container_version_info vv where vv.working_inode=")
-			.append(tableName)
-			.append(".inode and ")
-			.append(tableName)
-			.append(".inode = dot_containers_1_.inode and vv.identifier = ident.id and host_inode = '")
-			.append(parentPermissionable.getIdentifier() )
-			.append('\'');
-
-		try {
-
-			containers.addAll(this.findHostContainers(parentPermissionable, APILocator.systemUser(), false));
-		} catch (DotSecurityException e) {
-			throw new DotDataException(e);
-		}
-
-		containers.addAll(TransformerLocator.createContainerTransformer
-				(new DotConnect().setSQL(sql.toString()).loadObjectResults()).asList());
-
-		return containers;
-	}
-
-	@Override
-	@SuppressWarnings("unchecked")
-	public List<Container> findAllContainers(final Host currentHost) throws DotDataException {
-
-		final List<Container> containers = new ArrayList<>();
-
-		try {
-			containers.addAll(this.findAllHostFolderAssetContainers(currentHost));
-		} catch (DotSecurityException e) {
-			throw new DotDataException(e);
-		}
-
-		containers.addAll(this.findAllHostDataBaseContainers());
-
-		return containers;
-	}
-
-	/*
-	* Finds all containers for all sites on the data base.
-	 */
-	private List<Container> findAllHostDataBaseContainers() throws DotDataException {
-
-		final String tableName 			 = Type.CONTAINERS.getTableName();
-		final StringBuilder sql = new StringBuilder()
-				.append("SELECT ")
-				.append(tableName)
-				.append(".*, dot_containers_1_.* from ")
-				.append(tableName)
-				.append(", inode dot_containers_1_, container_version_info vv where vv.working_inode= ")
-				.append(tableName)
-				.append(".inode and ")
-				.append(tableName)
-				.append(".inode = dot_containers_1_.inode and dot_containers_1_.type='containers' order by ")
-				.append(tableName)
-				.append(".title");
-
-		return TransformerLocator.createContainerTransformer
-				(new DotConnect().setSQL(sql.toString()).loadObjectResults()).asList();
-	}
-
-	@Override
-    @SuppressWarnings("unchecked")
-    public Container find(final String inode) throws DotDataException, DotSecurityException {
-      Container container = CacheLocator.getContainerCache().get(inode);
-      //If it is not in cache.
-      if(container == null){
-          
-          //Get container from DB.
-          HibernateUtil dh = new HibernateUtil(Container.class);
-          
-          Container containerAux= (Container) dh.load(inode);
-
-          if(InodeUtils.isSet(containerAux.getInode())){
-              //container is the one we are going to return.
-              container = containerAux;
-              //Add to cache.
-              CacheLocator.getContainerCache().add(container);
-          }
-          
-      }
-      
-      return container;
-    }
-
-	@Override
-	public Container getLiveContainerByFolderPath(final String path, final Host host, final User user,
-												  final boolean respectFrontEndPermissions) throws DotSecurityException, DotDataException {
-
-		return this.getContainerByFolder(host, this.folderAPI.findFolderByPath(path, host, user, respectFrontEndPermissions), user,true, false);
-	}
-
-    @Override
-    public Container getWorkingContainerByFolderPath(final String path, final Host host, final User user,
-                                                     final boolean respectFrontEndPermissions) throws DotSecurityException, DotDataException {
-
-        return this.getContainerByFolder(host, this.folderAPI.findFolderByPath(path, host, user, respectFrontEndPermissions), user,false, false);
-    }
-
-
-    @Override
-	public Container getContainerByFolder(final Host host, final Folder folder, final User user, final boolean showLive, final boolean includeHostOnPath) throws DotSecurityException, DotDataException {
-
-        if (!this.isValidContainerPath (folder) ||
-				!hasContainerAsset(host, folder)) {
-
-        	throw new NotFoundInDbException("On getting the container by folder, the folder: " + folder.getPath() +
-					" is not valid, it must be under: " + Constants.CONTAINER_FOLDER_PATH + " and must have a child file asset called: " +
-					Constants.CONTAINER_META_INFO_FILE_NAME);
-		}
-
-<<<<<<< HEAD
-        return ContainerByFolderAssetsUtil.getInstance().fromAssets (host, folder, this.findContainerAssets(folder, user, showLive), showLive, includeHostOnPath);
-=======
-        return FileAssetContainerUtil
-				.getInstance().fromAssets (folder, this.findContainerAssets(folder, user, showLive), showLive);
->>>>>>> b729139d
-    }
-
-    /*
-    * Finds the containers on the file system, base on a folder
-    * showLive in true means get just container published.
-    */
-	private List<FileAsset> findContainerAssets(final Folder folder, final User user, final boolean showLive) throws DotDataException, DotSecurityException {
-		return this.fileAssetAPI.findFileAssetsByFolder(folder, null, showLive, user, false);
-	}
-
-	/**
-	 * If a folder under application/containers/ has a vtl with the name: container.vtl, means it is a container file based.
-	 * @param host    {@link Host}
-	 * @param folder  folder
-	 * @return boolean
-	 */
-	private boolean hasContainerAsset(final Host host, final Folder folder) {
-		try {
-
-			final Identifier identifier = this.identifierAPI.find(host, builder(folder.getPath(),
-					 Constants.CONTAINER_META_INFO_FILE_NAME).toString());
-			return null != identifier && UtilMethods.isSet(identifier.getId());
-		} catch (Exception  e) {
-			return false;
-		}
-	}
-
-	/*
-	 * Determine if the container is a file based.
-	 */
-	private boolean isValidContainerPath(final Folder folder) {
-		return null != folder && UtilMethods.isSet(folder.getPath()) && folder.getPath().contains(Constants.CONTAINER_FOLDER_PATH);
-	}
-
-	@Override
-	public List<Container> findContainers(final User user, final boolean includeArchived,
-			final Map<String, Object> params, final String hostId,
-			final String inode, final String identifier, final String parent,
-			final int offset, final int limit, final String orderByParam) throws DotSecurityException,
-			DotDataException {
-
-		final ContentTypeAPI contentTypeAPI        = APILocator.getContentTypeAPI(user);
-		final StringBuffer conditionBuffer         = new StringBuffer();
-		final List<Object> paramValues 			   = this.getConditionParametersAndBuildConditionQuery(params, conditionBuffer);
-		final PaginatedArrayList<Container> assets = new PaginatedArrayList<>();
-		final List<Permissionable> toReturn        = new ArrayList<>();
-		int     internalLimit                      = 500;
-		int     internalOffset                     = 0;
-		boolean done                               = false;
-		String  orderBy                            = orderByParam;
-		final StringBuilder query 				   = new StringBuilder().append("select asset.*, inode.* from ")
-				.append(Type.CONTAINERS.getTableName()).append(" asset, inode, identifier, ")
-				.append(Type.CONTAINERS.getVersionTableName()).append(" vinfo");
-
-		this.buildFindContainersQuery(includeArchived, hostId, inode,
-				identifier, parent, contentTypeAPI, query);
-
-		if(!UtilMethods.isSet(orderBy)) {
-			orderBy = "mod_date desc";
-		}
-
-		List<Container> resultList;
-		final DotConnect dotConnect  = new DotConnect();
-		int countLimit 		         = 100;
-
-		try {
-
-			query.append(conditionBuffer.toString());
-			query.append(" order by asset.");
-			query.append(orderBy);
-			dotConnect.setSQL(query.toString());
-
-			if(paramValues!=null && paramValues.size()>0) {
-				for (final Object value : paramValues) {
-					dotConnect.addParam((String)value);
-				}
-			}
-
-			// adding the container from the site browser
-			toReturn.addAll(this.findFolderAssetContainers(user, hostId, orderByParam));
-
-			while(!done) {
-
-				dotConnect.setStartRow(internalOffset).setMaxRows(internalLimit);
-				resultList = TransformerLocator.createContainerTransformer(dotConnect.loadObjectResults()).asList();
-				toReturn.addAll(this.permissionAPI.filterCollection(resultList, PermissionAPI.PERMISSION_READ, false, user));
-				if(countLimit > 0 && toReturn.size() >= countLimit + offset) {
-					done = true;
-				} else if(resultList.size() < internalLimit) {
-					done = true;
-				}
-
-				internalOffset += internalLimit;
-			}
-
-			getPaginatedAssets(offset, limit, assets, toReturn);
-		} catch (Exception e) {
-			Logger.error(ContainerFactoryImpl.class, "findContainers failed:" + e, e);
-			throw new DotRuntimeException(e.toString());
-		}
-
-		return assets;
-	}
-
-	private void getPaginatedAssets(final int offset,
-									final int limit,
-									final PaginatedArrayList<Container> assets,
-									final List<Permissionable> toReturn) {
-
-		assets.setTotalResults(toReturn.size());
-
-		if(limit!=-1) {
-
-			final int from = offset<toReturn.size()?offset:0;
-			int pageLimit  = 0;
-
-			for(int i=from;i<toReturn.size();i++) {
-
-				if(pageLimit < limit) {
-					assets.add((Container) toReturn.get(i));
-					pageLimit+=1;
-				} else {
-					break;
-				}
-			}
-		} else {
-			for(int i=0;i<toReturn.size();i++) {
-
-				assets.add((Container) toReturn.get(i));
-			}
-		}
-	}
-
-	/**
-	 * Finds all file base container for an user. Also order by orderByParam values (title asc, title desc, modDate asc, modDate desc)
-	 * @param user {@link User} to check the permissions
-	 * @param hostId {@link String} host id to find the containers
-	 * @param orderByParam {@link String} order by parameter
-	 **/
-	private Collection<? extends Permissionable> findFolderAssetContainers(final User user, final String hostId,
-																		   final String orderByParam) {
-
-		try {
-
-			final Host host     			 = this.hostAPI.find(hostId, user, false);
-			final List<Folder> subFolders    = this.findContainersAssetsByHost(host, user);
-			final List<Container> containers = this.getFolderContainers(host, user, subFolders, false);
-
-			if (UtilMethods.isSet(orderByParam)) {
-				switch (orderByParam.toLowerCase()) {
-					case "title asc":
-						containers.sort(Comparator.comparing(Container::getTitle));
-					break;
-
-                    case "title desc":
-                        containers.sort(Comparator.comparing(Container::getTitle).reversed());
-                        break;
-
-					case "moddate asc":
-						containers.sort(Comparator.comparing(Container::getModDate));
-						break;
-
-                    case "moddate desc":
-                        containers.sort(Comparator.comparing(Container::getModDate).reversed());
-                        break;
-				}
-			}
-
-			return containers;
-		} catch (Exception e) {
-
-			Logger.error(this, e.getMessage(), e);
-			return Collections.emptyList();
-		}
-	}
-
-	/**
-	 * Finds all host folder container based on the system user
-	 * @return Collection
-	 * @throws DotSecurityException
-	 * @throws DotDataException
-	 */
-	private Collection<Container> findAllHostFolderAssetContainers(final Host currentHost) throws DotSecurityException, DotDataException {
-
-		final User       user  = APILocator.systemUser();
-		final List<Host> hosts = this.hostAPI.findAll(user, false);
-		final ImmutableList.Builder<Container> containers = new ImmutableList.Builder<>();
-
-		for (final Host host : hosts) {
-
-			containers.addAll(this.findHostContainers(host, user, !currentHost.getIdentifier().equals(host.getIdentifier())));
-		}
-
-		return containers.build();
-	}
-
-	/**
-	 * Find host container, check the permissions based on an user
-	 * @param host {@link Host}
-	 * @param user {@link User}
-	 * @param includeHostOnPath {@link String} if the host is the same of the requested, this should be false, otherwise true in order to qualified the whole  path with the hostname to on the container path
-	 * @return List
-	 * @throws DotDataException
-	 * @throws DotSecurityException
-	 */
-	private List<Container> findHostContainers(final Host host, final User user, final boolean includeHostOnPath) throws DotDataException, DotSecurityException {
-
-		final List<Folder> subFolders = this.findContainersAssetsByHost(host, user);
-		return this.getFolderContainers(host, user, subFolders, includeHostOnPath);
-	}
-
-	/**
-	 * Finds the container.vtl on a specific host
-	 * returns even working versions but not archived
-	 * the search is based on the ES Index.
-	 * If exists multiple language version, will consider only the versions based on the default language, so if only exists a container.vtl with a non-default language it will be skipped.
-	 *
-	 * @param host {@link Host}
-	 * @param user {@link User}
-	 * @return List of Folder
-	 */
-	private List<Folder> findContainersAssetsByHost(final Host host, final User user) {
-
-		List<Contentlet>           containers = null;
-		final List<Folder>         folders    = new ArrayList<>();
-
-		try {
-
-			final StringBuilder queryBuilder = builder("+structureType:", Structure.STRUCTURE_TYPE_FILEASSET,
-					" +path:", Constants.CONTAINER_FOLDER_PATH, "/*",
-					" +path:*/container.vtl",
-					" +working:true +deleted:false");
-
-			if (null != host) {
-
-			    queryBuilder.append(	" +conhost:" + host.getIdentifier());
-            }
-
-            final String query = queryBuilder.toString();
-
-            containers =
-					this.filterContainersAssetsByLanguage (this.permissionAPI.filterCollection(
-							this.contentletAPI.search(query,-1, 0, null , user, false),
-							PermissionAPI.PERMISSION_READ, false, user),
-							APILocator.getLanguageAPI().getDefaultLanguage().getId());
-
-
-
-			for(final Contentlet container : containers) {
-
-				folders.add(this.folderAPI.find(container.getFolder(), user, false));
-			}
-		} catch (Exception e) {
-			Logger.error(this.getClass(), e.getMessage(), e);
-			throw new DotRuntimeException(e.getMessage(), e);
-		}
-
-		return folders;
-	}
-
-	private List<Contentlet> filterContainersAssetsByLanguage(final List<Contentlet> contentContainers, final long defaultLanguageId) {
-
-		final List<Contentlet> uniqueContentContainers   				 = new ArrayList<>();
-		final Map<String, List<Contentlet>> contentletsGroupByIdentifier = CollectionsUtils.groupByKey(contentContainers, Contentlet::getIdentifier);
-
-		for (final Map.Entry<String, List<Contentlet>> entry : contentletsGroupByIdentifier.entrySet()) {
-
-			if (entry.getValue().size() <= 1) {
-
-				uniqueContentContainers.addAll(entry.getValue());
-			} else {
-
-				ifOrElse(entry.getValue().stream()
-								.filter(contentlet -> contentlet.getLanguageId() == defaultLanguageId).findFirst(), // if present the one with the default lang take it
-						uniqueContentContainers::add,
-						()->uniqueContentContainers.add(entry.getValue().get(0))); // otherwise take any one, such as the first one
-			}
-		}
-
-		return uniqueContentContainers;
-	}
-
-	/**
-	 * Gets the folder container based on the host and sub folders.
-	 * @param host {@link Host}
-	 * @param user {@link User}
-	 * @param subFolders {@link List}
-	 * @param includeHostOnPath {@link Boolean} true if you want to  include the host on the container path
-	 * @return List of Containers
-	 * @throws DotDataException
-	 */
-	private List<Container> getFolderContainers(final Host host, final User user,
-												final List<Folder> subFolders, final boolean includeHostOnPath) throws DotDataException {
-
-		final List<Container> containers = new ArrayList<>();
-		for (final Folder subFolder : subFolders) {
-
-			try {
-			    final User      userFinal = null != user? user: APILocator.systemUser();
-				final Container container = this.getContainerByFolder(null != host? host:APILocator.getHostAPI().find(subFolder.getHostId(), user, false),
-						subFolder, userFinal, false, includeHostOnPath);
-				containers.add(container);
-			} catch (DotSecurityException e) {
-
-				Logger.debug(this, () -> "Does not have permission to read the folder container: " + subFolder.getPath());
-			} catch (NotFoundInDbException e) {
-
-                Logger.debug(this, () -> "The folder: " + subFolder.getPath() + ", is not a container");
-            }
-		}
-
-		return containers;
-	}
-
-	private void buildFindContainersQuery(final boolean includeArchived, final String hostId, final String inode,
-										  final String identifier, final String parent, final ContentTypeAPI contentTypeAPI,
-										  final StringBuilder query) throws DotSecurityException, DotDataException {
-
-		if(UtilMethods.isSet(parent)) {
-
-			//Search for the given ContentType inode
-			final ContentType foundContentType = contentTypeAPI.find(parent);
-
-			if (null != foundContentType && InodeUtils.isSet(foundContentType.inode())) {
-				query.append(
-						" where asset.inode = inode.inode and asset.identifier = identifier.id")
-						.append(
-								" and exists (select * from container_structures cs where cs.container_id = asset.identifier")
-						.append(" and cs.structure_id = '")
-						.append(parent)
-						.append("' ) ");
-			}else {
-				query.append(
-						" ,tree where asset.inode = inode.inode and asset.identifier = identifier.id")
-						.append(" and tree.parent = '")
-						.append(parent)
-						.append("' and tree.child=asset.inode");
-			}
-		} else {
-			query.append(" where asset.inode = inode.inode and asset.identifier = identifier.id");
-		}
-
-		query.append(" and vinfo.identifier=identifier.id and vinfo.working_inode=asset.inode ");
-
-		if(!includeArchived) {
-			query.append(" and vinfo.deleted=");
-			query.append(DbConnectionFactory.getDBFalse());
-		}
-
-		if(UtilMethods.isSet(hostId)) {
-			query.append(" and identifier.host_inode = '");
-			query.append(hostId).append('\'');
-		}
-
-		if(UtilMethods.isSet(inode)) {
-			query.append(" and asset.inode = '");
-			query.append(inode).append('\'');
-		}
-
-		if(UtilMethods.isSet(identifier)) {
-			query.append(" and asset.identifier = '");
-			query.append(identifier);
-			query.append('\'');
-		}
-	}
-
-	private List<Object> getConditionParametersAndBuildConditionQuery(final Map<String, Object> params, final StringBuffer conditionQueryBuffer) {
-
-		List<Object> paramValues = null;
-
-		if(params!=null && params.size()>0) {
-
-			conditionQueryBuffer.append(" and (");
-			paramValues = new ArrayList<>();
-			int counter = 0;
-
-			for (final Map.Entry<String, Object> entry : params.entrySet()) {
-
-				this.buildConditionParameterAndBuildConditionQuery(entry, paramValues, conditionQueryBuffer,
-						(counter==0)?
-								Optional.empty():
-								Optional.of(" OR"));
-				counter+=1;
-			}
-
-			conditionQueryBuffer.append(" ) ");
-		}
-		return paramValues;
-	}
-
-	private void buildConditionParameterAndBuildConditionQuery (final Map.Entry<String, Object> entry,
-																final List<Object> paramValues,
-																final StringBuffer conditionQueryBuffer,
-																final Optional<String> prefix) {
-
-		if(entry.getValue() instanceof String){
-			if (entry.getKey().equalsIgnoreCase("inode") || entry.getKey()
-					.equalsIgnoreCase("identifier")) {
-
-				if (prefix.isPresent()) {
-					conditionQueryBuffer.append(prefix.get());
-				}
-				conditionQueryBuffer.append(" asset.");
-				conditionQueryBuffer.append(entry.getKey());
-				conditionQueryBuffer.append(" = '");
-				conditionQueryBuffer.append(entry.getValue());
-				conditionQueryBuffer.append('\'');
-			} else {
-
-				if (prefix.isPresent()) {
-					conditionQueryBuffer.append(prefix.get());
-				}
-				conditionQueryBuffer.append(" lower(asset.");
-				conditionQueryBuffer.append(entry.getKey());
-				conditionQueryBuffer.append(") like ? ");
-				paramValues.add("%"+ ((String)entry.getValue()).toLowerCase()+"%");
-			}
-		} else {
-
-			if (prefix.isPresent()) {
-				conditionQueryBuffer.append(prefix.get());
-			}
-			conditionQueryBuffer.append(" asset.");
-			conditionQueryBuffer.append(entry.getKey());
-			conditionQueryBuffer.append(" = ");
-			conditionQueryBuffer.append(entry.getValue());
-		}
-	}
-
-	@Override
-	public List<Container> findContainersForStructure(final String structureIdentifier) throws DotDataException {
-        return findContainersForStructure(structureIdentifier, false);
-    }
-
-	@Override
-	public List<Container> findContainersForStructure(final String structureIdentifier,
-			final boolean workingOrLiveOnly) throws DotDataException {
-
-		final List<Container> containers = new ArrayList<>();
-
-		containers.addAll(this.findFolderAssetContainersForContentType(structureIdentifier));
-		containers.addAll(this.findDataBaseContainersForContentType   (structureIdentifier, workingOrLiveOnly));
-
-		return containers;
-	}
-
-	private List<Container> findFolderAssetContainersForContentType(final String contentTypeIdentifier) throws DotDataException {
-
-		final ContentTypeAPI contentTypeAPI = APILocator.getContentTypeAPI(APILocator.systemUser());
-		// get the content type, if exists look for all content type by varname case insensitive
-		// for each varname try to get the container as a folder
-
-		try {
-
-			final ContentType contentType = contentTypeAPI.find(contentTypeIdentifier);
-			if (null != contentType) {
-
-				final  List<Folder> containerFolders = findContainersAssetsByContentType(contentType.variable());
-				if (containerFolders.size() > 0) {
-
-					final List<Container> fileAssetContainers = new ArrayList<>();
-
-					for (final Folder folder: containerFolders) {
-
-						final Host host           = this.hostAPI.find(folder.getHostId(), APILocator.systemUser(), false);
-						try {
-							final Container container = this.getContainerByFolder(host, folder, APILocator.systemUser(), false, false);
-
-							if (null != container) {
-
-								fileAssetContainers.add(container);
-							}
-						} catch (NotFoundInDbException e) {
-
-							Logger.debug(this, ()-> "Getting the container folder: " + folder.getPath()
-									+ ", throws NotFoundInDbException: " + e.getMessage());
-						}
-					}
-
-					return fileAssetContainers;
-				}
-			}
-		} catch (DotSecurityException e) {
-			throw new DotDataException(e);
-		}
-
-		return Collections.emptyList();
-	}
-
-
-
-	/**
-	 * Finds all container that have the contentTypeVarNameFileName as a vtl in their folders (reference to the content type for the file asset containers)
-	 * Will include working content type but not archived
-	 * @param contentTypeVarNameFileName {@link String}
-	 * @return List of Folder
-	 */
-	private List<Folder> findContainersAssetsByContentType(final String contentTypeVarNameFileName) {
-
-		List<Contentlet>           containers = null;
-		final List<Folder>         folders    = new ArrayList<>();
-		final User 				   user       = APILocator.systemUser();
-
-		try{
-
-			final String query = builder("+structureType:", Structure.STRUCTURE_TYPE_FILEASSET,
-					" +path:", Constants.CONTAINER_FOLDER_PATH, "/*",
-					" +path:*/" + contentTypeVarNameFileName + ".vtl",
-					" +working:true +deleted:false").toString();
-
-			containers = this.contentletAPI.search(query,-1, 0, null , user, false);
-
-			for(final Contentlet container : containers) {
-
-				folders.add(this.folderAPI.find(container.getFolder(), user, false));
-			}
-		} catch (Exception e) {
-			Logger.error(this.getClass(), e.getMessage(), e);
-			throw new DotRuntimeException(e.getMessage(), e);
-		}
-
-		return folders;
-	}
-
-	private List<Container> findDataBaseContainersForContentType(final String contentTypeIdentifier,
-													  final boolean workingOrLiveOnly) throws DotDataException {
-
-		final HibernateUtil hibernateUtil  = new HibernateUtil(Container.class);
-		final StringBuilder query 		   = new StringBuilder();
-
-		query.append("FROM c IN CLASS ");
-		query.append(Container.class);
-		query.append(" WHERE  exists ( from cs in class ");
-		query.append(ContainerStructure.class.getName());
-		query.append(" where cs.containerId = c.identifier and cs.structureId = ? ");
-		if (workingOrLiveOnly) {
-			query.append(" AND EXISTS ( FROM vi IN CLASS ");
-			query.append(ContainerVersionInfo.class.getName());
-			query.append(" WHERE vi.identifier = c.identifier AND ");
-			query.append(" (cs.containerInode = vi.workingInode OR cs.containerInode = vi.liveInode ) ) ");
-		}
-		query.append(") ");
-		hibernateUtil.setQuery(query.toString());
-		hibernateUtil.setParam(contentTypeIdentifier);
-		return hibernateUtil.list();
-	}
-
-	/**
-	 * Method will replace user references of the given userId in containers 
-	 * with the replacement user id 
-	 * @param userId User Identifier
-	 * @param replacementUserId The user id of the replacement user
-	 * @throws DotDataException There is a data inconsistency
-	 * @throws DotStateException There is a data inconsistency
-	 * @throws DotSecurityException 
-	 */
-	public void updateUserReferences(String userId, String replacementUserId)throws DotDataException, DotSecurityException{
-		DotConnect dc = new DotConnect();
-        StringBuilder query = new StringBuilder();
-
-        query.append("select distinct(identifier) from ");
-		query.append(Inode.Type.CONTAINERS.getTableName());
-		query.append(" where mod_user = ?");
-        try {
-           dc.setSQL(query.toString());
-           dc.addParam(userId);
-           List<HashMap<String, String>> containers = dc.loadResults();
-
-           query = new StringBuilder();
-           query.append("UPDATE ");
-           query.append(Inode.Type.CONTAINERS.getTableName());
-           query.append(" set mod_user = ? where mod_user = ? ");
-           dc.setSQL(query.toString());
-           dc.addParam(replacementUserId);
-           dc.addParam(userId);
-           dc.loadResult();
-
-           dc.setSQL("update container_version_info set locked_by=? where locked_by  = ?");
-           dc.addParam(replacementUserId);
-           dc.addParam(userId);
-           dc.loadResult();
-         
-           for(HashMap<String, String> ident:containers){
-               String identifier = ident.get("identifier");
-               if (UtilMethods.isSet(identifier)) {
-
-        			   final VersionInfo info =APILocator.getVersionableAPI().getVersionInfo(identifier);
-        			   CacheLocator.getContainerCache().remove(info);
-
-			   }
-           }
-        } catch (DotDataException e) {
-            Logger.error(ContainerFactory.class,e.getMessage(),e);
-            throw new DotDataException(e.getMessage(), e);
-        }
-	}
+package com.dotmarketing.portlets.containers.business;
+
+import static com.dotcms.util.FunctionUtils.ifOrElse;
+import static com.dotmarketing.util.StringUtils.builder;
+
+import com.dotcms.contenttype.business.ContentTypeAPI;
+import com.dotcms.contenttype.exception.NotFoundInDbException;
+import com.dotcms.contenttype.model.type.ContentType;
+import com.dotcms.repackage.com.google.common.collect.ImmutableList;
+import com.dotcms.util.CollectionsUtils;
+import com.dotcms.util.transform.TransformerLocator;
+import com.dotmarketing.beans.ContainerStructure;
+import com.dotmarketing.beans.Host;
+import com.dotmarketing.beans.Identifier;
+import com.dotmarketing.beans.Inode;
+import com.dotmarketing.beans.Inode.Type;
+import com.dotmarketing.beans.VersionInfo;
+import com.dotmarketing.business.APILocator;
+import com.dotmarketing.business.CacheLocator;
+import com.dotmarketing.business.DotStateException;
+import com.dotmarketing.business.IdentifierAPI;
+import com.dotmarketing.business.IdentifierCache;
+import com.dotmarketing.business.PermissionAPI;
+import com.dotmarketing.business.Permissionable;
+import com.dotmarketing.common.db.DotConnect;
+import com.dotmarketing.db.DbConnectionFactory;
+import com.dotmarketing.db.HibernateUtil;
+import com.dotmarketing.exception.DotDataException;
+import com.dotmarketing.exception.DotRuntimeException;
+import com.dotmarketing.exception.DotSecurityException;
+import com.dotmarketing.portlets.containers.model.Container;
+import com.dotmarketing.portlets.containers.model.ContainerVersionInfo;
+import com.dotmarketing.portlets.contentlet.business.ContentletAPI;
+import com.dotmarketing.portlets.contentlet.business.HostAPI;
+import com.dotmarketing.portlets.contentlet.model.Contentlet;
+import com.dotmarketing.portlets.fileassets.business.FileAsset;
+import com.dotmarketing.portlets.fileassets.business.FileAssetAPI;
+import com.dotmarketing.portlets.folders.business.FolderAPI;
+import com.dotmarketing.portlets.folders.model.Folder;
+import com.dotmarketing.portlets.structure.model.Structure;
+import com.dotmarketing.util.Constants;
+import com.dotmarketing.util.InodeUtils;
+import com.dotmarketing.util.Logger;
+import com.dotmarketing.util.PaginatedArrayList;
+import com.dotmarketing.util.UtilMethods;
+import com.liferay.portal.model.User;
+import java.util.ArrayList;
+import java.util.Collection;
+import java.util.Collections;
+import java.util.Comparator;
+import java.util.HashMap;
+import java.util.List;
+import java.util.Map;
+import java.util.Optional;
+
+public class ContainerFactoryImpl implements ContainerFactory {
+
+	static IdentifierCache identifierCache      = CacheLocator.getIdentifierCache();
+	static ContainerCache  containerCache       = CacheLocator.getContainerCache();
+	private final PermissionAPI  permissionAPI  = APILocator.getPermissionAPI();
+	private final FolderAPI      folderAPI      = APILocator.getFolderAPI();
+    private final FileAssetAPI   fileAssetAPI   = APILocator.getFileAssetAPI();
+    private final HostAPI        hostAPI        = APILocator.getHostAPI();
+	private final IdentifierAPI  identifierAPI  = APILocator.getIdentifierAPI();
+	private final ContentletAPI  contentletAPI  = APILocator.getContentletAPI();
+
+
+	public void save(final Container container) throws DotDataException {
+		HibernateUtil.save(container);
+		containerCache.remove(container);
+	}
+
+	public void save(final Container container, final String existingId) throws DotDataException {
+		HibernateUtil.saveWithPrimaryKey(container, existingId);
+		containerCache.remove(container);
+	}
+
+	@SuppressWarnings("unchecked")
+	public List<Container> findContainersUnder(final Host parentPermissionable) throws DotDataException {
+
+		final List<Container> containers = new ArrayList<>();
+		final String tableName 			 = Type.CONTAINERS.getTableName();
+		final StringBuilder sql = new StringBuilder();
+
+		sql.append("SELECT ")
+			.append(tableName)
+			.append(".*, dot_containers_1_.* from ")
+			.append(tableName)
+			.append(", inode dot_containers_1_, identifier ident, container_version_info vv where vv.working_inode=")
+			.append(tableName)
+			.append(".inode and ")
+			.append(tableName)
+			.append(".inode = dot_containers_1_.inode and vv.identifier = ident.id and host_inode = '")
+			.append(parentPermissionable.getIdentifier() )
+			.append('\'');
+
+		try {
+
+			containers.addAll(this.findHostContainers(parentPermissionable, APILocator.systemUser(), false));
+		} catch (DotSecurityException e) {
+			throw new DotDataException(e);
+		}
+
+		containers.addAll(TransformerLocator.createContainerTransformer
+				(new DotConnect().setSQL(sql.toString()).loadObjectResults()).asList());
+
+		return containers;
+	}
+
+	@Override
+	@SuppressWarnings("unchecked")
+	public List<Container> findAllContainers(final Host currentHost) throws DotDataException {
+
+		final List<Container> containers = new ArrayList<>();
+
+		try {
+			containers.addAll(this.findAllHostFolderAssetContainers(currentHost));
+		} catch (DotSecurityException e) {
+			throw new DotDataException(e);
+		}
+
+		containers.addAll(this.findAllHostDataBaseContainers());
+
+		return containers;
+	}
+
+	/*
+	* Finds all containers for all sites on the data base.
+	 */
+	private List<Container> findAllHostDataBaseContainers() throws DotDataException {
+
+		final String tableName 			 = Type.CONTAINERS.getTableName();
+		final StringBuilder sql = new StringBuilder()
+				.append("SELECT ")
+				.append(tableName)
+				.append(".*, dot_containers_1_.* from ")
+				.append(tableName)
+				.append(", inode dot_containers_1_, container_version_info vv where vv.working_inode= ")
+				.append(tableName)
+				.append(".inode and ")
+				.append(tableName)
+				.append(".inode = dot_containers_1_.inode and dot_containers_1_.type='containers' order by ")
+				.append(tableName)
+				.append(".title");
+
+		return TransformerLocator.createContainerTransformer
+				(new DotConnect().setSQL(sql.toString()).loadObjectResults()).asList();
+	}
+
+	@Override
+    @SuppressWarnings("unchecked")
+    public Container find(final String inode) throws DotDataException, DotSecurityException {
+      Container container = CacheLocator.getContainerCache().get(inode);
+      //If it is not in cache.
+      if(container == null){
+          
+          //Get container from DB.
+          HibernateUtil dh = new HibernateUtil(Container.class);
+          
+          Container containerAux= (Container) dh.load(inode);
+
+          if(InodeUtils.isSet(containerAux.getInode())){
+              //container is the one we are going to return.
+              container = containerAux;
+              //Add to cache.
+              CacheLocator.getContainerCache().add(container);
+          }
+          
+      }
+      
+      return container;
+    }
+
+	@Override
+	public Container getLiveContainerByFolderPath(final String path, final Host host, final User user,
+												  final boolean respectFrontEndPermissions) throws DotSecurityException, DotDataException {
+
+		return this.getContainerByFolder(host, this.folderAPI.findFolderByPath(path, host, user, respectFrontEndPermissions), user,true, false);
+	}
+
+    @Override
+    public Container getWorkingContainerByFolderPath(final String path, final Host host, final User user,
+                                                     final boolean respectFrontEndPermissions) throws DotSecurityException, DotDataException {
+
+        return this.getContainerByFolder(host, this.folderAPI.findFolderByPath(path, host, user, respectFrontEndPermissions), user,false, false);
+    }
+
+
+    @Override
+	public Container getContainerByFolder(final Host host, final Folder folder, final User user, final boolean showLive, final boolean includeHostOnPath) throws DotSecurityException, DotDataException {
+
+        if (!this.isValidContainerPath (folder) ||
+				!hasContainerAsset(host, folder)) {
+
+        	throw new NotFoundInDbException("On getting the container by folder, the folder: " + folder.getPath() +
+					" is not valid, it must be under: " + Constants.CONTAINER_FOLDER_PATH + " and must have a child file asset called: " +
+					Constants.CONTAINER_META_INFO_FILE_NAME);
+		}
+
+        return FileAssetContainerUtil
+				.getInstance().fromAssets (host, folder, this.findContainerAssets(folder, user, showLive), showLive, includeHostOnPath);
+    }
+
+    /*
+    * Finds the containers on the file system, base on a folder
+    * showLive in true means get just container published.
+    */
+	private List<FileAsset> findContainerAssets(final Folder folder, final User user, final boolean showLive) throws DotDataException, DotSecurityException {
+		return this.fileAssetAPI.findFileAssetsByFolder(folder, null, showLive, user, false);
+	}
+
+	/**
+	 * If a folder under application/containers/ has a vtl with the name: container.vtl, means it is a container file based.
+	 * @param host    {@link Host}
+	 * @param folder  folder
+	 * @return boolean
+	 */
+	private boolean hasContainerAsset(final Host host, final Folder folder) {
+		try {
+
+			final Identifier identifier = this.identifierAPI.find(host, builder(folder.getPath(),
+					 Constants.CONTAINER_META_INFO_FILE_NAME).toString());
+			return null != identifier && UtilMethods.isSet(identifier.getId());
+		} catch (Exception  e) {
+			return false;
+		}
+	}
+
+	/*
+	 * Determine if the container is a file based.
+	 */
+	private boolean isValidContainerPath(final Folder folder) {
+		return null != folder && UtilMethods.isSet(folder.getPath()) && folder.getPath().contains(Constants.CONTAINER_FOLDER_PATH);
+	}
+
+	@Override
+	public List<Container> findContainers(final User user, final boolean includeArchived,
+			final Map<String, Object> params, final String hostId,
+			final String inode, final String identifier, final String parent,
+			final int offset, final int limit, final String orderByParam) throws DotSecurityException,
+			DotDataException {
+
+		final ContentTypeAPI contentTypeAPI        = APILocator.getContentTypeAPI(user);
+		final StringBuffer conditionBuffer         = new StringBuffer();
+		final List<Object> paramValues 			   = this.getConditionParametersAndBuildConditionQuery(params, conditionBuffer);
+		final PaginatedArrayList<Container> assets = new PaginatedArrayList<>();
+		final List<Permissionable> toReturn        = new ArrayList<>();
+		int     internalLimit                      = 500;
+		int     internalOffset                     = 0;
+		boolean done                               = false;
+		String  orderBy                            = orderByParam;
+		final StringBuilder query 				   = new StringBuilder().append("select asset.*, inode.* from ")
+				.append(Type.CONTAINERS.getTableName()).append(" asset, inode, identifier, ")
+				.append(Type.CONTAINERS.getVersionTableName()).append(" vinfo");
+
+		this.buildFindContainersQuery(includeArchived, hostId, inode,
+				identifier, parent, contentTypeAPI, query);
+
+		if(!UtilMethods.isSet(orderBy)) {
+			orderBy = "mod_date desc";
+		}
+
+		List<Container> resultList;
+		final DotConnect dotConnect  = new DotConnect();
+		int countLimit 		         = 100;
+
+		try {
+
+			query.append(conditionBuffer.toString());
+			query.append(" order by asset.");
+			query.append(orderBy);
+			dotConnect.setSQL(query.toString());
+
+			if(paramValues!=null && paramValues.size()>0) {
+				for (final Object value : paramValues) {
+					dotConnect.addParam((String)value);
+				}
+			}
+
+			// adding the container from the site browser
+			toReturn.addAll(this.findFolderAssetContainers(user, hostId, orderByParam));
+
+			while(!done) {
+
+				dotConnect.setStartRow(internalOffset).setMaxRows(internalLimit);
+				resultList = TransformerLocator.createContainerTransformer(dotConnect.loadObjectResults()).asList();
+				toReturn.addAll(this.permissionAPI.filterCollection(resultList, PermissionAPI.PERMISSION_READ, false, user));
+				if(countLimit > 0 && toReturn.size() >= countLimit + offset) {
+					done = true;
+				} else if(resultList.size() < internalLimit) {
+					done = true;
+				}
+
+				internalOffset += internalLimit;
+			}
+
+			getPaginatedAssets(offset, limit, assets, toReturn);
+		} catch (Exception e) {
+			Logger.error(ContainerFactoryImpl.class, "findContainers failed:" + e, e);
+			throw new DotRuntimeException(e.toString());
+		}
+
+		return assets;
+	}
+
+	private void getPaginatedAssets(final int offset,
+									final int limit,
+									final PaginatedArrayList<Container> assets,
+									final List<Permissionable> toReturn) {
+
+		assets.setTotalResults(toReturn.size());
+
+		if(limit!=-1) {
+
+			final int from = offset<toReturn.size()?offset:0;
+			int pageLimit  = 0;
+
+			for(int i=from;i<toReturn.size();i++) {
+
+				if(pageLimit < limit) {
+					assets.add((Container) toReturn.get(i));
+					pageLimit+=1;
+				} else {
+					break;
+				}
+			}
+		} else {
+			for(int i=0;i<toReturn.size();i++) {
+
+				assets.add((Container) toReturn.get(i));
+			}
+		}
+	}
+
+	/**
+	 * Finds all file base container for an user. Also order by orderByParam values (title asc, title desc, modDate asc, modDate desc)
+	 * @param user {@link User} to check the permissions
+	 * @param hostId {@link String} host id to find the containers
+	 * @param orderByParam {@link String} order by parameter
+	 **/
+	private Collection<? extends Permissionable> findFolderAssetContainers(final User user, final String hostId,
+																		   final String orderByParam) {
+
+		try {
+
+			final Host host     			 = this.hostAPI.find(hostId, user, false);
+			final List<Folder> subFolders    = this.findContainersAssetsByHost(host, user);
+			final List<Container> containers = this.getFolderContainers(host, user, subFolders, false);
+
+			if (UtilMethods.isSet(orderByParam)) {
+				switch (orderByParam.toLowerCase()) {
+					case "title asc":
+						containers.sort(Comparator.comparing(Container::getTitle));
+					break;
+
+                    case "title desc":
+                        containers.sort(Comparator.comparing(Container::getTitle).reversed());
+                        break;
+
+					case "moddate asc":
+						containers.sort(Comparator.comparing(Container::getModDate));
+						break;
+
+                    case "moddate desc":
+                        containers.sort(Comparator.comparing(Container::getModDate).reversed());
+                        break;
+				}
+			}
+
+			return containers;
+		} catch (Exception e) {
+
+			Logger.error(this, e.getMessage(), e);
+			return Collections.emptyList();
+		}
+	}
+
+	/**
+	 * Finds all host folder container based on the system user
+	 * @return Collection
+	 * @throws DotSecurityException
+	 * @throws DotDataException
+	 */
+	private Collection<Container> findAllHostFolderAssetContainers(final Host currentHost) throws DotSecurityException, DotDataException {
+
+		final User       user  = APILocator.systemUser();
+		final List<Host> hosts = this.hostAPI.findAll(user, false);
+		final ImmutableList.Builder<Container> containers = new ImmutableList.Builder<>();
+
+		for (final Host host : hosts) {
+
+			containers.addAll(this.findHostContainers(host, user, !currentHost.getIdentifier().equals(host.getIdentifier())));
+		}
+
+		return containers.build();
+	}
+
+	/**
+	 * Find host container, check the permissions based on an user
+	 * @param host {@link Host}
+	 * @param user {@link User}
+	 * @param includeHostOnPath {@link String} if the host is the same of the requested, this should be false, otherwise true in order to qualified the whole  path with the hostname to on the container path
+	 * @return List
+	 * @throws DotDataException
+	 * @throws DotSecurityException
+	 */
+	private List<Container> findHostContainers(final Host host, final User user, final boolean includeHostOnPath) throws DotDataException, DotSecurityException {
+
+		final List<Folder> subFolders = this.findContainersAssetsByHost(host, user);
+		return this.getFolderContainers(host, user, subFolders, includeHostOnPath);
+	}
+
+	/**
+	 * Finds the container.vtl on a specific host
+	 * returns even working versions but not archived
+	 * the search is based on the ES Index.
+	 * If exists multiple language version, will consider only the versions based on the default language, so if only exists a container.vtl with a non-default language it will be skipped.
+	 *
+	 * @param host {@link Host}
+	 * @param user {@link User}
+	 * @return List of Folder
+	 */
+	private List<Folder> findContainersAssetsByHost(final Host host, final User user) {
+
+		List<Contentlet>           containers = null;
+		final List<Folder>         folders    = new ArrayList<>();
+
+		try {
+
+			final StringBuilder queryBuilder = builder("+structureType:", Structure.STRUCTURE_TYPE_FILEASSET,
+					" +path:", Constants.CONTAINER_FOLDER_PATH, "/*",
+					" +path:*/container.vtl",
+					" +working:true +deleted:false");
+
+			if (null != host) {
+
+			    queryBuilder.append(	" +conhost:" + host.getIdentifier());
+            }
+
+            final String query = queryBuilder.toString();
+
+            containers =
+					this.filterContainersAssetsByLanguage (this.permissionAPI.filterCollection(
+							this.contentletAPI.search(query,-1, 0, null , user, false),
+							PermissionAPI.PERMISSION_READ, false, user),
+							APILocator.getLanguageAPI().getDefaultLanguage().getId());
+
+
+
+			for(final Contentlet container : containers) {
+
+				folders.add(this.folderAPI.find(container.getFolder(), user, false));
+			}
+		} catch (Exception e) {
+			Logger.error(this.getClass(), e.getMessage(), e);
+			throw new DotRuntimeException(e.getMessage(), e);
+		}
+
+		return folders;
+	}
+
+	private List<Contentlet> filterContainersAssetsByLanguage(final List<Contentlet> contentContainers, final long defaultLanguageId) {
+
+		final List<Contentlet> uniqueContentContainers   				 = new ArrayList<>();
+		final Map<String, List<Contentlet>> contentletsGroupByIdentifier = CollectionsUtils.groupByKey(contentContainers, Contentlet::getIdentifier);
+
+		for (final Map.Entry<String, List<Contentlet>> entry : contentletsGroupByIdentifier.entrySet()) {
+
+			if (entry.getValue().size() <= 1) {
+
+				uniqueContentContainers.addAll(entry.getValue());
+			} else {
+
+				ifOrElse(entry.getValue().stream()
+								.filter(contentlet -> contentlet.getLanguageId() == defaultLanguageId).findFirst(), // if present the one with the default lang take it
+						uniqueContentContainers::add,
+						()->uniqueContentContainers.add(entry.getValue().get(0))); // otherwise take any one, such as the first one
+			}
+		}
+
+		return uniqueContentContainers;
+	}
+
+	/**
+	 * Gets the folder container based on the host and sub folders.
+	 * @param host {@link Host}
+	 * @param user {@link User}
+	 * @param subFolders {@link List}
+	 * @param includeHostOnPath {@link Boolean} true if you want to  include the host on the container path
+	 * @return List of Containers
+	 * @throws DotDataException
+	 */
+	private List<Container> getFolderContainers(final Host host, final User user,
+												final List<Folder> subFolders, final boolean includeHostOnPath) throws DotDataException {
+
+		final List<Container> containers = new ArrayList<>();
+		for (final Folder subFolder : subFolders) {
+
+			try {
+			    final User      userFinal = null != user? user: APILocator.systemUser();
+				final Container container = this.getContainerByFolder(null != host? host:APILocator.getHostAPI().find(subFolder.getHostId(), user, false),
+						subFolder, userFinal, false, includeHostOnPath);
+				containers.add(container);
+			} catch (DotSecurityException e) {
+
+				Logger.debug(this, () -> "Does not have permission to read the folder container: " + subFolder.getPath());
+			} catch (NotFoundInDbException e) {
+
+                Logger.debug(this, () -> "The folder: " + subFolder.getPath() + ", is not a container");
+            }
+		}
+
+		return containers;
+	}
+
+	private void buildFindContainersQuery(final boolean includeArchived, final String hostId, final String inode,
+										  final String identifier, final String parent, final ContentTypeAPI contentTypeAPI,
+										  final StringBuilder query) throws DotSecurityException, DotDataException {
+
+		if(UtilMethods.isSet(parent)) {
+
+			//Search for the given ContentType inode
+			final ContentType foundContentType = contentTypeAPI.find(parent);
+
+			if (null != foundContentType && InodeUtils.isSet(foundContentType.inode())) {
+				query.append(
+						" where asset.inode = inode.inode and asset.identifier = identifier.id")
+						.append(
+								" and exists (select * from container_structures cs where cs.container_id = asset.identifier")
+						.append(" and cs.structure_id = '")
+						.append(parent)
+						.append("' ) ");
+			}else {
+				query.append(
+						" ,tree where asset.inode = inode.inode and asset.identifier = identifier.id")
+						.append(" and tree.parent = '")
+						.append(parent)
+						.append("' and tree.child=asset.inode");
+			}
+		} else {
+			query.append(" where asset.inode = inode.inode and asset.identifier = identifier.id");
+		}
+
+		query.append(" and vinfo.identifier=identifier.id and vinfo.working_inode=asset.inode ");
+
+		if(!includeArchived) {
+			query.append(" and vinfo.deleted=");
+			query.append(DbConnectionFactory.getDBFalse());
+		}
+
+		if(UtilMethods.isSet(hostId)) {
+			query.append(" and identifier.host_inode = '");
+			query.append(hostId).append('\'');
+		}
+
+		if(UtilMethods.isSet(inode)) {
+			query.append(" and asset.inode = '");
+			query.append(inode).append('\'');
+		}
+
+		if(UtilMethods.isSet(identifier)) {
+			query.append(" and asset.identifier = '");
+			query.append(identifier);
+			query.append('\'');
+		}
+	}
+
+	private List<Object> getConditionParametersAndBuildConditionQuery(final Map<String, Object> params, final StringBuffer conditionQueryBuffer) {
+
+		List<Object> paramValues = null;
+
+		if(params!=null && params.size()>0) {
+
+			conditionQueryBuffer.append(" and (");
+			paramValues = new ArrayList<>();
+			int counter = 0;
+
+			for (final Map.Entry<String, Object> entry : params.entrySet()) {
+
+				this.buildConditionParameterAndBuildConditionQuery(entry, paramValues, conditionQueryBuffer,
+						(counter==0)?
+								Optional.empty():
+								Optional.of(" OR"));
+				counter+=1;
+			}
+
+			conditionQueryBuffer.append(" ) ");
+		}
+		return paramValues;
+	}
+
+	private void buildConditionParameterAndBuildConditionQuery (final Map.Entry<String, Object> entry,
+																final List<Object> paramValues,
+																final StringBuffer conditionQueryBuffer,
+																final Optional<String> prefix) {
+
+		if(entry.getValue() instanceof String){
+			if (entry.getKey().equalsIgnoreCase("inode") || entry.getKey()
+					.equalsIgnoreCase("identifier")) {
+
+				if (prefix.isPresent()) {
+					conditionQueryBuffer.append(prefix.get());
+				}
+				conditionQueryBuffer.append(" asset.");
+				conditionQueryBuffer.append(entry.getKey());
+				conditionQueryBuffer.append(" = '");
+				conditionQueryBuffer.append(entry.getValue());
+				conditionQueryBuffer.append('\'');
+			} else {
+
+				if (prefix.isPresent()) {
+					conditionQueryBuffer.append(prefix.get());
+				}
+				conditionQueryBuffer.append(" lower(asset.");
+				conditionQueryBuffer.append(entry.getKey());
+				conditionQueryBuffer.append(") like ? ");
+				paramValues.add("%"+ ((String)entry.getValue()).toLowerCase()+"%");
+			}
+		} else {
+
+			if (prefix.isPresent()) {
+				conditionQueryBuffer.append(prefix.get());
+			}
+			conditionQueryBuffer.append(" asset.");
+			conditionQueryBuffer.append(entry.getKey());
+			conditionQueryBuffer.append(" = ");
+			conditionQueryBuffer.append(entry.getValue());
+		}
+	}
+
+	@Override
+	public List<Container> findContainersForStructure(final String structureIdentifier) throws DotDataException {
+        return findContainersForStructure(structureIdentifier, false);
+    }
+
+	@Override
+	public List<Container> findContainersForStructure(final String structureIdentifier,
+			final boolean workingOrLiveOnly) throws DotDataException {
+
+		final List<Container> containers = new ArrayList<>();
+
+		containers.addAll(this.findFolderAssetContainersForContentType(structureIdentifier));
+		containers.addAll(this.findDataBaseContainersForContentType   (structureIdentifier, workingOrLiveOnly));
+
+		return containers;
+	}
+
+	private List<Container> findFolderAssetContainersForContentType(final String contentTypeIdentifier) throws DotDataException {
+
+		final ContentTypeAPI contentTypeAPI = APILocator.getContentTypeAPI(APILocator.systemUser());
+		// get the content type, if exists look for all content type by varname case insensitive
+		// for each varname try to get the container as a folder
+
+		try {
+
+			final ContentType contentType = contentTypeAPI.find(contentTypeIdentifier);
+			if (null != contentType) {
+
+				final  List<Folder> containerFolders = findContainersAssetsByContentType(contentType.variable());
+				if (containerFolders.size() > 0) {
+
+					final List<Container> fileAssetContainers = new ArrayList<>();
+
+					for (final Folder folder: containerFolders) {
+
+						final Host host           = this.hostAPI.find(folder.getHostId(), APILocator.systemUser(), false);
+						try {
+							final Container container = this.getContainerByFolder(host, folder, APILocator.systemUser(), false, false);
+
+							if (null != container) {
+
+								fileAssetContainers.add(container);
+							}
+						} catch (NotFoundInDbException e) {
+
+							Logger.debug(this, ()-> "Getting the container folder: " + folder.getPath()
+									+ ", throws NotFoundInDbException: " + e.getMessage());
+						}
+					}
+
+					return fileAssetContainers;
+				}
+			}
+		} catch (DotSecurityException e) {
+			throw new DotDataException(e);
+		}
+
+		return Collections.emptyList();
+	}
+
+
+
+	/**
+	 * Finds all container that have the contentTypeVarNameFileName as a vtl in their folders (reference to the content type for the file asset containers)
+	 * Will include working content type but not archived
+	 * @param contentTypeVarNameFileName {@link String}
+	 * @return List of Folder
+	 */
+	private List<Folder> findContainersAssetsByContentType(final String contentTypeVarNameFileName) {
+
+		List<Contentlet>           containers = null;
+		final List<Folder>         folders    = new ArrayList<>();
+		final User 				   user       = APILocator.systemUser();
+
+		try{
+
+			final String query = builder("+structureType:", Structure.STRUCTURE_TYPE_FILEASSET,
+					" +path:", Constants.CONTAINER_FOLDER_PATH, "/*",
+					" +path:*/" + contentTypeVarNameFileName + ".vtl",
+					" +working:true +deleted:false").toString();
+
+			containers = this.contentletAPI.search(query,-1, 0, null , user, false);
+
+			for(final Contentlet container : containers) {
+
+				folders.add(this.folderAPI.find(container.getFolder(), user, false));
+			}
+		} catch (Exception e) {
+			Logger.error(this.getClass(), e.getMessage(), e);
+			throw new DotRuntimeException(e.getMessage(), e);
+		}
+
+		return folders;
+	}
+
+	private List<Container> findDataBaseContainersForContentType(final String contentTypeIdentifier,
+													  final boolean workingOrLiveOnly) throws DotDataException {
+
+		final HibernateUtil hibernateUtil  = new HibernateUtil(Container.class);
+		final StringBuilder query 		   = new StringBuilder();
+
+		query.append("FROM c IN CLASS ");
+		query.append(Container.class);
+		query.append(" WHERE  exists ( from cs in class ");
+		query.append(ContainerStructure.class.getName());
+		query.append(" where cs.containerId = c.identifier and cs.structureId = ? ");
+		if (workingOrLiveOnly) {
+			query.append(" AND EXISTS ( FROM vi IN CLASS ");
+			query.append(ContainerVersionInfo.class.getName());
+			query.append(" WHERE vi.identifier = c.identifier AND ");
+			query.append(" (cs.containerInode = vi.workingInode OR cs.containerInode = vi.liveInode ) ) ");
+		}
+		query.append(") ");
+		hibernateUtil.setQuery(query.toString());
+		hibernateUtil.setParam(contentTypeIdentifier);
+		return hibernateUtil.list();
+	}
+
+	/**
+	 * Method will replace user references of the given userId in containers 
+	 * with the replacement user id 
+	 * @param userId User Identifier
+	 * @param replacementUserId The user id of the replacement user
+	 * @throws DotDataException There is a data inconsistency
+	 * @throws DotStateException There is a data inconsistency
+	 * @throws DotSecurityException 
+	 */
+	public void updateUserReferences(String userId, String replacementUserId)throws DotDataException, DotSecurityException{
+		DotConnect dc = new DotConnect();
+        StringBuilder query = new StringBuilder();
+
+        query.append("select distinct(identifier) from ");
+		query.append(Inode.Type.CONTAINERS.getTableName());
+		query.append(" where mod_user = ?");
+        try {
+           dc.setSQL(query.toString());
+           dc.addParam(userId);
+           List<HashMap<String, String>> containers = dc.loadResults();
+
+           query = new StringBuilder();
+           query.append("UPDATE ");
+           query.append(Inode.Type.CONTAINERS.getTableName());
+           query.append(" set mod_user = ? where mod_user = ? ");
+           dc.setSQL(query.toString());
+           dc.addParam(replacementUserId);
+           dc.addParam(userId);
+           dc.loadResult();
+
+           dc.setSQL("update container_version_info set locked_by=? where locked_by  = ?");
+           dc.addParam(replacementUserId);
+           dc.addParam(userId);
+           dc.loadResult();
+         
+           for(HashMap<String, String> ident:containers){
+               String identifier = ident.get("identifier");
+               if (UtilMethods.isSet(identifier)) {
+
+        			   final VersionInfo info =APILocator.getVersionableAPI().getVersionInfo(identifier);
+        			   CacheLocator.getContainerCache().remove(info);
+
+			   }
+           }
+        } catch (DotDataException e) {
+            Logger.error(ContainerFactory.class,e.getMessage(),e);
+            throw new DotDataException(e.getMessage(), e);
+        }
+	}
 }