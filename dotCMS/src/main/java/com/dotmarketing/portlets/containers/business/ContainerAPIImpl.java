--- conflicted
+++ resolved
@@ -1,600 +1,568 @@
-package com.dotmarketing.portlets.containers.business;
-
-import com.dotcms.business.CloseDBIfOpened;
-import com.dotcms.business.WrapInTransaction;
-import com.dotcms.contenttype.model.type.ContentType;
-import com.dotmarketing.beans.ContainerStructure;
-import com.dotmarketing.beans.Host;
-import com.dotmarketing.beans.Identifier;
-import com.dotmarketing.beans.Inode;
-import com.dotmarketing.beans.Tree;
-import com.dotmarketing.beans.VersionInfo;
-import com.dotmarketing.beans.WebAsset;
-import com.dotmarketing.business.APILocator;
-import com.dotmarketing.business.BaseWebAssetAPI;
-import com.dotmarketing.business.CacheLocator;
-import com.dotmarketing.business.DotStateException;
-import com.dotmarketing.business.FactoryLocator;
-import com.dotmarketing.business.PermissionAPI;
-import com.dotmarketing.business.PermissionedWebAssetUtil;
-import com.dotmarketing.business.RoleAPI;
-import com.dotmarketing.common.db.DotConnect;
-import com.dotmarketing.db.HibernateUtil;
-import com.dotmarketing.exception.DotDataException;
-import com.dotmarketing.exception.DotHibernateException;
-import com.dotmarketing.exception.DotSecurityException;
-import com.dotmarketing.factories.InodeFactory;
-import com.dotmarketing.factories.TreeFactory;
-import com.dotmarketing.portlets.containers.model.Container;
-import com.dotmarketing.portlets.contentlet.business.HostAPI;
-import com.dotmarketing.portlets.htmlpageasset.model.HTMLPageAsset;
-import com.dotmarketing.portlets.htmlpageasset.model.IHTMLPage;
-import com.dotmarketing.portlets.structure.model.Structure;
-import com.dotmarketing.portlets.templates.model.Template;
-import com.dotmarketing.services.ContainerServices;
-import com.dotmarketing.util.ConvertToPOJOUtil;
-import com.dotmarketing.util.UtilMethods;
-import com.dotmarketing.util.WebKeys;
-import com.liferay.portal.model.User;
-import java.text.ParseException;
-import java.util.ArrayList;
-import java.util.Date;
-import java.util.Iterator;
-import java.util.LinkedList;
-import java.util.List;
-import java.util.Map;
-
-/**
- * Implementation class of the {@link ContainerAPI}.
- * 
- * @author root
- * @version 1.0
- * @since Mar 22, 2012
- *
- */
-public class ContainerAPIImpl extends BaseWebAssetAPI implements ContainerAPI {
-
-	protected PermissionAPI permissionAPI;
-	protected ContainerFactory containerFactory;
-	protected HostAPI hostAPI;
-
-	/**
-	 * 
-	 */
-	public ContainerAPIImpl () {
-		permissionAPI = APILocator.getPermissionAPI();
-		containerFactory = FactoryLocator.getContainerFactory();
-		hostAPI = APILocator.getHostAPI();
-	}
-
-	@WrapInTransaction
-	@Override
-	public Container copy(Container source, Host destination, User user, boolean respectFrontendRoles)
-			throws DotDataException, DotSecurityException {
-
-		if (!permissionAPI.doesUserHavePermission(source, PermissionAPI.PERMISSION_READ, user, respectFrontendRoles)) {
-			throw new DotSecurityException("You don't have permission to read the source container.");
-		}
-
-		if (!permissionAPI.doesUserHavePermission(destination, PermissionAPI.PERMISSION_WRITE, user,
-				respectFrontendRoles)) {
-			throw new DotSecurityException("You don't have permission to wirte in the destination folder.");
-		}
-
-		//gets the new information for the template from the request object
-		Container newContainer = new Container();
-
-		newContainer.copy(source);
-
-		String appendToName = getAppendToContainerTitle(source.getTitle(), destination);
-       	newContainer.setFriendlyName(source.getFriendlyName() + appendToName);
-       	newContainer.setTitle(source.getTitle() + appendToName);
-
-        //creates new identifier for this webasset and persists it
-		Identifier newIdentifier = APILocator.getIdentifierAPI().createNew(newContainer, destination);
-
-        newContainer.setIdentifier(newIdentifier.getId());
-		//persists the webasset
-		save(newContainer);
-
-		if(source.isWorking()){
-			APILocator.getVersionableAPI().setWorking(newContainer);
-		}
-		if(source.isLive()){
-			APILocator.getVersionableAPI().setLive(newContainer);
-		}
-
-		// issue-2093 Copying multiple structures per container
-		if(source.getMaxContentlets()>0) {
-
-			List<ContainerStructure> sourceCS = getContainerStructures(source);
-			List<ContainerStructure> newContainerCS = new LinkedList<ContainerStructure>();
-
-			for (ContainerStructure oldCS : sourceCS) {
-				ContainerStructure newCS = new ContainerStructure();
-				newCS.setContainerId(newContainer.getIdentifier());
-                newCS.setContainerInode(newContainer.getInode());
-				newCS.setStructureId(oldCS.getStructureId());
-				newCS.setCode(oldCS.getCode());
-				newContainerCS.add(newCS);
-			}
-
-			saveContainerStructures(newContainerCS);
-
-		}
-
-		//Copy permissions
-		permissionAPI.copyPermissions(source, newContainer);
-
-		//saves to working folder under velocity
-		ContainerServices.invalidate(newContainer, newIdentifier, true);
-
-		return newContainer;
-	}
-
-	/**
-	 * 
-	 * @param container
-	 * @throws DotDataException
-	 */
-	private void save(Container container) throws DotDataException {
-		containerFactory.save(container);
-	}
-
-	/**
-	 * 
-	 * @param container
-	 * @param existingId
-	 * @throws DotDataException
-	 */
-	private void save(Container container, String existingId) throws DotDataException {
-		containerFactory.save(container, existingId);
-	}
-
-	@WrapInTransaction
-	@Override
-	protected void save(WebAsset webAsset) throws DotDataException {
-		save((Container) webAsset);
-	}
-
-	/**
-	 * 
-	 * @param webAsset
-	 * @param existingId
-	 * @throws DotDataException
-	 */
-	@WrapInTransaction
-	protected void save(WebAsset webAsset, String existingId) throws DotDataException {
-		save((Container) webAsset, existingId);
-	}
-
-	/**
-	 *
-	 * @param containerTitle
-	 * @param destination
-	 * @return
-	 * @throws DotDataException
-	 */
-	@CloseDBIfOpened
-	@SuppressWarnings("unchecked")
-	private String getAppendToContainerTitle(final String containerTitle, Host destination)
-			throws DotDataException {
-		List<Container> containers;
-		String temp = new String(containerTitle);
-		String result = "";
-		final DotConnect dc = new DotConnect();
-		String sql = "SELECT " + Inode.Type.CONTAINERS.getTableName() + ".*, dot_containers_1_.* from "
-				+ Inode.Type.CONTAINERS.getTableName()
-				+ ", inode dot_containers_1_, identifier ident, container_version_info vv " +
-				"where vv.identifier=ident.id and vv.working_inode=" + Inode.Type.CONTAINERS
-				.getTableName() + ".inode and " + Inode.Type.CONTAINERS.getTableName()
-				+ ".inode = dot_containers_1_.inode and " +
-				Inode.Type.CONTAINERS.getTableName()
-				+ ".identifier = ident.id and host_inode = ? order by title ";
-		dc.setSQL(sql);
-		dc.addParam(destination.getIdentifier());
-
-
-		containers = ConvertToPOJOUtil.convertDotConnectMapToContainer(dc.loadObjectResults());
-
-
-		boolean isContainerTitle = false;
-
-		for (; !isContainerTitle; ) {
-			isContainerTitle = true;
-			temp += result;
-
-			for (Container container : containers) {
-				if (container.getTitle().equals(temp)) {
-					isContainerTitle = false;
-					break;
-				}
-			}
-
-			if (!isContainerTitle) {
-				result += " (COPY)";
-			}
-		}
-
-		return result;
-	}
-
-	@CloseDBIfOpened
-    @Override
-    @SuppressWarnings("unchecked")
-    public Container find(String inode, User user, boolean respectFrontendRoles) throws DotDataException, DotSecurityException {
-
-
-      Container container = containerFactory.find(inode);
-      if(container ==null){
-        return null;
-      }
-      if (!permissionAPI.doesUserHavePermission(container, PermissionAPI.PERMISSION_READ, user, respectFrontendRoles)) {
-        throw new DotSecurityException("You don't have permission to read the source file.");
-      }
-      
-      return container;
-    }
-
-	@Override
-	@SuppressWarnings("unchecked")
-	public Container getWorkingContainerById(String id, User user, boolean respectFrontendRoles) throws DotDataException, DotSecurityException {
-
-	    VersionInfo info = APILocator.getVersionableAPI().getVersionInfo(id);
-		return find(info.getWorkingInode(), user, respectFrontendRoles);
-
-	}
-
-	@Override
-	@SuppressWarnings("unchecked")
-	public Container getLiveContainerById(String id, User user, boolean respectFrontendRoles) throws DotDataException, DotSecurityException {
-		
-      VersionInfo info = APILocator.getVersionableAPI().getVersionInfo(id);
-      return find(info.getLiveInode(), user, respectFrontendRoles);
-	}
-
-<<<<<<< HEAD
-	@CloseDBIfOpened
-	@Override
-	@SuppressWarnings("unchecked")
-	public List<Container> getContainersInTemplate(final Template parentTemplate)
-			throws DotStateException, DotDataException, DotSecurityException {
-
-		List<Identifier> identifiers = new ArrayList<>();
-		DotConnect dc = new DotConnect();
-		dc.setSQL(
-				"select template_containers_2_.* from template_containers, identifier template_containers_1_,identifier template_containers_2_ "
-						+
-						"where template_containers.template_id = template_containers_1_.id and " +
-						"template_containers.container_id = template_containers_2_.id " +
-						"and template_containers.template_id = ? ");
-		dc.addParam(parentTemplate.getIdentifier());
-
-
-		identifiers = ConvertToPOJOUtil.convertDotConnectMapToIdentifier(dc.loadObjectResults());
-
-
-
-		final List<Container> containers = new ArrayList<>();
-		for (Identifier id : identifiers) {
-			final Container cont = (Container) APILocator.getVersionableAPI()
-					.findWorkingVersion(id, APILocator.getUserAPI().getSystemUser(), false);
-			containers.add(cont);
-		}
-		return containers;
-	}
-=======
-	
-    @CloseDBIfOpened
-    @Override
-    @SuppressWarnings("unchecked")
-    public List<Container> getContainersOnPage(final IHTMLPage page)
-            throws DotStateException, DotDataException, DotSecurityException {
-
-        final List<Container> containers = new ArrayList<>();
-        List<Identifier> identifiers = new ArrayList<>();
-        DotConnect dc = new DotConnect();
-        dc.setSQL("select * from identifier where id in (select distinct(parent2) as containers from multi_tree where parent1=?)");
-        dc.addParam(page.getIdentifier());
-
-        try{
-            identifiers = ConvertToPOJOUtil.convertDotConnectMapToIdentifier(dc.loadResults());
-        }catch(ParseException e){
-            throw new DotDataException(e);
-        }
->>>>>>> d28d16cf
-
-        
-        final List<Container> pageContainers = new ArrayList<>();
-        for (Identifier id : identifiers) {
-            final Container cont = (Container) APILocator.getVersionableAPI()
-                    .findWorkingVersion(id, APILocator.getUserAPI().getSystemUser(), false);
-            pageContainers.add(cont);
-        }
-        return containers;
-    }
-    
-	@WrapInTransaction
-	@Override
-	public void saveContainerStructures(final List<ContainerStructure> containerStructureList) throws DotStateException, DotDataException, DotSecurityException  {
-	    
-		if(!containerStructureList.isEmpty()) {
-
-			try {
-
-				//Get one of the relations to get the container id.
-				String containerIdentifier = containerStructureList.get(0).getContainerId();
-                String containerInode = containerStructureList.get(0).getContainerInode();
-
-				HibernateUtil.delete("from container_structures in class com.dotmarketing.beans.ContainerStructure " +
-                        "where container_id = '" + containerIdentifier + "'" +
-                        "and container_inode = '" + containerInode+ "'");
-
-				for(ContainerStructure containerStructure : containerStructureList){
-					HibernateUtil.save(containerStructure);
-				}
-				
-				//Add the list to the cache.
-				//CacheLocator.getContainerCache().clearCache();
-				CacheLocator.getContainerCache().remove(containerIdentifier);
-				CacheLocator.getContentTypeCache().addContainerStructures(containerStructureList, containerIdentifier, containerInode);
-			} catch(DotHibernateException e){
-				throw new DotDataException(e.getMessage());
-
-			}
-		}
-	}
-
-	@CloseDBIfOpened
-	@Override
-	@SuppressWarnings({ "unchecked" })
-	public List<ContainerStructure> getContainerStructures(Container container) throws DotStateException, DotDataException, DotSecurityException  {
-		
-		//Gets the list from cache.
-		List<ContainerStructure> containerStructures = CacheLocator.getContentTypeCache().getContainerStructures(container.getIdentifier(), container.getInode());
-		
-		//If there is not cache data for that container, go to the DB.
-		if(containerStructures == null){
-			
-			//Run query directly to DB.
-			HibernateUtil dh = new HibernateUtil(ContainerStructure.class);
-			dh.setSQLQuery("select {container_structures.*} from container_structures " +
-                    "where container_structures.container_id = ? " +
-                    "and container_structures.container_inode = ?");
-			dh.setParam(container.getIdentifier());
-            dh.setParam(container.getInode());
-			containerStructures = dh.list();
-			
-			//Add the list to cache. 
-			CacheLocator.getContentTypeCache().addContainerStructures(containerStructures, container.getIdentifier(), container.getInode());
-		}
-		
-		return containerStructures;
-	}
-
-	@CloseDBIfOpened
-	@Override
-	public List<Structure> getStructuresInContainer(Container container) throws DotStateException, DotDataException, DotSecurityException  {
-
-		List<ContainerStructure> csList =  getContainerStructures(container);
-		List<Structure> structureList = new ArrayList<Structure>();
-
-		for (ContainerStructure cs : csList) {
-			Structure st = CacheLocator.getContentTypeCache().getStructureByInode(cs.getStructureId());
-			structureList.add(st);
-		}
-
-		return structureList;
-	}
-
-	@CloseDBIfOpened
-	@Override
-	public List<Container> findContainersUnder(Host parentPermissionable) throws DotDataException {
-		return containerFactory.findContainersUnder(parentPermissionable);
-	}
-
-	@WrapInTransaction
-	@Override
-	@SuppressWarnings("unchecked")
-	public Container save(Container container, List<ContainerStructure> containerStructureList, Host host, User user, boolean respectFrontendRoles) throws DotDataException, DotSecurityException {
-		Container currentContainer = null;
-		List<Template> currentTemplates = null;
-		Identifier identifier = null;
-		boolean existingId=false;
-		boolean existingInode=false;
-
-		if(UtilMethods.isSet(container.getInode())) {
-            try {
-                Container existing=(Container) HibernateUtil.load(Container.class, container.getInode());
-                existingInode = existing==null || !UtilMethods.isSet(existing.getInode());
-            }
-            catch(Exception ex) {
-                existingInode=true;
-            }
-        }
-
-		if (UtilMethods.isSet(container.getIdentifier())) {
-		    identifier = APILocator.getIdentifierAPI().find(container.getIdentifier());
-		    if(identifier!=null && UtilMethods.isSet(identifier.getId())) {
-		        if(!existingInode) {
-        		    currentContainer = getWorkingContainerById(container.getIdentifier(), user, respectFrontendRoles);
-        			currentTemplates = InodeFactory.getChildrenClass(currentContainer, Template.class);
-		        }
-		    }
-		    else {
-		        existingId=true;
-		        identifier=null;
-		    }
-		}
-
-		if ((identifier != null && !existingInode)  && !permissionAPI.doesUserHavePermission(currentContainer, PermissionAPI.PERMISSION_WRITE, user, respectFrontendRoles)) {
-			throw new DotSecurityException("You don't have permission to write the container.");
-		}
-
-		for (ContainerStructure cs : containerStructureList) {
-			Structure st = CacheLocator.getContentTypeCache().getStructureByInode(cs.getStructureId());
-			if((st != null && !existingInode) && !permissionAPI.doesUserHavePermission(st, PermissionAPI.PERMISSION_READ, user, respectFrontendRoles)) {
-				throw new DotSecurityException("You don't have permission to use the structure. Structure Name: " + st.getName());
-			}
-		}
-
-
-		if(!permissionAPI.doesUserHavePermission(host, PermissionAPI.PERMISSION_WRITE, user, respectFrontendRoles)) {
-			throw new DotSecurityException("You don't have permission to write on the given host.");
-		}
-
-		String userId = user.getUserId();
-		container.setModUser(user.getUserId());
-		container.setModDate(new Date());
-
-		// it saves or updates the asset
-		if (identifier != null) {
-			container.setIdentifier(identifier.getId());
-		} else {
-		    Identifier ident= (existingId) ?
-		           APILocator.getIdentifierAPI().createNew(container, host, container.getIdentifier()) :
-			       APILocator.getIdentifierAPI().createNew(container, host);
-			container.setIdentifier(ident.getId());
-		}
-		if(existingInode){
-            save(container, container.getInode());
-		}
-        else{
-            save(container);
-        }
-
-		APILocator.getVersionableAPI().setWorking(container);
-
-		// Get templates of the old version so you can update the working
-		// information to this new version.
-		if (currentTemplates != null) {
-			Iterator<Template> it = currentTemplates.iterator();
-
-			// update templates to new version
-			while (it.hasNext()) {
-				Template parentInode = (Template) it.next();
-				TreeFactory.saveTree(new Tree(parentInode.getInode(), container.getInode()));
-			}
-		}
-
-		// save the container-structure relationships , issue-2093
-		for (ContainerStructure cs : containerStructureList) {
-			cs.setContainerId(container.getIdentifier());
-            cs.setContainerInode(container.getInode());
-		}
-		saveContainerStructures(containerStructureList);
-		// saves to working folder under velocity
-		ContainerServices.invalidate(container, true);
-
-		return container;
-	}
-
-	@WrapInTransaction
-	@Override
-	public boolean delete(Container container, User user, boolean respectFrontendRoles) throws DotSecurityException, DotDataException {
-		if(permissionAPI.doesUserHavePermission(container, PermissionAPI.PERMISSION_WRITE, user, respectFrontendRoles)) {
-			deleteContainerStructuresByContainer(container);
-			return deleteAsset(container);
-		} else {
-			throw new DotSecurityException(WebKeys.USER_PERMISSIONS_EXCEPTION);
-		}
-
-	}
-
-	@CloseDBIfOpened
-	@Override
-	public List<Container> findAllContainers(User user, boolean respectFrontendRoles) throws DotDataException, DotSecurityException {
-		RoleAPI roleAPI = APILocator.getRoleAPI();
-		if ((user != null)
-				&& roleAPI.doesUserHaveRole(user, roleAPI.loadCMSAdminRole())) {
-			return containerFactory.findAllContainers();
-		} else {
-			return PermissionedWebAssetUtil.findContainersForLimitedUser(null,
-					null, true, "title", 0, -1, PermissionAPI.PERMISSION_READ,
-					user, false);
-		}
-	}
-
-	@CloseDBIfOpened
-	@Override
-	public Host getParentHost(Container cont, User user, boolean respectFrontendRoles) throws DotDataException, DotSecurityException {
-		return hostAPI.findParentHost(cont, user, respectFrontendRoles);
-	}
-
-	@CloseDBIfOpened
-	@Override
-	public List<Container> findContainers(User user, boolean includeArchived,
-			Map<String, Object> params, String hostId,String inode, String identifier, String parent,
-			int offset, int limit, String orderBy) throws DotSecurityException,
-			DotDataException {
-		return containerFactory.findContainers(user, includeArchived, params, hostId, inode, identifier, parent, offset, limit, orderBy);
-	}
-
-
-
-    @Override
-    public int deleteOldVersions(Date assetsOlderThan) throws DotStateException, DotDataException {
-        return deleteOldVersions(assetsOlderThan, Inode.Type.CONTAINERS.getValue());
-    }
-
-    @WrapInTransaction
-    @Override
-    public void deleteContainerStructureByContentType(final ContentType type)
-            throws DotDataException {
-            
-
-      new DotConnect()
-        .setSQL("DELETE FROM container_structures WHERE structure_id = ?")
-        .addParam(type.id())
-        .loadResult();
-      
-
-    }
-
-    @CloseDBIfOpened
-    @Override
-    public List<Container> findContainersForStructure(String structureInode) throws DotDataException {
-        return containerFactory.findContainersForStructure(structureInode);
-    }
-    
-    @WrapInTransaction
-	@Override
-	public void deleteContainerStructuresByContainer(Container container)
-			throws DotStateException, DotDataException, DotSecurityException {
-
-		if(container != null && UtilMethods.isSet(container.getIdentifier()) && UtilMethods.isSet(container.getInode())){
-			HibernateUtil.delete("from container_structures in class com.dotmarketing.beans.ContainerStructure " +
-                    "where container_id = '" + container.getIdentifier() + "'");
-			
-			//Remove the list from cache.
-			CacheLocator.getContentTypeCache().removeContainerStructures(container.getIdentifier(), container.getInode());
-		}
-	}
-
-	@WrapInTransaction
-	@Override
-	public void deleteContainerContentTypesByContainerInode(final Container container) throws DotStateException, DotDataException {
-		if (container != null && UtilMethods.isSet(container.getIdentifier()) && UtilMethods.isSet(container.getInode())) {
-			DotConnect dc = new DotConnect();
-			dc.setSQL("DELETE FROM container_structures WHERE container_inode = ? AND container_id = ?");
-			dc.addParam(container.getInode());
-			dc.addParam(container.getIdentifier());
-			dc.loadResult();
-			CacheLocator.getContentTypeCache().removeContainerStructures(container.getIdentifier(), container.getInode());
-		}
-	}
-
-	/**
-	 * Method will replace user references of the given userId in containers 
-	 * with the replacement user id   
-	 * @param userId User Identifier
-	 * @param replacementUserId The user id of the replacement user
-	 * @throws DotDataException There is a data inconsistency
-	 * @throws DotStateException There is a data inconsistency
-	 * @throws DotSecurityException 
-	 */
-	@WrapInTransaction
-	public void updateUserReferences(String userId, String replacementUserId)throws DotDataException, DotSecurityException{
-		containerFactory.updateUserReferences(userId, replacementUserId);
-	}
-}
+package com.dotmarketing.portlets.containers.business;
+
+import com.dotcms.business.CloseDBIfOpened;
+import com.dotcms.business.WrapInTransaction;
+import com.dotcms.contenttype.model.type.ContentType;
+import com.dotmarketing.beans.ContainerStructure;
+import com.dotmarketing.beans.Host;
+import com.dotmarketing.beans.Identifier;
+import com.dotmarketing.beans.Inode;
+import com.dotmarketing.beans.Tree;
+import com.dotmarketing.beans.VersionInfo;
+import com.dotmarketing.beans.WebAsset;
+import com.dotmarketing.business.APILocator;
+import com.dotmarketing.business.BaseWebAssetAPI;
+import com.dotmarketing.business.CacheLocator;
+import com.dotmarketing.business.DotStateException;
+import com.dotmarketing.business.FactoryLocator;
+import com.dotmarketing.business.PermissionAPI;
+import com.dotmarketing.business.PermissionedWebAssetUtil;
+import com.dotmarketing.business.RoleAPI;
+import com.dotmarketing.common.db.DotConnect;
+import com.dotmarketing.db.HibernateUtil;
+import com.dotmarketing.exception.DotDataException;
+import com.dotmarketing.exception.DotHibernateException;
+import com.dotmarketing.exception.DotSecurityException;
+import com.dotmarketing.factories.InodeFactory;
+import com.dotmarketing.factories.TreeFactory;
+import com.dotmarketing.portlets.containers.model.Container;
+import com.dotmarketing.portlets.contentlet.business.HostAPI;
+import com.dotmarketing.portlets.htmlpageasset.model.HTMLPageAsset;
+import com.dotmarketing.portlets.htmlpageasset.model.IHTMLPage;
+import com.dotmarketing.portlets.structure.model.Structure;
+import com.dotmarketing.portlets.templates.model.Template;
+import com.dotmarketing.services.ContainerServices;
+import com.dotmarketing.util.ConvertToPOJOUtil;
+import com.dotmarketing.util.UtilMethods;
+import com.dotmarketing.util.WebKeys;
+import com.liferay.portal.model.User;
+import java.text.ParseException;
+import java.util.ArrayList;
+import java.util.Date;
+import java.util.Iterator;
+import java.util.LinkedList;
+import java.util.List;
+import java.util.Map;
+
+/**
+ * Implementation class of the {@link ContainerAPI}.
+ * 
+ * @author root
+ * @version 1.0
+ * @since Mar 22, 2012
+ *
+ */
+public class ContainerAPIImpl extends BaseWebAssetAPI implements ContainerAPI {
+
+	protected PermissionAPI permissionAPI;
+	protected ContainerFactory containerFactory;
+	protected HostAPI hostAPI;
+
+	/**
+	 * 
+	 */
+	public ContainerAPIImpl () {
+		permissionAPI = APILocator.getPermissionAPI();
+		containerFactory = FactoryLocator.getContainerFactory();
+		hostAPI = APILocator.getHostAPI();
+	}
+
+	@WrapInTransaction
+	@Override
+	public Container copy(Container source, Host destination, User user, boolean respectFrontendRoles)
+			throws DotDataException, DotSecurityException {
+
+		if (!permissionAPI.doesUserHavePermission(source, PermissionAPI.PERMISSION_READ, user, respectFrontendRoles)) {
+			throw new DotSecurityException("You don't have permission to read the source container.");
+		}
+
+		if (!permissionAPI.doesUserHavePermission(destination, PermissionAPI.PERMISSION_WRITE, user,
+				respectFrontendRoles)) {
+			throw new DotSecurityException("You don't have permission to wirte in the destination folder.");
+		}
+
+		//gets the new information for the template from the request object
+		Container newContainer = new Container();
+
+		newContainer.copy(source);
+
+		String appendToName = getAppendToContainerTitle(source.getTitle(), destination);
+       	newContainer.setFriendlyName(source.getFriendlyName() + appendToName);
+       	newContainer.setTitle(source.getTitle() + appendToName);
+
+        //creates new identifier for this webasset and persists it
+		Identifier newIdentifier = APILocator.getIdentifierAPI().createNew(newContainer, destination);
+
+        newContainer.setIdentifier(newIdentifier.getId());
+		//persists the webasset
+		save(newContainer);
+
+		if(source.isWorking()){
+			APILocator.getVersionableAPI().setWorking(newContainer);
+		}
+		if(source.isLive()){
+			APILocator.getVersionableAPI().setLive(newContainer);
+		}
+
+		// issue-2093 Copying multiple structures per container
+		if(source.getMaxContentlets()>0) {
+
+			List<ContainerStructure> sourceCS = getContainerStructures(source);
+			List<ContainerStructure> newContainerCS = new LinkedList<ContainerStructure>();
+
+			for (ContainerStructure oldCS : sourceCS) {
+				ContainerStructure newCS = new ContainerStructure();
+				newCS.setContainerId(newContainer.getIdentifier());
+                newCS.setContainerInode(newContainer.getInode());
+				newCS.setStructureId(oldCS.getStructureId());
+				newCS.setCode(oldCS.getCode());
+				newContainerCS.add(newCS);
+			}
+
+			saveContainerStructures(newContainerCS);
+
+		}
+
+		//Copy permissions
+		permissionAPI.copyPermissions(source, newContainer);
+
+		//saves to working folder under velocity
+		ContainerServices.invalidate(newContainer, newIdentifier, true);
+
+		return newContainer;
+	}
+
+	/**
+	 * 
+	 * @param container
+	 * @throws DotDataException
+	 */
+	private void save(Container container) throws DotDataException {
+		containerFactory.save(container);
+	}
+
+	/**
+	 * 
+	 * @param container
+	 * @param existingId
+	 * @throws DotDataException
+	 */
+	private void save(Container container, String existingId) throws DotDataException {
+		containerFactory.save(container, existingId);
+	}
+
+	@WrapInTransaction
+	@Override
+	protected void save(WebAsset webAsset) throws DotDataException {
+		save((Container) webAsset);
+	}
+
+	/**
+	 * 
+	 * @param webAsset
+	 * @param existingId
+	 * @throws DotDataException
+	 */
+	@WrapInTransaction
+	protected void save(WebAsset webAsset, String existingId) throws DotDataException {
+		save((Container) webAsset, existingId);
+	}
+
+	/**
+	 *
+	 * @param containerTitle
+	 * @param destination
+	 * @return
+	 * @throws DotDataException
+	 */
+	@CloseDBIfOpened
+	@SuppressWarnings("unchecked")
+	private String getAppendToContainerTitle(final String containerTitle, Host destination)
+			throws DotDataException {
+		List<Container> containers;
+		String temp = new String(containerTitle);
+		String result = "";
+		final DotConnect dc = new DotConnect();
+		String sql = "SELECT " + Inode.Type.CONTAINERS.getTableName() + ".*, dot_containers_1_.* from "
+				+ Inode.Type.CONTAINERS.getTableName()
+				+ ", inode dot_containers_1_, identifier ident, container_version_info vv " +
+				"where vv.identifier=ident.id and vv.working_inode=" + Inode.Type.CONTAINERS
+				.getTableName() + ".inode and " + Inode.Type.CONTAINERS.getTableName()
+				+ ".inode = dot_containers_1_.inode and " +
+				Inode.Type.CONTAINERS.getTableName()
+				+ ".identifier = ident.id and host_inode = ? order by title ";
+		dc.setSQL(sql);
+		dc.addParam(destination.getIdentifier());
+
+
+		containers = ConvertToPOJOUtil.convertDotConnectMapToContainer(dc.loadObjectResults());
+
+
+		boolean isContainerTitle = false;
+
+		for (; !isContainerTitle; ) {
+			isContainerTitle = true;
+			temp += result;
+
+			for (Container container : containers) {
+				if (container.getTitle().equals(temp)) {
+					isContainerTitle = false;
+					break;
+				}
+			}
+
+			if (!isContainerTitle) {
+				result += " (COPY)";
+			}
+		}
+
+		return result;
+	}
+
+	@CloseDBIfOpened
+    @Override
+    @SuppressWarnings("unchecked")
+    public Container find(String inode, User user, boolean respectFrontendRoles) throws DotDataException, DotSecurityException {
+
+
+      Container container = containerFactory.find(inode);
+      if(container ==null){
+        return null;
+      }
+      if (!permissionAPI.doesUserHavePermission(container, PermissionAPI.PERMISSION_READ, user, respectFrontendRoles)) {
+        throw new DotSecurityException("You don't have permission to read the source file.");
+      }
+      
+      return container;
+    }
+
+	@Override
+	@SuppressWarnings("unchecked")
+	public Container getWorkingContainerById(String id, User user, boolean respectFrontendRoles) throws DotDataException, DotSecurityException {
+
+	    VersionInfo info = APILocator.getVersionableAPI().getVersionInfo(id);
+		return find(info.getWorkingInode(), user, respectFrontendRoles);
+
+	}
+
+	@Override
+	@SuppressWarnings("unchecked")
+	public Container getLiveContainerById(String id, User user, boolean respectFrontendRoles) throws DotDataException, DotSecurityException {
+		
+      VersionInfo info = APILocator.getVersionableAPI().getVersionInfo(id);
+      return find(info.getLiveInode(), user, respectFrontendRoles);
+	}
+
+
+
+    @CloseDBIfOpened
+    @Override
+    @SuppressWarnings("unchecked")
+    public List<Container> getContainersOnPage(final IHTMLPage page)
+            throws DotStateException, DotDataException, DotSecurityException {
+
+        final List<Container> containers = new ArrayList<>();
+        List<Identifier> identifiers = new ArrayList<>();
+        DotConnect dc = new DotConnect();
+        dc.setSQL("select * from identifier where id in (select distinct(parent2) as containers from multi_tree where parent1=?)");
+        dc.addParam(page.getIdentifier());
+
+
+            identifiers = ConvertToPOJOUtil.convertDotConnectMapToIdentifier(dc.loadResults());
+
+
+
+        
+        final List<Container> pageContainers = new ArrayList<>();
+        for (Identifier id : identifiers) {
+            final Container cont = (Container) APILocator.getVersionableAPI()
+                    .findWorkingVersion(id, APILocator.getUserAPI().getSystemUser(), false);
+            pageContainers.add(cont);
+        }
+        return containers;
+    }
+    
+	@WrapInTransaction
+	@Override
+	public void saveContainerStructures(final List<ContainerStructure> containerStructureList) throws DotStateException, DotDataException, DotSecurityException  {
+	    
+		if(!containerStructureList.isEmpty()) {
+
+			try {
+
+				//Get one of the relations to get the container id.
+				String containerIdentifier = containerStructureList.get(0).getContainerId();
+                String containerInode = containerStructureList.get(0).getContainerInode();
+
+				HibernateUtil.delete("from container_structures in class com.dotmarketing.beans.ContainerStructure " +
+                        "where container_id = '" + containerIdentifier + "'" +
+                        "and container_inode = '" + containerInode+ "'");
+
+				for(ContainerStructure containerStructure : containerStructureList){
+					HibernateUtil.save(containerStructure);
+				}
+				
+				//Add the list to the cache.
+				//CacheLocator.getContainerCache().clearCache();
+				CacheLocator.getContainerCache().remove(containerIdentifier);
+				CacheLocator.getContentTypeCache().addContainerStructures(containerStructureList, containerIdentifier, containerInode);
+			} catch(DotHibernateException e){
+				throw new DotDataException(e.getMessage());
+
+			}
+		}
+	}
+
+	@CloseDBIfOpened
+	@Override
+	@SuppressWarnings({ "unchecked" })
+	public List<ContainerStructure> getContainerStructures(Container container) throws DotStateException, DotDataException, DotSecurityException  {
+		
+		//Gets the list from cache.
+		List<ContainerStructure> containerStructures = CacheLocator.getContentTypeCache().getContainerStructures(container.getIdentifier(), container.getInode());
+		
+		//If there is not cache data for that container, go to the DB.
+		if(containerStructures == null){
+			
+			//Run query directly to DB.
+			HibernateUtil dh = new HibernateUtil(ContainerStructure.class);
+			dh.setSQLQuery("select {container_structures.*} from container_structures " +
+                    "where container_structures.container_id = ? " +
+                    "and container_structures.container_inode = ?");
+			dh.setParam(container.getIdentifier());
+            dh.setParam(container.getInode());
+			containerStructures = dh.list();
+			
+			//Add the list to cache. 
+			CacheLocator.getContentTypeCache().addContainerStructures(containerStructures, container.getIdentifier(), container.getInode());
+		}
+		
+		return containerStructures;
+	}
+
+	@CloseDBIfOpened
+	@Override
+	public List<Structure> getStructuresInContainer(Container container) throws DotStateException, DotDataException, DotSecurityException  {
+
+		List<ContainerStructure> csList =  getContainerStructures(container);
+		List<Structure> structureList = new ArrayList<Structure>();
+
+		for (ContainerStructure cs : csList) {
+			Structure st = CacheLocator.getContentTypeCache().getStructureByInode(cs.getStructureId());
+			structureList.add(st);
+		}
+
+		return structureList;
+	}
+
+	@CloseDBIfOpened
+	@Override
+	public List<Container> findContainersUnder(Host parentPermissionable) throws DotDataException {
+		return containerFactory.findContainersUnder(parentPermissionable);
+	}
+
+	@WrapInTransaction
+	@Override
+	@SuppressWarnings("unchecked")
+	public Container save(Container container, List<ContainerStructure> containerStructureList, Host host, User user, boolean respectFrontendRoles) throws DotDataException, DotSecurityException {
+		Container currentContainer = null;
+		List<Template> currentTemplates = null;
+		Identifier identifier = null;
+		boolean existingId=false;
+		boolean existingInode=false;
+
+		if(UtilMethods.isSet(container.getInode())) {
+            try {
+                Container existing=(Container) HibernateUtil.load(Container.class, container.getInode());
+                existingInode = existing==null || !UtilMethods.isSet(existing.getInode());
+            }
+            catch(Exception ex) {
+                existingInode=true;
+            }
+        }
+
+		if (UtilMethods.isSet(container.getIdentifier())) {
+		    identifier = APILocator.getIdentifierAPI().find(container.getIdentifier());
+		    if(identifier!=null && UtilMethods.isSet(identifier.getId())) {
+		        if(!existingInode) {
+        		    currentContainer = getWorkingContainerById(container.getIdentifier(), user, respectFrontendRoles);
+        			currentTemplates = InodeFactory.getChildrenClass(currentContainer, Template.class);
+		        }
+		    }
+		    else {
+		        existingId=true;
+		        identifier=null;
+		    }
+		}
+
+		if ((identifier != null && !existingInode)  && !permissionAPI.doesUserHavePermission(currentContainer, PermissionAPI.PERMISSION_WRITE, user, respectFrontendRoles)) {
+			throw new DotSecurityException("You don't have permission to write the container.");
+		}
+
+		for (ContainerStructure cs : containerStructureList) {
+			Structure st = CacheLocator.getContentTypeCache().getStructureByInode(cs.getStructureId());
+			if((st != null && !existingInode) && !permissionAPI.doesUserHavePermission(st, PermissionAPI.PERMISSION_READ, user, respectFrontendRoles)) {
+				throw new DotSecurityException("You don't have permission to use the structure. Structure Name: " + st.getName());
+			}
+		}
+
+
+		if(!permissionAPI.doesUserHavePermission(host, PermissionAPI.PERMISSION_WRITE, user, respectFrontendRoles)) {
+			throw new DotSecurityException("You don't have permission to write on the given host.");
+		}
+
+		String userId = user.getUserId();
+		container.setModUser(user.getUserId());
+		container.setModDate(new Date());
+
+		// it saves or updates the asset
+		if (identifier != null) {
+			container.setIdentifier(identifier.getId());
+		} else {
+		    Identifier ident= (existingId) ?
+		           APILocator.getIdentifierAPI().createNew(container, host, container.getIdentifier()) :
+			       APILocator.getIdentifierAPI().createNew(container, host);
+			container.setIdentifier(ident.getId());
+		}
+		if(existingInode){
+            save(container, container.getInode());
+		}
+        else{
+            save(container);
+        }
+
+		APILocator.getVersionableAPI().setWorking(container);
+
+		// Get templates of the old version so you can update the working
+		// information to this new version.
+		if (currentTemplates != null) {
+			Iterator<Template> it = currentTemplates.iterator();
+
+			// update templates to new version
+			while (it.hasNext()) {
+				Template parentInode = (Template) it.next();
+				TreeFactory.saveTree(new Tree(parentInode.getInode(), container.getInode()));
+			}
+		}
+
+		// save the container-structure relationships , issue-2093
+		for (ContainerStructure cs : containerStructureList) {
+			cs.setContainerId(container.getIdentifier());
+            cs.setContainerInode(container.getInode());
+		}
+		saveContainerStructures(containerStructureList);
+		// saves to working folder under velocity
+		ContainerServices.invalidate(container, true);
+
+		return container;
+	}
+
+	@WrapInTransaction
+	@Override
+	public boolean delete(Container container, User user, boolean respectFrontendRoles) throws DotSecurityException, DotDataException {
+		if(permissionAPI.doesUserHavePermission(container, PermissionAPI.PERMISSION_WRITE, user, respectFrontendRoles)) {
+			deleteContainerStructuresByContainer(container);
+			return deleteAsset(container);
+		} else {
+			throw new DotSecurityException(WebKeys.USER_PERMISSIONS_EXCEPTION);
+		}
+
+	}
+
+	@CloseDBIfOpened
+	@Override
+	public List<Container> findAllContainers(User user, boolean respectFrontendRoles) throws DotDataException, DotSecurityException {
+		RoleAPI roleAPI = APILocator.getRoleAPI();
+		if ((user != null)
+				&& roleAPI.doesUserHaveRole(user, roleAPI.loadCMSAdminRole())) {
+			return containerFactory.findAllContainers();
+		} else {
+			return PermissionedWebAssetUtil.findContainersForLimitedUser(null,
+					null, true, "title", 0, -1, PermissionAPI.PERMISSION_READ,
+					user, false);
+		}
+	}
+
+	@CloseDBIfOpened
+	@Override
+	public Host getParentHost(Container cont, User user, boolean respectFrontendRoles) throws DotDataException, DotSecurityException {
+		return hostAPI.findParentHost(cont, user, respectFrontendRoles);
+	}
+
+	@CloseDBIfOpened
+	@Override
+	public List<Container> findContainers(User user, boolean includeArchived,
+			Map<String, Object> params, String hostId,String inode, String identifier, String parent,
+			int offset, int limit, String orderBy) throws DotSecurityException,
+			DotDataException {
+		return containerFactory.findContainers(user, includeArchived, params, hostId, inode, identifier, parent, offset, limit, orderBy);
+	}
+
+
+
+    @Override
+    public int deleteOldVersions(Date assetsOlderThan) throws DotStateException, DotDataException {
+        return deleteOldVersions(assetsOlderThan, Inode.Type.CONTAINERS.getValue());
+    }
+
+    @WrapInTransaction
+    @Override
+    public void deleteContainerStructureByContentType(final ContentType type)
+            throws DotDataException {
+            
+
+      new DotConnect()
+        .setSQL("DELETE FROM container_structures WHERE structure_id = ?")
+        .addParam(type.id())
+        .loadResult();
+      
+
+    }
+
+    @CloseDBIfOpened
+    @Override
+    public List<Container> findContainersForStructure(String structureInode) throws DotDataException {
+        return containerFactory.findContainersForStructure(structureInode);
+    }
+    
+    @WrapInTransaction
+	@Override
+	public void deleteContainerStructuresByContainer(Container container)
+			throws DotStateException, DotDataException, DotSecurityException {
+
+		if(container != null && UtilMethods.isSet(container.getIdentifier()) && UtilMethods.isSet(container.getInode())){
+			HibernateUtil.delete("from container_structures in class com.dotmarketing.beans.ContainerStructure " +
+                    "where container_id = '" + container.getIdentifier() + "'");
+			
+			//Remove the list from cache.
+			CacheLocator.getContentTypeCache().removeContainerStructures(container.getIdentifier(), container.getInode());
+		}
+	}
+
+	@WrapInTransaction
+	@Override
+	public void deleteContainerContentTypesByContainerInode(final Container container) throws DotStateException, DotDataException {
+		if (container != null && UtilMethods.isSet(container.getIdentifier()) && UtilMethods.isSet(container.getInode())) {
+			DotConnect dc = new DotConnect();
+			dc.setSQL("DELETE FROM container_structures WHERE container_inode = ? AND container_id = ?");
+			dc.addParam(container.getInode());
+			dc.addParam(container.getIdentifier());
+			dc.loadResult();
+			CacheLocator.getContentTypeCache().removeContainerStructures(container.getIdentifier(), container.getInode());
+		}
+	}
+
+	/**
+	 * Method will replace user references of the given userId in containers 
+	 * with the replacement user id   
+	 * @param userId User Identifier
+	 * @param replacementUserId The user id of the replacement user
+	 * @throws DotDataException There is a data inconsistency
+	 * @throws DotStateException There is a data inconsistency
+	 * @throws DotSecurityException 
+	 */
+	@WrapInTransaction
+	public void updateUserReferences(String userId, String replacementUserId)throws DotDataException, DotSecurityException{
+		containerFactory.updateUserReferences(userId, replacementUserId);
+	}
+}