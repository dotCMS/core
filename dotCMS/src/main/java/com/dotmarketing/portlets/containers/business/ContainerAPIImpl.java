package com.dotmarketing.portlets.containers.business;

import com.dotcms.api.web.HttpServletRequestThreadLocal;
import com.dotcms.business.CloseDBIfOpened;
import com.dotcms.business.WrapInTransaction;
import com.dotcms.config.DotInitializer;
import com.dotcms.contenttype.business.ContentTypeAPI;
import com.dotcms.contenttype.exception.NotFoundInDbException;
import com.dotcms.contenttype.model.type.ContentType;
import com.dotcms.contenttype.transform.contenttype.StructureTransformer;
import com.dotcms.rendering.velocity.services.ContainerLoader;
import com.dotcms.rendering.velocity.services.TemplateLoader;
import com.dotcms.system.event.local.model.Subscriber;
import com.dotcms.util.CollectionsUtils;
import com.dotcms.util.transform.TransformerLocator;
import com.dotmarketing.beans.*;
import com.dotmarketing.business.*;
import com.dotmarketing.business.web.WebAPILocator;
import com.dotmarketing.common.db.DotConnect;
import com.dotmarketing.db.HibernateUtil;
import com.dotmarketing.exception.DotDataException;
import com.dotmarketing.exception.DotHibernateException;
import com.dotmarketing.exception.DotSecurityException;
import com.dotmarketing.exception.WebAssetException;
import com.dotmarketing.factories.InodeFactory;
import com.dotmarketing.factories.PublishFactory;
import com.dotmarketing.factories.TreeFactory;
import com.dotmarketing.factories.WebAssetFactory;
import com.dotmarketing.portlets.containers.model.Container;
<<<<<<< HEAD
import com.dotmarketing.portlets.containers.model.FileAssetContainer;
=======
import com.dotmarketing.portlets.containers.model.SystemContainer;
>>>>>>> 5fb6a305
import com.dotmarketing.portlets.contentlet.business.HostAPI;
import com.dotmarketing.portlets.contentlet.model.Contentlet;
import com.dotmarketing.portlets.folders.business.ApplicationContainerFolderListener;
import com.dotmarketing.portlets.folders.business.FolderAPI;
import com.dotmarketing.portlets.folders.model.Folder;
import com.dotmarketing.portlets.htmlpageasset.model.IHTMLPage;
import com.dotmarketing.portlets.structure.model.Structure;
import com.dotmarketing.portlets.templates.model.Template;
import com.dotmarketing.util.*;
import com.liferay.portal.model.User;
import com.liferay.util.StringPool;
import io.vavr.Lazy;
import io.vavr.Tuple;
import io.vavr.Tuple2;
import io.vavr.control.Try;
import org.apache.commons.io.IOUtils;

import javax.servlet.http.HttpServletRequest;
import java.net.URL;
import java.util.*;
import java.util.function.Supplier;
<<<<<<< HEAD

import static com.dotmarketing.business.PermissionAPI.PERMISSION_EDIT;
import static com.dotmarketing.business.PermissionAPI.PERMISSION_PUBLISH;
import static com.dotmarketing.business.PermissionAPI.PERMISSION_WRITE;

=======
import java.util.stream.Collectors;
>>>>>>> 5fb6a305

/**
 * Implementation class of the {@link ContainerAPI}.
 * 
 * @author root
 * @version 1.0
 * @since Mar 22, 2012
 *
 */
public class ContainerAPIImpl extends BaseWebAssetAPI implements ContainerAPI, DotInitializer {

	protected PermissionAPI    permissionAPI;
	protected ContainerFactory containerFactory;
	protected HostAPI          hostAPI;
	protected FolderAPI        folderAPI;
	protected Lazy<Container> systemContainer = Lazy.of(() -> new SystemContainer());

	private static final String DEFAULT_CONTAINER_FILE_NAME = "com/dotmarketing/portlets/containers/business/default_container.vtl";

	/**
	 * Constructor
	 */
	public ContainerAPIImpl () {

        this.permissionAPI    = APILocator.getPermissionAPI();
        this.containerFactory = FactoryLocator.getContainerFactory();
        this.hostAPI          = APILocator.getHostAPI();
        this.folderAPI        = APILocator.getFolderAPI();
	}

	@Override
	public void init() {
		Logger.debug(this, ()-> "Initializing the System Container");
		this.systemContainer.get().setCode(codeFromFile());
	}

	/**
	 * Reads the Velocity code of the System Container from the appropriate {@link #DEFAULT_CONTAINER_FILE_NAME} file.
	 * This is the boilerplate that will be used to render any type of content that is added to the System Container.
	 *
	 * @return The Velocity code for the System Container.
	 */
	private String codeFromFile() {
		final ClassLoader loader = Thread.currentThread().getContextClassLoader();
		final URL resourceURL = loader.getResource(DEFAULT_CONTAINER_FILE_NAME);
		try {
			Logger.debug(this, ()-> "Reading System Template default code.");
			return IOUtils.toString(resourceURL, UtilMethods.getCharsetConfiguration());
		} catch (final Exception e) {
			Logger.error(this,
					String.format("An error occurred when reading System Container code: %s", e.getMessage()), e);
			return "<h1>$!{title}</h1>\n" +
					"#set($contentlet = $dotcontent.find($!{ContentIdentifier}))\n" +
					"#if (\"TITLE_IMAGE_NOT_FOUND\" != $!{contentlet.titleImage})\n" +
					"<img src=\"/contentAsset/raw-data/$!{ContentIdentifier}/$!{contentlet.titleImage}\">\n" +
					"#end";
		}
	}

	@Override
	public Container systemContainer() {
		return this.systemContainer.get();
	}

	@WrapInTransaction
	@Override
	public Container copy(final Container source, Host destination, final User user, final boolean respectFrontendRoles)
			throws DotDataException, DotSecurityException {
		if (Container.SYSTEM_CONTAINER.equals(source.getIdentifier())) {
			final String errorMsg = "System Container cannot be copied.";
			Logger.error(this, errorMsg);
			throw new IllegalArgumentException(errorMsg);
		}
		if (!permissionAPI.doesUserHavePermission(source, PermissionAPI.PERMISSION_READ, user, respectFrontendRoles)) {
			throw new DotSecurityException(
					String.format("User '%s' does not have READ permission on source Container '%s' [%s]",
							user.getUserId(), source.getName(), source.getIdentifier()));
		}

		if (!permissionAPI.doesUserHavePermission(destination, PermissionAPI.PERMISSION_WRITE, user,
				respectFrontendRoles)) {
			throw new DotSecurityException(
					String.format("User '%s' does not have WRITE permission on destination Container '%s' [%s]",
							user.getUserId(), destination.getName(), destination.getIdentifier()));
		}

		//gets the new information for the template from the request object
		final Container newContainer = new Container();

		newContainer.copy(source);

		final String appendToName = getAppendToContainerTitle(source.getTitle(), destination);
       	newContainer.setFriendlyName(source.getFriendlyName() + appendToName);
       	newContainer.setTitle(source.getTitle() + appendToName);

        //creates new identifier for this webasset and persists it
		final Identifier newIdentifier = APILocator.getIdentifierAPI().createNew(newContainer, destination);

        newContainer.setIdentifier(newIdentifier.getId());
		//persists the webasset
		save(newContainer);

		if(source.isWorking()){
			APILocator.getVersionableAPI().setWorking(newContainer);
		}
		if(source.isLive()){
			APILocator.getVersionableAPI().setLive(newContainer);
		}

		// issue-2093 Copying multiple structures per container
		if(source.getMaxContentlets()>0) {

			final List<ContainerStructure> sourceCS = getContainerStructures(source);
			final List<ContainerStructure> newContainerCS = new LinkedList<ContainerStructure>();

			for (final ContainerStructure oldCS : sourceCS) {

				final ContainerStructure newCS = new ContainerStructure();
				newCS.setContainerId(newContainer.getIdentifier());
                newCS.setContainerInode(newContainer.getInode());
				newCS.setStructureId(oldCS.getStructureId());
				newCS.setCode(oldCS.getCode());
				newContainerCS.add(newCS);
			}

			saveContainerStructures(newContainerCS);

		}

		//Copy permissions
		permissionAPI.copyPermissions(source, newContainer);

		//saves to working folder under velocity
		new ContainerLoader().invalidate(newContainer);

		return newContainer;
	}

	@Override
	public Optional<Container> findContainer(final String idOrPath, final User user, final boolean live,
								   final boolean respectFrontendRoles) throws DotDataException, DotSecurityException {

		try {
			final Container container;

			if (FileAssetContainerUtil.getInstance().isFolderAssetContainerId(idOrPath)) {

				final ResolvedPath hostAndRelativeFromPath = resolvePath(idOrPath, user, live, respectFrontendRoles);
				container = hostAndRelativeFromPath.container;
			} else {
				if (live) {
					container = this.getLiveContainerById(idOrPath, user, respectFrontendRoles);
				} else {
					container = this.getWorkingContainerById(idOrPath, user, respectFrontendRoles);
				}
			}

			return container != null ? Optional.of(container) : Optional.empty();
		} catch (NotFoundInDbException e) {
			return Optional.empty();
		}

	}

	/**
	 * 
	 * @param container
	 * @throws DotDataException
	 */
	private void save(final Container container) throws DotDataException {
		if (Container.SYSTEM_CONTAINER.equals(container.getIdentifier())) {
			Logger.debug(this, "System Container cannot be saved.");
			return;
		}
		containerFactory.save(container);
	}

	/**
	 * 
	 * @param container
	 * @param existingId
	 * @throws DotDataException
	 */
	private void save(final Container container, final String existingId) throws DotDataException {
		if (Container.SYSTEM_CONTAINER.equals(container.getIdentifier())) {
			Logger.debug(this, "System Container cannot be saved/updated.");
			return;
		}
		containerFactory.save(container, existingId);
	}

	@WrapInTransaction
	@Override
	protected void save(final WebAsset webAsset) throws DotDataException {
		save((Container) webAsset);
	}

	/**
	 * Save an existing container as a web asset
	 * @param webAsset {@link WebAsset}
	 * @param existingId {@link String}
	 * @throws DotDataException
	 */
	@WrapInTransaction
	protected void save(final WebAsset webAsset, final String existingId) throws DotDataException {
		save((Container) webAsset, existingId);
	}

	/**
	 * Appends the name of the container
	 * @param containerTitle {@link String}
	 * @param destination    {@link Host}
	 * @return String
	 * @throws DotDataException
	 */
	@CloseDBIfOpened
	@SuppressWarnings("unchecked")
	private String getAppendToContainerTitle(final String containerTitle, final Host destination)
			throws DotDataException {

		List<Container> containers;
		String temp = containerTitle;
		String result = "";
		final DotConnect dc = new DotConnect();
		String sql = "SELECT " + Inode.Type.CONTAINERS.getTableName() + ".*, dot_containers_1_.* from "
				+ Inode.Type.CONTAINERS.getTableName()
				+ ", inode dot_containers_1_, identifier ident, container_version_info vv " +
				"where vv.identifier=ident.id and vv.working_inode=" + Inode.Type.CONTAINERS
				.getTableName() + ".inode and " + Inode.Type.CONTAINERS.getTableName()
				+ ".inode = dot_containers_1_.inode and " +
				Inode.Type.CONTAINERS.getTableName()
				+ ".identifier = ident.id and host_inode = ? order by title ";
		dc.setSQL(sql);
		dc.addParam(destination.getIdentifier());

		containers = TransformerLocator.createContainerTransformer(dc.loadObjectResults()).asList();

		boolean isContainerTitle = false;

		for (; !isContainerTitle; ) {
			isContainerTitle = true;
			temp += result;

			for (Container container : containers) {
				if (container.getTitle().equals(temp)) {
					isContainerTitle = false;
					break;
				}
			}

			if (!isContainerTitle) {
				result += " (COPY)";
			}
		}

		return result;
	}

	@CloseDBIfOpened
    @Override
    @SuppressWarnings("unchecked")
    public Container find(final String inode, final User user, final boolean respectFrontendRoles) throws DotDataException, DotSecurityException {
		if (Container.SYSTEM_CONTAINER.equals(inode)) {
			return this.systemContainer();
		}
	      final  Identifier  identifier = Try.of(()->APILocator.getIdentifierAPI().findFromInode(inode)).getOrNull();
        final Container container = this.isContainerFile(identifier) ?
				this.getWorkingContainerByFolderPath(identifier.getParentPath(), identifier.getHostId(), user, respectFrontendRoles):
                containerFactory.find(inode);

        if (container == null) {
            return null;
        }
        if (!permissionAPI.doesUserHavePermission(container, PermissionAPI.PERMISSION_READ, user, respectFrontendRoles)) {
			throw new DotSecurityException(
					String.format("User '%s' does not have READ permission on Container with Inode '%s'",
							user.getUserId(), inode));
        }

        return container;
    }

	@CloseDBIfOpened
	@Override
	@SuppressWarnings("unchecked")
	public Container getWorkingContainerById(final String identifierParameter, final User user, final boolean respectFrontendRoles) throws DotDataException, DotSecurityException {
		if (Container.SYSTEM_CONTAINER.equals(identifierParameter)) {
			return this.systemContainer();
		}
        final  Identifier  identifier = APILocator.getIdentifierAPI().find(identifierParameter);

        if (null != identifier && UtilMethods.isSet(identifier.getId())) {

			return this.isContainerFile(identifier) ?
					this.getWorkingContainerByFolderPath(identifier.getParentPath(), identifier.getHostId(), user, respectFrontendRoles) :
					this.getWorkingVersionInfoContainerById(identifierParameter, user, respectFrontendRoles);
		}

        return null;
	}

    /**
     * If the container asset name is container.vtl, returns true
     * @param identifier {@link Identifier}
     * @return boolean
     */
    private boolean isContainerFile(final Identifier identifier) {

        return null != identifier && Constants.CONTAINER_META_INFO_FILE_NAME.equals(identifier.getAssetName());
    }

    /**
     * Gets the working version of the container based on a folder path
     * @param path    {@link String}
     * @param hostId  {@link String}
     * @param user    {@link User}
     * @param respectFrontEndPermissions {@link Boolean}
     * @return Container
     * @throws DotSecurityException
     * @throws DotDataException
     */
	private Container getWorkingContainerByFolderPath(final String path, final String hostId, final User user,
													 final boolean respectFrontEndPermissions) throws DotSecurityException, DotDataException {

		final Host host = this.hostAPI.find(hostId, user, respectFrontEndPermissions);
		return this.getWorkingContainerByFolderPath(path, host, user, respectFrontEndPermissions);
	}

	@CloseDBIfOpened
	@Override
	public Container getWorkingContainerByFolderPath(final String fullContainerPathWithHost, final User user,
                                                     final boolean respectFrontEndPermissions, final Supplier<Host> resourceHost) throws DotSecurityException, DotDataException {

		final Tuple2<String, Host> pathAndHostTuple = this.getContainerPathHost(fullContainerPathWithHost, user, resourceHost);
			return this.getWorkingContainerByFolderPath(pathAndHostTuple._1, pathAndHostTuple._2, user, respectFrontEndPermissions);
	}

	private Tuple2<String, Host> getContainerPathHost(final String containerIdOrPath, final User user,
                                                      final Supplier<Host> resourceHost) throws DotSecurityException, DotDataException {

		final ResolvedPath resolvedPath = this.resolvePath(containerIdOrPath, user, false, false);
		return Tuple.of(resolvedPath.relativePath, resolvedPath.host);
	}

    @CloseDBIfOpened
    @Override
    public Container getWorkingContainerByFolderPath(final String path, final Host host, final User user,
                                                     final boolean respectFrontEndPermissions) throws DotSecurityException, DotDataException {

	    return this.containerFactory.getWorkingContainerByFolderPath(path, host, user, respectFrontEndPermissions);
    }

	@CloseDBIfOpened
	@Override
	public Container getWorkingArchiveContainerByFolderPath(final String path, final Host host, final User user,
													 final boolean respectFrontEndPermissions) throws DotSecurityException, DotDataException {

		return this.containerFactory.getWorkingArchiveContainerByFolderPath(path, host, user, respectFrontEndPermissions);
	}

	@CloseDBIfOpened
    @Override
    public Container getContainerByFolder(final Folder folder, final User user, final boolean showLive) throws DotSecurityException, DotDataException {

		final Host host = this.hostAPI.find(folder.getHostId(), user, false);
	    return this.getContainerByFolder(folder, host, user, showLive);
    }

	@CloseDBIfOpened
	@Override
	public Container getContainerByFolder(final Folder folder, final Host host, final User user, final boolean showLive) throws DotSecurityException, DotDataException {

		final String folderHostId           = folder.getHostId();
		final Optional<Host> currentHostOpt = HostUtil.tryToFindCurrentHost(user);
		boolean includeHostOnPath           = false;

		if (currentHostOpt.isPresent()) {

			includeHostOnPath = !folderHostId.equals(currentHostOpt.get().getIdentifier());
		}

		return this.containerFactory.getContainerByFolder(host, folder, user, showLive, includeHostOnPath);
	}

    /**
     * Get the container data base, base on the {@link VersionableAPI}
     * @param containerId {@link String}
     * @param user {@link User}
     * @param respectFrontendRoles boolean
     * @return Container
     * @throws DotDataException
     * @throws DotSecurityException
     */
    private Container getWorkingVersionInfoContainerById(final String containerId, final User user, final boolean respectFrontendRoles) throws DotDataException, DotSecurityException {
		if (Container.SYSTEM_CONTAINER.equals(containerId)) {
			return this.systemContainer();
		}
        final  VersionInfo info = APILocator.getVersionableAPI().getVersionInfo(containerId);
        return info !=null? find(info.getWorkingInode(), user, respectFrontendRoles): null;
    }

	@Override
	@SuppressWarnings("unchecked")
	public Container getLiveContainerById(final String containerId, final User user, final boolean respectFrontendRoles) throws DotDataException, DotSecurityException {
		if (Container.SYSTEM_CONTAINER.equals(containerId)) {
			return this.systemContainer();
		}
		final  Identifier  identifier = APILocator.getIdentifierAPI().find(containerId);

		if (null != identifier && UtilMethods.isSet(identifier.getId())) {
			return this.isContainerFile(identifier) ?
					this.getLiveContainerByFolderPath(identifier.getParentPath(),
							this.hostAPI.find(identifier.getHostId(), user, respectFrontendRoles), user, respectFrontendRoles) :
					this.getLiveVersionInfoContainerById(containerId, user, respectFrontendRoles);
		}

		return null;
	}

	@CloseDBIfOpened
	@Override
	public Container getLiveContainerByFolderPath(final String path, final Host host, final User user,
													 final boolean respectFrontEndPermissions) throws DotSecurityException, DotDataException {

		return this.containerFactory.getLiveContainerByFolderPath(path, host, user, respectFrontEndPermissions);
	}

    @CloseDBIfOpened
    @Override
    public Container getLiveContainerByFolderPath(final String fullContainerPathWithHost, final User user,
                                                  final boolean respectFrontEndPermissions, final Supplier<Host> resourceHost) throws DotSecurityException, DotDataException {

        final Tuple2<String, Host> pathAndHostTuple = this.getContainerPathHost(fullContainerPathWithHost, user, resourceHost);
        return this.getLiveContainerByFolderPath(pathAndHostTuple._1, pathAndHostTuple._2, user, respectFrontEndPermissions);
    }

    /**
     * Get the lie version of the container
     * @param containerId {@link String}
     * @param user        {@link User}
     * @param respectFrontendRoles {@link Boolean}
     * @return Container
     * @throws DotDataException
     * @throws DotSecurityException
     */
	private Container getLiveVersionInfoContainerById(final String containerId, final User user, final boolean respectFrontendRoles) throws DotDataException, DotSecurityException {
		if (Container.SYSTEM_CONTAINER.equals(containerId)) {
			return this.systemContainer();
		}
		final VersionInfo info = APILocator.getVersionableAPI().getVersionInfo(containerId);
		return (info !=null && UtilMethods.isSet(info.getLiveInode())) ? find(info.getLiveInode(), user, respectFrontendRoles) : null;
	}


    @CloseDBIfOpened
    @Override
    @SuppressWarnings("unchecked")
    public List<Container> getContainersOnPage(final IHTMLPage page)
            throws DotStateException, DotDataException, DotSecurityException {

        final List<Container> containers  = new ArrayList<>();
        final DotConnect dotConnect = new DotConnect()
				.setSQL("select * from identifier where id in (select distinct(parent2) as containers from multi_tree where parent1=?)")
        		.addParam(page.getIdentifier());

        final List<Identifier> identifiers   = TransformerLocator.createIdentifierTransformer(dotConnect.loadObjectResults()).asList();
        final List<Container> pageContainers = new ArrayList<>();

        for (final Identifier id : identifiers) {

            final Container container =
					this.getWorkingVersionInfoContainerById (id.getId(), APILocator.getUserAPI().getSystemUser(), false);
            pageContainers.add(container);
        }

        return containers;
    }
    
	@WrapInTransaction
	@Override
	public void saveContainerStructures(final List<ContainerStructure> containerStructureList) throws DotStateException, DotDataException, DotSecurityException  {
	    
		if (null != containerStructureList && !containerStructureList.isEmpty()) {
			//Get one of the relations to get the container id.
			final String containerIdentifier = containerStructureList.get(0).getContainerId();
			final String containerInode = containerStructureList.get(0).getContainerInode();
			try {
				HibernateUtil.delete("from container_structures in class com.dotmarketing.beans.ContainerStructure " +
                        "where container_id = '" + containerIdentifier + "'" +
                        "and container_inode = '" + containerInode+ "'");

				for (final ContainerStructure containerStructure : containerStructureList){
					HibernateUtil.save(containerStructure);
				}
				
				//Add the list to the cache.
                final VersionInfo info = APILocator.getVersionableAPI().getVersionInfo(containerIdentifier);
				CacheLocator.getContainerCache().remove(info);

			} catch (final DotHibernateException e) {
				final String errorMsg = String.format(
						"An error occurred when saving Container-to-Content Type associations for Container '%s': %s",
						containerIdentifier, e.getMessage());
				Logger.error(this, errorMsg, e);
				throw new DotDataException(errorMsg, e);
			}
		}
		
	}

	@CloseDBIfOpened
	@Override
	@SuppressWarnings({ "unchecked" })
	public List<ContainerStructure> getContainerStructures(final Container container) throws DotStateException, DotDataException, DotSecurityException  {

		final ContainerStructureFinderStrategyResolver resolver   =
				new ContainerStructureFinderStrategyResolver();

		final Optional<ContainerStructureFinderStrategy> strategy =
				resolver.get(container);

		final List<ContainerStructure> containerStructures = strategy.isPresent()? strategy.get().apply(container):
				resolver.getDefaultStrategy().apply(container);


		return containerStructures;
	}

	@CloseDBIfOpened
	@Override
	public List<ContainerStructure> getRelatedContainerContentTypes(final Container container) throws
			DotHibernateException {
		List<ContainerStructure> relatedContainerContentTypes =
				containerFactory.getRelatedContainerContentTypes(container);
		relatedContainerContentTypes = relatedContainerContentTypes.stream().map((cs) -> {
			if (cs.getCode() == null) {
				cs.setCode(StringPool.BLANK);
			}
			return cs;
		}).collect(Collectors.toList());
		return relatedContainerContentTypes;
	}

	@CloseDBIfOpened
    @Override
    public List<ContentType> getContentTypesInContainer(final Container container)
			throws DotStateException, DotDataException, DotSecurityException {

		final List<ContainerStructure>  containerList = getContainerStructures(container);

		final List<ContentType> contentTypeList = new ArrayList<>();
		final ContentTypeAPI contentTypeAPI = APILocator.getContentTypeAPI(APILocator.systemUser());

		for (final ContainerStructure containerStructure : containerList) {
			try {
				final ContentType type = contentTypeAPI.find(containerStructure.getStructureId());

				if(type == null) {
					continue;
				}

				contentTypeList .add(type);
			} catch (DotSecurityException e) {
				continue;
			}
		}

		return contentTypeList.stream()
				.sorted(Comparator.comparing(ContentType::name))
				.collect(CollectionsUtils.toImmutableList());
    }

	/**
	 * Return the {@link ContentType} that can be add by user into a specific {@link Container}
	 *
	 * @param user
	 * @param container
	 * @return
	 * @throws DotStateException
	 * @throws DotDataException
	 */
	@CloseDBIfOpened
	@Override
	public List<ContentType> getContentTypesInContainer(final User user, final Container container) throws
			DotStateException, DotDataException {

		try {
			final List<ContainerStructure>  containerStructureList = getContainerStructures(container);
			final Set<ContentType> contentTypeList =
                    new TreeSet<>(Comparator.comparing(ContentType::id));
			ContentTypeAPI contentTypeAPI = APILocator.getContentTypeAPI(user);
			PermissionAPI permissionAPI = APILocator.getPermissionAPI();

			for (final ContainerStructure containerStructure : containerStructureList) {
				try {
					final ContentType type = contentTypeAPI.find(containerStructure.getStructureId());

					if(type == null) {
						continue;
					}

					final boolean hasPermission = permissionAPI.doesUserHavePermission(type, PermissionAPI.PERMISSION_READ, user, false);

					if (!hasPermission){
						continue;
					}

					contentTypeList.add(type);
				} catch (DotSecurityException e) {
					Logger.debug(this, () -> String.format(
							"An error occurred when User '%s' tried to check information from Content Type '%s': %s",
							containerStructure.getStructureId(), container.getIdentifier()));
					continue;
				}
			}

			return contentTypeList.stream()
					.sorted(Comparator.comparing(ContentType::name))
					.collect(CollectionsUtils.toImmutableList());

		} catch (DotSecurityException e) {
			Logger.debug(this, () -> String.format(
					"An error occurred when User '%s' tried to get the Content Types from Container '%s' [%s]: %s",
					user.getUserId(), container.getName(), container.getIdentifier()));
			return Collections.EMPTY_LIST;
		}
	}

    @Deprecated
	public List<Structure> getStructuresInContainer(Container container) throws DotStateException, DotDataException, DotSecurityException  {
        return new StructureTransformer(getContentTypesInContainer(container)).asStructureList();

	}

	@CloseDBIfOpened
	@Override
	public List<Container> findContainersUnder(Host parentPermissionable) throws DotDataException {
		return containerFactory.findContainersUnder(parentPermissionable);
	}

	@WrapInTransaction
	@Override
	@SuppressWarnings("unchecked")
	public Container save(Container container, List<ContainerStructure> containerStructureList, Host host, User user, boolean respectFrontendRoles) throws DotDataException, DotSecurityException {
		if (Container.SYSTEM_CONTAINER.equals(container.getIdentifier())) {
			Logger.debug(this, "System Container cannot be saved/updated.");
			throw new IllegalArgumentException("System Container and its associated data cannot be saved.");
		}
		Container currentContainer = null;
		List<Template> currentTemplates = null;
		Identifier identifier = null;
		boolean existingId=false;
		boolean existingInode=false;

		if(UtilMethods.isSet(container.getInode())) {
            try {
                Container existing=(Container) HibernateUtil.load(Container.class, container.getInode());
                existingInode = existing==null || !UtilMethods.isSet(existing.getInode());
            }
            catch(Exception ex) {
                existingInode=true;
            }
        }

		if (UtilMethods.isSet(container.getIdentifier())) {
		    identifier = APILocator.getIdentifierAPI().find(container.getIdentifier());
		    if(identifier!=null && UtilMethods.isSet(identifier.getId())) {
		        if(!existingInode) {
        		    currentContainer = getWorkingContainerById(container.getIdentifier(), user, respectFrontendRoles);
        			currentTemplates = APILocator.getTemplateAPI().findTemplatesByContainerInode(currentContainer.getInode());
		        }
		    }
		    else {
		        existingId=true;
		        identifier=null;
		    }
		}

		if ((identifier != null && !existingInode)  && !permissionAPI.doesUserHavePermission(currentContainer, PermissionAPI.PERMISSION_WRITE, user, respectFrontendRoles)) {
			throw new DotSecurityException(
					String.format("User '%s' does not have WRITE permission on Container '%s'", user.getUserId(),
							container.getName()));
		}

		for (ContainerStructure cs : containerStructureList) {
			Structure st = CacheLocator.getContentTypeCache().getStructureByInode(cs.getStructureId());
			if((st != null && !existingInode) && !permissionAPI.doesUserHavePermission(st, PermissionAPI.PERMISSION_READ, user, respectFrontendRoles)) {
				throw new DotSecurityException(
						String.format("User '%s' does not have WRITE permission on Content Type '%s'", user.getUserId(),
								st.getName()));
			}
		}


		if(!permissionAPI.doesUserHavePermission(host, PermissionAPI.PERMISSION_WRITE, user, respectFrontendRoles)) {
			throw new DotSecurityException(
					String.format("User '%s' does not have WRITE permission on Site '%s'", user.getUserId(), host));
		}

		String userId = user.getUserId();
		container.setModUser(user.getUserId());
		container.setModDate(new Date());

		// it saves or updates the asset
		if (identifier != null) {
			container.setIdentifier(identifier.getId());
		} else {
		    Identifier ident= (existingId) ?
		           APILocator.getIdentifierAPI().createNew(container, host, container.getIdentifier()) :
			       APILocator.getIdentifierAPI().createNew(container, host);
			container.setIdentifier(ident.getId());
		}
		if(existingInode){
            save(container, container.getInode());
		}
        else{
            save(container);
        }

		APILocator.getVersionableAPI().setWorking(container);

		// Get templates of the old version so you can update the working
		// information to this new version.
		if (currentTemplates != null) {
			Iterator<Template> it = currentTemplates.iterator();

			// update templates to new version
			while (it.hasNext()) {
				Template parentInode = it.next();
				TreeFactory.saveTree(new Tree(parentInode.getInode(), container.getInode()));
			}
		}

		// save the container-structure relationships , issue-2093
		for (ContainerStructure cs : containerStructureList) {
			cs.setContainerId(container.getIdentifier());
            cs.setContainerInode(container.getInode());
		}
		saveContainerStructures(containerStructureList);
		// saves to working folder under velocity
		new ContainerLoader().invalidate(container);

		return container;
	}

	@Override
	@WrapInTransaction
	public void deleteVersionByInode(final String inode) {
		Logger.debug(this, ()-> "Deleting container inode: " + inode);
		Try.run(()->containerFactory.deleteContainerByInode(inode)).onFailure(e -> new RuntimeException(e));
	}

	@WrapInTransaction
	@Override
	public boolean delete(final Container container, final User user, final boolean respectFrontendRoles) throws DotSecurityException, DotDataException {
		if (Container.SYSTEM_CONTAINER.equals(container.getIdentifier())) {
			Logger.debug(this, "System Container cannot be deleted.");
			throw new IllegalArgumentException("System Container cannot be deleted.");
		}
		if(permissionAPI.doesUserHavePermission(container, PermissionAPI.PERMISSION_WRITE, user, respectFrontendRoles)) {
			deleteContainerStructuresByContainer(container);
			return deleteAsset(container);
		} else {
			throw new DotSecurityException(WebKeys.USER_PERMISSIONS_EXCEPTION);
		}

	}

	@CloseDBIfOpened
	@Override
	public List<Container> findAllContainers(final User user, final boolean respectFrontendRoles) throws DotDataException, DotSecurityException {

		return this.findAllContainers(APILocator.getHostAPI().findDefaultHost(user, respectFrontendRoles), user, respectFrontendRoles);
	}


	@CloseDBIfOpened
	@Override
	public List<Container> findAllContainers(final Host currentHost, final User user, final boolean respectFrontendRoles) throws DotDataException, DotSecurityException {
		final RoleAPI roleAPI = APILocator.getRoleAPI();
		return user != null
				&& roleAPI.doesUserHaveRole(user, roleAPI.loadCMSAdminRole())?
				this.containerFactory.findAllContainers(currentHost):
				this.containerFactory.findContainers(user, false, null, null, null,null, null, 0, -1, "title ASC");
	}

	@CloseDBIfOpened
	@Override
	public Host getParentHost(final Container cont, final User user, final boolean respectFrontendRoles) throws DotDataException, DotSecurityException {
		if (Container.SYSTEM_CONTAINER.equals(cont.getIdentifier())) {
			return APILocator.systemHost();
		}
		return hostAPI.findParentHost(cont, user, respectFrontendRoles);
	}

	@Deprecated
	@Override
	public List<Container> findContainers(final User user, final boolean includeArchived,
			final Map<String, Object> params, final String siteId, final String inode, final String identifier, final String parent,
			final int offset, final int limit, final String orderBy) throws DotSecurityException,
			DotDataException {
		final SearchParams searchParams = SearchParams.newBuilder()
				.includeArchived(includeArchived)
				.filteringCriterion(params)
				.siteId(siteId)
				.containerInode(inode)
				.containerIdentifier(identifier)
				.contentTypeIdOrVar(parent)
				.offset(offset)
				.limit(limit)
				.orderBy(orderBy).build();
		return this.findContainers(user, searchParams);
	}

	@CloseDBIfOpened
	@Override
	public List<Container> findContainers(final User user, final SearchParams searchParams) throws DotSecurityException,
			DotDataException {
		// Include System Container only if required AND if the first page is being requested
		return searchParams.includeSystemContainer() && searchParams.offset() == 0 ?
				includeSystemContainer(this.containerFactory.findContainers(user, searchParams)) :
				this.containerFactory.findContainers(user, searchParams);
	}

	@CloseDBIfOpened
	@Override
	public List<Container> findContainersForStructure(final String structureInode,
			final boolean workingOrLiveOnly) throws DotDataException {
		return containerFactory.findContainersForStructure(structureInode, workingOrLiveOnly);
	}

	@Override
    public int deleteOldVersions(final Date assetsOlderThan) throws DotStateException, DotDataException {
        return deleteOldVersions(assetsOlderThan, Inode.Type.CONTAINERS.getValue());
    }

    @WrapInTransaction
    @Override
    public void deleteContainerStructureByContentType(final ContentType type)
            throws DotDataException {
            

      new DotConnect()
        .setSQL("DELETE FROM container_structures WHERE structure_id = ?")
        .addParam(type.id())
        .loadResult();
    }

    @CloseDBIfOpened
    @Override
    public List<Container> findContainersForStructure(final String structureInode) throws DotDataException {
        return containerFactory.findContainersForStructure(structureInode);
    }

	@WrapInTransaction
	@Override
	public void publish(final Container container, final User user, final boolean respectAnonPerms) throws DotDataException, DotSecurityException {

		Logger.debug(this, ()-> "Doing publish of container: " + container.getIdentifier());

		//Check write Permissions over container
		if(!this.permissionAPI.doesUserHavePermission(container, PERMISSION_PUBLISH, user)) {

			Logger.error(this,"The user: " + user.getUserId() + " does not have Permissions to publish the container");
			throw new DotSecurityException("User does not have Permissions to publish the Container");
		}

		if(container instanceof FileAssetContainer) {

			final FileAssetContainer fileAssetContainer = (FileAssetContainer) container;
			final Host containerHost = fileAssetContainer.getHost();
			final Identifier idPropertiesVTL = APILocator.getIdentifierAPI().find(containerHost, fileAssetContainer.getPath() + "container.vtl");
			final Contentlet contentletVTL   = APILocator.getContentletAPI().findContentletByIdentifierAnyLanguage(idPropertiesVTL.getId());
			APILocator.getContentletAPI().publish(contentletVTL, user, respectAnonPerms);
		} else {

			final Container containerWorkingVersion = this.getWorkingContainerById(
					container.getIdentifier(), user, respectAnonPerms);

			try {

				PublishFactory.publishAsset(container, user, respectAnonPerms);
			} catch (WebAssetException e) {

				Logger.error(this, e.getMessage(), e);
				throw new DotDataException(e);
			}

			//Remove live version from version_info
			containerWorkingVersion.setModDate(new Date());
			containerWorkingVersion.setModUser(user.getUserId());
			containerFactory.save(containerWorkingVersion);
		}

		//Clean-up the cache for this template
		CacheLocator.getContainerCache().remove(container);
		//remove template from the live directory
		new ContainerLoader().invalidate(container);
	}

	@WrapInTransaction
	@Override
	public void unpublish(final Container container, final User user, final boolean respectAnonPerms) throws DotDataException, DotSecurityException {

		Logger.debug(this, ()-> "Doing unpublish of container: " + container.getIdentifier());

		//Check write Permissions over container
		if(!this.permissionAPI.doesUserHavePermission(container, PERMISSION_WRITE, user)) {

			Logger.error(this,"The user: " + user.getUserId() + " does not have Permissions to write the container");
			throw new DotSecurityException("User does not have Permissions to write the Container");
		}

		if(container instanceof FileAssetContainer) {

			final FileAssetContainer fileAssetContainer = (FileAssetContainer) container;
			final Host containerHost = fileAssetContainer.getHost();
			final Identifier idPropertiesVTL = APILocator.getIdentifierAPI().find(containerHost, fileAssetContainer.getPath() + "container.vtl");
			final Contentlet contentletVTL   = APILocator.getContentletAPI().findContentletByIdentifierAnyLanguage(idPropertiesVTL.getId());
			APILocator.getContentletAPI().unpublish(contentletVTL, user, respectAnonPerms);
		} else {

			final Container containerWorkingVersion = getWorkingContainerById(container.getIdentifier(), user,false);
			//Remove live version from version_info
			final String containerIdentifier = container.getIdentifier();
			APILocator.getVersionableAPI().removeLive(containerIdentifier);
			containerWorkingVersion.setModDate(new java.util.Date());
			containerWorkingVersion.setModUser(user.getUserId());
			containerFactory.save(containerWorkingVersion);
		}

		//Clean-up the cache for this template
		CacheLocator.getContainerCache().remove(container);
		//remove template from the live directory
		new ContainerLoader().invalidate(container);
	}

	@WrapInTransaction
	@Override
	public void archive(final Container container,
						final User user, final boolean respectAnonPerms) throws DotDataException, DotSecurityException {

		Logger.debug(this, ()-> "Doing archive of container: " + container.getIdentifier());

		//Check write Permissions over container
		if(!this.permissionAPI.doesUserHavePermission(container, PERMISSION_WRITE, user)){
			Logger.error(this,"The user: " + user.getUserId() + " does not have Permissions to write the container");
			throw new DotSecurityException("User does not have Permissions to write the Container");
		}

		//Check that the template is Unpublished
		if (container.isLive()) {
			Logger.error(this, "The Container: " + container.getName() + " can not be archive. "
					+ "Because it is live.");
			throw new DotStateException("Container must be unpublished before it can be archived");
		}

		if(container instanceof FileAssetContainer) {

			final FileAssetContainer fileAssetContainer = (FileAssetContainer) container;
			final Host containerHost = fileAssetContainer.getHost();
			final Identifier idPropertiesVTL = APILocator.getIdentifierAPI().find(containerHost, fileAssetContainer.getPath() + "container.vtl");
			final Contentlet contentletVTL   = APILocator.getContentletAPI().findContentletByIdentifierAnyLanguage(idPropertiesVTL.getId());
			APILocator.getContentletAPI().archive(contentletVTL, user, respectAnonPerms);
		} else {
			archive(container, user);
		}
	}

	/**
	 * This method was extracted from {@link WebAssetFactory#archiveAsset(WebAsset, String)} }
	 * @param container
	 * @throws DotDataException
	 * @throws DotSecurityException
	 */
	private void archive(final Container container, final User user) throws DotSecurityException, DotDataException {
		final Container containerLiveVersion    = getLiveContainerById(container.getIdentifier(),APILocator.systemUser(),false);
		final Container containerWorkingVersion = getWorkingContainerById(container.getIdentifier(),APILocator.systemUser(),false);
		if(containerLiveVersion!=null) {
			
			APILocator.getVersionableAPI().removeLive(container.getIdentifier());
		}
		containerWorkingVersion.setModDate(new java.util.Date());
		containerWorkingVersion.setModUser(user.getUserId());
		// sets deleted to true
		APILocator.getVersionableAPI().setDeleted(containerWorkingVersion, true);
		this.containerFactory.save(containerWorkingVersion);
	}

	@WrapInTransaction
	@Override
	public void unarchive(final Container container,
						final User user, final boolean respectAnonPerms) throws DotDataException, DotSecurityException {

		Logger.debug(this, ()-> "Doing unarchive of container: " + container.getIdentifier());

		//Check write Permissions over container
		if(!this.permissionAPI.doesUserHavePermission(container, PERMISSION_WRITE, user)){
			Logger.error(this,"The user: " + user.getUserId() + " does not have Permissions to write the container");
			throw new DotSecurityException("User does not have Permissions to write the Container");
		}

		//Check that the template is Unpublished
		if (!container.isArchived()) {
			Logger.error(this, "The Container: " + container.getName() + " can not be unarchive. "
					+ "Because it is not archived.");
			throw new DotStateException("Container must be archived before it can be unarchived");
		}

		if(container instanceof FileAssetContainer) {

			final FileAssetContainer fileAssetContainer = (FileAssetContainer) container;
			final Host containerHost = fileAssetContainer.getHost();
			final Identifier idPropertiesVTL = APILocator.getIdentifierAPI().find(containerHost, fileAssetContainer.getPath() + "container.vtl");
			// todo: find here archived
			final Contentlet contentletVTL   = APILocator.getContentletAPI().findContentletByIdentifierAnyLanguage(idPropertiesVTL.getId(), true);
			APILocator.getContentletAPI().unarchive(contentletVTL, user, respectAnonPerms);
		} else {
			unarchive(container, user);
		}
	}

	private void unarchive(final Container container, final User user) throws DotSecurityException, DotDataException {
		final Container containerWorkingVersion = getWorkingContainerById(container.getIdentifier(),APILocator.systemUser(),false);
		containerWorkingVersion.setModDate(new java.util.Date());
		containerWorkingVersion.setModUser(user.getUserId());
		// sets deleted to false
		APILocator.getVersionableAPI().setDeleted(containerWorkingVersion, false);
		this.containerFactory.save(containerWorkingVersion);
	}

	@WrapInTransaction
	@Override
	public void deleteContainerStructuresByContainer(final Container container)
			throws DotStateException, DotDataException, DotSecurityException {

		if(container != null && UtilMethods.isSet(container.getIdentifier()) && UtilMethods.isSet(container.getInode())){
			HibernateUtil.delete("from container_structures in class com.dotmarketing.beans.ContainerStructure " +
                    "where container_id = '" + container.getIdentifier() + "'");
			
			//Remove the list from cache.
			CacheLocator.getContentTypeCache().removeContainerStructures(container.getIdentifier(), container.getInode());
		}
	}

	@WrapInTransaction
	@Override
	public void deleteContainerContentTypesByContainerInode(final Container container) throws DotStateException, DotDataException {
		if (container != null && UtilMethods.isSet(container.getIdentifier()) && UtilMethods.isSet(container.getInode())) {
			DotConnect dc = new DotConnect();
			dc.setSQL("DELETE FROM container_structures WHERE container_inode = ? AND container_id = ?");
			dc.addParam(container.getInode());
			dc.addParam(container.getIdentifier());
			dc.loadResult();
			CacheLocator.getContentTypeCache().removeContainerStructures(container.getIdentifier(), container.getInode());
		}
	}

	/**
	 * Method will replace user references of the given userId in containers 
	 * with the replacement user id   
	 * @param userId User Identifier
	 * @param replacementUserId The user id of the replacement user
	 * @throws DotDataException There is a data inconsistency
	 * @throws DotStateException There is a data inconsistency
	 * @throws DotSecurityException 
	 */
	@WrapInTransaction
	public void updateUserReferences(final String userId, final String replacementUserId)throws DotDataException, DotSecurityException{
		containerFactory.updateUserReferences(userId, replacementUserId);
	}

	private  ResolvedPath resolvePath(final String inputPath,
									  final User user,
									  final boolean live,
									  final boolean respectFrontEndEndRoles) throws DotSecurityException, DotDataException {


		final FileAssetContainerUtil fileAssetContainerUtil = FileAssetContainerUtil.getInstance();
		final String relativePath;

		final Map<String, Host> hostsToFound = new LinkedHashMap<>();

		if (fileAssetContainerUtil.isFullPath(inputPath)) {
			final String hostName = fileAssetContainerUtil.getHostName(inputPath);
			relativePath = fileAssetContainerUtil.getPathFromFullPath(hostName, inputPath);
			final Host host = APILocator.getHostAPI().findByName(hostName, user, respectFrontEndEndRoles);

			if (host != null) {
				hostsToFound.put(host.getInode(), host);
			}
		} else {
			relativePath = inputPath;
		}

		try {
			final HttpServletRequest request = HttpServletRequestThreadLocal.INSTANCE.getRequest();

			if (request != null) {
				final Host currentHost = WebAPILocator.getHostWebAPI().getCurrentHost(request, user);
				hostsToFound.put(currentHost.getInode(), currentHost);
			}
		} catch(DotSecurityException e) {

		}

		final Host defaultHost = APILocator.getHostAPI().findDefaultHost(user, respectFrontEndEndRoles);
		hostsToFound.put(defaultHost.getInode(), defaultHost);

		return find(relativePath, hostsToFound, user, live, respectFrontEndEndRoles);
	}

	private ResolvedPath find(
			final String relativePath,
			final Map<String, Host> hostsToFound,
			final User user,
			boolean live,
			boolean respectFrontEndEndRoles) throws DotSecurityException, DotDataException {

		Container container;
		for (final Host host : hostsToFound.values()) {
			try {
				container = containerFactory.getContainerByFolderPath(relativePath, host, user, live, respectFrontEndEndRoles);

				if (container != null) {
					return  new ResolvedPath(host, relativePath, container);
				}
			} catch (NotFoundInDbException | DotSecurityException e) {
				continue;
			}
		}

		throw new NotFoundInDbException(String.format("File Container %s not found", relativePath));
	}

	private static class ResolvedPath {
		Host host;
		String relativePath;
		Container container;

		public ResolvedPath(Host host, String relativePath, Container container) {
			this.host = host;
			this.relativePath = relativePath;
			this.container = container;
		}
	}

	@Subscriber
	public void onCopySite(final SiteCreatedEvent event)
			throws DotDataException, DotSecurityException {
		final Folder appContainerFolder = APILocator.getFolderAPI().findFolderByPath(Constants.CONTAINER_FOLDER_PATH,
				APILocator.getHostAPI().find(event.getSiteIdentifier(),APILocator.systemUser(),false),
				APILocator.systemUser(), false);

		APILocator.getFolderAPI().subscribeFolderListener(appContainerFolder, new ApplicationContainerFolderListener(),
				childName -> null != childName && childName.endsWith(Constants.VELOCITY_FILE_EXTENSION));
	}

	/**
	 * Utility method used to include the {@link SystemContainer} object as part of the set of Containers that are being
	 * returned.
	 *
	 * @param originalContainers The original list of {@link Container} objects.
	 *
	 * @return The list of Containers including the System Container object.
	 */
	private List<Container> includeSystemContainer(final List<Container> originalContainers) {
		final PaginatedArrayList<Container> containers = new PaginatedArrayList<>();
		if (originalContainers instanceof PaginatedArrayList) {
			containers.setQuery(PaginatedArrayList.class.cast(originalContainers).getQuery());
			// System Container is being included, so increase the total result count by 1
			containers.setTotalResults(PaginatedArrayList.class.cast(originalContainers).getTotalResults() + 1L);
		}
		containers.add(systemContainer());
		containers.addAll(originalContainers);
		return containers;
	}

}
<|MERGE_RESOLUTION|>--- conflicted
+++ resolved
@@ -1,1243 +1,1238 @@
-package com.dotmarketing.portlets.containers.business;
-
-import com.dotcms.api.web.HttpServletRequestThreadLocal;
-import com.dotcms.business.CloseDBIfOpened;
-import com.dotcms.business.WrapInTransaction;
-import com.dotcms.config.DotInitializer;
-import com.dotcms.contenttype.business.ContentTypeAPI;
-import com.dotcms.contenttype.exception.NotFoundInDbException;
-import com.dotcms.contenttype.model.type.ContentType;
-import com.dotcms.contenttype.transform.contenttype.StructureTransformer;
-import com.dotcms.rendering.velocity.services.ContainerLoader;
-import com.dotcms.rendering.velocity.services.TemplateLoader;
-import com.dotcms.system.event.local.model.Subscriber;
-import com.dotcms.util.CollectionsUtils;
-import com.dotcms.util.transform.TransformerLocator;
-import com.dotmarketing.beans.*;
-import com.dotmarketing.business.*;
-import com.dotmarketing.business.web.WebAPILocator;
-import com.dotmarketing.common.db.DotConnect;
-import com.dotmarketing.db.HibernateUtil;
-import com.dotmarketing.exception.DotDataException;
-import com.dotmarketing.exception.DotHibernateException;
-import com.dotmarketing.exception.DotSecurityException;
-import com.dotmarketing.exception.WebAssetException;
-import com.dotmarketing.factories.InodeFactory;
-import com.dotmarketing.factories.PublishFactory;
-import com.dotmarketing.factories.TreeFactory;
-import com.dotmarketing.factories.WebAssetFactory;
-import com.dotmarketing.portlets.containers.model.Container;
-<<<<<<< HEAD
-import com.dotmarketing.portlets.containers.model.FileAssetContainer;
-=======
-import com.dotmarketing.portlets.containers.model.SystemContainer;
->>>>>>> 5fb6a305
-import com.dotmarketing.portlets.contentlet.business.HostAPI;
-import com.dotmarketing.portlets.contentlet.model.Contentlet;
-import com.dotmarketing.portlets.folders.business.ApplicationContainerFolderListener;
-import com.dotmarketing.portlets.folders.business.FolderAPI;
-import com.dotmarketing.portlets.folders.model.Folder;
-import com.dotmarketing.portlets.htmlpageasset.model.IHTMLPage;
-import com.dotmarketing.portlets.structure.model.Structure;
-import com.dotmarketing.portlets.templates.model.Template;
-import com.dotmarketing.util.*;
-import com.liferay.portal.model.User;
-import com.liferay.util.StringPool;
-import io.vavr.Lazy;
-import io.vavr.Tuple;
-import io.vavr.Tuple2;
-import io.vavr.control.Try;
-import org.apache.commons.io.IOUtils;
-
-import javax.servlet.http.HttpServletRequest;
-import java.net.URL;
-import java.util.*;
-import java.util.function.Supplier;
-<<<<<<< HEAD
-
-import static com.dotmarketing.business.PermissionAPI.PERMISSION_EDIT;
-import static com.dotmarketing.business.PermissionAPI.PERMISSION_PUBLISH;
-import static com.dotmarketing.business.PermissionAPI.PERMISSION_WRITE;
-
-=======
-import java.util.stream.Collectors;
->>>>>>> 5fb6a305
-
-/**
- * Implementation class of the {@link ContainerAPI}.
- * 
- * @author root
- * @version 1.0
- * @since Mar 22, 2012
- *
- */
-public class ContainerAPIImpl extends BaseWebAssetAPI implements ContainerAPI, DotInitializer {
-
-	protected PermissionAPI    permissionAPI;
-	protected ContainerFactory containerFactory;
-	protected HostAPI          hostAPI;
-	protected FolderAPI        folderAPI;
-	protected Lazy<Container> systemContainer = Lazy.of(() -> new SystemContainer());
-
-	private static final String DEFAULT_CONTAINER_FILE_NAME = "com/dotmarketing/portlets/containers/business/default_container.vtl";
-
-	/**
-	 * Constructor
-	 */
-	public ContainerAPIImpl () {
-
-        this.permissionAPI    = APILocator.getPermissionAPI();
-        this.containerFactory = FactoryLocator.getContainerFactory();
-        this.hostAPI          = APILocator.getHostAPI();
-        this.folderAPI        = APILocator.getFolderAPI();
-	}
-
-	@Override
-	public void init() {
-		Logger.debug(this, ()-> "Initializing the System Container");
-		this.systemContainer.get().setCode(codeFromFile());
-	}
-
-	/**
-	 * Reads the Velocity code of the System Container from the appropriate {@link #DEFAULT_CONTAINER_FILE_NAME} file.
-	 * This is the boilerplate that will be used to render any type of content that is added to the System Container.
-	 *
-	 * @return The Velocity code for the System Container.
-	 */
-	private String codeFromFile() {
-		final ClassLoader loader = Thread.currentThread().getContextClassLoader();
-		final URL resourceURL = loader.getResource(DEFAULT_CONTAINER_FILE_NAME);
-		try {
-			Logger.debug(this, ()-> "Reading System Template default code.");
-			return IOUtils.toString(resourceURL, UtilMethods.getCharsetConfiguration());
-		} catch (final Exception e) {
-			Logger.error(this,
-					String.format("An error occurred when reading System Container code: %s", e.getMessage()), e);
-			return "<h1>$!{title}</h1>\n" +
-					"#set($contentlet = $dotcontent.find($!{ContentIdentifier}))\n" +
-					"#if (\"TITLE_IMAGE_NOT_FOUND\" != $!{contentlet.titleImage})\n" +
-					"<img src=\"/contentAsset/raw-data/$!{ContentIdentifier}/$!{contentlet.titleImage}\">\n" +
-					"#end";
-		}
-	}
-
-	@Override
-	public Container systemContainer() {
-		return this.systemContainer.get();
-	}
-
-	@WrapInTransaction
-	@Override
-	public Container copy(final Container source, Host destination, final User user, final boolean respectFrontendRoles)
-			throws DotDataException, DotSecurityException {
-		if (Container.SYSTEM_CONTAINER.equals(source.getIdentifier())) {
-			final String errorMsg = "System Container cannot be copied.";
-			Logger.error(this, errorMsg);
-			throw new IllegalArgumentException(errorMsg);
-		}
-		if (!permissionAPI.doesUserHavePermission(source, PermissionAPI.PERMISSION_READ, user, respectFrontendRoles)) {
-			throw new DotSecurityException(
-					String.format("User '%s' does not have READ permission on source Container '%s' [%s]",
-							user.getUserId(), source.getName(), source.getIdentifier()));
-		}
-
-		if (!permissionAPI.doesUserHavePermission(destination, PermissionAPI.PERMISSION_WRITE, user,
-				respectFrontendRoles)) {
-			throw new DotSecurityException(
-					String.format("User '%s' does not have WRITE permission on destination Container '%s' [%s]",
-							user.getUserId(), destination.getName(), destination.getIdentifier()));
-		}
-
-		//gets the new information for the template from the request object
-		final Container newContainer = new Container();
-
-		newContainer.copy(source);
-
-		final String appendToName = getAppendToContainerTitle(source.getTitle(), destination);
-       	newContainer.setFriendlyName(source.getFriendlyName() + appendToName);
-       	newContainer.setTitle(source.getTitle() + appendToName);
-
-        //creates new identifier for this webasset and persists it
-		final Identifier newIdentifier = APILocator.getIdentifierAPI().createNew(newContainer, destination);
-
-        newContainer.setIdentifier(newIdentifier.getId());
-		//persists the webasset
-		save(newContainer);
-
-		if(source.isWorking()){
-			APILocator.getVersionableAPI().setWorking(newContainer);
-		}
-		if(source.isLive()){
-			APILocator.getVersionableAPI().setLive(newContainer);
-		}
-
-		// issue-2093 Copying multiple structures per container
-		if(source.getMaxContentlets()>0) {
-
-			final List<ContainerStructure> sourceCS = getContainerStructures(source);
-			final List<ContainerStructure> newContainerCS = new LinkedList<ContainerStructure>();
-
-			for (final ContainerStructure oldCS : sourceCS) {
-
-				final ContainerStructure newCS = new ContainerStructure();
-				newCS.setContainerId(newContainer.getIdentifier());
-                newCS.setContainerInode(newContainer.getInode());
-				newCS.setStructureId(oldCS.getStructureId());
-				newCS.setCode(oldCS.getCode());
-				newContainerCS.add(newCS);
-			}
-
-			saveContainerStructures(newContainerCS);
-
-		}
-
-		//Copy permissions
-		permissionAPI.copyPermissions(source, newContainer);
-
-		//saves to working folder under velocity
-		new ContainerLoader().invalidate(newContainer);
-
-		return newContainer;
-	}
-
-	@Override
-	public Optional<Container> findContainer(final String idOrPath, final User user, final boolean live,
-								   final boolean respectFrontendRoles) throws DotDataException, DotSecurityException {
-
-		try {
-			final Container container;
-
-			if (FileAssetContainerUtil.getInstance().isFolderAssetContainerId(idOrPath)) {
-
-				final ResolvedPath hostAndRelativeFromPath = resolvePath(idOrPath, user, live, respectFrontendRoles);
-				container = hostAndRelativeFromPath.container;
-			} else {
-				if (live) {
-					container = this.getLiveContainerById(idOrPath, user, respectFrontendRoles);
-				} else {
-					container = this.getWorkingContainerById(idOrPath, user, respectFrontendRoles);
-				}
-			}
-
-			return container != null ? Optional.of(container) : Optional.empty();
-		} catch (NotFoundInDbException e) {
-			return Optional.empty();
-		}
-
-	}
-
-	/**
-	 * 
-	 * @param container
-	 * @throws DotDataException
-	 */
-	private void save(final Container container) throws DotDataException {
-		if (Container.SYSTEM_CONTAINER.equals(container.getIdentifier())) {
-			Logger.debug(this, "System Container cannot be saved.");
-			return;
-		}
-		containerFactory.save(container);
-	}
-
-	/**
-	 * 
-	 * @param container
-	 * @param existingId
-	 * @throws DotDataException
-	 */
-	private void save(final Container container, final String existingId) throws DotDataException {
-		if (Container.SYSTEM_CONTAINER.equals(container.getIdentifier())) {
-			Logger.debug(this, "System Container cannot be saved/updated.");
-			return;
-		}
-		containerFactory.save(container, existingId);
-	}
-
-	@WrapInTransaction
-	@Override
-	protected void save(final WebAsset webAsset) throws DotDataException {
-		save((Container) webAsset);
-	}
-
-	/**
-	 * Save an existing container as a web asset
-	 * @param webAsset {@link WebAsset}
-	 * @param existingId {@link String}
-	 * @throws DotDataException
-	 */
-	@WrapInTransaction
-	protected void save(final WebAsset webAsset, final String existingId) throws DotDataException {
-		save((Container) webAsset, existingId);
-	}
-
-	/**
-	 * Appends the name of the container
-	 * @param containerTitle {@link String}
-	 * @param destination    {@link Host}
-	 * @return String
-	 * @throws DotDataException
-	 */
-	@CloseDBIfOpened
-	@SuppressWarnings("unchecked")
-	private String getAppendToContainerTitle(final String containerTitle, final Host destination)
-			throws DotDataException {
-
-		List<Container> containers;
-		String temp = containerTitle;
-		String result = "";
-		final DotConnect dc = new DotConnect();
-		String sql = "SELECT " + Inode.Type.CONTAINERS.getTableName() + ".*, dot_containers_1_.* from "
-				+ Inode.Type.CONTAINERS.getTableName()
-				+ ", inode dot_containers_1_, identifier ident, container_version_info vv " +
-				"where vv.identifier=ident.id and vv.working_inode=" + Inode.Type.CONTAINERS
-				.getTableName() + ".inode and " + Inode.Type.CONTAINERS.getTableName()
-				+ ".inode = dot_containers_1_.inode and " +
-				Inode.Type.CONTAINERS.getTableName()
-				+ ".identifier = ident.id and host_inode = ? order by title ";
-		dc.setSQL(sql);
-		dc.addParam(destination.getIdentifier());
-
-		containers = TransformerLocator.createContainerTransformer(dc.loadObjectResults()).asList();
-
-		boolean isContainerTitle = false;
-
-		for (; !isContainerTitle; ) {
-			isContainerTitle = true;
-			temp += result;
-
-			for (Container container : containers) {
-				if (container.getTitle().equals(temp)) {
-					isContainerTitle = false;
-					break;
-				}
-			}
-
-			if (!isContainerTitle) {
-				result += " (COPY)";
-			}
-		}
-
-		return result;
-	}
-
-	@CloseDBIfOpened
-    @Override
-    @SuppressWarnings("unchecked")
-    public Container find(final String inode, final User user, final boolean respectFrontendRoles) throws DotDataException, DotSecurityException {
-		if (Container.SYSTEM_CONTAINER.equals(inode)) {
-			return this.systemContainer();
-		}
-	      final  Identifier  identifier = Try.of(()->APILocator.getIdentifierAPI().findFromInode(inode)).getOrNull();
-        final Container container = this.isContainerFile(identifier) ?
-				this.getWorkingContainerByFolderPath(identifier.getParentPath(), identifier.getHostId(), user, respectFrontendRoles):
-                containerFactory.find(inode);
-
-        if (container == null) {
-            return null;
-        }
-        if (!permissionAPI.doesUserHavePermission(container, PermissionAPI.PERMISSION_READ, user, respectFrontendRoles)) {
-			throw new DotSecurityException(
-					String.format("User '%s' does not have READ permission on Container with Inode '%s'",
-							user.getUserId(), inode));
-        }
-
-        return container;
-    }
-
-	@CloseDBIfOpened
-	@Override
-	@SuppressWarnings("unchecked")
-	public Container getWorkingContainerById(final String identifierParameter, final User user, final boolean respectFrontendRoles) throws DotDataException, DotSecurityException {
-		if (Container.SYSTEM_CONTAINER.equals(identifierParameter)) {
-			return this.systemContainer();
-		}
-        final  Identifier  identifier = APILocator.getIdentifierAPI().find(identifierParameter);
-
-        if (null != identifier && UtilMethods.isSet(identifier.getId())) {
-
-			return this.isContainerFile(identifier) ?
-					this.getWorkingContainerByFolderPath(identifier.getParentPath(), identifier.getHostId(), user, respectFrontendRoles) :
-					this.getWorkingVersionInfoContainerById(identifierParameter, user, respectFrontendRoles);
-		}
-
-        return null;
-	}
-
-    /**
-     * If the container asset name is container.vtl, returns true
-     * @param identifier {@link Identifier}
-     * @return boolean
-     */
-    private boolean isContainerFile(final Identifier identifier) {
-
-        return null != identifier && Constants.CONTAINER_META_INFO_FILE_NAME.equals(identifier.getAssetName());
-    }
-
-    /**
-     * Gets the working version of the container based on a folder path
-     * @param path    {@link String}
-     * @param hostId  {@link String}
-     * @param user    {@link User}
-     * @param respectFrontEndPermissions {@link Boolean}
-     * @return Container
-     * @throws DotSecurityException
-     * @throws DotDataException
-     */
-	private Container getWorkingContainerByFolderPath(final String path, final String hostId, final User user,
-													 final boolean respectFrontEndPermissions) throws DotSecurityException, DotDataException {
-
-		final Host host = this.hostAPI.find(hostId, user, respectFrontEndPermissions);
-		return this.getWorkingContainerByFolderPath(path, host, user, respectFrontEndPermissions);
-	}
-
-	@CloseDBIfOpened
-	@Override
-	public Container getWorkingContainerByFolderPath(final String fullContainerPathWithHost, final User user,
-                                                     final boolean respectFrontEndPermissions, final Supplier<Host> resourceHost) throws DotSecurityException, DotDataException {
-
-		final Tuple2<String, Host> pathAndHostTuple = this.getContainerPathHost(fullContainerPathWithHost, user, resourceHost);
-			return this.getWorkingContainerByFolderPath(pathAndHostTuple._1, pathAndHostTuple._2, user, respectFrontEndPermissions);
-	}
-
-	private Tuple2<String, Host> getContainerPathHost(final String containerIdOrPath, final User user,
-                                                      final Supplier<Host> resourceHost) throws DotSecurityException, DotDataException {
-
-		final ResolvedPath resolvedPath = this.resolvePath(containerIdOrPath, user, false, false);
-		return Tuple.of(resolvedPath.relativePath, resolvedPath.host);
-	}
-
-    @CloseDBIfOpened
-    @Override
-    public Container getWorkingContainerByFolderPath(final String path, final Host host, final User user,
-                                                     final boolean respectFrontEndPermissions) throws DotSecurityException, DotDataException {
-
-	    return this.containerFactory.getWorkingContainerByFolderPath(path, host, user, respectFrontEndPermissions);
-    }
-
-	@CloseDBIfOpened
-	@Override
-	public Container getWorkingArchiveContainerByFolderPath(final String path, final Host host, final User user,
-													 final boolean respectFrontEndPermissions) throws DotSecurityException, DotDataException {
-
-		return this.containerFactory.getWorkingArchiveContainerByFolderPath(path, host, user, respectFrontEndPermissions);
-	}
-
-	@CloseDBIfOpened
-    @Override
-    public Container getContainerByFolder(final Folder folder, final User user, final boolean showLive) throws DotSecurityException, DotDataException {
-
-		final Host host = this.hostAPI.find(folder.getHostId(), user, false);
-	    return this.getContainerByFolder(folder, host, user, showLive);
-    }
-
-	@CloseDBIfOpened
-	@Override
-	public Container getContainerByFolder(final Folder folder, final Host host, final User user, final boolean showLive) throws DotSecurityException, DotDataException {
-
-		final String folderHostId           = folder.getHostId();
-		final Optional<Host> currentHostOpt = HostUtil.tryToFindCurrentHost(user);
-		boolean includeHostOnPath           = false;
-
-		if (currentHostOpt.isPresent()) {
-
-			includeHostOnPath = !folderHostId.equals(currentHostOpt.get().getIdentifier());
-		}
-
-		return this.containerFactory.getContainerByFolder(host, folder, user, showLive, includeHostOnPath);
-	}
-
-    /**
-     * Get the container data base, base on the {@link VersionableAPI}
-     * @param containerId {@link String}
-     * @param user {@link User}
-     * @param respectFrontendRoles boolean
-     * @return Container
-     * @throws DotDataException
-     * @throws DotSecurityException
-     */
-    private Container getWorkingVersionInfoContainerById(final String containerId, final User user, final boolean respectFrontendRoles) throws DotDataException, DotSecurityException {
-		if (Container.SYSTEM_CONTAINER.equals(containerId)) {
-			return this.systemContainer();
-		}
-        final  VersionInfo info = APILocator.getVersionableAPI().getVersionInfo(containerId);
-        return info !=null? find(info.getWorkingInode(), user, respectFrontendRoles): null;
-    }
-
-	@Override
-	@SuppressWarnings("unchecked")
-	public Container getLiveContainerById(final String containerId, final User user, final boolean respectFrontendRoles) throws DotDataException, DotSecurityException {
-		if (Container.SYSTEM_CONTAINER.equals(containerId)) {
-			return this.systemContainer();
-		}
-		final  Identifier  identifier = APILocator.getIdentifierAPI().find(containerId);
-
-		if (null != identifier && UtilMethods.isSet(identifier.getId())) {
-			return this.isContainerFile(identifier) ?
-					this.getLiveContainerByFolderPath(identifier.getParentPath(),
-							this.hostAPI.find(identifier.getHostId(), user, respectFrontendRoles), user, respectFrontendRoles) :
-					this.getLiveVersionInfoContainerById(containerId, user, respectFrontendRoles);
-		}
-
-		return null;
-	}
-
-	@CloseDBIfOpened
-	@Override
-	public Container getLiveContainerByFolderPath(final String path, final Host host, final User user,
-													 final boolean respectFrontEndPermissions) throws DotSecurityException, DotDataException {
-
-		return this.containerFactory.getLiveContainerByFolderPath(path, host, user, respectFrontEndPermissions);
-	}
-
-    @CloseDBIfOpened
-    @Override
-    public Container getLiveContainerByFolderPath(final String fullContainerPathWithHost, final User user,
-                                                  final boolean respectFrontEndPermissions, final Supplier<Host> resourceHost) throws DotSecurityException, DotDataException {
-
-        final Tuple2<String, Host> pathAndHostTuple = this.getContainerPathHost(fullContainerPathWithHost, user, resourceHost);
-        return this.getLiveContainerByFolderPath(pathAndHostTuple._1, pathAndHostTuple._2, user, respectFrontEndPermissions);
-    }
-
-    /**
-     * Get the lie version of the container
-     * @param containerId {@link String}
-     * @param user        {@link User}
-     * @param respectFrontendRoles {@link Boolean}
-     * @return Container
-     * @throws DotDataException
-     * @throws DotSecurityException
-     */
-	private Container getLiveVersionInfoContainerById(final String containerId, final User user, final boolean respectFrontendRoles) throws DotDataException, DotSecurityException {
-		if (Container.SYSTEM_CONTAINER.equals(containerId)) {
-			return this.systemContainer();
-		}
-		final VersionInfo info = APILocator.getVersionableAPI().getVersionInfo(containerId);
-		return (info !=null && UtilMethods.isSet(info.getLiveInode())) ? find(info.getLiveInode(), user, respectFrontendRoles) : null;
-	}
-
-
-    @CloseDBIfOpened
-    @Override
-    @SuppressWarnings("unchecked")
-    public List<Container> getContainersOnPage(final IHTMLPage page)
-            throws DotStateException, DotDataException, DotSecurityException {
-
-        final List<Container> containers  = new ArrayList<>();
-        final DotConnect dotConnect = new DotConnect()
-				.setSQL("select * from identifier where id in (select distinct(parent2) as containers from multi_tree where parent1=?)")
-        		.addParam(page.getIdentifier());
-
-        final List<Identifier> identifiers   = TransformerLocator.createIdentifierTransformer(dotConnect.loadObjectResults()).asList();
-        final List<Container> pageContainers = new ArrayList<>();
-
-        for (final Identifier id : identifiers) {
-
-            final Container container =
-					this.getWorkingVersionInfoContainerById (id.getId(), APILocator.getUserAPI().getSystemUser(), false);
-            pageContainers.add(container);
-        }
-
-        return containers;
-    }
-    
-	@WrapInTransaction
-	@Override
-	public void saveContainerStructures(final List<ContainerStructure> containerStructureList) throws DotStateException, DotDataException, DotSecurityException  {
-	    
-		if (null != containerStructureList && !containerStructureList.isEmpty()) {
-			//Get one of the relations to get the container id.
-			final String containerIdentifier = containerStructureList.get(0).getContainerId();
-			final String containerInode = containerStructureList.get(0).getContainerInode();
-			try {
-				HibernateUtil.delete("from container_structures in class com.dotmarketing.beans.ContainerStructure " +
-                        "where container_id = '" + containerIdentifier + "'" +
-                        "and container_inode = '" + containerInode+ "'");
-
-				for (final ContainerStructure containerStructure : containerStructureList){
-					HibernateUtil.save(containerStructure);
-				}
-				
-				//Add the list to the cache.
-                final VersionInfo info = APILocator.getVersionableAPI().getVersionInfo(containerIdentifier);
-				CacheLocator.getContainerCache().remove(info);
-
-			} catch (final DotHibernateException e) {
-				final String errorMsg = String.format(
-						"An error occurred when saving Container-to-Content Type associations for Container '%s': %s",
-						containerIdentifier, e.getMessage());
-				Logger.error(this, errorMsg, e);
-				throw new DotDataException(errorMsg, e);
-			}
-		}
-		
-	}
-
-	@CloseDBIfOpened
-	@Override
-	@SuppressWarnings({ "unchecked" })
-	public List<ContainerStructure> getContainerStructures(final Container container) throws DotStateException, DotDataException, DotSecurityException  {
-
-		final ContainerStructureFinderStrategyResolver resolver   =
-				new ContainerStructureFinderStrategyResolver();
-
-		final Optional<ContainerStructureFinderStrategy> strategy =
-				resolver.get(container);
-
-		final List<ContainerStructure> containerStructures = strategy.isPresent()? strategy.get().apply(container):
-				resolver.getDefaultStrategy().apply(container);
-
-
-		return containerStructures;
-	}
-
-	@CloseDBIfOpened
-	@Override
-	public List<ContainerStructure> getRelatedContainerContentTypes(final Container container) throws
-			DotHibernateException {
-		List<ContainerStructure> relatedContainerContentTypes =
-				containerFactory.getRelatedContainerContentTypes(container);
-		relatedContainerContentTypes = relatedContainerContentTypes.stream().map((cs) -> {
-			if (cs.getCode() == null) {
-				cs.setCode(StringPool.BLANK);
-			}
-			return cs;
-		}).collect(Collectors.toList());
-		return relatedContainerContentTypes;
-	}
-
-	@CloseDBIfOpened
-    @Override
-    public List<ContentType> getContentTypesInContainer(final Container container)
-			throws DotStateException, DotDataException, DotSecurityException {
-
-		final List<ContainerStructure>  containerList = getContainerStructures(container);
-
-		final List<ContentType> contentTypeList = new ArrayList<>();
-		final ContentTypeAPI contentTypeAPI = APILocator.getContentTypeAPI(APILocator.systemUser());
-
-		for (final ContainerStructure containerStructure : containerList) {
-			try {
-				final ContentType type = contentTypeAPI.find(containerStructure.getStructureId());
-
-				if(type == null) {
-					continue;
-				}
-
-				contentTypeList .add(type);
-			} catch (DotSecurityException e) {
-				continue;
-			}
-		}
-
-		return contentTypeList.stream()
-				.sorted(Comparator.comparing(ContentType::name))
-				.collect(CollectionsUtils.toImmutableList());
-    }
-
-	/**
-	 * Return the {@link ContentType} that can be add by user into a specific {@link Container}
-	 *
-	 * @param user
-	 * @param container
-	 * @return
-	 * @throws DotStateException
-	 * @throws DotDataException
-	 */
-	@CloseDBIfOpened
-	@Override
-	public List<ContentType> getContentTypesInContainer(final User user, final Container container) throws
-			DotStateException, DotDataException {
-
-		try {
-			final List<ContainerStructure>  containerStructureList = getContainerStructures(container);
-			final Set<ContentType> contentTypeList =
-                    new TreeSet<>(Comparator.comparing(ContentType::id));
-			ContentTypeAPI contentTypeAPI = APILocator.getContentTypeAPI(user);
-			PermissionAPI permissionAPI = APILocator.getPermissionAPI();
-
-			for (final ContainerStructure containerStructure : containerStructureList) {
-				try {
-					final ContentType type = contentTypeAPI.find(containerStructure.getStructureId());
-
-					if(type == null) {
-						continue;
-					}
-
-					final boolean hasPermission = permissionAPI.doesUserHavePermission(type, PermissionAPI.PERMISSION_READ, user, false);
-
-					if (!hasPermission){
-						continue;
-					}
-
-					contentTypeList.add(type);
-				} catch (DotSecurityException e) {
-					Logger.debug(this, () -> String.format(
-							"An error occurred when User '%s' tried to check information from Content Type '%s': %s",
-							containerStructure.getStructureId(), container.getIdentifier()));
-					continue;
-				}
-			}
-
-			return contentTypeList.stream()
-					.sorted(Comparator.comparing(ContentType::name))
-					.collect(CollectionsUtils.toImmutableList());
-
-		} catch (DotSecurityException e) {
-			Logger.debug(this, () -> String.format(
-					"An error occurred when User '%s' tried to get the Content Types from Container '%s' [%s]: %s",
-					user.getUserId(), container.getName(), container.getIdentifier()));
-			return Collections.EMPTY_LIST;
-		}
-	}
-
-    @Deprecated
-	public List<Structure> getStructuresInContainer(Container container) throws DotStateException, DotDataException, DotSecurityException  {
-        return new StructureTransformer(getContentTypesInContainer(container)).asStructureList();
-
-	}
-
-	@CloseDBIfOpened
-	@Override
-	public List<Container> findContainersUnder(Host parentPermissionable) throws DotDataException {
-		return containerFactory.findContainersUnder(parentPermissionable);
-	}
-
-	@WrapInTransaction
-	@Override
-	@SuppressWarnings("unchecked")
-	public Container save(Container container, List<ContainerStructure> containerStructureList, Host host, User user, boolean respectFrontendRoles) throws DotDataException, DotSecurityException {
-		if (Container.SYSTEM_CONTAINER.equals(container.getIdentifier())) {
-			Logger.debug(this, "System Container cannot be saved/updated.");
-			throw new IllegalArgumentException("System Container and its associated data cannot be saved.");
-		}
-		Container currentContainer = null;
-		List<Template> currentTemplates = null;
-		Identifier identifier = null;
-		boolean existingId=false;
-		boolean existingInode=false;
-
-		if(UtilMethods.isSet(container.getInode())) {
-            try {
-                Container existing=(Container) HibernateUtil.load(Container.class, container.getInode());
-                existingInode = existing==null || !UtilMethods.isSet(existing.getInode());
-            }
-            catch(Exception ex) {
-                existingInode=true;
-            }
-        }
-
-		if (UtilMethods.isSet(container.getIdentifier())) {
-		    identifier = APILocator.getIdentifierAPI().find(container.getIdentifier());
-		    if(identifier!=null && UtilMethods.isSet(identifier.getId())) {
-		        if(!existingInode) {
-        		    currentContainer = getWorkingContainerById(container.getIdentifier(), user, respectFrontendRoles);
-        			currentTemplates = APILocator.getTemplateAPI().findTemplatesByContainerInode(currentContainer.getInode());
-		        }
-		    }
-		    else {
-		        existingId=true;
-		        identifier=null;
-		    }
-		}
-
-		if ((identifier != null && !existingInode)  && !permissionAPI.doesUserHavePermission(currentContainer, PermissionAPI.PERMISSION_WRITE, user, respectFrontendRoles)) {
-			throw new DotSecurityException(
-					String.format("User '%s' does not have WRITE permission on Container '%s'", user.getUserId(),
-							container.getName()));
-		}
-
-		for (ContainerStructure cs : containerStructureList) {
-			Structure st = CacheLocator.getContentTypeCache().getStructureByInode(cs.getStructureId());
-			if((st != null && !existingInode) && !permissionAPI.doesUserHavePermission(st, PermissionAPI.PERMISSION_READ, user, respectFrontendRoles)) {
-				throw new DotSecurityException(
-						String.format("User '%s' does not have WRITE permission on Content Type '%s'", user.getUserId(),
-								st.getName()));
-			}
-		}
-
-
-		if(!permissionAPI.doesUserHavePermission(host, PermissionAPI.PERMISSION_WRITE, user, respectFrontendRoles)) {
-			throw new DotSecurityException(
-					String.format("User '%s' does not have WRITE permission on Site '%s'", user.getUserId(), host));
-		}
-
-		String userId = user.getUserId();
-		container.setModUser(user.getUserId());
-		container.setModDate(new Date());
-
-		// it saves or updates the asset
-		if (identifier != null) {
-			container.setIdentifier(identifier.getId());
-		} else {
-		    Identifier ident= (existingId) ?
-		           APILocator.getIdentifierAPI().createNew(container, host, container.getIdentifier()) :
-			       APILocator.getIdentifierAPI().createNew(container, host);
-			container.setIdentifier(ident.getId());
-		}
-		if(existingInode){
-            save(container, container.getInode());
-		}
-        else{
-            save(container);
-        }
-
-		APILocator.getVersionableAPI().setWorking(container);
-
-		// Get templates of the old version so you can update the working
-		// information to this new version.
-		if (currentTemplates != null) {
-			Iterator<Template> it = currentTemplates.iterator();
-
-			// update templates to new version
-			while (it.hasNext()) {
-				Template parentInode = it.next();
-				TreeFactory.saveTree(new Tree(parentInode.getInode(), container.getInode()));
-			}
-		}
-
-		// save the container-structure relationships , issue-2093
-		for (ContainerStructure cs : containerStructureList) {
-			cs.setContainerId(container.getIdentifier());
-            cs.setContainerInode(container.getInode());
-		}
-		saveContainerStructures(containerStructureList);
-		// saves to working folder under velocity
-		new ContainerLoader().invalidate(container);
-
-		return container;
-	}
-
-	@Override
-	@WrapInTransaction
-	public void deleteVersionByInode(final String inode) {
-		Logger.debug(this, ()-> "Deleting container inode: " + inode);
-		Try.run(()->containerFactory.deleteContainerByInode(inode)).onFailure(e -> new RuntimeException(e));
-	}
-
-	@WrapInTransaction
-	@Override
-	public boolean delete(final Container container, final User user, final boolean respectFrontendRoles) throws DotSecurityException, DotDataException {
-		if (Container.SYSTEM_CONTAINER.equals(container.getIdentifier())) {
-			Logger.debug(this, "System Container cannot be deleted.");
-			throw new IllegalArgumentException("System Container cannot be deleted.");
-		}
-		if(permissionAPI.doesUserHavePermission(container, PermissionAPI.PERMISSION_WRITE, user, respectFrontendRoles)) {
-			deleteContainerStructuresByContainer(container);
-			return deleteAsset(container);
-		} else {
-			throw new DotSecurityException(WebKeys.USER_PERMISSIONS_EXCEPTION);
-		}
-
-	}
-
-	@CloseDBIfOpened
-	@Override
-	public List<Container> findAllContainers(final User user, final boolean respectFrontendRoles) throws DotDataException, DotSecurityException {
-
-		return this.findAllContainers(APILocator.getHostAPI().findDefaultHost(user, respectFrontendRoles), user, respectFrontendRoles);
-	}
-
-
-	@CloseDBIfOpened
-	@Override
-	public List<Container> findAllContainers(final Host currentHost, final User user, final boolean respectFrontendRoles) throws DotDataException, DotSecurityException {
-		final RoleAPI roleAPI = APILocator.getRoleAPI();
-		return user != null
-				&& roleAPI.doesUserHaveRole(user, roleAPI.loadCMSAdminRole())?
-				this.containerFactory.findAllContainers(currentHost):
-				this.containerFactory.findContainers(user, false, null, null, null,null, null, 0, -1, "title ASC");
-	}
-
-	@CloseDBIfOpened
-	@Override
-	public Host getParentHost(final Container cont, final User user, final boolean respectFrontendRoles) throws DotDataException, DotSecurityException {
-		if (Container.SYSTEM_CONTAINER.equals(cont.getIdentifier())) {
-			return APILocator.systemHost();
-		}
-		return hostAPI.findParentHost(cont, user, respectFrontendRoles);
-	}
-
-	@Deprecated
-	@Override
-	public List<Container> findContainers(final User user, final boolean includeArchived,
-			final Map<String, Object> params, final String siteId, final String inode, final String identifier, final String parent,
-			final int offset, final int limit, final String orderBy) throws DotSecurityException,
-			DotDataException {
-		final SearchParams searchParams = SearchParams.newBuilder()
-				.includeArchived(includeArchived)
-				.filteringCriterion(params)
-				.siteId(siteId)
-				.containerInode(inode)
-				.containerIdentifier(identifier)
-				.contentTypeIdOrVar(parent)
-				.offset(offset)
-				.limit(limit)
-				.orderBy(orderBy).build();
-		return this.findContainers(user, searchParams);
-	}
-
-	@CloseDBIfOpened
-	@Override
-	public List<Container> findContainers(final User user, final SearchParams searchParams) throws DotSecurityException,
-			DotDataException {
-		// Include System Container only if required AND if the first page is being requested
-		return searchParams.includeSystemContainer() && searchParams.offset() == 0 ?
-				includeSystemContainer(this.containerFactory.findContainers(user, searchParams)) :
-				this.containerFactory.findContainers(user, searchParams);
-	}
-
-	@CloseDBIfOpened
-	@Override
-	public List<Container> findContainersForStructure(final String structureInode,
-			final boolean workingOrLiveOnly) throws DotDataException {
-		return containerFactory.findContainersForStructure(structureInode, workingOrLiveOnly);
-	}
-
-	@Override
-    public int deleteOldVersions(final Date assetsOlderThan) throws DotStateException, DotDataException {
-        return deleteOldVersions(assetsOlderThan, Inode.Type.CONTAINERS.getValue());
-    }
-
-    @WrapInTransaction
-    @Override
-    public void deleteContainerStructureByContentType(final ContentType type)
-            throws DotDataException {
-            
-
-      new DotConnect()
-        .setSQL("DELETE FROM container_structures WHERE structure_id = ?")
-        .addParam(type.id())
-        .loadResult();
-    }
-
-    @CloseDBIfOpened
-    @Override
-    public List<Container> findContainersForStructure(final String structureInode) throws DotDataException {
-        return containerFactory.findContainersForStructure(structureInode);
-    }
-
-	@WrapInTransaction
-	@Override
-	public void publish(final Container container, final User user, final boolean respectAnonPerms) throws DotDataException, DotSecurityException {
-
-		Logger.debug(this, ()-> "Doing publish of container: " + container.getIdentifier());
-
-		//Check write Permissions over container
-		if(!this.permissionAPI.doesUserHavePermission(container, PERMISSION_PUBLISH, user)) {
-
-			Logger.error(this,"The user: " + user.getUserId() + " does not have Permissions to publish the container");
-			throw new DotSecurityException("User does not have Permissions to publish the Container");
-		}
-
-		if(container instanceof FileAssetContainer) {
-
-			final FileAssetContainer fileAssetContainer = (FileAssetContainer) container;
-			final Host containerHost = fileAssetContainer.getHost();
-			final Identifier idPropertiesVTL = APILocator.getIdentifierAPI().find(containerHost, fileAssetContainer.getPath() + "container.vtl");
-			final Contentlet contentletVTL   = APILocator.getContentletAPI().findContentletByIdentifierAnyLanguage(idPropertiesVTL.getId());
-			APILocator.getContentletAPI().publish(contentletVTL, user, respectAnonPerms);
-		} else {
-
-			final Container containerWorkingVersion = this.getWorkingContainerById(
-					container.getIdentifier(), user, respectAnonPerms);
-
-			try {
-
-				PublishFactory.publishAsset(container, user, respectAnonPerms);
-			} catch (WebAssetException e) {
-
-				Logger.error(this, e.getMessage(), e);
-				throw new DotDataException(e);
-			}
-
-			//Remove live version from version_info
-			containerWorkingVersion.setModDate(new Date());
-			containerWorkingVersion.setModUser(user.getUserId());
-			containerFactory.save(containerWorkingVersion);
-		}
-
-		//Clean-up the cache for this template
-		CacheLocator.getContainerCache().remove(container);
-		//remove template from the live directory
-		new ContainerLoader().invalidate(container);
-	}
-
-	@WrapInTransaction
-	@Override
-	public void unpublish(final Container container, final User user, final boolean respectAnonPerms) throws DotDataException, DotSecurityException {
-
-		Logger.debug(this, ()-> "Doing unpublish of container: " + container.getIdentifier());
-
-		//Check write Permissions over container
-		if(!this.permissionAPI.doesUserHavePermission(container, PERMISSION_WRITE, user)) {
-
-			Logger.error(this,"The user: " + user.getUserId() + " does not have Permissions to write the container");
-			throw new DotSecurityException("User does not have Permissions to write the Container");
-		}
-
-		if(container instanceof FileAssetContainer) {
-
-			final FileAssetContainer fileAssetContainer = (FileAssetContainer) container;
-			final Host containerHost = fileAssetContainer.getHost();
-			final Identifier idPropertiesVTL = APILocator.getIdentifierAPI().find(containerHost, fileAssetContainer.getPath() + "container.vtl");
-			final Contentlet contentletVTL   = APILocator.getContentletAPI().findContentletByIdentifierAnyLanguage(idPropertiesVTL.getId());
-			APILocator.getContentletAPI().unpublish(contentletVTL, user, respectAnonPerms);
-		} else {
-
-			final Container containerWorkingVersion = getWorkingContainerById(container.getIdentifier(), user,false);
-			//Remove live version from version_info
-			final String containerIdentifier = container.getIdentifier();
-			APILocator.getVersionableAPI().removeLive(containerIdentifier);
-			containerWorkingVersion.setModDate(new java.util.Date());
-			containerWorkingVersion.setModUser(user.getUserId());
-			containerFactory.save(containerWorkingVersion);
-		}
-
-		//Clean-up the cache for this template
-		CacheLocator.getContainerCache().remove(container);
-		//remove template from the live directory
-		new ContainerLoader().invalidate(container);
-	}
-
-	@WrapInTransaction
-	@Override
-	public void archive(final Container container,
-						final User user, final boolean respectAnonPerms) throws DotDataException, DotSecurityException {
-
-		Logger.debug(this, ()-> "Doing archive of container: " + container.getIdentifier());
-
-		//Check write Permissions over container
-		if(!this.permissionAPI.doesUserHavePermission(container, PERMISSION_WRITE, user)){
-			Logger.error(this,"The user: " + user.getUserId() + " does not have Permissions to write the container");
-			throw new DotSecurityException("User does not have Permissions to write the Container");
-		}
-
-		//Check that the template is Unpublished
-		if (container.isLive()) {
-			Logger.error(this, "The Container: " + container.getName() + " can not be archive. "
-					+ "Because it is live.");
-			throw new DotStateException("Container must be unpublished before it can be archived");
-		}
-
-		if(container instanceof FileAssetContainer) {
-
-			final FileAssetContainer fileAssetContainer = (FileAssetContainer) container;
-			final Host containerHost = fileAssetContainer.getHost();
-			final Identifier idPropertiesVTL = APILocator.getIdentifierAPI().find(containerHost, fileAssetContainer.getPath() + "container.vtl");
-			final Contentlet contentletVTL   = APILocator.getContentletAPI().findContentletByIdentifierAnyLanguage(idPropertiesVTL.getId());
-			APILocator.getContentletAPI().archive(contentletVTL, user, respectAnonPerms);
-		} else {
-			archive(container, user);
-		}
-	}
-
-	/**
-	 * This method was extracted from {@link WebAssetFactory#archiveAsset(WebAsset, String)} }
-	 * @param container
-	 * @throws DotDataException
-	 * @throws DotSecurityException
-	 */
-	private void archive(final Container container, final User user) throws DotSecurityException, DotDataException {
-		final Container containerLiveVersion    = getLiveContainerById(container.getIdentifier(),APILocator.systemUser(),false);
-		final Container containerWorkingVersion = getWorkingContainerById(container.getIdentifier(),APILocator.systemUser(),false);
-		if(containerLiveVersion!=null) {
-			
-			APILocator.getVersionableAPI().removeLive(container.getIdentifier());
-		}
-		containerWorkingVersion.setModDate(new java.util.Date());
-		containerWorkingVersion.setModUser(user.getUserId());
-		// sets deleted to true
-		APILocator.getVersionableAPI().setDeleted(containerWorkingVersion, true);
-		this.containerFactory.save(containerWorkingVersion);
-	}
-
-	@WrapInTransaction
-	@Override
-	public void unarchive(final Container container,
-						final User user, final boolean respectAnonPerms) throws DotDataException, DotSecurityException {
-
-		Logger.debug(this, ()-> "Doing unarchive of container: " + container.getIdentifier());
-
-		//Check write Permissions over container
-		if(!this.permissionAPI.doesUserHavePermission(container, PERMISSION_WRITE, user)){
-			Logger.error(this,"The user: " + user.getUserId() + " does not have Permissions to write the container");
-			throw new DotSecurityException("User does not have Permissions to write the Container");
-		}
-
-		//Check that the template is Unpublished
-		if (!container.isArchived()) {
-			Logger.error(this, "The Container: " + container.getName() + " can not be unarchive. "
-					+ "Because it is not archived.");
-			throw new DotStateException("Container must be archived before it can be unarchived");
-		}
-
-		if(container instanceof FileAssetContainer) {
-
-			final FileAssetContainer fileAssetContainer = (FileAssetContainer) container;
-			final Host containerHost = fileAssetContainer.getHost();
-			final Identifier idPropertiesVTL = APILocator.getIdentifierAPI().find(containerHost, fileAssetContainer.getPath() + "container.vtl");
-			// todo: find here archived
-			final Contentlet contentletVTL   = APILocator.getContentletAPI().findContentletByIdentifierAnyLanguage(idPropertiesVTL.getId(), true);
-			APILocator.getContentletAPI().unarchive(contentletVTL, user, respectAnonPerms);
-		} else {
-			unarchive(container, user);
-		}
-	}
-
-	private void unarchive(final Container container, final User user) throws DotSecurityException, DotDataException {
-		final Container containerWorkingVersion = getWorkingContainerById(container.getIdentifier(),APILocator.systemUser(),false);
-		containerWorkingVersion.setModDate(new java.util.Date());
-		containerWorkingVersion.setModUser(user.getUserId());
-		// sets deleted to false
-		APILocator.getVersionableAPI().setDeleted(containerWorkingVersion, false);
-		this.containerFactory.save(containerWorkingVersion);
-	}
-
-	@WrapInTransaction
-	@Override
-	public void deleteContainerStructuresByContainer(final Container container)
-			throws DotStateException, DotDataException, DotSecurityException {
-
-		if(container != null && UtilMethods.isSet(container.getIdentifier()) && UtilMethods.isSet(container.getInode())){
-			HibernateUtil.delete("from container_structures in class com.dotmarketing.beans.ContainerStructure " +
-                    "where container_id = '" + container.getIdentifier() + "'");
-			
-			//Remove the list from cache.
-			CacheLocator.getContentTypeCache().removeContainerStructures(container.getIdentifier(), container.getInode());
-		}
-	}
-
-	@WrapInTransaction
-	@Override
-	public void deleteContainerContentTypesByContainerInode(final Container container) throws DotStateException, DotDataException {
-		if (container != null && UtilMethods.isSet(container.getIdentifier()) && UtilMethods.isSet(container.getInode())) {
-			DotConnect dc = new DotConnect();
-			dc.setSQL("DELETE FROM container_structures WHERE container_inode = ? AND container_id = ?");
-			dc.addParam(container.getInode());
-			dc.addParam(container.getIdentifier());
-			dc.loadResult();
-			CacheLocator.getContentTypeCache().removeContainerStructures(container.getIdentifier(), container.getInode());
-		}
-	}
-
-	/**
-	 * Method will replace user references of the given userId in containers 
-	 * with the replacement user id   
-	 * @param userId User Identifier
-	 * @param replacementUserId The user id of the replacement user
-	 * @throws DotDataException There is a data inconsistency
-	 * @throws DotStateException There is a data inconsistency
-	 * @throws DotSecurityException 
-	 */
-	@WrapInTransaction
-	public void updateUserReferences(final String userId, final String replacementUserId)throws DotDataException, DotSecurityException{
-		containerFactory.updateUserReferences(userId, replacementUserId);
-	}
-
-	private  ResolvedPath resolvePath(final String inputPath,
-									  final User user,
-									  final boolean live,
-									  final boolean respectFrontEndEndRoles) throws DotSecurityException, DotDataException {
-
-
-		final FileAssetContainerUtil fileAssetContainerUtil = FileAssetContainerUtil.getInstance();
-		final String relativePath;
-
-		final Map<String, Host> hostsToFound = new LinkedHashMap<>();
-
-		if (fileAssetContainerUtil.isFullPath(inputPath)) {
-			final String hostName = fileAssetContainerUtil.getHostName(inputPath);
-			relativePath = fileAssetContainerUtil.getPathFromFullPath(hostName, inputPath);
-			final Host host = APILocator.getHostAPI().findByName(hostName, user, respectFrontEndEndRoles);
-
-			if (host != null) {
-				hostsToFound.put(host.getInode(), host);
-			}
-		} else {
-			relativePath = inputPath;
-		}
-
-		try {
-			final HttpServletRequest request = HttpServletRequestThreadLocal.INSTANCE.getRequest();
-
-			if (request != null) {
-				final Host currentHost = WebAPILocator.getHostWebAPI().getCurrentHost(request, user);
-				hostsToFound.put(currentHost.getInode(), currentHost);
-			}
-		} catch(DotSecurityException e) {
-
-		}
-
-		final Host defaultHost = APILocator.getHostAPI().findDefaultHost(user, respectFrontEndEndRoles);
-		hostsToFound.put(defaultHost.getInode(), defaultHost);
-
-		return find(relativePath, hostsToFound, user, live, respectFrontEndEndRoles);
-	}
-
-	private ResolvedPath find(
-			final String relativePath,
-			final Map<String, Host> hostsToFound,
-			final User user,
-			boolean live,
-			boolean respectFrontEndEndRoles) throws DotSecurityException, DotDataException {
-
-		Container container;
-		for (final Host host : hostsToFound.values()) {
-			try {
-				container = containerFactory.getContainerByFolderPath(relativePath, host, user, live, respectFrontEndEndRoles);
-
-				if (container != null) {
-					return  new ResolvedPath(host, relativePath, container);
-				}
-			} catch (NotFoundInDbException | DotSecurityException e) {
-				continue;
-			}
-		}
-
-		throw new NotFoundInDbException(String.format("File Container %s not found", relativePath));
-	}
-
-	private static class ResolvedPath {
-		Host host;
-		String relativePath;
-		Container container;
-
-		public ResolvedPath(Host host, String relativePath, Container container) {
-			this.host = host;
-			this.relativePath = relativePath;
-			this.container = container;
-		}
-	}
-
-	@Subscriber
-	public void onCopySite(final SiteCreatedEvent event)
-			throws DotDataException, DotSecurityException {
-		final Folder appContainerFolder = APILocator.getFolderAPI().findFolderByPath(Constants.CONTAINER_FOLDER_PATH,
-				APILocator.getHostAPI().find(event.getSiteIdentifier(),APILocator.systemUser(),false),
-				APILocator.systemUser(), false);
-
-		APILocator.getFolderAPI().subscribeFolderListener(appContainerFolder, new ApplicationContainerFolderListener(),
-				childName -> null != childName && childName.endsWith(Constants.VELOCITY_FILE_EXTENSION));
-	}
-
-	/**
-	 * Utility method used to include the {@link SystemContainer} object as part of the set of Containers that are being
-	 * returned.
-	 *
-	 * @param originalContainers The original list of {@link Container} objects.
-	 *
-	 * @return The list of Containers including the System Container object.
-	 */
-	private List<Container> includeSystemContainer(final List<Container> originalContainers) {
-		final PaginatedArrayList<Container> containers = new PaginatedArrayList<>();
-		if (originalContainers instanceof PaginatedArrayList) {
-			containers.setQuery(PaginatedArrayList.class.cast(originalContainers).getQuery());
-			// System Container is being included, so increase the total result count by 1
-			containers.setTotalResults(PaginatedArrayList.class.cast(originalContainers).getTotalResults() + 1L);
-		}
-		containers.add(systemContainer());
-		containers.addAll(originalContainers);
-		return containers;
-	}
-
-}
+package com.dotmarketing.portlets.containers.business;
+
+import com.dotcms.api.web.HttpServletRequestThreadLocal;
+import com.dotcms.business.CloseDBIfOpened;
+import com.dotcms.business.WrapInTransaction;
+import com.dotcms.config.DotInitializer;
+import com.dotcms.contenttype.business.ContentTypeAPI;
+import com.dotcms.contenttype.exception.NotFoundInDbException;
+import com.dotcms.contenttype.model.type.ContentType;
+import com.dotcms.contenttype.transform.contenttype.StructureTransformer;
+import com.dotcms.rendering.velocity.services.ContainerLoader;
+import com.dotcms.rendering.velocity.services.TemplateLoader;
+import com.dotcms.system.event.local.model.Subscriber;
+import com.dotcms.util.CollectionsUtils;
+import com.dotcms.util.transform.TransformerLocator;
+import com.dotmarketing.beans.*;
+import com.dotmarketing.business.*;
+import com.dotmarketing.business.web.WebAPILocator;
+import com.dotmarketing.common.db.DotConnect;
+import com.dotmarketing.db.HibernateUtil;
+import com.dotmarketing.exception.DotDataException;
+import com.dotmarketing.exception.DotHibernateException;
+import com.dotmarketing.exception.DotSecurityException;
+import com.dotmarketing.exception.WebAssetException;
+import com.dotmarketing.factories.InodeFactory;
+import com.dotmarketing.factories.PublishFactory;
+import com.dotmarketing.factories.TreeFactory;
+import com.dotmarketing.factories.WebAssetFactory;
+import com.dotmarketing.portlets.containers.model.Container;
+import com.dotmarketing.portlets.containers.model.FileAssetContainer;
+import com.dotmarketing.portlets.containers.model.SystemContainer;
+import com.dotmarketing.portlets.contentlet.business.HostAPI;
+import com.dotmarketing.portlets.contentlet.model.Contentlet;
+import com.dotmarketing.portlets.folders.business.ApplicationContainerFolderListener;
+import com.dotmarketing.portlets.folders.business.FolderAPI;
+import com.dotmarketing.portlets.folders.model.Folder;
+import com.dotmarketing.portlets.htmlpageasset.model.IHTMLPage;
+import com.dotmarketing.portlets.structure.model.Structure;
+import com.dotmarketing.portlets.templates.model.Template;
+import com.dotmarketing.util.*;
+import com.liferay.portal.model.User;
+import com.liferay.util.StringPool;
+import io.vavr.Lazy;
+import io.vavr.Tuple;
+import io.vavr.Tuple2;
+import io.vavr.control.Try;
+import org.apache.commons.io.IOUtils;
+
+import javax.servlet.http.HttpServletRequest;
+import java.net.URL;
+import java.util.*;
+import java.util.function.Supplier;
+
+import static com.dotmarketing.business.PermissionAPI.PERMISSION_EDIT;
+import static com.dotmarketing.business.PermissionAPI.PERMISSION_PUBLISH;
+import static com.dotmarketing.business.PermissionAPI.PERMISSION_WRITE;
+
+import java.util.stream.Collectors;
+
+/**
+ * Implementation class of the {@link ContainerAPI}.
+ * 
+ * @author root
+ * @version 1.0
+ * @since Mar 22, 2012
+ *
+ */
+public class ContainerAPIImpl extends BaseWebAssetAPI implements ContainerAPI, DotInitializer {
+
+	protected PermissionAPI    permissionAPI;
+	protected ContainerFactory containerFactory;
+	protected HostAPI          hostAPI;
+	protected FolderAPI        folderAPI;
+	protected Lazy<Container> systemContainer = Lazy.of(() -> new SystemContainer());
+
+	private static final String DEFAULT_CONTAINER_FILE_NAME = "com/dotmarketing/portlets/containers/business/default_container.vtl";
+
+	/**
+	 * Constructor
+	 */
+	public ContainerAPIImpl () {
+
+        this.permissionAPI    = APILocator.getPermissionAPI();
+        this.containerFactory = FactoryLocator.getContainerFactory();
+        this.hostAPI          = APILocator.getHostAPI();
+        this.folderAPI        = APILocator.getFolderAPI();
+	}
+
+	@Override
+	public void init() {
+		Logger.debug(this, ()-> "Initializing the System Container");
+		this.systemContainer.get().setCode(codeFromFile());
+	}
+
+	/**
+	 * Reads the Velocity code of the System Container from the appropriate {@link #DEFAULT_CONTAINER_FILE_NAME} file.
+	 * This is the boilerplate that will be used to render any type of content that is added to the System Container.
+	 *
+	 * @return The Velocity code for the System Container.
+	 */
+	private String codeFromFile() {
+		final ClassLoader loader = Thread.currentThread().getContextClassLoader();
+		final URL resourceURL = loader.getResource(DEFAULT_CONTAINER_FILE_NAME);
+		try {
+			Logger.debug(this, ()-> "Reading System Template default code.");
+			return IOUtils.toString(resourceURL, UtilMethods.getCharsetConfiguration());
+		} catch (final Exception e) {
+			Logger.error(this,
+					String.format("An error occurred when reading System Container code: %s", e.getMessage()), e);
+			return "<h1>$!{title}</h1>\n" +
+					"#set($contentlet = $dotcontent.find($!{ContentIdentifier}))\n" +
+					"#if (\"TITLE_IMAGE_NOT_FOUND\" != $!{contentlet.titleImage})\n" +
+					"<img src=\"/contentAsset/raw-data/$!{ContentIdentifier}/$!{contentlet.titleImage}\">\n" +
+					"#end";
+		}
+	}
+
+	@Override
+	public Container systemContainer() {
+		return this.systemContainer.get();
+	}
+
+	@WrapInTransaction
+	@Override
+	public Container copy(final Container source, Host destination, final User user, final boolean respectFrontendRoles)
+			throws DotDataException, DotSecurityException {
+		if (Container.SYSTEM_CONTAINER.equals(source.getIdentifier())) {
+			final String errorMsg = "System Container cannot be copied.";
+			Logger.error(this, errorMsg);
+			throw new IllegalArgumentException(errorMsg);
+		}
+		if (!permissionAPI.doesUserHavePermission(source, PermissionAPI.PERMISSION_READ, user, respectFrontendRoles)) {
+			throw new DotSecurityException(
+					String.format("User '%s' does not have READ permission on source Container '%s' [%s]",
+							user.getUserId(), source.getName(), source.getIdentifier()));
+		}
+
+		if (!permissionAPI.doesUserHavePermission(destination, PermissionAPI.PERMISSION_WRITE, user,
+				respectFrontendRoles)) {
+			throw new DotSecurityException(
+					String.format("User '%s' does not have WRITE permission on destination Container '%s' [%s]",
+							user.getUserId(), destination.getName(), destination.getIdentifier()));
+		}
+
+		//gets the new information for the template from the request object
+		final Container newContainer = new Container();
+
+		newContainer.copy(source);
+
+		final String appendToName = getAppendToContainerTitle(source.getTitle(), destination);
+       	newContainer.setFriendlyName(source.getFriendlyName() + appendToName);
+       	newContainer.setTitle(source.getTitle() + appendToName);
+
+        //creates new identifier for this webasset and persists it
+		final Identifier newIdentifier = APILocator.getIdentifierAPI().createNew(newContainer, destination);
+
+        newContainer.setIdentifier(newIdentifier.getId());
+		//persists the webasset
+		save(newContainer);
+
+		if(source.isWorking()){
+			APILocator.getVersionableAPI().setWorking(newContainer);
+		}
+		if(source.isLive()){
+			APILocator.getVersionableAPI().setLive(newContainer);
+		}
+
+		// issue-2093 Copying multiple structures per container
+		if(source.getMaxContentlets()>0) {
+
+			final List<ContainerStructure> sourceCS = getContainerStructures(source);
+			final List<ContainerStructure> newContainerCS = new LinkedList<ContainerStructure>();
+
+			for (final ContainerStructure oldCS : sourceCS) {
+
+				final ContainerStructure newCS = new ContainerStructure();
+				newCS.setContainerId(newContainer.getIdentifier());
+                newCS.setContainerInode(newContainer.getInode());
+				newCS.setStructureId(oldCS.getStructureId());
+				newCS.setCode(oldCS.getCode());
+				newContainerCS.add(newCS);
+			}
+
+			saveContainerStructures(newContainerCS);
+
+		}
+
+		//Copy permissions
+		permissionAPI.copyPermissions(source, newContainer);
+
+		//saves to working folder under velocity
+		new ContainerLoader().invalidate(newContainer);
+
+		return newContainer;
+	}
+
+	@Override
+	public Optional<Container> findContainer(final String idOrPath, final User user, final boolean live,
+								   final boolean respectFrontendRoles) throws DotDataException, DotSecurityException {
+
+		try {
+			final Container container;
+
+			if (FileAssetContainerUtil.getInstance().isFolderAssetContainerId(idOrPath)) {
+
+				final ResolvedPath hostAndRelativeFromPath = resolvePath(idOrPath, user, live, respectFrontendRoles);
+				container = hostAndRelativeFromPath.container;
+			} else {
+				if (live) {
+					container = this.getLiveContainerById(idOrPath, user, respectFrontendRoles);
+				} else {
+					container = this.getWorkingContainerById(idOrPath, user, respectFrontendRoles);
+				}
+			}
+
+			return container != null ? Optional.of(container) : Optional.empty();
+		} catch (NotFoundInDbException e) {
+			return Optional.empty();
+		}
+
+	}
+
+	/**
+	 * 
+	 * @param container
+	 * @throws DotDataException
+	 */
+	private void save(final Container container) throws DotDataException {
+		if (Container.SYSTEM_CONTAINER.equals(container.getIdentifier())) {
+			Logger.debug(this, "System Container cannot be saved.");
+			return;
+		}
+		containerFactory.save(container);
+	}
+
+	/**
+	 * 
+	 * @param container
+	 * @param existingId
+	 * @throws DotDataException
+	 */
+	private void save(final Container container, final String existingId) throws DotDataException {
+		if (Container.SYSTEM_CONTAINER.equals(container.getIdentifier())) {
+			Logger.debug(this, "System Container cannot be saved/updated.");
+			return;
+		}
+		containerFactory.save(container, existingId);
+	}
+
+	@WrapInTransaction
+	@Override
+	protected void save(final WebAsset webAsset) throws DotDataException {
+		save((Container) webAsset);
+	}
+
+	/**
+	 * Save an existing container as a web asset
+	 * @param webAsset {@link WebAsset}
+	 * @param existingId {@link String}
+	 * @throws DotDataException
+	 */
+	@WrapInTransaction
+	protected void save(final WebAsset webAsset, final String existingId) throws DotDataException {
+		save((Container) webAsset, existingId);
+	}
+
+	/**
+	 * Appends the name of the container
+	 * @param containerTitle {@link String}
+	 * @param destination    {@link Host}
+	 * @return String
+	 * @throws DotDataException
+	 */
+	@CloseDBIfOpened
+	@SuppressWarnings("unchecked")
+	private String getAppendToContainerTitle(final String containerTitle, final Host destination)
+			throws DotDataException {
+
+		List<Container> containers;
+		String temp = containerTitle;
+		String result = "";
+		final DotConnect dc = new DotConnect();
+		String sql = "SELECT " + Inode.Type.CONTAINERS.getTableName() + ".*, dot_containers_1_.* from "
+				+ Inode.Type.CONTAINERS.getTableName()
+				+ ", inode dot_containers_1_, identifier ident, container_version_info vv " +
+				"where vv.identifier=ident.id and vv.working_inode=" + Inode.Type.CONTAINERS
+				.getTableName() + ".inode and " + Inode.Type.CONTAINERS.getTableName()
+				+ ".inode = dot_containers_1_.inode and " +
+				Inode.Type.CONTAINERS.getTableName()
+				+ ".identifier = ident.id and host_inode = ? order by title ";
+		dc.setSQL(sql);
+		dc.addParam(destination.getIdentifier());
+
+		containers = TransformerLocator.createContainerTransformer(dc.loadObjectResults()).asList();
+
+		boolean isContainerTitle = false;
+
+		for (; !isContainerTitle; ) {
+			isContainerTitle = true;
+			temp += result;
+
+			for (Container container : containers) {
+				if (container.getTitle().equals(temp)) {
+					isContainerTitle = false;
+					break;
+				}
+			}
+
+			if (!isContainerTitle) {
+				result += " (COPY)";
+			}
+		}
+
+		return result;
+	}
+
+	@CloseDBIfOpened
+    @Override
+    @SuppressWarnings("unchecked")
+    public Container find(final String inode, final User user, final boolean respectFrontendRoles) throws DotDataException, DotSecurityException {
+		if (Container.SYSTEM_CONTAINER.equals(inode)) {
+			return this.systemContainer();
+		}
+	      final  Identifier  identifier = Try.of(()->APILocator.getIdentifierAPI().findFromInode(inode)).getOrNull();
+        final Container container = this.isContainerFile(identifier) ?
+				this.getWorkingContainerByFolderPath(identifier.getParentPath(), identifier.getHostId(), user, respectFrontendRoles):
+                containerFactory.find(inode);
+
+        if (container == null) {
+            return null;
+        }
+        if (!permissionAPI.doesUserHavePermission(container, PermissionAPI.PERMISSION_READ, user, respectFrontendRoles)) {
+			throw new DotSecurityException(
+					String.format("User '%s' does not have READ permission on Container with Inode '%s'",
+							user.getUserId(), inode));
+        }
+
+        return container;
+    }
+
+	@CloseDBIfOpened
+	@Override
+	@SuppressWarnings("unchecked")
+	public Container getWorkingContainerById(final String identifierParameter, final User user, final boolean respectFrontendRoles) throws DotDataException, DotSecurityException {
+		if (Container.SYSTEM_CONTAINER.equals(identifierParameter)) {
+			return this.systemContainer();
+		}
+        final  Identifier  identifier = APILocator.getIdentifierAPI().find(identifierParameter);
+
+        if (null != identifier && UtilMethods.isSet(identifier.getId())) {
+
+			return this.isContainerFile(identifier) ?
+					this.getWorkingContainerByFolderPath(identifier.getParentPath(), identifier.getHostId(), user, respectFrontendRoles) :
+					this.getWorkingVersionInfoContainerById(identifierParameter, user, respectFrontendRoles);
+		}
+
+        return null;
+	}
+
+    /**
+     * If the container asset name is container.vtl, returns true
+     * @param identifier {@link Identifier}
+     * @return boolean
+     */
+    private boolean isContainerFile(final Identifier identifier) {
+
+        return null != identifier && Constants.CONTAINER_META_INFO_FILE_NAME.equals(identifier.getAssetName());
+    }
+
+    /**
+     * Gets the working version of the container based on a folder path
+     * @param path    {@link String}
+     * @param hostId  {@link String}
+     * @param user    {@link User}
+     * @param respectFrontEndPermissions {@link Boolean}
+     * @return Container
+     * @throws DotSecurityException
+     * @throws DotDataException
+     */
+	private Container getWorkingContainerByFolderPath(final String path, final String hostId, final User user,
+													 final boolean respectFrontEndPermissions) throws DotSecurityException, DotDataException {
+
+		final Host host = this.hostAPI.find(hostId, user, respectFrontEndPermissions);
+		return this.getWorkingContainerByFolderPath(path, host, user, respectFrontEndPermissions);
+	}
+
+	@CloseDBIfOpened
+	@Override
+	public Container getWorkingContainerByFolderPath(final String fullContainerPathWithHost, final User user,
+                                                     final boolean respectFrontEndPermissions, final Supplier<Host> resourceHost) throws DotSecurityException, DotDataException {
+
+		final Tuple2<String, Host> pathAndHostTuple = this.getContainerPathHost(fullContainerPathWithHost, user, resourceHost);
+			return this.getWorkingContainerByFolderPath(pathAndHostTuple._1, pathAndHostTuple._2, user, respectFrontEndPermissions);
+	}
+
+	private Tuple2<String, Host> getContainerPathHost(final String containerIdOrPath, final User user,
+                                                      final Supplier<Host> resourceHost) throws DotSecurityException, DotDataException {
+
+		final ResolvedPath resolvedPath = this.resolvePath(containerIdOrPath, user, false, false);
+		return Tuple.of(resolvedPath.relativePath, resolvedPath.host);
+	}
+
+    @CloseDBIfOpened
+    @Override
+    public Container getWorkingContainerByFolderPath(final String path, final Host host, final User user,
+                                                     final boolean respectFrontEndPermissions) throws DotSecurityException, DotDataException {
+
+	    return this.containerFactory.getWorkingContainerByFolderPath(path, host, user, respectFrontEndPermissions);
+    }
+
+
+	@CloseDBIfOpened
+	@Override
+	public Container getWorkingArchiveContainerByFolderPath(final String path, final Host host, final User user,
+													 final boolean respectFrontEndPermissions) throws DotSecurityException, DotDataException {
+
+		return this.containerFactory.getWorkingArchiveContainerByFolderPath(path, host, user, respectFrontEndPermissions);
+	}
+
+	@CloseDBIfOpened
+    @Override
+    public Container getContainerByFolder(final Folder folder, final User user, final boolean showLive) throws DotSecurityException, DotDataException {
+
+		final Host host = this.hostAPI.find(folder.getHostId(), user, false);
+	    return this.getContainerByFolder(folder, host, user, showLive);
+    }
+
+	@CloseDBIfOpened
+	@Override
+	public Container getContainerByFolder(final Folder folder, final Host host, final User user, final boolean showLive) throws DotSecurityException, DotDataException {
+
+		final String folderHostId           = folder.getHostId();
+		final Optional<Host> currentHostOpt = HostUtil.tryToFindCurrentHost(user);
+		boolean includeHostOnPath           = false;
+
+		if (currentHostOpt.isPresent()) {
+
+			includeHostOnPath = !folderHostId.equals(currentHostOpt.get().getIdentifier());
+		}
+
+		return this.containerFactory.getContainerByFolder(host, folder, user, showLive, includeHostOnPath);
+	}
+
+    /**
+     * Get the container data base, base on the {@link VersionableAPI}
+     * @param containerId {@link String}
+     * @param user {@link User}
+     * @param respectFrontendRoles boolean
+     * @return Container
+     * @throws DotDataException
+     * @throws DotSecurityException
+     */
+    private Container getWorkingVersionInfoContainerById(final String containerId, final User user, final boolean respectFrontendRoles) throws DotDataException, DotSecurityException {
+		if (Container.SYSTEM_CONTAINER.equals(containerId)) {
+			return this.systemContainer();
+		}
+        final  VersionInfo info = APILocator.getVersionableAPI().getVersionInfo(containerId);
+        return info !=null? find(info.getWorkingInode(), user, respectFrontendRoles): null;
+    }
+
+	@Override
+	@SuppressWarnings("unchecked")
+	public Container getLiveContainerById(final String containerId, final User user, final boolean respectFrontendRoles) throws DotDataException, DotSecurityException {
+		if (Container.SYSTEM_CONTAINER.equals(containerId)) {
+			return this.systemContainer();
+		}
+		final  Identifier  identifier = APILocator.getIdentifierAPI().find(containerId);
+
+		if (null != identifier && UtilMethods.isSet(identifier.getId())) {
+			return this.isContainerFile(identifier) ?
+					this.getLiveContainerByFolderPath(identifier.getParentPath(),
+							this.hostAPI.find(identifier.getHostId(), user, respectFrontendRoles), user, respectFrontendRoles) :
+					this.getLiveVersionInfoContainerById(containerId, user, respectFrontendRoles);
+		}
+
+		return null;
+	}
+
+	@CloseDBIfOpened
+	@Override
+	public Container getLiveContainerByFolderPath(final String path, final Host host, final User user,
+													 final boolean respectFrontEndPermissions) throws DotSecurityException, DotDataException {
+
+		return this.containerFactory.getLiveContainerByFolderPath(path, host, user, respectFrontEndPermissions);
+	}
+
+    @CloseDBIfOpened
+    @Override
+    public Container getLiveContainerByFolderPath(final String fullContainerPathWithHost, final User user,
+                                                  final boolean respectFrontEndPermissions, final Supplier<Host> resourceHost) throws DotSecurityException, DotDataException {
+
+        final Tuple2<String, Host> pathAndHostTuple = this.getContainerPathHost(fullContainerPathWithHost, user, resourceHost);
+        return this.getLiveContainerByFolderPath(pathAndHostTuple._1, pathAndHostTuple._2, user, respectFrontEndPermissions);
+    }
+
+    /**
+     * Get the lie version of the container
+     * @param containerId {@link String}
+     * @param user        {@link User}
+     * @param respectFrontendRoles {@link Boolean}
+     * @return Container
+     * @throws DotDataException
+     * @throws DotSecurityException
+     */
+	private Container getLiveVersionInfoContainerById(final String containerId, final User user, final boolean respectFrontendRoles) throws DotDataException, DotSecurityException {
+		if (Container.SYSTEM_CONTAINER.equals(containerId)) {
+			return this.systemContainer();
+		}
+		final VersionInfo info = APILocator.getVersionableAPI().getVersionInfo(containerId);
+		return (info !=null && UtilMethods.isSet(info.getLiveInode())) ? find(info.getLiveInode(), user, respectFrontendRoles) : null;
+	}
+
+
+    @CloseDBIfOpened
+    @Override
+    @SuppressWarnings("unchecked")
+    public List<Container> getContainersOnPage(final IHTMLPage page)
+            throws DotStateException, DotDataException, DotSecurityException {
+
+        final List<Container> containers  = new ArrayList<>();
+        final DotConnect dotConnect = new DotConnect()
+				.setSQL("select * from identifier where id in (select distinct(parent2) as containers from multi_tree where parent1=?)")
+        		.addParam(page.getIdentifier());
+
+        final List<Identifier> identifiers   = TransformerLocator.createIdentifierTransformer(dotConnect.loadObjectResults()).asList();
+        final List<Container> pageContainers = new ArrayList<>();
+
+        for (final Identifier id : identifiers) {
+
+            final Container container =
+					this.getWorkingVersionInfoContainerById (id.getId(), APILocator.getUserAPI().getSystemUser(), false);
+            pageContainers.add(container);
+        }
+
+        return containers;
+    }
+    
+	@WrapInTransaction
+	@Override
+	public void saveContainerStructures(final List<ContainerStructure> containerStructureList) throws DotStateException, DotDataException, DotSecurityException  {
+	    
+		if (null != containerStructureList && !containerStructureList.isEmpty()) {
+			//Get one of the relations to get the container id.
+			final String containerIdentifier = containerStructureList.get(0).getContainerId();
+			final String containerInode = containerStructureList.get(0).getContainerInode();
+			try {
+				HibernateUtil.delete("from container_structures in class com.dotmarketing.beans.ContainerStructure " +
+                        "where container_id = '" + containerIdentifier + "'" +
+                        "and container_inode = '" + containerInode+ "'");
+
+				for (final ContainerStructure containerStructure : containerStructureList){
+					HibernateUtil.save(containerStructure);
+				}
+				
+				//Add the list to the cache.
+                final VersionInfo info = APILocator.getVersionableAPI().getVersionInfo(containerIdentifier);
+				CacheLocator.getContainerCache().remove(info);
+
+			} catch (final DotHibernateException e) {
+				final String errorMsg = String.format(
+						"An error occurred when saving Container-to-Content Type associations for Container '%s': %s",
+						containerIdentifier, e.getMessage());
+				Logger.error(this, errorMsg, e);
+				throw new DotDataException(errorMsg, e);
+			}
+		}
+		
+	}
+
+	@CloseDBIfOpened
+	@Override
+	@SuppressWarnings({ "unchecked" })
+	public List<ContainerStructure> getContainerStructures(final Container container) throws DotStateException, DotDataException, DotSecurityException  {
+
+		final ContainerStructureFinderStrategyResolver resolver   =
+				new ContainerStructureFinderStrategyResolver();
+
+		final Optional<ContainerStructureFinderStrategy> strategy =
+				resolver.get(container);
+
+		final List<ContainerStructure> containerStructures = strategy.isPresent()? strategy.get().apply(container):
+				resolver.getDefaultStrategy().apply(container);
+
+
+		return containerStructures;
+	}
+
+	@CloseDBIfOpened
+	@Override
+	public List<ContainerStructure> getRelatedContainerContentTypes(final Container container) throws
+			DotHibernateException {
+		List<ContainerStructure> relatedContainerContentTypes =
+				containerFactory.getRelatedContainerContentTypes(container);
+		relatedContainerContentTypes = relatedContainerContentTypes.stream().map((cs) -> {
+			if (cs.getCode() == null) {
+				cs.setCode(StringPool.BLANK);
+			}
+			return cs;
+		}).collect(Collectors.toList());
+		return relatedContainerContentTypes;
+	}
+
+	@CloseDBIfOpened
+    @Override
+    public List<ContentType> getContentTypesInContainer(final Container container)
+			throws DotStateException, DotDataException, DotSecurityException {
+
+		final List<ContainerStructure>  containerList = getContainerStructures(container);
+
+		final List<ContentType> contentTypeList = new ArrayList<>();
+		final ContentTypeAPI contentTypeAPI = APILocator.getContentTypeAPI(APILocator.systemUser());
+
+		for (final ContainerStructure containerStructure : containerList) {
+			try {
+				final ContentType type = contentTypeAPI.find(containerStructure.getStructureId());
+
+				if(type == null) {
+					continue;
+				}
+
+				contentTypeList .add(type);
+			} catch (DotSecurityException e) {
+				continue;
+			}
+		}
+
+		return contentTypeList.stream()
+				.sorted(Comparator.comparing(ContentType::name))
+				.collect(CollectionsUtils.toImmutableList());
+    }
+
+	/**
+	 * Return the {@link ContentType} that can be add by user into a specific {@link Container}
+	 *
+	 * @param user
+	 * @param container
+	 * @return
+	 * @throws DotStateException
+	 * @throws DotDataException
+	 */
+	@CloseDBIfOpened
+	@Override
+	public List<ContentType> getContentTypesInContainer(final User user, final Container container) throws
+			DotStateException, DotDataException {
+
+		try {
+			final List<ContainerStructure>  containerStructureList = getContainerStructures(container);
+			final Set<ContentType> contentTypeList =
+                    new TreeSet<>(Comparator.comparing(ContentType::id));
+			ContentTypeAPI contentTypeAPI = APILocator.getContentTypeAPI(user);
+			PermissionAPI permissionAPI = APILocator.getPermissionAPI();
+
+			for (final ContainerStructure containerStructure : containerStructureList) {
+				try {
+					final ContentType type = contentTypeAPI.find(containerStructure.getStructureId());
+
+					if(type == null) {
+						continue;
+					}
+
+					final boolean hasPermission = permissionAPI.doesUserHavePermission(type, PermissionAPI.PERMISSION_READ, user, false);
+
+					if (!hasPermission){
+						continue;
+					}
+
+					contentTypeList.add(type);
+				} catch (DotSecurityException e) {
+					Logger.debug(this, () -> String.format(
+							"An error occurred when User '%s' tried to check information from Content Type '%s': %s",
+							containerStructure.getStructureId(), container.getIdentifier()));
+					continue;
+				}
+			}
+
+			return contentTypeList.stream()
+					.sorted(Comparator.comparing(ContentType::name))
+					.collect(CollectionsUtils.toImmutableList());
+
+		} catch (DotSecurityException e) {
+			Logger.debug(this, () -> String.format(
+					"An error occurred when User '%s' tried to get the Content Types from Container '%s' [%s]: %s",
+					user.getUserId(), container.getName(), container.getIdentifier()));
+			return Collections.EMPTY_LIST;
+		}
+	}
+
+    @Deprecated
+	public List<Structure> getStructuresInContainer(Container container) throws DotStateException, DotDataException, DotSecurityException  {
+        return new StructureTransformer(getContentTypesInContainer(container)).asStructureList();
+
+	}
+
+	@CloseDBIfOpened
+	@Override
+	public List<Container> findContainersUnder(Host parentPermissionable) throws DotDataException {
+		return containerFactory.findContainersUnder(parentPermissionable);
+	}
+
+	@WrapInTransaction
+	@Override
+	@SuppressWarnings("unchecked")
+	public Container save(Container container, List<ContainerStructure> containerStructureList, Host host, User user, boolean respectFrontendRoles) throws DotDataException, DotSecurityException {
+		if (Container.SYSTEM_CONTAINER.equals(container.getIdentifier())) {
+			Logger.debug(this, "System Container cannot be saved/updated.");
+			throw new IllegalArgumentException("System Container and its associated data cannot be saved.");
+		}
+		Container currentContainer = null;
+		List<Template> currentTemplates = null;
+		Identifier identifier = null;
+		boolean existingId=false;
+		boolean existingInode=false;
+
+		if(UtilMethods.isSet(container.getInode())) {
+            try {
+                Container existing=(Container) HibernateUtil.load(Container.class, container.getInode());
+                existingInode = existing==null || !UtilMethods.isSet(existing.getInode());
+            }
+            catch(Exception ex) {
+                existingInode=true;
+            }
+        }
+
+		if (UtilMethods.isSet(container.getIdentifier())) {
+		    identifier = APILocator.getIdentifierAPI().find(container.getIdentifier());
+		    if(identifier!=null && UtilMethods.isSet(identifier.getId())) {
+		        if(!existingInode) {
+        		    currentContainer = getWorkingContainerById(container.getIdentifier(), user, respectFrontendRoles);
+        			currentTemplates = APILocator.getTemplateAPI().findTemplatesByContainerInode(currentContainer.getInode());
+		        }
+		    }
+		    else {
+		        existingId=true;
+		        identifier=null;
+		    }
+		}
+
+		if ((identifier != null && !existingInode)  && !permissionAPI.doesUserHavePermission(currentContainer, PermissionAPI.PERMISSION_WRITE, user, respectFrontendRoles)) {
+			throw new DotSecurityException(
+					String.format("User '%s' does not have WRITE permission on Container '%s'", user.getUserId(),
+							container.getName()));
+		}
+
+		for (ContainerStructure cs : containerStructureList) {
+			Structure st = CacheLocator.getContentTypeCache().getStructureByInode(cs.getStructureId());
+			if((st != null && !existingInode) && !permissionAPI.doesUserHavePermission(st, PermissionAPI.PERMISSION_READ, user, respectFrontendRoles)) {
+				throw new DotSecurityException(
+						String.format("User '%s' does not have WRITE permission on Content Type '%s'", user.getUserId(),
+								st.getName()));
+			}
+		}
+
+
+		if(!permissionAPI.doesUserHavePermission(host, PermissionAPI.PERMISSION_WRITE, user, respectFrontendRoles)) {
+			throw new DotSecurityException(
+					String.format("User '%s' does not have WRITE permission on Site '%s'", user.getUserId(), host));
+		}
+
+		String userId = user.getUserId();
+		container.setModUser(user.getUserId());
+		container.setModDate(new Date());
+
+		// it saves or updates the asset
+		if (identifier != null) {
+			container.setIdentifier(identifier.getId());
+		} else {
+		    Identifier ident= (existingId) ?
+		           APILocator.getIdentifierAPI().createNew(container, host, container.getIdentifier()) :
+			       APILocator.getIdentifierAPI().createNew(container, host);
+			container.setIdentifier(ident.getId());
+		}
+		if(existingInode){
+            save(container, container.getInode());
+		}
+        else{
+            save(container);
+        }
+
+		APILocator.getVersionableAPI().setWorking(container);
+
+		// Get templates of the old version so you can update the working
+		// information to this new version.
+		if (currentTemplates != null) {
+			Iterator<Template> it = currentTemplates.iterator();
+
+			// update templates to new version
+			while (it.hasNext()) {
+				Template parentInode = it.next();
+				TreeFactory.saveTree(new Tree(parentInode.getInode(), container.getInode()));
+			}
+		}
+
+		// save the container-structure relationships , issue-2093
+		for (ContainerStructure cs : containerStructureList) {
+			cs.setContainerId(container.getIdentifier());
+            cs.setContainerInode(container.getInode());
+		}
+		saveContainerStructures(containerStructureList);
+		// saves to working folder under velocity
+		new ContainerLoader().invalidate(container);
+
+		return container;
+	}
+
+	@Override
+	@WrapInTransaction
+	public void deleteVersionByInode(final String inode) {
+		Logger.debug(this, ()-> "Deleting container inode: " + inode);
+		Try.run(()->containerFactory.deleteContainerByInode(inode)).onFailure(e -> new RuntimeException(e));
+	}
+
+	@WrapInTransaction
+	@Override
+	public boolean delete(final Container container, final User user, final boolean respectFrontendRoles) throws DotSecurityException, DotDataException {
+		if (Container.SYSTEM_CONTAINER.equals(container.getIdentifier())) {
+			Logger.debug(this, "System Container cannot be deleted.");
+			throw new IllegalArgumentException("System Container cannot be deleted.");
+		}
+		if(permissionAPI.doesUserHavePermission(container, PermissionAPI.PERMISSION_WRITE, user, respectFrontendRoles)) {
+			deleteContainerStructuresByContainer(container);
+			return deleteAsset(container);
+		} else {
+			throw new DotSecurityException(WebKeys.USER_PERMISSIONS_EXCEPTION);
+		}
+
+	}
+
+	@CloseDBIfOpened
+	@Override
+	public List<Container> findAllContainers(final User user, final boolean respectFrontendRoles) throws DotDataException, DotSecurityException {
+
+		return this.findAllContainers(APILocator.getHostAPI().findDefaultHost(user, respectFrontendRoles), user, respectFrontendRoles);
+	}
+
+
+	@CloseDBIfOpened
+	@Override
+	public List<Container> findAllContainers(final Host currentHost, final User user, final boolean respectFrontendRoles) throws DotDataException, DotSecurityException {
+		final RoleAPI roleAPI = APILocator.getRoleAPI();
+		return user != null
+				&& roleAPI.doesUserHaveRole(user, roleAPI.loadCMSAdminRole())?
+				this.containerFactory.findAllContainers(currentHost):
+				this.containerFactory.findContainers(user, false, null, null, null,null, null, 0, -1, "title ASC");
+	}
+
+	@CloseDBIfOpened
+	@Override
+	public Host getParentHost(final Container cont, final User user, final boolean respectFrontendRoles) throws DotDataException, DotSecurityException {
+		if (Container.SYSTEM_CONTAINER.equals(cont.getIdentifier())) {
+			return APILocator.systemHost();
+		}
+		return hostAPI.findParentHost(cont, user, respectFrontendRoles);
+	}
+
+	@Deprecated
+	@Override
+	public List<Container> findContainers(final User user, final boolean includeArchived,
+			final Map<String, Object> params, final String siteId, final String inode, final String identifier, final String parent,
+			final int offset, final int limit, final String orderBy) throws DotSecurityException,
+			DotDataException {
+		final SearchParams searchParams = SearchParams.newBuilder()
+				.includeArchived(includeArchived)
+				.filteringCriterion(params)
+				.siteId(siteId)
+				.containerInode(inode)
+				.containerIdentifier(identifier)
+				.contentTypeIdOrVar(parent)
+				.offset(offset)
+				.limit(limit)
+				.orderBy(orderBy).build();
+		return this.findContainers(user, searchParams);
+	}
+
+	@CloseDBIfOpened
+	@Override
+	public List<Container> findContainers(final User user, final SearchParams searchParams) throws DotSecurityException,
+			DotDataException {
+		// Include System Container only if required AND if the first page is being requested
+		return searchParams.includeSystemContainer() && searchParams.offset() == 0 ?
+				includeSystemContainer(this.containerFactory.findContainers(user, searchParams)) :
+				this.containerFactory.findContainers(user, searchParams);
+	}
+
+	@CloseDBIfOpened
+	@Override
+	public List<Container> findContainersForStructure(final String structureInode,
+			final boolean workingOrLiveOnly) throws DotDataException {
+		return containerFactory.findContainersForStructure(structureInode, workingOrLiveOnly);
+	}
+
+	@Override
+    public int deleteOldVersions(final Date assetsOlderThan) throws DotStateException, DotDataException {
+        return deleteOldVersions(assetsOlderThan, Inode.Type.CONTAINERS.getValue());
+    }
+
+    @WrapInTransaction
+    @Override
+    public void deleteContainerStructureByContentType(final ContentType type)
+            throws DotDataException {
+            
+
+      new DotConnect()
+        .setSQL("DELETE FROM container_structures WHERE structure_id = ?")
+        .addParam(type.id())
+        .loadResult();
+    }
+
+    @CloseDBIfOpened
+    @Override
+    public List<Container> findContainersForStructure(final String structureInode) throws DotDataException {
+        return containerFactory.findContainersForStructure(structureInode);
+    }
+
+	@WrapInTransaction
+	@Override
+	public void publish(final Container container, final User user, final boolean respectAnonPerms) throws DotDataException, DotSecurityException {
+
+		Logger.debug(this, ()-> "Doing publish of container: " + container.getIdentifier());
+
+		//Check write Permissions over container
+		if(!this.permissionAPI.doesUserHavePermission(container, PERMISSION_PUBLISH, user)) {
+
+			Logger.error(this,"The user: " + user.getUserId() + " does not have Permissions to publish the container");
+			throw new DotSecurityException("User does not have Permissions to publish the Container");
+		}
+
+		if(container instanceof FileAssetContainer) {
+
+			final FileAssetContainer fileAssetContainer = (FileAssetContainer) container;
+			final Host containerHost = fileAssetContainer.getHost();
+			final Identifier idPropertiesVTL = APILocator.getIdentifierAPI().find(containerHost, fileAssetContainer.getPath() + "container.vtl");
+			final Contentlet contentletVTL   = APILocator.getContentletAPI().findContentletByIdentifierAnyLanguage(idPropertiesVTL.getId());
+			APILocator.getContentletAPI().publish(contentletVTL, user, respectAnonPerms);
+		} else {
+
+			final Container containerWorkingVersion = this.getWorkingContainerById(
+					container.getIdentifier(), user, respectAnonPerms);
+
+			try {
+
+				PublishFactory.publishAsset(container, user, respectAnonPerms);
+			} catch (WebAssetException e) {
+
+				Logger.error(this, e.getMessage(), e);
+				throw new DotDataException(e);
+			}
+
+			//Remove live version from version_info
+			containerWorkingVersion.setModDate(new Date());
+			containerWorkingVersion.setModUser(user.getUserId());
+			containerFactory.save(containerWorkingVersion);
+		}
+
+		//Clean-up the cache for this template
+		CacheLocator.getContainerCache().remove(container);
+		//remove template from the live directory
+		new ContainerLoader().invalidate(container);
+	}
+
+	@WrapInTransaction
+	@Override
+	public void unpublish(final Container container, final User user, final boolean respectAnonPerms) throws DotDataException, DotSecurityException {
+
+		Logger.debug(this, ()-> "Doing unpublish of container: " + container.getIdentifier());
+
+		//Check write Permissions over container
+		if(!this.permissionAPI.doesUserHavePermission(container, PERMISSION_WRITE, user)) {
+
+			Logger.error(this,"The user: " + user.getUserId() + " does not have Permissions to write the container");
+			throw new DotSecurityException("User does not have Permissions to write the Container");
+		}
+
+		if(container instanceof FileAssetContainer) {
+
+			final FileAssetContainer fileAssetContainer = (FileAssetContainer) container;
+			final Host containerHost = fileAssetContainer.getHost();
+			final Identifier idPropertiesVTL = APILocator.getIdentifierAPI().find(containerHost, fileAssetContainer.getPath() + "container.vtl");
+			final Contentlet contentletVTL   = APILocator.getContentletAPI().findContentletByIdentifierAnyLanguage(idPropertiesVTL.getId());
+			APILocator.getContentletAPI().unpublish(contentletVTL, user, respectAnonPerms);
+		} else {
+
+			final Container containerWorkingVersion = getWorkingContainerById(container.getIdentifier(), user,false);
+			//Remove live version from version_info
+			final String containerIdentifier = container.getIdentifier();
+			APILocator.getVersionableAPI().removeLive(containerIdentifier);
+			containerWorkingVersion.setModDate(new java.util.Date());
+			containerWorkingVersion.setModUser(user.getUserId());
+			containerFactory.save(containerWorkingVersion);
+		}
+
+		//Clean-up the cache for this template
+		CacheLocator.getContainerCache().remove(container);
+		//remove template from the live directory
+		new ContainerLoader().invalidate(container);
+	}
+
+	@WrapInTransaction
+	@Override
+	public void archive(final Container container,
+						final User user, final boolean respectAnonPerms) throws DotDataException, DotSecurityException {
+
+		Logger.debug(this, ()-> "Doing archive of container: " + container.getIdentifier());
+
+		//Check write Permissions over container
+		if(!this.permissionAPI.doesUserHavePermission(container, PERMISSION_WRITE, user)){
+			Logger.error(this,"The user: " + user.getUserId() + " does not have Permissions to write the container");
+			throw new DotSecurityException("User does not have Permissions to write the Container");
+		}
+
+		//Check that the template is Unpublished
+		if (container.isLive()) {
+			Logger.error(this, "The Container: " + container.getName() + " can not be archive. "
+					+ "Because it is live.");
+			throw new DotStateException("Container must be unpublished before it can be archived");
+		}
+
+		if(container instanceof FileAssetContainer) {
+
+			final FileAssetContainer fileAssetContainer = (FileAssetContainer) container;
+			final Host containerHost = fileAssetContainer.getHost();
+			final Identifier idPropertiesVTL = APILocator.getIdentifierAPI().find(containerHost, fileAssetContainer.getPath() + "container.vtl");
+			final Contentlet contentletVTL   = APILocator.getContentletAPI().findContentletByIdentifierAnyLanguage(idPropertiesVTL.getId());
+			APILocator.getContentletAPI().archive(contentletVTL, user, respectAnonPerms);
+		} else {
+			archive(container, user);
+		}
+	}
+
+	/**
+	 * This method was extracted from {@link WebAssetFactory#archiveAsset(WebAsset, String)} }
+	 * @param container
+	 * @throws DotDataException
+	 * @throws DotSecurityException
+	 */
+	private void archive(final Container container, final User user) throws DotSecurityException, DotDataException {
+		final Container containerLiveVersion    = getLiveContainerById(container.getIdentifier(),APILocator.systemUser(),false);
+		final Container containerWorkingVersion = getWorkingContainerById(container.getIdentifier(),APILocator.systemUser(),false);
+		if(containerLiveVersion!=null) {
+			
+			APILocator.getVersionableAPI().removeLive(container.getIdentifier());
+		}
+		containerWorkingVersion.setModDate(new java.util.Date());
+		containerWorkingVersion.setModUser(user.getUserId());
+		// sets deleted to true
+		APILocator.getVersionableAPI().setDeleted(containerWorkingVersion, true);
+		this.containerFactory.save(containerWorkingVersion);
+	}
+
+	@WrapInTransaction
+	@Override
+	public void unarchive(final Container container,
+						final User user, final boolean respectAnonPerms) throws DotDataException, DotSecurityException {
+
+		Logger.debug(this, ()-> "Doing unarchive of container: " + container.getIdentifier());
+
+		//Check write Permissions over container
+		if(!this.permissionAPI.doesUserHavePermission(container, PERMISSION_WRITE, user)){
+			Logger.error(this,"The user: " + user.getUserId() + " does not have Permissions to write the container");
+			throw new DotSecurityException("User does not have Permissions to write the Container");
+		}
+
+		//Check that the template is Unpublished
+		if (!container.isArchived()) {
+			Logger.error(this, "The Container: " + container.getName() + " can not be unarchive. "
+					+ "Because it is not archived.");
+			throw new DotStateException("Container must be archived before it can be unarchived");
+		}
+
+		if(container instanceof FileAssetContainer) {
+
+			final FileAssetContainer fileAssetContainer = (FileAssetContainer) container;
+			final Host containerHost = fileAssetContainer.getHost();
+			final Identifier idPropertiesVTL = APILocator.getIdentifierAPI().find(containerHost, fileAssetContainer.getPath() + "container.vtl");
+			// todo: find here archived
+			final Contentlet contentletVTL   = APILocator.getContentletAPI().findContentletByIdentifierAnyLanguage(idPropertiesVTL.getId(), true);
+			APILocator.getContentletAPI().unarchive(contentletVTL, user, respectAnonPerms);
+		} else {
+			unarchive(container, user);
+		}
+	}
+
+	private void unarchive(final Container container, final User user) throws DotSecurityException, DotDataException {
+		final Container containerWorkingVersion = getWorkingContainerById(container.getIdentifier(),APILocator.systemUser(),false);
+		containerWorkingVersion.setModDate(new java.util.Date());
+		containerWorkingVersion.setModUser(user.getUserId());
+		// sets deleted to false
+		APILocator.getVersionableAPI().setDeleted(containerWorkingVersion, false);
+		this.containerFactory.save(containerWorkingVersion);
+	}
+
+	@WrapInTransaction
+	@Override
+	public void deleteContainerStructuresByContainer(final Container container)
+			throws DotStateException, DotDataException, DotSecurityException {
+
+		if(container != null && UtilMethods.isSet(container.getIdentifier()) && UtilMethods.isSet(container.getInode())){
+			HibernateUtil.delete("from container_structures in class com.dotmarketing.beans.ContainerStructure " +
+                    "where container_id = '" + container.getIdentifier() + "'");
+			
+			//Remove the list from cache.
+			CacheLocator.getContentTypeCache().removeContainerStructures(container.getIdentifier(), container.getInode());
+		}
+	}
+
+	@WrapInTransaction
+	@Override
+	public void deleteContainerContentTypesByContainerInode(final Container container) throws DotStateException, DotDataException {
+		if (container != null && UtilMethods.isSet(container.getIdentifier()) && UtilMethods.isSet(container.getInode())) {
+			DotConnect dc = new DotConnect();
+			dc.setSQL("DELETE FROM container_structures WHERE container_inode = ? AND container_id = ?");
+			dc.addParam(container.getInode());
+			dc.addParam(container.getIdentifier());
+			dc.loadResult();
+			CacheLocator.getContentTypeCache().removeContainerStructures(container.getIdentifier(), container.getInode());
+		}
+	}
+
+	/**
+	 * Method will replace user references of the given userId in containers 
+	 * with the replacement user id   
+	 * @param userId User Identifier
+	 * @param replacementUserId The user id of the replacement user
+	 * @throws DotDataException There is a data inconsistency
+	 * @throws DotStateException There is a data inconsistency
+	 * @throws DotSecurityException 
+	 */
+	@WrapInTransaction
+	public void updateUserReferences(final String userId, final String replacementUserId)throws DotDataException, DotSecurityException{
+		containerFactory.updateUserReferences(userId, replacementUserId);
+	}
+
+	private  ResolvedPath resolvePath(final String inputPath,
+									  final User user,
+									  final boolean live,
+									  final boolean respectFrontEndEndRoles) throws DotSecurityException, DotDataException {
+
+
+		final FileAssetContainerUtil fileAssetContainerUtil = FileAssetContainerUtil.getInstance();
+		final String relativePath;
+
+		final Map<String, Host> hostsToFound = new LinkedHashMap<>();
+
+		if (fileAssetContainerUtil.isFullPath(inputPath)) {
+			final String hostName = fileAssetContainerUtil.getHostName(inputPath);
+			relativePath = fileAssetContainerUtil.getPathFromFullPath(hostName, inputPath);
+			final Host host = APILocator.getHostAPI().findByName(hostName, user, respectFrontEndEndRoles);
+
+			if (host != null) {
+				hostsToFound.put(host.getInode(), host);
+			}
+		} else {
+			relativePath = inputPath;
+		}
+
+		try {
+			final HttpServletRequest request = HttpServletRequestThreadLocal.INSTANCE.getRequest();
+
+			if (request != null) {
+				final Host currentHost = WebAPILocator.getHostWebAPI().getCurrentHost(request, user);
+				hostsToFound.put(currentHost.getInode(), currentHost);
+			}
+		} catch(DotSecurityException e) {
+
+		}
+
+		final Host defaultHost = APILocator.getHostAPI().findDefaultHost(user, respectFrontEndEndRoles);
+		hostsToFound.put(defaultHost.getInode(), defaultHost);
+
+		return find(relativePath, hostsToFound, user, live, respectFrontEndEndRoles);
+	}
+
+	private ResolvedPath find(
+			final String relativePath,
+			final Map<String, Host> hostsToFound,
+			final User user,
+			boolean live,
+			boolean respectFrontEndEndRoles) throws DotSecurityException, DotDataException {
+
+		Container container;
+		for (final Host host : hostsToFound.values()) {
+			try {
+				container = containerFactory.getContainerByFolderPath(relativePath, host, user, live, respectFrontEndEndRoles);
+
+				if (container != null) {
+					return  new ResolvedPath(host, relativePath, container);
+				}
+			} catch (NotFoundInDbException | DotSecurityException e) {
+				continue;
+			}
+		}
+
+		throw new NotFoundInDbException(String.format("File Container %s not found", relativePath));
+	}
+
+	private static class ResolvedPath {
+		Host host;
+		String relativePath;
+		Container container;
+
+		public ResolvedPath(Host host, String relativePath, Container container) {
+			this.host = host;
+			this.relativePath = relativePath;
+			this.container = container;
+		}
+	}
+
+	@Subscriber
+	public void onCopySite(final SiteCreatedEvent event)
+			throws DotDataException, DotSecurityException {
+		final Folder appContainerFolder = APILocator.getFolderAPI().findFolderByPath(Constants.CONTAINER_FOLDER_PATH,
+				APILocator.getHostAPI().find(event.getSiteIdentifier(),APILocator.systemUser(),false),
+				APILocator.systemUser(), false);
+
+		APILocator.getFolderAPI().subscribeFolderListener(appContainerFolder, new ApplicationContainerFolderListener(),
+				childName -> null != childName && childName.endsWith(Constants.VELOCITY_FILE_EXTENSION));
+	}
+
+	/**
+	 * Utility method used to include the {@link SystemContainer} object as part of the set of Containers that are being
+	 * returned.
+	 *
+	 * @param originalContainers The original list of {@link Container} objects.
+	 *
+	 * @return The list of Containers including the System Container object.
+	 */
+	private List<Container> includeSystemContainer(final List<Container> originalContainers) {
+		final PaginatedArrayList<Container> containers = new PaginatedArrayList<>();
+		if (originalContainers instanceof PaginatedArrayList) {
+			containers.setQuery(PaginatedArrayList.class.cast(originalContainers).getQuery());
+			// System Container is being included, so increase the total result count by 1
+			containers.setTotalResults(PaginatedArrayList.class.cast(originalContainers).getTotalResults() + 1L);
+		}
+		containers.add(systemContainer());
+		containers.addAll(originalContainers);
+		return containers;
+	}
+
+}