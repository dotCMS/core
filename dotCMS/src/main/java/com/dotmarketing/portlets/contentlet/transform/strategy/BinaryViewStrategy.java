package com.dotmarketing.portlets.contentlet.transform.strategy;

import static com.dotmarketing.portlets.contentlet.transform.strategy.TransformOptions.AVOID_MAP_SUFFIX_FOR_VIEWS;
import static java.util.Collections.emptyList;
import static java.util.Collections.emptyMap;

import com.dotcms.api.APIProvider;
import com.dotcms.contenttype.model.field.BinaryField;
import com.dotcms.contenttype.model.field.Field;
import com.dotcms.storage.model.Metadata;
import com.dotcms.util.DotPreconditions;
import com.dotmarketing.beans.Identifier;
import com.dotmarketing.business.APILocator;
import com.dotmarketing.business.DotStateException;
import com.dotmarketing.exception.DotDataException;
import com.dotmarketing.exception.DotSecurityException;
import com.dotmarketing.portlets.contentlet.model.Contentlet;
import com.dotmarketing.util.Logger;
import com.liferay.portal.model.User;
import com.liferay.util.StringPool;
import io.vavr.control.Try;
import java.util.HashMap;
import java.util.List;
import java.util.Map;
import java.util.Set;

/**
 * Class intended to collect binaries and present them as Map with entries like `fieldVariable` followed by `Map`
 */
public class BinaryViewStrategy extends AbstractTransformStrategy<Contentlet> {

    /**
     * Regular constructor takes a toolbox
     * @param toolBox
     */
    BinaryViewStrategy(final APIProvider toolBox) {
        super(toolBox);
    }

    /**
     * Main Transform function
     * @param contentlet
     * @param map
     * @param options
     * @param user
     * @return
     * @throws DotDataException
     * @throws DotSecurityException
     */
    @Override
    protected Map<String, Object> transform(final Contentlet contentlet,
    final Map<String, Object> map, final Set<TransformOptions> options, final User user) {

        final List<Field> binaries = contentlet.getContentType().fields(BinaryField.class);

        if (!binaries.isEmpty()) {
            for (final Field field : binaries) {
                try {
                    final String sufix = options.contains(AVOID_MAP_SUFFIX_FOR_VIEWS)
                            ? "" : "Map";

                    map.put(field.variable() + sufix, transform(field, contentlet));
                    final Metadata metadata = contentlet.getBinaryMetadata(field.variable());
                    if (!options.contains(AVOID_MAP_SUFFIX_FOR_VIEWS) && metadata != null) {
                        //This clearly replaces the binary by a string which is the expected output on BinaryToMapTransformer.
                        map.put(field.variable(), metadata.getName());
                    }
                } catch (DotDataException e) {
                    Logger.warn(this,
                            "Unable to get Binary from field with var " + field.variable());
                }
            }
        }
        return map;
    }

    /**
     * Transform function
     */
    public static Map<String, Object> transform(final Field field, final Contentlet contentlet) {
        Metadata metadata;
        try {
            metadata = contentlet.getBinaryMetadata(field.variable());
        } catch (Exception e) {
            throw new DotStateException(e);
        }

        if (metadata == null) {
            return emptyMap();
        }

        return transform(metadata, contentlet, field);
    }

    /**
     * Allocate only 1 map per thread rather than for every asset
     */
    static final ThreadLocal<Map<String, Object>> TRANSFORMER_MAP = ThreadLocal.withInitial(HashMap::new);
    /**
     * Transform function
     */
    public static Map<String, Object> transform(final Metadata metadata, final Contentlet contentlet,
            final Field field) {
        DotPreconditions.checkNotNull(metadata, IllegalArgumentException.class, "File can't be null");
        TRANSFORMER_MAP.get().clear();

        final Identifier identifier = Try.of(()-> APILocator.getIdentifierAPI().find(contentlet.getIdentifier())).getOrNull();

        String assetName = metadata.getName();
        if( contentlet.isFileAsset() && null != identifier){
            assetName = identifier.getAssetName();
        }

        TRANSFORMER_MAP.get().put("versionPath",
                "/dA/" + APILocator.getShortyAPI().shortify(contentlet.getInode()) + "/" + field
                        .variable() + "/" + assetName);
        final int contentLanguageSize = Try
                .of(() -> APILocator.getLanguageAPI().getLanguages()).getOrElse(emptyList()).size();
        TRANSFORMER_MAP.get().put("idPath",
                "/dA/" + APILocator.getShortyAPI().shortify(contentlet.getIdentifier()) + "/"
                        + field.variable() + "/" + assetName
                        + (contentLanguageSize > 1 ? "?language_id=" + contentlet.getLanguageId()
                        : StringPool.BLANK));
<<<<<<< HEAD
        TRANSFORMER_MAP.get().put("name", assetName);
        TRANSFORMER_MAP.get().put("size", metadata.getSize());
        TRANSFORMER_MAP.get().put("mime", metadata.getContentType());
        TRANSFORMER_MAP.get().put("isImage", metadata.isImage());
        TRANSFORMER_MAP.get().put("width", metadata.getWidth());
        TRANSFORMER_MAP.get().put("height", metadata.getHeight());
        TRANSFORMER_MAP.get().put("path", metadata.getPath());
        TRANSFORMER_MAP.get().put("title", metadata.getTitle());
        TRANSFORMER_MAP.get().put("sha256", metadata.getSha256());
        TRANSFORMER_MAP.get().put("modDate", metadata.getModDate());
        TRANSFORMER_MAP.get().put("focalPoint",  Try.of(()->  metadata.getCustomMeta().get("focalPoint").toString()).getOrElse("0.0"));
        return TRANSFORMER_MAP.get();
=======
        map.put("name", assetName);
        map.put("size", metadata.getSize());
        map.put("mime", metadata.getContentType());
        map.put("isImage", metadata.isImage());
        map.put("width", metadata.getWidth());
        map.put("height", metadata.getHeight());
        map.put("path", metadata.getPath());
        map.put("title", metadata.getTitle());
        map.put("sha256", metadata.getSha256());
        map.put("modDate", metadata.getModDate());
        map.put("focalPoint", Try.of(()-> metadata.getCustomMeta().getOrDefault("focalPoint", "0.0").toString()).getOrElse("0.0"));
        return map;
>>>>>>> 0a534c75
    }
}<|MERGE_RESOLUTION|>--- conflicted
+++ resolved
@@ -121,7 +121,7 @@
                         + field.variable() + "/" + assetName
                         + (contentLanguageSize > 1 ? "?language_id=" + contentlet.getLanguageId()
                         : StringPool.BLANK));
-<<<<<<< HEAD
+
         TRANSFORMER_MAP.get().put("name", assetName);
         TRANSFORMER_MAP.get().put("size", metadata.getSize());
         TRANSFORMER_MAP.get().put("mime", metadata.getContentType());
@@ -134,19 +134,6 @@
         TRANSFORMER_MAP.get().put("modDate", metadata.getModDate());
         TRANSFORMER_MAP.get().put("focalPoint",  Try.of(()->  metadata.getCustomMeta().get("focalPoint").toString()).getOrElse("0.0"));
         return TRANSFORMER_MAP.get();
-=======
-        map.put("name", assetName);
-        map.put("size", metadata.getSize());
-        map.put("mime", metadata.getContentType());
-        map.put("isImage", metadata.isImage());
-        map.put("width", metadata.getWidth());
-        map.put("height", metadata.getHeight());
-        map.put("path", metadata.getPath());
-        map.put("title", metadata.getTitle());
-        map.put("sha256", metadata.getSha256());
-        map.put("modDate", metadata.getModDate());
-        map.put("focalPoint", Try.of(()-> metadata.getCustomMeta().getOrDefault("focalPoint", "0.0").toString()).getOrElse("0.0"));
-        return map;
->>>>>>> 0a534c75
+
     }
 }