--- conflicted
+++ resolved
@@ -1,4 +1,3 @@
-<<<<<<< HEAD
 package com.dotmarketing.portlets.contentlet.business;
 
 import java.io.Serializable;
@@ -8,6 +7,7 @@
 import java.util.List;
 import java.util.Map;
 import java.util.StringTokenizer;
+import java.util.stream.Collectors;
 
 import com.dotcms.api.system.event.Payload;
 import com.dotcms.api.system.event.SystemEventType;
@@ -49,10 +49,12 @@
 import com.dotmarketing.portlets.htmlpages.model.HTMLPage;
 import com.dotmarketing.portlets.links.business.MenuLinkAPI;
 import com.dotmarketing.portlets.links.model.Link;
+import com.dotmarketing.portlets.structure.model.Structure;
 import com.dotmarketing.portlets.templates.business.TemplateAPI;
 import com.dotmarketing.portlets.templates.model.Template;
 import com.dotmarketing.portlets.virtuallinks.model.VirtualLink;
 import com.dotmarketing.util.Logger;
+import com.dotmarketing.util.PaginatedArrayList;
 import com.dotmarketing.util.UtilMethods;
 import com.liferay.portal.model.User;
 
@@ -740,7 +742,7 @@
         host.setModDate(new Date ());
         hostCache.clearAliasCache();
 
-        systemEventsAPI.push(SystemEventType.ARCHIVE_SITE, new Payload(c, Visibility.PERMISSION,
+        systemEventsAPI.pushAsync(SystemEventType.ARCHIVE_SITE, new Payload(c, Visibility.PERMISSION,
                 String.valueOf(PermissionAPI.PERMISSION_READ)));
     }
 
@@ -755,7 +757,7 @@
         host.setModDate(new Date ());
         hostCache.clearAliasCache();
 
-        systemEventsAPI.push(SystemEventType.UN_ARCHIVE_SITE, new Payload(c, Visibility.PERMISSION,
+        systemEventsAPI.pushAsync(SystemEventType.UN_ARCHIVE_SITE, new Payload(c, Visibility.PERMISSION,
                 String.valueOf(PermissionAPI.PERMISSION_READ)));
     }
 
@@ -1022,1034 +1024,8 @@
 
         return hosts;
 
-    }
-
-}
-=======
-package com.dotmarketing.portlets.contentlet.business;
-
-import java.io.Serializable;
-import java.math.BigDecimal;
-import java.util.ArrayList;
-import java.util.Date;
-import java.util.HashMap;
-import java.util.List;
-import java.util.Map;
-import java.util.StringTokenizer;
-import java.util.stream.Collectors;
-
-import com.dotcms.api.system.event.Payload;
-import com.dotcms.api.system.event.SystemEventType;
-import com.dotcms.api.system.event.SystemEventsAPI;
-import com.dotcms.api.system.event.Visibility;
-import com.dotcms.api.system.event.verifier.ExcludeOwnerVerifierBean;
-import com.dotcms.notifications.bean.NotificationLevel;
-import com.dotcms.notifications.bean.NotificationType;
-import com.dotcms.util.I18NMessage;
-import com.dotmarketing.beans.Host;
-import com.dotmarketing.beans.Inode;
-import com.dotmarketing.beans.WebAsset;
-import com.dotmarketing.business.APILocator;
-import com.dotmarketing.business.CacheLocator;
-import com.dotmarketing.business.FactoryLocator;
-import com.dotmarketing.business.PermissionAPI;
-import com.dotmarketing.business.Treeable;
-import com.dotmarketing.business.query.GenericQueryFactory.Query;
-import com.dotmarketing.business.query.SQLQueryFactory;
-import com.dotmarketing.cache.FieldsCache;
-import com.dotmarketing.cache.VirtualLinksCache;
-import com.dotmarketing.common.db.DotConnect;
-import com.dotmarketing.db.DbConnectionFactory;
-import com.dotmarketing.db.HibernateUtil;
-import com.dotmarketing.exception.DotDataException;
-import com.dotmarketing.exception.DotRuntimeException;
-import com.dotmarketing.exception.DotSecurityException;
-import com.dotmarketing.portlets.containers.business.ContainerAPI;
-import com.dotmarketing.portlets.containers.model.Container;
-import com.dotmarketing.portlets.contentlet.model.Contentlet;
-import com.dotmarketing.portlets.contentlet.model.ContentletVersionInfo;
-import com.dotmarketing.portlets.files.business.FileAPI;
-import com.dotmarketing.portlets.files.model.File;
-import com.dotmarketing.portlets.folders.business.FolderAPI;
-import com.dotmarketing.portlets.folders.model.Folder;
-import com.dotmarketing.portlets.htmlpages.business.HTMLPageAPI;
-import com.dotmarketing.portlets.htmlpages.model.HTMLPage;
-import com.dotmarketing.portlets.links.business.MenuLinkAPI;
-import com.dotmarketing.portlets.links.model.Link;
-import com.dotmarketing.portlets.structure.factories.StructureFactory;
-import com.dotmarketing.portlets.structure.model.Field;
-import com.dotmarketing.portlets.structure.model.Structure;
-import com.dotmarketing.portlets.templates.business.TemplateAPI;
-import com.dotmarketing.portlets.templates.model.Template;
-import com.dotmarketing.portlets.virtuallinks.model.VirtualLink;
-import com.dotmarketing.util.Logger;
-import com.dotmarketing.util.PaginatedArrayList;
-import com.dotmarketing.util.UtilMethods;
-import com.liferay.portal.language.LanguageException;
-import com.liferay.portal.language.LanguageUtil;
-import com.liferay.portal.model.User;
-
-/**
- * @author jtesser
- * @author david torres
- *
- */
-public class HostAPIImpl implements HostAPI {
-
-	private ContentletFactory conFac = FactoryLocator.getContentletFactory();
-	private HostCache hostCache = CacheLocator.getHostCache();
-	private Host systemHost;
-	private final SystemEventsAPI systemEventsAPI;
-
-	public HostAPIImpl() {
-		this.systemEventsAPI = APILocator.getSystemEventsAPI();
-	}
-
-	/**
-	 *
-	 * @return the default host from cache.  If not found, returns from content search and adds to cache
-	 * @throws DotSecurityException, DotDataException
-	 */
-	public Host findDefaultHost(User user, boolean respectFrontendRoles) throws DotSecurityException, DotDataException {
-
-		Host host = null;
-		try{
-			host  = hostCache.getDefaultHost();
-			if(host != null){
-				if(APILocator.getPermissionAPI().doesUserHavePermission(host, PermissionAPI.PERMISSION_READ, user, respectFrontendRoles)){
-					return host;
-				}
-			}
-		}
-		catch(Exception e){
-			Logger.debug(HostAPIImpl.class, e.getMessage());
-		}
-
-		try {
-	    	Structure st = CacheLocator.getContentTypeCache().getStructureByVelocityVarName("Host");
-	    	List<Contentlet> list = null;
-	    	try{
-	    		list = APILocator.getContentletAPI().search("+structureInode:" + st.getInode() + " +working:true +host.isdefault:true ", 0, 0, null, APILocator.getUserAPI().getSystemUser(), respectFrontendRoles);
-	    	}
-	    	catch(Exception e){
-	    		Logger.warn(this, "Content Index is fouled up, need to try db: " + e.getMessage());
-	    	}
-	    	if(list == null || list.size() ==0)
-	    		return createDefaultHost();
-
-			else if (list.size() >1){
-				Logger.fatal(this, "More of one host is marked as default!!");
-			}
-			host = new Host(list.get(0));
-			if(APILocator.getPermissionAPI().doesUserHavePermission(host, PermissionAPI.PERMISSION_READ, user, respectFrontendRoles)){
-				hostCache.add(host);
-				return host;
-			}
-			throw new DotSecurityException("User : " + user.getUserId()+ " does not have permission to a host");
-		} catch (Exception e) {
-
-			if(user!=null && !user.equals(APILocator.getUserAPI().getDefaultUser())){
-				Logger.error(HostAPIImpl.class, e.getMessage(), e);
-			}
-
-			throw new DotRuntimeException(e.getMessage(), e);
-		}
-
-	}
-
-	/**
-	 * This method takes a server name (from a web request) and maps it to a host.
-	 * It is designed to do a lightweight cache lookup to get the mapping from server name -> host
-	 * and to prevent unnecessary lucene lookups
-	 * @param serverName
-	 * @param user
-	 * @param respectFrontendRoles
-	 * @return
-	 * @throws DotDataException
-	 * @throws DotSecurityException
-	 */
-
-	public Host resolveHostName(String serverName, User user, boolean respectFrontendRoles) throws DotDataException, DotSecurityException {
-		Host host = hostCache.getHostByAlias(serverName);
-		
-		if(host == null){
-			User systemUser = APILocator.getUserAPI().getSystemUser();
-			
-			try {
-				host = findByNameNotDefault(serverName, systemUser, respectFrontendRoles);
-			} catch (Exception e) {
-				return findDefaultHost(systemUser, respectFrontendRoles);
-			}
-			
-			if(host == null){
-				host = findByAlias(serverName, systemUser, respectFrontendRoles);
-			}
-			
-			//If no host matches then we set the default host.
-			if(host == null){
-				host = findDefaultHost(systemUser, respectFrontendRoles);
-			}
-			
-			if(host != null){
-				hostCache.addHostAlias(serverName, host);
-			}
-		}
-		
-		if(APILocator.getPermissionAPI().doesUserHavePermission(host, PermissionAPI.PERMISSION_READ, user, respectFrontendRoles)){
-			return host;
-		} else {
-			String u = (user != null) ? user.getUserId() : null;
-			String h = (host != null) ? host.getHostname() : null;
-			throw new DotSecurityException("User: " +  u + " does not have read permissions to " + h );
-		}
-	}
-
-	/**
-	 *
-	 * @param hostName
-	 * @param user
-	 * @param respectFrontendRoles
-	 * @return the host with the passed in name or default in error case
-	 * @throws DotSecurityException
-	 * @throws DotDataException
-	 */
-	public Host findByName(String hostName, User user, boolean respectFrontendRoles) throws DotDataException, DotSecurityException {
-		
-		try {
-			return findByNameNotDefault(hostName, user, respectFrontendRoles);
-		} catch (Exception e) {
-			
-			try {
-				User systemUser = APILocator.getUserAPI().getSystemUser();
-				return findDefaultHost(systemUser, respectFrontendRoles);
-				
-			} catch(Exception ex){
-				throw new DotRuntimeException(e.getMessage(), e);
-			}
-		}
-	}
-	
-	/**
-	 *
-	 * @param hostName
-	 * @param user
-	 * @param respectFrontendRoles
-	 * @return the host with the passed in name or null in error case
-	 * @throws DotSecurityException
-	 * @throws DotDataException
-	 */
-	private Host findByNameNotDefault(String hostName, User user, boolean respectFrontendRoles) {
-		Host host = null;
-		
-		try{
-			host  = hostCache.get(hostName);
-			
-			if(host != null){
-				if(APILocator.getPermissionAPI().doesUserHavePermission(host, PermissionAPI.PERMISSION_READ, user, respectFrontendRoles)){
-					return host;
-				}
-			}
-			
-		} catch(Exception e){
-			Logger.debug(HostAPIImpl.class, e.getMessage(), e);
-		}
-
-		try {
-			Structure st = CacheLocator.getContentTypeCache().getStructureByVelocityVarName("Host");
-			String query = "+structureInode:" + st.getInode() +
-					" +working:true +Host.hostName:" + hostName;
-
-			List<Contentlet> list = APILocator.getContentletAPI().search(query, 0, 0, null, user, respectFrontendRoles);
-			
-			if(list.size() > 1) {
-				Logger.fatal(this, "More of one host has the same name or alias = " + hostName + "!!");
-				int i=0;
-				
-				for(Contentlet c : list){
-					Logger.fatal(this, "\tdupe Host " + (i+1) + ": " + list.get(i).getTitle() );
-					i++;
-				}
-				
-			}else if (list.size() == 0){
-				return null;
-			}
-			
-			host = new Host(list.get(0));
-			hostCache.add(host);
-
-			return host;
-			
-		}  catch (Exception e) {
-			throw new DotRuntimeException(e.getMessage(), e);
-		}
-	}
-
-	/**
-	 * @return the host with the passed in name
-	 */
-	public Host findByAlias(String alias, User user, boolean respectFrontendRoles) throws DotDataException, DotSecurityException {
-		Host host = null;
-
-		try {
-			Structure st = CacheLocator.getContentTypeCache().getStructureByVelocityVarName("Host");
-
-			List<Contentlet> list = APILocator.getContentletAPI().search("+structureInode:" + st.getInode() +
-					" +working:true +Host.aliases:" + alias, 0, 0, null, user, respectFrontendRoles);
-			if(list.size() > 1){
-				for(Contentlet cont: list){
-					boolean isDefaultHost = (Boolean)cont.get("isDefault");
-					if(isDefaultHost){
-						host = new Host(cont);
-						if(host.isDefault()){
-							break;
-						}
-					}
-				}
-				if(host==null){
-					Logger.error(this, "More of one host match the same alias " + alias + "!!");
-					host = new Host(list.get(0));
-				}
-			}else if (list.size() == 0){
-				return null;
-			}else{
-				host = new Host(list.get(0));
-			}
-			return host;
-		} catch (Exception e) {
-			Logger.error(HostAPIImpl.class, e.getMessage(), e);
-			throw new DotRuntimeException(e.getMessage(), e);
-		}
-	}
-
-
-	public Host find(String id, User user, boolean respectFrontendRoles) throws DotDataException, DotSecurityException {
-		if(!UtilMethods.isSet(id)){
-			return null;
-		}
-		if("SYSTEM_HOST".equals(id)){
-			return findSystemHost();
-		}
-		Host host  = hostCache.get(id);
-
-		if(host ==null){
-		    HibernateUtil hu=new HibernateUtil(ContentletVersionInfo.class);
-		    hu.setQuery("from "+ContentletVersionInfo.class.getName()+" where identifier=?");
-		    hu.setParam(id);
-		    ContentletVersionInfo vinfo=(ContentletVersionInfo) hu.load();
-		    if(vinfo!=null && UtilMethods.isSet(vinfo.getIdentifier())) {
-		        String hostInode=vinfo.getWorkingInode();
-    			Contentlet cont= APILocator.getContentletAPI().find(hostInode, APILocator.getUserAPI().getSystemUser(), respectFrontendRoles);
-    			Structure st = CacheLocator.getContentTypeCache().getStructureByVelocityVarName("Host");
-    			if(cont.getStructureInode().equals(st.getInode())) {
-    			    host=new Host(cont);
-    			    hostCache.add(host);
-    			}
-		    }
-		}
-
-		if(host != null){
-			if(!APILocator.getPermissionAPI().doesUserHavePermission(host, PermissionAPI.PERMISSION_READ, user, respectFrontendRoles)){
-				String u = (user != null) ? user.getUserId() : null;
-
-				String message = "User " + u + " does not have permission to host:" + host.getHostname();
-				Logger.error(HostAPIImpl.class, message);
-				throw new DotSecurityException(message);
-			}
-		}
-		return host;
-
-	}
-
-	/**
-	 * Retrieves the list of all hosts in the system
-	 * @throws DotSecurityException
-	 * @throws DotDataException
-	 *
-	 */
-	public List<Host> findAll(User user, boolean respectFrontendRoles) throws DotDataException, DotSecurityException {
-		try {
-			Structure st = CacheLocator.getContentTypeCache().getStructureByVelocityVarName("Host");
-			List<Contentlet> list = APILocator.getContentletAPI().search("+structureInode:" + st.getInode() + " +working:true", 0, 0, null, user, respectFrontendRoles);
-			return convertToHostList(list);
-		} catch (Exception e) {
-			Logger.error(HostAPIImpl.class, e.getMessage(), e);
-			throw new DotRuntimeException(e.getMessage(), e);
-		}
-	}
-
-	/**
-	 * Retrieves the list of all hosts in the system
-	 * @throws DotSecurityException
-	 * @throws DotDataException
-	 *
-	 */
-	public List<Host> findAllFromDB(User user, boolean respectFrontendRoles) throws DotDataException, DotSecurityException {
-		List<Host> hosts =new ArrayList<Host>();
-
-		String sql = "select  c.title, c.inode from contentlet_version_info clvi, contentlet c, structure s  " +
-				" where c.structure_inode = s.inode and  s.name = 'Host' and c.identifier <> ? and clvi.working_inode = c.inode ";
-
-		DotConnect dc = new DotConnect();
-		dc.setSQL(sql);
-		dc.addParam(Host.SYSTEM_HOST);
-		@SuppressWarnings("unchecked")
-		List<Map<String,String>> ret = dc.loadResults();
-		for(Map<String,String> m : ret) {
-			String inode=m.get("inode");
-			Contentlet con=APILocator.getContentletAPI().find(inode, APILocator.getUserAPI().getSystemUser(), false);
-			hosts.add(new Host(con));
-		}
-
-		return hosts;
-	}
-
-
-	/**
-	 * @throws DotSecurityException
-	 * @throws DotDataException
-	 */
-	public Host save(Host host, User user, boolean respectFrontendRoles) throws DotSecurityException, DotDataException {
-		if(host != null){
-			hostCache.remove(host);
-		}
-		Contentlet c;
-		try {
-			c = APILocator.getContentletAPI().checkout(host.getInode(), user, respectFrontendRoles);
-		} catch (DotContentletStateException e) {
-			Structure st = CacheLocator.getContentTypeCache().getStructureByVelocityVarName("Host");
-			c = new Contentlet();
-			c.setStructureInode(st.getInode());
-		}
-		APILocator.getContentletAPI().copyProperties(c, host.getMap());;
-		c.setInode("");
-		c = APILocator.getContentletAPI().checkin(c, user, respectFrontendRoles);
-
-		if(host.isWorking() || host.isLive()){
-			APILocator.getVersionableAPI().setLive(c);
-		}
-		Host savedHost =  new Host(c);
-
-		updateDefaultHost(host, user, respectFrontendRoles);
-		hostCache.clearAliasCache();
-		return savedHost;
-
-	}
-
-	public void updateDefaultHost(Host host, User user, boolean respectFrontendRoles) throws DotDataException, DotSecurityException{
-		// If host is marked as default make sure that no other host is already set to be the default
-		if(host.isDefault()) {
-			ContentletAPI conAPI = APILocator.getContentletAPI();
-			List<Host> hosts= findAllFromDB(user, respectFrontendRoles);
-			Host otherHost;
-			Contentlet otherHostContentlet;
-			for(Host h : hosts){
-				if(h.getIdentifier().equals(host.getIdentifier())){
-					continue;
-				}
-				// if this host is the default as well then ours should become the only one
-				if(h.isDefault()){
-					boolean isHostRunning = h.isLive();
-					otherHostContentlet = APILocator.getContentletAPI().checkout(h.getInode(), user, respectFrontendRoles);
-					otherHost =  new Host(otherHostContentlet);
-					hostCache.remove(otherHost);
-					otherHost.setDefault(false);
-					if(host.getMap().containsKey(Contentlet.DONT_VALIDATE_ME))
-					    otherHost.setProperty(Contentlet.DONT_VALIDATE_ME, true);
-					if(host.getMap().containsKey(Contentlet.DISABLE_WORKFLOW))
-					    otherHost.setProperty(Contentlet.DISABLE_WORKFLOW,true);
-
-					Contentlet cont = conAPI.checkin(otherHost, user, respectFrontendRoles);
-					if(isHostRunning) {
-						otherHost = new Host(cont);
-						publish(otherHost, user, respectFrontendRoles);
-					}
-				}
-			}
-		}
-	}
-
-	public List<Host> getHostsWithPermission(int permissionType, boolean includeArchived, User user, boolean respectFrontendRoles) throws DotDataException, DotSecurityException {
-		try {
-			Structure st = CacheLocator.getContentTypeCache().getStructureByVelocityVarName("Host");
-			List<Contentlet> list = APILocator.getContentletAPI().search("+structureInode:" + st.getInode() + " +working:true", 0, 0, null, user, respectFrontendRoles);
-			list = APILocator.getPermissionAPI().filterCollection(list, permissionType, respectFrontendRoles, user);
-			if (includeArchived) {
-				return convertToHostList(list);
-			} else {
-				List<Host> hosts = convertToHostList(list);
-
-				List<Host> filteredHosts = new ArrayList<Host>();
-				for (Host host: hosts) {
-					if (!host.isArchived())
-						filteredHosts.add(host);
-				}
-
-				return filteredHosts;
-			}
-		} catch (Exception e) {
-			Logger.error(HostAPIImpl.class, e.getMessage(), e);
-			throw new DotRuntimeException(e.getMessage(), e);
-		}
-	}
-
-	public List<Host> getHostsWithPermission(int permissionType, User user, boolean respectFrontendRoles) throws DotDataException, DotSecurityException {
-		return getHostsWithPermission(permissionType, true, user, respectFrontendRoles);
-	}
-
-	public Host findSystemHost (User user, boolean respectFrontendRoles) throws DotDataException, DotSecurityException {
-		if(systemHost != null){
-			return systemHost;
-		}
-
-		try {
-		    String systemHostSql = "select id from identifier where id = ?";
-			DotConnect db  = new DotConnect();
-			db.setSQL(systemHostSql);
-			db.addParam(Host.SYSTEM_HOST);
-			List<Map<String, Object>> rs = db.loadObjectResults();
-			if(rs.isEmpty()) {
-			    // TODO: Be aware that this line may cause an infinite loop.
-				createSystemHost();
-			} else {
-			    final String systemHostId = (String) rs.get(0).get("id");
-			    this.systemHost = DBSearch(systemHostId, user, respectFrontendRoles);
-			}
-			if(rs.size() > 1){
-				Logger.fatal(this, "There is more than one working version of the system host!!");
-			}
-		} catch (Exception e) {
-			Logger.error(HostAPIImpl.class, e.getMessage(), e);
-			throw new DotRuntimeException(e.getMessage(), e);
-		}
-		return systemHost;
-	}
-
-	public Host findSystemHost () throws DotDataException {
-
-		try {
-			return findSystemHost(	APILocator.getUserAPI().getSystemUser(), false);
-		} catch (DotSecurityException e) {
-			Logger.error(HostAPIImpl.class, e.getMessage(), e);
-			throw new DotRuntimeException(e.getMessage(), e);
-		}
-
-	}
-
-
-
-
-
-	public Host findParentHost(Folder folder, User user, boolean respectFrontendRoles) throws DotDataException, DotSecurityException {
-		if(folder.getIdentifier() !=null){
-			return find(APILocator.getIdentifierAPI().find(folder.getIdentifier()).getHostId(), user, respectFrontendRoles);
-		}
-		return findDefaultHost(user, respectFrontendRoles);
-	}
-
-	public Host findParentHost(WebAsset asset, User user, boolean respectFrontendRoles) throws DotDataException, DotSecurityException {
-		if(asset.getIdentifier()!=null){
-			return find(APILocator.getIdentifierAPI().find(asset.getIdentifier()).getHostId(), user, respectFrontendRoles);
-		}
-
-		return null;
-	}
-
-	public Host findParentHost(Treeable asset, User user, boolean respectFrontendRoles) throws DotDataException, DotSecurityException {
-		if(asset.getIdentifier()!=null){
-			return find(APILocator.getIdentifierAPI().find(asset.getIdentifier()).getHostId(), user, respectFrontendRoles);
-		}
-		return null;
-	}
-
-	public boolean doesHostContainsFolder(Host parent, String folderName) throws DotDataException, DotSecurityException {
-		List<Folder> trees = APILocator.getFolderAPI().findFoldersByHost(parent,APILocator.getUserAPI().getSystemUser(),false);
-		for (Folder folder : trees) {
-			if (folder.getName().equals(folderName))
-				return true;
-		}
-		return false;
-
-	}
-
-	public void delete(final Host host, final User user, final boolean respectFrontendRoles) {
-	    delete(host,user,respectFrontendRoles,false);
-	}
-
-	public void delete(final Host host, final User user, final boolean respectFrontendRoles, boolean runAsSepareThread) {
-
-
-		class DeleteHostThread extends Thread {
-
-			public void run() {
-				try {
-					deleteHost();
-				} catch (Exception e) {
-					// send notification
-					try {
-						final I18NMessage errorMessage = new I18NMessage("notifications_host_deletion_error",
-								host.getHostname(), e.getMessage());
-
-						APILocator.getNotificationAPI().generateNotification(
-								new I18NMessage("notification.hostapi.delete.error.title"), // title = Host Notification
-								errorMessage,
-								null, // no actions
-								NotificationLevel.ERROR,
-								NotificationType.GENERIC,
-								user.getUserId(),
-								user.getLocale()
-						);
-
-					} catch (DotDataException e1) {
-						Logger.error(HostAPIImpl.class, "error saving Notification", e);
-					}
-
-					Logger.error(HostAPIImpl.class, e.getMessage(), e);
-					throw new DotRuntimeException(e.getMessage(), e);
-				}
-			}
-			
-			/**
-			 * Gradually deletes a whole site (host) by removing each piece of
-			 * content in it (e.g., removes old files, HTML and Content pages,
-			 * links, contentlets, and so on).
-			 * 
-			 * @throws Exception
-			 *             An error occurred when executing a delete method.
-			 */
-			public void deleteHost() throws Exception {
-				if(host != null){
-					hostCache.remove(host);
-				}
-
-				// Remove Old 1.9 Files
-				FileAPI fileAPI = APILocator.getFileAPI();
-				List<File> files = fileAPI.findFiles(user, true, null, host.getIdentifier(), null, null, null, 0, -1, null);
-				for (File file : files) {
-					fileAPI.delete(file, user, respectFrontendRoles);
-				}
-
-				DotConnect dc = new DotConnect();
-
-				// Remove HTML Pages
-				HTMLPageAPI htmlPageAPI = APILocator.getHTMLPageAPI();
-				List<HTMLPage> pages = htmlPageAPI.findHtmlPages(user, true, null, host.getIdentifier(), null, null, null, 0, -1, null);
-				for (HTMLPage page : pages) {
-					htmlPageAPI.delete(page, user, respectFrontendRoles);
-				}
-
-				// Remove Links
-				MenuLinkAPI linkAPI = APILocator.getMenuLinkAPI();
-				List<Link> links = linkAPI.findLinks(user, true, null, host.getIdentifier(), null, null, null, 0, -1, null);
-				for (Link link : links) {
-					linkAPI.delete(link, user, respectFrontendRoles);
-				}
-
-				// Remove Contentlet
-				ContentletAPI contentAPI = APILocator.getContentletAPI();
-				contentAPI.deleteByHost(host, user, respectFrontendRoles);
-
-				// Remove Folders
-				FolderAPI folderAPI = APILocator.getFolderAPI();
-				List<Folder> folders = folderAPI.findFoldersByHost(host, user, respectFrontendRoles);
-				for (Folder folder : folders) {
-					folderAPI.delete(folder, user, respectFrontendRoles);
-				}
-
-				// Remove Templates
-				TemplateAPI templateAPI = APILocator.getTemplateAPI();
-				List<Template> templates = templateAPI.findTemplates(user, true, null, host.getIdentifier(), null, null, null, 0, -1, null);
-				for (Template template : templates) {
-					dc.setSQL("delete from template_containers where template_id = ?");
-					dc.addParam(template.getIdentifier());
-					dc.loadResult();
-
-					dc.setSQL("select inode, identifier from htmlpage where template_id = ?");
-					dc.addParam(template.getIdentifier());
-					List<HashMap<String, Object>> htmlpages =  dc.loadResults();
-					for (HashMap<String, Object> folderMap : htmlpages) {
-						String identifier = (String) folderMap.get("identifier");
-						HTMLPage page = htmlPageAPI.loadWorkingPageById(identifier, user, respectFrontendRoles);
-						htmlPageAPI.delete(page, user, respectFrontendRoles);
-					}
-
-					templateAPI.delete(template, user, respectFrontendRoles);
-				}
-
-				// Remove Containers
-				ContainerAPI containerAPI = APILocator.getContainerAPI();
-				List<Container> containers = containerAPI.findContainers(user, true, null, host.getIdentifier(), null, null, null, 0, -1, null);
-				for (Container container : containers) {
-					containerAPI.delete(container, user, respectFrontendRoles);
-				}
-
-				// Remove Structures
-				List<Structure> structures = StructureFactory.getStructures(" host = '" + host.getIdentifier() + "'", null, 0, 0, null);
-				for (Structure structure : structures) {
-					List<Contentlet> structContent = contentAPI.findByStructure(structure, user, respectFrontendRoles, 0, 0);
-					for (Contentlet c : structContent) {
-						//We are deleting a site/host, we don't need to validate anything.
-						c.setProperty(Contentlet.DONT_VALIDATE_ME, true);
-						contentAPI.delete(c, user, respectFrontendRoles);
-					}
-					StructureFactory.deleteStructure(structure);
-				}
-
-				// wipe bad old containers
-                dc.setSQL("delete from container_structures where exists (select * from identifier where host_inode=? and container_structures.container_id=id)");
-                dc.addParam(host.getIdentifier());
-                dc.loadResult();
-
-				String[] assets = {Inode.Type.CONTAINERS.getTableName(),"template","htmlpage","links"};
-				for(String asset : assets) {
-				    dc.setSQL("select inode from "+asset+" where exists (select * from identifier where host_inode=? and id="+asset+".identifier)");
-	                dc.addParam(host.getIdentifier());
-	                for(Map row : (List<Map>)dc.loadResults()) {
-	                    dc.setSQL("delete from "+asset+" where inode=?");
-	                    dc.addParam(row.get("inode"));
-	                    dc.loadResult();
-	                }
-				}
-
-				// Double-check that ALL contentlets are effectively removed  
-				// before using dotConnect to kill bad identifiers
-				List<Contentlet> remainingContenlets = contentAPI
-						.findContentletsByHost(host, user, respectFrontendRoles);
-				if (remainingContenlets != null
-						&& remainingContenlets.size() > 0) {
-					contentAPI.deleteByHost(host, user, respectFrontendRoles);
-				}
-				
-                // kill bad identifiers pointing to the host
-                dc.setSQL("delete from identifier where host_inode=?");
-                dc.addParam(host.getIdentifier());
-                dc.loadResult();
-
-				// Remove Host
-				Contentlet c = contentAPI.find(host.getInode(), user, respectFrontendRoles);
-				contentAPI.delete(c, user, respectFrontendRoles);
-				hostCache.remove(host);
-				hostCache.clearAliasCache();
-
-			}
-		}
-
-		DeleteHostThread thread = new DeleteHostThread();
-
-		if(runAsSepareThread) {
-			thread.start();
-		} else {
-			thread.run();
-		}
-	}
-
-	public void archive(Host host, User user, boolean respectFrontendRoles)
-			throws DotDataException, DotSecurityException,
-			DotContentletStateException {
-		if(host != null){
-			hostCache.remove(host);
-		}
-		Contentlet c = APILocator.getContentletAPI().find(host.getInode(), user, respectFrontendRoles);
-		//retrieve all hosts that have this current host as tag storage host
-		List<Host> hosts = retrieveHostsPerTagStorage(host.getTagStorage(), user);
-		for(Host h: hosts) {
-			if(h.getIdentifier() != null){
-				if(!h.getIdentifier().equals(host.getIdentifier())){
-					//prevents changing tag storage for archived host.
-					//the tag storage will change for all hosts which tag storage is archived host
-					h.setTagStorage(h.getIdentifier());
-					h = save(h, user, true);
-				}
-			}
-		}
-		APILocator.getContentletAPI().archive(c, user, respectFrontendRoles);
-		host.setModDate(new Date ());
-		hostCache.clearAliasCache();
-
-		systemEventsAPI.pushAsync(SystemEventType.ARCHIVE_SITE, new Payload(c, Visibility.EXCLUDE_OWNER,
-				new ExcludeOwnerVerifierBean(user.getUserId(), PermissionAPI.PERMISSION_READ, Visibility.PERMISSION)));
-	}
-
-	public void unarchive(Host host, User user, boolean respectFrontendRoles)
-			throws DotDataException, DotSecurityException,
-			DotContentletStateException {
-		if(host != null){
-			hostCache.remove(host);
-		}
-		Contentlet c = APILocator.getContentletAPI().find(host.getInode(), user, respectFrontendRoles);
-		APILocator.getContentletAPI().unarchive(c, user, respectFrontendRoles);
-		host.setModDate(new Date ());
-		hostCache.clearAliasCache();
-
-		systemEventsAPI.pushAsync(SystemEventType.UN_ARCHIVE_SITE, new Payload(c, Visibility.EXCLUDE_OWNER,
-				new ExcludeOwnerVerifierBean(user.getUserId(), PermissionAPI.PERMISSION_READ, Visibility.PERMISSION)));
-	}
-
-	private synchronized Host createDefaultHost() throws DotDataException,
-	DotSecurityException {
-    	Structure st = CacheLocator.getContentTypeCache().getStructureByVelocityVarName("Host");
-		List<Field> fields = FieldsCache.getFieldsByStructureInode(st.getInode());
-		Field isDefault = null;
-    	for(Field f : fields){
-    		if("isDefault".equalsIgnoreCase(f.getVelocityVarName())){
-    			isDefault=f;
-    		}
-
-    	}
-
-
-		User systemUser = APILocator.getUserAPI().getSystemUser();
-
-
-
-		DotConnect dc = new DotConnect();
-		dc.setSQL("select working_inode from contentlet_version_info join contentlet on (contentlet.inode = contentlet_version_info.working_inode) " +
-				  " where " + isDefault.getFieldContentlet() +" = ? and structure_inode =?");
-		dc.addParam(true);
-		dc.addParam(st.getInode());
-
-		Host defaultHost = new Host();
-
-		String inode = dc.getString("working_inode");
-		if(!UtilMethods.isSet(inode)){
-
-			defaultHost.setDefault(true);
-			defaultHost.setHostname("localhost");
-
-
-			for(Field f: defaultHost.getStructure().getFields()){
-				if(f.isRequired() && UtilMethods.isSet(f.getDefaultValue())){
-
-
-					defaultHost.setProperty(f.getVelocityVarName(), f.getDefaultValue());
-				}
-
-			}
-
-
-			defaultHost = save(defaultHost, systemUser, false);
-		} else {
-			 defaultHost = new Host(APILocator.getContentletAPI().find(inode, systemUser, false));
-		}
-
-		hostCache.remove(defaultHost);
-
-		return defaultHost;
-
-	}
-
-
-	private synchronized Host createSystemHost() throws DotDataException,
-	DotSecurityException {
-
-		User systemUser = APILocator.getUserAPI().getSystemUser();
-		String systemHostSql = "select id from identifier where id = ?";
-		DotConnect db  = new DotConnect();
-		db.setSQL(systemHostSql);
-		db.addParam(Host.SYSTEM_HOST);
-		List<Map<String, Object>> rs = db.loadObjectResults();
-		if(rs.isEmpty()) {
-			Host systemHost = new Host();
-			systemHost.setDefault(false);
-			systemHost.setInode("dbdec5e2-c02b-4cfb-83a9-4a4c4f3b2eb0");
-			systemHost.setHostname("system");
-			systemHost.setSystemHost(true);
-			systemHost.setHost(null);
-			systemHost.setLanguageId(APILocator.getLanguageAPI().getDefaultLanguage().getId());
-			systemHost = new Host(conFac.save(systemHost));
-			systemHost.setIdentifier(Host.SYSTEM_HOST);
-			systemHost.setModDate(new Date());
-			systemHost.setModUser(systemUser.getUserId());
-			systemHost.setOwner(systemUser.getUserId());
-			systemHost.setHost(null);
-			systemHost.setFolder(null);
-			conFac.save(systemHost);
-			APILocator.getVersionableAPI().setWorking(systemHost);
-			this.systemHost = systemHost;
-		} else {
-		    final String systemHostId = (String) rs.get(0).get("id");
-            this.systemHost =  APILocator.getHostAPI().DBSearch(systemHostId, systemUser, false);
-		}
-		return systemHost;
-	}
-	
-	private List<Host> convertToHostList(List<Contentlet> list) {
-		List<Host> hosts = new ArrayList<Host>();
-		for(Contentlet c : list) {
-			hosts.add(new Host(c));
-		}
-		return hosts;
-	}
-
-	public void publish(Host host, User user, boolean respectFrontendRoles) throws DotContentletStateException, DotDataException, DotSecurityException {
-
-		if(host != null){
-			hostCache.remove(host);
-		}
-		Contentlet c = APILocator.getContentletAPI().find(host.getInode(), user, respectFrontendRoles);
-		APILocator.getContentletAPI().publish(c, user, respectFrontendRoles);
-		hostCache.add(host);
-		hostCache.clearAliasCache();
-
-	}
-
-	public void unpublish(Host host, User user, boolean respectFrontendRoles) throws DotContentletStateException, DotDataException, DotSecurityException {
-		if(host != null){
-			hostCache.remove(host);
-		}
-		Contentlet c = APILocator.getContentletAPI().find(host.getInode(), user, respectFrontendRoles);
-		APILocator.getContentletAPI().unpublish(c, user, respectFrontendRoles);
-		hostCache.add(host);
-		hostCache.clearAliasCache();
-	}
-
-	public void makeDefault(Host host, User user, boolean respectFrontendRoles) throws DotContentletStateException, DotDataException, DotSecurityException {
-		host.setDefault(true);
-		save(host, user, respectFrontendRoles);
-	}
-
-	public Host DBSearch(String id, User user, boolean respectFrontendRoles) throws DotDataException, DotSecurityException {
-		if (!UtilMethods.isSet(id))
-			return null;
-
-		final String languageIdColumn = "language_id";
-		final String isDefaultColumn = "isDefault";
-
-		Structure st = CacheLocator.getContentTypeCache().getStructureByVelocityVarName("Host");
-		List<Field> fields = FieldsCache.getFieldsByStructureInode(st.getInode());
-
-		StringBuilder sql = new StringBuilder();
-		sql.append("SELECT inode," + languageIdColumn);
-		for (Field field: fields) {
-			if (APILocator.getFieldAPI().valueSettable(field) && !field.getFieldType().equals(Field.FieldType.BINARY.toString())) {
-				sql.append(", " + field.getVelocityVarName());
-			}
-		}
-		sql.append(" FROM host ");
-		sql.append("WHERE identifier='" + id + "'");
-		
-		SQLQueryFactory sqlQueryFactory = new SQLQueryFactory(sql.toString());
-		Query query = sqlQueryFactory.getQuery();
-
-		List<Map<String, Serializable>> list = APILocator.getContentletAPI().DBSearch(query, user, respectFrontendRoles);
-		if (1 < list.size())
-			Logger.error(this, "More of one working version of host match the same identifier " + id + "!!");
-		else if (list.size() == 0)
-			return null;
-
-		Host host = new Host();
-		
-		for (String key: list.get(0).keySet()) {
-			Object value = list.get(0).get(key);
-			if ( key.equals(languageIdColumn) ) {
-				if ( value instanceof Number){ //Hibernate maps Oracle NUMBER to BigDecimal.
-					host.setProperty(Contentlet.LANGUAGEID_KEY, ((Number) value).longValue());
-				} else {
-					host.setProperty(Contentlet.LANGUAGEID_KEY, value);
-				}
-			} if (key.equals(isDefaultColumn)) { 
-				host.setProperty(Host.IS_DEFAULT_KEY, DbConnectionFactory.isDBTrue(value.toString()));
-			} else {
-				host.setProperty(key, value);
-			}
-		}
-		host.setProperty(Contentlet.MOD_DATE_KEY, new Date());//We don't really need this value for the system host but to avoid problems casting that field....
-		if ("SYSTEM_HOST".equals(id)) {
-			host.setProperty(Host.SYSTEM_HOST_KEY, true);
-		}
-
-		return host;
-	}
-
-	public void updateCache(Host host) {
-		hostCache.remove(host);
-		hostCache.clearAliasCache();
-		hostCache.add(new Host(host));
-	}
-
-	public List<String> parseHostAliases(Host host) {
-		List<String> ret = new ArrayList<String>();
-		if(host.getAliases() == null){
-			return ret;
-		}
-		StringTokenizer tok = new StringTokenizer(host.getAliases(), ", \n\r\t");
-		while (tok.hasMoreTokens()) {
-			ret.add(tok.nextToken());
-		}
-		return ret;
-	}
-
-	@SuppressWarnings("unchecked")
-	public void updateVirtualLinks(Host workinghost,Host updatedhost) throws DotDataException {//DOTCMS-5025
-
-		String workingHostName = workinghost.getHostname();
-		String updatedHostName = updatedhost.getHostname();
-		if(!workingHostName.equals(updatedHostName)) {
-    		HibernateUtil dh = new HibernateUtil(VirtualLink.class);
-    		List<VirtualLink> resultList = new ArrayList<VirtualLink>();
-    		dh.setQuery("select inode from inode in class " + VirtualLink.class.getName() + " where lower(inode.url) like ?");
-    		dh.setParam(workingHostName.toLowerCase()+":/%");
-    		resultList = dh.list();
-    		for (VirtualLink vl : resultList) {
-    			String workingURL = vl.getUrl();
-    			String newURL = updatedHostName.toLowerCase()+workingURL.substring(workingHostName.length());//gives url with updatedhostname
-    			vl.setUrl(newURL);
-    			HibernateUtil.saveOrUpdate(vl);
-    			VirtualLinksCache.removePathFromCache(vl.getUrl());
-    		}
-		}
-	}
-
-	@SuppressWarnings("unchecked")
-	public void updateMenuLinks(Host workinghost,Host updatedhost) throws DotDataException {//DOTCMS-5090
-
-		String workingHostName = workinghost.getHostname();
-		String updatedHostName = updatedhost.getHostname();
-		if(!workingHostName.equals(updatedHostName)) {
-    		HibernateUtil dh = new HibernateUtil(Link.class);
-    		List<Link> resultList = new ArrayList<Link>();
-    		dh.setQuery("select asset from asset in class " + Link.class.getName() + " where asset.url like ?");
-    		dh.setParam(workingHostName+"/%");
-    		resultList = dh.list();
-    		for(Link link : resultList){
-    			String workingURL = link.getUrl();
-    			String newURL = updatedHostName+workingURL.substring(workingHostName.length());//gives url with updatedhostname
-    			link.setUrl(newURL);
-    			try {
-                    APILocator.getMenuLinkAPI().save(link, APILocator.getUserAPI().getSystemUser(), false);
-                } catch (DotSecurityException e) {
-                    throw new RuntimeException(e);
-                }
-    		}
-		}
-
-	}
-
-	public List<Host> retrieveHostsPerTagStorage (String tagStorageId, User user) {
-		List<Host> hosts = new ArrayList<Host>();
-		List<Host> allHosts = new ArrayList<Host>();
-		try {
-			allHosts = findAll(user, true);
-		} catch (DotDataException e) {
-			e.printStackTrace();
-		} catch (DotSecurityException e) {
-			e.printStackTrace();
-		}
-
-		if (allHosts.size() > 0) {
-			for (Host h: allHosts) {
-				if(h.isSystemHost())
-					continue;
-				if (h.getTagStorage() != null){
-					if(h.getTagStorage().equals(tagStorageId))
-						hosts.add(h);
-				}
-			}
-		}
-
-		return hosts;
-
-	}
-	
+    }
+
 	public PaginatedArrayList<Host> search(String filter, boolean showArchived, boolean showSystemHost, int limit, int offset, User user, boolean respectFrontendRoles) throws DotDataException, DotSecurityException {
 		try {
 			Structure st = CacheLocator.getContentTypeCache().getStructureByVelocityVarName("Host");
@@ -2085,5 +1061,4 @@
 		
 		return hosts;
 	}
-}
->>>>>>> f811b564
+}