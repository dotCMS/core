package com.dotmarketing.portlets.contentlet.transform;

import static com.dotmarketing.portlets.contentlet.transform.strategy.TransformOptions.BINARIES;
import static com.dotmarketing.portlets.contentlet.transform.strategy.TransformOptions.CATEGORIES_NAME;
import static com.dotmarketing.portlets.contentlet.transform.strategy.TransformOptions.COMMON_PROPS;
import static com.dotmarketing.portlets.contentlet.transform.strategy.TransformOptions.CONSTANTS;

import static com.dotmarketing.portlets.contentlet.transform.strategy.TransformOptions.KEY_VALUE_VIEW;

import static com.dotmarketing.portlets.contentlet.transform.strategy.TransformOptions.TAGS;

import static com.dotmarketing.portlets.contentlet.transform.strategy.TransformOptions.VERSION_INFO;
import static com.dotmarketing.util.UtilMethods.isSet;

import com.dotcms.contenttype.model.type.ContentType;
import com.dotcms.util.CollectionsUtils;
import com.dotcms.util.DotPreconditions;
import com.dotmarketing.exception.DotRuntimeException;
import com.dotmarketing.portlets.contentlet.model.Contentlet;
import com.dotmarketing.portlets.contentlet.transform.strategy.StrategyResolver;
import com.dotmarketing.portlets.contentlet.transform.strategy.TransformOptions;
import com.dotmarketing.util.Logger;
import com.google.common.annotations.VisibleForTesting;
import com.liferay.portal.model.User;
import io.vavr.Tuple;
import java.util.EnumSet;
import java.util.List;
import java.util.Map;
import java.util.Set;
import java.util.stream.Collectors;

/**
 * This class intents to be the single point of transformation logic
 * Transformation basically takes place in strategies that are plugged based on the options submitted
 * or the ContentType associated to the the Content.
 */
class DotContentletTransformerImpl implements DotContentletTransformer {

    static final Set<TransformOptions> defaultOptions = EnumSet.of(

<<<<<<< HEAD
            COMMON_PROPS, CONSTANTS, VERSION_INFO, BINARIES, CATEGORIES_NAME, TAGS , KEY_VALUE_VIEW
=======
            COMMON_PROPS, CONSTANTS, VERSION_INFO, BINARIES, CATEGORIES_NAME, TAGS
>>>>>>> 39820c3f

    );

    private final User user;
    private final Set<TransformOptions> options;
    private final List<Contentlet> contentlets;
    private final StrategyResolver strategyResolver;

    /**
     * Main constructor provides access to set the required APIs
     * @param contentlets input
     * @param strategyResolver strategyResolver
     * @param options bit to instruct what needs to be turned on and off
     * @param user user
     */
    @VisibleForTesting
    DotContentletTransformerImpl(final List<Contentlet> contentlets,
            final StrategyResolver strategyResolver,
            final Set<TransformOptions> options,
            final User user) {

        DotPreconditions.checkArgument(contentlets!=null, "List of contentlets can't be null",
                IllegalArgumentException.class);

        this.contentlets = contentlets;
        this.strategyResolver = strategyResolver;
        this.options = options;
        this.user = user;
    }

    /**
     * If desired we can do bulk transformation over a collection. So That's why we have a toMaps
     * @return List of transformed Maps
     */
    public List<Map<String, Object>> toMaps() {
        return contentlets.stream().map(source -> Tuple.of(source, copy(source))).map(tuple -> {
            final Contentlet source =  tuple._1; //This is the source contentlet from cache. We're not supposed to modify this.
            final Contentlet copyContentlet = tuple._2; //This is the mutable copy we can work on.
            return transform(source, copyContentlet);
        }).collect(CollectionsUtils.toImmutableList());
    }

    /**
     * This is the main method where individual transformation takes place.
     * @param copyContentlet input contentlet
     * @return Map holding the transformed properties
     */
    private Map<String, Object> transform(final Contentlet sourceContentlet, final Contentlet copyContentlet) {
        final ContentType type = sourceContentlet.getContentType();
        if (null != type) {
            Logger.debug(
                    DotContentletTransformerImpl.class, () -> String
                            .format(" BaseType: `%s` Type: `%s`", type.name(),
                                    type.baseType().name()));
        }
        //We'll work directly on the copy. We dont want to mess with anything that already lives on cache.
        final Map<String, Object> map = copyContentlet.getMap();

        strategyResolver.resolveStrategies(type, options).stream()
                .map(strategy -> {
                    strategy.apply(sourceContentlet, map, options, user);
                    return strategy;
                }).reduce((a, b) -> b).ifPresent(lastStrategy -> lastStrategy.cleanup(map));

        return map;
    }

    /**
     * Adds needed things that are not included by default from the api to the contentlet.
     * If there is anything new to add, returns copy with the new attributes inside, otherwise returns the same instance.
     * @return Contentlet returns a contentlet, if there is something to add will create a new instance based on the current one in the parameter and the new attributes
     */
    public List<Contentlet> hydrate() {
        return contentlets.stream().map(source -> Tuple.of(source, copy(source))).map(tuple -> {
            final Contentlet source =  tuple._1; //This is the source contentlet from cache. We're not supposed to modify this.
            final Contentlet copyContentlet = tuple._2; //This is the mutable copy we can work on.
            transform(source, copyContentlet);
            return copyContentlet;
        }).collect(Collectors.toList());
    }

    /**
     * To avoid caching issues we work on a copy
     * @param contentlet input contentlet
     * @return a copy contentlet
     */
    private Contentlet copy(final Contentlet contentlet) {
        final Contentlet newContentlet = new Contentlet();
        if (null != contentlet && null != contentlet.getMap()) {
            newContentlet.getMap().putAll(contentlet.getMap());
        }
        return newContentlet;
    }

}<|MERGE_RESOLUTION|>--- conflicted
+++ resolved
@@ -38,11 +38,7 @@
 
     static final Set<TransformOptions> defaultOptions = EnumSet.of(
 
-<<<<<<< HEAD
-            COMMON_PROPS, CONSTANTS, VERSION_INFO, BINARIES, CATEGORIES_NAME, TAGS , KEY_VALUE_VIEW
-=======
             COMMON_PROPS, CONSTANTS, VERSION_INFO, BINARIES, CATEGORIES_NAME, TAGS
->>>>>>> 39820c3f
 
     );
 
