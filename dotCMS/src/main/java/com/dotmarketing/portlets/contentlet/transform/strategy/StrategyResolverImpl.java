package com.dotmarketing.portlets.contentlet.transform.strategy;

import static com.dotmarketing.portlets.contentlet.transform.strategy.TransformOptions.BINARIES_VIEW;
import static com.dotmarketing.portlets.contentlet.transform.strategy.TransformOptions.CATEGORIES_VIEW;
import static com.dotmarketing.portlets.contentlet.transform.strategy.TransformOptions.FILEASSET_VIEW;
import static com.dotmarketing.portlets.contentlet.transform.strategy.TransformOptions.IDENTIFIER_VIEW;
import static com.dotmarketing.portlets.contentlet.transform.strategy.TransformOptions.KEY_VALUE_VIEW;
import static com.dotmarketing.portlets.contentlet.transform.strategy.TransformOptions.LANGUAGE_VIEW;
import static com.dotmarketing.portlets.contentlet.transform.strategy.TransformOptions.SITE_VIEW;
import static com.google.common.collect.ImmutableMap.of;

import com.dotcms.api.APIProvider;
import com.dotcms.contenttype.model.type.BaseContentType;
import com.dotcms.contenttype.model.type.ContentType;
import com.dotcms.api.APIProvider.Builder;
import com.dotcms.util.CollectionsUtils;
import com.google.common.annotations.VisibleForTesting;
import com.google.common.collect.ImmutableList;
import java.util.List;
import java.util.Map;
import java.util.Set;
import java.util.function.Supplier;

/**
 * Default Resolver impl
 */
public class StrategyResolverImpl implements StrategyResolver {

    //Strategies Triggered by CT
    private final Map<BaseContentType, Supplier<AbstractTransformStrategy>> strategyTriggeredByBaseType;

    //Strategies Triggered by an Option
    private final Map<TransformOptions, Supplier<AbstractTransformStrategy>> strategyTriggeredByOption;

    //Fixed strategies that are most like to be applied all the time.
    //Anyways we keep them on a Supplier to instantiate them only if they're really needed.
    private final Supplier<DefaultTransformStrategy> defaultTransformStrategy;

    /**
     * Test friendly constructor version
     * @param strategyTriggeredByBaseType
     * @param strategyTriggeredByOption
     * @param defaultTransformStrategy
     */
    @VisibleForTesting
    public StrategyResolverImpl(
            final Map<BaseContentType, Supplier<AbstractTransformStrategy>> strategyTriggeredByBaseType,
            final Map<TransformOptions, Supplier<AbstractTransformStrategy>> strategyTriggeredByOption,
            final Supplier<DefaultTransformStrategy> defaultTransformStrategy) {
        this.strategyTriggeredByBaseType = strategyTriggeredByBaseType;
        this.strategyTriggeredByOption = strategyTriggeredByOption;
        this.defaultTransformStrategy = defaultTransformStrategy;
    }

    /**
     * Main constructor
     */
    public StrategyResolverImpl(final APIProvider toolBox) {
        this(
            //These are very specific implementations but most cases will be covered by the default strategy.
            of(
                BaseContentType.FILEASSET, () -> new FileAssetViewStrategy(toolBox),
                BaseContentType.HTMLPAGE, () -> new PageViewStrategy(toolBox),
                BaseContentType.DOTASSET, () -> new DotAssetViewStrategy(toolBox)
                ),
<<<<<<< HEAD
                CollectionsUtils.map(
=======
             CollectionsUtils.map(
>>>>>>> 0114793f
                 CATEGORIES_VIEW, () -> new CategoryViewStrategy(toolBox),
                 BINARIES_VIEW,   () -> new BinaryViewStrategy(toolBox),
                 IDENTIFIER_VIEW, () -> new IdentifierViewStrategy(toolBox),
                 LANGUAGE_VIEW,   ()-> new  LanguageViewStrategy(toolBox),
                 KEY_VALUE_VIEW,  ()-> new  KeyValueViewStrategy(toolBox),
<<<<<<< HEAD
                 FILEASSET_VIEW,  ()-> new  FileViewStrategy(toolBox)
=======
                 SITE_VIEW,       ()-> new  SiteViewStrategy(toolBox)
>>>>>>> 0114793f
             ),
             ()-> new DefaultTransformStrategy(toolBox)
        );
    }

    /**
     * Default constructor
     */
    public StrategyResolverImpl() {
        this(new Builder().build());
    }

    /**
     * This decides what strategies must be applied to transform the contentlet based of on the CT and the Options
     * @param contentType
     * @param options
     * @return
     */
    @Override
    public List<AbstractTransformStrategy> resolveStrategies(final ContentType contentType,
            final Set<TransformOptions> options) {
        final ImmutableList.Builder<AbstractTransformStrategy> builder = new ImmutableList.Builder<>();

        if(options.stream().anyMatch(TransformOptions::isDefaultProperty)){
           builder.add(defaultTransformStrategy.get());
        }

        if (null != contentType) {
            final Supplier<AbstractTransformStrategy> supplier = strategyTriggeredByBaseType
                    .get(contentType.baseType());
            if (null != supplier) {
                builder.add(supplier.get());
            }
        }

        for(final TransformOptions option:options){
            final Supplier<AbstractTransformStrategy> supplier = strategyTriggeredByOption.get(option);
            if(null != supplier){
                builder.add(supplier.get());
            }
        }

        return builder.build();
    }

}<|MERGE_RESOLUTION|>--- conflicted
+++ resolved
@@ -63,21 +63,14 @@
                 BaseContentType.HTMLPAGE, () -> new PageViewStrategy(toolBox),
                 BaseContentType.DOTASSET, () -> new DotAssetViewStrategy(toolBox)
                 ),
-<<<<<<< HEAD
-                CollectionsUtils.map(
-=======
              CollectionsUtils.map(
->>>>>>> 0114793f
                  CATEGORIES_VIEW, () -> new CategoryViewStrategy(toolBox),
                  BINARIES_VIEW,   () -> new BinaryViewStrategy(toolBox),
                  IDENTIFIER_VIEW, () -> new IdentifierViewStrategy(toolBox),
                  LANGUAGE_VIEW,   ()-> new  LanguageViewStrategy(toolBox),
                  KEY_VALUE_VIEW,  ()-> new  KeyValueViewStrategy(toolBox),
-<<<<<<< HEAD
-                 FILEASSET_VIEW,  ()-> new  FileViewStrategy(toolBox)
-=======
+                 FILEASSET_VIEW,  ()-> new  FileViewStrategy(toolBox),
                  SITE_VIEW,       ()-> new  SiteViewStrategy(toolBox)
->>>>>>> 0114793f
              ),
              ()-> new DefaultTransformStrategy(toolBox)
         );
