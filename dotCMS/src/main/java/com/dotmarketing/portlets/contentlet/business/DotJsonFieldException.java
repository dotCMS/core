--- conflicted
+++ resolved
@@ -1,7 +1,7 @@
 package com.dotmarketing.portlets.contentlet.business;
 
 import com.dotmarketing.util.importer.ImportLineValidationCodes;
-import com.dotmarketing.util.importer.exception.ImportLineErrorAware;
+import com.dotmarketing.util.importer.exception.ImportLineError;
 import com.liferay.util.StringPool;
 import java.util.Map;
 import java.util.Objects;
@@ -10,7 +10,7 @@
 import org.apache.commons.lang3.StringUtils;
 
 public class DotJsonFieldException extends DotContentletStateException implements
-        ImportLineErrorAware {
+        ImportLineError {
 
     public static final String INVALID_JSON_FIELD_FOR_KEY_VALUE = "Invalid JSON field provided. Key Value Field variable: ";
     public static final String INVALID_JSON_FIELD = "Invalid JSON field provided. Field variable: ";
@@ -26,11 +26,7 @@
         return errorMessage.replaceAll(pattern, "[$2]");
     }
 
-<<<<<<< HEAD
     DotJsonFieldException( @NotNull String message,
-=======
-    public DotJsonFieldException(
->>>>>>> cbe82b2f
             @NotNull String field, @NotNull String invalidJson,
             int line, int column, @NotNull String parseError) {
         super(message);
@@ -63,16 +59,10 @@
                 invalidJson.length() > 200 ? invalidJson.substring(0, 200) + "..." : invalidJson);
     }
 
-<<<<<<< HEAD
     @Override
     public Optional<Map<String, ?>> getContext() {
         return Optional.of(Map.of(
                 "parseError", getAbbreviatedParseError(),
-=======
-    public Map<String, Object> getContext() {
-        return Map.of(
-                "errorHint", getAbbreviatedParseError(),
->>>>>>> cbe82b2f
                 "line", this.line,
                 "column", this.column
         ));
