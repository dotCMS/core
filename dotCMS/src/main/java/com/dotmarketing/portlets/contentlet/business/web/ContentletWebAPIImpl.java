--- conflicted
+++ resolved
@@ -1,1265 +1,1285 @@
-package com.dotmarketing.portlets.contentlet.business.web;
-
-import com.dotcms.api.system.event.ContentletSystemEventUtil;
-import com.dotcms.repackage.javax.portlet.WindowState;
-import com.dotcms.repackage.org.apache.commons.collections.CollectionUtils;
-import com.dotcms.repackage.org.directwebremoting.WebContextFactory;
-import com.dotmarketing.beans.Host;
-import com.dotmarketing.beans.Identifier;
-import com.dotmarketing.beans.MultiTree;
-<<<<<<< HEAD
-import com.dotmarketing.business.APILocator;
-import com.dotmarketing.business.CacheLocator;
-import com.dotmarketing.business.FactoryLocator;
-import com.dotmarketing.business.IdentifierAPI;
-import com.dotmarketing.business.PermissionAPI;
-import com.dotmarketing.business.UserAPI;
-import com.dotmarketing.business.VersionableAPI;
-=======
-import com.dotmarketing.business.*;
->>>>>>> e652437b
-import com.dotmarketing.business.web.HostWebAPI;
-import com.dotmarketing.business.web.WebAPILocator;
-import com.dotmarketing.cache.FieldsCache;
-import com.dotmarketing.cms.factories.PublicCompanyFactory;
-import com.dotmarketing.db.DbConnectionFactory;
-import com.dotmarketing.db.HibernateUtil;
-import com.dotmarketing.exception.*;
-import com.dotmarketing.factories.EmailFactory;
-import com.dotmarketing.factories.InodeFactory;
-import com.dotmarketing.factories.MultiTreeFactory;
-import com.dotmarketing.portlets.calendar.business.EventAPI;
-import com.dotmarketing.portlets.calendar.model.Event;
-import com.dotmarketing.portlets.categories.business.CategoryAPI;
-import com.dotmarketing.portlets.categories.model.Category;
-import com.dotmarketing.portlets.containers.model.Container;
-import com.dotmarketing.portlets.contentlet.business.ContentletAPI;
-import com.dotmarketing.portlets.contentlet.business.DotContentletStateException;
-import com.dotmarketing.portlets.contentlet.business.DotContentletValidationException;
-import com.dotmarketing.portlets.contentlet.business.DotLockException;
-import com.dotmarketing.portlets.contentlet.model.Contentlet;
-import com.dotmarketing.portlets.contentlet.model.ContentletVersionInfo;
-import com.dotmarketing.portlets.folders.business.FolderAPI;
-import com.dotmarketing.portlets.folders.model.Folder;
-import com.dotmarketing.portlets.htmlpageasset.model.IHTMLPage;
-import com.dotmarketing.portlets.structure.business.FieldAPI;
-
-import com.dotmarketing.portlets.structure.factories.StructureFactory;
-import com.dotmarketing.portlets.structure.model.ContentletRelationships;
-import com.dotmarketing.portlets.structure.model.ContentletRelationships.ContentletRelationshipRecords;
-import com.dotmarketing.portlets.structure.model.Field;
-import com.dotmarketing.portlets.structure.model.Relationship;
-import com.dotmarketing.portlets.structure.model.Structure;
-import com.dotmarketing.portlets.workflows.business.WorkflowAPI;
-import com.dotmarketing.portlets.workflows.model.WorkflowAction;
-import com.dotmarketing.util.*;
-import com.liferay.portal.PortalException;
-import com.liferay.portal.SystemException;
-import com.liferay.portal.language.LanguageUtil;
-import com.liferay.portal.model.Company;
-import com.liferay.portal.model.User;
-import com.liferay.util.servlet.SessionMessages;
-
-import javax.servlet.http.HttpServletRequest;
-import java.text.DateFormat;
-import java.text.MessageFormat;
-import java.text.ParseException;
-import java.text.SimpleDateFormat;
-import java.util.*;
-/*
- *     //http://jira.dotmarketing.net/browse/DOTCMS-2273
- *     To save content via ajax.
- */
-public class ContentletWebAPIImpl implements ContentletWebAPI {
-
-	private CategoryAPI catAPI;
-	private PermissionAPI perAPI;
-	private ContentletAPI conAPI;
-	private FieldAPI fAPI;
-	private HostWebAPI hostAPI;
-	private FolderAPI fldrAPI;
-	private UserAPI userAPI;
-	private FolderAPI folderAPI;
-	private IdentifierAPI identAPI;
-
-	private static DateFormat eventRecurrenceStartDateF = new SimpleDateFormat("yyyy-MM-dd HH:mm");
-	private static DateFormat eventRecurrenceEndDateF = new SimpleDateFormat("yyyy-MM-dd");
-
-	private final ContentletSystemEventUtil contentletSystemEventUtil;
-
-	public ContentletWebAPIImpl() {
-		catAPI = APILocator.getCategoryAPI();
-		perAPI = APILocator.getPermissionAPI();
-		conAPI = APILocator.getContentletAPI();
-		fAPI = APILocator.getFieldAPI();
-		hostAPI = WebAPILocator.getHostWebAPI();
-		fldrAPI = APILocator.getFolderAPI();
-		this.userAPI = APILocator.getUserAPI();
-		this.folderAPI = APILocator.getFolderAPI();
-		this.identAPI = APILocator.getIdentifierAPI();
-
-		contentletSystemEventUtil = ContentletSystemEventUtil.getInstance();
-	}
-
-	public String saveContent(Map<String, Object> contentletFormData,
-							  boolean isAutoSave, boolean isCheckin, User user) throws DotContentletValidationException, Exception {
-		return saveContent(contentletFormData, isAutoSave, isCheckin, user, false);
-	}
-
-	public String saveContent(Map<String, Object> contentletFormData,
-							  boolean isAutoSave, boolean isCheckin, User user, boolean generateSystemEvent) throws DotContentletValidationException, Exception {
-
-		HttpServletRequest req =WebContextFactory.get().getHttpServletRequest();
-
-		Logger.debug(this, "############################# Contentlet");
-
-		boolean autocommit=DbConnectionFactory.getConnection().getAutoCommit();
-
-		if(autocommit)
-		    HibernateUtil.startTransaction();
-
-		try {
-			Logger.debug(this, "Calling Retrieve method");
-
-			_retrieveWebAsset(contentletFormData, user);
-
-		} catch (Exception ae) {
-			_handleException(ae,autocommit);
-			throw new Exception(ae.getMessage());
-		}
-
-		Contentlet cont;
-		boolean isNew = isNew(contentletFormData);
-
-		try {
-			Logger.debug(this, "Calling Save Method");
-			try{
-				_saveWebAsset(contentletFormData,isAutoSave,isCheckin,user, generateSystemEvent);
-			}catch (DotContentletValidationException ce) {
-				if(!isAutoSave)
-				SessionMessages.add(req, "message.contentlet.save.error");
-				throw ce;
-
-			}catch (Exception ce) {
-				if(!isAutoSave)
-				SessionMessages.add(req, "message.contentlet.save.error");
-				throw ce;
-			}
-
-			Logger.debug(this, "HTMLPage inode=" + contentletFormData.get("htmlpage_inode"));
-			Logger.debug(this, "Container inode=" + contentletFormData.get("contentcontainer_inode"));
-
-            if ( InodeUtils.isSet( (String) contentletFormData.get( "htmlpage_inode" ) )
-                    && InodeUtils.isSet( (String) contentletFormData.get( "contentcontainer_inode" ) ) ) {
-
-                try {
-                    Logger.debug( this, "I'm setting my contentlet parents" );
-                    _addToParents( contentletFormData, user, isAutoSave );
-                } catch ( DotSecurityException e ) {
-                    throw new DotSecurityException( e.getMessage() );
-                } catch ( Exception ae ) {
-                    throw ae;
-                }
-            }
-
-
-			cont = (Contentlet) contentletFormData.get(WebKeys.CONTENTLET_EDIT);
-
-			// finally we unlock the asset as the lock attribute is
-			// attached to the identifier rather than contentlet as
-			// before DOTCMS-6383
-		    //conAPI.unlock(cont, user, false);
-		} catch (Exception ae) {
-			cont = (Contentlet) contentletFormData.get(WebKeys.CONTENTLET_EDIT);
-			//conAPI.refresh(cont);
-			_handleException(ae,autocommit);
-			throw ae;
-		}
-
-		if(autocommit) {
-			HibernateUtil.commitTransaction();
-		}
-
-		contentletFormData.put("cache_control", "0");
-
-
-		return ((cont!=null) ? cont.getInode() : null);
-	}
-
-	private boolean isNew(Map<String, Object> contentletFormData) {
-		Contentlet currentContentlet = (Contentlet) contentletFormData.get(WebKeys.CONTENTLET_EDIT);
-		return !InodeUtils.isSet(currentContentlet.getInode());
-	}
-
-	/**
-	 * Creates the relationship between a given Legacy or Content Page, a
-	 * container, and its new or existing contentlet.
-	 * 
-	 * @param contentletFormData
-	 *            - The information passed down after form submission.
-	 * @param user
-	 *            - The user performing this action.
-	 * @param isAutoSave
-	 *            -
-	 * @throws Exception
-	 *             It can be thrown if the user does not have the permission to
-	 *             perform this action, or if an error occurred during the save
-	 *             process.
-	 */
-	private void _addToParents(Map<String, Object> contentletFormData, User user,boolean isAutoSave) throws Exception {
-
-		Logger.debug(this, "Inside AddContentletToParentsAction");
-
-		HttpServletRequest req = WebContextFactory.get().getHttpServletRequest();
-
-		Contentlet contentlet = (Contentlet) contentletFormData.get(WebKeys.CONTENTLET_FORM_EDIT);
-
-		Contentlet currentContentlet = (Contentlet) contentletFormData.get(WebKeys.CONTENTLET_EDIT);
-
-		Logger.debug(this, "currentContentlet inode=" + currentContentlet.getInode());
-		Logger.debug(this, "contentlet inode=" + contentlet.getInode());
-
-		// it's a new contentlet. we should add to parents
-		// if it's a version the parents get copied on save asset method
-		if (currentContentlet.getInode().equalsIgnoreCase(contentlet.getInode())
-				&&(UtilMethods.isSet(contentletFormData.get("htmlpage_inode"))
-						 && UtilMethods.isSet(contentletFormData.get("contentcontainer_inode")))) {
-
-			String htmlpage_inode = (String) contentletFormData.get("htmlpage_inode");
-			String contentcontainer_inode = (String) contentletFormData.get("contentcontainer_inode");
-
-			final IdentifierAPI identifierAPI = APILocator.getIdentifierAPI();
-			final VersionableAPI versionableAPI = APILocator.getVersionableAPI();
-
-			Identifier htmlParentId = identifierAPI.findFromInode(htmlpage_inode);
-			Logger.debug(this, "Added Contentlet to parent=" + htmlpage_inode);
-
-			Identifier containerParentId = null;
-			Container containerParent = null;
-			try{
-				containerParentId =  identifierAPI.findFromInode(contentcontainer_inode);
-				containerParent = (Container) versionableAPI.findWorkingVersion(containerParentId, user, false);
-			}
-			catch(Exception e){
-				if(e instanceof DotSecurityException){
-					SessionMessages.add(req, "message", "User needs 'View' Permissions on container");
-					throw new DotSecurityException("User have no View Permissions on container");
-				}else{
-					throw e;
-				}
-			}
-
-			if(containerParent != null){
-				Logger.debug(this, "Added Contentlet to parent=" + containerParent.getInode());
-
-
-				if (InodeUtils.isSet(htmlParentId.getId()) && InodeUtils.isSet(containerParent.getInode()) && InodeUtils.isSet(contentlet.getInode())) {
-					Identifier containerIdentifier = identifierAPI.find(containerParent);
-					Identifier contenletIdentifier = identifierAPI.find(contentlet);
-					MultiTree multiTree = MultiTreeFactory.getMultiTree(htmlParentId, containerIdentifier,
-							contenletIdentifier);
-					Logger.debug(this, "Getting multitree for=" + htmlpage_inode + " ," + containerParent.getInode()
-							+ " ," + contentlet.getIdentifier());
-					Logger.debug(this, "Coming from multitree parent1=" + multiTree.getParent1() + " parent2="
-							+ multiTree.getParent2());
-
-					int contentletCount = MultiTreeFactory.getMultiTree(htmlParentId).size();
-
-					if (!InodeUtils.isSet(multiTree.getParent1()) && !InodeUtils.isSet(multiTree.getParent2()) && !InodeUtils.isSet(multiTree.getChild())) {
-						Logger.debug(this, "MTree is null!!! Creating new one!");
-						MultiTree mTree = new MultiTree(htmlParentId.getInode(), containerIdentifier.getInode(),
-														contenletIdentifier.getInode(),null,contentletCount);
-						
-						Contentlet htmlContentlet = conAPI.find(htmlpage_inode,
-								user, false);						
-						if (UtilMethods.isSet(htmlContentlet) && UtilMethods.isSet(htmlContentlet.getInode())
-								&& (htmlContentlet.getStructure().getStructureType() == Structure.STRUCTURE_TYPE_HTMLPAGE)) {
-							String pageIdentifier = htmlContentlet.getIdentifier();
-							long contentletLang = contentlet.getLanguageId();
-							ContentletVersionInfo versionInfo = APILocator
-									.getVersionableAPI()
-									.getContentletVersionInfo(pageIdentifier,
-											contentletLang);
-							if (versionInfo != null) {
-								MultiTreeFactory.saveMultiTree(mTree,
-										contentlet.getLanguageId());
-							} else {
-								// The language in the page and the contentlet 
-								// do not match
-								String language = APILocator.getLanguageAPI()
-										.getLanguage(contentletLang)
-										.getLanguage();
-								Logger.debug(this,
-										"Creating MultiTree failed: Contentlet with identifier "
-												+ pageIdentifier
-												+ " does not exist in "
-												+ language);
-								String msg = MessageFormat
-										.format(LanguageUtil
-												.get(user,
-														"message.htmlpage.error.addcontent.invalidlanguage"),
-												language);
-								throw new DotLanguageException(msg);
-							}
-						} else {
-							MultiTreeFactory.saveMultiTree(mTree);
-						}
-					}
-
-				}
-			}
-
-			if(!isAutoSave)
-			SessionMessages.add(req, "message", "message.contentlet.add.parents");
-		}
-	}
-
-	private void _saveWebAsset(Map<String, Object> contentletFormData,
-							   boolean isAutoSave, boolean isCheckin, User user, boolean generateSystemEvent) throws Exception, DotContentletValidationException {
-
-		/**
-		System.out.println("----------------------------from form-------------------------");
-		for(String x: contentletFormData.keySet()){
-			System.out.println(x +":" + contentletFormData.get(x));
-		}
-		 **/
-
-
-		HttpServletRequest req =WebContextFactory.get().getHttpServletRequest();
-		Set contentletFormKeys = contentletFormData.keySet();//To replace req.getParameterValues()
-
-		// Getting the contentlets variables to work
-		Contentlet currentContentlet = (Contentlet) contentletFormData.get(WebKeys.CONTENTLET_EDIT);
-		String currentContentident = currentContentlet.getIdentifier();
-		boolean isNew = false;
-
-		if(!InodeUtils.isSet(currentContentlet.getInode())){
-			isNew = true;
-		}
-
-
-
-
-
-		/***
-		 *
-		 * Workflow
-		 *
-		 */
-		currentContentlet.setStringProperty("wfActionId", (String) contentletFormData.get("wfActionId"));
-		currentContentlet.setStringProperty("wfActionComments", (String) contentletFormData.get("wfActionComments"));
-		currentContentlet.setStringProperty("wfActionAssign", (String) contentletFormData.get("wfActionAssign"));
-
-		/**
-		 *
-		 * Push Publishing Actionlet
-		 *
-		 */
-		currentContentlet.setStringProperty("wfPublishDate", (String) contentletFormData.get("wfPublishDate"));
-		currentContentlet.setStringProperty("wfPublishTime", (String) contentletFormData.get("wfPublishTime"));
-		currentContentlet.setStringProperty("wfExpireDate", (String) contentletFormData.get("wfExpireDate"));
-		currentContentlet.setStringProperty("wfExpireTime", (String) contentletFormData.get("wfExpireTime"));
-		currentContentlet.setStringProperty("wfNeverExpire", (String) contentletFormData.get("wfNeverExpire"));
-		currentContentlet.setStringProperty("whereToSend", (String) contentletFormData.get("whereToSend"));
-		currentContentlet.setStringProperty("forcePush", (String) contentletFormData.get("forcePush"));
-
-
-
-
-
-
-
-
-
-
-		if(!isNew){
-
-
-			WorkflowAPI wapi = APILocator.getWorkflowAPI();
-			String wfActionId = (String) contentletFormData.get("wfActionId");
-			if(UtilMethods.isSet(wfActionId)){
-				WorkflowAction action = null;
-				try{
-					action = APILocator.getWorkflowAPI().findAction(wfActionId, user);
-				}
-				catch(Exception e){
-
-				}
-				if(action != null
-						&& ! action.requiresCheckout()
-						&& APILocator.getContentletAPI().canLock(currentContentlet, user)){
-
-				    if(currentContentlet.isLocked())
-				        APILocator.getContentletAPI().unlock(currentContentlet, user, false);
-
-						currentContentlet.setModUser(user.getUserId());
-						currentContentlet = APILocator.getWorkflowAPI().fireWorkflowNoCheckin(currentContentlet,user).getContentlet();
-						contentletFormData.put(WebKeys.CONTENTLET_EDIT, currentContentlet);
-						contentletFormData.put(WebKeys.CONTENTLET_FORM_EDIT, currentContentlet);
-						SessionMessages.add(req, "message", "Workflow-executed");
-
-						return;
-				}
-			}
-
-
-
-
-
-
-
-
-
-			try{
-				currentContentlet = conAPI.checkout(currentContentlet.getInode(), user, false);
-			}
-			catch(DotLockException dle){
-				SessionMessages.add(req, "message", "message.cannot.unlock.content.for.editing");
-				throw new DotLockException("User cannot lock contentlet : ", dle);
-			}catch (DotSecurityException dse) {
-				if(!isAutoSave)
-					SessionMessages.add(req, "message", "message.insufficient.permissions.to.save");
-
-				throw new DotSecurityException("User cannot checkout contentlet : ", dse);
-			}
-		}
-
-		/***
-		 *
-		 * Workflow
-		 *
-		 */
-		currentContentlet.setStringProperty("wfActionId", (String) contentletFormData.get("wfActionId"));
-		currentContentlet.setStringProperty("wfActionComments", (String) contentletFormData.get("wfActionComments"));
-		currentContentlet.setStringProperty("wfActionAssign", (String) contentletFormData.get("wfActionAssign"));
-
-		/**
-		 *
-		 * Push Publishing Actionlet
-		 *
-		 */
-		currentContentlet.setStringProperty("wfPublishDate", (String) contentletFormData.get("wfPublishDate"));
-		currentContentlet.setStringProperty("wfPublishTime", (String) contentletFormData.get("wfPublishTime"));
-		currentContentlet.setStringProperty("wfExpireDate", (String) contentletFormData.get("wfExpireDate"));
-		currentContentlet.setStringProperty("wfExpireTime", (String) contentletFormData.get("wfExpireTime"));
-		currentContentlet.setStringProperty("wfNeverExpire", (String) contentletFormData.get("wfNeverExpire"));
-		currentContentlet.setStringProperty("whereToSend", (String) contentletFormData.get("whereToSend"));
-		currentContentlet.setStringProperty("forcePush", (String) contentletFormData.get("forcePush"));
-
-
-		contentletFormData.put(WebKeys.CONTENTLET_FORM_EDIT, currentContentlet);
-		contentletFormData.put(WebKeys.CONTENTLET_EDIT, currentContentlet);
-
-		try{
-			_populateContent(contentletFormData, user, currentContentlet,isAutoSave);
-			//http://jira.dotmarketing.net/browse/DOTCMS-1450
-			//The form doesn't have the identifier in it. so the populate content was setting it to 0
-			currentContentlet.setIdentifier(currentContentident);
-			if(UtilMethods.isSet(contentletFormData.get("new_owner_permissions"))) {
-				currentContentlet.setOwner((String) contentletFormData.get("new_owner_permissions"));
-			}
-		}catch (DotContentletValidationException ve) {
-			throw new DotContentletValidationException(ve.getMessage());
-		}
-
-		String subcmd = "";
-		if(UtilMethods.isSet(contentletFormData.get("subcmd")))
-			subcmd = (String) contentletFormData.get("subcmd");
-
-		//Saving interval review properties
-		if (contentletFormData.get("reviewContent") != null && contentletFormData.get("reviewContent").toString().equalsIgnoreCase("true")) {
-			currentContentlet.setReviewInterval((String)contentletFormData.get("reviewIntervalNum") + (String)contentletFormData.get("reviewIntervalSelect"));
-		} else {
-			currentContentlet.setReviewInterval(null);
-		}
-
-
-		// saving the review dates
-		currentContentlet.setLastReview(new Date ());
-		if (currentContentlet.getReviewInterval() != null) {
-			currentContentlet.setNextReview(conAPI.getNextReview(currentContentlet, user, false));
-		}
-
-		ArrayList<Category> cats = new ArrayList<Category>();
-		// Getting categories that come from the entity
-		ArrayList<String> categoriesList = new ArrayList<String>();
-		Host host =null;
-		Folder folder = null;
-		for (Iterator iterator = contentletFormKeys.iterator(); iterator.hasNext();) {
-			String elementName = (String) iterator.next();
-			if(elementName.startsWith("categories") && elementName.endsWith("_")){
-				categoriesList.add((String)contentletFormData.get(elementName));
-			}
-
-			//http://jira.dotmarketing.net/browse/DOTCMS-3232
-			if(elementName.equalsIgnoreCase("hostId") &&
-					InodeUtils.isSet(contentletFormData.get(elementName).toString())){
-				String hostId = contentletFormData.get(elementName).toString();
-				 host = hostAPI.find(hostId, user, false);
-				if(host == null)
-					host = new Host();
-				if(!perAPI.doesUserHavePermission(host,PermissionAPI.PERMISSION_CAN_ADD_CHILDREN, user, false)){
-					SessionMessages.add(req, "message", "User needs 'Add Children' Permissions on selected host");
-					throw new DotSecurityException("User have no Add Children Permissions on selected host");
-				}
-				currentContentlet.setHost(hostId);
-				currentContentlet.setFolder(FolderAPI.SYSTEM_FOLDER);
-			}
-
-			if(elementName.equalsIgnoreCase("folderInode") &&
-					InodeUtils.isSet(contentletFormData.get(elementName).toString())){
-				String folderInode = contentletFormData.get(elementName).toString();
-				folder = fldrAPI.find(folderInode, user, true);
-				if(isNew && !perAPI.doesUserHavePermission(folder,PermissionAPI.PERMISSION_CAN_ADD_CHILDREN, user, false)){
-					SessionMessages.add(req, "message", "User needs 'Add Children Permissions' on selected folder");
-					throw new DotSecurityException("User have no Add Children Permissions on selected folder");
-				}
-				currentContentlet.setHost(folder.getHostId());
-				currentContentlet.setFolder(folderInode);
-			}
-
-
-		 }
-
-		if (categoriesList != null && categoriesList.size() > 0) {
-			for (Iterator iterator = categoriesList.iterator(); iterator
-					.hasNext();) {
-				String tmpString = (String) iterator.next();
-				cats.add(catAPI.find(tmpString, user, false));
-			}
-		}
-
-		try{
-			ContentletRelationships contRel = retrieveRelationshipsData(currentContentlet,user, contentletFormData );
-
-			// http://jira.dotmarketing.net/browse/DOTCMS-65
-			// Coming from other contentlet to relate it automatically
-			String relateWith = null;
-			if(UtilMethods.isSet(contentletFormData.get("relwith")))
-				relateWith = (String) contentletFormData.get("relwith");
-
-			String relationType = null;
-			if(UtilMethods.isSet(contentletFormData.get("reltype")))
-				relationType = (String) contentletFormData.get("reltype");
-
-			String relationHasParent = null;
-			relationHasParent = (String) contentletFormData.get("relisparent");
-			if(relateWith != null){
-				try {
-
-					List<ContentletRelationshipRecords> recordsList = contRel.getRelationshipsRecords();
-					for(ContentletRelationshipRecords records : recordsList) {
-						if(!records.getRelationship().getRelationTypeValue().equals(relationType))
-							continue;
-						if(FactoryLocator.getRelationshipFactory().sameParentAndChild(records.getRelationship()) &&
-								((!records.isHasParent() && relationHasParent.equals("no")) ||
-								 (records.isHasParent() && relationHasParent.equals("yes"))))
-							continue;
-						records.getRecords().add(conAPI.find(relateWith, user, false));
-
-					}
-
-
-				} catch (Exception e) {
-					Logger.error(this,"Contentlet failed while creating new relationship",e);
-				}
-			}
-
-			if("publish".equals(subcmd)){
-				currentContentlet.setBoolProperty("live", true);
-			}
-
-			// Perform some validations before saving it
-			if (currentContentlet.getStructure().getStructureType() == Structure.STRUCTURE_TYPE_HTMLPAGE) {
-				String status = validateNewContentPage(currentContentlet);
-				if (UtilMethods.isSet(status)) {
-					String msg = LanguageUtil.get(user, status);
-					throw new DotRuntimeException(msg);
-				}
-			}
-			
-			if(!isAutoSave){
-
-				currentContentlet.setInode(null);
-				currentContentlet = conAPI.checkin(currentContentlet, contRel,cats,
-						perAPI.getPermissions(currentContentlet, false, true),
-						user, false, generateSystemEvent);
-
-
-			}else{
-				 // Existing contentlet auto save
-				Map<Relationship, List<Contentlet>> contentRelationships = new HashMap<Relationship, List<Contentlet>>();
-				List<Relationship> rels = FactoryLocator.getRelationshipFactory()
-											.byContentType( currentContentlet
-                                                    .getStructure() );
-				for (Relationship r : rels) {
-					if (!contentRelationships.containsKey(r)) {
-						contentRelationships
-								.put( r, new ArrayList<Contentlet>() );
-					}
-					List<Contentlet> cons = conAPI.getRelatedContent(
-							currentContentlet, r, user, true);
-					for (Contentlet co : cons) {
-						List<Contentlet> l2 = contentRelationships.get(r);
-						l2.add(co);
-					}
-				}
-				currentContentlet = conAPI.checkinWithoutVersioning(
-											currentContentlet, contentRelationships, cats,
-											perAPI.getPermissions(currentContentlet, false, true), user, false);
-			}
-
-
-		}catch(DotContentletValidationException ve) {
-				throw ve;
-		}
-		currentContentlet.setStringProperty("wfActionComments", (String) contentletFormData.get("wfActionComments"));
-		currentContentlet.setStringProperty("wfActionAssign", (String) contentletFormData.get("wfActionAssign"));
-
-
-		contentletFormData.put(WebKeys.CONTENTLET_EDIT, currentContentlet);
-		contentletFormData.put(WebKeys.CONTENTLET_FORM_EDIT, currentContentlet);
-
-
-		if (Config.getBooleanProperty("CONTENT_CHANGE_NOTIFICATIONS") && !isNew && !isAutoSave)
-			_sendContentletPublishNotification(currentContentlet, req);
-
-		if(!isAutoSave)
-		    SessionMessages.add(req, "message", "message.contentlet.save");
-
-        if ((subcmd != null) && subcmd.equals(com.dotmarketing.util.Constants.PUBLISH)) {
-            APILocator.getVersionableAPI().setLive(currentContentlet);
-            if(!isAutoSave)
-                SessionMessages.add(req, "message", "message.contentlet.published");
-        }
-	}
-
-	/**
-     * {@inheritDoc}
-	 */
-
-    @Override
-	public String validateNewContentPage(Contentlet contentPage) {
-		String parentFolderId = contentPage.getFolder();
-		String pageUrl = contentPage.getMap().get("url").toString();
-		String status = null;
-		try {
-			User systemUser = userAPI.getSystemUser();
-			Folder parentFolder = folderAPI.find(parentFolderId, systemUser,
-					false);
-			if (parentFolder != null
-					&& InodeUtils.isSet(parentFolder.getInode())) {
-				Host host = hostAPI.find(parentFolder.getHostId(), systemUser,
-						true);
-				String parentFolderPath = parentFolder.getPath();
-				if (UtilMethods.isSet(parentFolderPath)) {
-					if (!parentFolderPath.startsWith("/")) {
-						parentFolderPath = "/" + parentFolderPath;
-					}
-					if (!parentFolderPath.endsWith("/")) {
-						parentFolderPath = parentFolderPath + "/";
-					}
-					String fullPageUrl = parentFolderPath + pageUrl;
-					if (!pageUrl.endsWith(".html")) {
-						List<Identifier> folders = identAPI
-								.findByURIPattern("folder", fullPageUrl, false,
-										false, true, host);
-						if (folders.size() > 0) {
-							// Found a folder with same path
-							status = "message.htmlpage.error.htmlpage.exists.folder";
-						}
-					}
-					if (!UtilMethods.isSet(status)) {
-						Identifier i = identAPI.find(host, fullPageUrl);
-						if (i != null && InodeUtils.isSet(i.getId())) {
-							try {
-								Contentlet existingContent = conAPI
-										.findContentletByIdentifier(i.getId(),
-												true,
-												contentPage.getLanguageId(),
-												systemUser, false);
-								if (existingContent.getStructure()
-										.getStructureType() == Structure.STRUCTURE_TYPE_FILEASSET && !existingContent.getIdentifier().equals(contentPage.getIdentifier())) {
-									// Found a file asset with same path
-									status = "message.htmlpage.error.htmlpage.exists.file";
-								} else if(!existingContent.getIdentifier().equals(contentPage.getIdentifier())){
-									// Found page with same path and language
-									status = "message.htmlpage.error.htmlpage.exists";
-								}
-							} catch (DotContentletStateException e) {
-								// If it's a brand new page...
-								if (!UtilMethods.isSet(contentPage
-										.getIdentifier())) {
-									// Found page with same path
-									status = "message.htmlpage.error.htmlpage.exists";
-								} else {
-									Logger.info(getClass(),
-											"Page with same URI and same language does not exist, so we are OK");
-								}
-							}
-						}
-					}
-				}
-			}
-		} catch (DotDataException e) {
-			Logger.debug(this,
-					"Error trying to retreive information from page '"
-							+ contentPage.getIdentifier() + "'");
-			throw new DotRuntimeException("Page information is not valid", e);
-		} catch (DotSecurityException e) {
-			Logger.debug(this,
-					"Current user has no permission to perform the selected action on page '"
-							+ contentPage.getIdentifier() + "'");
-			throw new DotRuntimeException(
-					"Current user has no permission to perform the selected action",
-					e);
-		}
-		return status;
-	}
-
-	private void handleEventRecurrence(Map<String, Object> contentletFormData, Contentlet contentlet) throws DotRuntimeException, ParseException{
-		if(!contentlet.getStructure().getVelocityVarName().equals(EventAPI.EVENT_STRUCTURE_VAR)){
-			return;
-		}
-		if (contentletFormData.get("recurrenceChanged") != null && Boolean.parseBoolean(contentletFormData.get("recurrenceChanged").toString())) {
-			contentlet.setBoolProperty("recurs",true);
-			contentlet.setDateProperty("recurrenceStart",eventRecurrenceStartDateF.parse((String)contentletFormData.get("recurrenceStarts")));
-			if(contentletFormData.get("noEndDate")==null || (contentletFormData.get("noEndDate")!=null && !Boolean.parseBoolean(contentletFormData.get("noEndDate").toString()))){
-				contentlet.setDateProperty("recurrenceEnd",eventRecurrenceEndDateF.parse((String)contentletFormData.get("recurrenceEnds")));
-				contentlet.setBoolProperty("noRecurrenceEnd", false);
-			}else if(contentletFormData.get("noEndDate")!=null && Boolean.parseBoolean(contentletFormData.get("noEndDate").toString())){
-				contentlet.setDateProperty("recurrenceEnd",null);
-				contentlet.setBoolProperty("noRecurrenceEnd", true);
-			}
-
-			contentlet.setStringProperty("recurrenceDaysOfWeek",contentletFormData.get("recurrenceDaysOfWeek").toString());
-		}
-
-
-			try {
-				contentlet.setProperty("recurrenceWeekOfMonth",Long.valueOf(contentletFormData.get("recurrenceWeekOfMonth").toString()));
-			} catch (Exception e) {
-				contentlet.setProperty("recurrenceWeekOfMonth",1);
-			}
-
-			try {
-				contentlet.setProperty("recurrenceDayOfWeek",Long.valueOf(contentletFormData.get("recurrenceDayOfWeek").toString()));
-			} catch (Exception e) {
-				contentlet.setProperty("recurrenceDayOfWeek",1);
-			}
-
-
-			try {
-				contentlet.setProperty("recurrenceMonthOfYear",Long.valueOf(contentletFormData.get("recurrenceMonthOfYear").toString()));
-			} catch (Exception e) {
-				contentlet.setProperty("recurrenceMonthOfYear",1);
-			}
-
-			if(contentletFormData.get("recurrenceOccurs") == null){
-					contentlet.setBoolProperty("recurs",false);
-			}else if (contentletFormData.get("recurrenceOccurs").toString().equals("daily")) {
-				contentlet.setLongProperty("recurrenceInterval",Long.valueOf(contentletFormData.get("recurrenceIntervalDaily").toString()));
-				contentlet.setStringProperty("recurrenceOccurs",Event.Occurrency.DAILY.toString());
-			}else if (contentletFormData.get("recurrenceOccurs").toString().equals("weekly")) {
-				contentlet.setProperty("recurrenceInterval",Long.valueOf(contentletFormData.get("recurrenceIntervalWeekly").toString()));
-				contentlet.setStringProperty("recurrenceOccurs",Event.Occurrency.WEEKLY.toString());
-			}else if (contentletFormData.get("recurrenceOccurs").toString().equals("monthly")){
-
-				   if(Boolean.parseBoolean(contentletFormData.get("isSpecificDate").toString())
-						   && UtilMethods.isSet((String) contentletFormData.get("recurrenceDayOfMonth"))){
-					   try {
-							contentlet.setProperty("recurrenceDayOfMonth",Long.valueOf(contentletFormData.get("recurrenceDayOfMonth").toString()));
-						} catch (Exception e) {}
-
-				   } else {
-					   contentlet.setProperty("recurrenceDayOfMonth","0");
-				   }
-
-				contentlet.setProperty("recurrenceInterval",Long.valueOf(contentletFormData.get("recurrenceIntervalMonthly").toString()));
-				contentlet.setStringProperty("recurrenceOccurs",Event.Occurrency.MONTHLY.toString());
-			}else if(contentletFormData.get("recurrenceOccurs").toString().equals("annually")){
-
-				 if(UtilMethods.isSet((String) contentletFormData.get("recurrenceDayOfMonth"))){
-					   try {
-							contentlet.setProperty("recurrenceDayOfMonth",Long.valueOf(contentletFormData.get("recurrenceDayOfMonth").toString()));
-						} catch (Exception e) {}
-
-				   }
-
-				contentlet.setProperty("recurrenceInterval",Long.valueOf(contentletFormData.get("recurrenceIntervalYearly").toString()));
-				contentlet.setStringProperty("recurrenceOccurs",Event.Occurrency.ANNUALLY.toString());
-			}else{
-				contentlet.setBoolProperty("recurs",false);
-			}
-
-
-	}
-
-	private void _populateContent(Map<String, Object> contentletFormData,
-			User user, Contentlet contentlet, boolean isAutoSave)  throws Exception {
-
-		handleEventRecurrence(contentletFormData, contentlet);
-
-		if(UtilMethods.isSet(contentletFormData.get("identifier")))
-			if(UtilMethods.isSet(contentletFormData.get("identifier").toString()) && (!contentletFormData.get("identifier").toString().equalsIgnoreCase(contentlet.getIdentifier()))){
-				//exceptionData.append("<li>The content form submission data id different from the content which is trying to be edited</li>");
-				throw new DotContentletValidationException("The content form submission data id different from the content which is trying to be edited");
-			}
-
-		try {
-			//IF EVENT HANDLE RECURRENCE
-
-
-			String structureInode = contentlet.getStructureInode();
-			if (!InodeUtils.isSet(structureInode)) {
-				String selectedStructure = (String)contentletFormData.get("selectedStructure");
-				if (InodeUtils.isSet(selectedStructure)) {
-					structureInode = selectedStructure;
-				}
-			}
-			contentlet.setStructureInode(structureInode);
-
-			if(UtilMethods.isSet(contentletFormData.get("identifier")))
-				contentlet.setIdentifier(contentletFormData.get("identifier").toString());
-
-			//http://jira.dotmarketing.net/browse/DOTCMS-3232
-			if(UtilMethods.isSet(contentletFormData.get("hostId")))
-				contentlet.setHost(APILocator.getHostAPI().findSystemHost(user, false).getIdentifier());
-
-			if(UtilMethods.isSet(contentletFormData.get("folderInode")) && InodeUtils.isSet(contentletFormData.get("folderInode").toString())){
-					contentlet.setFolder(APILocator.getFolderAPI().find(contentletFormData.get("folderInode").toString(), user, false).getIdentifier());
-			}
-
-
-			contentlet.setInode(contentletFormData.get("contentletInode").toString());
-
-			if(UtilMethods.isSet(contentletFormData.get("languageId")))
-				contentlet.setLanguageId(Long.parseLong(contentletFormData.get("languageId").toString()));
-
-			if(UtilMethods.isSet(contentletFormData.get("reviewInterval")))
-				contentlet.setReviewInterval(contentletFormData.get("reviewInterval").toString());
-
-			List<String> disabled = new ArrayList<String>();
-			if(UtilMethods.isSet(contentletFormData.get("disabledWysiwyg")))
-				CollectionUtils.addAll(disabled, contentletFormData.get("disabledWysiwyg").toString().split(","));
-
-			contentlet.setDisabledWysiwyg(disabled);
-
-			List<Field> fields = FieldsCache.getFieldsByStructureInode(structureInode);
-			for (Field field : fields){
-				if(fAPI.isElementConstant(field)){
-					continue;
-				}
-				Object value = contentletFormData.get(field.getFieldContentlet());
-				String typeField = field.getFieldType();
-
-				if(field.getFieldType().equals(Field.FieldType.TAG.toString())){
-					contentlet.setStringProperty(field.getVelocityVarName(), (String) contentletFormData.get(field.getVelocityVarName()));
-				}
-
-				//http://jira.dotmarketing.net/browse/DOTCMS-5334
-				if(field.getFieldType().equals(Field.FieldType.CHECKBOX.toString())){
-					if(field.getFieldContentlet().startsWith("float")
-							|| field.getFieldContentlet().startsWith("integer")){
-
-						if(UtilMethods.isSet((String)value)){
-							value = String.valueOf(value);
-							if(((String)value).endsWith(",")){
-								value = ((String)value).substring(0, ((String)value).lastIndexOf(","));
-							}
-						}else{
-							value = "0";
-						}
-
-					}
-				}
-				if(field.getFieldType().equals(Field.FieldType.DATE_TIME.toString())){
-					if(field.getFieldContentlet().startsWith("date") && contentletFormData.get("fieldNeverExpire") != null){
-						String fieldNeverExpire = contentletFormData.get("fieldNeverExpire").toString();
-						Structure structure = CacheLocator.getContentTypeCache().getStructureByInode(contentlet.getStructureInode());
-						if(field.getVelocityVarName().equals(structure.getExpireDateVar())){
-							if(fieldNeverExpire.equalsIgnoreCase("true")){
-								contentlet.getMap().put("NeverExpire", "NeverExpire");
-							}else{
-								contentlet.getMap().put("NeverExpire", "");
-							}
-						}
-					}
-				}
-
-				/* Validate if the field is read only, if so then check to see if it's a new contentlet
-				 * and set the structure field default value, otherwise do not set the new value.
-				 */
-				if (!typeField.equals(Field.FieldType.HIDDEN.toString()) &&
-						!typeField.equals(Field.FieldType.IMAGE.toString()) &&
-						!typeField.equals(Field.FieldType.FILE.toString()))
-				{
-					if(field.isReadOnly() && !InodeUtils.isSet(contentlet.getInode()))
-						value = field.getDefaultValue();
-					if (field.getFieldType().equals(Field.FieldType.WYSIWYG.toString())) {
-						//WYSIWYG workaround because the WYSIWYG includes a <br> even if the field was left blank by the user
-						//we have to check the value to leave it blank in that case.
-						if (value instanceof String && ((String)value).trim().toLowerCase().equals("<br>")) {
-							value = "";
-						}
-					}
-				}
-				if ((value != null || field.getFieldType().equals(Field.FieldType.BINARY.toString()))
-						&& APILocator.getFieldAPI().valueSettable(field)
-						&& !field.getFieldType().equals(Field.FieldType.HOST_OR_FOLDER.toString())
-						&& !field.getFieldContentlet().startsWith("system")) {
-					conAPI.setContentletProperty(contentlet, field, value);
-				}
-			}
-
-		} catch (DotContentletStateException e) {
-			throw e;
-		} catch (Exception e) {
-			Logger.error(this, "Unable to populate content. ", e);
-			throw new Exception("Unable to populate content");
-		}
-	}
-
-	private void _handleException(Exception ae, boolean autocommit) {
-		
-		if(!(ae instanceof DotContentletValidationException) && !(ae instanceof DotLanguageException)){
-			Logger.warn(this, ae.toString(), ae);
-		}else{
-			Logger.debug(this, ae.toString(), ae);
-		}
-
-		try {
-		    if(autocommit)
-		        HibernateUtil.rollbackTransaction();
-		} catch (DotHibernateException e) {
-			Logger.error(this, e.getMessage());
-		}
-	}
-
-	protected void _retrieveWebAsset(Map<String,Object> contentletFormData,User user) throws Exception {
-
-		HttpServletRequest req =WebContextFactory.get().getHttpServletRequest();
-
-		String inode = (String) contentletFormData.get("contentletInode");
-
-		String inodeStr = (InodeUtils.isSet(inode) ? inode : "");
-
-		Contentlet contentlet = new Contentlet();
-
-		if(InodeUtils.isSet(inodeStr))
-		{
-			contentlet = conAPI.find(inodeStr, user, false);
-		}else {
-
-			/*In case of multi-language first ocurrence new contentlet*/
-			String sibblingInode = (String) contentletFormData.get("sibbling");
-
-			if(InodeUtils.isSet(sibblingInode) && !sibblingInode.equals("0")){
-
-				Contentlet sibblingContentlet = conAPI.find(sibblingInode,APILocator.getUserAPI().getSystemUser(), false);
-
-				Logger.debug(UtilHTML.class, "getLanguagesIcons :: Sibbling Contentlet = "+ sibblingContentlet.getInode());
-
-				Identifier identifier = APILocator.getIdentifierAPI().find(sibblingContentlet);
-
-				contentlet.setIdentifier(identifier.getInode());
-
-				String langId = (String) contentletFormData.get("lang");
-
-				if(UtilMethods.isSet(langId)){
-					contentlet.setLanguageId(Long.parseLong(langId));
-				}
-
-				contentlet.setStructureInode(sibblingContentlet.getStructureInode());
-			}
-		}
-
-		//if(perAPI.doesUserHavePermission(contentlet, PermissionAPI.PERMISSION_READ, user, false));
-			contentletFormData.put(WebKeys.CONTENTLET_EDIT, contentlet);
-
-		// Contententlets Relationships
-		Structure st = contentlet.getStructure();
-		if (st == null || !InodeUtils.isSet(st.getInode())) {
-
-			String selectedStructure = "";
-			if (UtilMethods.isSet(contentletFormData.get("selectedStructure"))) {
-				selectedStructure = (String) contentletFormData.get("selectedStructure");
-				st = (Structure) InodeFactory.getInode(selectedStructure, Structure.class);
-
-			}else if (UtilMethods.isSet(contentletFormData.get("sibblingStructure"))) {
-				selectedStructure = (String) contentletFormData.get("sibblingStructure");
-				st = (Structure) InodeFactory.getInode(selectedStructure, Structure.class);
-
-			}else{
-				st = StructureFactory.getDefaultStructure();
-			}
-		}
-
-		_loadContentletRelationshipsInRequest(contentletFormData, contentlet, st);
-
-		//This parameter is used to determine if the structure was selected from Add/Edit Content link in subnav.jsp, from
-		//the Content Search Manager
-		if(contentletFormData.get("selected") != null){
-			req.getSession().setAttribute("selectedStructure", st.getInode());
-		}
-
-		// Asset Versions to list in the versions tab
-		contentletFormData.put(WebKeys.VERSIONS_INODE_EDIT, contentlet);
-	}
-
-	private void _loadContentletRelationshipsInRequest(Map<String, Object> contentletFormData, Contentlet contentlet, Structure structure) throws DotDataException {
-		ContentletAPI contentletService = APILocator.getContentletAPI();
-		contentlet.setStructureInode(structure.getInode());
-		ContentletRelationships cRelationships = contentletService.getAllRelationships(contentlet);
-		contentletFormData.put(WebKeys.CONTENTLET_RELATIONSHIPS_EDIT, cRelationships);
-	}
-
-	private void _sendContentletPublishNotification (Contentlet contentlet, HttpServletRequest req) throws Exception,PortalException,SystemException {
-
-		try{
-			req.setAttribute(com.liferay.portal.util.WebKeys.LAYOUT,req.getSession().getAttribute(com.dotmarketing.util.WebKeys.LAYOUT));
-			req.setAttribute(com.liferay.portal.util.WebKeys.JAVAX_PORTLET_CONFIG,req.getSession().getAttribute(com.dotmarketing.util.WebKeys.JAVAX_PORTLET_CONFIG));
-
-			User currentUser = com.liferay.portal.util.PortalUtil.getUser(req);
-			Map<String, String[]> params = new HashMap<String, String[]> ();
-			params.put("struts_action", new String [] {"/ext/contentlet/edit_contentlet"});
-			params.put("cmd", new String [] {"edit"});
-			params.put("inode", new String [] { String.valueOf(contentlet.getInode()) });
-			String contentURL = PortletURLUtil.getActionURL(req, WindowState.MAXIMIZED.toString(), params);
-			List<Map<String, Object>> references = conAPI.getContentletReferences(contentlet, currentUser, false);
-			List<Map<String, Object>> validReferences = new ArrayList<Map<String, Object>> ();
-
-			//Avoinding to send the email to the same users
-			for (Map<String, Object> reference : references){
-				try{
-					IHTMLPage page = (IHTMLPage)reference.get("page");
-					User pageUser = APILocator.getUserAPI().loadUserById(page.getModUser(),APILocator.getUserAPI().getSystemUser(),false);
-					if (!pageUser.getUserId().equals(currentUser.getUserId())){
-						reference.put("owner", pageUser);
-						validReferences.add(reference);
-					}
-				}catch(Exception ex){
-					Logger.debug(this, "the reference has a null page");
-				}
-			}
-
-			if (validReferences.size() > 0) {
-				ContentChangeNotificationThread notificationThread =
-					this.new ContentChangeNotificationThread (contentlet, validReferences, contentURL, hostAPI.getCurrentHost(req).getHostname());
-				notificationThread.start();
-			}
-
-		}catch(Exception ex){
-			throw ex;
-		}
-	}
-
-	//	Contentlet change notifications thread
-	private class ContentChangeNotificationThread extends Thread {
-
-		private String serverName;
-		private String contentletEditURL;
-		private Contentlet contentlet;
-		private List<Map<String, Object>> references;
-
-		public ContentChangeNotificationThread (Contentlet cont, List<Map<String, Object>> references, String contentletEditURL, String serverName) {
-			super ("ContentChangeNotificationThread");
-				this.contentletEditURL = contentletEditURL;
-				this.references = references;
-				this.serverName = serverName;
-				contentlet = cont;
-			}
-
-			@Override
-		public void run() {
-			try {
-				User systemUser = APILocator.getUserAPI().getSystemUser();
-				String editorName = UtilMethods.getUserFullName(contentlet.getModUser());
-
-				for (Map<String, Object> reference : references) {
-					IHTMLPage page = (IHTMLPage)reference.get("page");
-					Host host = APILocator.getHTMLPageAssetAPI().getParentHost(page);
-					Company company = PublicCompanyFactory.getDefaultCompany();
-					User pageUser = (User)reference.get("owner");
-
-					HashMap<String, Object> parameters = new HashMap<String, Object>();
-					parameters.put("from", company.getEmailAddress());
-					parameters.put("to", pageUser.getEmailAddress());
-					parameters.put("subject", "dotCMS Notification");
-					parameters.put("emailTemplate", Config.getStringProperty("CONTENT_CHANGE_NOTIFICATION_EMAIL_TEMPLATE"));
-					parameters.put("contentletEditedURL", "http://" + serverName + contentletEditURL);
-					parameters.put("contentletTitle", "Content");
-					parameters.put("pageURL", "http://" + serverName + UtilMethods.encodeURIComponent(page.getURI()));
-					parameters.put("pageTitle", page.getTitle());
-					parameters.put("editorName", editorName);
-
-					EmailFactory.sendParameterizedEmail(parameters, null, host, null);
-					}
-				} catch (Exception e) {
-					Logger.error(this, "Error ocurring trying to send the content change notifications.", e);
-				} finally {
-					try {
-						HibernateUtil.closeSession();
-					} catch (DotHibernateException e) {
-						Logger.error(this,e.getMessage());
-					}
-				}
-			}
-	}
-
-	/**
-	 * Returns the relationships associated to the current contentlet
-	 *
-	 * @param		req ActionRequest.
-	 * @param		user User.
-	 * @return		ContentletRelationships.
-	 */
-	private ContentletRelationships getCurrentContentletRelationships(Map contentletFormData, User user) {
-
-		List<ContentletRelationships.ContentletRelationshipRecords> relationshipsRecords = new ArrayList<ContentletRelationships.ContentletRelationshipRecords>();
-		Set<String> keys = contentletFormData.keySet();
-		ContentletRelationships.ContentletRelationshipRecords contentletRelationshipRecords;
-		boolean hasParent;
-		String inodesSt;
-		String[] inodes;
-		Relationship relationship;
-		String inode;
-		Contentlet contentlet;
-		ContentletAPI contentletAPI = APILocator.getContentletAPI();
-		List<Contentlet> records = null;
-
-		for (String key : keys) {
-			if (key.startsWith("rel_") && key.endsWith("_inodes")) {
-				hasParent = key.indexOf("_P_") != -1;
-				inodesSt = (String) contentletFormData.get(key);
-				inodes = inodesSt.split(",");
-				relationship = (Relationship) InodeFactory.getInode(inodes[0], Relationship.class);
-				contentletRelationshipRecords = new ContentletRelationships(null).new ContentletRelationshipRecords(relationship, hasParent);
-				records = new ArrayList<Contentlet>();
-
-				for (int i = 1; i < inodes.length; i++) {
-					try {
-						inode = inodes[i];
-						contentlet = contentletAPI.find(inode, user, false);
-						if ((contentlet != null) && (InodeUtils.isSet(contentlet.getInode())))
-							records.add(contentlet);
-					} catch (Exception e) {
-						Logger.warn(this, e.toString());
-					}
-				}
-
-				contentletRelationshipRecords.setRecords(records);
-				relationshipsRecords.add(contentletRelationshipRecords);
-			}
-		}
-
-		ContentletRelationships result = new ContentletRelationships((Contentlet) contentletFormData.get(WebKeys.CONTENTLET_EDIT), relationshipsRecords);
-
-		return result;
-	}
-
-	private ContentletRelationships retrieveRelationshipsData(Contentlet currentContentlet, User user, Map<String, Object> contentletFormData ){
-
-		Set<String> keys = contentletFormData.keySet();
-
-		ContentletRelationships relationshipsData = new ContentletRelationships(currentContentlet);
-		List<ContentletRelationshipRecords> relationshipsRecords = new ArrayList<ContentletRelationshipRecords> ();
-		relationshipsData.setRelationshipsRecords(relationshipsRecords);
-
-		for (String key : keys) {
-			if (key.startsWith("rel_") && key.endsWith("_inodes")) {
-				boolean hasParent = key.contains("_P_");
-				String inodesSt = (String) contentletFormData.get(key);
-				if(!UtilMethods.isSet(inodesSt)){
-					continue;
-				}
-				String[] inodes = inodesSt.split(",");
-
-				Relationship relationship = (Relationship) InodeFactory.getInode(inodes[0], Relationship.class);
-				ContentletRelationshipRecords records = relationshipsData.new ContentletRelationshipRecords(relationship, hasParent);
-				ArrayList<Contentlet> cons = new ArrayList<Contentlet>();
-				for (String inode : inodes) {
-					/*long i = 0;
-					try{
-						i = Long.valueOf(inode);
-					}catch (Exception e) {
-						Logger.error(this, "Relationship not a number value : ",e);
-					}*/
-					if(relationship.getInode().equalsIgnoreCase(inode)){
-						continue;
-					}
-					try{
-						cons.add(conAPI.find(inode, user, false));
-					}catch(Exception e){
-						Logger.debug(this,"Couldn't look up contentlet.  Assuming inode" + inode + "is not content");
-					}
-				}
-				records.setRecords(cons);
-				relationshipsRecords.add(records);
-			}
-		}
-		return relationshipsData;
-	}
-
-	public void cancelContentEdit(String workingContentletInode,
-			String currentContentletInode,User user) throws Exception {
-
-		HibernateUtil.startTransaction();
-		HttpServletRequest req =WebContextFactory.get().getHttpServletRequest();
-
-		try {
-
-			Logger.debug(this, "Calling Unlock Method");
-
-            // http://jira.dotmarketing.net/browse/DOTCMS-1073
-			// deleting uploaded files from temp binary path
-			/*Logger.debug(this, "Deleting uploaded files");
-
-			java.io.File tempUserFolder = new java.io.File(Config.CONTEXT.
-													getRealPath(com.dotmarketing.util.Constants.TEMP_BINARY_PATH)
-													+ java.io.File.separator + user.getUserId());
-
-			FileUtil.deltree(tempUserFolder);*/
-
-			if(InodeUtils.isSet(workingContentletInode) ){
-
-				Contentlet workingContentlet = conAPI.find(workingContentletInode, user, false);
-
-				if(perAPI.doesUserHavePermission(workingContentlet, PermissionAPI.PERMISSION_WRITE, user)) {
-
-					if(InodeUtils.isSet(currentContentletInode)){
-						conAPI.restoreVersion(workingContentlet, user, false);
-					}
-
-					conAPI.unlock(workingContentlet, user, false);
-					SessionMessages.add(req, "message", "message.contentlet.unlocked");
-
-				}
-			}
-
-			if(InodeUtils.isSet(currentContentletInode)){
-
-				Contentlet currentContentlet = conAPI.find(currentContentletInode, user, false);
-
-				// Deleting auto saved version of a New Content upon "Cancel".
-				if(!InodeUtils.isSet(workingContentletInode)&& InodeUtils.isSet(currentContentletInode)){
-					conAPI.delete(currentContentlet, user, false, true);
-					//conAPI.reindex(currentContentlet);
-				}
-
-				// Deleting auto saved version of an Existing Content upon "Cancel".
-				/*  Commenting as this makes the content to disappear when editing from HTML PAGE
-				 * if(workingContentletInode > 0 && currentContentletInode > 0 ){
-					conAPI.delete(currentContentlet, user, false, false);
-				}*/
-
-			}
-
-		} catch (Exception ae) {
-			HibernateUtil.rollbackTransaction();
-			SessionMessages.add(req, "message", "message.contentlets.batch.deleted.error");
-			throw ae;
-		}
-		HibernateUtil.commitTransaction();
-	}
-}+package com.dotmarketing.portlets.contentlet.business.web;
+
+import java.text.DateFormat;
+import java.text.MessageFormat;
+import java.text.ParseException;
+import java.text.SimpleDateFormat;
+import java.util.ArrayList;
+import java.util.Date;
+import java.util.HashMap;
+import java.util.Iterator;
+import java.util.List;
+import java.util.Map;
+import java.util.Set;
+
+import javax.servlet.http.HttpServletRequest;
+
+import com.dotcms.api.system.event.ContentletSystemEventUtil;
+import com.dotcms.repackage.javax.portlet.WindowState;
+import com.dotcms.repackage.org.apache.commons.collections.CollectionUtils;
+import com.dotcms.repackage.org.directwebremoting.WebContextFactory;
+import com.dotmarketing.beans.Host;
+import com.dotmarketing.beans.Identifier;
+import com.dotmarketing.beans.MultiTree;
+import com.dotmarketing.business.APILocator;
+import com.dotmarketing.business.CacheLocator;
+import com.dotmarketing.business.FactoryLocator;
+import com.dotmarketing.business.IdentifierAPI;
+import com.dotmarketing.business.PermissionAPI;
+import com.dotmarketing.business.UserAPI;
+import com.dotmarketing.business.VersionableAPI;
+import com.dotmarketing.business.web.HostWebAPI;
+import com.dotmarketing.business.web.WebAPILocator;
+import com.dotmarketing.cache.FieldsCache;
+import com.dotmarketing.cms.factories.PublicCompanyFactory;
+import com.dotmarketing.db.DbConnectionFactory;
+import com.dotmarketing.db.HibernateUtil;
+import com.dotmarketing.exception.DotDataException;
+import com.dotmarketing.exception.DotHibernateException;
+import com.dotmarketing.exception.DotLanguageException;
+import com.dotmarketing.exception.DotRuntimeException;
+import com.dotmarketing.exception.DotSecurityException;
+import com.dotmarketing.factories.EmailFactory;
+import com.dotmarketing.factories.InodeFactory;
+import com.dotmarketing.factories.MultiTreeFactory;
+import com.dotmarketing.portlets.calendar.business.EventAPI;
+import com.dotmarketing.portlets.calendar.model.Event;
+import com.dotmarketing.portlets.categories.business.CategoryAPI;
+import com.dotmarketing.portlets.categories.model.Category;
+import com.dotmarketing.portlets.containers.model.Container;
+import com.dotmarketing.portlets.contentlet.business.ContentletAPI;
+import com.dotmarketing.portlets.contentlet.business.DotContentletStateException;
+import com.dotmarketing.portlets.contentlet.business.DotContentletValidationException;
+import com.dotmarketing.portlets.contentlet.business.DotLockException;
+import com.dotmarketing.portlets.contentlet.model.Contentlet;
+import com.dotmarketing.portlets.contentlet.model.ContentletVersionInfo;
+import com.dotmarketing.portlets.folders.business.FolderAPI;
+import com.dotmarketing.portlets.folders.model.Folder;
+import com.dotmarketing.portlets.htmlpageasset.model.IHTMLPage;
+import com.dotmarketing.portlets.structure.business.FieldAPI;
+
+import com.dotmarketing.portlets.structure.factories.StructureFactory;
+import com.dotmarketing.portlets.structure.model.ContentletRelationships;
+import com.dotmarketing.portlets.structure.model.ContentletRelationships.ContentletRelationshipRecords;
+import com.dotmarketing.portlets.structure.model.Field;
+import com.dotmarketing.portlets.structure.model.Relationship;
+import com.dotmarketing.portlets.structure.model.Structure;
+import com.dotmarketing.portlets.workflows.business.WorkflowAPI;
+import com.dotmarketing.portlets.workflows.model.WorkflowAction;
+import com.dotmarketing.util.Config;
+import com.dotmarketing.util.InodeUtils;
+import com.dotmarketing.util.Logger;
+import com.dotmarketing.util.PortletURLUtil;
+import com.dotmarketing.util.UtilHTML;
+import com.dotmarketing.util.UtilMethods;
+import com.dotmarketing.util.WebKeys;
+import com.liferay.portal.PortalException;
+import com.liferay.portal.SystemException;
+import com.liferay.portal.language.LanguageUtil;
+import com.liferay.portal.model.Company;
+import com.liferay.portal.model.User;
+import com.liferay.util.servlet.SessionMessages;
+/*
+ *     //http://jira.dotmarketing.net/browse/DOTCMS-2273
+ *     To save content via ajax.
+ */
+public class ContentletWebAPIImpl implements ContentletWebAPI {
+
+	private CategoryAPI catAPI;
+	private PermissionAPI perAPI;
+	private ContentletAPI conAPI;
+	private FieldAPI fAPI;
+	private HostWebAPI hostAPI;
+	private FolderAPI fldrAPI;
+	private UserAPI userAPI;
+	private FolderAPI folderAPI;
+	private IdentifierAPI identAPI;
+
+	private static DateFormat eventRecurrenceStartDateF = new SimpleDateFormat("yyyy-MM-dd HH:mm");
+	private static DateFormat eventRecurrenceEndDateF = new SimpleDateFormat("yyyy-MM-dd");
+
+	private final ContentletSystemEventUtil contentletSystemEventUtil;
+
+	public ContentletWebAPIImpl() {
+		catAPI = APILocator.getCategoryAPI();
+		perAPI = APILocator.getPermissionAPI();
+		conAPI = APILocator.getContentletAPI();
+		fAPI = APILocator.getFieldAPI();
+		hostAPI = WebAPILocator.getHostWebAPI();
+		fldrAPI = APILocator.getFolderAPI();
+		this.userAPI = APILocator.getUserAPI();
+		this.folderAPI = APILocator.getFolderAPI();
+		this.identAPI = APILocator.getIdentifierAPI();
+
+		contentletSystemEventUtil = ContentletSystemEventUtil.getInstance();
+	}
+
+	/*
+	 * 	(non-Javadoc)
+	 * @see com.dotmarketing.portlets.contentlet.business.web.ContentletWebAPI#saveContent(java.util.Map, boolean, boolean, com.liferay.portal.model.User)
+	 * This funtion works similar to EditContentletAction cmd = Constants.ADD
+	 */
+	public String saveContent(Map<String, Object> contentletFormData,
+			  boolean isAutoSave, boolean isCheckin, User user) throws DotContentletValidationException, Exception {
+		return saveContent(contentletFormData, isAutoSave, isCheckin, user, false);
+	}
+
+	public String saveContent(Map<String, Object> contentletFormData,
+			  boolean isAutoSave, boolean isCheckin, User user, boolean generateSystemEvent) throws DotContentletValidationException, Exception {
+
+
+		HttpServletRequest req =WebContextFactory.get().getHttpServletRequest();
+
+		Logger.debug(this, "############################# Contentlet");
+
+		boolean autocommit=DbConnectionFactory.getConnection().getAutoCommit();
+
+		if(autocommit)
+		    HibernateUtil.startTransaction();
+
+		try {
+			Logger.debug(this, "Calling Retrieve method");
+
+			_retrieveWebAsset(contentletFormData, user);
+
+		} catch (Exception ae) {
+			_handleException(ae,autocommit);
+			throw new Exception(ae.getMessage());
+		}
+
+		Contentlet cont;
+		boolean isNew = isNew(contentletFormData);
+
+		try {
+			Logger.debug(this, "Calling Save Method");
+			try{
+				_saveWebAsset(contentletFormData,isAutoSave,isCheckin,user, generateSystemEvent);
+			}catch (DotContentletValidationException ce) {
+				if(!isAutoSave)
+				SessionMessages.add(req, "message.contentlet.save.error");
+				throw ce;
+
+			}catch (Exception ce) {
+				if(!isAutoSave)
+				SessionMessages.add(req, "message.contentlet.save.error");
+				throw ce;
+			}
+
+			Logger.debug(this, "HTMLPage inode=" + contentletFormData.get("htmlpage_inode"));
+			Logger.debug(this, "Container inode=" + contentletFormData.get("contentcontainer_inode"));
+
+            if ( InodeUtils.isSet( (String) contentletFormData.get( "htmlpage_inode" ) )
+                    && InodeUtils.isSet( (String) contentletFormData.get( "contentcontainer_inode" ) ) ) {
+
+                try {
+                    Logger.debug( this, "I'm setting my contentlet parents" );
+                    _addToParents( contentletFormData, user, isAutoSave );
+                } catch ( DotSecurityException e ) {
+                    throw new DotSecurityException( e.getMessage() );
+                } catch ( Exception ae ) {
+                    throw ae;
+                }
+            }
+
+
+			cont = (Contentlet) contentletFormData.get(WebKeys.CONTENTLET_EDIT);
+
+			// finally we unlock the asset as the lock attribute is
+			// attached to the identifier rather than contentlet as
+			// before DOTCMS-6383
+		    //conAPI.unlock(cont, user, false);
+		} catch (Exception ae) {
+			cont = (Contentlet) contentletFormData.get(WebKeys.CONTENTLET_EDIT);
+			//conAPI.refresh(cont);
+			_handleException(ae,autocommit);
+			throw ae;
+		}
+
+		if(autocommit) {
+			HibernateUtil.commitTransaction();
+		}
+
+		// todo: make it async by thread pool
+		contentletSystemEventUtil.pushSaveEvent(cont, isNew);
+
+		contentletFormData.put("cache_control", "0");
+
+
+		return ((cont!=null) ? cont.getInode() : null);
+	}
+
+	private boolean isNew(Map<String, Object> contentletFormData) {
+		Contentlet currentContentlet = (Contentlet) contentletFormData.get(WebKeys.CONTENTLET_EDIT);
+		return !InodeUtils.isSet(currentContentlet.getInode());
+	}
+
+	/**
+	 * Creates the relationship between a given Legacy or Content Page, a
+	 * container, and its new or existing contentlet.
+	 * 
+	 * @param contentletFormData
+	 *            - The information passed down after form submission.
+	 * @param user
+	 *            - The user performing this action.
+	 * @param isAutoSave
+	 *            -
+	 * @throws Exception
+	 *             It can be thrown if the user does not have the permission to
+	 *             perform this action, or if an error occurred during the save
+	 *             process.
+	 */
+	private void _addToParents(Map<String, Object> contentletFormData, User user,boolean isAutoSave) throws Exception {
+
+		Logger.debug(this, "Inside AddContentletToParentsAction");
+
+		HttpServletRequest req = WebContextFactory.get().getHttpServletRequest();
+
+		Contentlet contentlet = (Contentlet) contentletFormData.get(WebKeys.CONTENTLET_FORM_EDIT);
+
+		Contentlet currentContentlet = (Contentlet) contentletFormData.get(WebKeys.CONTENTLET_EDIT);
+
+		Logger.debug(this, "currentContentlet inode=" + currentContentlet.getInode());
+		Logger.debug(this, "contentlet inode=" + contentlet.getInode());
+
+		// it's a new contentlet. we should add to parents
+		// if it's a version the parents get copied on save asset method
+		if (currentContentlet.getInode().equalsIgnoreCase(contentlet.getInode())
+				&&(UtilMethods.isSet(contentletFormData.get("htmlpage_inode"))
+						 && UtilMethods.isSet(contentletFormData.get("contentcontainer_inode")))) {
+
+			String htmlpage_inode = (String) contentletFormData.get("htmlpage_inode");
+			String contentcontainer_inode = (String) contentletFormData.get("contentcontainer_inode");
+
+			final IdentifierAPI identifierAPI = APILocator.getIdentifierAPI();
+			final VersionableAPI versionableAPI = APILocator.getVersionableAPI();
+
+			Identifier htmlParentId = identifierAPI.findFromInode(htmlpage_inode);
+			Logger.debug(this, "Added Contentlet to parent=" + htmlpage_inode);
+
+			Identifier containerParentId = null;
+			Container containerParent = null;
+			try{
+				containerParentId =  identifierAPI.findFromInode(contentcontainer_inode);
+				containerParent = (Container) versionableAPI.findWorkingVersion(containerParentId, user, false);
+			}
+			catch(Exception e){
+				if(e instanceof DotSecurityException){
+					SessionMessages.add(req, "message", "User needs 'View' Permissions on container");
+					throw new DotSecurityException("User have no View Permissions on container");
+				}else{
+					throw e;
+				}
+			}
+
+			if(containerParent != null){
+				Logger.debug(this, "Added Contentlet to parent=" + containerParent.getInode());
+
+
+				if (InodeUtils.isSet(htmlParentId.getId()) && InodeUtils.isSet(containerParent.getInode()) && InodeUtils.isSet(contentlet.getInode())) {
+					Identifier containerIdentifier = identifierAPI.find(containerParent);
+					Identifier contenletIdentifier = identifierAPI.find(contentlet);
+					MultiTree multiTree = MultiTreeFactory.getMultiTree(htmlParentId, containerIdentifier,
+							contenletIdentifier);
+					Logger.debug(this, "Getting multitree for=" + htmlpage_inode + " ," + containerParent.getInode()
+							+ " ," + contentlet.getIdentifier());
+					Logger.debug(this, "Coming from multitree parent1=" + multiTree.getParent1() + " parent2="
+							+ multiTree.getParent2());
+
+					int contentletCount = MultiTreeFactory.getMultiTree(htmlParentId).size();
+
+					if (!InodeUtils.isSet(multiTree.getParent1()) && !InodeUtils.isSet(multiTree.getParent2()) && !InodeUtils.isSet(multiTree.getChild())) {
+						Logger.debug(this, "MTree is null!!! Creating new one!");
+						MultiTree mTree = new MultiTree(htmlParentId.getInode(), containerIdentifier.getInode(),
+														contenletIdentifier.getInode(),null,contentletCount);
+						
+						Contentlet htmlContentlet = conAPI.find(htmlpage_inode,
+								user, false);						
+						if (UtilMethods.isSet(htmlContentlet) && UtilMethods.isSet(htmlContentlet.getInode())
+								&& (htmlContentlet.getStructure().getStructureType() == Structure.STRUCTURE_TYPE_HTMLPAGE)) {
+							String pageIdentifier = htmlContentlet.getIdentifier();
+							long contentletLang = contentlet.getLanguageId();
+							ContentletVersionInfo versionInfo = APILocator
+									.getVersionableAPI()
+									.getContentletVersionInfo(pageIdentifier,
+											contentletLang);
+							if (versionInfo != null) {
+								MultiTreeFactory.saveMultiTree(mTree,
+										contentlet.getLanguageId());
+							} else {
+								// The language in the page and the contentlet 
+								// do not match
+								String language = APILocator.getLanguageAPI()
+										.getLanguage(contentletLang)
+										.getLanguage();
+								Logger.debug(this,
+										"Creating MultiTree failed: Contentlet with identifier "
+												+ pageIdentifier
+												+ " does not exist in "
+												+ language);
+								String msg = MessageFormat
+										.format(LanguageUtil
+												.get(user,
+														"message.htmlpage.error.addcontent.invalidlanguage"),
+												language);
+								throw new DotLanguageException(msg);
+							}
+						} else {
+							MultiTreeFactory.saveMultiTree(mTree);
+						}
+					}
+
+				}
+			}
+
+			if(!isAutoSave)
+			SessionMessages.add(req, "message", "message.contentlet.add.parents");
+		}
+	}
+
+	private void _saveWebAsset(Map<String, Object> contentletFormData,
+			boolean isAutoSave, boolean isCheckin, User user, boolean generateSystemEvent) throws Exception, DotContentletValidationException {
+
+		/**
+		System.out.println("----------------------------from form-------------------------");
+		for(String x: contentletFormData.keySet()){
+			System.out.println(x +":" + contentletFormData.get(x));
+		}
+		 **/
+
+
+		HttpServletRequest req =WebContextFactory.get().getHttpServletRequest();
+		Set contentletFormKeys = contentletFormData.keySet();//To replace req.getParameterValues()
+
+		// Getting the contentlets variables to work
+		Contentlet currentContentlet = (Contentlet) contentletFormData.get(WebKeys.CONTENTLET_EDIT);
+		String currentContentident = currentContentlet.getIdentifier();
+		boolean isNew = false;
+
+		if(!InodeUtils.isSet(currentContentlet.getInode())){
+			isNew = true;
+		}
+
+
+
+
+
+		/***
+		 *
+		 * Workflow
+		 *
+		 */
+		currentContentlet.setStringProperty("wfActionId", (String) contentletFormData.get("wfActionId"));
+		currentContentlet.setStringProperty("wfActionComments", (String) contentletFormData.get("wfActionComments"));
+		currentContentlet.setStringProperty("wfActionAssign", (String) contentletFormData.get("wfActionAssign"));
+
+		/**
+		 *
+		 * Push Publishing Actionlet
+		 *
+		 */
+		currentContentlet.setStringProperty("wfPublishDate", (String) contentletFormData.get("wfPublishDate"));
+		currentContentlet.setStringProperty("wfPublishTime", (String) contentletFormData.get("wfPublishTime"));
+		currentContentlet.setStringProperty("wfExpireDate", (String) contentletFormData.get("wfExpireDate"));
+		currentContentlet.setStringProperty("wfExpireTime", (String) contentletFormData.get("wfExpireTime"));
+		currentContentlet.setStringProperty("wfNeverExpire", (String) contentletFormData.get("wfNeverExpire"));
+		currentContentlet.setStringProperty("whereToSend", (String) contentletFormData.get("whereToSend"));
+		currentContentlet.setStringProperty("forcePush", (String) contentletFormData.get("forcePush"));
+
+
+
+
+
+
+
+
+
+
+		if(!isNew){
+
+
+			WorkflowAPI wapi = APILocator.getWorkflowAPI();
+			String wfActionId = (String) contentletFormData.get("wfActionId");
+			if(UtilMethods.isSet(wfActionId)){
+				WorkflowAction action = null;
+				try{
+					action = APILocator.getWorkflowAPI().findAction(wfActionId, user);
+				}
+				catch(Exception e){
+
+				}
+				if(action != null
+						&& ! action.requiresCheckout()
+						&& APILocator.getContentletAPI().canLock(currentContentlet, user)){
+
+				    if(currentContentlet.isLocked())
+				        APILocator.getContentletAPI().unlock(currentContentlet, user, false);
+
+						currentContentlet.setModUser(user.getUserId());
+						currentContentlet = APILocator.getWorkflowAPI().fireWorkflowNoCheckin(currentContentlet,user).getContentlet();
+						contentletFormData.put(WebKeys.CONTENTLET_EDIT, currentContentlet);
+						contentletFormData.put(WebKeys.CONTENTLET_FORM_EDIT, currentContentlet);
+						SessionMessages.add(req, "message", "Workflow-executed");
+
+						return;
+				}
+			}
+
+
+
+
+
+
+
+
+
+			try{
+				currentContentlet = conAPI.checkout(currentContentlet.getInode(), user, false);
+			}
+			catch(DotLockException dle){
+				SessionMessages.add(req, "message", "message.cannot.unlock.content.for.editing");
+				throw new DotLockException("User cannot lock contentlet : ", dle);
+			}catch (DotSecurityException dse) {
+				if(!isAutoSave)
+					SessionMessages.add(req, "message", "message.insufficient.permissions.to.save");
+
+				throw new DotSecurityException("User cannot checkout contentlet : ", dse);
+			}
+		}
+
+		/***
+		 *
+		 * Workflow
+		 *
+		 */
+		currentContentlet.setStringProperty("wfActionId", (String) contentletFormData.get("wfActionId"));
+		currentContentlet.setStringProperty("wfActionComments", (String) contentletFormData.get("wfActionComments"));
+		currentContentlet.setStringProperty("wfActionAssign", (String) contentletFormData.get("wfActionAssign"));
+
+		/**
+		 *
+		 * Push Publishing Actionlet
+		 *
+		 */
+		currentContentlet.setStringProperty("wfPublishDate", (String) contentletFormData.get("wfPublishDate"));
+		currentContentlet.setStringProperty("wfPublishTime", (String) contentletFormData.get("wfPublishTime"));
+		currentContentlet.setStringProperty("wfExpireDate", (String) contentletFormData.get("wfExpireDate"));
+		currentContentlet.setStringProperty("wfExpireTime", (String) contentletFormData.get("wfExpireTime"));
+		currentContentlet.setStringProperty("wfNeverExpire", (String) contentletFormData.get("wfNeverExpire"));
+		currentContentlet.setStringProperty("whereToSend", (String) contentletFormData.get("whereToSend"));
+		currentContentlet.setStringProperty("forcePush", (String) contentletFormData.get("forcePush"));
+
+
+		contentletFormData.put(WebKeys.CONTENTLET_FORM_EDIT, currentContentlet);
+		contentletFormData.put(WebKeys.CONTENTLET_EDIT, currentContentlet);
+
+		try{
+			_populateContent(contentletFormData, user, currentContentlet,isAutoSave);
+			//http://jira.dotmarketing.net/browse/DOTCMS-1450
+			//The form doesn't have the identifier in it. so the populate content was setting it to 0
+			currentContentlet.setIdentifier(currentContentident);
+			if(UtilMethods.isSet(contentletFormData.get("new_owner_permissions"))) {
+				currentContentlet.setOwner((String) contentletFormData.get("new_owner_permissions"));
+			}
+		}catch (DotContentletValidationException ve) {
+			throw new DotContentletValidationException(ve.getMessage());
+		}
+
+		String subcmd = "";
+		if(UtilMethods.isSet(contentletFormData.get("subcmd")))
+			subcmd = (String) contentletFormData.get("subcmd");
+
+		//Saving interval review properties
+		if (contentletFormData.get("reviewContent") != null && contentletFormData.get("reviewContent").toString().equalsIgnoreCase("true")) {
+			currentContentlet.setReviewInterval((String)contentletFormData.get("reviewIntervalNum") + (String)contentletFormData.get("reviewIntervalSelect"));
+		} else {
+			currentContentlet.setReviewInterval(null);
+		}
+
+
+		// saving the review dates
+		currentContentlet.setLastReview(new Date ());
+		if (currentContentlet.getReviewInterval() != null) {
+			currentContentlet.setNextReview(conAPI.getNextReview(currentContentlet, user, false));
+		}
+
+		ArrayList<Category> cats = new ArrayList<Category>();
+		// Getting categories that come from the entity
+		ArrayList<String> categoriesList = new ArrayList<String>();
+		Host host =null;
+		Folder folder = null;
+		for (Iterator iterator = contentletFormKeys.iterator(); iterator.hasNext();) {
+			String elementName = (String) iterator.next();
+			if(elementName.startsWith("categories") && elementName.endsWith("_")){
+				categoriesList.add((String)contentletFormData.get(elementName));
+			}
+
+			//http://jira.dotmarketing.net/browse/DOTCMS-3232
+			if(elementName.equalsIgnoreCase("hostId") &&
+					InodeUtils.isSet(contentletFormData.get(elementName).toString())){
+				String hostId = contentletFormData.get(elementName).toString();
+				 host = hostAPI.find(hostId, user, false);
+				if(host == null)
+					host = new Host();
+				if(!perAPI.doesUserHavePermission(host,PermissionAPI.PERMISSION_CAN_ADD_CHILDREN, user, false)){
+					SessionMessages.add(req, "message", "User needs 'Add Children' Permissions on selected host");
+					throw new DotSecurityException("User have no Add Children Permissions on selected host");
+				}
+				currentContentlet.setHost(hostId);
+				currentContentlet.setFolder(FolderAPI.SYSTEM_FOLDER);
+			}
+
+			if(elementName.equalsIgnoreCase("folderInode") &&
+					InodeUtils.isSet(contentletFormData.get(elementName).toString())){
+				String folderInode = contentletFormData.get(elementName).toString();
+				folder = fldrAPI.find(folderInode, user, true);
+				if(isNew && !perAPI.doesUserHavePermission(folder,PermissionAPI.PERMISSION_CAN_ADD_CHILDREN, user, false)){
+					SessionMessages.add(req, "message", "User needs 'Add Children Permissions' on selected folder");
+					throw new DotSecurityException("User have no Add Children Permissions on selected folder");
+				}
+				currentContentlet.setHost(folder.getHostId());
+				currentContentlet.setFolder(folderInode);
+			}
+
+
+		 }
+
+		if (categoriesList != null && categoriesList.size() > 0) {
+			for (Iterator iterator = categoriesList.iterator(); iterator
+					.hasNext();) {
+				String tmpString = (String) iterator.next();
+				cats.add(catAPI.find(tmpString, user, false));
+			}
+		}
+
+		try{
+			ContentletRelationships contRel = retrieveRelationshipsData(currentContentlet,user, contentletFormData );
+
+			// http://jira.dotmarketing.net/browse/DOTCMS-65
+			// Coming from other contentlet to relate it automatically
+			String relateWith = null;
+			if(UtilMethods.isSet(contentletFormData.get("relwith")))
+				relateWith = (String) contentletFormData.get("relwith");
+
+			String relationType = null;
+			if(UtilMethods.isSet(contentletFormData.get("reltype")))
+				relationType = (String) contentletFormData.get("reltype");
+
+			String relationHasParent = null;
+			relationHasParent = (String) contentletFormData.get("relisparent");
+			if(relateWith != null){
+				try {
+
+					List<ContentletRelationshipRecords> recordsList = contRel.getRelationshipsRecords();
+					for(ContentletRelationshipRecords records : recordsList) {
+						if(!records.getRelationship().getRelationTypeValue().equals(relationType))
+							continue;
+						if(FactoryLocator.getRelationshipFactory().sameParentAndChild(records.getRelationship()) &&
+								((!records.isHasParent() && relationHasParent.equals("no")) ||
+								 (records.isHasParent() && relationHasParent.equals("yes"))))
+							continue;
+						records.getRecords().add(conAPI.find(relateWith, user, false));
+
+					}
+
+
+				} catch (Exception e) {
+					Logger.error(this,"Contentlet failed while creating new relationship",e);
+				}
+			}
+
+			if("publish".equals(subcmd)){
+				currentContentlet.setBoolProperty("live", true);
+			}
+
+			// Perform some validations before saving it
+			if (currentContentlet.getStructure().getStructureType() == Structure.STRUCTURE_TYPE_HTMLPAGE) {
+				String status = validateNewContentPage(currentContentlet);
+				if (UtilMethods.isSet(status)) {
+					String msg = LanguageUtil.get(user, status);
+					throw new DotRuntimeException(msg);
+				}
+			}
+			
+			if(!isAutoSave){
+
+				currentContentlet.setInode(null);
+				currentContentlet = conAPI.checkin(currentContentlet, contRel,cats, perAPI.getPermissions(currentContentlet, false, true), user, false,generateSystemEvent);
+
+
+			}else{
+				 // Existing contentlet auto save
+				Map<Relationship, List<Contentlet>> contentRelationships = new HashMap<Relationship, List<Contentlet>>();
+				List<Relationship> rels = FactoryLocator.getRelationshipFactory()
+											.byContentType( currentContentlet
+                                                    .getStructure() );
+				for (Relationship r : rels) {
+					if (!contentRelationships.containsKey(r)) {
+						contentRelationships
+								.put( r, new ArrayList<Contentlet>() );
+					}
+					List<Contentlet> cons = conAPI.getRelatedContent(
+							currentContentlet, r, user, true);
+					for (Contentlet co : cons) {
+						List<Contentlet> l2 = contentRelationships.get(r);
+						l2.add(co);
+					}
+				}
+				currentContentlet = conAPI.checkinWithoutVersioning(
+											currentContentlet, contentRelationships, cats,
+											perAPI.getPermissions(currentContentlet, false, true), user, false);
+			}
+
+
+		}catch(DotContentletValidationException ve) {
+				throw ve;
+		}
+		currentContentlet.setStringProperty("wfActionComments", (String) contentletFormData.get("wfActionComments"));
+		currentContentlet.setStringProperty("wfActionAssign", (String) contentletFormData.get("wfActionAssign"));
+
+
+		contentletFormData.put(WebKeys.CONTENTLET_EDIT, currentContentlet);
+		contentletFormData.put(WebKeys.CONTENTLET_FORM_EDIT, currentContentlet);
+
+
+		if (Config.getBooleanProperty("CONTENT_CHANGE_NOTIFICATIONS") && !isNew && !isAutoSave)
+			_sendContentletPublishNotification(currentContentlet, req);
+
+		if(!isAutoSave)
+		    SessionMessages.add(req, "message", "message.contentlet.save");
+
+        if ((subcmd != null) && subcmd.equals(com.dotmarketing.util.Constants.PUBLISH)) {
+            APILocator.getVersionableAPI().setLive(currentContentlet);
+            if(!isAutoSave)
+                SessionMessages.add(req, "message", "message.contentlet.published");
+        }
+	}
+
+	/**
+     * {@inheritDoc}
+	 */
+
+    @Override
+	public String validateNewContentPage(Contentlet contentPage) {
+		String parentFolderId = contentPage.getFolder();
+		String pageUrl = contentPage.getMap().get("url").toString();
+		String status = null;
+		try {
+			User systemUser = userAPI.getSystemUser();
+			Folder parentFolder = folderAPI.find(parentFolderId, systemUser,
+					false);
+			if (parentFolder != null
+					&& InodeUtils.isSet(parentFolder.getInode())) {
+				Host host = hostAPI.find(parentFolder.getHostId(), systemUser,
+						true);
+				String parentFolderPath = parentFolder.getPath();
+				if (UtilMethods.isSet(parentFolderPath)) {
+					if (!parentFolderPath.startsWith("/")) {
+						parentFolderPath = "/" + parentFolderPath;
+					}
+					if (!parentFolderPath.endsWith("/")) {
+						parentFolderPath = parentFolderPath + "/";
+					}
+					String fullPageUrl = parentFolderPath + pageUrl;
+					if (!pageUrl.endsWith(".html")) {
+						List<Identifier> folders = identAPI
+								.findByURIPattern("folder", fullPageUrl, false,
+										false, true, host);
+						if (folders.size() > 0) {
+							// Found a folder with same path
+							status = "message.htmlpage.error.htmlpage.exists.folder";
+						}
+					}
+					if (!UtilMethods.isSet(status)) {
+						Identifier i = identAPI.find(host, fullPageUrl);
+						if (i != null && InodeUtils.isSet(i.getId())) {
+							try {
+								Contentlet existingContent = conAPI
+										.findContentletByIdentifier(i.getId(),
+												true,
+												contentPage.getLanguageId(),
+												systemUser, false);
+								if (existingContent.getStructure()
+										.getStructureType() == Structure.STRUCTURE_TYPE_FILEASSET && !existingContent.getIdentifier().equals(contentPage.getIdentifier())) {
+									// Found a file asset with same path
+									status = "message.htmlpage.error.htmlpage.exists.file";
+								} else if(!existingContent.getIdentifier().equals(contentPage.getIdentifier())){
+									// Found page with same path and language
+									status = "message.htmlpage.error.htmlpage.exists";
+								}
+							} catch (DotContentletStateException e) {
+								// If it's a brand new page...
+								if (!UtilMethods.isSet(contentPage
+										.getIdentifier())) {
+									// Found page with same path
+									status = "message.htmlpage.error.htmlpage.exists";
+								} else {
+									Logger.info(getClass(),
+											"Page with same URI and same language does not exist, so we are OK");
+								}
+							}
+						}
+					}
+				}
+			}
+		} catch (DotDataException e) {
+			Logger.debug(this,
+					"Error trying to retreive information from page '"
+							+ contentPage.getIdentifier() + "'");
+			throw new DotRuntimeException("Page information is not valid", e);
+		} catch (DotSecurityException e) {
+			Logger.debug(this,
+					"Current user has no permission to perform the selected action on page '"
+							+ contentPage.getIdentifier() + "'");
+			throw new DotRuntimeException(
+					"Current user has no permission to perform the selected action",
+					e);
+		}
+		return status;
+	}
+
+	private void handleEventRecurrence(Map<String, Object> contentletFormData, Contentlet contentlet) throws DotRuntimeException, ParseException{
+		if(!contentlet.getStructure().getVelocityVarName().equals(EventAPI.EVENT_STRUCTURE_VAR)){
+			return;
+		}
+		if (contentletFormData.get("recurrenceChanged") != null && Boolean.parseBoolean(contentletFormData.get("recurrenceChanged").toString())) {
+			contentlet.setBoolProperty("recurs",true);
+			contentlet.setDateProperty("recurrenceStart",eventRecurrenceStartDateF.parse((String)contentletFormData.get("recurrenceStarts")));
+			if(contentletFormData.get("noEndDate")==null || (contentletFormData.get("noEndDate")!=null && !Boolean.parseBoolean(contentletFormData.get("noEndDate").toString()))){
+				contentlet.setDateProperty("recurrenceEnd",eventRecurrenceEndDateF.parse((String)contentletFormData.get("recurrenceEnds")));
+				contentlet.setBoolProperty("noRecurrenceEnd", false);
+			}else if(contentletFormData.get("noEndDate")!=null && Boolean.parseBoolean(contentletFormData.get("noEndDate").toString())){
+				contentlet.setDateProperty("recurrenceEnd",null);
+				contentlet.setBoolProperty("noRecurrenceEnd", true);
+			}
+
+			contentlet.setStringProperty("recurrenceDaysOfWeek",contentletFormData.get("recurrenceDaysOfWeek").toString());
+		}
+
+
+			try {
+				contentlet.setProperty("recurrenceWeekOfMonth",Long.valueOf(contentletFormData.get("recurrenceWeekOfMonth").toString()));
+			} catch (Exception e) {
+				contentlet.setProperty("recurrenceWeekOfMonth",1);
+			}
+
+			try {
+				contentlet.setProperty("recurrenceDayOfWeek",Long.valueOf(contentletFormData.get("recurrenceDayOfWeek").toString()));
+			} catch (Exception e) {
+				contentlet.setProperty("recurrenceDayOfWeek",1);
+			}
+
+
+			try {
+				contentlet.setProperty("recurrenceMonthOfYear",Long.valueOf(contentletFormData.get("recurrenceMonthOfYear").toString()));
+			} catch (Exception e) {
+				contentlet.setProperty("recurrenceMonthOfYear",1);
+			}
+
+			if(contentletFormData.get("recurrenceOccurs") == null){
+					contentlet.setBoolProperty("recurs",false);
+			}else if (contentletFormData.get("recurrenceOccurs").toString().equals("daily")) {
+				contentlet.setLongProperty("recurrenceInterval",Long.valueOf(contentletFormData.get("recurrenceIntervalDaily").toString()));
+				contentlet.setStringProperty("recurrenceOccurs",Event.Occurrency.DAILY.toString());
+			}else if (contentletFormData.get("recurrenceOccurs").toString().equals("weekly")) {
+				contentlet.setProperty("recurrenceInterval",Long.valueOf(contentletFormData.get("recurrenceIntervalWeekly").toString()));
+				contentlet.setStringProperty("recurrenceOccurs",Event.Occurrency.WEEKLY.toString());
+			}else if (contentletFormData.get("recurrenceOccurs").toString().equals("monthly")){
+
+				   if(Boolean.parseBoolean(contentletFormData.get("isSpecificDate").toString())
+						   && UtilMethods.isSet((String) contentletFormData.get("recurrenceDayOfMonth"))){
+					   try {
+							contentlet.setProperty("recurrenceDayOfMonth",Long.valueOf(contentletFormData.get("recurrenceDayOfMonth").toString()));
+						} catch (Exception e) {}
+
+				   } else {
+					   contentlet.setProperty("recurrenceDayOfMonth","0");
+				   }
+
+				contentlet.setProperty("recurrenceInterval",Long.valueOf(contentletFormData.get("recurrenceIntervalMonthly").toString()));
+				contentlet.setStringProperty("recurrenceOccurs",Event.Occurrency.MONTHLY.toString());
+			}else if(contentletFormData.get("recurrenceOccurs").toString().equals("annually")){
+
+				 if(UtilMethods.isSet((String) contentletFormData.get("recurrenceDayOfMonth"))){
+					   try {
+							contentlet.setProperty("recurrenceDayOfMonth",Long.valueOf(contentletFormData.get("recurrenceDayOfMonth").toString()));
+						} catch (Exception e) {}
+
+				   }
+
+				contentlet.setProperty("recurrenceInterval",Long.valueOf(contentletFormData.get("recurrenceIntervalYearly").toString()));
+				contentlet.setStringProperty("recurrenceOccurs",Event.Occurrency.ANNUALLY.toString());
+			}else{
+				contentlet.setBoolProperty("recurs",false);
+			}
+
+
+	}
+
+	private void _populateContent(Map<String, Object> contentletFormData,
+			User user, Contentlet contentlet, boolean isAutoSave)  throws Exception {
+
+		handleEventRecurrence(contentletFormData, contentlet);
+
+		if(UtilMethods.isSet(contentletFormData.get("identifier")))
+			if(UtilMethods.isSet(contentletFormData.get("identifier").toString()) && (!contentletFormData.get("identifier").toString().equalsIgnoreCase(contentlet.getIdentifier()))){
+				//exceptionData.append("<li>The content form submission data id different from the content which is trying to be edited</li>");
+				throw new DotContentletValidationException("The content form submission data id different from the content which is trying to be edited");
+			}
+
+		try {
+			//IF EVENT HANDLE RECURRENCE
+
+
+			String structureInode = contentlet.getStructureInode();
+			if (!InodeUtils.isSet(structureInode)) {
+				String selectedStructure = (String)contentletFormData.get("selectedStructure");
+				if (InodeUtils.isSet(selectedStructure)) {
+					structureInode = selectedStructure;
+				}
+			}
+			contentlet.setStructureInode(structureInode);
+
+			if(UtilMethods.isSet(contentletFormData.get("identifier")))
+				contentlet.setIdentifier(contentletFormData.get("identifier").toString());
+
+			//http://jira.dotmarketing.net/browse/DOTCMS-3232
+			if(UtilMethods.isSet(contentletFormData.get("hostId")))
+				contentlet.setHost(APILocator.getHostAPI().findSystemHost(user, false).getIdentifier());
+
+			if(UtilMethods.isSet(contentletFormData.get("folderInode")) && InodeUtils.isSet(contentletFormData.get("folderInode").toString())){
+					contentlet.setFolder(APILocator.getFolderAPI().find(contentletFormData.get("folderInode").toString(), user, false).getIdentifier());
+			}
+
+
+			contentlet.setInode(contentletFormData.get("contentletInode").toString());
+
+			if(UtilMethods.isSet(contentletFormData.get("languageId")))
+				contentlet.setLanguageId(Long.parseLong(contentletFormData.get("languageId").toString()));
+
+			if(UtilMethods.isSet(contentletFormData.get("reviewInterval")))
+				contentlet.setReviewInterval(contentletFormData.get("reviewInterval").toString());
+
+			List<String> disabled = new ArrayList<String>();
+			if(UtilMethods.isSet(contentletFormData.get("disabledWysiwyg")))
+				CollectionUtils.addAll(disabled, contentletFormData.get("disabledWysiwyg").toString().split(","));
+
+			contentlet.setDisabledWysiwyg(disabled);
+
+			List<Field> fields = FieldsCache.getFieldsByStructureInode(structureInode);
+			for (Field field : fields){
+				if(fAPI.isElementConstant(field)){
+					continue;
+				}
+				Object value = contentletFormData.get(field.getFieldContentlet());
+				String typeField = field.getFieldType();
+
+				if(field.getFieldType().equals(Field.FieldType.TAG.toString())){
+					contentlet.setStringProperty(field.getVelocityVarName(), (String) contentletFormData.get(field.getVelocityVarName()));
+				}
+
+				//http://jira.dotmarketing.net/browse/DOTCMS-5334
+				if(field.getFieldType().equals(Field.FieldType.CHECKBOX.toString())){
+					if(field.getFieldContentlet().startsWith("float")
+							|| field.getFieldContentlet().startsWith("integer")){
+
+						if(UtilMethods.isSet((String)value)){
+							value = String.valueOf(value);
+							if(((String)value).endsWith(",")){
+								value = ((String)value).substring(0, ((String)value).lastIndexOf(","));
+							}
+						}else{
+							value = "0";
+						}
+
+					}
+				}
+				if(field.getFieldType().equals(Field.FieldType.DATE_TIME.toString())){
+					if(field.getFieldContentlet().startsWith("date") && contentletFormData.get("fieldNeverExpire") != null){
+						String fieldNeverExpire = contentletFormData.get("fieldNeverExpire").toString();
+						Structure structure = CacheLocator.getContentTypeCache().getStructureByInode(contentlet.getStructureInode());
+						if(field.getVelocityVarName().equals(structure.getExpireDateVar())){
+							if(fieldNeverExpire.equalsIgnoreCase("true")){
+								contentlet.getMap().put("NeverExpire", "NeverExpire");
+							}else{
+								contentlet.getMap().put("NeverExpire", "");
+							}
+						}
+					}
+				}
+
+				/* Validate if the field is read only, if so then check to see if it's a new contentlet
+				 * and set the structure field default value, otherwise do not set the new value.
+				 */
+				if (!typeField.equals(Field.FieldType.HIDDEN.toString()) &&
+						!typeField.equals(Field.FieldType.IMAGE.toString()) &&
+						!typeField.equals(Field.FieldType.FILE.toString()))
+				{
+					if(field.isReadOnly() && !InodeUtils.isSet(contentlet.getInode()))
+						value = field.getDefaultValue();
+					if (field.getFieldType().equals(Field.FieldType.WYSIWYG.toString())) {
+						//WYSIWYG workaround because the WYSIWYG includes a <br> even if the field was left blank by the user
+						//we have to check the value to leave it blank in that case.
+						if (value instanceof String && ((String)value).trim().toLowerCase().equals("<br>")) {
+							value = "";
+						}
+					}
+				}
+				if ((value != null || field.getFieldType().equals(Field.FieldType.BINARY.toString()))
+						&& APILocator.getFieldAPI().valueSettable(field)
+						&& !field.getFieldType().equals(Field.FieldType.HOST_OR_FOLDER.toString())
+						&& !field.getFieldContentlet().startsWith("system")) {
+					conAPI.setContentletProperty(contentlet, field, value);
+				}
+			}
+
+		} catch (DotContentletStateException e) {
+			throw e;
+		} catch (Exception e) {
+			Logger.error(this, "Unable to populate content. ", e);
+			throw new Exception("Unable to populate content");
+		}
+	}
+
+	private void _handleException(Exception ae, boolean autocommit) {
+		
+		if(!(ae instanceof DotContentletValidationException) && !(ae instanceof DotLanguageException)){
+			Logger.warn(this, ae.toString(), ae);
+		}else{
+			Logger.debug(this, ae.toString(), ae);
+		}
+
+		try {
+		    if(autocommit)
+		        HibernateUtil.rollbackTransaction();
+		} catch (DotHibernateException e) {
+			Logger.error(this, e.getMessage());
+		}
+	}
+
+	protected void _retrieveWebAsset(Map<String,Object> contentletFormData,User user) throws Exception {
+
+		HttpServletRequest req =WebContextFactory.get().getHttpServletRequest();
+
+		String inode = (String) contentletFormData.get("contentletInode");
+
+		String inodeStr = (InodeUtils.isSet(inode) ? inode : "");
+
+		Contentlet contentlet = new Contentlet();
+
+		if(InodeUtils.isSet(inodeStr))
+		{
+			contentlet = conAPI.find(inodeStr, user, false);
+		}else {
+
+			/*In case of multi-language first ocurrence new contentlet*/
+			String sibblingInode = (String) contentletFormData.get("sibbling");
+
+			if(InodeUtils.isSet(sibblingInode) && !sibblingInode.equals("0")){
+
+				Contentlet sibblingContentlet = conAPI.find(sibblingInode,APILocator.getUserAPI().getSystemUser(), false);
+
+				Logger.debug(UtilHTML.class, "getLanguagesIcons :: Sibbling Contentlet = "+ sibblingContentlet.getInode());
+
+				Identifier identifier = APILocator.getIdentifierAPI().find(sibblingContentlet);
+
+				contentlet.setIdentifier(identifier.getInode());
+
+				String langId = (String) contentletFormData.get("lang");
+
+				if(UtilMethods.isSet(langId)){
+					contentlet.setLanguageId(Long.parseLong(langId));
+				}
+
+				contentlet.setStructureInode(sibblingContentlet.getStructureInode());
+			}
+		}
+
+		//if(perAPI.doesUserHavePermission(contentlet, PermissionAPI.PERMISSION_READ, user, false));
+			contentletFormData.put(WebKeys.CONTENTLET_EDIT, contentlet);
+
+		// Contententlets Relationships
+		Structure st = contentlet.getStructure();
+		if (st == null || !InodeUtils.isSet(st.getInode())) {
+
+			String selectedStructure = "";
+			if (UtilMethods.isSet(contentletFormData.get("selectedStructure"))) {
+				selectedStructure = (String) contentletFormData.get("selectedStructure");
+				st = (Structure) InodeFactory.getInode(selectedStructure, Structure.class);
+
+			}else if (UtilMethods.isSet(contentletFormData.get("sibblingStructure"))) {
+				selectedStructure = (String) contentletFormData.get("sibblingStructure");
+				st = (Structure) InodeFactory.getInode(selectedStructure, Structure.class);
+
+			}else{
+				st = StructureFactory.getDefaultStructure();
+			}
+		}
+
+		_loadContentletRelationshipsInRequest(contentletFormData, contentlet, st);
+
+		//This parameter is used to determine if the structure was selected from Add/Edit Content link in subnav.jsp, from
+		//the Content Search Manager
+		if(contentletFormData.get("selected") != null){
+			req.getSession().setAttribute("selectedStructure", st.getInode());
+		}
+
+		// Asset Versions to list in the versions tab
+		contentletFormData.put(WebKeys.VERSIONS_INODE_EDIT, contentlet);
+	}
+
+	private void _loadContentletRelationshipsInRequest(Map<String, Object> contentletFormData, Contentlet contentlet, Structure structure) throws DotDataException {
+		ContentletAPI contentletService = APILocator.getContentletAPI();
+		contentlet.setStructureInode(structure.getInode());
+		ContentletRelationships cRelationships = contentletService.getAllRelationships(contentlet);
+		contentletFormData.put(WebKeys.CONTENTLET_RELATIONSHIPS_EDIT, cRelationships);
+	}
+
+	private void _sendContentletPublishNotification (Contentlet contentlet, HttpServletRequest req) throws Exception,PortalException,SystemException {
+
+		try{
+			req.setAttribute(com.liferay.portal.util.WebKeys.LAYOUT,req.getSession().getAttribute(com.dotmarketing.util.WebKeys.LAYOUT));
+			req.setAttribute(com.liferay.portal.util.WebKeys.JAVAX_PORTLET_CONFIG,req.getSession().getAttribute(com.dotmarketing.util.WebKeys.JAVAX_PORTLET_CONFIG));
+
+			User currentUser = com.liferay.portal.util.PortalUtil.getUser(req);
+			Map<String, String[]> params = new HashMap<String, String[]> ();
+			params.put("struts_action", new String [] {"/ext/contentlet/edit_contentlet"});
+			params.put("cmd", new String [] {"edit"});
+			params.put("inode", new String [] { String.valueOf(contentlet.getInode()) });
+			String contentURL = PortletURLUtil.getActionURL(req, WindowState.MAXIMIZED.toString(), params);
+			List<Map<String, Object>> references = conAPI.getContentletReferences(contentlet, currentUser, false);
+			List<Map<String, Object>> validReferences = new ArrayList<Map<String, Object>> ();
+
+			//Avoinding to send the email to the same users
+			for (Map<String, Object> reference : references){
+				try{
+					IHTMLPage page = (IHTMLPage)reference.get("page");
+					User pageUser = APILocator.getUserAPI().loadUserById(page.getModUser(),APILocator.getUserAPI().getSystemUser(),false);
+					if (!pageUser.getUserId().equals(currentUser.getUserId())){
+						reference.put("owner", pageUser);
+						validReferences.add(reference);
+					}
+				}catch(Exception ex){
+					Logger.debug(this, "the reference has a null page");
+				}
+			}
+
+			if (validReferences.size() > 0) {
+				ContentChangeNotificationThread notificationThread =
+					this.new ContentChangeNotificationThread (contentlet, validReferences, contentURL, hostAPI.getCurrentHost(req).getHostname());
+				notificationThread.start();
+			}
+
+		}catch(Exception ex){
+			throw ex;
+		}
+	}
+
+	//	Contentlet change notifications thread
+	private class ContentChangeNotificationThread extends Thread {
+
+		private String serverName;
+		private String contentletEditURL;
+		private Contentlet contentlet;
+		private List<Map<String, Object>> references;
+
+		public ContentChangeNotificationThread (Contentlet cont, List<Map<String, Object>> references, String contentletEditURL, String serverName) {
+			super ("ContentChangeNotificationThread");
+				this.contentletEditURL = contentletEditURL;
+				this.references = references;
+				this.serverName = serverName;
+				contentlet = cont;
+			}
+
+			@Override
+		public void run() {
+			try {
+				User systemUser = APILocator.getUserAPI().getSystemUser();
+				String editorName = UtilMethods.getUserFullName(contentlet.getModUser());
+
+				for (Map<String, Object> reference : references) {
+					IHTMLPage page = (IHTMLPage)reference.get("page");
+					Host host = APILocator.getHTMLPageAssetAPI().getParentHost(page);
+					Company company = PublicCompanyFactory.getDefaultCompany();
+					User pageUser = (User)reference.get("owner");
+
+					HashMap<String, Object> parameters = new HashMap<String, Object>();
+					parameters.put("from", company.getEmailAddress());
+					parameters.put("to", pageUser.getEmailAddress());
+					parameters.put("subject", "dotCMS Notification");
+					parameters.put("emailTemplate", Config.getStringProperty("CONTENT_CHANGE_NOTIFICATION_EMAIL_TEMPLATE"));
+					parameters.put("contentletEditedURL", "http://" + serverName + contentletEditURL);
+					parameters.put("contentletTitle", "Content");
+					parameters.put("pageURL", "http://" + serverName + UtilMethods.encodeURIComponent(page.getURI()));
+					parameters.put("pageTitle", page.getTitle());
+					parameters.put("editorName", editorName);
+
+					EmailFactory.sendParameterizedEmail(parameters, null, host, null);
+					}
+				} catch (Exception e) {
+					Logger.error(this, "Error ocurring trying to send the content change notifications.", e);
+				} finally {
+					try {
+						HibernateUtil.closeSession();
+					} catch (DotHibernateException e) {
+						Logger.error(this,e.getMessage());
+					}
+				}
+			}
+	}
+
+	/**
+	 * Returns the relationships associated to the current contentlet
+	 *
+	 * @param		req ActionRequest.
+	 * @param		user User.
+	 * @return		ContentletRelationships.
+	 */
+	private ContentletRelationships getCurrentContentletRelationships(Map contentletFormData, User user) {
+
+		List<ContentletRelationships.ContentletRelationshipRecords> relationshipsRecords = new ArrayList<ContentletRelationships.ContentletRelationshipRecords>();
+		Set<String> keys = contentletFormData.keySet();
+		ContentletRelationships.ContentletRelationshipRecords contentletRelationshipRecords;
+		boolean hasParent;
+		String inodesSt;
+		String[] inodes;
+		Relationship relationship;
+		String inode;
+		Contentlet contentlet;
+		ContentletAPI contentletAPI = APILocator.getContentletAPI();
+		List<Contentlet> records = null;
+
+		for (String key : keys) {
+			if (key.startsWith("rel_") && key.endsWith("_inodes")) {
+				hasParent = key.indexOf("_P_") != -1;
+				inodesSt = (String) contentletFormData.get(key);
+				inodes = inodesSt.split(",");
+				relationship = (Relationship) InodeFactory.getInode(inodes[0], Relationship.class);
+				contentletRelationshipRecords = new ContentletRelationships(null).new ContentletRelationshipRecords(relationship, hasParent);
+				records = new ArrayList<Contentlet>();
+
+				for (int i = 1; i < inodes.length; i++) {
+					try {
+						inode = inodes[i];
+						contentlet = contentletAPI.find(inode, user, false);
+						if ((contentlet != null) && (InodeUtils.isSet(contentlet.getInode())))
+							records.add(contentlet);
+					} catch (Exception e) {
+						Logger.warn(this, e.toString());
+					}
+				}
+
+				contentletRelationshipRecords.setRecords(records);
+				relationshipsRecords.add(contentletRelationshipRecords);
+			}
+		}
+
+		ContentletRelationships result = new ContentletRelationships((Contentlet) contentletFormData.get(WebKeys.CONTENTLET_EDIT), relationshipsRecords);
+
+		return result;
+	}
+
+	private ContentletRelationships retrieveRelationshipsData(Contentlet currentContentlet, User user, Map<String, Object> contentletFormData ){
+
+		Set<String> keys = contentletFormData.keySet();
+
+		ContentletRelationships relationshipsData = new ContentletRelationships(currentContentlet);
+		List<ContentletRelationshipRecords> relationshipsRecords = new ArrayList<ContentletRelationshipRecords> ();
+		relationshipsData.setRelationshipsRecords(relationshipsRecords);
+
+		for (String key : keys) {
+			if (key.startsWith("rel_") && key.endsWith("_inodes")) {
+				boolean hasParent = key.contains("_P_");
+				String inodesSt = (String) contentletFormData.get(key);
+				if(!UtilMethods.isSet(inodesSt)){
+					continue;
+				}
+				String[] inodes = inodesSt.split(",");
+
+				Relationship relationship = (Relationship) InodeFactory.getInode(inodes[0], Relationship.class);
+				ContentletRelationshipRecords records = relationshipsData.new ContentletRelationshipRecords(relationship, hasParent);
+				ArrayList<Contentlet> cons = new ArrayList<Contentlet>();
+				for (String inode : inodes) {
+					/*long i = 0;
+					try{
+						i = Long.valueOf(inode);
+					}catch (Exception e) {
+						Logger.error(this, "Relationship not a number value : ",e);
+					}*/
+					if(relationship.getInode().equalsIgnoreCase(inode)){
+						continue;
+					}
+					try{
+						cons.add(conAPI.find(inode, user, false));
+					}catch(Exception e){
+						Logger.debug(this,"Couldn't look up contentlet.  Assuming inode" + inode + "is not content");
+					}
+				}
+				records.setRecords(cons);
+				relationshipsRecords.add(records);
+			}
+		}
+		return relationshipsData;
+	}
+
+	public void cancelContentEdit(String workingContentletInode,
+			String currentContentletInode,User user) throws Exception {
+
+		HibernateUtil.startTransaction();
+		HttpServletRequest req =WebContextFactory.get().getHttpServletRequest();
+
+		try {
+
+			Logger.debug(this, "Calling Unlock Method");
+
+            // http://jira.dotmarketing.net/browse/DOTCMS-1073
+			// deleting uploaded files from temp binary path
+			/*Logger.debug(this, "Deleting uploaded files");
+
+			java.io.File tempUserFolder = new java.io.File(Config.CONTEXT.
+													getRealPath(com.dotmarketing.util.Constants.TEMP_BINARY_PATH)
+													+ java.io.File.separator + user.getUserId());
+
+			FileUtil.deltree(tempUserFolder);*/
+
+			if(InodeUtils.isSet(workingContentletInode) ){
+
+				Contentlet workingContentlet = conAPI.find(workingContentletInode, user, false);
+
+				if(perAPI.doesUserHavePermission(workingContentlet, PermissionAPI.PERMISSION_WRITE, user)) {
+
+					if(InodeUtils.isSet(currentContentletInode)){
+						conAPI.restoreVersion(workingContentlet, user, false);
+					}
+
+					conAPI.unlock(workingContentlet, user, false);
+					SessionMessages.add(req, "message", "message.contentlet.unlocked");
+
+				}
+			}
+
+			if(InodeUtils.isSet(currentContentletInode)){
+
+				Contentlet currentContentlet = conAPI.find(currentContentletInode, user, false);
+
+				// Deleting auto saved version of a New Content upon "Cancel".
+				if(!InodeUtils.isSet(workingContentletInode)&& InodeUtils.isSet(currentContentletInode)){
+					conAPI.delete(currentContentlet, user, false, true);
+					//conAPI.reindex(currentContentlet);
+				}
+
+				// Deleting auto saved version of an Existing Content upon "Cancel".
+				/*  Commenting as this makes the content to disappear when editing from HTML PAGE
+				 * if(workingContentletInode > 0 && currentContentletInode > 0 ){
+					conAPI.delete(currentContentlet, user, false, false);
+				}*/
+
+			}
+
+		} catch (Exception ae) {
+			HibernateUtil.rollbackTransaction();
+			SessionMessages.add(req, "message", "message.contentlets.batch.deleted.error");
+			throw ae;
+		}
+		HibernateUtil.commitTransaction();
+	}
+}