package com.dotmarketing.portlets.contentlet.model;

import com.dotcms.contenttype.model.type.BaseContentType;
import com.dotcms.contenttype.model.type.ContentType;
import com.dotcms.repackage.com.google.common.annotations.VisibleForTesting;
import com.dotcms.util.ConversionUtils;
import com.dotmarketing.beans.Host;
import com.dotmarketing.business.APILocator;
import com.dotmarketing.business.CacheLocator;
import com.dotmarketing.business.DotStateException;
import com.dotmarketing.business.PermissionAPI;
import com.dotmarketing.business.PermissionSummary;
import com.dotmarketing.business.Permissionable;
import com.dotmarketing.business.RelatedPermissionableGroup;
import com.dotmarketing.business.Ruleable;
import com.dotmarketing.business.Treeable;
import com.dotmarketing.business.UserAPI;
import com.dotmarketing.business.Versionable;
import com.dotmarketing.exception.DotDataException;
import com.dotmarketing.exception.DotRuntimeException;
import com.dotmarketing.exception.DotSecurityException;
import com.dotmarketing.portlets.categories.business.Categorizable;
import com.dotmarketing.portlets.contentlet.business.BinaryFileFilter;
import com.dotmarketing.portlets.contentlet.business.ContentletAPI;
import com.dotmarketing.portlets.contentlet.business.ContentletCache;
import com.dotmarketing.portlets.contentlet.business.HostAPI;
import com.dotmarketing.portlets.fileassets.business.FileAssetAPI;
import com.dotmarketing.portlets.folders.business.FolderAPI;
import com.dotmarketing.portlets.structure.model.Field;
import com.dotmarketing.portlets.structure.model.Structure;
import com.dotmarketing.tag.model.Tag;
import com.dotmarketing.tag.model.TagInode;
import com.dotmarketing.util.InodeUtils;
import com.dotmarketing.util.Logger;
import com.dotmarketing.util.UtilMethods;
import com.google.common.collect.ImmutableSet;
import com.liferay.portal.model.User;
import java.io.File;
import java.io.IOException;
import java.io.InputStream;
import java.io.Serializable;
import java.nio.file.Files;
import java.util.ArrayList;
import java.util.Date;
import java.util.HashMap;
import java.util.List;
import java.util.Map;
import java.util.Optional;
import java.util.Set;
import java.util.concurrent.ConcurrentHashMap;

import org.apache.commons.lang.builder.ToStringBuilder;
import org.elasticsearch.action.support.WriteRequest;

/**
 * Represents a content unit in the system. Ideally, every single domain object
 * in dotCMS will be represented as a Contentlet in the near future given the
 * flexibility they allow and the consistency goal that will be achieved in
 * terms of code, push publishing, versioning, and so on.
 * 
 * @author Jason Tesser
 * @author David Tores
 *
 */
public class Contentlet implements Serializable, Permissionable, Categorizable, Versionable, Treeable, Ruleable  {

    private static final long serialVersionUID = 1L;
    public static final String INODE_KEY = "inode";
    public static final String LANGUAGEID_KEY = "languageId";
    public static final String STRUCTURE_INODE_KEY = "stInode";
    public static final String STRUCTURE_NAME_KEY = "stName";
    public static final String CONTENT_TYPE_KEY = "contentType";
    public static final String LAST_REVIEW_KEY = "lastReview";
    public static final String NEXT_REVIEW_KEY = "nextReview";
    public static final String REVIEW_INTERNAL_KEY = "reviewInternal";
    public static final String DISABLED_WYSIWYG_KEY = "disabledWYSIWYG";
    public static final String LOCKED_KEY = "locked";
    public static final String ARCHIVED_KEY = "archived";
    public static final String LIVE_KEY = "live";
    public static final String WORKING_KEY = "working";
    public static final String MOD_DATE_KEY = "modDate";
    public static final String MOD_USER_KEY = "modUser";
    public static final String OWNER_KEY = "owner";
    public static final String IDENTIFIER_KEY = "identifier";
    public static final String SORT_ORDER_KEY = "sortOrder";
    public static final String HOST_KEY = "host";
    public static final String FOLDER_KEY = "folder";
	public static final String NULL_PROPERTIES = "nullProperties";
	public static final String WORKFLOW_ACTION_KEY = "wfActionId";
	public static final String WORKFLOW_ASSIGN_KEY = "wfActionAssign";
	public static final String WORKFLOW_COMMENTS_KEY = "wfActionComments";
	public static final String WORKFLOW_BULK_KEY = "wfActionBulk";

    public static final String DONT_VALIDATE_ME = "_dont_validate_me";
    public static final String DISABLE_WORKFLOW = "__disable_workflow__";

    // means the contentlet is being used on unit test mode.
	public static final String IS_TEST_MODE = "_is_test_mode";

	/**
	 * Flag to avoid to trigger the workflow again on the checkin when it is already in progress.
	 */
	public static final String WORKFLOW_IN_PROGRESS = "__workflow_in_progress__";

    public static final String WORKFLOW_PUBLISH_DATE = "wfPublishDate";
    public static final String WORKFLOW_PUBLISH_TIME = "wfPublishTime";
    public static final String WORKFLOW_EXPIRE_DATE = "wfExpireDate";
    public static final String WORKFLOW_EXPIRE_TIME = "wfExpireTime";
    public static final String WORKFLOW_NEVER_EXPIRE = "wfNeverExpire";
	public static final String TEMP_BINARY_IMAGE_INODES_LIST = "tempBinaryImageInodesList";

	private transient ContentType contentType;
    protected Map<String, Object> map = new ContentletHashMap();

	private boolean lowIndexPriority = false;

    private transient ContentletAPI contentletAPI;
    private transient UserAPI userAPI;
	private transient IndexPolicy indexPolicy = IndexPolicy.DEFER;
	private transient IndexPolicy indexPolicyDependencies = IndexPolicy.DEFER;

	public IndexPolicy getIndexPolicy() {

		return (null == this.indexPolicy)?
				IndexPolicy.DEFER:indexPolicy;
	}

	/**
	 * This method sets IndexPolicy, it could be:
	 *
	 * <ul>
	 * <li>DEFER, you do not care about when is gonna be reindex your content, usually usefull on batch processing.</li>
	 * <li>WAIT_FOR, you want to wait until the content is ready to be searchable.</li>
	 * <li>FORCE, you want to force the content searchable immediate, however this policy is not highly scalable.</li>
	 * </ul>
	 * @param indexPolicy
	 */
	public void setIndexPolicy(final IndexPolicy indexPolicy) {

		if (null != indexPolicy) {
			this.indexPolicy = indexPolicy;
		}
	}

	public IndexPolicy getIndexPolicyDependencies() {

		return (null == this.indexPolicyDependencies)?
				IndexPolicy.DEFER:indexPolicyDependencies;
	}

	/**
	 * This method sets IndexPolicy for the dependencies (relationships and categories), it could be:
	 *
	 * <ul>
	 * <li>DEFER, you do not care about when is gonna be reindex your content, usually usefull on batch processing.</li>
	 * <li>WAIT_FOR, you want to wait until the content is ready to be searchable.</li>
	 * <li>FORCE, you want to force the content searchable immediate, however this policy is not highly scalable.</li>
	 * </ul>
	 * @param indexPolicy
	 */
	public void setIndexPolicyDependencies(final IndexPolicy indexPolicy) {

		if (null != indexPolicy) {
			this.indexPolicyDependencies = indexPolicy;
		}
	}





	public void setContentType(ContentType contentType) {
		this.contentType = contentType;
	}

	@Override
    public String getCategoryId() {
    	return getInode();
    }

    /**
     * Create a contentlet based on a map (makes a copy of it)
     * @param map
     */
    public Contentlet(final Map<String, Object> map) {
		this.map = new ContentletHashMap();
    	this.map.putAll(map);
		this.indexPolicy = IndexPolicy.DEFER;
    }

	/**
	 * Create a contentlet based on a map (makes a copy of it)
	 * @param map
	 */
	public Contentlet(final Contentlet contentlet) {
		this(contentlet.getMap());
		if (null != contentlet.getIndexPolicy()) {
			this.indexPolicy = contentlet.getIndexPolicy();
		}
	}

    /**
     * Default class constructor.
     */
    public Contentlet() {
		setInode("");
		setIdentifier("");
		setLanguageId(0);
		setContentTypeId("");
		setSortOrder(0);
<<<<<<< HEAD
		setDisabledWysiwyg(new ArrayList<>());
		getWritableNullProperties();
=======
		setDisabledWysiwyg(new ArrayList<String>());
		this.indexPolicy = IndexPolicy.DEFER;
>>>>>>> 531c6b55
    }

    @Override
    public String getName() {
        return getTitle();
    }

    @Override
    public String getTitle(){
    	try {

    		//Verifies if the content type has defined a title field
			Optional<com.dotcms.contenttype.model.field.Field> fieldFound = this.getContentType().fields().stream().
					filter(field -> field.variable().equals("title")).findAny();


			if (fieldFound.isPresent()) {
				return map.get("title")!=null?map.get("title").toString():null;
			}

			String title = getContentletAPI().getName(this, getUserAPI().getSystemUser(), false);
			map.put("title", title);

    	    return title;
		} catch (Exception e) {
			Logger.error(this,"Unable to get title.");
			return  "";
		}
	}

    @Override
    public String getVersionId() {
    	return getIdentifier();
    }

    @Override
    public String getVersionType() {
    	return new String("content");
    }

    @Override
    public void setVersionId(String versionId) {
    	setIdentifier(versionId);
    }

    @Override
	public String getInode() {
		final String inode = (String) map.get(INODE_KEY);

		if(inode==null) {
			return "";
		}

		return inode;
	}

    /**
     * 
     * @param inode
     */
    public void setInode(String inode) {
        map.put(INODE_KEY, inode);
    }

    /**
     * 
     * @return
     */
    public long getLanguageId() {
    	return ConversionUtils.toLong(map.get(LANGUAGEID_KEY), 0l);
    }

    /**
     * 
     * @param languageId
     */
    public void setLanguageId(long languageId) {
        map.put(LANGUAGEID_KEY, languageId);
    }

    /**
     * 
     * @return
     */
    public String getContentTypeId() {
      return (String) map.get(STRUCTURE_INODE_KEY);
    }

    /**
     * @deprecated as of 4.1 
     * use instead:
     * {@link #getContentTypeId()}
     */
    public String getStructureInode() {
        return (String) map.get(STRUCTURE_INODE_KEY);
    }

	/**
	 * @deprecated Please use the {@link #setContentTypeId(String)} method.
	 * @param structureInode
	 */
    @Deprecated
    public void setStructureInode(String structureInode) {
    	map.put(STRUCTURE_INODE_KEY, structureInode);
    }

	/**
	 * Assigns a specific Content Type to this Contentlet object.
	 * 
	 * @param id
	 *            - The Content Type ID.
	 */
    public void setContentTypeId(String id) {
    	map.put(STRUCTURE_INODE_KEY, id);
    }

	/**
	 * @deprecated As of dotCMS 4.1.0. Please use the following approach:
	 *             <pre>
	 *             APILocator.getContentTypeAPI(user).find(content.getStructureInode());
	 *             </pre>
	 * 
	 * @return
	 */
    public Structure getStructure() {
    	Structure structure = null;
    	structure = CacheLocator.getContentTypeCache().getStructureByInode(getStructureInode());
        return structure;
    }

    /**
     * 
     * @return
     */
    public boolean hasAssetNameExtension() {
        boolean hasExtension = false;
        if(null != getContentType()){
           hasExtension = (getContentType().baseType() == BaseContentType.HTMLPAGE || getContentType().baseType() == BaseContentType.FILEASSET );
		}
        return hasExtension;
    }

    /**
     * 
     * @return
     */
    public Date getLastReview() {
    	return (Date)map.get(LAST_REVIEW_KEY);
    }

    /**
     * 
     * @param lastReview
     */
    public void setLastReview(Date lastReview) {
    	map.put(LAST_REVIEW_KEY, lastReview);
    }

    /**
     * 
     * @return
     */
    public Date getNextReview() {
    	return (Date)map.get(NEXT_REVIEW_KEY);
    }

    /**
     * 
     * @param nextReview
     */
    public void setNextReview(Date nextReview) {
    	map.put(NEXT_REVIEW_KEY, nextReview);
    }

    /**
     * 
     * @return
     */
    public String getReviewInterval() {
    	return (String)map.get(REVIEW_INTERNAL_KEY);
    }

    /**
     * 
     * @param reviewInterval
     */
    public void setReviewInterval(String reviewInterval) {
    	map.put(REVIEW_INTERNAL_KEY, reviewInterval);
    }

    /**
     * 
     */
    public String toString() {
        return ToStringBuilder.reflectionToString(this);
    }

    /**
     * 
     * @param contentlet
     * @return
     * @throws DotRuntimeException
     */
    public boolean equals(Contentlet contentlet)throws DotRuntimeException {
    	try{
    	    ContentletAPI conAPI = APILocator.getContentletAPI();
    		return conAPI.isContentEqual(this, contentlet, APILocator.getUserAPI().getSystemUser(), true);
    	}catch (DotSecurityException e) {
			throw new DotRuntimeException("Security Exception happened");
		}catch (DotDataException e) {
			 throw new DotRuntimeException("Data Exception happened");
		}
    }

	@Override
	public boolean equals(Object o) {
		if (this == o) {
			return true;
		}
		if (o == null || getClass() != o.getClass()) {
			return false;
		}

		Contentlet that = (Contentlet) o;

		return getInode().equals(that.getInode());
	}

	@Override
	public int hashCode() {
		return getInode().hashCode();
	}

    /**
     * 
     * @return
     */
    public static long getSerialVersionUID() {
        return serialVersionUID;
    }

    /**
     * 
     * @return
     */
	public List<String> getDisabledWysiwyg() {
		return (List<String>)map.get(DISABLED_WYSIWYG_KEY);
	}

	/**
	 * 
	 * @param disabledFields
	 */
	public void setDisabledWysiwyg(List<String> disabledFields) {
		map.put(DISABLED_WYSIWYG_KEY, disabledFields);
	}

	/**
	 * 
	 * @param fieldVarName
	 * @return
	 * @throws DotRuntimeException
	 */
	public String getStringProperty(String fieldVarName) throws DotRuntimeException {
		try{
			Object value = get(fieldVarName);
			if(value instanceof Long || value instanceof Date ){
				return value.toString();
			}
			return (String)value;
		}catch (Exception e) {
			 throw new DotRuntimeException(e.getMessage(), e);
		}
	}

	/**
	 * 
	 * @param fieldVarName
	 * @param stringValue
	 * @throws DotRuntimeException
	 */
	public void setStringProperty(String fieldVarName,String stringValue) throws DotRuntimeException {
		map.put(fieldVarName, stringValue);
	}

	/**
	 * 
	 * @param fieldVarName
	 * @param longValue
	 * @throws DotRuntimeException
	 */
	public void setLongProperty(String fieldVarName, long longValue) throws DotRuntimeException {
		map.put(fieldVarName, longValue);
	}

	/**
	 * 
	 * @param fieldVarName
	 * @return
	 * @throws DotRuntimeException
	 */
	public long getLongProperty(String fieldVarName) throws DotRuntimeException {
		try{
			return (Long)map.get(fieldVarName);
		}catch (Exception e) {
			 throw new DotRuntimeException("Unable to retrive field value", e);
		}
	}

	/**
	 * 
	 * @param fieldVarName
	 * @param boolValue
	 * @throws DotRuntimeException
	 */
	public void setBoolProperty(String fieldVarName, boolean boolValue) throws DotRuntimeException {
		map.put(fieldVarName, boolValue);
	}

	/**
	 * 
	 * @param fieldVarName
	 * @return
	 * @throws DotRuntimeException
	 */
	public boolean getBoolProperty(String fieldVarName) throws DotRuntimeException {
		try{
			return map.get(fieldVarName)!=null?(Boolean)map.get(fieldVarName):false;
		}catch (Exception e) {
			 throw new DotRuntimeException("Unable to retrive field value", e);
		}
	}

	/**
	 * 
	 * @param fieldVarName
	 * @param dateValue
	 * @throws DotRuntimeException
	 */
	public void setDateProperty(String fieldVarName, Date dateValue) throws DotRuntimeException {
		map.put(fieldVarName, dateValue);
	}

	/**
	 * 
	 * @param fieldVarName
	 * @return
	 * @throws DotRuntimeException
	 */
	public Date getDateProperty(String fieldVarName) throws DotRuntimeException {
		try{
			return (Date)map.get(fieldVarName);
		}catch (Exception e) {
			 throw new DotRuntimeException("Unable to retrive field value", e);
		}
	}

	/**
	 * 
	 * @param fieldVarName
	 * @param floatValue
	 * @throws DotRuntimeException
	 */
	public void setFloatProperty(String fieldVarName, float floatValue) throws DotRuntimeException {
		map.put(fieldVarName, floatValue);
	}

	/**
	 * 
	 * @param fieldVarName
	 * @return
	 * @throws DotRuntimeException
	 */
	public float getFloatProperty(String fieldVarName) throws DotRuntimeException {
		try{
			return (Float)map.get(fieldVarName);
		}catch (Exception e) {
			 throw new DotRuntimeException("Unable to retrive field value", e);
		}
	}

	/**
	 * 
	 * @param fieldVarName
	 * @param objValue
	 * @throws DotRuntimeException
	 */
	public void setProperty( String fieldVarName, Object objValue) throws DotRuntimeException {
		map.put(fieldVarName, objValue);
		if (!NULL_PROPERTIES.equals(fieldVarName)) { // No need to keep track of the null property it self.
			if (null == objValue) {
				addNullProperty(fieldVarName);
			} else {
				removeNullProperty(fieldVarName);
			}
		}
	}

	/**
	 * Returns a map of the contentlet properties based on the fields of the structure
	 * The keys used in the map will be the velocity variables names
	 */
	public Map<String, Object> getMap() throws DotRuntimeException {
		return map;
	}

	/**
	 * Returns the deleted.
	 * @return boolean
	 * @throws DotSecurityException
	 * @throws DotDataException
	 * @throws DotStateException
	 */
	public boolean isArchived() throws DotStateException, DotDataException, DotSecurityException {
		return InodeUtils.isSet(this.getIdentifier())?APILocator.getVersionableAPI().isDeleted(this):false;
	}

	/**
	 * Returns the live.
	 * @return boolean
	 * @throws DotSecurityException
	 * @throws DotDataException
	 * @throws DotStateException
	 */
	public boolean isLive() throws DotStateException, DotDataException, DotSecurityException {
		return APILocator.getVersionableAPI().isLive(this);
	}

	/**
	 * Returns the locked.
	 * @return boolean
	 * @throws DotSecurityException
	 * @throws DotDataException
	 * @throws DotStateException
	 */
	public boolean isLocked() throws DotStateException, DotDataException, DotSecurityException {
		return APILocator.getVersionableAPI().isLocked(this);
	}

	/**
	 * Returns the modDate.
	 * @return java.util.Date
	 */
	public Date getModDate() {
		return (Date)map.get(MOD_DATE_KEY);
	}

	/**
	 * Returns the modUser.
	 * @return String
	 */
	public String getModUser() {
		return (String)map.get(MOD_USER_KEY);
	}

	/**
	 * Returns the working.
	 * @return boolean
	 * @throws DotSecurityException
	 * @throws DotDataException
	 * @throws DotStateException
	 */
	public boolean isWorking() throws DotStateException, DotDataException, DotSecurityException {
		return InodeUtils.isSet(this.getIdentifier())?APILocator.getVersionableAPI().isWorking(this):false;
	}

	/**
	 * Sets the modDate.
	 * @param modDate The modDate to set
	 */
	public void setModDate(Date modDate) {
		map.put(MOD_DATE_KEY, modDate);
	}

	/**
	 * Sets the modUser.
	 * @param modUser The modUser to set
	 */
	public void setModUser(String modUser) {
		map.put(MOD_USER_KEY, modUser);
	}

	/**
	 * Sets the owner.
	 *
	 * @param owner
	 *            The owner to set
	 */
	public void setOwner(String owner) {
		map.put(OWNER_KEY, owner);
	}

	/**
	 * Returns the owner.
	 *
	 * @return String owner
	 */
	public String getOwner() {
		return (String)map.get(OWNER_KEY);
	}

	/**
	 * @return Returns the identifier.
	 */
	public String getIdentifier() {
		return (String) map.get(IDENTIFIER_KEY);
	}

	/**
	 * @param identifier
	 *            The identifier to set.
	 */
	public void setIdentifier(String identifier) {
		map.put(IDENTIFIER_KEY, identifier);
	}

	/**
	 * Sets the sort_order.
	 * @param sort_order The sort_order to set
	 */
	public void setSortOrder(long sortOrder) {
		map.put(SORT_ORDER_KEY, sortOrder);
	}

	/**
	 * 
	 * @return
	 */
	public long getSortOrder(){
		return (Long)map.get(SORT_ORDER_KEY);
	}

	/**
	 * 
	 */
	public String getPermissionId() {
		return getIdentifier();
	}

	/**
	 * 
	 * @return
	 */
	public String getHost() {
		return (String) map.get(HOST_KEY);
	}

	/**
	 * 
	 * @param host
	 */
	public void setHost(String host) {
		map.put(HOST_KEY, host);
	}

	/**
	 * Returns the inode of the folder where this contentlet lives under, if persisted, or if not persisted, where
	 * it will live under when saved/updated
	 *
	 * @return the inode of the folder
	 */
	public String getFolder() {
		return (String) map.get(FOLDER_KEY);
	}

	/**
	 * Sets the inode of the folder where this contentlet will live under when saved/updated
	 *
	 * @param folderInode the inode of the folder
	 */
	public void setFolder(String folderInode) {
		map.put(FOLDER_KEY, folderInode);
	}

	/**
	 * List of permissions it accepts
	 */
	public List<PermissionSummary> acceptedPermissions() {
		List<PermissionSummary> accepted = new ArrayList<PermissionSummary>();
		accepted.add(new PermissionSummary("view", "view-permission-description", PermissionAPI.PERMISSION_READ));
		accepted.add(new PermissionSummary("edit", "edit-permission-description", PermissionAPI.PERMISSION_WRITE));
		accepted.add(new PermissionSummary("publish", "publish-permission-description", PermissionAPI.PERMISSION_PUBLISH));
		accepted.add(new PermissionSummary("edit-permissions", "edit-permissions-permission-description", PermissionAPI.PERMISSION_EDIT_PERMISSIONS));
		return accepted;
	}

	/**
	 * 
	 */
	public List<RelatedPermissionableGroup> permissionDependencies(
			int requiredPermission) {
		return null;
	}

	/**
	 * 
	 */
	public Permissionable getParentPermissionable() throws DotDataException {

		try {

			User systemUser = APILocator.getUserAPI().getSystemUser();
			FolderAPI fAPI = APILocator.getFolderAPI();
			HostAPI hostAPI = APILocator.getHostAPI();
			Host systemHost = hostAPI.findSystemHost(systemUser, false);
			Structure st = getStructure();



			if(st != null && st.getVelocityVarName() != null && st.getVelocityVarName().equals("Host")) {
				Host hProxy = new Host(this);
				return hProxy.getParentPermissionable();
			}


			// if this contentlet is being saved in a folder, inherit from the folder
			if(InodeUtils.isSet(this.getFolder()) && ! "SYSTEM_FOLDER".equals(this.getFolder())) {
				return fAPI.find(this.getFolder(), APILocator.getUserAPI().getSystemUser(), false);
			}

			// if this contentlet is being saved in a host, inherit from the host
			if(InodeUtils.isSet(this.getHost()) && ! this.getHost().equals(systemHost.getIdentifier())) {
				return hostAPI.find(this.getHost(), systemUser, false);
			}

			// if this contentlet has a structure, inherit from that
			if(st != null && InodeUtils.isSet(st.getInode())){
				return st;
			}
			return null;

		} catch (DotSecurityException e) {
			Logger.error(Contentlet.class, e.getMessage(), e);
			throw new DotRuntimeException(e.getMessage(), e);
		}

	}

	/**
	 * 
	 */
	public String getPermissionType() {
		return Contentlet.class.getCanonicalName();
	}

	/**
	 * 
	 * @param velocityVarName
	 * @param newFile
	 * @throws IOException
	 */
	public void setBinary(String velocityVarName, File newFile)throws IOException{
		map.put(velocityVarName, newFile);
	}

	/**
	 * 
	 * @param velocityVarName
	 * @return
	 * @throws IOException
	 */
	public java.io.File getBinary(String velocityVarName)throws IOException {
		File f = (File) map.get(velocityVarName);
		if((f==null || !f.exists()) ){
			f=null;
			map.remove(velocityVarName);
            if ( map.get( INODE_KEY ) != null && InodeUtils.isSet( (String) map.get( INODE_KEY ) ) ) {
                String inode = (String) map.get(INODE_KEY);
	        	try{
	        	
	        		java.io.File binaryFilefolder = new java.io.File(APILocator.getFileAssetAPI().getRealAssetsRootPath()
	                    + java.io.File.separator
	                    + inode.charAt(0)
	                    + java.io.File.separator
	                    + inode.charAt(1)
	                    + java.io.File.separator
	                    + inode
	                    + java.io.File.separator
	                    + velocityVarName);
	                    if(binaryFilefolder.exists()){
	                    	java.io.File[] files = binaryFilefolder.listFiles(new BinaryFileFilter());
		                    if(files.length > 0){
		                    	f = files[0];
		                    	map.put(velocityVarName, f);
		                    }
		                }
	            }catch(Exception e){
	                Logger.error(this,"Error occured while retrieving binary file name : getBinaryFileName(). ContentletInode : "+inode+"  velocityVaribleName : "+velocityVarName );
	                throw new IOException("File System error.");
	            }
			}
		}
		
		return f;
		
	}

	/**
	 * 
	 * @param velocityVarName
	 * @return
	 * @throws IOException
	 */
	public InputStream getBinaryStream(String velocityVarName) throws IOException{
		InputStream fis = Files.newInputStream(getBinary(velocityVarName).toPath());
		return fis;
	}

	/**
	 * 
	 * @param velocityVarName
	 * @return
	 */
	public Map<String, Object> getKeyValueProperty(String velocityVarName) {
		return com.dotmarketing.portlets.structure.model.KeyValueFieldUtil.JSONValueToHashMap((String) get(velocityVarName));
	}

	/**
	 * 
	 */
	public boolean isParentPermissionable() {
		Structure hostStructure = CacheLocator.getContentTypeCache().getStructureByVelocityVarName("Host");
		if(this.getStructureInode().equals(hostStructure.getInode()))
			return true;
		else
			return false;
	}

	/**
	 * 
	 * @param inode
	 * @param structureInode
	 * @return
	 */
    public static Object lazyMetadataLoad ( String inode, String structureInode ) {

        String cachedMetadata = CacheLocator.getContentletCache().getMetadata( inode );
        if ( cachedMetadata == null ) {
            // lazy load from db
            try {
                Structure st = CacheLocator.getContentTypeCache().getStructureByInode( structureInode );
                Object fieldVal = APILocator.getContentletAPI().loadField( inode, st.getFieldVar( FileAssetAPI.META_DATA_FIELD ) );
                if ( fieldVal != null && UtilMethods.isSet( fieldVal.toString() ) ) {
                    String loadedMetadata = fieldVal.toString();
                    CacheLocator.getContentletCache().addMetadata( inode, loadedMetadata );
                    return loadedMetadata;
                } else
                    return "";
            } catch ( DotDataException e ) {
                Logger.error( Contentlet.class, "error lazy loading metadata field", e );
                return "";
            }
        } else if ( cachedMetadata.equals( ContentletCache.EMPTY_METADATA ) ) {
            return "";
        } else {
            // normal metadata from cache
            return cachedMetadata;
        }
    }

    /**
     * 
     * @param structureInode
     * @param fieldVelVarName
     * @param value
     * @return
     */
    public static boolean isMetadataFieldCached ( String structureInode, String fieldVelVarName, Object value ) {

        if ( fieldVelVarName instanceof String && fieldVelVarName.equals( FileAssetAPI.META_DATA_FIELD ) ) {
            Structure st = CacheLocator.getContentTypeCache().getStructureByInode( structureInode );
            Field f = st.getFieldVar( FileAssetAPI.META_DATA_FIELD );
            return st.getStructureType() == Structure.STRUCTURE_TYPE_FILEASSET && UtilMethods.isSet( f.getInode() )
                    && value != null && value.equals( ContentletCache.CACHED_METADATA );
        }
        return false;
    }

    /**
	 * Returns an object from the underlying contentlet Map
	 * @param key
	 * @return
	 */
	public Object get(String key){
		if(map ==null || key ==null){
			return null;
		}
		Object value=map.get(key);

		if(isMetadataFieldCached(getStructureInode(), key, value))
		    return lazyMetadataLoad(getInode(),getStructureInode());

		return value;

	}

	/**
	 * @param lowIndexPriority the lowIndexPriority to set
	 */
	public void setLowIndexPriority(boolean lowIndexPriority) {
		this.lowIndexPriority = lowIndexPriority;
	}

	/**
	 * @return the lowIndexPriority
	 */
	public boolean isLowIndexPriority() {
		return lowIndexPriority;
	}

	/**
	 * 
	 */
	public String getType(){

		return "contentlet";
	}

	/**
	 * 
	 * @return
	 */
    public Boolean isHTMLPage() {
        return getStructure().getStructureType() == BaseContentType.HTMLPAGE.getType();
    }

    /**
     * 
     * @return
     */
	public boolean isFileAsset() {
		return getStructure().getStructureType() == BaseContentType.FILEASSET.getType();
	}

	/**
	 * 
	 * @return
	 */
    public boolean isHost() {
        Structure hostStructure = 
                CacheLocator.getContentTypeCache().getStructureByVelocityVarName("Host");

        return getStructure().getInode().equals(hostStructure.getInode());
    }

	/**
	 * If the inode is set, means it has at least one version
	 * @return boolean true if has a version
	 */
	public boolean hasVersion () {

		return InodeUtils.isSet(this.getInode());
	}

	/**
	 * If does not has a version, means is new.
	 * @return boolean true if it is new
	 */
	public boolean isNew () {

		return !this.hasVersion();
	}

    /**
     * 
     * @return
     */
    public boolean isSystemHost() {
        Boolean isSystemHost = (Boolean) getMap().get(Host.SYSTEM_HOST_KEY);

        return isSystemHost == null ? false : isSystemHost;
    }

	/**
	 * Sets the workflow action id the Contentlet is going to execute
	 */
    public void setActionId(String actionId) {
        this.setStringProperty(Contentlet.WORKFLOW_ACTION_KEY, actionId);
    }

    /**
     * Sets to null the workflow action id in the Contentlet
     */
    public void resetActionId() {
        this.setActionId(null);
    }

	/**
	 * Returns the workflow action id the Contentlet is going to execute
	 */
	public String getActionId() {
		return this.getStringProperty(Contentlet.WORKFLOW_ACTION_KEY);
	}

    /**
     * 
     * @throws DotDataException
     */
	public void setTags() throws DotDataException {
		HashMap<String, StringBuilder> contentletTags = new HashMap<>();
		List<TagInode> foundTagInodes = APILocator.getTagAPI().getTagInodesByInode(this.getInode());
		if ( foundTagInodes != null && !foundTagInodes.isEmpty() ) {

			for ( TagInode foundTagInode : foundTagInodes ) {

				StringBuilder contentletTagsBuilder = new StringBuilder();
				String fieldVarName = foundTagInode.getFieldVarName();

				if ( UtilMethods.isSet(fieldVarName) ) {
					//Getting the related tag object
					Tag relatedTag = APILocator.getTagAPI().getTagByTagId(foundTagInode.getTagId());

					if ( contentletTags.containsKey(fieldVarName) ) {
						contentletTagsBuilder = contentletTags.get(fieldVarName);
					}
					if ( contentletTagsBuilder.length() > 0 ) {
						contentletTagsBuilder.append(",");
					}
					if ( relatedTag.isPersona() ) {
						contentletTagsBuilder.append(relatedTag.getTagName() + ":persona");
					} else {
						contentletTagsBuilder.append(relatedTag.getTagName());
					}

					contentletTags.put(fieldVarName, contentletTagsBuilder);
				} else {
					Logger.error(this, "Found Tag with id [" + foundTagInode.getTagId() + "] related with Contentlet " +
							"[" + foundTagInode.getInode() + "] without an associated Field var name.");
				}
			}
		}

		/*
			Now we need to populate the contentlet tag fields with the related tags info for the edit mode,
			this is done only for display purposes.
			 */
		if ( !contentletTags.isEmpty() ) {
			for ( Map.Entry<String, StringBuilder> tagsList : contentletTags.entrySet() ) {
				//We should not store the tags inside the field, the relation must only exist on the tag_inode table
				this.setStringProperty(tagsList.getKey(), tagsList.getValue().toString());
			}
		}
	}

	/**
	 * This method is used to keep track of the null values added to the internal map
	 * @param property
	 */
	@SuppressWarnings("unchecked")
	private void addNullProperty(final String property){
		getWritableNullProperties().add(property);
	}

	/**
	 * .
	 * @param property
	 */
	@SuppressWarnings("unchecked")
	private void removeNullProperty(final String property){
		getWritableNullProperties().remove(property);
	}

	/**
	 * Convenience method to get access to the null values set that is kept within the map
	 * @return
	 */
	@SuppressWarnings("unchecked")
	private Set<String> getWritableNullProperties(){
		return (Set<String>)map.putIfAbsent(NULL_PROPERTIES, ConcurrentHashMap.newKeySet());
	}

	/**
	 * This method returns an immutable copy of the null properties set to the properties map
	 * @return
	 */
	@SuppressWarnings("unchecked")
	public Set<String> getNullProperties(){
		final Set<String> set = (Set<String>)this.map.get(NULL_PROPERTIES);
		return ImmutableSet.copyOf(set);
	}

	/**
	 * Since the Contentlet is kept in cache it makes sense removing certain values from the map
	 */
	public void cleanup(){
		getWritableNullProperties().clear();
	}


	private class ContentletHashMap extends ConcurrentHashMap<String, Object> {
		 /**
		 *
		 */
		private static final long serialVersionUID = 4108013044908549504L;

		public ContentletHashMap() {
			super();
		}

		public Object put(String key, Object value) {
			 if(value==null) {
				 Object oldValue = this.get(key);
				 this.remove(key);
				 return oldValue;
			 }
			 return super.put(key, value);
		 }
	}

	/**
	 * 
	 * @return
	 * @throws DotStateException
	 * @throws DotDataException
	 */
	public boolean hasLiveVersion() throws DotStateException, DotDataException {
		return APILocator.getVersionableAPI().hasLiveVersion(this);
	}
	
	/**
	 * Get the contentlet Content Type
	 * @return the contentlet Content Type
	 * @throws DotDataException
	 * @throws DotSecurityException
	 */
	public ContentType getContentType() {

		if (null == this.contentType) {
			try {
				this.contentType =
						APILocator.getContentTypeAPI(APILocator.systemUser())
								.find(getContentTypeId());
			} catch (DotDataException | DotSecurityException e) {
				throw new DotStateException(e);
			}
		}

		return this.contentType;
    }
	
	/**
	 * Get if the contentlet is a Vanity URL
	 * @return true if the contentlet Content Type is a Vanity URL
	 * @throws DotDataException
	 * @throws DotSecurityException
	 */
	public boolean isVanityUrl() throws DotDataException, DotSecurityException {
		return getContentType().baseType() == BaseContentType.VANITY_URL;
	}

    /**
     * Determines whether this object belongs to a Key/Value Content Type or not.
     * 
     * @return If the object is an instance of Key/Value, returns {@code true}. Otherwise, returns
     *         {@code false}.
     * @throws DotDataException An error occurred when retrieving information from the data source.
     * @throws DotSecurityException
     */
	public boolean isKeyValue() throws DotDataException, DotSecurityException {
        return getContentType().baseType() == BaseContentType.KEY_VALUE;
    }

	private ContentletAPI getContentletAPI() {
		if(contentletAPI==null) {
			contentletAPI = APILocator.getContentletAPI();
		}

		return contentletAPI;
	}

	@VisibleForTesting
	protected void setContentletAPI(ContentletAPI contentletAPI) {
		this.contentletAPI = contentletAPI;
	}

	private UserAPI getUserAPI() {
		if(userAPI==null) {
			userAPI = APILocator.getUserAPI();
		}
		return userAPI;
	}

	@VisibleForTesting
	protected void setUserAPI(UserAPI userAPI) {
		this.userAPI = userAPI;
	}

	public boolean validateMe() {
		return !UtilMethods.isSet(map.get(Contentlet.DONT_VALIDATE_ME));
	}
}<|MERGE_RESOLUTION|>--- conflicted
+++ resolved
@@ -208,14 +208,10 @@
 		setLanguageId(0);
 		setContentTypeId("");
 		setSortOrder(0);
-<<<<<<< HEAD
 		setDisabledWysiwyg(new ArrayList<>());
+		this.indexPolicy = IndexPolicy.DEFER;
 		getWritableNullProperties();
-=======
-		setDisabledWysiwyg(new ArrayList<String>());
-		this.indexPolicy = IndexPolicy.DEFER;
->>>>>>> 531c6b55
-    }
+	}
 
     @Override
     public String getName() {
