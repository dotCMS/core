package com.dotmarketing.portlets.categories.business;

import com.dotcms.repackage.net.sf.hibernate.ObjectNotFoundException;
import com.dotcms.repackage.org.apache.commons.beanutils.BeanUtils;
import com.dotmarketing.beans.Tree;
import com.dotmarketing.business.APILocator;
import com.dotmarketing.business.CacheLocator;
import com.dotmarketing.business.DotCacheException;
import com.dotmarketing.business.PermissionAPI;
import com.dotmarketing.common.db.DotConnect;
import com.dotmarketing.common.util.SQLUtil;
import com.dotmarketing.db.DbConnectionFactory;
import com.dotmarketing.db.HibernateUtil;
import com.dotmarketing.exception.DotDataException;
import com.dotmarketing.exception.DotHibernateException;
import com.dotmarketing.factories.TreeFactory;
import com.dotmarketing.portlets.categories.model.Category;
import com.dotmarketing.util.InodeUtils;
import com.dotmarketing.util.Logger;
import com.dotmarketing.util.UtilMethods;

import java.sql.*;
import java.util.*;
import java.util.Date;

/**
 *
 * @author David Torres
 * @since 1.5.1.1
 *
 */
public class CategoryFactoryImpl extends CategoryFactory {

	CategoryCache catCache;

	public CategoryFactoryImpl () {
		catCache = CacheLocator.getCategoryCache();
	}

	@Override
	protected void delete(Category object) throws DotDataException {

		List<Tree> trees = TreeFactory.getTreesByChild(object);
		for(Tree t : trees){
			HibernateUtil.delete(t);
		}
		trees = TreeFactory.getTreesByParent(object);
		for(Tree t : trees){
			HibernateUtil.delete(t);
		}

		object = (Category) HibernateUtil.load(Category.class, object.getInode());

		PermissionAPI perAPI = APILocator.getPermissionAPI();
		perAPI.removePermissions(object);

		HibernateUtil.delete(object);
		try {
			cleanParentChildrenCaches(object);
			catCache.remove(object);
		} catch (DotCacheException e) {
			throw new DotDataException(e.getMessage(), e);
		}
	}

	@Override
	protected Category find(String id) throws DotDataException {
	    if(!UtilMethods.isSet(id)) return null;
	    
		Category cat = catCache.get(id);
		if(cat == null) {
			try {
				cat = (Category) HibernateUtil.load(Category.class, id);
			} catch (DotHibernateException e) {
				if(!(e.getCause() instanceof ObjectNotFoundException))
					throw e;
			}
			if(cat != null)
				try {
					catCache.put(cat);
				} catch (DotCacheException e) {
					throw new DotDataException(e.getMessage(), e);
				}
		}
		return cat;
	}

	@Override
	protected Category findByKey(String key) throws DotDataException {
		if(key==null){
			throw new DotDataException("null key passed in");
		}
		Category cat = catCache.getByKey(key);
		if(cat ==null){
			HibernateUtil hu = new HibernateUtil(Category.class);
			hu.setQuery("from " + Category.class.getName() + " as cat where lower(cat.key) = ? and category0__1_.type='category'");
			hu.setParam(key.toLowerCase());
			cat = (Category) hu.load();
			if(cat != null)
				try {
					catCache.put(cat);
				} catch (DotCacheException e) {
					throw new DotDataException(e.getMessage(), e);
				}
		}
		return cat;
	}

	@Override
	protected Category findByName(String name) throws DotDataException {
		HibernateUtil hu = new HibernateUtil(Category.class);
		hu.setQuery("from " + Category.class.getName() + " as cat where cat.categoryName = ? and category0__1_.type='category'");
		hu.setParam(name);
		return (Category) hu.load();
	}

	@SuppressWarnings("unchecked")
	@Override
	protected List<Category> findAll() throws DotDataException {
		HibernateUtil hu = new HibernateUtil(Category.class);
		hu.setQuery("from " + Category.class.getCanonicalName());
		List<Category> cats = hu.list();
		for(Category cat : cats) {
			//Updating the cache since we are already loading all the categories
			if(catCache.get(cat.getInode()) == null)
				try {
					catCache.put(cat);
				} catch (DotCacheException e) {
					throw new DotDataException(e.getMessage(), e);
				}
		}
		return cats;
	}

	@Override
	protected void save(Category object) throws DotDataException {
		String id = object.getInode();
		if(InodeUtils.isSet(id)) {
			try
			{
				Category cat = (Category) HibernateUtil.load(Category.class, id);
				// WE NEED TO REMOVE ORIGINAL BEFORE SAVING BECAUSE THE KEY CACHE NEEDS TO BE CLEARED
				// DOTCMS-5717
				catCache.remove(cat);
				BeanUtils.copyProperties(cat,object);
				HibernateUtil.saveOrUpdate(cat);
				cleanParentChildrenCaches(object);

			}catch(Exception ex){
				throw new DotDataException(ex.getMessage(),ex);
			}
		}else{
			HibernateUtil.save(object);
			try {
				cleanParentChildrenCaches(object);
				catCache.remove(object);
			} catch (DotCacheException e) {
				throw new DotDataException(e.getMessage(), e);
			}
		}
	}


	@Override
	protected void saveRemote(Category object) throws DotDataException {
		HibernateUtil.saveWithPrimaryKey(object, object.getInode());
		try {
			cleanParentChildrenCaches(object);
			catCache.remove(object);
		} catch (DotCacheException e) {
			throw new DotDataException(e.getMessage(), e);
		}
	}

	@Override
	protected void addChild(Categorizable parent, Category child, String relationType) throws DotDataException {
		if(!UtilMethods.isSet(relationType))
			relationType = "child";
		List<Category> childCategories = getChildren(parent);
		Tree tree = TreeFactory.getTree(parent.getCategoryId(), child.getInode());
		if(tree == null || !InodeUtils.isSet(tree.getChild())) {
			tree.setChild(child.getInode());
			tree.setParent(parent.getCategoryId());
			tree.setRelationType(relationType);
			TreeFactory.saveTree(tree);
		}
		try {
			catCache.removeChild(parent, child);
		} catch (DotCacheException e) {
			throw new DotDataException(e.getMessage(), e);
		}
	}

	@Override
	protected void addParent(Categorizable child, Category parent)
	throws DotDataException {
		List<Category> parentCats = getParents(child);
		Tree tree = TreeFactory.getTree(parent.getInode(), child.getCategoryId());
		if(tree == null || !InodeUtils.isSet(tree.getChild())) {
			tree.setChild(child.getCategoryId());
			tree.setParent(parent.getInode());
			tree.setRelationType("child");
			TreeFactory.saveTree(tree);
		}
		try {
			catCache.removeParent(child, parent);
		} catch (DotCacheException e) {
			throw new DotDataException(e.getMessage(), e);
		}

	}
	
	private List<Category> readCatFromDotConnect(List<Map<String,Object>> list) {
	    List<Category> cats = new ArrayList<Category>();
	    for(Map<String,Object> m : list) {
            cats.add(readCatFromDotConnect(m));
        }
	    return cats;
	}
	
	private Category readCatFromDotConnect(Map<String,Object> m) {
	    Category cat = new Category();
        cat.setActive(DbConnectionFactory.getDBTrue().equals(m.get("active")));
        cat.setInode(m.get("inode").toString());
        cat.setCategoryName(m.get("category_name")!=null ? m.get("category_name").toString() : null);
        cat.setCategoryVelocityVarName(m.get("category_velocity_var_name")!=null?m.get("category_velocity_var_name").toString():null);
        cat.setKey(m.get("category_key")!=null?m.get("category_key").toString():null);
        cat.setKeywords(m.get("keywords")!=null?m.get("keywords").toString():null);
        cat.setSortOrder(m.get("sort_order")!=null ? m.get("sort_order").toString() : "0");
        return cat;
	}

	@SuppressWarnings("unchecked")
	@Override
		protected List<Category> getChildren(Categorizable parent) throws DotDataException {


		List<Category> children= catCache.getChildren(parent);
		if(children == null) {
		    children = getChildren(parent, "sort_order");
			try {
				catCache.putChildren(parent, children);
			} catch (DotCacheException e) {
				throw new DotDataException(e.getMessage(), e);
			}
		} 

		return children;
	}

	@SuppressWarnings("unchecked")
	@Override
	protected List<Category> getChildren(Categorizable parent, String orderBy)
	throws DotDataException {

		orderBy = SQLUtil.sanitizeSortBy(orderBy);
		HibernateUtil hu = new HibernateUtil(Category.class);
		hu.setSQLQuery("select {category.*} from inode category_1_, category, tree where " +
				"category.inode = tree.child and tree.parent = ? and category_1_.inode = category.inode " +
				"and category_1_.type = 'category' order by " + orderBy + ",category_name");
		hu.setParam(parent.getCategoryId());
		return (List<Category>) hu.list();
	}

	@SuppressWarnings("unchecked")
	@Override
	protected List<Category> getChildren(Categorizable parent, String orderBy,
			String relationType) throws DotDataException {
		orderBy = SQLUtil.sanitizeSortBy(orderBy);

		if(!UtilMethods.isSet(orderBy))
			orderBy = "tree_order";
		HibernateUtil hu = new HibernateUtil(Category.class);
		hu.setSQLQuery("select {category.*} from inode category_1_, category, tree where " +
				"tree.relation_type = ? and category.inode = tree.child and tree.parent = ? and category_1_.inode = category.inode " +
				"and category_1_.type = 'category' order by " + orderBy);
		hu.setParam(relationType);
		hu.setParam(parent.getCategoryId());
		return (List<Category>) hu.list();
	}

	@Override
	protected List<Category> getParents(Categorizable child, String relationType) throws DotDataException {
		HibernateUtil hu = new HibernateUtil(Category.class);
		hu.setSQLQuery("select {category.*} from inode category_1_, category, tree " +
				"where tree.relation_type = ? and tree.child = ? and tree.parent = category.inode and category_1_.inode = category.inode " +
		"and category_1_.type = 'category' order by sort_order asc, category_name asc");
		hu.setParam(relationType);
		hu.setParam(child.getCategoryId());
		@SuppressWarnings("unchecked")
		List<Category> parents = (List<Category>) hu.list();

		return parents;
	}

    @SuppressWarnings ("unchecked")
    @Override
    protected List<Category> getParents ( Categorizable child ) throws DotDataException {

        List<Category> parents = catCache.getParents( child );

        if ( parents == null ) {

            HibernateUtil hu = new HibernateUtil( Category.class );
            hu.setSQLQuery( "select {category.*} from inode category_1_, category, tree " +
                    "where tree.child = ? and tree.parent = category.inode and category_1_.inode = category.inode " +
                    "and category_1_.type = 'category' order by sort_order asc, category_name asc" );
            hu.setParam( child.getCategoryId() );
            parents = (List<Category>) hu.list();

            try {
                catCache.putParents( child, parents );
            } catch ( DotCacheException e ) {
                throw new DotDataException( e.getMessage(), e );
            }
        } 

        return parents;
    }

	@Override
	protected void removeChild(Categorizable parent, Category child, String relationType) throws DotDataException {
		if(!UtilMethods.isSet(relationType)){
			relationType = "child";
		}
		Tree tree = TreeFactory.getTree(parent.getCategoryId(), child.getInode(), relationType);
		if(tree != null && InodeUtils.isSet(tree.getChild())) {
			TreeFactory.deleteTree(tree);
		}
		try {
			catCache.removeChild(parent, child);
		} catch (DotCacheException e) {
			throw new DotDataException(e.getMessage(), e);
		}

	}

	@Override
	protected void removeChildren(Categorizable parent) throws DotDataException {

		List<Tree> trees = TreeFactory.getTreesByParent(parent.getCategoryId());
		for(Tree tree : trees) {
			TreeFactory.deleteTree(tree);
		}
		try {
			catCache.removeChildren(parent);
		} catch (DotCacheException e) {
			throw new DotDataException(e.getMessage(), e);
		}

	}

	@Override
	protected void removeParent(Categorizable child, Category parent)
	throws DotDataException {

		Tree tree = TreeFactory.getTree(parent.getInode(), child.getCategoryId());
		if(tree != null && InodeUtils.isSet(tree.getChild())) {
			TreeFactory.deleteTree(tree);
		}
		try {
			catCache.removeParent(child, parent);
		} catch (DotCacheException e) {
			throw new DotDataException(e.getMessage(), e);
		}

	}

	@Override
	protected void removeParents(Categorizable child) throws DotDataException {
		List<Tree> trees = TreeFactory.getTreesByChild(child.getCategoryId());
		for(Tree tree : trees) {
			TreeFactory.deleteTree(tree);
		}
		try {
			catCache.removeParents(child);
		} catch (DotCacheException e) {
			throw new DotDataException(e.getMessage(), e);
		}

	}

	@Override
	protected void setChildren(Categorizable parent, List<Category> children)
	throws DotDataException {

		List<Tree> trees = TreeFactory.getTreesByParent(parent.getCategoryId());
		for(Tree tree : trees) {
			TreeFactory.deleteTree(tree);
		}
		for (Category cat : children) {
			Tree tree = new Tree(parent.getCategoryId(), cat.getInode());
			TreeFactory.saveTree(tree);
		}
		try {
			catCache.removeChildren(parent);
		} catch (DotCacheException e) {
			throw new DotDataException(e.getMessage(), e);
		}
	}

	@Override
	protected void setParents(Categorizable child, List<Category> parents)
	throws DotDataException {
		List<Category> pars = getParents(child);
		for (Category category : pars) {
			Tree t = TreeFactory.getTree(category.getInode(), child.getCategoryId());
			TreeFactory.deleteTree(t);
		}
		for (Category cat : parents) {
			Tree tree = new Tree(cat.getInode(), child.getCategoryId());
			TreeFactory.saveTree(tree);
		}
		try {
			catCache.removeParents(child);
		} catch (DotCacheException e) {
			throw new DotDataException(e.getMessage(), e);
		}
	}

	@Override
	protected void deleteTopLevelCategories() {
		Statement s = null;
		Connection conn = null;
		try {
			conn = DbConnectionFactory.getDataSource().getConnection();
			conn.setAutoCommit(false);
			s = conn.createStatement();
			StringBuilder sql = new StringBuilder();
			sql.append("delete from category category left join tree tree on category.inode = tree.child, ");
			sql.append("inode category_1_ where tree.child is null and category_1_.inode = category.inode and category_1_.type = 'category' ");
			s.executeUpdate(sql.toString());
			conn.commit();
		} catch (SQLException e) {
			try {
				conn.rollback();
			} catch (SQLException e1) {
				Logger.error(this, e1.getMessage(), e1);
			}

			Logger.error(this, e.getMessage(), e);
		} finally {
			try {
				s.close();
				conn.close();
			} catch (SQLException e) {

				Logger.error(this, e.getMessage(), e);
			}
		}
	}

	@Override
	protected List<Category> findTopLevelCategories() throws DotDataException {
		return findTopLevelCategoriesByFilter(null, null);
	}

	@SuppressWarnings("unchecked")
	@Override
	protected List<Category> findTopLevelCategoriesByFilter(String filter, String sort) throws DotDataException {

		try {

			filter = SQLUtil.sanitizeParameter(filter);
			sort = SQLUtil.sanitizeSortBy(sort);

			final DotConnect dc = new DotConnect();

			String selectQuery = "SELECT * FROM category LEFT JOIN tree ON category.inode = tree.child, inode "
					+ "WHERE tree.child IS NULL AND inode.inode = category.inode AND inode.type = 'category'";

			if ( UtilMethods.isSet(filter) ) {
				filter = filter.toLowerCase();
				selectQuery += " AND (LOWER(category.category_name) LIKE ? OR LOWER(category.category_key) LIKE ? "
						+ "OR LOWER(category.category_velocity_var_name) LIKE ? ) ";
			}
			if ( UtilMethods.isSet(sort) ) {
				String sortDirection = sort.startsWith("-") ? " DESC" : " ASC";
				sort = sort.startsWith("-") ? sort.substring(1, sort.length()) : sort;
				selectQuery += " ORDER BY category." + sort + sortDirection;
			} else {
				selectQuery += " ORDER BY category.sort_order, category.category_name";
			}

			//Set the sql query
			dc.setSQL(SQLUtil.addLimits(selectQuery, 0, -1));

			Logger.debug(this, "Executing the query: " + selectQuery +
					", filter: " + filter + ", sort" + sort);

			if ( UtilMethods.isSet(filter) ) {
				dc.addObject("%" + filter + "%");
				dc.addObject("%" + filter + "%");
				dc.addObject("%" + filter + "%");
			}

			//Execute and return the result of the query
			return convertForCategories(dc.loadObjectResults());
		} catch (Exception e) {
			throw new DotDataException("An error occurred when filtering the top level categories.", e);
		}
	}

	/**
	 * Convert the SQL categories results into a list of Category objects
	 *
	 * @param sqlResults sql query results
	 * @return a list of categories objects
	 */
	private List<Category> convertForCategories(List<Map<String, Object>> sqlResults) {

		List<Category> categories = new ArrayList<>();

		if ( sqlResults != null ) {

			for ( Map<String, Object> row : sqlResults ) {
				Category category = convertForCategory(row);
				categories.add(category);
			}
		}

		return categories;
	}

	/**
	 * Converts the category information coming from the database into a {@link Category}
	 * object with all of its properties. If the information is not present, a
	 * <code>null</code> value will be returned.
	 *
	 * @param sqlResult - The data of a specific category from the database.
	 * @return The {@link Category} object.
	 */
	private Category convertForCategory(Map<String, Object> sqlResult) {

		Category category = null;
		if ( sqlResult != null ) {
			category = new Category();

			Object sortOrder = sqlResult.get("sort_order");

			category.setInode((String) sqlResult.get("inode"));
			category.setCategoryName((String) sqlResult.get("category_name"));
			category.setKey((String) sqlResult.get("category_key"));
			if ( sortOrder != null ) {
				category.setSortOrder(Integer.valueOf(sortOrder.toString()));
			} else {
				category.setSortOrder((Integer) sortOrder);
			}
			category.setActive(DbConnectionFactory.isDBTrue(sqlResult.get("active").toString()));
			category.setKeywords((String) sqlResult.get("keywords"));
			category.setCategoryVelocityVarName((String) sqlResult.get("category_velocity_var_name"));
			category.setModDate((Date) sqlResult.get("mod_date"));
		}

		return category;
	}

	@Override
	@Deprecated
	//  Have to delete from cache
	protected void deleteChildren(String inode) {
		inode = SQLUtil.sanitizeParameter(inode);
		Statement s = null;
		Connection conn = null;
		try {
			conn = DbConnectionFactory.getDataSource().getConnection();
			conn.setAutoCommit(false);
			s = conn.createStatement();
			StringBuilder sql = new StringBuilder();
			sql.append("delete  from  category c where exists ( select 1 from category cat inner join inode category_1_ on (category_1_.inode = cat.inode) ");
			sql.append(" inner join tree on (cat.inode = tree.child) where ");
			sql.append(" tree.parent = '").append(inode).append("' and category_1_.type = 'category' and cat.inode = c.inode ) ");
			s.executeUpdate(sql.toString());
			conn.commit();
		} catch (SQLException e) {
			try {
				conn.rollback();
			} catch (SQLException e1) {
				e1.printStackTrace();
			}
			e.printStackTrace();
		} finally {
			try {
				s.close();
				conn.close();
			} catch (SQLException e) {
				e.printStackTrace();
			}
		}
	}
	@SuppressWarnings("unchecked")
	@Override
	protected List<Category> findChildrenByFilter(String inode, String filter, String sort) throws DotDataException {

		try {

			inode = SQLUtil.sanitizeParameter(inode);
			filter = SQLUtil.sanitizeParameter(filter);
			sort = SQLUtil.sanitizeSortBy(sort);

			final DotConnect dc = new DotConnect();

			String selectQuery = "SELECT * FROM inode, category, tree WHERE category.inode = tree.child AND tree.parent = ? "
					+ "AND inode.inode = category.inode AND inode.type = 'category'";

			if ( UtilMethods.isSet(filter) ) {
				filter = filter.toLowerCase();
				selectQuery += " AND (LOWER(category.category_name) LIKE ? OR LOWER(category.category_key) LIKE ? "
						+ "OR LOWER(category.category_velocity_var_name) LIKE ? ) ";
			}
			if ( UtilMethods.isSet(sort) ) {
				String sortDirection = sort.startsWith("-") ? " DESC" : " ASC";
				sort = sort.startsWith("-") ? sort.substring(1, sort.length()) : sort;
				selectQuery += " ORDER BY category." + sort + sortDirection;
			} else {
				selectQuery += " ORDER BY category.sort_order, category.category_name";
			}

			//Set the sql query
			dc.setSQL(SQLUtil.addLimits(selectQuery, 0, -1));

			Logger.debug(this, "Select Query: " + selectQuery +
					", inode: " + inode + ", filter: " + filter + ", sort: " + sort);

			dc.addObject(inode);
			if ( UtilMethods.isSet(filter) ) {
				dc.addObject("%" + filter + "%");
				dc.addObject("%" + filter + "%");
				dc.addObject("%" + filter + "%");
			}

			//Execute and return the result of the query
			return convertForCategories(dc.loadObjectResults());
		} catch (Exception e) {
			throw new DotDataException("An error occurred when filtering child categories for inode '" + inode + "'.", e);
		}
	}

	@Override
	protected void clearCache() {
		catCache.clearCache();
	}
	public boolean  hasDependencies(Category cat) throws DotDataException {

		String query;
		HibernateUtil dh = new HibernateUtil();
		HibernateUtil dh2 = new HibernateUtil();
		HibernateUtil dh3 = new HibernateUtil();
		query= "select  count(*) from Tree  Tree, Inode inode_ where Tree.parent = '"+cat.getInode()+"' and  inode_.type = 'category' and  Tree.child = inode_.inode" ;
		dh.setQuery(query);
		query= "select  count(*)   from Tree  Tree, Inode inode_ where Tree.child = '"+cat.getInode()+"' and Tree.parent = inode_.inode and inode_.type !='category'";
		dh2.setQuery(query);
		query= "select  count(*)   from Field field where field_values like '"+cat.getInode()+"'";
		dh3.setQuery(query);
		if((dh.getCount()==0) && (dh2.getCount()==0) &&(dh3.getCount()==0))
			return false;

		return true;
	}

	public void sortTopLevelCategories()  throws DotDataException {
		Statement s = null;
		Connection conn = null;
		ResultSet rs = null;
		try {
			CategorySQL catSQL= CategorySQL.getInstance();
			conn = DbConnectionFactory.getDataSource().getConnection();
			conn.setAutoCommit(false);
			s = conn.createStatement();
			s.executeUpdate(catSQL.getCreateSortTopLevel());
			s.executeUpdate(catSQL.getUpdateSort());
			s.executeUpdate(catSQL.getDropSort());
			conn.commit();

			rs = s.executeQuery(catSQL.getSortParents());

            putResultInCatCache( rs );
        } catch (SQLException e) {
			try {
				conn.rollback();
			} catch (SQLException sqlException) {
				Logger.debug( this, "Error trying to rollback connection", sqlException );
			}
            Logger.debug( this, "Error trying to execute statements", e );
		} finally {
            closeEverything( s, conn, rs );
        }
	}

    public void sortChildren(String inode)  throws DotDataException {

		Statement statement = null;
		Connection conn = null;
		ResultSet rs = null;
		try {
			CategorySQL catSQL= CategorySQL.getInstance();
			conn = DbConnectionFactory.getDataSource().getConnection();
			conn.setAutoCommit(false);
			statement = conn.createStatement();
			String sql;

            if ( DbConnectionFactory.isOracle() ){
                //For Oracle we need to avoid ORA-01027 by creating the table before.
                sql = catSQL.createCategoryReorderTable();
                statement.execute( sql );
            }

			PreparedStatement createSortPreparedStatement = conn.prepareStatement( catSQL.getCreateSortChildren() );
            createSortPreparedStatement.setString( 1, inode );
            createSortPreparedStatement.executeUpdate();

			sql = catSQL.getUpdateSort();
			statement.executeUpdate( sql );

			sql = catSQL.getDropSort();
			statement.executeUpdate(sql);

			conn.commit();

            PreparedStatement getSortedPreparedStatement = conn.prepareStatement( catSQL.getSortedChildren() );
            getSortedPreparedStatement.setString( 1, inode );
            rs = getSortedPreparedStatement.executeQuery();

            putResultInCatCache( rs );

        } catch (SQLException e) {
			try {
				conn.rollback();
			} catch (SQLException sqlException) {
                Logger.debug( this, "Error trying to rollback connection", sqlException );
			}
            Logger.debug( this, "Error trying to execute statements", e );
		} finally {
            closeEverything( statement, conn, rs );
        }
	}

    private void putResultInCatCache( ResultSet rs ) throws SQLException, DotDataException {
        while(rs.next()) {
            Category cat = null;
            try {
                cat = (Category) HibernateUtil.load(Category.class, rs.getString("inode"));
            } catch (DotHibernateException e) {
                if(!(e.getCause() instanceof ObjectNotFoundException ))
                    throw e;
            }
            if(cat != null)
                try {
                    catCache.put(cat);
                } catch (DotCacheException e) {
                    throw new DotDataException(e.getMessage(), e);
                }
        }
    }

    private void closeEverything( Statement s, Connection conn, ResultSet rs ) {
        try {
            rs.close();
            s.close();
            conn.close();
        } catch (SQLException e) {
            Logger.debug( this, "Error trying to close statement, connection and result set", e );
        }
    }

    /**
     * Cleans the parent and child cache for a given category
     *
     * @param category
     * @throws DotDataException
     * @throws DotCacheException
     */
    private void cleanParentChildrenCaches ( Category category ) throws DotDataException, DotCacheException {

        List<Category> parentIds = catCache.getParents( category );
        if ( parentIds != null ) {
            for ( Category parentId : parentIds ) {
                catCache.removeChildren( parentId );
            }
        }
<<<<<<< HEAD
=======

>>>>>>> 05781dd7
        List<Category> children = catCache.getChildren( category );
        if ( children != null ) {
            for ( Category child : children ) {
                catCache.removeParents( child.getCategoryId() );
<<<<<<< HEAD
=======

>>>>>>> 05781dd7
            }
        }
    }

	private class CategoryComparator implements Comparator<Category> {

		public int compare(Category cat1, Category cat2) {

			int returnValue = 0;
			try
			{
				if(cat1.getSortOrder() > cat2.getSortOrder())
				{
					returnValue = 1;
				}
				else if(cat2.getSortOrder() > cat1.getSortOrder())
				{
					returnValue = -1;
				}
				else if (Objects.equals(cat1.getSortOrder(), cat2.getSortOrder()))
				{
					returnValue = cat1.getCategoryName().compareTo(cat2.getCategoryName());
				}
			}
			catch(Exception ex)
			{
				Logger.debug(CategoryFactoryImpl.class, ex.getMessage());
				//At this point we can not do any comparation as the compareTo it self failed, so just return a -1
				returnValue = -1;
			}
			return returnValue;
		}
	}


}
<|MERGE_RESOLUTION|>--- conflicted
+++ resolved
@@ -1,828 +1,822 @@
-package com.dotmarketing.portlets.categories.business;
-
-import com.dotcms.repackage.net.sf.hibernate.ObjectNotFoundException;
-import com.dotcms.repackage.org.apache.commons.beanutils.BeanUtils;
-import com.dotmarketing.beans.Tree;
-import com.dotmarketing.business.APILocator;
-import com.dotmarketing.business.CacheLocator;
-import com.dotmarketing.business.DotCacheException;
-import com.dotmarketing.business.PermissionAPI;
-import com.dotmarketing.common.db.DotConnect;
-import com.dotmarketing.common.util.SQLUtil;
-import com.dotmarketing.db.DbConnectionFactory;
-import com.dotmarketing.db.HibernateUtil;
-import com.dotmarketing.exception.DotDataException;
-import com.dotmarketing.exception.DotHibernateException;
-import com.dotmarketing.factories.TreeFactory;
-import com.dotmarketing.portlets.categories.model.Category;
-import com.dotmarketing.util.InodeUtils;
-import com.dotmarketing.util.Logger;
-import com.dotmarketing.util.UtilMethods;
-
-import java.sql.*;
-import java.util.*;
-import java.util.Date;
-
-/**
- *
- * @author David Torres
- * @since 1.5.1.1
- *
- */
-public class CategoryFactoryImpl extends CategoryFactory {
-
-	CategoryCache catCache;
-
-	public CategoryFactoryImpl () {
-		catCache = CacheLocator.getCategoryCache();
-	}
-
-	@Override
-	protected void delete(Category object) throws DotDataException {
-
-		List<Tree> trees = TreeFactory.getTreesByChild(object);
-		for(Tree t : trees){
-			HibernateUtil.delete(t);
-		}
-		trees = TreeFactory.getTreesByParent(object);
-		for(Tree t : trees){
-			HibernateUtil.delete(t);
-		}
-
-		object = (Category) HibernateUtil.load(Category.class, object.getInode());
-
-		PermissionAPI perAPI = APILocator.getPermissionAPI();
-		perAPI.removePermissions(object);
-
-		HibernateUtil.delete(object);
-		try {
-			cleanParentChildrenCaches(object);
-			catCache.remove(object);
-		} catch (DotCacheException e) {
-			throw new DotDataException(e.getMessage(), e);
-		}
-	}
-
-	@Override
-	protected Category find(String id) throws DotDataException {
-	    if(!UtilMethods.isSet(id)) return null;
-	    
-		Category cat = catCache.get(id);
-		if(cat == null) {
-			try {
-				cat = (Category) HibernateUtil.load(Category.class, id);
-			} catch (DotHibernateException e) {
-				if(!(e.getCause() instanceof ObjectNotFoundException))
-					throw e;
-			}
-			if(cat != null)
-				try {
-					catCache.put(cat);
-				} catch (DotCacheException e) {
-					throw new DotDataException(e.getMessage(), e);
-				}
-		}
-		return cat;
-	}
-
-	@Override
-	protected Category findByKey(String key) throws DotDataException {
-		if(key==null){
-			throw new DotDataException("null key passed in");
-		}
-		Category cat = catCache.getByKey(key);
-		if(cat ==null){
-			HibernateUtil hu = new HibernateUtil(Category.class);
-			hu.setQuery("from " + Category.class.getName() + " as cat where lower(cat.key) = ? and category0__1_.type='category'");
-			hu.setParam(key.toLowerCase());
-			cat = (Category) hu.load();
-			if(cat != null)
-				try {
-					catCache.put(cat);
-				} catch (DotCacheException e) {
-					throw new DotDataException(e.getMessage(), e);
-				}
-		}
-		return cat;
-	}
-
-	@Override
-	protected Category findByName(String name) throws DotDataException {
-		HibernateUtil hu = new HibernateUtil(Category.class);
-		hu.setQuery("from " + Category.class.getName() + " as cat where cat.categoryName = ? and category0__1_.type='category'");
-		hu.setParam(name);
-		return (Category) hu.load();
-	}
-
-	@SuppressWarnings("unchecked")
-	@Override
-	protected List<Category> findAll() throws DotDataException {
-		HibernateUtil hu = new HibernateUtil(Category.class);
-		hu.setQuery("from " + Category.class.getCanonicalName());
-		List<Category> cats = hu.list();
-		for(Category cat : cats) {
-			//Updating the cache since we are already loading all the categories
-			if(catCache.get(cat.getInode()) == null)
-				try {
-					catCache.put(cat);
-				} catch (DotCacheException e) {
-					throw new DotDataException(e.getMessage(), e);
-				}
-		}
-		return cats;
-	}
-
-	@Override
-	protected void save(Category object) throws DotDataException {
-		String id = object.getInode();
-		if(InodeUtils.isSet(id)) {
-			try
-			{
-				Category cat = (Category) HibernateUtil.load(Category.class, id);
-				// WE NEED TO REMOVE ORIGINAL BEFORE SAVING BECAUSE THE KEY CACHE NEEDS TO BE CLEARED
-				// DOTCMS-5717
-				catCache.remove(cat);
-				BeanUtils.copyProperties(cat,object);
-				HibernateUtil.saveOrUpdate(cat);
-				cleanParentChildrenCaches(object);
-
-			}catch(Exception ex){
-				throw new DotDataException(ex.getMessage(),ex);
-			}
-		}else{
-			HibernateUtil.save(object);
-			try {
-				cleanParentChildrenCaches(object);
-				catCache.remove(object);
-			} catch (DotCacheException e) {
-				throw new DotDataException(e.getMessage(), e);
-			}
-		}
-	}
-
-
-	@Override
-	protected void saveRemote(Category object) throws DotDataException {
-		HibernateUtil.saveWithPrimaryKey(object, object.getInode());
-		try {
-			cleanParentChildrenCaches(object);
-			catCache.remove(object);
-		} catch (DotCacheException e) {
-			throw new DotDataException(e.getMessage(), e);
-		}
-	}
-
-	@Override
-	protected void addChild(Categorizable parent, Category child, String relationType) throws DotDataException {
-		if(!UtilMethods.isSet(relationType))
-			relationType = "child";
-		List<Category> childCategories = getChildren(parent);
-		Tree tree = TreeFactory.getTree(parent.getCategoryId(), child.getInode());
-		if(tree == null || !InodeUtils.isSet(tree.getChild())) {
-			tree.setChild(child.getInode());
-			tree.setParent(parent.getCategoryId());
-			tree.setRelationType(relationType);
-			TreeFactory.saveTree(tree);
-		}
-		try {
-			catCache.removeChild(parent, child);
-		} catch (DotCacheException e) {
-			throw new DotDataException(e.getMessage(), e);
-		}
-	}
-
-	@Override
-	protected void addParent(Categorizable child, Category parent)
-	throws DotDataException {
-		List<Category> parentCats = getParents(child);
-		Tree tree = TreeFactory.getTree(parent.getInode(), child.getCategoryId());
-		if(tree == null || !InodeUtils.isSet(tree.getChild())) {
-			tree.setChild(child.getCategoryId());
-			tree.setParent(parent.getInode());
-			tree.setRelationType("child");
-			TreeFactory.saveTree(tree);
-		}
-		try {
-			catCache.removeParent(child, parent);
-		} catch (DotCacheException e) {
-			throw new DotDataException(e.getMessage(), e);
-		}
-
-	}
-	
-	private List<Category> readCatFromDotConnect(List<Map<String,Object>> list) {
-	    List<Category> cats = new ArrayList<Category>();
-	    for(Map<String,Object> m : list) {
-            cats.add(readCatFromDotConnect(m));
-        }
-	    return cats;
-	}
-	
-	private Category readCatFromDotConnect(Map<String,Object> m) {
-	    Category cat = new Category();
-        cat.setActive(DbConnectionFactory.getDBTrue().equals(m.get("active")));
-        cat.setInode(m.get("inode").toString());
-        cat.setCategoryName(m.get("category_name")!=null ? m.get("category_name").toString() : null);
-        cat.setCategoryVelocityVarName(m.get("category_velocity_var_name")!=null?m.get("category_velocity_var_name").toString():null);
-        cat.setKey(m.get("category_key")!=null?m.get("category_key").toString():null);
-        cat.setKeywords(m.get("keywords")!=null?m.get("keywords").toString():null);
-        cat.setSortOrder(m.get("sort_order")!=null ? m.get("sort_order").toString() : "0");
-        return cat;
-	}
-
-	@SuppressWarnings("unchecked")
-	@Override
-		protected List<Category> getChildren(Categorizable parent) throws DotDataException {
-
-
-		List<Category> children= catCache.getChildren(parent);
-		if(children == null) {
-		    children = getChildren(parent, "sort_order");
-			try {
-				catCache.putChildren(parent, children);
-			} catch (DotCacheException e) {
-				throw new DotDataException(e.getMessage(), e);
-			}
-		} 
-
-		return children;
-	}
-
-	@SuppressWarnings("unchecked")
-	@Override
-	protected List<Category> getChildren(Categorizable parent, String orderBy)
-	throws DotDataException {
-
-		orderBy = SQLUtil.sanitizeSortBy(orderBy);
-		HibernateUtil hu = new HibernateUtil(Category.class);
-		hu.setSQLQuery("select {category.*} from inode category_1_, category, tree where " +
-				"category.inode = tree.child and tree.parent = ? and category_1_.inode = category.inode " +
-				"and category_1_.type = 'category' order by " + orderBy + ",category_name");
-		hu.setParam(parent.getCategoryId());
-		return (List<Category>) hu.list();
-	}
-
-	@SuppressWarnings("unchecked")
-	@Override
-	protected List<Category> getChildren(Categorizable parent, String orderBy,
-			String relationType) throws DotDataException {
-		orderBy = SQLUtil.sanitizeSortBy(orderBy);
-
-		if(!UtilMethods.isSet(orderBy))
-			orderBy = "tree_order";
-		HibernateUtil hu = new HibernateUtil(Category.class);
-		hu.setSQLQuery("select {category.*} from inode category_1_, category, tree where " +
-				"tree.relation_type = ? and category.inode = tree.child and tree.parent = ? and category_1_.inode = category.inode " +
-				"and category_1_.type = 'category' order by " + orderBy);
-		hu.setParam(relationType);
-		hu.setParam(parent.getCategoryId());
-		return (List<Category>) hu.list();
-	}
-
-	@Override
-	protected List<Category> getParents(Categorizable child, String relationType) throws DotDataException {
-		HibernateUtil hu = new HibernateUtil(Category.class);
-		hu.setSQLQuery("select {category.*} from inode category_1_, category, tree " +
-				"where tree.relation_type = ? and tree.child = ? and tree.parent = category.inode and category_1_.inode = category.inode " +
-		"and category_1_.type = 'category' order by sort_order asc, category_name asc");
-		hu.setParam(relationType);
-		hu.setParam(child.getCategoryId());
-		@SuppressWarnings("unchecked")
-		List<Category> parents = (List<Category>) hu.list();
-
-		return parents;
-	}
-
-    @SuppressWarnings ("unchecked")
-    @Override
-    protected List<Category> getParents ( Categorizable child ) throws DotDataException {
-
-        List<Category> parents = catCache.getParents( child );
-
-        if ( parents == null ) {
-
-            HibernateUtil hu = new HibernateUtil( Category.class );
-            hu.setSQLQuery( "select {category.*} from inode category_1_, category, tree " +
-                    "where tree.child = ? and tree.parent = category.inode and category_1_.inode = category.inode " +
-                    "and category_1_.type = 'category' order by sort_order asc, category_name asc" );
-            hu.setParam( child.getCategoryId() );
-            parents = (List<Category>) hu.list();
-
-            try {
-                catCache.putParents( child, parents );
-            } catch ( DotCacheException e ) {
-                throw new DotDataException( e.getMessage(), e );
-            }
-        } 
-
-        return parents;
-    }
-
-	@Override
-	protected void removeChild(Categorizable parent, Category child, String relationType) throws DotDataException {
-		if(!UtilMethods.isSet(relationType)){
-			relationType = "child";
-		}
-		Tree tree = TreeFactory.getTree(parent.getCategoryId(), child.getInode(), relationType);
-		if(tree != null && InodeUtils.isSet(tree.getChild())) {
-			TreeFactory.deleteTree(tree);
-		}
-		try {
-			catCache.removeChild(parent, child);
-		} catch (DotCacheException e) {
-			throw new DotDataException(e.getMessage(), e);
-		}
-
-	}
-
-	@Override
-	protected void removeChildren(Categorizable parent) throws DotDataException {
-
-		List<Tree> trees = TreeFactory.getTreesByParent(parent.getCategoryId());
-		for(Tree tree : trees) {
-			TreeFactory.deleteTree(tree);
-		}
-		try {
-			catCache.removeChildren(parent);
-		} catch (DotCacheException e) {
-			throw new DotDataException(e.getMessage(), e);
-		}
-
-	}
-
-	@Override
-	protected void removeParent(Categorizable child, Category parent)
-	throws DotDataException {
-
-		Tree tree = TreeFactory.getTree(parent.getInode(), child.getCategoryId());
-		if(tree != null && InodeUtils.isSet(tree.getChild())) {
-			TreeFactory.deleteTree(tree);
-		}
-		try {
-			catCache.removeParent(child, parent);
-		} catch (DotCacheException e) {
-			throw new DotDataException(e.getMessage(), e);
-		}
-
-	}
-
-	@Override
-	protected void removeParents(Categorizable child) throws DotDataException {
-		List<Tree> trees = TreeFactory.getTreesByChild(child.getCategoryId());
-		for(Tree tree : trees) {
-			TreeFactory.deleteTree(tree);
-		}
-		try {
-			catCache.removeParents(child);
-		} catch (DotCacheException e) {
-			throw new DotDataException(e.getMessage(), e);
-		}
-
-	}
-
-	@Override
-	protected void setChildren(Categorizable parent, List<Category> children)
-	throws DotDataException {
-
-		List<Tree> trees = TreeFactory.getTreesByParent(parent.getCategoryId());
-		for(Tree tree : trees) {
-			TreeFactory.deleteTree(tree);
-		}
-		for (Category cat : children) {
-			Tree tree = new Tree(parent.getCategoryId(), cat.getInode());
-			TreeFactory.saveTree(tree);
-		}
-		try {
-			catCache.removeChildren(parent);
-		} catch (DotCacheException e) {
-			throw new DotDataException(e.getMessage(), e);
-		}
-	}
-
-	@Override
-	protected void setParents(Categorizable child, List<Category> parents)
-	throws DotDataException {
-		List<Category> pars = getParents(child);
-		for (Category category : pars) {
-			Tree t = TreeFactory.getTree(category.getInode(), child.getCategoryId());
-			TreeFactory.deleteTree(t);
-		}
-		for (Category cat : parents) {
-			Tree tree = new Tree(cat.getInode(), child.getCategoryId());
-			TreeFactory.saveTree(tree);
-		}
-		try {
-			catCache.removeParents(child);
-		} catch (DotCacheException e) {
-			throw new DotDataException(e.getMessage(), e);
-		}
-	}
-
-	@Override
-	protected void deleteTopLevelCategories() {
-		Statement s = null;
-		Connection conn = null;
-		try {
-			conn = DbConnectionFactory.getDataSource().getConnection();
-			conn.setAutoCommit(false);
-			s = conn.createStatement();
-			StringBuilder sql = new StringBuilder();
-			sql.append("delete from category category left join tree tree on category.inode = tree.child, ");
-			sql.append("inode category_1_ where tree.child is null and category_1_.inode = category.inode and category_1_.type = 'category' ");
-			s.executeUpdate(sql.toString());
-			conn.commit();
-		} catch (SQLException e) {
-			try {
-				conn.rollback();
-			} catch (SQLException e1) {
-				Logger.error(this, e1.getMessage(), e1);
-			}
-
-			Logger.error(this, e.getMessage(), e);
-		} finally {
-			try {
-				s.close();
-				conn.close();
-			} catch (SQLException e) {
-
-				Logger.error(this, e.getMessage(), e);
-			}
-		}
-	}
-
-	@Override
-	protected List<Category> findTopLevelCategories() throws DotDataException {
-		return findTopLevelCategoriesByFilter(null, null);
-	}
-
-	@SuppressWarnings("unchecked")
-	@Override
-	protected List<Category> findTopLevelCategoriesByFilter(String filter, String sort) throws DotDataException {
-
-		try {
-
-			filter = SQLUtil.sanitizeParameter(filter);
-			sort = SQLUtil.sanitizeSortBy(sort);
-
-			final DotConnect dc = new DotConnect();
-
-			String selectQuery = "SELECT * FROM category LEFT JOIN tree ON category.inode = tree.child, inode "
-					+ "WHERE tree.child IS NULL AND inode.inode = category.inode AND inode.type = 'category'";
-
-			if ( UtilMethods.isSet(filter) ) {
-				filter = filter.toLowerCase();
-				selectQuery += " AND (LOWER(category.category_name) LIKE ? OR LOWER(category.category_key) LIKE ? "
-						+ "OR LOWER(category.category_velocity_var_name) LIKE ? ) ";
-			}
-			if ( UtilMethods.isSet(sort) ) {
-				String sortDirection = sort.startsWith("-") ? " DESC" : " ASC";
-				sort = sort.startsWith("-") ? sort.substring(1, sort.length()) : sort;
-				selectQuery += " ORDER BY category." + sort + sortDirection;
-			} else {
-				selectQuery += " ORDER BY category.sort_order, category.category_name";
-			}
-
-			//Set the sql query
-			dc.setSQL(SQLUtil.addLimits(selectQuery, 0, -1));
-
-			Logger.debug(this, "Executing the query: " + selectQuery +
-					", filter: " + filter + ", sort" + sort);
-
-			if ( UtilMethods.isSet(filter) ) {
-				dc.addObject("%" + filter + "%");
-				dc.addObject("%" + filter + "%");
-				dc.addObject("%" + filter + "%");
-			}
-
-			//Execute and return the result of the query
-			return convertForCategories(dc.loadObjectResults());
-		} catch (Exception e) {
-			throw new DotDataException("An error occurred when filtering the top level categories.", e);
-		}
-	}
-
-	/**
-	 * Convert the SQL categories results into a list of Category objects
-	 *
-	 * @param sqlResults sql query results
-	 * @return a list of categories objects
-	 */
-	private List<Category> convertForCategories(List<Map<String, Object>> sqlResults) {
-
-		List<Category> categories = new ArrayList<>();
-
-		if ( sqlResults != null ) {
-
-			for ( Map<String, Object> row : sqlResults ) {
-				Category category = convertForCategory(row);
-				categories.add(category);
-			}
-		}
-
-		return categories;
-	}
-
-	/**
-	 * Converts the category information coming from the database into a {@link Category}
-	 * object with all of its properties. If the information is not present, a
-	 * <code>null</code> value will be returned.
-	 *
-	 * @param sqlResult - The data of a specific category from the database.
-	 * @return The {@link Category} object.
-	 */
-	private Category convertForCategory(Map<String, Object> sqlResult) {
-
-		Category category = null;
-		if ( sqlResult != null ) {
-			category = new Category();
-
-			Object sortOrder = sqlResult.get("sort_order");
-
-			category.setInode((String) sqlResult.get("inode"));
-			category.setCategoryName((String) sqlResult.get("category_name"));
-			category.setKey((String) sqlResult.get("category_key"));
-			if ( sortOrder != null ) {
-				category.setSortOrder(Integer.valueOf(sortOrder.toString()));
-			} else {
-				category.setSortOrder((Integer) sortOrder);
-			}
-			category.setActive(DbConnectionFactory.isDBTrue(sqlResult.get("active").toString()));
-			category.setKeywords((String) sqlResult.get("keywords"));
-			category.setCategoryVelocityVarName((String) sqlResult.get("category_velocity_var_name"));
-			category.setModDate((Date) sqlResult.get("mod_date"));
-		}
-
-		return category;
-	}
-
-	@Override
-	@Deprecated
-	//  Have to delete from cache
-	protected void deleteChildren(String inode) {
-		inode = SQLUtil.sanitizeParameter(inode);
-		Statement s = null;
-		Connection conn = null;
-		try {
-			conn = DbConnectionFactory.getDataSource().getConnection();
-			conn.setAutoCommit(false);
-			s = conn.createStatement();
-			StringBuilder sql = new StringBuilder();
-			sql.append("delete  from  category c where exists ( select 1 from category cat inner join inode category_1_ on (category_1_.inode = cat.inode) ");
-			sql.append(" inner join tree on (cat.inode = tree.child) where ");
-			sql.append(" tree.parent = '").append(inode).append("' and category_1_.type = 'category' and cat.inode = c.inode ) ");
-			s.executeUpdate(sql.toString());
-			conn.commit();
-		} catch (SQLException e) {
-			try {
-				conn.rollback();
-			} catch (SQLException e1) {
-				e1.printStackTrace();
-			}
-			e.printStackTrace();
-		} finally {
-			try {
-				s.close();
-				conn.close();
-			} catch (SQLException e) {
-				e.printStackTrace();
-			}
-		}
-	}
-	@SuppressWarnings("unchecked")
-	@Override
-	protected List<Category> findChildrenByFilter(String inode, String filter, String sort) throws DotDataException {
-
-		try {
-
-			inode = SQLUtil.sanitizeParameter(inode);
-			filter = SQLUtil.sanitizeParameter(filter);
-			sort = SQLUtil.sanitizeSortBy(sort);
-
-			final DotConnect dc = new DotConnect();
-
-			String selectQuery = "SELECT * FROM inode, category, tree WHERE category.inode = tree.child AND tree.parent = ? "
-					+ "AND inode.inode = category.inode AND inode.type = 'category'";
-
-			if ( UtilMethods.isSet(filter) ) {
-				filter = filter.toLowerCase();
-				selectQuery += " AND (LOWER(category.category_name) LIKE ? OR LOWER(category.category_key) LIKE ? "
-						+ "OR LOWER(category.category_velocity_var_name) LIKE ? ) ";
-			}
-			if ( UtilMethods.isSet(sort) ) {
-				String sortDirection = sort.startsWith("-") ? " DESC" : " ASC";
-				sort = sort.startsWith("-") ? sort.substring(1, sort.length()) : sort;
-				selectQuery += " ORDER BY category." + sort + sortDirection;
-			} else {
-				selectQuery += " ORDER BY category.sort_order, category.category_name";
-			}
-
-			//Set the sql query
-			dc.setSQL(SQLUtil.addLimits(selectQuery, 0, -1));
-
-			Logger.debug(this, "Select Query: " + selectQuery +
-					", inode: " + inode + ", filter: " + filter + ", sort: " + sort);
-
-			dc.addObject(inode);
-			if ( UtilMethods.isSet(filter) ) {
-				dc.addObject("%" + filter + "%");
-				dc.addObject("%" + filter + "%");
-				dc.addObject("%" + filter + "%");
-			}
-
-			//Execute and return the result of the query
-			return convertForCategories(dc.loadObjectResults());
-		} catch (Exception e) {
-			throw new DotDataException("An error occurred when filtering child categories for inode '" + inode + "'.", e);
-		}
-	}
-
-	@Override
-	protected void clearCache() {
-		catCache.clearCache();
-	}
-	public boolean  hasDependencies(Category cat) throws DotDataException {
-
-		String query;
-		HibernateUtil dh = new HibernateUtil();
-		HibernateUtil dh2 = new HibernateUtil();
-		HibernateUtil dh3 = new HibernateUtil();
-		query= "select  count(*) from Tree  Tree, Inode inode_ where Tree.parent = '"+cat.getInode()+"' and  inode_.type = 'category' and  Tree.child = inode_.inode" ;
-		dh.setQuery(query);
-		query= "select  count(*)   from Tree  Tree, Inode inode_ where Tree.child = '"+cat.getInode()+"' and Tree.parent = inode_.inode and inode_.type !='category'";
-		dh2.setQuery(query);
-		query= "select  count(*)   from Field field where field_values like '"+cat.getInode()+"'";
-		dh3.setQuery(query);
-		if((dh.getCount()==0) && (dh2.getCount()==0) &&(dh3.getCount()==0))
-			return false;
-
-		return true;
-	}
-
-	public void sortTopLevelCategories()  throws DotDataException {
-		Statement s = null;
-		Connection conn = null;
-		ResultSet rs = null;
-		try {
-			CategorySQL catSQL= CategorySQL.getInstance();
-			conn = DbConnectionFactory.getDataSource().getConnection();
-			conn.setAutoCommit(false);
-			s = conn.createStatement();
-			s.executeUpdate(catSQL.getCreateSortTopLevel());
-			s.executeUpdate(catSQL.getUpdateSort());
-			s.executeUpdate(catSQL.getDropSort());
-			conn.commit();
-
-			rs = s.executeQuery(catSQL.getSortParents());
-
-            putResultInCatCache( rs );
-        } catch (SQLException e) {
-			try {
-				conn.rollback();
-			} catch (SQLException sqlException) {
-				Logger.debug( this, "Error trying to rollback connection", sqlException );
-			}
-            Logger.debug( this, "Error trying to execute statements", e );
-		} finally {
-            closeEverything( s, conn, rs );
-        }
-	}
-
-    public void sortChildren(String inode)  throws DotDataException {
-
-		Statement statement = null;
-		Connection conn = null;
-		ResultSet rs = null;
-		try {
-			CategorySQL catSQL= CategorySQL.getInstance();
-			conn = DbConnectionFactory.getDataSource().getConnection();
-			conn.setAutoCommit(false);
-			statement = conn.createStatement();
-			String sql;
-
-            if ( DbConnectionFactory.isOracle() ){
-                //For Oracle we need to avoid ORA-01027 by creating the table before.
-                sql = catSQL.createCategoryReorderTable();
-                statement.execute( sql );
-            }
-
-			PreparedStatement createSortPreparedStatement = conn.prepareStatement( catSQL.getCreateSortChildren() );
-            createSortPreparedStatement.setString( 1, inode );
-            createSortPreparedStatement.executeUpdate();
-
-			sql = catSQL.getUpdateSort();
-			statement.executeUpdate( sql );
-
-			sql = catSQL.getDropSort();
-			statement.executeUpdate(sql);
-
-			conn.commit();
-
-            PreparedStatement getSortedPreparedStatement = conn.prepareStatement( catSQL.getSortedChildren() );
-            getSortedPreparedStatement.setString( 1, inode );
-            rs = getSortedPreparedStatement.executeQuery();
-
-            putResultInCatCache( rs );
-
-        } catch (SQLException e) {
-			try {
-				conn.rollback();
-			} catch (SQLException sqlException) {
-                Logger.debug( this, "Error trying to rollback connection", sqlException );
-			}
-            Logger.debug( this, "Error trying to execute statements", e );
-		} finally {
-            closeEverything( statement, conn, rs );
-        }
-	}
-
-    private void putResultInCatCache( ResultSet rs ) throws SQLException, DotDataException {
-        while(rs.next()) {
-            Category cat = null;
-            try {
-                cat = (Category) HibernateUtil.load(Category.class, rs.getString("inode"));
-            } catch (DotHibernateException e) {
-                if(!(e.getCause() instanceof ObjectNotFoundException ))
-                    throw e;
-            }
-            if(cat != null)
-                try {
-                    catCache.put(cat);
-                } catch (DotCacheException e) {
-                    throw new DotDataException(e.getMessage(), e);
-                }
-        }
-    }
-
-    private void closeEverything( Statement s, Connection conn, ResultSet rs ) {
-        try {
-            rs.close();
-            s.close();
-            conn.close();
-        } catch (SQLException e) {
-            Logger.debug( this, "Error trying to close statement, connection and result set", e );
-        }
-    }
-
-    /**
-     * Cleans the parent and child cache for a given category
-     *
-     * @param category
-     * @throws DotDataException
-     * @throws DotCacheException
-     */
-    private void cleanParentChildrenCaches ( Category category ) throws DotDataException, DotCacheException {
-
-        List<Category> parentIds = catCache.getParents( category );
-        if ( parentIds != null ) {
-            for ( Category parentId : parentIds ) {
-                catCache.removeChildren( parentId );
-            }
-        }
-<<<<<<< HEAD
-=======
-
->>>>>>> 05781dd7
-        List<Category> children = catCache.getChildren( category );
-        if ( children != null ) {
-            for ( Category child : children ) {
-                catCache.removeParents( child.getCategoryId() );
-<<<<<<< HEAD
-=======
-
->>>>>>> 05781dd7
-            }
-        }
-    }
-
-	private class CategoryComparator implements Comparator<Category> {
-
-		public int compare(Category cat1, Category cat2) {
-
-			int returnValue = 0;
-			try
-			{
-				if(cat1.getSortOrder() > cat2.getSortOrder())
-				{
-					returnValue = 1;
-				}
-				else if(cat2.getSortOrder() > cat1.getSortOrder())
-				{
-					returnValue = -1;
-				}
-				else if (Objects.equals(cat1.getSortOrder(), cat2.getSortOrder()))
-				{
-					returnValue = cat1.getCategoryName().compareTo(cat2.getCategoryName());
-				}
-			}
-			catch(Exception ex)
-			{
-				Logger.debug(CategoryFactoryImpl.class, ex.getMessage());
-				//At this point we can not do any comparation as the compareTo it self failed, so just return a -1
-				returnValue = -1;
-			}
-			return returnValue;
-		}
-	}
-
-
-}
+package com.dotmarketing.portlets.categories.business;
+
+import com.dotcms.repackage.net.sf.hibernate.ObjectNotFoundException;
+import com.dotcms.repackage.org.apache.commons.beanutils.BeanUtils;
+import com.dotmarketing.beans.Tree;
+import com.dotmarketing.business.APILocator;
+import com.dotmarketing.business.CacheLocator;
+import com.dotmarketing.business.DotCacheException;
+import com.dotmarketing.business.PermissionAPI;
+import com.dotmarketing.common.db.DotConnect;
+import com.dotmarketing.common.util.SQLUtil;
+import com.dotmarketing.db.DbConnectionFactory;
+import com.dotmarketing.db.HibernateUtil;
+import com.dotmarketing.exception.DotDataException;
+import com.dotmarketing.exception.DotHibernateException;
+import com.dotmarketing.factories.TreeFactory;
+import com.dotmarketing.portlets.categories.model.Category;
+import com.dotmarketing.util.InodeUtils;
+import com.dotmarketing.util.Logger;
+import com.dotmarketing.util.UtilMethods;
+
+import java.sql.*;
+import java.util.*;
+import java.util.Date;
+
+/**
+ *
+ * @author David Torres
+ * @since 1.5.1.1
+ *
+ */
+public class CategoryFactoryImpl extends CategoryFactory {
+
+	CategoryCache catCache;
+
+	public CategoryFactoryImpl () {
+		catCache = CacheLocator.getCategoryCache();
+	}
+
+	@Override
+	protected void delete(Category object) throws DotDataException {
+
+		List<Tree> trees = TreeFactory.getTreesByChild(object);
+		for(Tree t : trees){
+			HibernateUtil.delete(t);
+		}
+		trees = TreeFactory.getTreesByParent(object);
+		for(Tree t : trees){
+			HibernateUtil.delete(t);
+		}
+
+		object = (Category) HibernateUtil.load(Category.class, object.getInode());
+
+		PermissionAPI perAPI = APILocator.getPermissionAPI();
+		perAPI.removePermissions(object);
+
+		HibernateUtil.delete(object);
+		try {
+			cleanParentChildrenCaches(object);
+			catCache.remove(object);
+		} catch (DotCacheException e) {
+			throw new DotDataException(e.getMessage(), e);
+		}
+	}
+
+	@Override
+	protected Category find(String id) throws DotDataException {
+	    if(!UtilMethods.isSet(id)) return null;
+	    
+		Category cat = catCache.get(id);
+		if(cat == null) {
+			try {
+				cat = (Category) HibernateUtil.load(Category.class, id);
+			} catch (DotHibernateException e) {
+				if(!(e.getCause() instanceof ObjectNotFoundException))
+					throw e;
+			}
+			if(cat != null)
+				try {
+					catCache.put(cat);
+				} catch (DotCacheException e) {
+					throw new DotDataException(e.getMessage(), e);
+				}
+		}
+		return cat;
+	}
+
+	@Override
+	protected Category findByKey(String key) throws DotDataException {
+		if(key==null){
+			throw new DotDataException("null key passed in");
+		}
+		Category cat = catCache.getByKey(key);
+		if(cat ==null){
+			HibernateUtil hu = new HibernateUtil(Category.class);
+			hu.setQuery("from " + Category.class.getName() + " as cat where lower(cat.key) = ? and category0__1_.type='category'");
+			hu.setParam(key.toLowerCase());
+			cat = (Category) hu.load();
+			if(cat != null)
+				try {
+					catCache.put(cat);
+				} catch (DotCacheException e) {
+					throw new DotDataException(e.getMessage(), e);
+				}
+		}
+		return cat;
+	}
+
+	@Override
+	protected Category findByName(String name) throws DotDataException {
+		HibernateUtil hu = new HibernateUtil(Category.class);
+		hu.setQuery("from " + Category.class.getName() + " as cat where cat.categoryName = ? and category0__1_.type='category'");
+		hu.setParam(name);
+		return (Category) hu.load();
+	}
+
+	@SuppressWarnings("unchecked")
+	@Override
+	protected List<Category> findAll() throws DotDataException {
+		HibernateUtil hu = new HibernateUtil(Category.class);
+		hu.setQuery("from " + Category.class.getCanonicalName());
+		List<Category> cats = hu.list();
+		for(Category cat : cats) {
+			//Updating the cache since we are already loading all the categories
+			if(catCache.get(cat.getInode()) == null)
+				try {
+					catCache.put(cat);
+				} catch (DotCacheException e) {
+					throw new DotDataException(e.getMessage(), e);
+				}
+		}
+		return cats;
+	}
+
+	@Override
+	protected void save(Category object) throws DotDataException {
+		String id = object.getInode();
+		if(InodeUtils.isSet(id)) {
+			try
+			{
+				Category cat = (Category) HibernateUtil.load(Category.class, id);
+				// WE NEED TO REMOVE ORIGINAL BEFORE SAVING BECAUSE THE KEY CACHE NEEDS TO BE CLEARED
+				// DOTCMS-5717
+				catCache.remove(cat);
+				BeanUtils.copyProperties(cat,object);
+				HibernateUtil.saveOrUpdate(cat);
+				cleanParentChildrenCaches(object);
+
+			}catch(Exception ex){
+				throw new DotDataException(ex.getMessage(),ex);
+			}
+		}else{
+			HibernateUtil.save(object);
+			try {
+				cleanParentChildrenCaches(object);
+				catCache.remove(object);
+			} catch (DotCacheException e) {
+				throw new DotDataException(e.getMessage(), e);
+			}
+		}
+	}
+
+
+	@Override
+	protected void saveRemote(Category object) throws DotDataException {
+		HibernateUtil.saveWithPrimaryKey(object, object.getInode());
+		try {
+			cleanParentChildrenCaches(object);
+			catCache.remove(object);
+		} catch (DotCacheException e) {
+			throw new DotDataException(e.getMessage(), e);
+		}
+	}
+
+	@Override
+	protected void addChild(Categorizable parent, Category child, String relationType) throws DotDataException {
+		if(!UtilMethods.isSet(relationType))
+			relationType = "child";
+		List<Category> childCategories = getChildren(parent);
+		Tree tree = TreeFactory.getTree(parent.getCategoryId(), child.getInode());
+		if(tree == null || !InodeUtils.isSet(tree.getChild())) {
+			tree.setChild(child.getInode());
+			tree.setParent(parent.getCategoryId());
+			tree.setRelationType(relationType);
+			TreeFactory.saveTree(tree);
+		}
+		try {
+			catCache.removeChild(parent, child);
+		} catch (DotCacheException e) {
+			throw new DotDataException(e.getMessage(), e);
+		}
+	}
+
+	@Override
+	protected void addParent(Categorizable child, Category parent)
+	throws DotDataException {
+		List<Category> parentCats = getParents(child);
+		Tree tree = TreeFactory.getTree(parent.getInode(), child.getCategoryId());
+		if(tree == null || !InodeUtils.isSet(tree.getChild())) {
+			tree.setChild(child.getCategoryId());
+			tree.setParent(parent.getInode());
+			tree.setRelationType("child");
+			TreeFactory.saveTree(tree);
+		}
+		try {
+			catCache.removeParent(child, parent);
+		} catch (DotCacheException e) {
+			throw new DotDataException(e.getMessage(), e);
+		}
+
+	}
+	
+	private List<Category> readCatFromDotConnect(List<Map<String,Object>> list) {
+	    List<Category> cats = new ArrayList<Category>();
+	    for(Map<String,Object> m : list) {
+            cats.add(readCatFromDotConnect(m));
+        }
+	    return cats;
+	}
+	
+	private Category readCatFromDotConnect(Map<String,Object> m) {
+	    Category cat = new Category();
+        cat.setActive(DbConnectionFactory.getDBTrue().equals(m.get("active")));
+        cat.setInode(m.get("inode").toString());
+        cat.setCategoryName(m.get("category_name")!=null ? m.get("category_name").toString() : null);
+        cat.setCategoryVelocityVarName(m.get("category_velocity_var_name")!=null?m.get("category_velocity_var_name").toString():null);
+        cat.setKey(m.get("category_key")!=null?m.get("category_key").toString():null);
+        cat.setKeywords(m.get("keywords")!=null?m.get("keywords").toString():null);
+        cat.setSortOrder(m.get("sort_order")!=null ? m.get("sort_order").toString() : "0");
+        return cat;
+	}
+
+	@SuppressWarnings("unchecked")
+	@Override
+		protected List<Category> getChildren(Categorizable parent) throws DotDataException {
+
+
+		List<Category> children= catCache.getChildren(parent);
+		if(children == null) {
+		    children = getChildren(parent, "sort_order");
+			try {
+				catCache.putChildren(parent, children);
+			} catch (DotCacheException e) {
+				throw new DotDataException(e.getMessage(), e);
+			}
+		} 
+
+		return children;
+	}
+
+	@SuppressWarnings("unchecked")
+	@Override
+	protected List<Category> getChildren(Categorizable parent, String orderBy)
+	throws DotDataException {
+
+		orderBy = SQLUtil.sanitizeSortBy(orderBy);
+		HibernateUtil hu = new HibernateUtil(Category.class);
+		hu.setSQLQuery("select {category.*} from inode category_1_, category, tree where " +
+				"category.inode = tree.child and tree.parent = ? and category_1_.inode = category.inode " +
+				"and category_1_.type = 'category' order by " + orderBy + ",category_name");
+		hu.setParam(parent.getCategoryId());
+		return (List<Category>) hu.list();
+	}
+
+	@SuppressWarnings("unchecked")
+	@Override
+	protected List<Category> getChildren(Categorizable parent, String orderBy,
+			String relationType) throws DotDataException {
+		orderBy = SQLUtil.sanitizeSortBy(orderBy);
+
+		if(!UtilMethods.isSet(orderBy))
+			orderBy = "tree_order";
+		HibernateUtil hu = new HibernateUtil(Category.class);
+		hu.setSQLQuery("select {category.*} from inode category_1_, category, tree where " +
+				"tree.relation_type = ? and category.inode = tree.child and tree.parent = ? and category_1_.inode = category.inode " +
+				"and category_1_.type = 'category' order by " + orderBy);
+		hu.setParam(relationType);
+		hu.setParam(parent.getCategoryId());
+		return (List<Category>) hu.list();
+	}
+
+	@Override
+	protected List<Category> getParents(Categorizable child, String relationType) throws DotDataException {
+		HibernateUtil hu = new HibernateUtil(Category.class);
+		hu.setSQLQuery("select {category.*} from inode category_1_, category, tree " +
+				"where tree.relation_type = ? and tree.child = ? and tree.parent = category.inode and category_1_.inode = category.inode " +
+		"and category_1_.type = 'category' order by sort_order asc, category_name asc");
+		hu.setParam(relationType);
+		hu.setParam(child.getCategoryId());
+		@SuppressWarnings("unchecked")
+		List<Category> parents = (List<Category>) hu.list();
+
+		return parents;
+	}
+
+    @SuppressWarnings ("unchecked")
+    @Override
+    protected List<Category> getParents ( Categorizable child ) throws DotDataException {
+
+        List<Category> parents = catCache.getParents( child );
+
+        if ( parents == null ) {
+
+            HibernateUtil hu = new HibernateUtil( Category.class );
+            hu.setSQLQuery( "select {category.*} from inode category_1_, category, tree " +
+                    "where tree.child = ? and tree.parent = category.inode and category_1_.inode = category.inode " +
+                    "and category_1_.type = 'category' order by sort_order asc, category_name asc" );
+            hu.setParam( child.getCategoryId() );
+            parents = (List<Category>) hu.list();
+
+            try {
+                catCache.putParents( child, parents );
+            } catch ( DotCacheException e ) {
+                throw new DotDataException( e.getMessage(), e );
+            }
+        } 
+
+        return parents;
+    }
+
+	@Override
+	protected void removeChild(Categorizable parent, Category child, String relationType) throws DotDataException {
+		if(!UtilMethods.isSet(relationType)){
+			relationType = "child";
+		}
+		Tree tree = TreeFactory.getTree(parent.getCategoryId(), child.getInode(), relationType);
+		if(tree != null && InodeUtils.isSet(tree.getChild())) {
+			TreeFactory.deleteTree(tree);
+		}
+		try {
+			catCache.removeChild(parent, child);
+		} catch (DotCacheException e) {
+			throw new DotDataException(e.getMessage(), e);
+		}
+
+	}
+
+	@Override
+	protected void removeChildren(Categorizable parent) throws DotDataException {
+
+		List<Tree> trees = TreeFactory.getTreesByParent(parent.getCategoryId());
+		for(Tree tree : trees) {
+			TreeFactory.deleteTree(tree);
+		}
+		try {
+			catCache.removeChildren(parent);
+		} catch (DotCacheException e) {
+			throw new DotDataException(e.getMessage(), e);
+		}
+
+	}
+
+	@Override
+	protected void removeParent(Categorizable child, Category parent)
+	throws DotDataException {
+
+		Tree tree = TreeFactory.getTree(parent.getInode(), child.getCategoryId());
+		if(tree != null && InodeUtils.isSet(tree.getChild())) {
+			TreeFactory.deleteTree(tree);
+		}
+		try {
+			catCache.removeParent(child, parent);
+		} catch (DotCacheException e) {
+			throw new DotDataException(e.getMessage(), e);
+		}
+
+	}
+
+	@Override
+	protected void removeParents(Categorizable child) throws DotDataException {
+		List<Tree> trees = TreeFactory.getTreesByChild(child.getCategoryId());
+		for(Tree tree : trees) {
+			TreeFactory.deleteTree(tree);
+		}
+		try {
+			catCache.removeParents(child);
+		} catch (DotCacheException e) {
+			throw new DotDataException(e.getMessage(), e);
+		}
+
+	}
+
+	@Override
+	protected void setChildren(Categorizable parent, List<Category> children)
+	throws DotDataException {
+
+		List<Tree> trees = TreeFactory.getTreesByParent(parent.getCategoryId());
+		for(Tree tree : trees) {
+			TreeFactory.deleteTree(tree);
+		}
+		for (Category cat : children) {
+			Tree tree = new Tree(parent.getCategoryId(), cat.getInode());
+			TreeFactory.saveTree(tree);
+		}
+		try {
+			catCache.removeChildren(parent);
+		} catch (DotCacheException e) {
+			throw new DotDataException(e.getMessage(), e);
+		}
+	}
+
+	@Override
+	protected void setParents(Categorizable child, List<Category> parents)
+	throws DotDataException {
+		List<Category> pars = getParents(child);
+		for (Category category : pars) {
+			Tree t = TreeFactory.getTree(category.getInode(), child.getCategoryId());
+			TreeFactory.deleteTree(t);
+		}
+		for (Category cat : parents) {
+			Tree tree = new Tree(cat.getInode(), child.getCategoryId());
+			TreeFactory.saveTree(tree);
+		}
+		try {
+			catCache.removeParents(child);
+		} catch (DotCacheException e) {
+			throw new DotDataException(e.getMessage(), e);
+		}
+	}
+
+	@Override
+	protected void deleteTopLevelCategories() {
+		Statement s = null;
+		Connection conn = null;
+		try {
+			conn = DbConnectionFactory.getDataSource().getConnection();
+			conn.setAutoCommit(false);
+			s = conn.createStatement();
+			StringBuilder sql = new StringBuilder();
+			sql.append("delete from category category left join tree tree on category.inode = tree.child, ");
+			sql.append("inode category_1_ where tree.child is null and category_1_.inode = category.inode and category_1_.type = 'category' ");
+			s.executeUpdate(sql.toString());
+			conn.commit();
+		} catch (SQLException e) {
+			try {
+				conn.rollback();
+			} catch (SQLException e1) {
+				Logger.error(this, e1.getMessage(), e1);
+			}
+
+			Logger.error(this, e.getMessage(), e);
+		} finally {
+			try {
+				s.close();
+				conn.close();
+			} catch (SQLException e) {
+
+				Logger.error(this, e.getMessage(), e);
+			}
+		}
+	}
+
+	@Override
+	protected List<Category> findTopLevelCategories() throws DotDataException {
+		return findTopLevelCategoriesByFilter(null, null);
+	}
+
+	@SuppressWarnings("unchecked")
+	@Override
+	protected List<Category> findTopLevelCategoriesByFilter(String filter, String sort) throws DotDataException {
+
+		try {
+
+			filter = SQLUtil.sanitizeParameter(filter);
+			sort = SQLUtil.sanitizeSortBy(sort);
+
+			final DotConnect dc = new DotConnect();
+
+			String selectQuery = "SELECT * FROM category LEFT JOIN tree ON category.inode = tree.child, inode "
+					+ "WHERE tree.child IS NULL AND inode.inode = category.inode AND inode.type = 'category'";
+
+			if ( UtilMethods.isSet(filter) ) {
+				filter = filter.toLowerCase();
+				selectQuery += " AND (LOWER(category.category_name) LIKE ? OR LOWER(category.category_key) LIKE ? "
+						+ "OR LOWER(category.category_velocity_var_name) LIKE ? ) ";
+			}
+			if ( UtilMethods.isSet(sort) ) {
+				String sortDirection = sort.startsWith("-") ? " DESC" : " ASC";
+				sort = sort.startsWith("-") ? sort.substring(1, sort.length()) : sort;
+				selectQuery += " ORDER BY category." + sort + sortDirection;
+			} else {
+				selectQuery += " ORDER BY category.sort_order, category.category_name";
+			}
+
+			//Set the sql query
+			dc.setSQL(SQLUtil.addLimits(selectQuery, 0, -1));
+
+			Logger.debug(this, "Executing the query: " + selectQuery +
+					", filter: " + filter + ", sort" + sort);
+
+			if ( UtilMethods.isSet(filter) ) {
+				dc.addObject("%" + filter + "%");
+				dc.addObject("%" + filter + "%");
+				dc.addObject("%" + filter + "%");
+			}
+
+			//Execute and return the result of the query
+			return convertForCategories(dc.loadObjectResults());
+		} catch (Exception e) {
+			throw new DotDataException("An error occurred when filtering the top level categories.", e);
+		}
+	}
+
+	/**
+	 * Convert the SQL categories results into a list of Category objects
+	 *
+	 * @param sqlResults sql query results
+	 * @return a list of categories objects
+	 */
+	private List<Category> convertForCategories(List<Map<String, Object>> sqlResults) {
+
+		List<Category> categories = new ArrayList<>();
+
+		if ( sqlResults != null ) {
+
+			for ( Map<String, Object> row : sqlResults ) {
+				Category category = convertForCategory(row);
+				categories.add(category);
+			}
+		}
+
+		return categories;
+	}
+
+	/**
+	 * Converts the category information coming from the database into a {@link Category}
+	 * object with all of its properties. If the information is not present, a
+	 * <code>null</code> value will be returned.
+	 *
+	 * @param sqlResult - The data of a specific category from the database.
+	 * @return The {@link Category} object.
+	 */
+	private Category convertForCategory(Map<String, Object> sqlResult) {
+
+		Category category = null;
+		if ( sqlResult != null ) {
+			category = new Category();
+
+			Object sortOrder = sqlResult.get("sort_order");
+
+			category.setInode((String) sqlResult.get("inode"));
+			category.setCategoryName((String) sqlResult.get("category_name"));
+			category.setKey((String) sqlResult.get("category_key"));
+			if ( sortOrder != null ) {
+				category.setSortOrder(Integer.valueOf(sortOrder.toString()));
+			} else {
+				category.setSortOrder((Integer) sortOrder);
+			}
+			category.setActive(DbConnectionFactory.isDBTrue(sqlResult.get("active").toString()));
+			category.setKeywords((String) sqlResult.get("keywords"));
+			category.setCategoryVelocityVarName((String) sqlResult.get("category_velocity_var_name"));
+			category.setModDate((Date) sqlResult.get("mod_date"));
+		}
+
+		return category;
+	}
+
+	@Override
+	@Deprecated
+	//  Have to delete from cache
+	protected void deleteChildren(String inode) {
+		inode = SQLUtil.sanitizeParameter(inode);
+		Statement s = null;
+		Connection conn = null;
+		try {
+			conn = DbConnectionFactory.getDataSource().getConnection();
+			conn.setAutoCommit(false);
+			s = conn.createStatement();
+			StringBuilder sql = new StringBuilder();
+			sql.append("delete  from  category c where exists ( select 1 from category cat inner join inode category_1_ on (category_1_.inode = cat.inode) ");
+			sql.append(" inner join tree on (cat.inode = tree.child) where ");
+			sql.append(" tree.parent = '").append(inode).append("' and category_1_.type = 'category' and cat.inode = c.inode ) ");
+			s.executeUpdate(sql.toString());
+			conn.commit();
+		} catch (SQLException e) {
+			try {
+				conn.rollback();
+			} catch (SQLException e1) {
+				e1.printStackTrace();
+			}
+			e.printStackTrace();
+		} finally {
+			try {
+				s.close();
+				conn.close();
+			} catch (SQLException e) {
+				e.printStackTrace();
+			}
+		}
+	}
+	@SuppressWarnings("unchecked")
+	@Override
+	protected List<Category> findChildrenByFilter(String inode, String filter, String sort) throws DotDataException {
+
+		try {
+
+			inode = SQLUtil.sanitizeParameter(inode);
+			filter = SQLUtil.sanitizeParameter(filter);
+			sort = SQLUtil.sanitizeSortBy(sort);
+
+			final DotConnect dc = new DotConnect();
+
+			String selectQuery = "SELECT * FROM inode, category, tree WHERE category.inode = tree.child AND tree.parent = ? "
+					+ "AND inode.inode = category.inode AND inode.type = 'category'";
+
+			if ( UtilMethods.isSet(filter) ) {
+				filter = filter.toLowerCase();
+				selectQuery += " AND (LOWER(category.category_name) LIKE ? OR LOWER(category.category_key) LIKE ? "
+						+ "OR LOWER(category.category_velocity_var_name) LIKE ? ) ";
+			}
+			if ( UtilMethods.isSet(sort) ) {
+				String sortDirection = sort.startsWith("-") ? " DESC" : " ASC";
+				sort = sort.startsWith("-") ? sort.substring(1, sort.length()) : sort;
+				selectQuery += " ORDER BY category." + sort + sortDirection;
+			} else {
+				selectQuery += " ORDER BY category.sort_order, category.category_name";
+			}
+
+			//Set the sql query
+			dc.setSQL(SQLUtil.addLimits(selectQuery, 0, -1));
+
+			Logger.debug(this, "Select Query: " + selectQuery +
+					", inode: " + inode + ", filter: " + filter + ", sort: " + sort);
+
+			dc.addObject(inode);
+			if ( UtilMethods.isSet(filter) ) {
+				dc.addObject("%" + filter + "%");
+				dc.addObject("%" + filter + "%");
+				dc.addObject("%" + filter + "%");
+			}
+
+			//Execute and return the result of the query
+			return convertForCategories(dc.loadObjectResults());
+		} catch (Exception e) {
+			throw new DotDataException("An error occurred when filtering child categories for inode '" + inode + "'.", e);
+		}
+	}
+
+	@Override
+	protected void clearCache() {
+		catCache.clearCache();
+	}
+	public boolean  hasDependencies(Category cat) throws DotDataException {
+
+		String query;
+		HibernateUtil dh = new HibernateUtil();
+		HibernateUtil dh2 = new HibernateUtil();
+		HibernateUtil dh3 = new HibernateUtil();
+		query= "select  count(*) from Tree  Tree, Inode inode_ where Tree.parent = '"+cat.getInode()+"' and  inode_.type = 'category' and  Tree.child = inode_.inode" ;
+		dh.setQuery(query);
+		query= "select  count(*)   from Tree  Tree, Inode inode_ where Tree.child = '"+cat.getInode()+"' and Tree.parent = inode_.inode and inode_.type !='category'";
+		dh2.setQuery(query);
+		query= "select  count(*)   from Field field where field_values like '"+cat.getInode()+"'";
+		dh3.setQuery(query);
+		if((dh.getCount()==0) && (dh2.getCount()==0) &&(dh3.getCount()==0))
+			return false;
+
+		return true;
+	}
+
+	public void sortTopLevelCategories()  throws DotDataException {
+		Statement s = null;
+		Connection conn = null;
+		ResultSet rs = null;
+		try {
+			CategorySQL catSQL= CategorySQL.getInstance();
+			conn = DbConnectionFactory.getDataSource().getConnection();
+			conn.setAutoCommit(false);
+			s = conn.createStatement();
+			s.executeUpdate(catSQL.getCreateSortTopLevel());
+			s.executeUpdate(catSQL.getUpdateSort());
+			s.executeUpdate(catSQL.getDropSort());
+			conn.commit();
+
+			rs = s.executeQuery(catSQL.getSortParents());
+
+            putResultInCatCache( rs );
+        } catch (SQLException e) {
+			try {
+				conn.rollback();
+			} catch (SQLException sqlException) {
+				Logger.debug( this, "Error trying to rollback connection", sqlException );
+			}
+            Logger.debug( this, "Error trying to execute statements", e );
+		} finally {
+            closeEverything( s, conn, rs );
+        }
+	}
+
+    public void sortChildren(String inode)  throws DotDataException {
+
+		Statement statement = null;
+		Connection conn = null;
+		ResultSet rs = null;
+		try {
+			CategorySQL catSQL= CategorySQL.getInstance();
+			conn = DbConnectionFactory.getDataSource().getConnection();
+			conn.setAutoCommit(false);
+			statement = conn.createStatement();
+			String sql;
+
+            if ( DbConnectionFactory.isOracle() ){
+                //For Oracle we need to avoid ORA-01027 by creating the table before.
+                sql = catSQL.createCategoryReorderTable();
+                statement.execute( sql );
+            }
+
+			PreparedStatement createSortPreparedStatement = conn.prepareStatement( catSQL.getCreateSortChildren() );
+            createSortPreparedStatement.setString( 1, inode );
+            createSortPreparedStatement.executeUpdate();
+
+			sql = catSQL.getUpdateSort();
+			statement.executeUpdate( sql );
+
+			sql = catSQL.getDropSort();
+			statement.executeUpdate(sql);
+
+			conn.commit();
+
+            PreparedStatement getSortedPreparedStatement = conn.prepareStatement( catSQL.getSortedChildren() );
+            getSortedPreparedStatement.setString( 1, inode );
+            rs = getSortedPreparedStatement.executeQuery();
+
+            putResultInCatCache( rs );
+
+        } catch (SQLException e) {
+			try {
+				conn.rollback();
+			} catch (SQLException sqlException) {
+                Logger.debug( this, "Error trying to rollback connection", sqlException );
+			}
+            Logger.debug( this, "Error trying to execute statements", e );
+		} finally {
+            closeEverything( statement, conn, rs );
+        }
+	}
+
+    private void putResultInCatCache( ResultSet rs ) throws SQLException, DotDataException {
+        while(rs.next()) {
+            Category cat = null;
+            try {
+                cat = (Category) HibernateUtil.load(Category.class, rs.getString("inode"));
+            } catch (DotHibernateException e) {
+                if(!(e.getCause() instanceof ObjectNotFoundException ))
+                    throw e;
+            }
+            if(cat != null)
+                try {
+                    catCache.put(cat);
+                } catch (DotCacheException e) {
+                    throw new DotDataException(e.getMessage(), e);
+                }
+        }
+    }
+
+    private void closeEverything( Statement s, Connection conn, ResultSet rs ) {
+        try {
+            rs.close();
+            s.close();
+            conn.close();
+        } catch (SQLException e) {
+            Logger.debug( this, "Error trying to close statement, connection and result set", e );
+        }
+    }
+
+    /**
+     * Cleans the parent and child cache for a given category
+     *
+     * @param category
+     * @throws DotDataException
+     * @throws DotCacheException
+     */
+    private void cleanParentChildrenCaches ( Category category ) throws DotDataException, DotCacheException {
+
+        List<Category> parentIds = catCache.getParents( category );
+        if ( parentIds != null ) {
+            for ( Category parentId : parentIds ) {
+                catCache.removeChildren( parentId );
+            }
+        }
+
+        List<Category> children = catCache.getChildren( category );
+        if ( children != null ) {
+            for ( Category child : children ) {
+                catCache.removeParents( child.getCategoryId() );
+
+            }
+        }
+    }
+
+	private class CategoryComparator implements Comparator<Category> {
+
+		public int compare(Category cat1, Category cat2) {
+
+			int returnValue = 0;
+			try
+			{
+				if(cat1.getSortOrder() > cat2.getSortOrder())
+				{
+					returnValue = 1;
+				}
+				else if(cat2.getSortOrder() > cat1.getSortOrder())
+				{
+					returnValue = -1;
+				}
+				else if (Objects.equals(cat1.getSortOrder(), cat2.getSortOrder()))
+				{
+					returnValue = cat1.getCategoryName().compareTo(cat2.getCategoryName());
+				}
+			}
+			catch(Exception ex)
+			{
+				Logger.debug(CategoryFactoryImpl.class, ex.getMessage());
+				//At this point we can not do any comparation as the compareTo it self failed, so just return a -1
+				returnValue = -1;
+			}
+			return returnValue;
+		}
+	}
+
+
+}