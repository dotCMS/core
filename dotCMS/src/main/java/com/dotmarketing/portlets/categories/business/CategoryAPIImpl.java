package com.dotmarketing.portlets.categories.business;

import com.dotcms.business.CloseDBIfOpened;
import com.dotcms.business.WrapInTransaction;
import com.dotcms.contenttype.model.field.CategoryField;
import com.dotcms.contenttype.model.field.Field;
import com.dotcms.contenttype.model.type.ContentType;
import com.dotcms.contenttype.transform.field.LegacyFieldTransformer;
import com.dotcms.rest.api.FailedResultView;
import com.dotcms.util.CollectionsUtils;
import com.dotmarketing.business.APILocator;
import com.dotmarketing.business.CacheLocator;
import com.dotmarketing.business.FactoryLocator;
import com.dotmarketing.business.PermissionAPI;
import com.dotmarketing.business.PermissionAPI.PermissionableType;
import com.dotmarketing.business.Role;
import com.dotmarketing.exception.DotDataException;
import com.dotmarketing.exception.DotSecurityException;
import com.dotmarketing.portlets.categories.model.Category;
import com.dotmarketing.portlets.contentlet.model.Contentlet;
import com.dotmarketing.util.ActivityLogger;
import com.dotmarketing.util.InodeUtils;
import com.dotmarketing.util.Logger;
import com.dotmarketing.util.UtilMethods;
import com.google.common.collect.ImmutableList;
import com.liferay.portal.model.User;
import java.util.ArrayList;
import java.util.Collections;
import java.util.Date;
import java.util.HashMap;
import java.util.LinkedList;
import java.util.List;
import java.util.Objects;
import java.util.UUID;
import java.util.stream.Collectors;

/**
 *	This class is an specific implementation of the CategoryAPI API to manage
 *  dotCMS categories
 *
 * @author Jason Tesser & David Torres
 * @since 1.5.1.1
 *
 */
public class CategoryAPIImpl implements CategoryAPI {

	private final CategoryFactory categoryFactory;
	private final PermissionAPI permissionAPI;

	public CategoryAPIImpl () {
		categoryFactory = FactoryLocator.getCategoryFactory();
		permissionAPI = APILocator.getPermissionAPI();
	}

	/**
	 * Checks if a user has permissions to view a category
	 *
	 * @param category Category to check permissions
	 * @param user user making the request
	 * @param respectFrontendRoles
	 * @return boolean on whether or not a user can read/view a category.
	 * @throws DotDataException
	 */
	public boolean canUseCategory(final Category category, final User user,
								  final boolean respectFrontendRoles) throws DotDataException {
		return permissionAPI.doesUserHavePermission(category, PermissionAPI.PERMISSION_READ, user, respectFrontendRoles);
	}

	@WrapInTransaction
	public void delete(final Category category, final User user,
					   final boolean respectFrontendRoles) throws DotDataException, DotSecurityException {

		if(!permissionAPI.doesUserHavePermission(category, PermissionAPI.PERMISSION_EDIT, user, respectFrontendRoles)) {
            throw new DotSecurityException(String.format("User '%s' doesn't have permission to edit Category '%s'",
					null != user ? user.getUserId() : null, category.getInode()));
        }
		categoryFactory.delete(category);
	}

	@WrapInTransaction
	public void deleteAll(final User user, final boolean respectFrontendRoles) throws DotDataException, DotSecurityException {
		List<Category> all = findAll(user, respectFrontendRoles);
		for(Category category : all) {
			removeChildren(category, user, respectFrontendRoles);
			delete(category, user, respectFrontendRoles);
		}

	}

	@CloseDBIfOpened
	public Category find(final String id, final User user,
						 final boolean respectFrontendRoles) throws DotDataException, DotSecurityException {

		final Category category = categoryFactory.find(id);
		if(category != null && !permissionAPI.doesUserHavePermission(category, PermissionAPI.PERMISSION_READ, user, respectFrontendRoles)) {
            throw new DotSecurityException(String.format("User '%s' doesn't have READ permission on Category '%s'",
                    null != user ? user.getUserId() : null, category.getInode()));
        }
		return category;
	}

	@CloseDBIfOpened
	public List<Category> findAll(User user, boolean respectFrontendRoles) throws DotDataException, DotSecurityException {

		List<Category> categories = categoryFactory.findAll();
		return permissionAPI.filterCollection(categories, PermissionAPI.PERMISSION_READ, respectFrontendRoles, user);
	}

	/**
	 * Saves a category
	 *
	 * When saving a new category the parent should be passed to the API
	 * to check if the user has permissions to add children to the parent
	 * and the parent will be associated to the passed category
	 *
	 * @param parent Parent can be null if saving an top level category
	 * @param category Category to be saved
	 * @param user user that is performing the save
	 * @throws DotDataException
	 * @throws DotSecurityException
	 */
	@WrapInTransaction
	public void save(final Category parent,
					 Category category,
					 final User user,
					 final boolean respectFrontendRoles) throws DotDataException, DotSecurityException {

        // Checking that we have a unique key.
	    category = checkUniqueKey(category, user);

	    final boolean isANewCategory = UtilMethods.isNotSet(category.getInode());

	    if(isANewCategory) {
			//If parent is null is a top level category, we need to check permissions over the SYSTEM_HOST
			//the permissions that the user requires are: ADD CHILDREN and PUBLISH over the CATEGORY type
			if (!UtilMethods.isSet(parent)) {
				if (!permissionAPI.doesUserHavePermission(APILocator.systemHost(),
						PermissionAPI.PERMISSION_CAN_ADD_CHILDREN, user, respectFrontendRoles) ||
						!permissionAPI.doesUserHavePermissions(APILocator.systemHost().getIdentifier(),PermissionableType.CATEGORY,
								PermissionAPI.PERMISSION_PUBLISH, user)) {
                    final String errorMsg = String.format("User '%s' doesn't have ADD CHILDREN and PUBLISH " +
                            "permissions to save Category '%s' at the top level.", null != user ? user.getUserId() : null, category
                            .getInode());
                    Logger.error(this, errorMsg);
					throw new DotSecurityException(errorMsg);
				}
			} else {
				if (!permissionAPI
						.doesUserHavePermission(parent, PermissionAPI.PERMISSION_EDIT, user,
								respectFrontendRoles)) {
                    final String errorMsg = String.format("User '%s' doesn't have EDIT permissions to save child " +
                            "Category '%s' under parent Category '%s'.", null != user ? user.getUserId() : null, category.getInode(),
                            parent.getInode());
                    Logger.error(this, errorMsg);
					throw new DotSecurityException(errorMsg);
				}
			}
		} else {
	    	//Category already exists, just check permissions over the category itself
			if (!permissionAPI
					.doesUserHavePermission(category, PermissionAPI.PERMISSION_EDIT, user,
							respectFrontendRoles)) {
                final String errorMsg = String.format("User '%s' doesn't have EDIT permissions to save Category " +
                        "'%s'", null != user ? user.getUserId() : null, category.getInode());
                Logger.error(this, errorMsg);
				throw new DotSecurityException(errorMsg);
			}
		}

		category.setModDate(new Date());
		categoryFactory.save(category, parent);

		//if is a new category and is not top level, relate the category to the parent category
		if(isANewCategory && parent != null) {
			categoryFactory.addChild(parent, category, null);
			permissionAPI.copyPermissions(parent, category);
		}

	}

	@WrapInTransaction
    @Override
	public void saveRemote(final Category parent,
						   final Category object,
						   final User user,
						   final boolean respectFrontendRoles) throws DotDataException, DotSecurityException {

        object.setModDate(new Date());
	    categoryFactory.save(object);

        if(parent != null) {
            categoryFactory.addChild(parent, object, null);
            permissionAPI.copyPermissions(parent, object);
        }
    }

	@WrapInTransaction
	@Override
	public void publishRemote(final Category parent, final Category object,
							  final User user, final boolean respectFrontendRoles) throws DotDataException, DotSecurityException {
		categoryFactory.saveRemote(object);

		if(parent != null) {
			categoryFactory.addChild(parent, object, null);
			permissionAPI.copyPermissions(parent, object);
		}
	}

	@WrapInTransaction
	@Override
	public void addChild(final Categorizable parent, final Category child,
						 final User user, final boolean respectFrontendRoles)
			throws DotDataException, DotSecurityException {

		if(!permissionAPI.doesUserHavePermission(parent, PermissionAPI.PERMISSION_EDIT, user, respectFrontendRoles)) {
            throw new DotSecurityException(String.format("User '%s' doesn't have EDIT permission to save child " +
                    "Category '%s' under parent Category '%s'", null != user ? user.getUserId() : null, child.getInode(), parent
                    .getCategoryId()));
        }
		categoryFactory.addChild(parent, child, null);
	}

	@WrapInTransaction
	@Override
	public void addChild(final Categorizable parent, final Category child,
						 final String relationType, final User user,
						 final boolean respectFrontendRoles) throws DotDataException, DotSecurityException {

		if(!permissionAPI.doesUserHavePermission(parent, PermissionAPI.PERMISSION_EDIT, user, respectFrontendRoles)) {
            throw new DotSecurityException(String.format("User '%s' doesn't have EDIT permission to save child " +
                    "Category '%s' under parent Category '%s'", null != user ? user.getUserId() : null, child.getInode(), parent
                    .getCategoryId()));
        }
		categoryFactory.addChild(parent, child, relationType);
	}

	@WrapInTransaction
	@Override
	public void addParent(final Categorizable child, final Category parent,
						  final User user, final boolean respectFrontendRoles)
			throws DotDataException, DotSecurityException {

		if(!permissionAPI.doesUserHavePermission(child, PermissionAPI.PERMISSION_EDIT, user, respectFrontendRoles)) {
            throw new DotSecurityException(String.format("User '%s' doesn't have EDIT permission on child Category " +
                    "'%s' to save parent Category '%s'", null != user ? user.getUserId() : null, child.getCategoryId(), parent.getInode()));
        }
		categoryFactory.addParent(child, parent);
	}

	@CloseDBIfOpened
	public Category findByKey(final String key, final User user,
							  final boolean respectFrontendRoles) throws DotDataException, DotSecurityException {

		final Category category = categoryFactory.findByKey(key);

		if(null == category || !InodeUtils.isSet(category.getCategoryId())){
			return null;
		}
		if(!permissionAPI.doesUserHavePermission(category, PermissionAPI.PERMISSION_READ, user, respectFrontendRoles)) {
            throw new DotSecurityException(String.format("User '%s' doesn't have READ permission on Category with key" +
                    " '%s'", null != user ? user.getUserId() : null, category.getKey()));
        }
		return category;
	}

	@CloseDBIfOpened
	public Category findByName(final String name, final User user,
							   final boolean respectFrontendRoles) throws DotDataException, DotSecurityException {

		final Category category = categoryFactory.findByName(name);

		if(category == null) {
			return null;
		}
		if(!permissionAPI.doesUserHavePermission(category, PermissionAPI.PERMISSION_READ, user, respectFrontendRoles)) {
            throw new DotSecurityException(String.format("User '%s' doesn't have READ permission on Category with " +
                    "name '%s'", null != user ? user.getUserId() : null, category.getCategoryName()));
        }
		return category;
	}

	@CloseDBIfOpened
	public List<Category> findTopLevelCategories(final User user, final boolean respectFrontendRoles) throws DotDataException, DotSecurityException {
		List<Category> categories = categoryFactory.findTopLevelCategories();
		return permissionAPI.filterCollection(categories, PermissionAPI.PERMISSION_READ, respectFrontendRoles, user);
	}

	@CloseDBIfOpened
	public List<Category> findTopLevelCategories(final User user, final boolean respectFrontendRoles,
												 final String filter) throws DotDataException, DotSecurityException {

		List<Category> categories = categoryFactory.findTopLevelCategoriesByFilter(filter, null);
		return permissionAPI.filterCollection(categories, PermissionAPI.PERMISSION_READ, respectFrontendRoles, user);
	}

	@CloseDBIfOpened
	public PaginatedCategories findTopLevelCategories(final User user, final boolean respectFrontendRoles,
													  final int start, final int count,
													  final String filter, final String sort) throws DotDataException, DotSecurityException {

		List<Category> categories = categoryFactory.findTopLevelCategoriesByFilter(filter, sort);
		categories = permissionAPI.filterCollection(categories, PermissionAPI.PERMISSION_READ, respectFrontendRoles, user);
		return getCategoriesSubList(start, count, categories, filter);
	}

	@CloseDBIfOpened
	public PaginatedCategories findChildren(final User user, final String inode,
											final boolean respectFrontendRoles,
											final int start, final int count,
											final String filter, final String sort) throws DotDataException, DotSecurityException {

		List<Category> categories = categoryFactory.findChildrenByFilter(inode, filter, sort);
		categories = permissionAPI.filterCollection(categories, PermissionAPI.PERMISSION_READ, respectFrontendRoles, user);
		return getCategoriesSubList(start, count, categories, filter);
	}

	@CloseDBIfOpened
	public List<Category> findChildren(final User user, final String inode,
									   final boolean respectFrontendRoles,
									   final String filter) throws DotDataException, DotSecurityException {

		List<Category> categories = categoryFactory.findChildrenByFilter(inode, filter, null);
		categories = permissionAPI.filterCollection(categories, PermissionAPI.PERMISSION_READ, respectFrontendRoles, user);
		return categories;
	}

	public List<Category> getChildren(final Categorizable parent, final User user,
									  final boolean respectFrontendRoles) throws DotDataException, DotSecurityException {
		return getChildren(parent, false, user, respectFrontendRoles);
	}

	@CloseDBIfOpened
	public List<Category> getChildren(final Categorizable parent, final boolean onlyActive,
									  final User user, final boolean respectFrontendRoles)
			throws DotDataException, DotSecurityException {

		List<Category> categories = categoryFactory.getChildren(parent);
		if(categories.isEmpty()) {
		    return categories;
		}
		
		if(onlyActive) {
			List<Category> resultList = new ArrayList<>();
			for (Category cat : categories) {
				if(cat.isActive())
					resultList.add(cat);
			}
			categories = resultList;
		}

		return permissionAPI.filterCollection(categories, PermissionAPI.PERMISSION_READ, respectFrontendRoles, user);

	}

	@CloseDBIfOpened
	public List<Category> getChildren(final Categorizable parent, final String relationType,
									  final boolean onlyActive, final String orderBy,
									  final User user,	final boolean respectFrontendRoles) throws DotDataException, DotSecurityException {

		List<Category> categories = categoryFactory.getChildren(parent, orderBy, relationType);
		if(onlyActive) {
			List<Category> resultList = new ArrayList<>();
			for (Category cat : categories) {
				if(cat.isActive())
					resultList.add(cat);
			}
			categories = resultList;
		}
		return permissionAPI.filterCollection(categories, PermissionAPI.PERMISSION_READ, respectFrontendRoles, user);
	}

	@CloseDBIfOpened
	public List<Category> getChildren(final Categorizable parent, final boolean onlyActive,
									  final String orderBy, final User user,
									  final boolean respectFrontendRoles) throws DotDataException, DotSecurityException {

		List<Category> categories = categoryFactory.getChildren(parent, orderBy);
		if(onlyActive) {
			List<Category> resultList = new ArrayList<>();
			for (Category cat : categories) {
				if(cat.isActive())
					resultList.add(cat);
			}
			categories = resultList;
		}
		return permissionAPI.filterCollection(categories, PermissionAPI.PERMISSION_READ, respectFrontendRoles, user);

	}

	public List<Category> getChildren(Categorizable parent, String orderBy, User user, boolean respectFrontendRoles)
			throws DotDataException, DotSecurityException {

		return getChildren(parent, false, orderBy, user, respectFrontendRoles);
	}

	public List<Category> getParents(Categorizable child, User user, boolean respectFrontendRoles) throws DotDataException, DotSecurityException {
		return getParents(child, false, user, respectFrontendRoles);
	}

	@CloseDBIfOpened
	public List<Category> getParents(final Categorizable child, final boolean onlyActive,
									 final String relationType, final User user,
									 final boolean respectFrontendRoles) throws DotDataException, DotSecurityException {

		List<Category> categories = categoryFactory.getParents(child, relationType);

		if(onlyActive) {
			List<Category> resultList = new ArrayList<>();
			for (Category cat : categories) {
				if(cat.isActive())
					resultList.add(cat);
			}
			categories = resultList;
		}
		return permissionAPI.filterCollection(categories, PermissionAPI.PERMISSION_READ, respectFrontendRoles, user);
	}

	@CloseDBIfOpened
	public List<Category> getParents(final Categorizable child, final boolean onlyActive,
									 final User user, final boolean respectFrontendRoles)
			throws DotDataException, DotSecurityException {

		List<Category> categories = categoryFactory.getParents(child);

		if(onlyActive) {
			List<Category> resultList = new ArrayList<>();
			for (Category cat : categories) {
				if(cat.isActive())
					resultList.add(cat);
			}
			categories = resultList;
		}
		return permissionAPI.filterCollection(categories, PermissionAPI.PERMISSION_READ, respectFrontendRoles, user);


	}

	@WrapInTransaction
	public void removeChild(final Categorizable parent, final Category child,
							final User user, final boolean respectFrontendRoles)
			throws DotDataException, DotSecurityException {

		if(!permissionAPI.doesUserHavePermission(parent, PermissionAPI.PERMISSION_EDIT, user, respectFrontendRoles)) {
            throw new DotSecurityException(String.format("User '%s' doesn't have EDIT permission to remove child " +
                    "Category '%s' from parent Category '%s'",null != user ? user.getUserId() : null, child.getInode(), parent.getCategoryId()));
        }
		categoryFactory.removeChild(parent, child, null);
	}

	@WrapInTransaction
	public void removeChild(final Categorizable parent, final Category child,
							final String relationType, final User user,
							final boolean respectFrontendRoles)	throws DotDataException, DotSecurityException {

		if(!permissionAPI.doesUserHavePermission(parent, PermissionAPI.PERMISSION_EDIT, user, respectFrontendRoles)) {
            throw new DotSecurityException(String.format("User '%s' doesn't have EDIT permission to remove child " +
                    "Category '%s' from parent Category '%s'", null != user ? user.getUserId() : null, child.getInode(), parent.getCategoryId()));
        }
		categoryFactory.removeChild(parent, child, relationType);
	}

	@WrapInTransaction
	public void removeChildren(final Categorizable parent, final User user,
							   final boolean respectFrontendRoles)
			throws DotDataException, DotSecurityException {

		if(!permissionAPI.doesUserHavePermission(parent, PermissionAPI.PERMISSION_EDIT, user, respectFrontendRoles)) {
            throw new DotSecurityException(String.format("User '%s' doesn't have EDIT permission to remove all " +
                    "children from parent Category '%s'", null != user ? user.getUserId() : null, parent.getCategoryId()));
        }
		categoryFactory.removeChildren(parent);
	}

	@WrapInTransaction
	public void removeParent(final Categorizable child, final Category parent,
							 final User user, final boolean respectFrontendRoles)
			throws DotDataException, DotSecurityException {

		if(!permissionAPI.doesUserHavePermission(child, PermissionAPI.PERMISSION_EDIT, user, respectFrontendRoles)) {
            throw new DotSecurityException(String.format("User '%s' doesn't have EDIT permission to remove parent " +
                    "Category '%s' from child Category '%s'", null != user ? user.getUserId() : null, parent.getInode(), child.getCategoryId()));
        }
		categoryFactory.removeParent(child, parent);
	}

	@WrapInTransaction
	public void removeParents(final Categorizable child, final User user,
							  final boolean respectFrontendRoles) throws DotDataException, DotSecurityException {

		if(!permissionAPI.doesUserHavePermission(child, PermissionAPI.PERMISSION_EDIT, user, respectFrontendRoles)) {
            throw new DotSecurityException(String.format("User '%s' doesn't have EDIT permission to remove all " +
                    "parents from child Category '%s'",null != user ? user.getUserId() : null, child.getCategoryId()));
        }
		categoryFactory.removeParents(child);
	}

	@WrapInTransaction
	public void setChildren(final Categorizable parent, final List<Category> children,
							final User user, final boolean respectFrontendRoles)
			throws DotDataException, DotSecurityException {

		if(!permissionAPI.doesUserHavePermission(parent, PermissionAPI.PERMISSION_EDIT, user, respectFrontendRoles)) {
            throw new DotSecurityException(String.format("User '%s' doesn't have EDIT permission to set any children " +
                    "to parent Category '%s'",null != user ? user.getUserId() : null, parent.getCategoryId()));
        }
		categoryFactory.setChildren(parent, children);
	}

	@WrapInTransaction
	public void setParents(final Categorizable child, final List<Category> parents, final User user, final boolean respectFrontendRoles)
			throws DotDataException, DotSecurityException {

		if(!permissionAPI.doesUserHavePermission(child, PermissionAPI.PERMISSION_EDIT, user, respectFrontendRoles)){
			final List<Role> rolesPublish = permissionAPI.getRoles(child.getCategoryId(), PermissionAPI.PERMISSION_PUBLISH, Role.CMS_OWNER_ROLE, 0, -1);
			final List<Role> rolesWrite = permissionAPI.getRoles(child.getCategoryId(), PermissionAPI.PERMISSION_EDIT, Role.CMS_OWNER_ROLE, 0, -1);

			final Role cmsOwner = APILocator.getRoleAPI().loadCMSOwnerRole();
			boolean isCMSOwner = false;
			if (!rolesPublish.isEmpty() || !rolesWrite.isEmpty()) {
				for (final Role role : rolesPublish) {
					if(role.getId().equals(cmsOwner.getId())){
						isCMSOwner = true;
						break;
					}
				}
				if(!isCMSOwner){
					for (final Role role : rolesWrite) {
						if(role.getId().equals(cmsOwner.getId())){
							isCMSOwner = true;
							break;
						}
					}
				}
				if(!isCMSOwner){
                    final String errorMsg = String.format("User '%s' doesn't have the correct permissions to the " +
                            "object the Category is being assigned to, or to the Category '%s'",
							null != user ? user.getUserId() : null, child.getCategoryId());
                    Logger.error(this, errorMsg);
					throw new DotSecurityException(errorMsg);
				}
			}else{
                final String errorMsg = String.format("User '%s' doesn't have EDIT or CMS Owner permissions to the " +
                        "object the Category is being assigned to, or to the Category '%s'",
						null != user ? user.getUserId() : null, child.getCategoryId());
				Logger.error(this, errorMsg);
				throw new DotSecurityException(errorMsg);
			}
		}
		categoryFactory.setParents(child, parents);
	}

    @CloseDBIfOpened
    public List<Category> getAllChildren(final Category category, final User user, final boolean respectFrontendRoles)
                    throws DotDataException, DotSecurityException {

<<<<<<< HEAD

        return permissionAPI.filterCollection(categoryFactory.getAllChildren(category), PermissionAPI.PERMISSION_READ,
                        respectFrontendRoles, user);


    }
=======
		List<Category> categoryTree = new ArrayList<Category>();
		LinkedList<Category> children = new LinkedList<Category>(getChildren(category, user, respectFrontendRoles));
		if (children != null) {
			while(children.size() > 0) {
				Category child = children.poll();
				children.addAll(getChildren(child, user, respectFrontendRoles));
				categoryTree.add(child);
			}
		}
		return categoryTree;
	}
	@WrapInTransaction
	public HashMap<String, Category> deleteCategoryAndChildren(final List<String> categoriesToDelete, final User user,
			final boolean respectFrontendRoles)
			throws DotDataException, DotSecurityException {

		final HashMap<String, Category> parentCategoryUnableToDelete = new HashMap<>();

		for(final String parentCategoryInode : categoriesToDelete) {

			final Category parentCategory = categoryFactory.find(parentCategoryInode);

			if(parentCategory != null) {
				if (!permissionAPI.doesUserHavePermission(parentCategory,
						PermissionAPI.PERMISSION_EDIT,
						user, respectFrontendRoles)) {
					throw new DotSecurityException(
							String.format("User '%s' doesn't have permission to edit Category '%s'",
									null != user ? user.getUserId() : null,
									parentCategory.getInode()));
				}

				final List<Category> childrenCategoriesToDelete = getChildren(parentCategory, user,
						false);
				childrenCategoriesToDelete.forEach((category) -> {
					try {
						delete(category, user, false);
					} catch (final DotDataException | DotSecurityException e) {
						Logger.error(this, String.format(
								"Child Category '%s' has dependencies. It couldn't be removed from "
										+
										"parent Category '%s'", category.getInode(),
								parentCategory.getInode()));
						parentCategoryUnableToDelete.put(parentCategory.getInode(),parentCategory);
					}
				});

				try {
					if (!parentCategoryUnableToDelete.containsKey(parentCategory.getInode())) {
						categoryFactory.delete(parentCategory);
					}
				} catch (final DotDataException e) {
					Logger.error(this, String.format(
							"Parent Category '%s' couldn't be removed", parentCategory.getInode(),
							parentCategory.getInode()));
					parentCategoryUnableToDelete.put(parentCategory.getInode(), parentCategory);
				}
			}
			else{
				Category notFound = new Category();
				notFound.setInode(parentCategoryInode);
				parentCategoryUnableToDelete.put(parentCategoryInode, notFound);
			}
		}

		return parentCategoryUnableToDelete;
	}
>>>>>>> 37b9736d

	@CloseDBIfOpened
	public List<Category> removeAllChildren(final Category parentCategory, final User user,
										 final boolean respectFrontendRoles)
			throws DotDataException, DotSecurityException {

		final List<Category> unableToDelete = Collections.unmodifiableList(new ArrayList<>());

		final List<Category> categoriesToDelete = getChildren(parentCategory, user, false);
		categoriesToDelete.forEach((category)-> {
			try {
				delete(category, user, false);
			} catch (final DotDataException | DotSecurityException e) {
                Logger.error(this, String.format("Child Category '%s' has dependencies. It couldn't be removed from " +
                        "parent Category '%s'", category.getInode(), parentCategory.getInode()));
                unableToDelete.add(category);
			}
		});
		return unableToDelete;
	}

	public void clearCache() {
		categoryFactory.clearCache();
	}

	public List<Category> getCategoryTreeUp(Category child, User user, boolean respectFrontendRoles)
		throws DotDataException, DotSecurityException {
		return getCategoryTree(child, new ArrayList<>(), user, respectFrontendRoles);
	}

	public List<Category> getCategoryTreeDown(Categorizable categorizable,Category catToSearchFrom, User user, boolean respectFrontendRoles)throws DotDataException, DotSecurityException {
		List<Category> catList = getAllChildren(catToSearchFrom, user, false);
		return catList;
	}

	private List<Category> getCategoryTree(Category child, List<Category> l, User user, boolean respectFrontendRoles)
		throws DotDataException, DotSecurityException {

		if (InodeUtils.isSet(child.getInode())) {
			l.add(0, child);
		}
		List<Category> parents = getParents(child, user, respectFrontendRoles);
		if (parents.size() > 0) {
			Category parent = (Category) parents.get(0);
			return getCategoryTree(parent, l, user, respectFrontendRoles);
		} else {
			Category fakeCat = new Category();
			fakeCat.setCategoryName("Top Level");
			l.add(0, fakeCat);
		}
		return l;
	}

	@CloseDBIfOpened
	public boolean  hasDependencies(Category cat) throws DotDataException {
		return categoryFactory.hasDependencies(cat);
	}

	@CloseDBIfOpened
	public void sortTopLevelCategories() throws DotDataException {
		categoryFactory.sortTopLevelCategories();
	}

	@CloseDBIfOpened
	public void sortChildren(String inode) throws DotDataException {
		categoryFactory.sortChildren(inode);
	}

	public void flushChildrenCache(){
		CategoryCache catCache = CacheLocator.getCategoryCache();
		catCache.clearChildrenCache();
	}


	private PaginatedCategories getCategoriesSubList(int start, int count, List<Category> categories, String filter) {
		List<Category> aux = null;
		Integer totalCount = 0;

		if(!categories.isEmpty()) {

			if(UtilMethods.isSet(filter)) {
				if(!UtilMethods.isSet(start))
					start = 0;
			}
			totalCount = categories.size();
			int limit = start+count;
			limit = limit>totalCount?totalCount:limit;
			aux = categories.subList(start, limit);
			categories = null;
		}
		return new PaginatedCategories(aux, totalCount);
	}

	public boolean isParent(final Category givenChild, final Category givenParent, final User user) {
		return isParent(givenChild,givenParent,user,false);
	}

	@CloseDBIfOpened
	public boolean isParent(final Category givenChild, final Category givenParent, final User user, final boolean respectFrontendRoles) {

		try {
			final List<Category> parents = getParents(givenChild, user, respectFrontendRoles);

			if(parents==null || parents.isEmpty()) {
				return false;
			}

			for(final Category localParent: parents) {
				if(localParent.getCategoryId().equals(givenParent.getCategoryId())) {
					return true;
				} else {
					return isParent(localParent, givenParent, user,respectFrontendRoles);
				}
			}
		} catch (final DotDataException | DotSecurityException e) {
            Logger.warnAndDebug(CategoryAPI.class, String.format("An error occurred when determining if Category '%s'" +
                    " is the parent of Category '%s': %s", givenParent.getInode(), givenChild.getInode(), e.getMessage()), e);
        }
		return false;
	}

	@CloseDBIfOpened
	public synchronized String suggestVelocityVarName(final String categoryVelVarName) throws DotDataException {
	    if (!UtilMethods.isSet(categoryVelVarName)) {
	        return UUID.randomUUID().toString();
	    } else {
	        return categoryFactory.suggestVelocityVarName(categoryVelVarName);
	    }
	}

    /**
     * Util method to check and generate (if necessary) a unique key for the Category.
     *
     * @return {@link Category} with a unique key.
     */
    private Category checkUniqueKey(Category category, User user)
            throws DotDataException, DotSecurityException {

        // If the category is new or if the category doesn't have any key: Let's generate a potential
        // key and test until we have a unique one.
        if (!InodeUtils.isSet(category.getInode()) || !UtilMethods.isSet(category.getKey())) {
            final String potentialKey = getPotentialKeyFromCategory(category);
            final String uniqueKey = getUniqueKey(potentialKey, user, 1);
            category.setKey(uniqueKey);
        } else {
            // If the category is already in the DB, let's double check that the key is unique,
            // maybe the the user is editing the category and changing it's key and that key
            // already used by another Category.
            final Category categoryInDB = findByKey(category.getKey(), user, false);
            if (UtilMethods.isSet(categoryInDB)
                    && !category.getInode().equals(categoryInDB.getInode())) {
                final String uniqueKey = getUniqueKey(category.getKey(), user, 1);
                category.setKey(uniqueKey);
            }
        }
        return category;
    }

	/**
     * Util method to check is a {@link String} key is unique among the other Category keys. In case
     * it is repeated ths method will concat "-" + a consecutive number.
     */
    private String getUniqueKey(String key, User user, Integer consecutive)
            throws DotDataException, DotSecurityException {

        if (findByKey(key, user, false) != null) {
            key = getUniqueKey(key + "-" + consecutive, user, ++consecutive);
        }

        return key;
    }

    /**
     * Util method to explore potential keys in this order:
     * 1. Category Key.
     * 2. Category Variable Name.
     * 3. "key" string.
     */
    private String getPotentialKeyFromCategory(Category category) {
        if (UtilMethods.isSet(category.getKey())) {
            return category.getKey();
        } else {
            return UtilMethods.isSet(category.getCategoryVelocityVarName()) ? category
                    .getCategoryVelocityVarName() : "key";
        }
    }

	/**
	 * This method will look for all the fields of type 'Category' within a Structure and will get you all the associated Category types available for a given a user.
	 * @param contentType
	 * @param user
	 * @return
	 */
	public List<Category> findCategories(final ContentType contentType, final User user)
			throws DotSecurityException, DotDataException {

		if(!hasCategoryFields(contentType)){
			return ImmutableList.of();
		}

		final List<Category> filteredTopCategories = permissionAPI
				.filterCollection(findCategoryFields(contentType).stream()
						.map(field -> findCategory(CategoryField.class.cast(field), user))
						.filter(Objects::nonNull)
						.collect(Collectors.toList()), PermissionAPI.PERMISSION_READ, false, user
				);

		final ImmutableList.Builder<Category> builder = new ImmutableList.Builder<>();

	    for(final Category category: filteredTopCategories){
			builder.add(category).addAll(
		 			getAllChildren(category, user, false)
			);
		}
		return builder.build();

	}

	@CloseDBIfOpened
	@Override
	public Category findByVariable(final String variable, final User user,
								   final boolean respectFrontendRoles) throws DotDataException, DotSecurityException {

		final Category category = categoryFactory.findByVar(variable);

		if( null == category || !InodeUtils.isSet(category.getCategoryId())) {
			return null;
		}

		if(!permissionAPI.doesUserHavePermission(category, PermissionAPI.PERMISSION_READ, user, respectFrontendRoles)) {
            throw new DotSecurityException(String.format("User '%s' doesn't have READ permission to Category '%s'.",
					null != user ? user.getUserId() : null, category.getInode()));
        }
		return category;
	}

	@CloseDBIfOpened
    @Override
    public List<Category> getCategoriesFromContent(Contentlet contentlet, User user, boolean respectFrontendRoles)
			throws DotDataException, DotSecurityException {
		final List<Category> categories = new ArrayList<>();

		if(!UtilMethods.isSet(contentlet.getContentType())) {
			return categories;
		}

		final List<com.dotmarketing.portlets.structure.model.Field> fields = new LegacyFieldTransformer(
				APILocator.getContentTypeAPI(APILocator.systemUser()).
						find(contentlet.getContentType().inode()).fields()).asOldFieldList();

		for (com.dotmarketing.portlets.structure.model.Field field : fields) {
			if (field.getFieldType().equals(com.dotmarketing.portlets.structure.model.Field.FieldType.CATEGORY.toString())) {
				final String catValue = contentlet.getStringProperty(field.getVelocityVarName());
				if (UtilMethods.isSet(catValue)) {
					for (final String categoryIdKeyOrVar : catValue.split("\\s*,\\s*")) {
						// take it as catId
						Category category = APILocator.getCategoryAPI()
								.find(categoryIdKeyOrVar, user, respectFrontendRoles);
						if (category != null && InodeUtils.isSet(category.getCategoryId())) {
							categories.add(category);
						} else {
							// try it as catKey
							category = APILocator.getCategoryAPI()
									.findByKey(categoryIdKeyOrVar, user, respectFrontendRoles);
							if (category != null && InodeUtils
									.isSet(category.getCategoryId())) {
								categories.add(category);
							} else {
								try {
									category = findByVariable(categoryIdKeyOrVar, user, respectFrontendRoles);

									if (category != null && InodeUtils.isSet(category.getCategoryId())) {
										categories.add(category);
									}

								} catch (final DotDataException e) {
                                    Logger.error(this, String.format("An error occurred when retrieving Categories " +
                                            "from content '%s' in field '%s': %s", contentlet.getIdentifier(),
                                            categoryIdKeyOrVar, e.getMessage()), e);
                                }
							}
						}
					}
				}
			}
		}

		return UtilMethods.isSet(categories)?categories:null;
    }

    /**
	 * given a field previously determined to be of type Category this method will look up the respective CategoryField type.
	 * @param categoryField
	 * @param user
	 * @return
	 */
	private Category findCategory(final CategoryField categoryField, final User user) {
		Category category = null;
		try {
			category = find(categoryField.values(), user, false);
		} catch (final DotSecurityException | DotDataException e) {
            Logger.error(getClass(), String.format("User '%s' couldn't get the Category from field '%s': %s",
					null != user ? user.getUserId() : null, categoryField.id(), e.getMessage()), e);
        }
		return category;
	}

	/**
	 * Given a contentType this method will look into the fields and get you all the ones of type CategoryField
	 * @param contentType
	 * @return
	 */
	private List<Field> findCategoryFields(final ContentType contentType) {
		return contentType.fields()
				.stream().filter(CategoryField.class::isInstance)
				.collect(CollectionsUtils.toImmutableList());
	}

	/**
	 *
	 * @param contentType
	 * @return
	 */
	private boolean hasCategoryFields(final ContentType contentType) {
		return contentType.fields()
				.stream().anyMatch(CategoryField.class::isInstance);

	}

}
<|MERGE_RESOLUTION|>--- conflicted
+++ resolved
@@ -1,961 +1,946 @@
-package com.dotmarketing.portlets.categories.business;
-
-import com.dotcms.business.CloseDBIfOpened;
-import com.dotcms.business.WrapInTransaction;
-import com.dotcms.contenttype.model.field.CategoryField;
-import com.dotcms.contenttype.model.field.Field;
-import com.dotcms.contenttype.model.type.ContentType;
-import com.dotcms.contenttype.transform.field.LegacyFieldTransformer;
-import com.dotcms.rest.api.FailedResultView;
-import com.dotcms.util.CollectionsUtils;
-import com.dotmarketing.business.APILocator;
-import com.dotmarketing.business.CacheLocator;
-import com.dotmarketing.business.FactoryLocator;
-import com.dotmarketing.business.PermissionAPI;
-import com.dotmarketing.business.PermissionAPI.PermissionableType;
-import com.dotmarketing.business.Role;
-import com.dotmarketing.exception.DotDataException;
-import com.dotmarketing.exception.DotSecurityException;
-import com.dotmarketing.portlets.categories.model.Category;
-import com.dotmarketing.portlets.contentlet.model.Contentlet;
-import com.dotmarketing.util.ActivityLogger;
-import com.dotmarketing.util.InodeUtils;
-import com.dotmarketing.util.Logger;
-import com.dotmarketing.util.UtilMethods;
-import com.google.common.collect.ImmutableList;
-import com.liferay.portal.model.User;
-import java.util.ArrayList;
-import java.util.Collections;
-import java.util.Date;
-import java.util.HashMap;
-import java.util.LinkedList;
-import java.util.List;
-import java.util.Objects;
-import java.util.UUID;
-import java.util.stream.Collectors;
-
-/**
- *	This class is an specific implementation of the CategoryAPI API to manage
- *  dotCMS categories
- *
- * @author Jason Tesser & David Torres
- * @since 1.5.1.1
- *
- */
-public class CategoryAPIImpl implements CategoryAPI {
-
-	private final CategoryFactory categoryFactory;
-	private final PermissionAPI permissionAPI;
-
-	public CategoryAPIImpl () {
-		categoryFactory = FactoryLocator.getCategoryFactory();
-		permissionAPI = APILocator.getPermissionAPI();
-	}
-
-	/**
-	 * Checks if a user has permissions to view a category
-	 *
-	 * @param category Category to check permissions
-	 * @param user user making the request
-	 * @param respectFrontendRoles
-	 * @return boolean on whether or not a user can read/view a category.
-	 * @throws DotDataException
-	 */
-	public boolean canUseCategory(final Category category, final User user,
-								  final boolean respectFrontendRoles) throws DotDataException {
-		return permissionAPI.doesUserHavePermission(category, PermissionAPI.PERMISSION_READ, user, respectFrontendRoles);
-	}
-
-	@WrapInTransaction
-	public void delete(final Category category, final User user,
-					   final boolean respectFrontendRoles) throws DotDataException, DotSecurityException {
-
-		if(!permissionAPI.doesUserHavePermission(category, PermissionAPI.PERMISSION_EDIT, user, respectFrontendRoles)) {
-            throw new DotSecurityException(String.format("User '%s' doesn't have permission to edit Category '%s'",
-					null != user ? user.getUserId() : null, category.getInode()));
-        }
-		categoryFactory.delete(category);
-	}
-
-	@WrapInTransaction
-	public void deleteAll(final User user, final boolean respectFrontendRoles) throws DotDataException, DotSecurityException {
-		List<Category> all = findAll(user, respectFrontendRoles);
-		for(Category category : all) {
-			removeChildren(category, user, respectFrontendRoles);
-			delete(category, user, respectFrontendRoles);
-		}
-
-	}
-
-	@CloseDBIfOpened
-	public Category find(final String id, final User user,
-						 final boolean respectFrontendRoles) throws DotDataException, DotSecurityException {
-
-		final Category category = categoryFactory.find(id);
-		if(category != null && !permissionAPI.doesUserHavePermission(category, PermissionAPI.PERMISSION_READ, user, respectFrontendRoles)) {
-            throw new DotSecurityException(String.format("User '%s' doesn't have READ permission on Category '%s'",
-                    null != user ? user.getUserId() : null, category.getInode()));
-        }
-		return category;
-	}
-
-	@CloseDBIfOpened
-	public List<Category> findAll(User user, boolean respectFrontendRoles) throws DotDataException, DotSecurityException {
-
-		List<Category> categories = categoryFactory.findAll();
-		return permissionAPI.filterCollection(categories, PermissionAPI.PERMISSION_READ, respectFrontendRoles, user);
-	}
-
-	/**
-	 * Saves a category
-	 *
-	 * When saving a new category the parent should be passed to the API
-	 * to check if the user has permissions to add children to the parent
-	 * and the parent will be associated to the passed category
-	 *
-	 * @param parent Parent can be null if saving an top level category
-	 * @param category Category to be saved
-	 * @param user user that is performing the save
-	 * @throws DotDataException
-	 * @throws DotSecurityException
-	 */
-	@WrapInTransaction
-	public void save(final Category parent,
-					 Category category,
-					 final User user,
-					 final boolean respectFrontendRoles) throws DotDataException, DotSecurityException {
-
-        // Checking that we have a unique key.
-	    category = checkUniqueKey(category, user);
-
-	    final boolean isANewCategory = UtilMethods.isNotSet(category.getInode());
-
-	    if(isANewCategory) {
-			//If parent is null is a top level category, we need to check permissions over the SYSTEM_HOST
-			//the permissions that the user requires are: ADD CHILDREN and PUBLISH over the CATEGORY type
-			if (!UtilMethods.isSet(parent)) {
-				if (!permissionAPI.doesUserHavePermission(APILocator.systemHost(),
-						PermissionAPI.PERMISSION_CAN_ADD_CHILDREN, user, respectFrontendRoles) ||
-						!permissionAPI.doesUserHavePermissions(APILocator.systemHost().getIdentifier(),PermissionableType.CATEGORY,
-								PermissionAPI.PERMISSION_PUBLISH, user)) {
-                    final String errorMsg = String.format("User '%s' doesn't have ADD CHILDREN and PUBLISH " +
-                            "permissions to save Category '%s' at the top level.", null != user ? user.getUserId() : null, category
-                            .getInode());
-                    Logger.error(this, errorMsg);
-					throw new DotSecurityException(errorMsg);
-				}
-			} else {
-				if (!permissionAPI
-						.doesUserHavePermission(parent, PermissionAPI.PERMISSION_EDIT, user,
-								respectFrontendRoles)) {
-                    final String errorMsg = String.format("User '%s' doesn't have EDIT permissions to save child " +
-                            "Category '%s' under parent Category '%s'.", null != user ? user.getUserId() : null, category.getInode(),
-                            parent.getInode());
-                    Logger.error(this, errorMsg);
-					throw new DotSecurityException(errorMsg);
-				}
-			}
-		} else {
-	    	//Category already exists, just check permissions over the category itself
-			if (!permissionAPI
-					.doesUserHavePermission(category, PermissionAPI.PERMISSION_EDIT, user,
-							respectFrontendRoles)) {
-                final String errorMsg = String.format("User '%s' doesn't have EDIT permissions to save Category " +
-                        "'%s'", null != user ? user.getUserId() : null, category.getInode());
-                Logger.error(this, errorMsg);
-				throw new DotSecurityException(errorMsg);
-			}
-		}
-
-		category.setModDate(new Date());
-		categoryFactory.save(category, parent);
-
-		//if is a new category and is not top level, relate the category to the parent category
-		if(isANewCategory && parent != null) {
-			categoryFactory.addChild(parent, category, null);
-			permissionAPI.copyPermissions(parent, category);
-		}
-
-	}
-
-	@WrapInTransaction
-    @Override
-	public void saveRemote(final Category parent,
-						   final Category object,
-						   final User user,
-						   final boolean respectFrontendRoles) throws DotDataException, DotSecurityException {
-
-        object.setModDate(new Date());
-	    categoryFactory.save(object);
-
-        if(parent != null) {
-            categoryFactory.addChild(parent, object, null);
-            permissionAPI.copyPermissions(parent, object);
-        }
-    }
-
-	@WrapInTransaction
-	@Override
-	public void publishRemote(final Category parent, final Category object,
-							  final User user, final boolean respectFrontendRoles) throws DotDataException, DotSecurityException {
-		categoryFactory.saveRemote(object);
-
-		if(parent != null) {
-			categoryFactory.addChild(parent, object, null);
-			permissionAPI.copyPermissions(parent, object);
-		}
-	}
-
-	@WrapInTransaction
-	@Override
-	public void addChild(final Categorizable parent, final Category child,
-						 final User user, final boolean respectFrontendRoles)
-			throws DotDataException, DotSecurityException {
-
-		if(!permissionAPI.doesUserHavePermission(parent, PermissionAPI.PERMISSION_EDIT, user, respectFrontendRoles)) {
-            throw new DotSecurityException(String.format("User '%s' doesn't have EDIT permission to save child " +
-                    "Category '%s' under parent Category '%s'", null != user ? user.getUserId() : null, child.getInode(), parent
-                    .getCategoryId()));
-        }
-		categoryFactory.addChild(parent, child, null);
-	}
-
-	@WrapInTransaction
-	@Override
-	public void addChild(final Categorizable parent, final Category child,
-						 final String relationType, final User user,
-						 final boolean respectFrontendRoles) throws DotDataException, DotSecurityException {
-
-		if(!permissionAPI.doesUserHavePermission(parent, PermissionAPI.PERMISSION_EDIT, user, respectFrontendRoles)) {
-            throw new DotSecurityException(String.format("User '%s' doesn't have EDIT permission to save child " +
-                    "Category '%s' under parent Category '%s'", null != user ? user.getUserId() : null, child.getInode(), parent
-                    .getCategoryId()));
-        }
-		categoryFactory.addChild(parent, child, relationType);
-	}
-
-	@WrapInTransaction
-	@Override
-	public void addParent(final Categorizable child, final Category parent,
-						  final User user, final boolean respectFrontendRoles)
-			throws DotDataException, DotSecurityException {
-
-		if(!permissionAPI.doesUserHavePermission(child, PermissionAPI.PERMISSION_EDIT, user, respectFrontendRoles)) {
-            throw new DotSecurityException(String.format("User '%s' doesn't have EDIT permission on child Category " +
-                    "'%s' to save parent Category '%s'", null != user ? user.getUserId() : null, child.getCategoryId(), parent.getInode()));
-        }
-		categoryFactory.addParent(child, parent);
-	}
-
-	@CloseDBIfOpened
-	public Category findByKey(final String key, final User user,
-							  final boolean respectFrontendRoles) throws DotDataException, DotSecurityException {
-
-		final Category category = categoryFactory.findByKey(key);
-
-		if(null == category || !InodeUtils.isSet(category.getCategoryId())){
-			return null;
-		}
-		if(!permissionAPI.doesUserHavePermission(category, PermissionAPI.PERMISSION_READ, user, respectFrontendRoles)) {
-            throw new DotSecurityException(String.format("User '%s' doesn't have READ permission on Category with key" +
-                    " '%s'", null != user ? user.getUserId() : null, category.getKey()));
-        }
-		return category;
-	}
-
-	@CloseDBIfOpened
-	public Category findByName(final String name, final User user,
-							   final boolean respectFrontendRoles) throws DotDataException, DotSecurityException {
-
-		final Category category = categoryFactory.findByName(name);
-
-		if(category == null) {
-			return null;
-		}
-		if(!permissionAPI.doesUserHavePermission(category, PermissionAPI.PERMISSION_READ, user, respectFrontendRoles)) {
-            throw new DotSecurityException(String.format("User '%s' doesn't have READ permission on Category with " +
-                    "name '%s'", null != user ? user.getUserId() : null, category.getCategoryName()));
-        }
-		return category;
-	}
-
-	@CloseDBIfOpened
-	public List<Category> findTopLevelCategories(final User user, final boolean respectFrontendRoles) throws DotDataException, DotSecurityException {
-		List<Category> categories = categoryFactory.findTopLevelCategories();
-		return permissionAPI.filterCollection(categories, PermissionAPI.PERMISSION_READ, respectFrontendRoles, user);
-	}
-
-	@CloseDBIfOpened
-	public List<Category> findTopLevelCategories(final User user, final boolean respectFrontendRoles,
-												 final String filter) throws DotDataException, DotSecurityException {
-
-		List<Category> categories = categoryFactory.findTopLevelCategoriesByFilter(filter, null);
-		return permissionAPI.filterCollection(categories, PermissionAPI.PERMISSION_READ, respectFrontendRoles, user);
-	}
-
-	@CloseDBIfOpened
-	public PaginatedCategories findTopLevelCategories(final User user, final boolean respectFrontendRoles,
-													  final int start, final int count,
-													  final String filter, final String sort) throws DotDataException, DotSecurityException {
-
-		List<Category> categories = categoryFactory.findTopLevelCategoriesByFilter(filter, sort);
-		categories = permissionAPI.filterCollection(categories, PermissionAPI.PERMISSION_READ, respectFrontendRoles, user);
-		return getCategoriesSubList(start, count, categories, filter);
-	}
-
-	@CloseDBIfOpened
-	public PaginatedCategories findChildren(final User user, final String inode,
-											final boolean respectFrontendRoles,
-											final int start, final int count,
-											final String filter, final String sort) throws DotDataException, DotSecurityException {
-
-		List<Category> categories = categoryFactory.findChildrenByFilter(inode, filter, sort);
-		categories = permissionAPI.filterCollection(categories, PermissionAPI.PERMISSION_READ, respectFrontendRoles, user);
-		return getCategoriesSubList(start, count, categories, filter);
-	}
-
-	@CloseDBIfOpened
-	public List<Category> findChildren(final User user, final String inode,
-									   final boolean respectFrontendRoles,
-									   final String filter) throws DotDataException, DotSecurityException {
-
-		List<Category> categories = categoryFactory.findChildrenByFilter(inode, filter, null);
-		categories = permissionAPI.filterCollection(categories, PermissionAPI.PERMISSION_READ, respectFrontendRoles, user);
-		return categories;
-	}
-
-	public List<Category> getChildren(final Categorizable parent, final User user,
-									  final boolean respectFrontendRoles) throws DotDataException, DotSecurityException {
-		return getChildren(parent, false, user, respectFrontendRoles);
-	}
-
-	@CloseDBIfOpened
-	public List<Category> getChildren(final Categorizable parent, final boolean onlyActive,
-									  final User user, final boolean respectFrontendRoles)
-			throws DotDataException, DotSecurityException {
-
-		List<Category> categories = categoryFactory.getChildren(parent);
-		if(categories.isEmpty()) {
-		    return categories;
-		}
-		
-		if(onlyActive) {
-			List<Category> resultList = new ArrayList<>();
-			for (Category cat : categories) {
-				if(cat.isActive())
-					resultList.add(cat);
-			}
-			categories = resultList;
-		}
-
-		return permissionAPI.filterCollection(categories, PermissionAPI.PERMISSION_READ, respectFrontendRoles, user);
-
-	}
-
-	@CloseDBIfOpened
-	public List<Category> getChildren(final Categorizable parent, final String relationType,
-									  final boolean onlyActive, final String orderBy,
-									  final User user,	final boolean respectFrontendRoles) throws DotDataException, DotSecurityException {
-
-		List<Category> categories = categoryFactory.getChildren(parent, orderBy, relationType);
-		if(onlyActive) {
-			List<Category> resultList = new ArrayList<>();
-			for (Category cat : categories) {
-				if(cat.isActive())
-					resultList.add(cat);
-			}
-			categories = resultList;
-		}
-		return permissionAPI.filterCollection(categories, PermissionAPI.PERMISSION_READ, respectFrontendRoles, user);
-	}
-
-	@CloseDBIfOpened
-	public List<Category> getChildren(final Categorizable parent, final boolean onlyActive,
-									  final String orderBy, final User user,
-									  final boolean respectFrontendRoles) throws DotDataException, DotSecurityException {
-
-		List<Category> categories = categoryFactory.getChildren(parent, orderBy);
-		if(onlyActive) {
-			List<Category> resultList = new ArrayList<>();
-			for (Category cat : categories) {
-				if(cat.isActive())
-					resultList.add(cat);
-			}
-			categories = resultList;
-		}
-		return permissionAPI.filterCollection(categories, PermissionAPI.PERMISSION_READ, respectFrontendRoles, user);
-
-	}
-
-	public List<Category> getChildren(Categorizable parent, String orderBy, User user, boolean respectFrontendRoles)
-			throws DotDataException, DotSecurityException {
-
-		return getChildren(parent, false, orderBy, user, respectFrontendRoles);
-	}
-
-	public List<Category> getParents(Categorizable child, User user, boolean respectFrontendRoles) throws DotDataException, DotSecurityException {
-		return getParents(child, false, user, respectFrontendRoles);
-	}
-
-	@CloseDBIfOpened
-	public List<Category> getParents(final Categorizable child, final boolean onlyActive,
-									 final String relationType, final User user,
-									 final boolean respectFrontendRoles) throws DotDataException, DotSecurityException {
-
-		List<Category> categories = categoryFactory.getParents(child, relationType);
-
-		if(onlyActive) {
-			List<Category> resultList = new ArrayList<>();
-			for (Category cat : categories) {
-				if(cat.isActive())
-					resultList.add(cat);
-			}
-			categories = resultList;
-		}
-		return permissionAPI.filterCollection(categories, PermissionAPI.PERMISSION_READ, respectFrontendRoles, user);
-	}
-
-	@CloseDBIfOpened
-	public List<Category> getParents(final Categorizable child, final boolean onlyActive,
-									 final User user, final boolean respectFrontendRoles)
-			throws DotDataException, DotSecurityException {
-
-		List<Category> categories = categoryFactory.getParents(child);
-
-		if(onlyActive) {
-			List<Category> resultList = new ArrayList<>();
-			for (Category cat : categories) {
-				if(cat.isActive())
-					resultList.add(cat);
-			}
-			categories = resultList;
-		}
-		return permissionAPI.filterCollection(categories, PermissionAPI.PERMISSION_READ, respectFrontendRoles, user);
-
-
-	}
-
-	@WrapInTransaction
-	public void removeChild(final Categorizable parent, final Category child,
-							final User user, final boolean respectFrontendRoles)
-			throws DotDataException, DotSecurityException {
-
-		if(!permissionAPI.doesUserHavePermission(parent, PermissionAPI.PERMISSION_EDIT, user, respectFrontendRoles)) {
-            throw new DotSecurityException(String.format("User '%s' doesn't have EDIT permission to remove child " +
-                    "Category '%s' from parent Category '%s'",null != user ? user.getUserId() : null, child.getInode(), parent.getCategoryId()));
-        }
-		categoryFactory.removeChild(parent, child, null);
-	}
-
-	@WrapInTransaction
-	public void removeChild(final Categorizable parent, final Category child,
-							final String relationType, final User user,
-							final boolean respectFrontendRoles)	throws DotDataException, DotSecurityException {
-
-		if(!permissionAPI.doesUserHavePermission(parent, PermissionAPI.PERMISSION_EDIT, user, respectFrontendRoles)) {
-            throw new DotSecurityException(String.format("User '%s' doesn't have EDIT permission to remove child " +
-                    "Category '%s' from parent Category '%s'", null != user ? user.getUserId() : null, child.getInode(), parent.getCategoryId()));
-        }
-		categoryFactory.removeChild(parent, child, relationType);
-	}
-
-	@WrapInTransaction
-	public void removeChildren(final Categorizable parent, final User user,
-							   final boolean respectFrontendRoles)
-			throws DotDataException, DotSecurityException {
-
-		if(!permissionAPI.doesUserHavePermission(parent, PermissionAPI.PERMISSION_EDIT, user, respectFrontendRoles)) {
-            throw new DotSecurityException(String.format("User '%s' doesn't have EDIT permission to remove all " +
-                    "children from parent Category '%s'", null != user ? user.getUserId() : null, parent.getCategoryId()));
-        }
-		categoryFactory.removeChildren(parent);
-	}
-
-	@WrapInTransaction
-	public void removeParent(final Categorizable child, final Category parent,
-							 final User user, final boolean respectFrontendRoles)
-			throws DotDataException, DotSecurityException {
-
-		if(!permissionAPI.doesUserHavePermission(child, PermissionAPI.PERMISSION_EDIT, user, respectFrontendRoles)) {
-            throw new DotSecurityException(String.format("User '%s' doesn't have EDIT permission to remove parent " +
-                    "Category '%s' from child Category '%s'", null != user ? user.getUserId() : null, parent.getInode(), child.getCategoryId()));
-        }
-		categoryFactory.removeParent(child, parent);
-	}
-
-	@WrapInTransaction
-	public void removeParents(final Categorizable child, final User user,
-							  final boolean respectFrontendRoles) throws DotDataException, DotSecurityException {
-
-		if(!permissionAPI.doesUserHavePermission(child, PermissionAPI.PERMISSION_EDIT, user, respectFrontendRoles)) {
-            throw new DotSecurityException(String.format("User '%s' doesn't have EDIT permission to remove all " +
-                    "parents from child Category '%s'",null != user ? user.getUserId() : null, child.getCategoryId()));
-        }
-		categoryFactory.removeParents(child);
-	}
-
-	@WrapInTransaction
-	public void setChildren(final Categorizable parent, final List<Category> children,
-							final User user, final boolean respectFrontendRoles)
-			throws DotDataException, DotSecurityException {
-
-		if(!permissionAPI.doesUserHavePermission(parent, PermissionAPI.PERMISSION_EDIT, user, respectFrontendRoles)) {
-            throw new DotSecurityException(String.format("User '%s' doesn't have EDIT permission to set any children " +
-                    "to parent Category '%s'",null != user ? user.getUserId() : null, parent.getCategoryId()));
-        }
-		categoryFactory.setChildren(parent, children);
-	}
-
-	@WrapInTransaction
-	public void setParents(final Categorizable child, final List<Category> parents, final User user, final boolean respectFrontendRoles)
-			throws DotDataException, DotSecurityException {
-
-		if(!permissionAPI.doesUserHavePermission(child, PermissionAPI.PERMISSION_EDIT, user, respectFrontendRoles)){
-			final List<Role> rolesPublish = permissionAPI.getRoles(child.getCategoryId(), PermissionAPI.PERMISSION_PUBLISH, Role.CMS_OWNER_ROLE, 0, -1);
-			final List<Role> rolesWrite = permissionAPI.getRoles(child.getCategoryId(), PermissionAPI.PERMISSION_EDIT, Role.CMS_OWNER_ROLE, 0, -1);
-
-			final Role cmsOwner = APILocator.getRoleAPI().loadCMSOwnerRole();
-			boolean isCMSOwner = false;
-			if (!rolesPublish.isEmpty() || !rolesWrite.isEmpty()) {
-				for (final Role role : rolesPublish) {
-					if(role.getId().equals(cmsOwner.getId())){
-						isCMSOwner = true;
-						break;
-					}
-				}
-				if(!isCMSOwner){
-					for (final Role role : rolesWrite) {
-						if(role.getId().equals(cmsOwner.getId())){
-							isCMSOwner = true;
-							break;
-						}
-					}
-				}
-				if(!isCMSOwner){
-                    final String errorMsg = String.format("User '%s' doesn't have the correct permissions to the " +
-                            "object the Category is being assigned to, or to the Category '%s'",
-							null != user ? user.getUserId() : null, child.getCategoryId());
-                    Logger.error(this, errorMsg);
-					throw new DotSecurityException(errorMsg);
-				}
-			}else{
-                final String errorMsg = String.format("User '%s' doesn't have EDIT or CMS Owner permissions to the " +
-                        "object the Category is being assigned to, or to the Category '%s'",
-						null != user ? user.getUserId() : null, child.getCategoryId());
-				Logger.error(this, errorMsg);
-				throw new DotSecurityException(errorMsg);
-			}
-		}
-		categoryFactory.setParents(child, parents);
-	}
-
-    @CloseDBIfOpened
-    public List<Category> getAllChildren(final Category category, final User user, final boolean respectFrontendRoles)
-                    throws DotDataException, DotSecurityException {
-
-<<<<<<< HEAD
-
-        return permissionAPI.filterCollection(categoryFactory.getAllChildren(category), PermissionAPI.PERMISSION_READ,
-                        respectFrontendRoles, user);
-
-
-    }
-=======
-		List<Category> categoryTree = new ArrayList<Category>();
-		LinkedList<Category> children = new LinkedList<Category>(getChildren(category, user, respectFrontendRoles));
-		if (children != null) {
-			while(children.size() > 0) {
-				Category child = children.poll();
-				children.addAll(getChildren(child, user, respectFrontendRoles));
-				categoryTree.add(child);
-			}
-		}
-		return categoryTree;
-	}
-	@WrapInTransaction
-	public HashMap<String, Category> deleteCategoryAndChildren(final List<String> categoriesToDelete, final User user,
-			final boolean respectFrontendRoles)
-			throws DotDataException, DotSecurityException {
-
-		final HashMap<String, Category> parentCategoryUnableToDelete = new HashMap<>();
-
-		for(final String parentCategoryInode : categoriesToDelete) {
-
-			final Category parentCategory = categoryFactory.find(parentCategoryInode);
-
-			if(parentCategory != null) {
-				if (!permissionAPI.doesUserHavePermission(parentCategory,
-						PermissionAPI.PERMISSION_EDIT,
-						user, respectFrontendRoles)) {
-					throw new DotSecurityException(
-							String.format("User '%s' doesn't have permission to edit Category '%s'",
-									null != user ? user.getUserId() : null,
-									parentCategory.getInode()));
-				}
-
-				final List<Category> childrenCategoriesToDelete = getChildren(parentCategory, user,
-						false);
-				childrenCategoriesToDelete.forEach((category) -> {
-					try {
-						delete(category, user, false);
-					} catch (final DotDataException | DotSecurityException e) {
-						Logger.error(this, String.format(
-								"Child Category '%s' has dependencies. It couldn't be removed from "
-										+
-										"parent Category '%s'", category.getInode(),
-								parentCategory.getInode()));
-						parentCategoryUnableToDelete.put(parentCategory.getInode(),parentCategory);
-					}
-				});
-
-				try {
-					if (!parentCategoryUnableToDelete.containsKey(parentCategory.getInode())) {
-						categoryFactory.delete(parentCategory);
-					}
-				} catch (final DotDataException e) {
-					Logger.error(this, String.format(
-							"Parent Category '%s' couldn't be removed", parentCategory.getInode(),
-							parentCategory.getInode()));
-					parentCategoryUnableToDelete.put(parentCategory.getInode(), parentCategory);
-				}
-			}
-			else{
-				Category notFound = new Category();
-				notFound.setInode(parentCategoryInode);
-				parentCategoryUnableToDelete.put(parentCategoryInode, notFound);
-			}
-		}
-
-		return parentCategoryUnableToDelete;
-	}
->>>>>>> 37b9736d
-
-	@CloseDBIfOpened
-	public List<Category> removeAllChildren(final Category parentCategory, final User user,
-										 final boolean respectFrontendRoles)
-			throws DotDataException, DotSecurityException {
-
-		final List<Category> unableToDelete = Collections.unmodifiableList(new ArrayList<>());
-
-		final List<Category> categoriesToDelete = getChildren(parentCategory, user, false);
-		categoriesToDelete.forEach((category)-> {
-			try {
-				delete(category, user, false);
-			} catch (final DotDataException | DotSecurityException e) {
-                Logger.error(this, String.format("Child Category '%s' has dependencies. It couldn't be removed from " +
-                        "parent Category '%s'", category.getInode(), parentCategory.getInode()));
-                unableToDelete.add(category);
-			}
-		});
-		return unableToDelete;
-	}
-
-	public void clearCache() {
-		categoryFactory.clearCache();
-	}
-
-	public List<Category> getCategoryTreeUp(Category child, User user, boolean respectFrontendRoles)
-		throws DotDataException, DotSecurityException {
-		return getCategoryTree(child, new ArrayList<>(), user, respectFrontendRoles);
-	}
-
-	public List<Category> getCategoryTreeDown(Categorizable categorizable,Category catToSearchFrom, User user, boolean respectFrontendRoles)throws DotDataException, DotSecurityException {
-		List<Category> catList = getAllChildren(catToSearchFrom, user, false);
-		return catList;
-	}
-
-	private List<Category> getCategoryTree(Category child, List<Category> l, User user, boolean respectFrontendRoles)
-		throws DotDataException, DotSecurityException {
-
-		if (InodeUtils.isSet(child.getInode())) {
-			l.add(0, child);
-		}
-		List<Category> parents = getParents(child, user, respectFrontendRoles);
-		if (parents.size() > 0) {
-			Category parent = (Category) parents.get(0);
-			return getCategoryTree(parent, l, user, respectFrontendRoles);
-		} else {
-			Category fakeCat = new Category();
-			fakeCat.setCategoryName("Top Level");
-			l.add(0, fakeCat);
-		}
-		return l;
-	}
-
-	@CloseDBIfOpened
-	public boolean  hasDependencies(Category cat) throws DotDataException {
-		return categoryFactory.hasDependencies(cat);
-	}
-
-	@CloseDBIfOpened
-	public void sortTopLevelCategories() throws DotDataException {
-		categoryFactory.sortTopLevelCategories();
-	}
-
-	@CloseDBIfOpened
-	public void sortChildren(String inode) throws DotDataException {
-		categoryFactory.sortChildren(inode);
-	}
-
-	public void flushChildrenCache(){
-		CategoryCache catCache = CacheLocator.getCategoryCache();
-		catCache.clearChildrenCache();
-	}
-
-
-	private PaginatedCategories getCategoriesSubList(int start, int count, List<Category> categories, String filter) {
-		List<Category> aux = null;
-		Integer totalCount = 0;
-
-		if(!categories.isEmpty()) {
-
-			if(UtilMethods.isSet(filter)) {
-				if(!UtilMethods.isSet(start))
-					start = 0;
-			}
-			totalCount = categories.size();
-			int limit = start+count;
-			limit = limit>totalCount?totalCount:limit;
-			aux = categories.subList(start, limit);
-			categories = null;
-		}
-		return new PaginatedCategories(aux, totalCount);
-	}
-
-	public boolean isParent(final Category givenChild, final Category givenParent, final User user) {
-		return isParent(givenChild,givenParent,user,false);
-	}
-
-	@CloseDBIfOpened
-	public boolean isParent(final Category givenChild, final Category givenParent, final User user, final boolean respectFrontendRoles) {
-
-		try {
-			final List<Category> parents = getParents(givenChild, user, respectFrontendRoles);
-
-			if(parents==null || parents.isEmpty()) {
-				return false;
-			}
-
-			for(final Category localParent: parents) {
-				if(localParent.getCategoryId().equals(givenParent.getCategoryId())) {
-					return true;
-				} else {
-					return isParent(localParent, givenParent, user,respectFrontendRoles);
-				}
-			}
-		} catch (final DotDataException | DotSecurityException e) {
-            Logger.warnAndDebug(CategoryAPI.class, String.format("An error occurred when determining if Category '%s'" +
-                    " is the parent of Category '%s': %s", givenParent.getInode(), givenChild.getInode(), e.getMessage()), e);
-        }
-		return false;
-	}
-
-	@CloseDBIfOpened
-	public synchronized String suggestVelocityVarName(final String categoryVelVarName) throws DotDataException {
-	    if (!UtilMethods.isSet(categoryVelVarName)) {
-	        return UUID.randomUUID().toString();
-	    } else {
-	        return categoryFactory.suggestVelocityVarName(categoryVelVarName);
-	    }
-	}
-
-    /**
-     * Util method to check and generate (if necessary) a unique key for the Category.
-     *
-     * @return {@link Category} with a unique key.
-     */
-    private Category checkUniqueKey(Category category, User user)
-            throws DotDataException, DotSecurityException {
-
-        // If the category is new or if the category doesn't have any key: Let's generate a potential
-        // key and test until we have a unique one.
-        if (!InodeUtils.isSet(category.getInode()) || !UtilMethods.isSet(category.getKey())) {
-            final String potentialKey = getPotentialKeyFromCategory(category);
-            final String uniqueKey = getUniqueKey(potentialKey, user, 1);
-            category.setKey(uniqueKey);
-        } else {
-            // If the category is already in the DB, let's double check that the key is unique,
-            // maybe the the user is editing the category and changing it's key and that key
-            // already used by another Category.
-            final Category categoryInDB = findByKey(category.getKey(), user, false);
-            if (UtilMethods.isSet(categoryInDB)
-                    && !category.getInode().equals(categoryInDB.getInode())) {
-                final String uniqueKey = getUniqueKey(category.getKey(), user, 1);
-                category.setKey(uniqueKey);
-            }
-        }
-        return category;
-    }
-
-	/**
-     * Util method to check is a {@link String} key is unique among the other Category keys. In case
-     * it is repeated ths method will concat "-" + a consecutive number.
-     */
-    private String getUniqueKey(String key, User user, Integer consecutive)
-            throws DotDataException, DotSecurityException {
-
-        if (findByKey(key, user, false) != null) {
-            key = getUniqueKey(key + "-" + consecutive, user, ++consecutive);
-        }
-
-        return key;
-    }
-
-    /**
-     * Util method to explore potential keys in this order:
-     * 1. Category Key.
-     * 2. Category Variable Name.
-     * 3. "key" string.
-     */
-    private String getPotentialKeyFromCategory(Category category) {
-        if (UtilMethods.isSet(category.getKey())) {
-            return category.getKey();
-        } else {
-            return UtilMethods.isSet(category.getCategoryVelocityVarName()) ? category
-                    .getCategoryVelocityVarName() : "key";
-        }
-    }
-
-	/**
-	 * This method will look for all the fields of type 'Category' within a Structure and will get you all the associated Category types available for a given a user.
-	 * @param contentType
-	 * @param user
-	 * @return
-	 */
-	public List<Category> findCategories(final ContentType contentType, final User user)
-			throws DotSecurityException, DotDataException {
-
-		if(!hasCategoryFields(contentType)){
-			return ImmutableList.of();
-		}
-
-		final List<Category> filteredTopCategories = permissionAPI
-				.filterCollection(findCategoryFields(contentType).stream()
-						.map(field -> findCategory(CategoryField.class.cast(field), user))
-						.filter(Objects::nonNull)
-						.collect(Collectors.toList()), PermissionAPI.PERMISSION_READ, false, user
-				);
-
-		final ImmutableList.Builder<Category> builder = new ImmutableList.Builder<>();
-
-	    for(final Category category: filteredTopCategories){
-			builder.add(category).addAll(
-		 			getAllChildren(category, user, false)
-			);
-		}
-		return builder.build();
-
-	}
-
-	@CloseDBIfOpened
-	@Override
-	public Category findByVariable(final String variable, final User user,
-								   final boolean respectFrontendRoles) throws DotDataException, DotSecurityException {
-
-		final Category category = categoryFactory.findByVar(variable);
-
-		if( null == category || !InodeUtils.isSet(category.getCategoryId())) {
-			return null;
-		}
-
-		if(!permissionAPI.doesUserHavePermission(category, PermissionAPI.PERMISSION_READ, user, respectFrontendRoles)) {
-            throw new DotSecurityException(String.format("User '%s' doesn't have READ permission to Category '%s'.",
-					null != user ? user.getUserId() : null, category.getInode()));
-        }
-		return category;
-	}
-
-	@CloseDBIfOpened
-    @Override
-    public List<Category> getCategoriesFromContent(Contentlet contentlet, User user, boolean respectFrontendRoles)
-			throws DotDataException, DotSecurityException {
-		final List<Category> categories = new ArrayList<>();
-
-		if(!UtilMethods.isSet(contentlet.getContentType())) {
-			return categories;
-		}
-
-		final List<com.dotmarketing.portlets.structure.model.Field> fields = new LegacyFieldTransformer(
-				APILocator.getContentTypeAPI(APILocator.systemUser()).
-						find(contentlet.getContentType().inode()).fields()).asOldFieldList();
-
-		for (com.dotmarketing.portlets.structure.model.Field field : fields) {
-			if (field.getFieldType().equals(com.dotmarketing.portlets.structure.model.Field.FieldType.CATEGORY.toString())) {
-				final String catValue = contentlet.getStringProperty(field.getVelocityVarName());
-				if (UtilMethods.isSet(catValue)) {
-					for (final String categoryIdKeyOrVar : catValue.split("\\s*,\\s*")) {
-						// take it as catId
-						Category category = APILocator.getCategoryAPI()
-								.find(categoryIdKeyOrVar, user, respectFrontendRoles);
-						if (category != null && InodeUtils.isSet(category.getCategoryId())) {
-							categories.add(category);
-						} else {
-							// try it as catKey
-							category = APILocator.getCategoryAPI()
-									.findByKey(categoryIdKeyOrVar, user, respectFrontendRoles);
-							if (category != null && InodeUtils
-									.isSet(category.getCategoryId())) {
-								categories.add(category);
-							} else {
-								try {
-									category = findByVariable(categoryIdKeyOrVar, user, respectFrontendRoles);
-
-									if (category != null && InodeUtils.isSet(category.getCategoryId())) {
-										categories.add(category);
-									}
-
-								} catch (final DotDataException e) {
-                                    Logger.error(this, String.format("An error occurred when retrieving Categories " +
-                                            "from content '%s' in field '%s': %s", contentlet.getIdentifier(),
-                                            categoryIdKeyOrVar, e.getMessage()), e);
-                                }
-							}
-						}
-					}
-				}
-			}
-		}
-
-		return UtilMethods.isSet(categories)?categories:null;
-    }
-
-    /**
-	 * given a field previously determined to be of type Category this method will look up the respective CategoryField type.
-	 * @param categoryField
-	 * @param user
-	 * @return
-	 */
-	private Category findCategory(final CategoryField categoryField, final User user) {
-		Category category = null;
-		try {
-			category = find(categoryField.values(), user, false);
-		} catch (final DotSecurityException | DotDataException e) {
-            Logger.error(getClass(), String.format("User '%s' couldn't get the Category from field '%s': %s",
-					null != user ? user.getUserId() : null, categoryField.id(), e.getMessage()), e);
-        }
-		return category;
-	}
-
-	/**
-	 * Given a contentType this method will look into the fields and get you all the ones of type CategoryField
-	 * @param contentType
-	 * @return
-	 */
-	private List<Field> findCategoryFields(final ContentType contentType) {
-		return contentType.fields()
-				.stream().filter(CategoryField.class::isInstance)
-				.collect(CollectionsUtils.toImmutableList());
-	}
-
-	/**
-	 *
-	 * @param contentType
-	 * @return
-	 */
-	private boolean hasCategoryFields(final ContentType contentType) {
-		return contentType.fields()
-				.stream().anyMatch(CategoryField.class::isInstance);
-
-	}
-
-}
+package com.dotmarketing.portlets.categories.business;
+
+import com.dotcms.business.CloseDBIfOpened;
+import com.dotcms.business.WrapInTransaction;
+import com.dotcms.contenttype.model.field.CategoryField;
+import com.dotcms.contenttype.model.field.Field;
+import com.dotcms.contenttype.model.type.ContentType;
+import com.dotcms.contenttype.transform.field.LegacyFieldTransformer;
+import com.dotcms.rest.api.FailedResultView;
+import com.dotcms.util.CollectionsUtils;
+import com.dotmarketing.business.APILocator;
+import com.dotmarketing.business.CacheLocator;
+import com.dotmarketing.business.FactoryLocator;
+import com.dotmarketing.business.PermissionAPI;
+import com.dotmarketing.business.PermissionAPI.PermissionableType;
+import com.dotmarketing.business.Role;
+import com.dotmarketing.exception.DotDataException;
+import com.dotmarketing.exception.DotSecurityException;
+import com.dotmarketing.portlets.categories.model.Category;
+import com.dotmarketing.portlets.contentlet.model.Contentlet;
+import com.dotmarketing.util.ActivityLogger;
+import com.dotmarketing.util.InodeUtils;
+import com.dotmarketing.util.Logger;
+import com.dotmarketing.util.UtilMethods;
+import com.google.common.collect.ImmutableList;
+import com.liferay.portal.model.User;
+import java.util.ArrayList;
+import java.util.Collections;
+import java.util.Date;
+import java.util.HashMap;
+import java.util.LinkedList;
+import java.util.List;
+import java.util.Objects;
+import java.util.UUID;
+import java.util.stream.Collectors;
+
+/**
+ *	This class is an specific implementation of the CategoryAPI API to manage
+ *  dotCMS categories
+ *
+ * @author Jason Tesser & David Torres
+ * @since 1.5.1.1
+ *
+ */
+public class CategoryAPIImpl implements CategoryAPI {
+
+	private final CategoryFactory categoryFactory;
+	private final PermissionAPI permissionAPI;
+
+	public CategoryAPIImpl () {
+		categoryFactory = FactoryLocator.getCategoryFactory();
+		permissionAPI = APILocator.getPermissionAPI();
+	}
+
+	/**
+	 * Checks if a user has permissions to view a category
+	 *
+	 * @param category Category to check permissions
+	 * @param user user making the request
+	 * @param respectFrontendRoles
+	 * @return boolean on whether or not a user can read/view a category.
+	 * @throws DotDataException
+	 */
+	public boolean canUseCategory(final Category category, final User user,
+								  final boolean respectFrontendRoles) throws DotDataException {
+		return permissionAPI.doesUserHavePermission(category, PermissionAPI.PERMISSION_READ, user, respectFrontendRoles);
+	}
+
+	@WrapInTransaction
+	public void delete(final Category category, final User user,
+					   final boolean respectFrontendRoles) throws DotDataException, DotSecurityException {
+
+		if(!permissionAPI.doesUserHavePermission(category, PermissionAPI.PERMISSION_EDIT, user, respectFrontendRoles)) {
+            throw new DotSecurityException(String.format("User '%s' doesn't have permission to edit Category '%s'",
+					null != user ? user.getUserId() : null, category.getInode()));
+        }
+		categoryFactory.delete(category);
+	}
+
+	@WrapInTransaction
+	public void deleteAll(final User user, final boolean respectFrontendRoles) throws DotDataException, DotSecurityException {
+		List<Category> all = findAll(user, respectFrontendRoles);
+		for(Category category : all) {
+			removeChildren(category, user, respectFrontendRoles);
+			delete(category, user, respectFrontendRoles);
+		}
+
+	}
+
+	@CloseDBIfOpened
+	public Category find(final String id, final User user,
+						 final boolean respectFrontendRoles) throws DotDataException, DotSecurityException {
+
+		final Category category = categoryFactory.find(id);
+		if(category != null && !permissionAPI.doesUserHavePermission(category, PermissionAPI.PERMISSION_READ, user, respectFrontendRoles)) {
+            throw new DotSecurityException(String.format("User '%s' doesn't have READ permission on Category '%s'",
+                    null != user ? user.getUserId() : null, category.getInode()));
+        }
+		return category;
+	}
+
+	@CloseDBIfOpened
+	public List<Category> findAll(User user, boolean respectFrontendRoles) throws DotDataException, DotSecurityException {
+
+		List<Category> categories = categoryFactory.findAll();
+		return permissionAPI.filterCollection(categories, PermissionAPI.PERMISSION_READ, respectFrontendRoles, user);
+	}
+
+	/**
+	 * Saves a category
+	 *
+	 * When saving a new category the parent should be passed to the API
+	 * to check if the user has permissions to add children to the parent
+	 * and the parent will be associated to the passed category
+	 *
+	 * @param parent Parent can be null if saving an top level category
+	 * @param category Category to be saved
+	 * @param user user that is performing the save
+	 * @throws DotDataException
+	 * @throws DotSecurityException
+	 */
+	@WrapInTransaction
+	public void save(final Category parent,
+					 Category category,
+					 final User user,
+					 final boolean respectFrontendRoles) throws DotDataException, DotSecurityException {
+
+        // Checking that we have a unique key.
+	    category = checkUniqueKey(category, user);
+
+	    final boolean isANewCategory = UtilMethods.isNotSet(category.getInode());
+
+	    if(isANewCategory) {
+			//If parent is null is a top level category, we need to check permissions over the SYSTEM_HOST
+			//the permissions that the user requires are: ADD CHILDREN and PUBLISH over the CATEGORY type
+			if (!UtilMethods.isSet(parent)) {
+				if (!permissionAPI.doesUserHavePermission(APILocator.systemHost(),
+						PermissionAPI.PERMISSION_CAN_ADD_CHILDREN, user, respectFrontendRoles) ||
+						!permissionAPI.doesUserHavePermissions(APILocator.systemHost().getIdentifier(),PermissionableType.CATEGORY,
+								PermissionAPI.PERMISSION_PUBLISH, user)) {
+                    final String errorMsg = String.format("User '%s' doesn't have ADD CHILDREN and PUBLISH " +
+                            "permissions to save Category '%s' at the top level.", null != user ? user.getUserId() : null, category
+                            .getInode());
+                    Logger.error(this, errorMsg);
+					throw new DotSecurityException(errorMsg);
+				}
+			} else {
+				if (!permissionAPI
+						.doesUserHavePermission(parent, PermissionAPI.PERMISSION_EDIT, user,
+								respectFrontendRoles)) {
+                    final String errorMsg = String.format("User '%s' doesn't have EDIT permissions to save child " +
+                            "Category '%s' under parent Category '%s'.", null != user ? user.getUserId() : null, category.getInode(),
+                            parent.getInode());
+                    Logger.error(this, errorMsg);
+					throw new DotSecurityException(errorMsg);
+				}
+			}
+		} else {
+	    	//Category already exists, just check permissions over the category itself
+			if (!permissionAPI
+					.doesUserHavePermission(category, PermissionAPI.PERMISSION_EDIT, user,
+							respectFrontendRoles)) {
+                final String errorMsg = String.format("User '%s' doesn't have EDIT permissions to save Category " +
+                        "'%s'", null != user ? user.getUserId() : null, category.getInode());
+                Logger.error(this, errorMsg);
+				throw new DotSecurityException(errorMsg);
+			}
+		}
+
+		category.setModDate(new Date());
+		categoryFactory.save(category, parent);
+
+		//if is a new category and is not top level, relate the category to the parent category
+		if(isANewCategory && parent != null) {
+			categoryFactory.addChild(parent, category, null);
+			permissionAPI.copyPermissions(parent, category);
+		}
+
+	}
+
+	@WrapInTransaction
+    @Override
+	public void saveRemote(final Category parent,
+						   final Category object,
+						   final User user,
+						   final boolean respectFrontendRoles) throws DotDataException, DotSecurityException {
+
+        object.setModDate(new Date());
+	    categoryFactory.save(object);
+
+        if(parent != null) {
+            categoryFactory.addChild(parent, object, null);
+            permissionAPI.copyPermissions(parent, object);
+        }
+    }
+
+	@WrapInTransaction
+	@Override
+	public void publishRemote(final Category parent, final Category object,
+							  final User user, final boolean respectFrontendRoles) throws DotDataException, DotSecurityException {
+		categoryFactory.saveRemote(object);
+
+		if(parent != null) {
+			categoryFactory.addChild(parent, object, null);
+			permissionAPI.copyPermissions(parent, object);
+		}
+	}
+
+	@WrapInTransaction
+	@Override
+	public void addChild(final Categorizable parent, final Category child,
+						 final User user, final boolean respectFrontendRoles)
+			throws DotDataException, DotSecurityException {
+
+		if(!permissionAPI.doesUserHavePermission(parent, PermissionAPI.PERMISSION_EDIT, user, respectFrontendRoles)) {
+            throw new DotSecurityException(String.format("User '%s' doesn't have EDIT permission to save child " +
+                    "Category '%s' under parent Category '%s'", null != user ? user.getUserId() : null, child.getInode(), parent
+                    .getCategoryId()));
+        }
+		categoryFactory.addChild(parent, child, null);
+	}
+
+	@WrapInTransaction
+	@Override
+	public void addChild(final Categorizable parent, final Category child,
+						 final String relationType, final User user,
+						 final boolean respectFrontendRoles) throws DotDataException, DotSecurityException {
+
+		if(!permissionAPI.doesUserHavePermission(parent, PermissionAPI.PERMISSION_EDIT, user, respectFrontendRoles)) {
+            throw new DotSecurityException(String.format("User '%s' doesn't have EDIT permission to save child " +
+                    "Category '%s' under parent Category '%s'", null != user ? user.getUserId() : null, child.getInode(), parent
+                    .getCategoryId()));
+        }
+		categoryFactory.addChild(parent, child, relationType);
+	}
+
+	@WrapInTransaction
+	@Override
+	public void addParent(final Categorizable child, final Category parent,
+						  final User user, final boolean respectFrontendRoles)
+			throws DotDataException, DotSecurityException {
+
+		if(!permissionAPI.doesUserHavePermission(child, PermissionAPI.PERMISSION_EDIT, user, respectFrontendRoles)) {
+            throw new DotSecurityException(String.format("User '%s' doesn't have EDIT permission on child Category " +
+                    "'%s' to save parent Category '%s'", null != user ? user.getUserId() : null, child.getCategoryId(), parent.getInode()));
+        }
+		categoryFactory.addParent(child, parent);
+	}
+
+	@CloseDBIfOpened
+	public Category findByKey(final String key, final User user,
+							  final boolean respectFrontendRoles) throws DotDataException, DotSecurityException {
+
+		final Category category = categoryFactory.findByKey(key);
+
+		if(null == category || !InodeUtils.isSet(category.getCategoryId())){
+			return null;
+		}
+		if(!permissionAPI.doesUserHavePermission(category, PermissionAPI.PERMISSION_READ, user, respectFrontendRoles)) {
+            throw new DotSecurityException(String.format("User '%s' doesn't have READ permission on Category with key" +
+                    " '%s'", null != user ? user.getUserId() : null, category.getKey()));
+        }
+		return category;
+	}
+
+	@CloseDBIfOpened
+	public Category findByName(final String name, final User user,
+							   final boolean respectFrontendRoles) throws DotDataException, DotSecurityException {
+
+		final Category category = categoryFactory.findByName(name);
+
+		if(category == null) {
+			return null;
+		}
+		if(!permissionAPI.doesUserHavePermission(category, PermissionAPI.PERMISSION_READ, user, respectFrontendRoles)) {
+            throw new DotSecurityException(String.format("User '%s' doesn't have READ permission on Category with " +
+                    "name '%s'", null != user ? user.getUserId() : null, category.getCategoryName()));
+        }
+		return category;
+	}
+
+	@CloseDBIfOpened
+	public List<Category> findTopLevelCategories(final User user, final boolean respectFrontendRoles) throws DotDataException, DotSecurityException {
+		List<Category> categories = categoryFactory.findTopLevelCategories();
+		return permissionAPI.filterCollection(categories, PermissionAPI.PERMISSION_READ, respectFrontendRoles, user);
+	}
+
+	@CloseDBIfOpened
+	public List<Category> findTopLevelCategories(final User user, final boolean respectFrontendRoles,
+												 final String filter) throws DotDataException, DotSecurityException {
+
+		List<Category> categories = categoryFactory.findTopLevelCategoriesByFilter(filter, null);
+		return permissionAPI.filterCollection(categories, PermissionAPI.PERMISSION_READ, respectFrontendRoles, user);
+	}
+
+	@CloseDBIfOpened
+	public PaginatedCategories findTopLevelCategories(final User user, final boolean respectFrontendRoles,
+													  final int start, final int count,
+													  final String filter, final String sort) throws DotDataException, DotSecurityException {
+
+		List<Category> categories = categoryFactory.findTopLevelCategoriesByFilter(filter, sort);
+		categories = permissionAPI.filterCollection(categories, PermissionAPI.PERMISSION_READ, respectFrontendRoles, user);
+		return getCategoriesSubList(start, count, categories, filter);
+	}
+
+	@CloseDBIfOpened
+	public PaginatedCategories findChildren(final User user, final String inode,
+											final boolean respectFrontendRoles,
+											final int start, final int count,
+											final String filter, final String sort) throws DotDataException, DotSecurityException {
+
+		List<Category> categories = categoryFactory.findChildrenByFilter(inode, filter, sort);
+		categories = permissionAPI.filterCollection(categories, PermissionAPI.PERMISSION_READ, respectFrontendRoles, user);
+		return getCategoriesSubList(start, count, categories, filter);
+	}
+
+	@CloseDBIfOpened
+	public List<Category> findChildren(final User user, final String inode,
+									   final boolean respectFrontendRoles,
+									   final String filter) throws DotDataException, DotSecurityException {
+
+		List<Category> categories = categoryFactory.findChildrenByFilter(inode, filter, null);
+		categories = permissionAPI.filterCollection(categories, PermissionAPI.PERMISSION_READ, respectFrontendRoles, user);
+		return categories;
+	}
+
+	public List<Category> getChildren(final Categorizable parent, final User user,
+									  final boolean respectFrontendRoles) throws DotDataException, DotSecurityException {
+		return getChildren(parent, false, user, respectFrontendRoles);
+	}
+
+	@CloseDBIfOpened
+	public List<Category> getChildren(final Categorizable parent, final boolean onlyActive,
+									  final User user, final boolean respectFrontendRoles)
+			throws DotDataException, DotSecurityException {
+
+		List<Category> categories = categoryFactory.getChildren(parent);
+		if(categories.isEmpty()) {
+		    return categories;
+		}
+		
+		if(onlyActive) {
+			List<Category> resultList = new ArrayList<>();
+			for (Category cat : categories) {
+				if(cat.isActive())
+					resultList.add(cat);
+			}
+			categories = resultList;
+		}
+
+		return permissionAPI.filterCollection(categories, PermissionAPI.PERMISSION_READ, respectFrontendRoles, user);
+
+	}
+
+	@CloseDBIfOpened
+	public List<Category> getChildren(final Categorizable parent, final String relationType,
+									  final boolean onlyActive, final String orderBy,
+									  final User user,	final boolean respectFrontendRoles) throws DotDataException, DotSecurityException {
+
+		List<Category> categories = categoryFactory.getChildren(parent, orderBy, relationType);
+		if(onlyActive) {
+			List<Category> resultList = new ArrayList<>();
+			for (Category cat : categories) {
+				if(cat.isActive())
+					resultList.add(cat);
+			}
+			categories = resultList;
+		}
+		return permissionAPI.filterCollection(categories, PermissionAPI.PERMISSION_READ, respectFrontendRoles, user);
+	}
+
+	@CloseDBIfOpened
+	public List<Category> getChildren(final Categorizable parent, final boolean onlyActive,
+									  final String orderBy, final User user,
+									  final boolean respectFrontendRoles) throws DotDataException, DotSecurityException {
+
+		List<Category> categories = categoryFactory.getChildren(parent, orderBy);
+		if(onlyActive) {
+			List<Category> resultList = new ArrayList<>();
+			for (Category cat : categories) {
+				if(cat.isActive())
+					resultList.add(cat);
+			}
+			categories = resultList;
+		}
+		return permissionAPI.filterCollection(categories, PermissionAPI.PERMISSION_READ, respectFrontendRoles, user);
+
+	}
+
+	public List<Category> getChildren(Categorizable parent, String orderBy, User user, boolean respectFrontendRoles)
+			throws DotDataException, DotSecurityException {
+
+		return getChildren(parent, false, orderBy, user, respectFrontendRoles);
+	}
+
+	public List<Category> getParents(Categorizable child, User user, boolean respectFrontendRoles) throws DotDataException, DotSecurityException {
+		return getParents(child, false, user, respectFrontendRoles);
+	}
+
+	@CloseDBIfOpened
+	public List<Category> getParents(final Categorizable child, final boolean onlyActive,
+									 final String relationType, final User user,
+									 final boolean respectFrontendRoles) throws DotDataException, DotSecurityException {
+
+		List<Category> categories = categoryFactory.getParents(child, relationType);
+
+		if(onlyActive) {
+			List<Category> resultList = new ArrayList<>();
+			for (Category cat : categories) {
+				if(cat.isActive())
+					resultList.add(cat);
+			}
+			categories = resultList;
+		}
+		return permissionAPI.filterCollection(categories, PermissionAPI.PERMISSION_READ, respectFrontendRoles, user);
+	}
+
+	@CloseDBIfOpened
+	public List<Category> getParents(final Categorizable child, final boolean onlyActive,
+									 final User user, final boolean respectFrontendRoles)
+			throws DotDataException, DotSecurityException {
+
+		List<Category> categories = categoryFactory.getParents(child);
+
+		if(onlyActive) {
+			List<Category> resultList = new ArrayList<>();
+			for (Category cat : categories) {
+				if(cat.isActive())
+					resultList.add(cat);
+			}
+			categories = resultList;
+		}
+		return permissionAPI.filterCollection(categories, PermissionAPI.PERMISSION_READ, respectFrontendRoles, user);
+
+
+	}
+
+	@WrapInTransaction
+	public void removeChild(final Categorizable parent, final Category child,
+							final User user, final boolean respectFrontendRoles)
+			throws DotDataException, DotSecurityException {
+
+		if(!permissionAPI.doesUserHavePermission(parent, PermissionAPI.PERMISSION_EDIT, user, respectFrontendRoles)) {
+            throw new DotSecurityException(String.format("User '%s' doesn't have EDIT permission to remove child " +
+                    "Category '%s' from parent Category '%s'",null != user ? user.getUserId() : null, child.getInode(), parent.getCategoryId()));
+        }
+		categoryFactory.removeChild(parent, child, null);
+	}
+
+	@WrapInTransaction
+	public void removeChild(final Categorizable parent, final Category child,
+							final String relationType, final User user,
+							final boolean respectFrontendRoles)	throws DotDataException, DotSecurityException {
+
+		if(!permissionAPI.doesUserHavePermission(parent, PermissionAPI.PERMISSION_EDIT, user, respectFrontendRoles)) {
+            throw new DotSecurityException(String.format("User '%s' doesn't have EDIT permission to remove child " +
+                    "Category '%s' from parent Category '%s'", null != user ? user.getUserId() : null, child.getInode(), parent.getCategoryId()));
+        }
+		categoryFactory.removeChild(parent, child, relationType);
+	}
+
+	@WrapInTransaction
+	public void removeChildren(final Categorizable parent, final User user,
+							   final boolean respectFrontendRoles)
+			throws DotDataException, DotSecurityException {
+
+		if(!permissionAPI.doesUserHavePermission(parent, PermissionAPI.PERMISSION_EDIT, user, respectFrontendRoles)) {
+            throw new DotSecurityException(String.format("User '%s' doesn't have EDIT permission to remove all " +
+                    "children from parent Category '%s'", null != user ? user.getUserId() : null, parent.getCategoryId()));
+        }
+		categoryFactory.removeChildren(parent);
+	}
+
+	@WrapInTransaction
+	public void removeParent(final Categorizable child, final Category parent,
+							 final User user, final boolean respectFrontendRoles)
+			throws DotDataException, DotSecurityException {
+
+		if(!permissionAPI.doesUserHavePermission(child, PermissionAPI.PERMISSION_EDIT, user, respectFrontendRoles)) {
+            throw new DotSecurityException(String.format("User '%s' doesn't have EDIT permission to remove parent " +
+                    "Category '%s' from child Category '%s'", null != user ? user.getUserId() : null, parent.getInode(), child.getCategoryId()));
+        }
+		categoryFactory.removeParent(child, parent);
+	}
+
+	@WrapInTransaction
+	public void removeParents(final Categorizable child, final User user,
+							  final boolean respectFrontendRoles) throws DotDataException, DotSecurityException {
+
+		if(!permissionAPI.doesUserHavePermission(child, PermissionAPI.PERMISSION_EDIT, user, respectFrontendRoles)) {
+            throw new DotSecurityException(String.format("User '%s' doesn't have EDIT permission to remove all " +
+                    "parents from child Category '%s'",null != user ? user.getUserId() : null, child.getCategoryId()));
+        }
+		categoryFactory.removeParents(child);
+	}
+
+	@WrapInTransaction
+	public void setChildren(final Categorizable parent, final List<Category> children,
+							final User user, final boolean respectFrontendRoles)
+			throws DotDataException, DotSecurityException {
+
+		if(!permissionAPI.doesUserHavePermission(parent, PermissionAPI.PERMISSION_EDIT, user, respectFrontendRoles)) {
+            throw new DotSecurityException(String.format("User '%s' doesn't have EDIT permission to set any children " +
+                    "to parent Category '%s'",null != user ? user.getUserId() : null, parent.getCategoryId()));
+        }
+		categoryFactory.setChildren(parent, children);
+	}
+
+	@WrapInTransaction
+	public void setParents(final Categorizable child, final List<Category> parents, final User user, final boolean respectFrontendRoles)
+			throws DotDataException, DotSecurityException {
+
+		if(!permissionAPI.doesUserHavePermission(child, PermissionAPI.PERMISSION_EDIT, user, respectFrontendRoles)){
+			final List<Role> rolesPublish = permissionAPI.getRoles(child.getCategoryId(), PermissionAPI.PERMISSION_PUBLISH, Role.CMS_OWNER_ROLE, 0, -1);
+			final List<Role> rolesWrite = permissionAPI.getRoles(child.getCategoryId(), PermissionAPI.PERMISSION_EDIT, Role.CMS_OWNER_ROLE, 0, -1);
+
+			final Role cmsOwner = APILocator.getRoleAPI().loadCMSOwnerRole();
+			boolean isCMSOwner = false;
+			if (!rolesPublish.isEmpty() || !rolesWrite.isEmpty()) {
+				for (final Role role : rolesPublish) {
+					if(role.getId().equals(cmsOwner.getId())){
+						isCMSOwner = true;
+						break;
+					}
+				}
+				if(!isCMSOwner){
+					for (final Role role : rolesWrite) {
+						if(role.getId().equals(cmsOwner.getId())){
+							isCMSOwner = true;
+							break;
+						}
+					}
+				}
+				if(!isCMSOwner){
+                    final String errorMsg = String.format("User '%s' doesn't have the correct permissions to the " +
+                            "object the Category is being assigned to, or to the Category '%s'",
+							null != user ? user.getUserId() : null, child.getCategoryId());
+                    Logger.error(this, errorMsg);
+					throw new DotSecurityException(errorMsg);
+				}
+			}else{
+                final String errorMsg = String.format("User '%s' doesn't have EDIT or CMS Owner permissions to the " +
+                        "object the Category is being assigned to, or to the Category '%s'",
+						null != user ? user.getUserId() : null, child.getCategoryId());
+				Logger.error(this, errorMsg);
+				throw new DotSecurityException(errorMsg);
+			}
+		}
+		categoryFactory.setParents(child, parents);
+	}
+
+    @CloseDBIfOpened
+    public List<Category> getAllChildren(final Category category, final User user, final boolean respectFrontendRoles)
+                    throws DotDataException, DotSecurityException {
+
+        return permissionAPI.filterCollection(categoryFactory.getAllChildren(category), PermissionAPI.PERMISSION_READ,
+                        respectFrontendRoles, user);
+
+    }
+
+	@WrapInTransaction
+	public HashMap<String, Category> deleteCategoryAndChildren(final List<String> categoriesToDelete, final User user,
+			final boolean respectFrontendRoles)
+			throws DotDataException, DotSecurityException {
+
+		final HashMap<String, Category> parentCategoryUnableToDelete = new HashMap<>();
+
+		for(final String parentCategoryInode : categoriesToDelete) {
+
+			final Category parentCategory = categoryFactory.find(parentCategoryInode);
+
+			if(parentCategory != null) {
+				if (!permissionAPI.doesUserHavePermission(parentCategory,
+						PermissionAPI.PERMISSION_EDIT,
+						user, respectFrontendRoles)) {
+					throw new DotSecurityException(
+							String.format("User '%s' doesn't have permission to edit Category '%s'",
+									null != user ? user.getUserId() : null,
+									parentCategory.getInode()));
+				}
+
+				final List<Category> childrenCategoriesToDelete = getChildren(parentCategory, user,
+						false);
+				childrenCategoriesToDelete.forEach((category) -> {
+					try {
+						delete(category, user, false);
+					} catch (final DotDataException | DotSecurityException e) {
+						Logger.error(this, String.format(
+								"Child Category '%s' has dependencies. It couldn't be removed from "
+										+
+										"parent Category '%s'", category.getInode(),
+								parentCategory.getInode()));
+						parentCategoryUnableToDelete.put(parentCategory.getInode(),parentCategory);
+					}
+				});
+
+				try {
+					if (!parentCategoryUnableToDelete.containsKey(parentCategory.getInode())) {
+						categoryFactory.delete(parentCategory);
+					}
+				} catch (final DotDataException e) {
+					Logger.error(this, String.format(
+							"Parent Category '%s' couldn't be removed", parentCategory.getInode(),
+							parentCategory.getInode()));
+					parentCategoryUnableToDelete.put(parentCategory.getInode(), parentCategory);
+				}
+			}
+			else{
+				Category notFound = new Category();
+				notFound.setInode(parentCategoryInode);
+				parentCategoryUnableToDelete.put(parentCategoryInode, notFound);
+			}
+		}
+
+		return parentCategoryUnableToDelete;
+	}
+
+	@CloseDBIfOpened
+	public List<Category> removeAllChildren(final Category parentCategory, final User user,
+										 final boolean respectFrontendRoles)
+			throws DotDataException, DotSecurityException {
+
+		final List<Category> unableToDelete = Collections.unmodifiableList(new ArrayList<>());
+
+		final List<Category> categoriesToDelete = getChildren(parentCategory, user, false);
+		categoriesToDelete.forEach((category)-> {
+			try {
+				delete(category, user, false);
+			} catch (final DotDataException | DotSecurityException e) {
+                Logger.error(this, String.format("Child Category '%s' has dependencies. It couldn't be removed from " +
+                        "parent Category '%s'", category.getInode(), parentCategory.getInode()));
+                unableToDelete.add(category);
+			}
+		});
+		return unableToDelete;
+	}
+
+	public void clearCache() {
+		categoryFactory.clearCache();
+	}
+
+	public List<Category> getCategoryTreeUp(Category child, User user, boolean respectFrontendRoles)
+		throws DotDataException, DotSecurityException {
+		return getCategoryTree(child, new ArrayList<>(), user, respectFrontendRoles);
+	}
+
+	public List<Category> getCategoryTreeDown(Categorizable categorizable,Category catToSearchFrom, User user, boolean respectFrontendRoles)throws DotDataException, DotSecurityException {
+		List<Category> catList = getAllChildren(catToSearchFrom, user, false);
+		return catList;
+	}
+
+	private List<Category> getCategoryTree(Category child, List<Category> l, User user, boolean respectFrontendRoles)
+		throws DotDataException, DotSecurityException {
+
+		if (InodeUtils.isSet(child.getInode())) {
+			l.add(0, child);
+		}
+		List<Category> parents = getParents(child, user, respectFrontendRoles);
+		if (parents.size() > 0) {
+			Category parent = (Category) parents.get(0);
+			return getCategoryTree(parent, l, user, respectFrontendRoles);
+		} else {
+			Category fakeCat = new Category();
+			fakeCat.setCategoryName("Top Level");
+			l.add(0, fakeCat);
+		}
+		return l;
+	}
+
+	@CloseDBIfOpened
+	public boolean  hasDependencies(Category cat) throws DotDataException {
+		return categoryFactory.hasDependencies(cat);
+	}
+
+	@CloseDBIfOpened
+	public void sortTopLevelCategories() throws DotDataException {
+		categoryFactory.sortTopLevelCategories();
+	}
+
+	@CloseDBIfOpened
+	public void sortChildren(String inode) throws DotDataException {
+		categoryFactory.sortChildren(inode);
+	}
+
+	public void flushChildrenCache(){
+		CategoryCache catCache = CacheLocator.getCategoryCache();
+		catCache.clearChildrenCache();
+	}
+
+
+	private PaginatedCategories getCategoriesSubList(int start, int count, List<Category> categories, String filter) {
+		List<Category> aux = null;
+		Integer totalCount = 0;
+
+		if(!categories.isEmpty()) {
+
+			if(UtilMethods.isSet(filter)) {
+				if(!UtilMethods.isSet(start))
+					start = 0;
+			}
+			totalCount = categories.size();
+			int limit = start+count;
+			limit = limit>totalCount?totalCount:limit;
+			aux = categories.subList(start, limit);
+			categories = null;
+		}
+		return new PaginatedCategories(aux, totalCount);
+	}
+
+	public boolean isParent(final Category givenChild, final Category givenParent, final User user) {
+		return isParent(givenChild,givenParent,user,false);
+	}
+
+	@CloseDBIfOpened
+	public boolean isParent(final Category givenChild, final Category givenParent, final User user, final boolean respectFrontendRoles) {
+
+		try {
+			final List<Category> parents = getParents(givenChild, user, respectFrontendRoles);
+
+			if(parents==null || parents.isEmpty()) {
+				return false;
+			}
+
+			for(final Category localParent: parents) {
+				if(localParent.getCategoryId().equals(givenParent.getCategoryId())) {
+					return true;
+				} else {
+					return isParent(localParent, givenParent, user,respectFrontendRoles);
+				}
+			}
+		} catch (final DotDataException | DotSecurityException e) {
+            Logger.warnAndDebug(CategoryAPI.class, String.format("An error occurred when determining if Category '%s'" +
+                    " is the parent of Category '%s': %s", givenParent.getInode(), givenChild.getInode(), e.getMessage()), e);
+        }
+		return false;
+	}
+
+	@CloseDBIfOpened
+	public synchronized String suggestVelocityVarName(final String categoryVelVarName) throws DotDataException {
+	    if (!UtilMethods.isSet(categoryVelVarName)) {
+	        return UUID.randomUUID().toString();
+	    } else {
+	        return categoryFactory.suggestVelocityVarName(categoryVelVarName);
+	    }
+	}
+
+    /**
+     * Util method to check and generate (if necessary) a unique key for the Category.
+     *
+     * @return {@link Category} with a unique key.
+     */
+    private Category checkUniqueKey(Category category, User user)
+            throws DotDataException, DotSecurityException {
+
+        // If the category is new or if the category doesn't have any key: Let's generate a potential
+        // key and test until we have a unique one.
+        if (!InodeUtils.isSet(category.getInode()) || !UtilMethods.isSet(category.getKey())) {
+            final String potentialKey = getPotentialKeyFromCategory(category);
+            final String uniqueKey = getUniqueKey(potentialKey, user, 1);
+            category.setKey(uniqueKey);
+        } else {
+            // If the category is already in the DB, let's double check that the key is unique,
+            // maybe the the user is editing the category and changing it's key and that key
+            // already used by another Category.
+            final Category categoryInDB = findByKey(category.getKey(), user, false);
+            if (UtilMethods.isSet(categoryInDB)
+                    && !category.getInode().equals(categoryInDB.getInode())) {
+                final String uniqueKey = getUniqueKey(category.getKey(), user, 1);
+                category.setKey(uniqueKey);
+            }
+        }
+        return category;
+    }
+
+	/**
+     * Util method to check is a {@link String} key is unique among the other Category keys. In case
+     * it is repeated ths method will concat "-" + a consecutive number.
+     */
+    private String getUniqueKey(String key, User user, Integer consecutive)
+            throws DotDataException, DotSecurityException {
+
+        if (findByKey(key, user, false) != null) {
+            key = getUniqueKey(key + "-" + consecutive, user, ++consecutive);
+        }
+
+        return key;
+    }
+
+    /**
+     * Util method to explore potential keys in this order:
+     * 1. Category Key.
+     * 2. Category Variable Name.
+     * 3. "key" string.
+     */
+    private String getPotentialKeyFromCategory(Category category) {
+        if (UtilMethods.isSet(category.getKey())) {
+            return category.getKey();
+        } else {
+            return UtilMethods.isSet(category.getCategoryVelocityVarName()) ? category
+                    .getCategoryVelocityVarName() : "key";
+        }
+    }
+
+	/**
+	 * This method will look for all the fields of type 'Category' within a Structure and will get you all the associated Category types available for a given a user.
+	 * @param contentType
+	 * @param user
+	 * @return
+	 */
+	public List<Category> findCategories(final ContentType contentType, final User user)
+			throws DotSecurityException, DotDataException {
+
+		if(!hasCategoryFields(contentType)){
+			return ImmutableList.of();
+		}
+
+		final List<Category> filteredTopCategories = permissionAPI
+				.filterCollection(findCategoryFields(contentType).stream()
+						.map(field -> findCategory(CategoryField.class.cast(field), user))
+						.filter(Objects::nonNull)
+						.collect(Collectors.toList()), PermissionAPI.PERMISSION_READ, false, user
+				);
+
+		final ImmutableList.Builder<Category> builder = new ImmutableList.Builder<>();
+
+	    for(final Category category: filteredTopCategories){
+			builder.add(category).addAll(
+		 			getAllChildren(category, user, false)
+			);
+		}
+		return builder.build();
+
+	}
+
+	@CloseDBIfOpened
+	@Override
+	public Category findByVariable(final String variable, final User user,
+								   final boolean respectFrontendRoles) throws DotDataException, DotSecurityException {
+
+		final Category category = categoryFactory.findByVar(variable);
+
+		if( null == category || !InodeUtils.isSet(category.getCategoryId())) {
+			return null;
+		}
+
+		if(!permissionAPI.doesUserHavePermission(category, PermissionAPI.PERMISSION_READ, user, respectFrontendRoles)) {
+            throw new DotSecurityException(String.format("User '%s' doesn't have READ permission to Category '%s'.",
+					null != user ? user.getUserId() : null, category.getInode()));
+        }
+		return category;
+	}
+
+	@CloseDBIfOpened
+    @Override
+    public List<Category> getCategoriesFromContent(Contentlet contentlet, User user, boolean respectFrontendRoles)
+			throws DotDataException, DotSecurityException {
+		final List<Category> categories = new ArrayList<>();
+
+		if(!UtilMethods.isSet(contentlet.getContentType())) {
+			return categories;
+		}
+
+		final List<com.dotmarketing.portlets.structure.model.Field> fields = new LegacyFieldTransformer(
+				APILocator.getContentTypeAPI(APILocator.systemUser()).
+						find(contentlet.getContentType().inode()).fields()).asOldFieldList();
+
+		for (com.dotmarketing.portlets.structure.model.Field field : fields) {
+			if (field.getFieldType().equals(com.dotmarketing.portlets.structure.model.Field.FieldType.CATEGORY.toString())) {
+				final String catValue = contentlet.getStringProperty(field.getVelocityVarName());
+				if (UtilMethods.isSet(catValue)) {
+					for (final String categoryIdKeyOrVar : catValue.split("\\s*,\\s*")) {
+						// take it as catId
+						Category category = APILocator.getCategoryAPI()
+								.find(categoryIdKeyOrVar, user, respectFrontendRoles);
+						if (category != null && InodeUtils.isSet(category.getCategoryId())) {
+							categories.add(category);
+						} else {
+							// try it as catKey
+							category = APILocator.getCategoryAPI()
+									.findByKey(categoryIdKeyOrVar, user, respectFrontendRoles);
+							if (category != null && InodeUtils
+									.isSet(category.getCategoryId())) {
+								categories.add(category);
+							} else {
+								try {
+									category = findByVariable(categoryIdKeyOrVar, user, respectFrontendRoles);
+
+									if (category != null && InodeUtils.isSet(category.getCategoryId())) {
+										categories.add(category);
+									}
+
+								} catch (final DotDataException e) {
+                                    Logger.error(this, String.format("An error occurred when retrieving Categories " +
+                                            "from content '%s' in field '%s': %s", contentlet.getIdentifier(),
+                                            categoryIdKeyOrVar, e.getMessage()), e);
+                                }
+							}
+						}
+					}
+				}
+			}
+		}
+
+		return UtilMethods.isSet(categories)?categories:null;
+    }
+
+    /**
+	 * given a field previously determined to be of type Category this method will look up the respective CategoryField type.
+	 * @param categoryField
+	 * @param user
+	 * @return
+	 */
+	private Category findCategory(final CategoryField categoryField, final User user) {
+		Category category = null;
+		try {
+			category = find(categoryField.values(), user, false);
+		} catch (final DotSecurityException | DotDataException e) {
+            Logger.error(getClass(), String.format("User '%s' couldn't get the Category from field '%s': %s",
+					null != user ? user.getUserId() : null, categoryField.id(), e.getMessage()), e);
+        }
+		return category;
+	}
+
+	/**
+	 * Given a contentType this method will look into the fields and get you all the ones of type CategoryField
+	 * @param contentType
+	 * @return
+	 */
+	private List<Field> findCategoryFields(final ContentType contentType) {
+		return contentType.fields()
+				.stream().filter(CategoryField.class::isInstance)
+				.collect(CollectionsUtils.toImmutableList());
+	}
+
+	/**
+	 *
+	 * @param contentType
+	 * @return
+	 */
+	private boolean hasCategoryFields(final ContentType contentType) {
+		return contentType.fields()
+				.stream().anyMatch(CategoryField.class::isInstance);
+
+	}
+
+}