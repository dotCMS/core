--- conflicted
+++ resolved
@@ -1,1253 +1,1233 @@
-package com.dotmarketing.portlets.folders.business;
-// 1212
-
-import static com.dotmarketing.portlets.folders.business.FolderAPI.SYSTEM_FOLDER;
-import static com.dotmarketing.portlets.folders.business.FolderAPI.SYSTEM_FOLDER_ASSET_NAME;
-import static com.dotmarketing.portlets.folders.business.FolderAPI.SYSTEM_FOLDER_ID;
-import static com.dotmarketing.portlets.folders.business.FolderAPI.SYSTEM_FOLDER_PARENT_PATH;
-
-import com.dotcms.util.transform.DBTransformer;
-import com.dotcms.util.transform.TransformerLocator;
-import com.dotmarketing.beans.Host;
-import com.dotmarketing.beans.Identifier;
-import com.dotmarketing.beans.Inode;
-import com.dotmarketing.beans.Inode.Type;
-import com.dotmarketing.beans.MultiTree;
-import com.dotmarketing.business.*;
-import com.dotmarketing.cache.FolderCache;
-import com.dotmarketing.common.db.DotConnect;
-import com.dotmarketing.db.DbConnectionFactory;
-import com.dotmarketing.db.FlushCacheRunnable;
-import com.dotmarketing.db.HibernateUtil;
-import com.dotmarketing.exception.DotDataException;
-import com.dotmarketing.exception.DotHibernateException;
-import com.dotmarketing.exception.DotRuntimeException;
-import com.dotmarketing.exception.DotSecurityException;
-import com.dotmarketing.portlets.contentlet.business.ContentletAPI;
-import com.dotmarketing.portlets.contentlet.model.Contentlet;
-import com.dotmarketing.portlets.fileassets.business.FileAsset;
-import com.dotmarketing.portlets.fileassets.business.FileAssetAPI;
-import com.dotmarketing.portlets.fileassets.business.IFileAsset;
-import com.dotmarketing.portlets.folders.model.Folder;
-import com.dotmarketing.portlets.htmlpageasset.model.IHTMLPage;
-import com.dotmarketing.portlets.links.factories.LinkFactory;
-import com.dotmarketing.portlets.links.model.Link;
-import com.dotmarketing.portlets.structure.model.Structure;
-import com.dotmarketing.util.AssetsComparator;
-import com.dotmarketing.util.InodeUtils;
-import com.dotmarketing.util.Logger;
-import com.dotmarketing.util.UtilMethods;
-import com.liferay.portal.model.User;
-import com.liferay.util.StringPool;
-import org.apache.commons.beanutils.BeanUtils;
-import org.apache.commons.lang3.mutable.MutableBoolean;
-import org.apache.oro.text.regex.Pattern;
-import org.apache.oro.text.regex.Perl5Compiler;
-import org.apache.oro.text.regex.Perl5Matcher;
-
-import java.io.IOException;
-import java.util.*;
-
-/**
- *
- * @author maria 2323
- */
-public class FolderFactoryImpl extends FolderFactory {
-
-	private final FolderCache folderCache = CacheLocator.getFolderCache();
-
-	@Override
-	protected boolean exists(String folderInode) throws DotDataException {
-		DotConnect dc = new DotConnect();
-		dc.setSQL("select inode  from folder where inode = ?");
-		dc.addParam(folderInode);
-		return dc.loadResults().size() > 0;
-
-	}
-
-	@Override
-	protected void delete(Folder f) throws DotDataException {
-
-           Identifier id = APILocator.getIdentifierAPI().find(f.getIdentifier());
-           new DotConnect()
-                .setSQL("delete from folder where folder.inode = ? ")
-                .addParam(f.getInode()).loadResult();
-        
-           new DotConnect()
-            .setSQL("delete from inode where inode = ? ")
-            .addParam(f.getInode()).loadResult();
-           folderCache.removeFolder(f, id);
-
-        
-	   CacheLocator.getIdentifierCache().removeFromCacheByVersionable(f);
-	}
-
-
-	@Override
-	protected Folder find(String folderInode) throws DotDataException {
-		Folder folder = folderCache.getFolder(folderInode);
-		if (folder == null) {
-			try{
-			     DotConnect dc    = new DotConnect()
-			             .setSQL("select f.*,i.idate,i.owner from folder f join inode i on f.inode = i.inode where f.inode = ? "+
-								 "UNION select f.*,i.idate,i.owner from folder f join inode i on f.inode = i.inode where f.identifier = ?")
-			             .addParam(folderInode)
-			             .addParam(folderInode);
-
-				List<Folder> folders = TransformerLocator.createFolderTransformer(dc.loadObjectResults()).asList();
-
-				if (folders.isEmpty()) {
-					return null;
-				}
-
-				folder = folders.get(0);
-				Identifier id = APILocator.getIdentifierAPI().find(folder.getIdentifier());
-				folderCache.addFolder(folder, id);
-			}
-			catch(Exception e){
-				throw new DotDataException(e.getMessage(),e);
-			}
-
-		}
-		return folder;
-	}
-
-	/**
-	 *
-	 * @param folder
-	 * @return
-	 * @throws DotStateException
-	 * @throws DotDataException
-	 * @deprecated use {@link #getSubFoldersTitleSort(Folder)}
-	 */
-	@SuppressWarnings("unchecked")
-	@Override
-	@Deprecated
-	protected java.util.List<Folder> getSubFolders(Folder folder) throws DotStateException, DotDataException {
-
-		return getSubFoldersTitleSort(folder);
-	}
-
-	@SuppressWarnings("unchecked")
-	@Override
-	protected java.util.List<Folder> getSubFoldersTitleSort(Folder folder) throws DotDataException  {
-		Identifier id = APILocator.getIdentifierAPI().find(folder);
-
-		return getSubFolders(null, id.getPath(), id.getHostId(), "lower(folder.title)");
-	}
-
-	@SuppressWarnings("unchecked")
-	@Override
-	protected List<Folder> findSubFolders(final Folder folder, Boolean showOnMenu)
-			throws DotStateException, DotDataException {
-		Identifier id = APILocator.getIdentifierAPI().find(folder);
-		return getSubFolders(showOnMenu, id.getPath(), id.getHostId(), null);
-	}
-
-	@SuppressWarnings("unchecked")
-	@Override
-	protected List<Folder> findSubFolders(final Host host, Boolean showOnMenu)
-			throws DotHibernateException {
-
- 		return getSubFolders(showOnMenu, "/", host.getIdentifier(), null);
-	}
-
-	private List<Folder> getSubFolders(Boolean showOnMenu, String path, final String hostId, String order) {
-		DotConnect dc    = new DotConnect();
-		String condition = "";
-		StringBuilder orderBy   = new StringBuilder(" order by ");
-		StringBuilder query = new StringBuilder();
-
-		if (UtilMethods.isSet(showOnMenu)) {
-			condition = "show_on_menu = " + (showOnMenu ? DbConnectionFactory
-					.getDBTrue() : DbConnectionFactory.getDBFalse());
-		}
-
-		if (!UtilMethods.isSet(order)){
-			orderBy.append("sort_order, name");
-		}else{
-			orderBy.append(order);
-		}
-
-		query.append("SELECT folder.*, folder_1_.* from folder folder, inode folder_1_, identifier identifier ").
-				append("where folder.identifier = identifier.id and ").
-				append("folder_1_.type = 'folder' and folder_1_.inode = folder.inode and ").
-				append("identifier.parent_path = ? and identifier.host_inode = ? ");
-
-		query.append((!condition.isEmpty()?" and " + condition:condition) + orderBy);
-
-		dc.setSQL(query.toString());
-		dc.addParam(path);
-		dc.addParam(hostId);
-
-		try{
-
-			return TransformerLocator.createFolderTransformer(dc.loadObjectResults()).asList();
-
-		}catch(DotDataException e){
-			Logger.error(this, e.getMessage(), e);
-		}
-
-		return Collections.emptyList();
-	}
-
-	@Override
-	protected Folder findFolderByPath(String path, Host host) throws DotDataException {
-
-		String originalPath = path;
-		Folder folder;
-		List<Folder> result;
-
-		if(host == null){
-			return null;
-		}
-
-<<<<<<< HEAD
-		if(path.equals("/") || path.equals(SYSTEM_FOLDER_PARENT_PATH)) {
-			folder = fc.getFolderByPathAndHost(path, APILocator.getHostAPI().findSystemHost());
-=======
-		if(path.equals("/") || path.equals("/System folder")) {
-			folder = folderCache.getFolderByPathAndHost(path, APILocator.getHostAPI().findSystemHost());
->>>>>>> 73db15e7
-		} else{
-			folder = folderCache.getFolderByPathAndHost(path, host);
-		}
-
-		if(folder == null){
-			String parentPath;
-			String assetName;
-			String hostId;
-
-			try{
-				if(path.equals("/") || path.equals(SYSTEM_FOLDER_PARENT_PATH)) {
-					parentPath = SYSTEM_FOLDER_PARENT_PATH;
-					assetName = SYSTEM_FOLDER_ASSET_NAME;
-					hostId = "SYSTEM_HOST";
-				}
-				else {
-					// trailing / is removed
-					if (path.endsWith("/")){
-						path = path.substring(0, path.length()-1);
-					}
-					// split path into parent and asset name
-					int idx = path.lastIndexOf('/');
-					parentPath = path.substring(0,idx+1);
-					assetName = path.substring(idx+1);
-					hostId = host.getIdentifier();
-				}
-
-				DotConnect dc = new DotConnect();
-				dc.setSQL("select folder.*, folder_1_.* from " + Type.FOLDER.getTableName() + " folder, inode folder_1_, identifier  where lower(asset_name) = ? and lower(parent_path) = ? and "
-						+ "folder_1_.type = 'folder' and folder.inode = folder_1_.inode and folder.identifier = identifier.id and host_inode = ?");
-				dc.addParam(assetName.toLowerCase());
-				dc.addParam(parentPath.toLowerCase());
-				dc.addParam(hostId);
-
-
-				result = TransformerLocator.createFolderTransformer(dc.loadObjectResults()).asList();
-
-
-				if (result != null && !result.isEmpty()){
-					folder = result.get(0);
-				}else{
-					folder = new Folder();
-				}
-
-				// if it is found add it to folder cache
-				if(UtilMethods.isSet(folder) && UtilMethods.isSet(folder.getInode())) {
-					Identifier id = APILocator.getIdentifierAPI().find(folder.getIdentifier());
-					folderCache.addFolder(folder, id);
-				} else {
-					String parentFolder = originalPath;
-
-					//If the path ends with a / we assume that the last part of the path is the folder.
-					//We just have to remove tha last / and substring from the last / remaining.
-					//For example: /application/themes/ => themes
-					if(parentFolder.endsWith("/")){
-						parentFolder = parentFolder.substring(0, parentFolder.length()-1);
-						parentPath = parentFolder.substring(0, parentFolder.lastIndexOf("/")+1);
-
-						if(parentFolder.contains("/")){
-							parentFolder = parentFolder.substring(parentFolder.lastIndexOf("/")+1);
-						}
-
-						//If the path doesn't end in / we assume the last part is a page or something else.
-						//We have to remove the last part plus the / and then remove the path from 0 to /
-						//For example: /application/themes/example-page => themes
-					} else {
-						if (parentFolder.contains("/")) {
-							parentFolder = parentFolder.substring(0, parentFolder.lastIndexOf("/"));
-							parentPath = parentFolder.substring(0, parentFolder.lastIndexOf("/")+1);
-							parentFolder = parentFolder.substring(parentFolder.lastIndexOf("/")+1);
-						}
-					}
-
-					dc = new DotConnect();
-					dc.setSQL("select folder.*, folder_1_.* from " + Type.FOLDER.getTableName() + " folder, inode folder_1_, identifier"
-							+ " where lower(asset_name) = ?"
-							+ " and lower(parent_path) = ?"
-							+ " and folder_1_.type = 'folder'"
-							+ " and folder.inode = folder_1_.inode"
-							+ " and folder.identifier = identifier.id"
-							+ " and host_inode = ?");
-					dc.addParam(parentFolder.toLowerCase());
-					dc.addParam(parentPath.toLowerCase());
-					dc.addParam(hostId);
-
-
-					result = TransformerLocator.createFolderTransformer(dc.loadObjectResults())
-							.asList();
-
-
-					if (result != null && !result.isEmpty()){
-						folder = result.get(0);
-					}
-
-					// if it is found add it to folder cache
-					if(UtilMethods.isSet(folder) && UtilMethods.isSet(folder.getInode())) {
-						Identifier id = APILocator.getIdentifierAPI().find(folder.getIdentifier());
-						folderCache.addFolder(folder, id);
-					}
-				}
-			}
-			catch(Exception e){
-				throw new DotDataException(e.getMessage(),e);
-			}
-
-		}
-		return folder;
-	}
-
-	protected List<String> getFolderTree(String hostId, String openNodes, String view, String content, String structureInode, Locale locale,
-			TimeZone timeZone, Role[] roles, boolean isAdminUser, User user) throws DotStateException, DotDataException,
-			DotSecurityException {
-		return getFolderTree(openNodes, view, content, structureInode, locale, timeZone, roles, isAdminUser, user);
-	}
-
-	protected List<Folder> getFoldersByParent(Folder folder, User user, boolean respectFrontendRoles) throws DotDataException {
-		List<Folder> entries = new ArrayList<Folder>();
-		List<Folder> elements = getSubFoldersTitleSort(folder);
-		for (Folder childFolder : elements) {
-			if (APILocator.getPermissionAPI().doesUserHavePermission(childFolder, PermissionAPI.PERMISSION_READ, user, respectFrontendRoles)) {
-				entries.add(childFolder);
-			}
-		}
-		return entries;
-	}
-
-	@SuppressWarnings("unchecked")
-	protected java.util.List getMenuItems(Folder folder) throws DotDataException {
-		return getMenuItems(folder, 1);
-	}
-
-	@SuppressWarnings("unchecked")
-	protected java.util.List getMenuItems(Host host) throws DotDataException, DotSecurityException {
-		return getMenuItems(host, 1);
-	}
-
-	@SuppressWarnings("unchecked")
-	protected java.util.List getMenuItems(Folder folder, int orderDirection) throws  DotDataException{
-		List<Folder> folders = new ArrayList<Folder>();
-		folders.add(folder);
-		return getMenuItems(folders, orderDirection);
-	}
-
-	@SuppressWarnings("unchecked")
-	protected java.util.List getMenuItems(Host host, int orderDirection) throws DotDataException, DotSecurityException {
-		List<Folder> subFolders = APILocator.getFolderAPI().findSubFolders(host, APILocator.getUserAPI().getSystemUser(), false);
-		return getMenuItems(subFolders, orderDirection);
-	}
-
-	@SuppressWarnings("unchecked")
-	private List getMenuItems(List<Folder> folders, int orderDirection) throws DotDataException {
-
-		List menuList = new ArrayList();
-
-		for (Folder folder : folders) {
-		    ChildrenCondition cond = new ChildrenCondition();
-		    cond.showOnMenu=true;
-
-			// gets all subfolders
-			List subFolders = getChildrenClass(folder, Folder.class, cond);
-
-			cond.deleted=false;
-			cond.live=true;
-
-			// gets all links for this folder
-			List linksListSubChildren = getChildrenClass(folder, Link.class, cond);
-
-			// gets all files for this folder
-			List filesListSubChildren = new ArrayList();
-
-
-			List<FileAsset> fileAssets = null;
-			try {
-				fileAssets = APILocator.getFileAssetAPI().findFileAssetsByFolder(folder, "",true,APILocator.getUserAPI().getSystemUser(), false);
-				for(FileAsset fileAsset : fileAssets) {
-
-					if(fileAsset.isShowOnMenu() && !fileAsset.isDeleted()){
-
-						filesListSubChildren.add(fileAsset);
-					}
-				}
-			} catch (DotSecurityException e) {}
-			
-			try {
-                for(IHTMLPage page : APILocator.getHTMLPageAssetAPI().getHTMLPages(folder, true, false, APILocator.getUserAPI().getSystemUser(), false)) {
-                    if(page.isShowOnMenu()) {
-                        filesListSubChildren.add(page);
-                    }
-                }
-                
-            } catch (DotSecurityException e) {}
-
-			// gets all subitems
-			menuList.addAll(subFolders);
-			menuList.addAll(linksListSubChildren);
-			menuList.addAll(filesListSubChildren);
-
-			Comparator comparator = new AssetsComparator(orderDirection);
-			java.util.Collections.sort(menuList, comparator);
-		}
-
-		return menuList;
-	}
-
-	@SuppressWarnings("unchecked")
-	protected java.util.List getAllMenuItems(Inode inode) throws DotStateException, DotDataException {
-		return getAllMenuItems(inode, 1);
-	}
-
-	@SuppressWarnings("unchecked")
-	protected java.util.List getAllMenuItems(Inode inode, int orderDirection) throws DotStateException, DotDataException {
-	    List<Folder> dummy=new ArrayList<Folder>();
-	    dummy.add((Folder)inode);
-	    return getMenuItems(dummy, orderDirection);
-	}
-
-	protected Folder createFolders(String path, Host host) throws DotDataException {
-
-		StringTokenizer st = new StringTokenizer(path, "/");
-		StringBuffer sb = new StringBuffer("/");
-
-		Folder parent = null;
-
-		while (st.hasMoreTokens()) {
-			String name = st.nextToken();
-			sb.append(name + "/");
-			Folder f = findFolderByPath(sb.toString(), host);
-			if (!InodeUtils.isSet(f.getInode())) {
-				f.setName(name);
-				f.setTitle(name);
-				//f.setPath(sb.toString());
-				f.setShowOnMenu(false);
-				f.setSortOrder(0);
-				f.setHostId(host.getIdentifier());
-				Identifier ident;
-				if(!UtilMethods.isSet(parent))
-					ident = createIdentifierForFolder(f, "/");
-				else {
-					Identifier parentId=APILocator.getIdentifierAPI().find(parent.getIdentifier());
-					ident = createIdentifierForFolder(f, parentId.getPath());
-				}
-				f.setIdentifier(ident.getId());
-				HibernateUtil.saveOrUpdate(f);
-			}
-			parent = f;
-
-		}
-		return parent;
-
-	}
-
-    @SuppressWarnings ("unchecked")
-    private void copy ( Folder folder, Host destination, Hashtable copiedObjects ) throws DotDataException, DotSecurityException, DotStateException, IOException {
-
-        boolean rename = APILocator.getHostAPI().doesHostContainsFolder( destination, folder.getName() );
-
-        Folder newFolder = new Folder();
-        newFolder.copy( folder );
-        newFolder.setName( folder.getName() );
-        while ( rename ) {
-            newFolder.setName( newFolder.getName() + "_copy" );
-            rename = APILocator.getHostAPI().doesHostContainsFolder( destination, newFolder.getName() );
-        }
-
-        newFolder.setHostId( destination.getIdentifier() );
-
-        Identifier newFolderId = createIdentifierForFolder( newFolder, null );
-        newFolder.setIdentifier( newFolderId.getId() );
-        newFolder.setModDate(new Date());
-
-        save( newFolder );
-
-        saveCopiedFolder( folder, newFolder, copiedObjects );
-    }
-
-    @SuppressWarnings ("unchecked")
-    private void copy ( Folder folder, Folder destination, Hashtable copiedObjects ) throws DotDataException, DotStateException, DotSecurityException, IOException {
-
-        boolean rename = folderContains( folder.getName(), destination );
-
-        Folder newFolder = new Folder();
-        newFolder.copy( folder );
-        newFolder.setName( folder.getName() );
-        while ( rename ) {
-            newFolder.setName( newFolder.getName() + "_copy" );
-            rename = folderContains( newFolder.getName(), (Folder) destination );
-        }
-
-        newFolder.setHostId( destination.getHostId() );
-        Identifier parentId = APILocator.getIdentifierAPI().find( destination.getIdentifier() );
-        Identifier newFolderId = createIdentifierForFolder( newFolder, parentId.getPath() );
-        newFolder.setIdentifier( newFolderId.getId() );
-        newFolder.setModDate(new Date());
-
-        save( newFolder );
-
-        saveCopiedFolder( folder, newFolder, copiedObjects );
-    }
-
-	private void saveCopiedFolder(Folder source, Folder newFolder, Hashtable copiedObjects) throws DotDataException, DotStateException, DotSecurityException, IOException {
-		User systemUser = APILocator.getUserAPI().getSystemUser();
-
-		if (copiedObjects == null)
-			copiedObjects = new Hashtable();
-
-		// Copying folder permissions
-		APILocator.getPermissionAPI().copyPermissions(source, newFolder);
-
-		// Copying children html pages
-		Map<String, IHTMLPage[]> pagesCopied;
-		if (copiedObjects.get("HTMLPages") == null) {
-			pagesCopied = new HashMap<String, IHTMLPage[]>();
-			copiedObjects.put("HTMLPages", pagesCopied);
-		} else {
-			pagesCopied = (Map<String, IHTMLPage[]>) copiedObjects.get("HTMLPages");
-		}
-
-		// Copying Files
-		Map<String, IFileAsset[]> filesCopied;
-		if (copiedObjects.get("Files") == null) {
-			filesCopied = new HashMap<String, IFileAsset[]>();
-			copiedObjects.put("Files", filesCopied);
-		} else {
-			filesCopied = (Map<String, IFileAsset[]>) copiedObjects.get("Files");
-		}
-
-		//Content Files
-		List<FileAsset> faConts = APILocator.getFileAssetAPI().findFileAssetsByFolder(source, APILocator.getUserAPI().getSystemUser(), false);
-		for(FileAsset fa : faConts){
-			if(fa.isWorking() && !fa.isArchived()){
-				Contentlet cont = APILocator.getContentletAPI().find(fa.getInode(), APILocator.getUserAPI().getSystemUser(), false);
-				APILocator.getContentletAPI().copyContentlet(cont, newFolder, APILocator.getUserAPI().getSystemUser(), false);
-				filesCopied.put(cont.getInode(), new IFileAsset[] {fa , APILocator.getFileAssetAPI().fromContentlet(cont)});
-			}
-		}
-		
-		//Content Pages
-		Set<IHTMLPage> pageAssetList=new HashSet<IHTMLPage>();
-		pageAssetList.addAll(APILocator.getHTMLPageAssetAPI().getWorkingHTMLPages(source, APILocator.getUserAPI().getSystemUser(), false));
-		pageAssetList.addAll(APILocator.getHTMLPageAssetAPI().getLiveHTMLPages(source, APILocator.getUserAPI().getSystemUser(), false));
-		for(IHTMLPage page : pageAssetList) {
-		    Contentlet cont = APILocator.getContentletAPI().find(page.getInode(), APILocator.getUserAPI().getSystemUser(), false);
-            Contentlet newContent = APILocator.getContentletAPI().copyContentlet(cont, newFolder, APILocator.getUserAPI().getSystemUser(), false);
-            List<MultiTree> pageContents = APILocator.getMultiTreeAPI().getMultiTrees(cont.getIdentifier());
-            for(MultiTree m : pageContents){
-            	MultiTree mt = new MultiTree(newContent.getIdentifier(), m.getParent2(), m.getChild());
-            	APILocator.getMultiTreeAPI().saveMultiTree(mt);
-            }
-            pagesCopied.put(cont.getInode(), new IHTMLPage[] {page , APILocator.getHTMLPageAssetAPI().fromContentlet(cont)});
-		}
-		
-
-		// issues/1736
-		APILocator.getContentletAPI().refreshContentUnderFolder(newFolder);
-
-		// Copying links
-		Map<String, Link[]> linksCopied;
-		if (copiedObjects.get("Links") == null) {
-			linksCopied = new HashMap<String, Link[]>();
-			copiedObjects.put("Links", linksCopied);
-		} else {
-			linksCopied = (Map<String, Link[]>) copiedObjects.get("Links");
-		}
-
-		List links = getChildrenClass(source,Link.class);
-		for (Link link : (List<Link>) links) {
-			if (link.isWorking()) {
-				Link newLink = LinkFactory.copyLink(link, newFolder);
-				// Saving copied pages to update template - pages relationships
-				// later
-				linksCopied.put(link.getInode(), new Link[] { link, newLink });
-			}
-		}
-
-		// Copying Inner Folders
-		List childrenFolder = APILocator.getFolderAPI().findSubFolders(source,systemUser,false);
-		for (Folder childFolder : (List<Folder>) childrenFolder) {
-			copy(childFolder, newFolder, copiedObjects);
-		}
-
-	}
-
-	protected void copy(Folder folder, Host destination) throws DotDataException, DotSecurityException, DotStateException, IOException {
-		copy(folder, destination, null);
-	}
-
-	protected void copy(Folder folder, Folder destination) throws DotDataException, DotStateException, DotSecurityException, IOException {
-		copy(folder, destination, null);
-	}
-
-	@SuppressWarnings("unchecked")
-	private boolean folderContains(String name, Folder destination) throws DotStateException, DotDataException, DotSecurityException {
-		List<Folder> children = APILocator.getFolderAPI().findSubFolders(destination,APILocator.getUserAPI().getSystemUser(),false);
-		for (Folder folder : children) {
-			if (folder.getName().equals(name))
-				return true;
-		}
-		return false;
-	}
-
-	@SuppressWarnings("unchecked")
-	private boolean move(final Folder folder, final Object destination) throws DotDataException, DotStateException, DotSecurityException {
-
-		final MutableBoolean successOperation = new MutableBoolean(true);
-		final IdentifierAPI  identifierAPI    = APILocator.getIdentifierAPI();
-		final ContentletAPI  contentletAPI    = APILocator.getContentletAPI();
-		final Identifier     folderId         = identifierAPI.find(folder.getIdentifier());
-
-        //Clean up the cache
-		this.cleanUpTheFolderCache(folder, folderId);
-
-		final User systemUser = APILocator.systemUser();
-		boolean contains = false;
-		String newParentPath;
-		String newParentHostId;
-
-		if (destination instanceof Folder) {
-
-			contains = this.folderContains(folder.getName(), (Folder) destination);
-			final Identifier destinationId = identifierAPI.find(((Folder) destination).getIdentifier());
-			newParentPath   = destinationId.getPath();
-			newParentHostId = destinationId.getHostId();
-			if(!contains) {
-				CacheLocator.getNavToolCache().removeNavByPath(destinationId.getHostId(), destinationId.getPath());
-			}
-		} else {
-
-			contains = APILocator.getHostAPI().doesHostContainsFolder((Host) destination, folder.getName());
-			newParentPath   = StringPool.FORWARD_SLASH;
-			newParentHostId = ((Host)destination).getIdentifier();
-<<<<<<< HEAD
-			if(!contains)
-			    CacheLocator.getNavToolCache().removeNav(newParentHostId, SYSTEM_FOLDER);
-=======
-			if(!contains) {
-				CacheLocator.getNavToolCache().removeNav(newParentHostId, FolderAPI.SYSTEM_FOLDER);
-			}
->>>>>>> 73db15e7
-		}
-
-		if (contains) {
-
-			return false;
-		}
-
-		final List<Folder> subFolders = this.getSubFoldersTitleSort(folder);
-		final List links 			  = this.getChildrenClass(folder, Link.class);
-		final List<Contentlet> contentlets = contentletAPI.
-								findContentletsByFolder(folder, systemUser, false);
-
-
-		folderId.setParentPath(newParentPath);
-		folderId.setHostId    (newParentHostId);
-		identifierAPI.save    (folderId);
-
-		this.moveLinks(folder, links);
-		this.moveChildContentlets(folder, systemUser, contentlets);
-		successOperation.setValue(this.moveChildFolders(folder, subFolders));
-
-		CacheLocator.getIdentifierCache().removeFromCacheByIdentifier(folderId.getId());
-
-		folder.setModDate(new Date());
-		save(folder);
-
-		return successOperation.getValue();
-	}
-
-	private boolean moveChildFolders(final Object folder, final List<Folder> subFolders) throws DotDataException, DotSecurityException {
-
-		boolean moved = true;
-
-		for(final Folder subFolder : subFolders) {
-
-			moved &= move(subFolder, folder);
-		}
-
-		return moved;
-	}
-
-	private void moveChildContentlets(final Folder folder,
-									  final User systemUser,
-									  final List<Contentlet> contentlets) throws DotDataException, DotSecurityException {
-
-		final ContentletAPI contentletAPI = APILocator.getContentletAPI();
-		final FileAssetAPI  fileAssetAPI  = APILocator.getFileAssetAPI();
-
-		for(final Contentlet contentlet : contentlets) {
-
-		    if(contentlet.getStructure().getStructureType() == Structure.STRUCTURE_TYPE_FILEASSET) {
-
-				fileAssetAPI.moveFile(contentlet, folder, systemUser, false);
-		    } else {
-
-    			final boolean isLive = contentlet.isLive();
-    			contentlet.setFolder(folder.getInode());
-    			contentlet.setInode (null);
-    			final Contentlet newContentlet = contentletAPI.checkin(contentlet, systemUser, false);
-    			if(isLive) {
-
-					contentletAPI.publish(newContentlet, systemUser, false);
-    			}
-		    }
-		}
-	}
-
-	private void moveLinks(final Folder folder, final List links) throws DotDataException, DotSecurityException {
-
-		for (final Object linkObject : links) {
-
-			final Link link = (Link)linkObject;
-			if (link.isWorking()) {
-
-				LinkFactory.moveLink(link, folder);
-			}
-		}
-	}
-
-	private void cleanUpTheFolderCache(final Folder folder, final Identifier folderId) {
-
-		if (folder.isShowOnMenu()) {
-
-			CacheLocator.getNavToolCache().removeNav( folder.getHostId(), folder.getInode() );
-		}
-
-		CacheLocator.getNavToolCache().removeNavByPath( folderId.getHostId(), folderId.getParentPath() );
-		this.folderCache.removeFolder( folder, folderId );
-		CacheLocator.getIdentifierCache().removeFromCacheByIdentifier(folderId.getId());
-	}
-
-	/***
-	 * This method update recursively the inner folders of the specified folder
-	 *
-	 * @param oldFolder
-	 * @param newFolder
-	 * @throws DotDataException
-	 * @throws DotStateException
-	 * @throws DotSecurityException
-	 */
-	@SuppressWarnings("unchecked")
-	private void moveRecursiveFolders(Folder oldFolder, Folder newFolder) throws DotStateException, DotDataException, DotSecurityException {
-		Stack<Folder> innerFolders = new Stack();
-
-		innerFolders.addAll(APILocator.getFolderAPI().findSubFolders(oldFolder, APILocator.getUserAPI().getSystemUser(), false));
-		while (!innerFolders.empty()) {
-			Folder nextFolder = innerFolders.pop();
-			Host destinationHost = APILocator.getHostAPI().findParentHost(newFolder, APILocator.getUserAPI().getSystemUser(), false);
-			String newPath = APILocator.getIdentifierAPI().find(newFolder).getPath()+nextFolder.getName()+"/";
-			Folder nextNewFolder = APILocator.getFolderAPI().createFolders(newPath, destinationHost, APILocator.getUserAPI().getSystemUser(), false);
-
-			List links = getChildrenClass(nextFolder,Link.class);
-
-			updateMovedFolderAssets(nextFolder, nextNewFolder, links);
-			moveRecursiveFolders(nextFolder, nextNewFolder);
-		}
-	}
-
-	/**
-	 * this method updates the asset info for the new paths
-	 *
-	 * @param theFolder
-	 *            the folder moved
-	 * @throws DotDataException
-	 * @throws DotSecurityException
-	 * @throws DotStateException
-	 */
-	@SuppressWarnings({ "unchecked", "deprecation" })
-	protected void updateMovedFolderAssets(Folder theFolder) throws DotDataException, DotStateException, DotSecurityException {
-
-		User systemUser;
-		Host newHost;
-		try {
-			systemUser = APILocator.getUserAPI().getSystemUser();
-			newHost = APILocator.getHostAPI().findParentHost(theFolder, systemUser, false);
-		} catch (DotDataException e) {
-			Logger.error(FolderFactoryImpl.class, e.getMessage(), e);
-			throw new DotRuntimeException(e.getMessage(), e);
-		} catch (DotSecurityException e) {
-			Logger.error(FolderFactoryImpl.class, e.getMessage(), e);
-			throw new DotRuntimeException(e.getMessage(), e);
-		}
-
-		List<FileAsset> fileAssets = APILocator.getFileAssetAPI().findFileAssetsByFolder(theFolder, APILocator.getUserAPI().getSystemUser(), false);
-		for(FileAsset fa : fileAssets){
-			Identifier identifier = APILocator.getIdentifierAPI().find(fa);
-			Contentlet fileAssetCont = APILocator.getContentletAPI().find(fa.getInode(), APILocator.getUserAPI().getSystemUser(), false);
-
-
-			if (fileAssetCont.isWorking()) {
-				// gets identifier for this webasset and changes the uri and
-				// persists it
-				identifier.setHostId(newHost.getIdentifier());
-				Identifier folderIdentifier  = APILocator.getIdentifierAPI().find(theFolder);
-				identifier.setParentPath(folderIdentifier.getPath());
-				APILocator.getIdentifierAPI().save(identifier);
-				CacheLocator.getIdentifierCache().removeFromCacheByIdentifier(identifier.getId());
-			}
-
-		}
-
-		List<Link> links = APILocator.getFolderAPI().getLinks(theFolder, systemUser, false);
-		for (Link link : links) {
-			if (link.isWorking()) {
-
-				Identifier identifier = APILocator.getIdentifierAPI().find(link);
-
-				// gets identifier for this webasset and changes the uri and
-				// persists it
-				identifier.setHostId(newHost.getIdentifier());
-				identifier.setURI(link.getURI(theFolder));
-				APILocator.getIdentifierAPI().save(identifier);
-				CacheLocator.getIdentifierCache().removeFromCacheByIdentifier(identifier.getId());
-			}
-
-		}
-	}
-
-	/**
-	 * this method updates the asset info for the new paths
-	 *
-	 * @param oldFolder
-	 *            the folder moved
-	 * @throws DotDataException
-	 * @throws DotSecurityException
-	 * @throws DotStateException
-	 */
-	@SuppressWarnings({ "unchecked", "deprecation" })
-	private void updateMovedFolderAssets(Folder oldFolder, Folder newFolder, List<Link> links)
-			throws DotDataException, DotStateException, DotSecurityException {
-
-		User systemUser;
-
-		try {
-			systemUser = APILocator.getUserAPI().getSystemUser();
-		} catch (DotDataException e) {
-			Logger.error(FolderFactoryImpl.class, e.getMessage(), e);
-			throw new DotRuntimeException(e.getMessage(), e);
-		}
-
-		for (Link link : links) {
-			if (link.isWorking()) {
-				LinkFactory.moveLink(link, newFolder);
-			}
-		}
-
-		List<FileAsset> fileAssets = APILocator.getFileAssetAPI().findFileAssetsByFolder(oldFolder, APILocator.getUserAPI().getSystemUser(), false);
-		for(FileAsset fa : fileAssets){
-			boolean appendCopyToFileName = false;
-			Contentlet newFileAsset = APILocator.getContentletAPI().copyContentlet(fa, newFolder, systemUser, appendCopyToFileName, false);
-			if(fa.isLive()){
-				APILocator.getVersionableAPI().setLive(newFileAsset);
-			}
-		}
-	}
-
-	protected boolean move(Folder folder, Folder destination) throws DotDataException, DotSecurityException {
-		return move(folder, (Object) destination);
-	}
-
-	protected boolean move(final Folder folder, final Host destination) throws DotDataException, DotSecurityException {
-		return move(folder, (Object) destination);
-	}
-
-	/**
-	 * Checks if folder1 is child of folder2
-	 *
-	 * @param childFolder
-	 * @param parentFolderParam
-	 * @return
-	 * @throws DotDataException
-	 * @throws DotIdentifierStateException
-	 * @throws DotSecurityException
-	 */
-	protected boolean isChildFolder(final Folder childFolder, final Folder parentFolderParam) throws  DotDataException, DotSecurityException {
-
-		final Folder parentFolder = APILocator.getFolderAPI().findParentFolder(childFolder,APILocator.getUserAPI().getSystemUser(),false);
-		if (parentFolder==null || !InodeUtils.isSet(parentFolder.getInode()))
-			return false;
-		else {
-			if (parentFolder.getInode().equalsIgnoreCase(parentFolderParam.getInode())) {
-				return true;
-			}
-			return isChildFolder(parentFolder, parentFolderParam);
-		}
-	}
-
-	@Override
-	protected boolean renameFolder(Folder folder, String newName, User user, boolean respectFrontEndPermissions) throws DotDataException, DotSecurityException {
-		// checking if already exists
-		final Identifier ident = APILocator.getIdentifierAPI().loadFromDb(folder.getIdentifier());
-		final String identifierPath = ident.getPath();
-		final String identifierHostId = ident.getHostId();
-
-		StringBuilder newPath = new StringBuilder(ident.getParentPath()).append(newName);
-		if(!newName.endsWith("/")) newPath.append("/"); // Folders must end with '/'
-		Host host = APILocator.getHostAPI().find(folder.getHostId(),user,respectFrontEndPermissions);
-		Folder nFolder = findFolderByPath(newPath.toString(), host);
-		if(UtilMethods.isSet(nFolder.getInode()) && !folder.getIdentifier().equals(nFolder.getIdentifier()))
-			return false;
-
-		CacheLocator.getIdentifierCache().removeFromCacheByInode(folder.getInode());
-		CacheLocator.getIdentifierCache().removeFromCacheByVersionable(folder);
-		CacheLocator.getFolderCache().removeFolder(folder, ident);
-
-		final ArrayList<String> childIdents=new ArrayList<String>();
-		DotConnect dc=new DotConnect();
-		dc.setSQL("select id from identifier where parent_path like ? and host_inode=?");
-		dc.addParam(identifierPath+"%");
-		dc.addParam(identifierHostId);
-		for(Map<String,Object> rr : (List<Map<String,Object>>)dc.loadResults()) {
-		    childIdents.add((String)rr.get("id"));
-		}
-		HibernateUtil.addCommitListener(new FlushCacheRunnable() {
-            public void run() {
-                for(String id : childIdents) {
-                    CacheLocator.getIdentifierCache().removeFromCacheByIdentifier(id);
-                }
-            }
-		});
-
-        Folder ff=(Folder) HibernateUtil.load(Folder.class, folder.getInode());
-		ff.setName(newName);
-		ff.setTitle(newName);
-		ff.setModDate(new Date());
-
-		save(ff);
-
-		HibernateUtil.getSession().clear();
-
-        HibernateUtil.addCommitListener(new FlushCacheRunnable() {
-            public void run() {
-                APILocator.getContentletAPI().refreshContentUnderFolderPath(identifierHostId, identifierPath);
-            }
-        });
-
-		return true;
-	}
-
-	protected boolean matchFilter(Folder folder, String fileName) {
-		// return value
-		Perl5Matcher p5m = new Perl5Matcher();
-		Perl5Compiler p5c = new Perl5Compiler();
-		boolean match = false;
-		try {
-			// Obtain the filters
-			String filesMasks = folder.getFilesMasks();
-			filesMasks = (filesMasks != null ? filesMasks.trim() : filesMasks);
-
-			if (UtilMethods.isSet(filesMasks)) {
-				String[] filesMasksArray = filesMasks.split(",");
-				int length = filesMasksArray.length;
-
-				// Try to match de filters
-				for (int i = 0; i < length; i++) {
-					String regex = filesMasksArray[i];
-					regex = regex.replace(".", "\\.");
-					regex = regex.replace("*", ".*");
-					regex = "^" + regex.trim() + "$";
-					Pattern pattern = p5c.compile(regex, Perl5Compiler.CASE_INSENSITIVE_MASK);
-					match = match || p5m.matches(fileName, pattern);
-					if (match) {
-						break;
-					}
-				}
-			} else {
-				match = true;
-			}
-		} catch (Exception ex) {
-			Logger.debug(FolderFactoryImpl.class, ex.toString());
-		}
-		return match;
-	}
-
-	private boolean isOpenNode(String[] openNodes, String node) {
-		boolean returnValue = false;
-		for (String actualNode : openNodes) {
-			if (actualNode.equals(node)) {
-				returnValue = true;
-				break;
-			}
-		}
-		return returnValue;
-	}
-
-	// http://jira.dotmarketing.net/browse/DOTCMS-3232
-	protected Folder findSystemFolder() throws DotDataException {
-		Folder folder = new Folder();
-<<<<<<< HEAD
-		folder = fc.getFolder(SYSTEM_FOLDER);
-		if (folder!=null && folder.getInode().equalsIgnoreCase(SYSTEM_FOLDER)) {
-=======
-		folder = folderCache.getFolder(FolderAPI.SYSTEM_FOLDER);
-		if (folder!=null && folder.getInode().equalsIgnoreCase(FolderAPI.SYSTEM_FOLDER)) {
->>>>>>> 73db15e7
-			return folder;
-		} else {
-			folder = find(SYSTEM_FOLDER);
-		}
-<<<<<<< HEAD
-		if (UtilMethods.isSet(folder.getInode()) && folder.getInode().equalsIgnoreCase(SYSTEM_FOLDER)) {
-			fc.addFolder(folder,APILocator.getIdentifierAPI().find(folder.getIdentifier()));
-=======
-		if (UtilMethods.isSet(folder.getInode()) && folder.getInode().equalsIgnoreCase(FolderAPI.SYSTEM_FOLDER)) {
-			folderCache.addFolder(folder,APILocator.getIdentifierAPI().find(folder.getIdentifier()));
->>>>>>> 73db15e7
-			return folder;
-		} else {
-			DotConnect dc = new DotConnect();
-			Folder folder1 = new Folder();
-			String hostInode = "";
-			folder1.setInode(SYSTEM_FOLDER);
-			folder1.setName(SYSTEM_FOLDER_ASSET_NAME);
-			folder1.setTitle("System folder");
-			try {
-				hostInode = APILocator.getHostAPI().findSystemHost(APILocator.getUserAPI().getSystemUser(), true).getIdentifier();
-			} catch (DotSecurityException e) {
-				Logger.error(FolderFactoryImpl.class, e.getMessage(), e);
-				throw new DotDataException(e.getMessage(), e);
-			}
-			folder1.setFilesMasks("");
-			folder1.setSortOrder(0);
-			folder1.setShowOnMenu(false);
-
-			String IdentifierQuery = "INSERT INTO IDENTIFIER(ID,PARENT_PATH,ASSET_NAME,HOST_INODE,ASSET_TYPE) VALUES(?,?,?,?,?)";
-			String uuid = SYSTEM_FOLDER_ID;
-			dc.setSQL(IdentifierQuery);
-			dc.addParam(uuid);
-			dc.addParam(SYSTEM_FOLDER_PARENT_PATH);
-			dc.addParam(folder1.getName());
-			dc.addParam(hostInode);
-			dc.addParam(folder1.getType());
-			dc.loadResult();
-
-			String InodeQuery = "INSERT INTO INODE(INODE, OWNER, IDATE, TYPE) VALUES (?,null,?,?)";
-			dc.setSQL(InodeQuery);
-			dc.addParam(folder1.getInode());
-			dc.addParam(folder1.getiDate());
-			dc.addParam(folder1.getType());
-			dc.loadResult();
-			String hostQuery = "INSERT INTO " + Type.FOLDER.getTableName() + "(INODE, NAME,TITLE, SHOW_ON_MENU, SORT_ORDER,FILES_MASKS,IDENTIFIER) VALUES (?,?,?,?,?,?,?,?)";
-			dc.setSQL(hostQuery);
-			dc.addParam(folder1.getInode());
-			dc.addParam(folder1.getName());
-			dc.addParam(folder1.getTitle());
-			dc.addParam(folder1.isShowOnMenu());
-			dc.addParam(folder1.getSortOrder());
-			dc.addParam(folder1.getFilesMasks());
-			dc.addParam(uuid);
-			dc.loadResult();
-			folderCache.addFolder(folder1,APILocator.getIdentifierAPI().find(folder1.getIdentifier()));
-			return folder1;
-		}
-	}
-
-	@SuppressWarnings("unchecked")
-	protected List<Folder> findFoldersByHost(Host host) throws DotHibernateException {
-		List<Folder> folderList = getSubFolders(null, "/", host.getIdentifier(), null);
-		Collections.sort(folderList, (Folder folder1, Folder folder2) -> folder1.getName()
-				.compareToIgnoreCase(folder2.getName()));
-		return folderList;
-	}
-
-	@SuppressWarnings("unchecked")
-	protected List<Folder> findThemesByHost(Host host) throws DotHibernateException {
-		List<Folder> folderList = getSubFolders(null, "/application/themes/", host.getIdentifier(),
-				null);
-		Collections.sort(folderList, (Folder folder1, Folder folder2) -> folder1.getName()
-				.compareToIgnoreCase(folder2.getName()));
-		return folderList;
-	}
-
-	protected Identifier createIdentifierForFolder(Folder folder, String parentPath) throws DotDataException {
-		Identifier identifier = new Identifier();
-		if (InodeUtils.isSet(folder.getIdentifier())) {
-			try {
-				identifier = APILocator.getIdentifierAPI().find(folder.getIdentifier());
-			} catch (Exception e) {
-				Logger.error(FolderFactoryImpl.class, e.getMessage(), e);
-				throw new DotRuntimeException(e.getMessage(), e);
-			}
-		}
-		identifier.setAssetType(folder.getType());
-		identifier.setAssetName(folder.getName());
-		identifier.setHostId(folder.getHostId());
-		if(InodeUtils.isSet(folder.getIdentifier())){
-			identifier.setParentPath(APILocator.getIdentifierAPI().find(folder).getParentPath()+ folder.getName() + "/");
-		}else{
-			if(parentPath==null)
-				identifier.setParentPath("/");
-			else
-				identifier.setParentPath(parentPath);
-		}
-		APILocator.getIdentifierAPI().save(identifier);
-		CacheLocator.getIdentifierCache().removeFromCacheByVersionable(folder);
-
-		return identifier;
-	}
-
-	protected List<Treeable> getChildrenClass(Folder parent, Class clazz) throws DotStateException, DotDataException {
-		return getChildrenClass(parent, clazz, null, null, 0, 1000);
-	}
-
-    protected List<Treeable> getChildrenClass ( Host host, Class clazz ) throws DotStateException, DotDataException {
-        Identifier identifier = APILocator.getIdentifierAPI().find( host.getIdentifier() );
-        return getChildrenClass( identifier, clazz, null, null, 0, 1000 );
-    }
-
-    protected List<Treeable> getChildrenClass ( Host host, Class clazz, ChildrenCondition cond ) throws DotStateException, DotDataException {
-        Identifier identifier = APILocator.getIdentifierAPI().find( host.getIdentifier() );
-        return getChildrenClass( identifier, clazz, cond, null, 0, 1000 );
-    }
-
-    protected List<Treeable> getChildrenClass ( Folder parent, Class clazz, ChildrenCondition cond ) throws DotStateException, DotDataException {
-        return getChildrenClass( parent, clazz, cond, null, 0, 1000 );
-    }
-
-    protected List<Treeable> getChildrenClass ( Folder parent, Class clazz, ChildrenCondition condition, String orderby ) throws DotStateException,
-            DotDataException {
-        return getChildrenClass( parent, clazz, condition, orderby, 0, 1000 );
-    }
-
-    protected List<Treeable> getChildrenClass ( Folder parent, Class clazz, ChildrenCondition cond, String orderBy, int offset, int limit ) throws DotStateException, DotDataException {
-        Identifier identifier = APILocator.getIdentifierAPI().find( parent.getIdentifier() );
-        return getChildrenClass( identifier, clazz, cond, orderBy, offset, limit );
-    }
-
-    protected List<Treeable> getChildrenClass ( Identifier identifier, Class clazz, ChildrenCondition cond, String orderBy, int offset, int limit ) throws DotStateException, DotDataException {
-
-        String tableName;
-		String type;
-
-        try {
-            Object obj;
-            obj = clazz.newInstance();
-
-            if ( obj instanceof Treeable ) {
-				type = ((Treeable) obj).getType();
-                tableName = Inode.Type.valueOf(type.toUpperCase()).getTableName();
-            } else {
-                throw new DotStateException( "Unable to getType for child asset" );
-            }
-        } catch ( InstantiationException e ) {
-            throw new DotStateException( "Unable to getType for child asset" );
-        } catch ( IllegalAccessException e ) {
-            throw new DotStateException( "Unable to getType for child asset" );
-        }
-
-        String versionTable = Inode.Type.valueOf(type.toUpperCase()).getVersionTableName();
-
-        DotConnect dc = new DotConnect();
-        String sql = "SELECT " + tableName + ".*" + " from " + tableName + " " + tableName + ",  inode " + tableName
-                + "_1_, identifier " + tableName + "_2_ ";
-
-        if ( cond != null && versionTable != null && (cond.deleted != null || cond.working != null || cond.live != null) )
-            sql += ", " + versionTable;
-
-        sql += " where " + tableName + "_2_.parent_path = ? " + " and " + tableName
-                + ".identifier = " + tableName + "_2_.id " + " and " + tableName + "_1_.inode = " + tableName + ".inode " + " and ";
-
-        if ( cond != null && cond.deleted != null )
-            if ( versionTable != null )
-                sql += versionTable + ".deleted=" + ((cond.deleted) ? DbConnectionFactory.getDBTrue() : DbConnectionFactory.getDBFalse()) + " and ";
-            else
-                sql += " deleted=" + ((cond.deleted) ? DbConnectionFactory.getDBTrue() : DbConnectionFactory.getDBFalse()) + " and ";
-
-        if ( cond != null && cond.working != null )
-            if ( versionTable != null )
-                sql += versionTable + ".working_inode" + (cond.working ? "=" : "<>") + tableName + "_1_.inode and ";
-            else
-                sql += " working=" + ((cond.working) ? DbConnectionFactory.getDBTrue() : DbConnectionFactory.getDBFalse()) + " and ";
-
-        if ( cond != null && cond.live != null )
-            if ( versionTable != null )
-                sql += versionTable + ".live_inode" + (cond.live ? "=" : "<>") + tableName + "_1_.inode and ";
-            else
-                sql += " live=" + ((cond.live) ? DbConnectionFactory.getDBTrue() : DbConnectionFactory.getDBFalse()) + " and ";
-
-        sql += tableName + "_1_.type = '" + tableName + "' " + " and " + tableName + "_2_.host_inode = ? ";
-
-        if ( cond != null && cond.showOnMenu != null )
-            sql += " and " + tableName + ".show_on_menu=" + (cond.showOnMenu ? DbConnectionFactory.getDBTrue() : DbConnectionFactory.getDBFalse());
-
-        if ( orderBy != null ) {
-            sql = sql + " order by " + orderBy;
-        }
-
-        dc.setSQL( sql );
-        dc.setStartRow( offset );
-        dc.setMaxRows( limit );
-        if ( identifier.getHostId().equals( Host.SYSTEM_HOST ) ) {
-            dc.addParam( "/" );
-            dc.addParam( identifier.getId() );
-        } else {
-            dc.addParam( identifier.getURI() + "/" );
-            dc.addParam( identifier.getHostId() );
-        }
-
-        try {
-
-			DBTransformer transformer = TransformerLocator.createDBTransformer(dc.loadObjectResults(), clazz);
-
-			if (transformer != null){
-				return transformer.asList();
-			}
-
-
-		}catch(Exception e){
-        	Logger.warn(this, e.getMessage(), e);
-		}
-
-		return Collections.emptyList();
-    }
-
-
-
-
-	@Override
-	protected void save(Folder folderInode) throws DotDataException {
-		HibernateUtil.getSession().clear();
-		HibernateUtil.saveOrUpdate(folderInode);
-	}
-
-	@Override
-	protected void save(Folder folderInode, String existingId) throws DotDataException {
-		if(existingId==null){
-			Folder folderToSave = folderInode;
-			if(UtilMethods.isSet(folderInode.getInode())) {
-				folderToSave = (Folder) new HibernateUtil(Folder.class).load(folderInode.getInode());
-				try{
-					BeanUtils.copyProperties(folderToSave, folderInode);
-				}
-				catch (Exception e) {
-					throw new DotDataException(e.getMessage(), e);
-				}
-			}
-			HibernateUtil.saveOrUpdate(folderToSave);
-			folderCache.removeFolder(folderToSave, APILocator.getIdentifierAPI().find(folderToSave.getIdentifier()));
-		}else{
-			folderInode.setInode(existingId);
-			HibernateUtil.saveWithPrimaryKey(folderInode, existingId);
-		}
-	}
-}
+package com.dotmarketing.portlets.folders.business;
+// 1212
+
+import static com.dotmarketing.portlets.folders.business.FolderAPI.SYSTEM_FOLDER;
+import static com.dotmarketing.portlets.folders.business.FolderAPI.SYSTEM_FOLDER_ASSET_NAME;
+import static com.dotmarketing.portlets.folders.business.FolderAPI.SYSTEM_FOLDER_ID;
+import static com.dotmarketing.portlets.folders.business.FolderAPI.SYSTEM_FOLDER_PARENT_PATH;
+
+import com.dotcms.util.transform.DBTransformer;
+import com.dotcms.util.transform.TransformerLocator;
+import com.dotmarketing.beans.Host;
+import com.dotmarketing.beans.Identifier;
+import com.dotmarketing.beans.Inode;
+import com.dotmarketing.beans.Inode.Type;
+import com.dotmarketing.beans.MultiTree;
+import com.dotmarketing.business.*;
+import com.dotmarketing.cache.FolderCache;
+import com.dotmarketing.common.db.DotConnect;
+import com.dotmarketing.db.DbConnectionFactory;
+import com.dotmarketing.db.FlushCacheRunnable;
+import com.dotmarketing.db.HibernateUtil;
+import com.dotmarketing.exception.DotDataException;
+import com.dotmarketing.exception.DotHibernateException;
+import com.dotmarketing.exception.DotRuntimeException;
+import com.dotmarketing.exception.DotSecurityException;
+import com.dotmarketing.portlets.contentlet.business.ContentletAPI;
+import com.dotmarketing.portlets.contentlet.model.Contentlet;
+import com.dotmarketing.portlets.fileassets.business.FileAsset;
+import com.dotmarketing.portlets.fileassets.business.FileAssetAPI;
+import com.dotmarketing.portlets.fileassets.business.IFileAsset;
+import com.dotmarketing.portlets.folders.model.Folder;
+import com.dotmarketing.portlets.htmlpageasset.model.IHTMLPage;
+import com.dotmarketing.portlets.links.factories.LinkFactory;
+import com.dotmarketing.portlets.links.model.Link;
+import com.dotmarketing.portlets.structure.model.Structure;
+import com.dotmarketing.util.AssetsComparator;
+import com.dotmarketing.util.InodeUtils;
+import com.dotmarketing.util.Logger;
+import com.dotmarketing.util.UtilMethods;
+import com.liferay.portal.model.User;
+import com.liferay.util.StringPool;
+import org.apache.commons.beanutils.BeanUtils;
+import org.apache.commons.lang3.mutable.MutableBoolean;
+import org.apache.oro.text.regex.Pattern;
+import org.apache.oro.text.regex.Perl5Compiler;
+import org.apache.oro.text.regex.Perl5Matcher;
+
+import java.io.IOException;
+import java.util.*;
+
+/**
+ *
+ * @author maria 2323
+ */
+public class FolderFactoryImpl extends FolderFactory {
+
+	private final FolderCache folderCache = CacheLocator.getFolderCache();
+
+	@Override
+	protected boolean exists(String folderInode) throws DotDataException {
+		DotConnect dc = new DotConnect();
+		dc.setSQL("select inode  from folder where inode = ?");
+		dc.addParam(folderInode);
+		return dc.loadResults().size() > 0;
+
+	}
+
+	@Override
+	protected void delete(Folder f) throws DotDataException {
+
+           Identifier id = APILocator.getIdentifierAPI().find(f.getIdentifier());
+           new DotConnect()
+                .setSQL("delete from folder where folder.inode = ? ")
+                .addParam(f.getInode()).loadResult();
+        
+           new DotConnect()
+            .setSQL("delete from inode where inode = ? ")
+            .addParam(f.getInode()).loadResult();
+           folderCache.removeFolder(f, id);
+
+        
+	   CacheLocator.getIdentifierCache().removeFromCacheByVersionable(f);
+	}
+
+
+	@Override
+	protected Folder find(String folderInode) throws DotDataException {
+		Folder folder = folderCache.getFolder(folderInode);
+		if (folder == null) {
+			try{
+			     DotConnect dc    = new DotConnect()
+			             .setSQL("select f.*,i.idate,i.owner from folder f join inode i on f.inode = i.inode where f.inode = ? "+
+								 "UNION select f.*,i.idate,i.owner from folder f join inode i on f.inode = i.inode where f.identifier = ?")
+			             .addParam(folderInode)
+			             .addParam(folderInode);
+
+				List<Folder> folders = TransformerLocator.createFolderTransformer(dc.loadObjectResults()).asList();
+
+				if (folders.isEmpty()) {
+					return null;
+				}
+
+				folder = folders.get(0);
+				Identifier id = APILocator.getIdentifierAPI().find(folder.getIdentifier());
+				folderCache.addFolder(folder, id);
+			}
+			catch(Exception e){
+				throw new DotDataException(e.getMessage(),e);
+			}
+
+		}
+		return folder;
+	}
+
+	/**
+	 *
+	 * @param folder
+	 * @return
+	 * @throws DotStateException
+	 * @throws DotDataException
+	 * @deprecated use {@link #getSubFoldersTitleSort(Folder)}
+	 */
+	@SuppressWarnings("unchecked")
+	@Override
+	@Deprecated
+	protected java.util.List<Folder> getSubFolders(Folder folder) throws DotStateException, DotDataException {
+
+		return getSubFoldersTitleSort(folder);
+	}
+
+	@SuppressWarnings("unchecked")
+	@Override
+	protected java.util.List<Folder> getSubFoldersTitleSort(Folder folder) throws DotDataException  {
+		Identifier id = APILocator.getIdentifierAPI().find(folder);
+
+		return getSubFolders(null, id.getPath(), id.getHostId(), "lower(folder.title)");
+	}
+
+	@SuppressWarnings("unchecked")
+	@Override
+	protected List<Folder> findSubFolders(final Folder folder, Boolean showOnMenu)
+			throws DotStateException, DotDataException {
+		Identifier id = APILocator.getIdentifierAPI().find(folder);
+		return getSubFolders(showOnMenu, id.getPath(), id.getHostId(), null);
+	}
+
+	@SuppressWarnings("unchecked")
+	@Override
+	protected List<Folder> findSubFolders(final Host host, Boolean showOnMenu)
+			throws DotHibernateException {
+
+ 		return getSubFolders(showOnMenu, "/", host.getIdentifier(), null);
+	}
+
+	private List<Folder> getSubFolders(Boolean showOnMenu, String path, final String hostId, String order) {
+		DotConnect dc    = new DotConnect();
+		String condition = "";
+		StringBuilder orderBy   = new StringBuilder(" order by ");
+		StringBuilder query = new StringBuilder();
+
+		if (UtilMethods.isSet(showOnMenu)) {
+			condition = "show_on_menu = " + (showOnMenu ? DbConnectionFactory
+					.getDBTrue() : DbConnectionFactory.getDBFalse());
+		}
+
+		if (!UtilMethods.isSet(order)){
+			orderBy.append("sort_order, name");
+		}else{
+			orderBy.append(order);
+		}
+
+		query.append("SELECT folder.*, folder_1_.* from folder folder, inode folder_1_, identifier identifier ").
+				append("where folder.identifier = identifier.id and ").
+				append("folder_1_.type = 'folder' and folder_1_.inode = folder.inode and ").
+				append("identifier.parent_path = ? and identifier.host_inode = ? ");
+
+		query.append((!condition.isEmpty()?" and " + condition:condition) + orderBy);
+
+		dc.setSQL(query.toString());
+		dc.addParam(path);
+		dc.addParam(hostId);
+
+		try{
+
+			return TransformerLocator.createFolderTransformer(dc.loadObjectResults()).asList();
+
+		}catch(DotDataException e){
+			Logger.error(this, e.getMessage(), e);
+		}
+
+		return Collections.emptyList();
+	}
+
+	@Override
+	protected Folder findFolderByPath(String path, Host host) throws DotDataException {
+
+		String originalPath = path;
+		Folder folder;
+		List<Folder> result;
+
+		if(host == null){
+			return null;
+		}
+
+		if(path.equals("/") || path.equals(SYSTEM_FOLDER_PARENT_PATH)) {
+			folder = folderCache.getFolderByPathAndHost(path, APILocator.getHostAPI().findSystemHost());
+		} else{
+			folder = folderCache.getFolderByPathAndHost(path, host);
+		}
+
+		if(folder == null){
+			String parentPath;
+			String assetName;
+			String hostId;
+
+			try{
+				if(path.equals("/") || path.equals(SYSTEM_FOLDER_PARENT_PATH)) {
+					parentPath = SYSTEM_FOLDER_PARENT_PATH;
+					assetName = SYSTEM_FOLDER_ASSET_NAME;
+					hostId = "SYSTEM_HOST";
+				}
+				else {
+					// trailing / is removed
+					if (path.endsWith("/")){
+						path = path.substring(0, path.length()-1);
+					}
+					// split path into parent and asset name
+					int idx = path.lastIndexOf('/');
+					parentPath = path.substring(0,idx+1);
+					assetName = path.substring(idx+1);
+					hostId = host.getIdentifier();
+				}
+
+				DotConnect dc = new DotConnect();
+				dc.setSQL("select folder.*, folder_1_.* from " + Type.FOLDER.getTableName() + " folder, inode folder_1_, identifier  where lower(asset_name) = ? and lower(parent_path) = ? and "
+						+ "folder_1_.type = 'folder' and folder.inode = folder_1_.inode and folder.identifier = identifier.id and host_inode = ?");
+				dc.addParam(assetName.toLowerCase());
+				dc.addParam(parentPath.toLowerCase());
+				dc.addParam(hostId);
+
+
+				result = TransformerLocator.createFolderTransformer(dc.loadObjectResults()).asList();
+
+
+				if (result != null && !result.isEmpty()){
+					folder = result.get(0);
+				}else{
+					folder = new Folder();
+				}
+
+				// if it is found add it to folder cache
+				if(UtilMethods.isSet(folder) && UtilMethods.isSet(folder.getInode())) {
+					Identifier id = APILocator.getIdentifierAPI().find(folder.getIdentifier());
+					folderCache.addFolder(folder, id);
+				} else {
+					String parentFolder = originalPath;
+
+					//If the path ends with a / we assume that the last part of the path is the folder.
+					//We just have to remove tha last / and substring from the last / remaining.
+					//For example: /application/themes/ => themes
+					if(parentFolder.endsWith("/")){
+						parentFolder = parentFolder.substring(0, parentFolder.length()-1);
+						parentPath = parentFolder.substring(0, parentFolder.lastIndexOf("/")+1);
+
+						if(parentFolder.contains("/")){
+							parentFolder = parentFolder.substring(parentFolder.lastIndexOf("/")+1);
+						}
+
+						//If the path doesn't end in / we assume the last part is a page or something else.
+						//We have to remove the last part plus the / and then remove the path from 0 to /
+						//For example: /application/themes/example-page => themes
+					} else {
+						if (parentFolder.contains("/")) {
+							parentFolder = parentFolder.substring(0, parentFolder.lastIndexOf("/"));
+							parentPath = parentFolder.substring(0, parentFolder.lastIndexOf("/")+1);
+							parentFolder = parentFolder.substring(parentFolder.lastIndexOf("/")+1);
+						}
+					}
+
+					dc = new DotConnect();
+					dc.setSQL("select folder.*, folder_1_.* from " + Type.FOLDER.getTableName() + " folder, inode folder_1_, identifier"
+							+ " where lower(asset_name) = ?"
+							+ " and lower(parent_path) = ?"
+							+ " and folder_1_.type = 'folder'"
+							+ " and folder.inode = folder_1_.inode"
+							+ " and folder.identifier = identifier.id"
+							+ " and host_inode = ?");
+					dc.addParam(parentFolder.toLowerCase());
+					dc.addParam(parentPath.toLowerCase());
+					dc.addParam(hostId);
+
+
+					result = TransformerLocator.createFolderTransformer(dc.loadObjectResults())
+							.asList();
+
+
+					if (result != null && !result.isEmpty()){
+						folder = result.get(0);
+					}
+
+					// if it is found add it to folder cache
+					if(UtilMethods.isSet(folder) && UtilMethods.isSet(folder.getInode())) {
+						Identifier id = APILocator.getIdentifierAPI().find(folder.getIdentifier());
+						folderCache.addFolder(folder, id);
+					}
+				}
+			}
+			catch(Exception e){
+				throw new DotDataException(e.getMessage(),e);
+			}
+
+		}
+		return folder;
+	}
+
+	protected List<String> getFolderTree(String hostId, String openNodes, String view, String content, String structureInode, Locale locale,
+			TimeZone timeZone, Role[] roles, boolean isAdminUser, User user) throws DotStateException, DotDataException,
+			DotSecurityException {
+		return getFolderTree(openNodes, view, content, structureInode, locale, timeZone, roles, isAdminUser, user);
+	}
+
+	protected List<Folder> getFoldersByParent(Folder folder, User user, boolean respectFrontendRoles) throws DotDataException {
+		List<Folder> entries = new ArrayList<Folder>();
+		List<Folder> elements = getSubFoldersTitleSort(folder);
+		for (Folder childFolder : elements) {
+			if (APILocator.getPermissionAPI().doesUserHavePermission(childFolder, PermissionAPI.PERMISSION_READ, user, respectFrontendRoles)) {
+				entries.add(childFolder);
+			}
+		}
+		return entries;
+	}
+
+	@SuppressWarnings("unchecked")
+	protected java.util.List getMenuItems(Folder folder) throws DotDataException {
+		return getMenuItems(folder, 1);
+	}
+
+	@SuppressWarnings("unchecked")
+	protected java.util.List getMenuItems(Host host) throws DotDataException, DotSecurityException {
+		return getMenuItems(host, 1);
+	}
+
+	@SuppressWarnings("unchecked")
+	protected java.util.List getMenuItems(Folder folder, int orderDirection) throws  DotDataException{
+		List<Folder> folders = new ArrayList<Folder>();
+		folders.add(folder);
+		return getMenuItems(folders, orderDirection);
+	}
+
+	@SuppressWarnings("unchecked")
+	protected java.util.List getMenuItems(Host host, int orderDirection) throws DotDataException, DotSecurityException {
+		List<Folder> subFolders = APILocator.getFolderAPI().findSubFolders(host, APILocator.getUserAPI().getSystemUser(), false);
+		return getMenuItems(subFolders, orderDirection);
+	}
+
+	@SuppressWarnings("unchecked")
+	private List getMenuItems(List<Folder> folders, int orderDirection) throws DotDataException {
+
+		List menuList = new ArrayList();
+
+		for (Folder folder : folders) {
+		    ChildrenCondition cond = new ChildrenCondition();
+		    cond.showOnMenu=true;
+
+			// gets all subfolders
+			List subFolders = getChildrenClass(folder, Folder.class, cond);
+
+			cond.deleted=false;
+			cond.live=true;
+
+			// gets all links for this folder
+			List linksListSubChildren = getChildrenClass(folder, Link.class, cond);
+
+			// gets all files for this folder
+			List filesListSubChildren = new ArrayList();
+
+
+			List<FileAsset> fileAssets = null;
+			try {
+				fileAssets = APILocator.getFileAssetAPI().findFileAssetsByFolder(folder, "",true,APILocator.getUserAPI().getSystemUser(), false);
+				for(FileAsset fileAsset : fileAssets) {
+
+					if(fileAsset.isShowOnMenu() && !fileAsset.isDeleted()){
+
+						filesListSubChildren.add(fileAsset);
+					}
+				}
+			} catch (DotSecurityException e) {}
+			
+			try {
+                for(IHTMLPage page : APILocator.getHTMLPageAssetAPI().getHTMLPages(folder, true, false, APILocator.getUserAPI().getSystemUser(), false)) {
+                    if(page.isShowOnMenu()) {
+                        filesListSubChildren.add(page);
+                    }
+                }
+                
+            } catch (DotSecurityException e) {}
+
+			// gets all subitems
+			menuList.addAll(subFolders);
+			menuList.addAll(linksListSubChildren);
+			menuList.addAll(filesListSubChildren);
+
+			Comparator comparator = new AssetsComparator(orderDirection);
+			java.util.Collections.sort(menuList, comparator);
+		}
+
+		return menuList;
+	}
+
+	@SuppressWarnings("unchecked")
+	protected java.util.List getAllMenuItems(Inode inode) throws DotStateException, DotDataException {
+		return getAllMenuItems(inode, 1);
+	}
+
+	@SuppressWarnings("unchecked")
+	protected java.util.List getAllMenuItems(Inode inode, int orderDirection) throws DotStateException, DotDataException {
+	    List<Folder> dummy=new ArrayList<Folder>();
+	    dummy.add((Folder)inode);
+	    return getMenuItems(dummy, orderDirection);
+	}
+
+	protected Folder createFolders(String path, Host host) throws DotDataException {
+
+		StringTokenizer st = new StringTokenizer(path, "/");
+		StringBuffer sb = new StringBuffer("/");
+
+		Folder parent = null;
+
+		while (st.hasMoreTokens()) {
+			String name = st.nextToken();
+			sb.append(name + "/");
+			Folder f = findFolderByPath(sb.toString(), host);
+			if (!InodeUtils.isSet(f.getInode())) {
+				f.setName(name);
+				f.setTitle(name);
+				//f.setPath(sb.toString());
+				f.setShowOnMenu(false);
+				f.setSortOrder(0);
+				f.setHostId(host.getIdentifier());
+				Identifier ident;
+				if(!UtilMethods.isSet(parent))
+					ident = createIdentifierForFolder(f, "/");
+				else {
+					Identifier parentId=APILocator.getIdentifierAPI().find(parent.getIdentifier());
+					ident = createIdentifierForFolder(f, parentId.getPath());
+				}
+				f.setIdentifier(ident.getId());
+				HibernateUtil.saveOrUpdate(f);
+			}
+			parent = f;
+
+		}
+		return parent;
+
+	}
+
+    @SuppressWarnings ("unchecked")
+    private void copy ( Folder folder, Host destination, Hashtable copiedObjects ) throws DotDataException, DotSecurityException, DotStateException, IOException {
+
+        boolean rename = APILocator.getHostAPI().doesHostContainsFolder( destination, folder.getName() );
+
+        Folder newFolder = new Folder();
+        newFolder.copy( folder );
+        newFolder.setName( folder.getName() );
+        while ( rename ) {
+            newFolder.setName( newFolder.getName() + "_copy" );
+            rename = APILocator.getHostAPI().doesHostContainsFolder( destination, newFolder.getName() );
+        }
+
+        newFolder.setHostId( destination.getIdentifier() );
+
+        Identifier newFolderId = createIdentifierForFolder( newFolder, null );
+        newFolder.setIdentifier( newFolderId.getId() );
+        newFolder.setModDate(new Date());
+
+        save( newFolder );
+
+        saveCopiedFolder( folder, newFolder, copiedObjects );
+    }
+
+    @SuppressWarnings ("unchecked")
+    private void copy ( Folder folder, Folder destination, Hashtable copiedObjects ) throws DotDataException, DotStateException, DotSecurityException, IOException {
+
+        boolean rename = folderContains( folder.getName(), destination );
+
+        Folder newFolder = new Folder();
+        newFolder.copy( folder );
+        newFolder.setName( folder.getName() );
+        while ( rename ) {
+            newFolder.setName( newFolder.getName() + "_copy" );
+            rename = folderContains( newFolder.getName(), (Folder) destination );
+        }
+
+        newFolder.setHostId( destination.getHostId() );
+        Identifier parentId = APILocator.getIdentifierAPI().find( destination.getIdentifier() );
+        Identifier newFolderId = createIdentifierForFolder( newFolder, parentId.getPath() );
+        newFolder.setIdentifier( newFolderId.getId() );
+        newFolder.setModDate(new Date());
+
+        save( newFolder );
+
+        saveCopiedFolder( folder, newFolder, copiedObjects );
+    }
+
+	private void saveCopiedFolder(Folder source, Folder newFolder, Hashtable copiedObjects) throws DotDataException, DotStateException, DotSecurityException, IOException {
+		User systemUser = APILocator.getUserAPI().getSystemUser();
+
+		if (copiedObjects == null)
+			copiedObjects = new Hashtable();
+
+		// Copying folder permissions
+		APILocator.getPermissionAPI().copyPermissions(source, newFolder);
+
+		// Copying children html pages
+		Map<String, IHTMLPage[]> pagesCopied;
+		if (copiedObjects.get("HTMLPages") == null) {
+			pagesCopied = new HashMap<String, IHTMLPage[]>();
+			copiedObjects.put("HTMLPages", pagesCopied);
+		} else {
+			pagesCopied = (Map<String, IHTMLPage[]>) copiedObjects.get("HTMLPages");
+		}
+
+		// Copying Files
+		Map<String, IFileAsset[]> filesCopied;
+		if (copiedObjects.get("Files") == null) {
+			filesCopied = new HashMap<String, IFileAsset[]>();
+			copiedObjects.put("Files", filesCopied);
+		} else {
+			filesCopied = (Map<String, IFileAsset[]>) copiedObjects.get("Files");
+		}
+
+		//Content Files
+		List<FileAsset> faConts = APILocator.getFileAssetAPI().findFileAssetsByFolder(source, APILocator.getUserAPI().getSystemUser(), false);
+		for(FileAsset fa : faConts){
+			if(fa.isWorking() && !fa.isArchived()){
+				Contentlet cont = APILocator.getContentletAPI().find(fa.getInode(), APILocator.getUserAPI().getSystemUser(), false);
+				APILocator.getContentletAPI().copyContentlet(cont, newFolder, APILocator.getUserAPI().getSystemUser(), false);
+				filesCopied.put(cont.getInode(), new IFileAsset[] {fa , APILocator.getFileAssetAPI().fromContentlet(cont)});
+			}
+		}
+		
+		//Content Pages
+		Set<IHTMLPage> pageAssetList=new HashSet<IHTMLPage>();
+		pageAssetList.addAll(APILocator.getHTMLPageAssetAPI().getWorkingHTMLPages(source, APILocator.getUserAPI().getSystemUser(), false));
+		pageAssetList.addAll(APILocator.getHTMLPageAssetAPI().getLiveHTMLPages(source, APILocator.getUserAPI().getSystemUser(), false));
+		for(IHTMLPage page : pageAssetList) {
+		    Contentlet cont = APILocator.getContentletAPI().find(page.getInode(), APILocator.getUserAPI().getSystemUser(), false);
+            Contentlet newContent = APILocator.getContentletAPI().copyContentlet(cont, newFolder, APILocator.getUserAPI().getSystemUser(), false);
+            List<MultiTree> pageContents = APILocator.getMultiTreeAPI().getMultiTrees(cont.getIdentifier());
+            for(MultiTree m : pageContents){
+            	MultiTree mt = new MultiTree(newContent.getIdentifier(), m.getParent2(), m.getChild());
+            	APILocator.getMultiTreeAPI().saveMultiTree(mt);
+            }
+            pagesCopied.put(cont.getInode(), new IHTMLPage[] {page , APILocator.getHTMLPageAssetAPI().fromContentlet(cont)});
+		}
+		
+
+		// issues/1736
+		APILocator.getContentletAPI().refreshContentUnderFolder(newFolder);
+
+		// Copying links
+		Map<String, Link[]> linksCopied;
+		if (copiedObjects.get("Links") == null) {
+			linksCopied = new HashMap<String, Link[]>();
+			copiedObjects.put("Links", linksCopied);
+		} else {
+			linksCopied = (Map<String, Link[]>) copiedObjects.get("Links");
+		}
+
+		List links = getChildrenClass(source,Link.class);
+		for (Link link : (List<Link>) links) {
+			if (link.isWorking()) {
+				Link newLink = LinkFactory.copyLink(link, newFolder);
+				// Saving copied pages to update template - pages relationships
+				// later
+				linksCopied.put(link.getInode(), new Link[] { link, newLink });
+			}
+		}
+
+		// Copying Inner Folders
+		List childrenFolder = APILocator.getFolderAPI().findSubFolders(source,systemUser,false);
+		for (Folder childFolder : (List<Folder>) childrenFolder) {
+			copy(childFolder, newFolder, copiedObjects);
+		}
+
+	}
+
+	protected void copy(Folder folder, Host destination) throws DotDataException, DotSecurityException, DotStateException, IOException {
+		copy(folder, destination, null);
+	}
+
+	protected void copy(Folder folder, Folder destination) throws DotDataException, DotStateException, DotSecurityException, IOException {
+		copy(folder, destination, null);
+	}
+
+	@SuppressWarnings("unchecked")
+	private boolean folderContains(String name, Folder destination) throws DotStateException, DotDataException, DotSecurityException {
+		List<Folder> children = APILocator.getFolderAPI().findSubFolders(destination,APILocator.getUserAPI().getSystemUser(),false);
+		for (Folder folder : children) {
+			if (folder.getName().equals(name))
+				return true;
+		}
+		return false;
+	}
+
+	@SuppressWarnings("unchecked")
+	private boolean move(final Folder folder, final Object destination) throws DotDataException, DotStateException, DotSecurityException {
+
+		final MutableBoolean successOperation = new MutableBoolean(true);
+		final IdentifierAPI  identifierAPI    = APILocator.getIdentifierAPI();
+		final ContentletAPI  contentletAPI    = APILocator.getContentletAPI();
+		final Identifier     folderId         = identifierAPI.find(folder.getIdentifier());
+
+        //Clean up the cache
+		this.cleanUpTheFolderCache(folder, folderId);
+
+		final User systemUser = APILocator.systemUser();
+		boolean contains = false;
+		String newParentPath;
+		String newParentHostId;
+
+		if (destination instanceof Folder) {
+
+			contains = this.folderContains(folder.getName(), (Folder) destination);
+			final Identifier destinationId = identifierAPI.find(((Folder) destination).getIdentifier());
+			newParentPath   = destinationId.getPath();
+			newParentHostId = destinationId.getHostId();
+			if(!contains) {
+				CacheLocator.getNavToolCache().removeNavByPath(destinationId.getHostId(), destinationId.getPath());
+			}
+		} else {
+
+			contains = APILocator.getHostAPI().doesHostContainsFolder((Host) destination, folder.getName());
+			newParentPath   = StringPool.FORWARD_SLASH;
+			newParentHostId = ((Host)destination).getIdentifier();
+			if(!contains) {
+				CacheLocator.getNavToolCache().removeNav(newParentHostId, SYSTEM_FOLDER);
+			}
+		}
+
+		if (contains) {
+
+			return false;
+		}
+
+		final List<Folder> subFolders = this.getSubFoldersTitleSort(folder);
+		final List links 			  = this.getChildrenClass(folder, Link.class);
+		final List<Contentlet> contentlets = contentletAPI.
+								findContentletsByFolder(folder, systemUser, false);
+
+
+		folderId.setParentPath(newParentPath);
+		folderId.setHostId    (newParentHostId);
+		identifierAPI.save    (folderId);
+
+		this.moveLinks(folder, links);
+		this.moveChildContentlets(folder, systemUser, contentlets);
+		successOperation.setValue(this.moveChildFolders(folder, subFolders));
+
+		CacheLocator.getIdentifierCache().removeFromCacheByIdentifier(folderId.getId());
+
+		folder.setModDate(new Date());
+		save(folder);
+
+		return successOperation.getValue();
+	}
+
+	private boolean moveChildFolders(final Object folder, final List<Folder> subFolders) throws DotDataException, DotSecurityException {
+
+		boolean moved = true;
+
+		for(final Folder subFolder : subFolders) {
+
+			moved &= move(subFolder, folder);
+		}
+
+		return moved;
+	}
+
+	private void moveChildContentlets(final Folder folder,
+									  final User systemUser,
+									  final List<Contentlet> contentlets) throws DotDataException, DotSecurityException {
+
+		final ContentletAPI contentletAPI = APILocator.getContentletAPI();
+		final FileAssetAPI  fileAssetAPI  = APILocator.getFileAssetAPI();
+
+		for(final Contentlet contentlet : contentlets) {
+
+		    if(contentlet.getStructure().getStructureType() == Structure.STRUCTURE_TYPE_FILEASSET) {
+
+				fileAssetAPI.moveFile(contentlet, folder, systemUser, false);
+		    } else {
+
+    			final boolean isLive = contentlet.isLive();
+    			contentlet.setFolder(folder.getInode());
+    			contentlet.setInode (null);
+    			final Contentlet newContentlet = contentletAPI.checkin(contentlet, systemUser, false);
+    			if(isLive) {
+
+					contentletAPI.publish(newContentlet, systemUser, false);
+    			}
+		    }
+		}
+	}
+
+	private void moveLinks(final Folder folder, final List links) throws DotDataException, DotSecurityException {
+
+		for (final Object linkObject : links) {
+
+			final Link link = (Link)linkObject;
+			if (link.isWorking()) {
+
+				LinkFactory.moveLink(link, folder);
+			}
+		}
+	}
+
+	private void cleanUpTheFolderCache(final Folder folder, final Identifier folderId) {
+
+		if (folder.isShowOnMenu()) {
+
+			CacheLocator.getNavToolCache().removeNav( folder.getHostId(), folder.getInode() );
+		}
+
+		CacheLocator.getNavToolCache().removeNavByPath( folderId.getHostId(), folderId.getParentPath() );
+		this.folderCache.removeFolder( folder, folderId );
+		CacheLocator.getIdentifierCache().removeFromCacheByIdentifier(folderId.getId());
+	}
+
+	/***
+	 * This method update recursively the inner folders of the specified folder
+	 *
+	 * @param oldFolder
+	 * @param newFolder
+	 * @throws DotDataException
+	 * @throws DotStateException
+	 * @throws DotSecurityException
+	 */
+	@SuppressWarnings("unchecked")
+	private void moveRecursiveFolders(Folder oldFolder, Folder newFolder) throws DotStateException, DotDataException, DotSecurityException {
+		Stack<Folder> innerFolders = new Stack();
+
+		innerFolders.addAll(APILocator.getFolderAPI().findSubFolders(oldFolder, APILocator.getUserAPI().getSystemUser(), false));
+		while (!innerFolders.empty()) {
+			Folder nextFolder = innerFolders.pop();
+			Host destinationHost = APILocator.getHostAPI().findParentHost(newFolder, APILocator.getUserAPI().getSystemUser(), false);
+			String newPath = APILocator.getIdentifierAPI().find(newFolder).getPath()+nextFolder.getName()+"/";
+			Folder nextNewFolder = APILocator.getFolderAPI().createFolders(newPath, destinationHost, APILocator.getUserAPI().getSystemUser(), false);
+
+			List links = getChildrenClass(nextFolder,Link.class);
+
+			updateMovedFolderAssets(nextFolder, nextNewFolder, links);
+			moveRecursiveFolders(nextFolder, nextNewFolder);
+		}
+	}
+
+	/**
+	 * this method updates the asset info for the new paths
+	 *
+	 * @param theFolder
+	 *            the folder moved
+	 * @throws DotDataException
+	 * @throws DotSecurityException
+	 * @throws DotStateException
+	 */
+	@SuppressWarnings({ "unchecked", "deprecation" })
+	protected void updateMovedFolderAssets(Folder theFolder) throws DotDataException, DotStateException, DotSecurityException {
+
+		User systemUser;
+		Host newHost;
+		try {
+			systemUser = APILocator.getUserAPI().getSystemUser();
+			newHost = APILocator.getHostAPI().findParentHost(theFolder, systemUser, false);
+		} catch (DotDataException e) {
+			Logger.error(FolderFactoryImpl.class, e.getMessage(), e);
+			throw new DotRuntimeException(e.getMessage(), e);
+		} catch (DotSecurityException e) {
+			Logger.error(FolderFactoryImpl.class, e.getMessage(), e);
+			throw new DotRuntimeException(e.getMessage(), e);
+		}
+
+		List<FileAsset> fileAssets = APILocator.getFileAssetAPI().findFileAssetsByFolder(theFolder, APILocator.getUserAPI().getSystemUser(), false);
+		for(FileAsset fa : fileAssets){
+			Identifier identifier = APILocator.getIdentifierAPI().find(fa);
+			Contentlet fileAssetCont = APILocator.getContentletAPI().find(fa.getInode(), APILocator.getUserAPI().getSystemUser(), false);
+
+
+			if (fileAssetCont.isWorking()) {
+				// gets identifier for this webasset and changes the uri and
+				// persists it
+				identifier.setHostId(newHost.getIdentifier());
+				Identifier folderIdentifier  = APILocator.getIdentifierAPI().find(theFolder);
+				identifier.setParentPath(folderIdentifier.getPath());
+				APILocator.getIdentifierAPI().save(identifier);
+				CacheLocator.getIdentifierCache().removeFromCacheByIdentifier(identifier.getId());
+			}
+
+		}
+
+		List<Link> links = APILocator.getFolderAPI().getLinks(theFolder, systemUser, false);
+		for (Link link : links) {
+			if (link.isWorking()) {
+
+				Identifier identifier = APILocator.getIdentifierAPI().find(link);
+
+				// gets identifier for this webasset and changes the uri and
+				// persists it
+				identifier.setHostId(newHost.getIdentifier());
+				identifier.setURI(link.getURI(theFolder));
+				APILocator.getIdentifierAPI().save(identifier);
+				CacheLocator.getIdentifierCache().removeFromCacheByIdentifier(identifier.getId());
+			}
+
+		}
+	}
+
+	/**
+	 * this method updates the asset info for the new paths
+	 *
+	 * @param oldFolder
+	 *            the folder moved
+	 * @throws DotDataException
+	 * @throws DotSecurityException
+	 * @throws DotStateException
+	 */
+	@SuppressWarnings({ "unchecked", "deprecation" })
+	private void updateMovedFolderAssets(Folder oldFolder, Folder newFolder, List<Link> links)
+			throws DotDataException, DotStateException, DotSecurityException {
+
+		User systemUser;
+
+		try {
+			systemUser = APILocator.getUserAPI().getSystemUser();
+		} catch (DotDataException e) {
+			Logger.error(FolderFactoryImpl.class, e.getMessage(), e);
+			throw new DotRuntimeException(e.getMessage(), e);
+		}
+
+		for (Link link : links) {
+			if (link.isWorking()) {
+				LinkFactory.moveLink(link, newFolder);
+			}
+		}
+
+		List<FileAsset> fileAssets = APILocator.getFileAssetAPI().findFileAssetsByFolder(oldFolder, APILocator.getUserAPI().getSystemUser(), false);
+		for(FileAsset fa : fileAssets){
+			boolean appendCopyToFileName = false;
+			Contentlet newFileAsset = APILocator.getContentletAPI().copyContentlet(fa, newFolder, systemUser, appendCopyToFileName, false);
+			if(fa.isLive()){
+				APILocator.getVersionableAPI().setLive(newFileAsset);
+			}
+		}
+	}
+
+	protected boolean move(Folder folder, Folder destination) throws DotDataException, DotSecurityException {
+		return move(folder, (Object) destination);
+	}
+
+	protected boolean move(final Folder folder, final Host destination) throws DotDataException, DotSecurityException {
+		return move(folder, (Object) destination);
+	}
+
+	/**
+	 * Checks if folder1 is child of folder2
+	 *
+	 * @param childFolder
+	 * @param parentFolderParam
+	 * @return
+	 * @throws DotDataException
+	 * @throws DotIdentifierStateException
+	 * @throws DotSecurityException
+	 */
+	protected boolean isChildFolder(final Folder childFolder, final Folder parentFolderParam) throws  DotDataException, DotSecurityException {
+
+		final Folder parentFolder = APILocator.getFolderAPI().findParentFolder(childFolder,APILocator.getUserAPI().getSystemUser(),false);
+		if (parentFolder==null || !InodeUtils.isSet(parentFolder.getInode()))
+			return false;
+		else {
+			if (parentFolder.getInode().equalsIgnoreCase(parentFolderParam.getInode())) {
+				return true;
+			}
+			return isChildFolder(parentFolder, parentFolderParam);
+		}
+	}
+
+	@Override
+	protected boolean renameFolder(Folder folder, String newName, User user, boolean respectFrontEndPermissions) throws DotDataException, DotSecurityException {
+		// checking if already exists
+		final Identifier ident = APILocator.getIdentifierAPI().loadFromDb(folder.getIdentifier());
+		final String identifierPath = ident.getPath();
+		final String identifierHostId = ident.getHostId();
+
+		StringBuilder newPath = new StringBuilder(ident.getParentPath()).append(newName);
+		if(!newName.endsWith("/")) newPath.append("/"); // Folders must end with '/'
+		Host host = APILocator.getHostAPI().find(folder.getHostId(),user,respectFrontEndPermissions);
+		Folder nFolder = findFolderByPath(newPath.toString(), host);
+		if(UtilMethods.isSet(nFolder.getInode()) && !folder.getIdentifier().equals(nFolder.getIdentifier()))
+			return false;
+
+		CacheLocator.getIdentifierCache().removeFromCacheByInode(folder.getInode());
+		CacheLocator.getIdentifierCache().removeFromCacheByVersionable(folder);
+		CacheLocator.getFolderCache().removeFolder(folder, ident);
+
+		final ArrayList<String> childIdents=new ArrayList<String>();
+		DotConnect dc=new DotConnect();
+		dc.setSQL("select id from identifier where parent_path like ? and host_inode=?");
+		dc.addParam(identifierPath+"%");
+		dc.addParam(identifierHostId);
+		for(Map<String,Object> rr : (List<Map<String,Object>>)dc.loadResults()) {
+		    childIdents.add((String)rr.get("id"));
+		}
+		HibernateUtil.addCommitListener(new FlushCacheRunnable() {
+            public void run() {
+                for(String id : childIdents) {
+                    CacheLocator.getIdentifierCache().removeFromCacheByIdentifier(id);
+                }
+            }
+		});
+
+        Folder ff=(Folder) HibernateUtil.load(Folder.class, folder.getInode());
+		ff.setName(newName);
+		ff.setTitle(newName);
+		ff.setModDate(new Date());
+
+		save(ff);
+
+		HibernateUtil.getSession().clear();
+
+        HibernateUtil.addCommitListener(new FlushCacheRunnable() {
+            public void run() {
+                APILocator.getContentletAPI().refreshContentUnderFolderPath(identifierHostId, identifierPath);
+            }
+        });
+
+		return true;
+	}
+
+	protected boolean matchFilter(Folder folder, String fileName) {
+		// return value
+		Perl5Matcher p5m = new Perl5Matcher();
+		Perl5Compiler p5c = new Perl5Compiler();
+		boolean match = false;
+		try {
+			// Obtain the filters
+			String filesMasks = folder.getFilesMasks();
+			filesMasks = (filesMasks != null ? filesMasks.trim() : filesMasks);
+
+			if (UtilMethods.isSet(filesMasks)) {
+				String[] filesMasksArray = filesMasks.split(",");
+				int length = filesMasksArray.length;
+
+				// Try to match de filters
+				for (int i = 0; i < length; i++) {
+					String regex = filesMasksArray[i];
+					regex = regex.replace(".", "\\.");
+					regex = regex.replace("*", ".*");
+					regex = "^" + regex.trim() + "$";
+					Pattern pattern = p5c.compile(regex, Perl5Compiler.CASE_INSENSITIVE_MASK);
+					match = match || p5m.matches(fileName, pattern);
+					if (match) {
+						break;
+					}
+				}
+			} else {
+				match = true;
+			}
+		} catch (Exception ex) {
+			Logger.debug(FolderFactoryImpl.class, ex.toString());
+		}
+		return match;
+	}
+
+	private boolean isOpenNode(String[] openNodes, String node) {
+		boolean returnValue = false;
+		for (String actualNode : openNodes) {
+			if (actualNode.equals(node)) {
+				returnValue = true;
+				break;
+			}
+		}
+		return returnValue;
+	}
+
+	// http://jira.dotmarketing.net/browse/DOTCMS-3232
+	protected Folder findSystemFolder() throws DotDataException {
+		Folder folder = new Folder();
+		folder = folderCache.getFolder(SYSTEM_FOLDER);
+		if (folder!=null && folder.getInode().equalsIgnoreCase(SYSTEM_FOLDER)) {
+			return folder;
+		} else {
+			folder = find(SYSTEM_FOLDER);
+		}
+		if (UtilMethods.isSet(folder.getInode()) && folder.getInode().equalsIgnoreCase(SYSTEM_FOLDER)) {
+			folderCache.addFolder(folder,APILocator.getIdentifierAPI().find(folder.getIdentifier()));
+			return folder;
+		} else {
+			DotConnect dc = new DotConnect();
+			Folder folder1 = new Folder();
+			String hostInode = "";
+			folder1.setInode(SYSTEM_FOLDER);
+			folder1.setName(SYSTEM_FOLDER_ASSET_NAME);
+			folder1.setTitle("System folder");
+			try {
+				hostInode = APILocator.getHostAPI().findSystemHost(APILocator.getUserAPI().getSystemUser(), true).getIdentifier();
+			} catch (DotSecurityException e) {
+				Logger.error(FolderFactoryImpl.class, e.getMessage(), e);
+				throw new DotDataException(e.getMessage(), e);
+			}
+			folder1.setFilesMasks("");
+			folder1.setSortOrder(0);
+			folder1.setShowOnMenu(false);
+
+			String IdentifierQuery = "INSERT INTO IDENTIFIER(ID,PARENT_PATH,ASSET_NAME,HOST_INODE,ASSET_TYPE) VALUES(?,?,?,?,?)";
+			String uuid = SYSTEM_FOLDER_ID;
+			dc.setSQL(IdentifierQuery);
+			dc.addParam(uuid);
+			dc.addParam(SYSTEM_FOLDER_PARENT_PATH);
+			dc.addParam(folder1.getName());
+			dc.addParam(hostInode);
+			dc.addParam(folder1.getType());
+			dc.loadResult();
+
+			String InodeQuery = "INSERT INTO INODE(INODE, OWNER, IDATE, TYPE) VALUES (?,null,?,?)";
+			dc.setSQL(InodeQuery);
+			dc.addParam(folder1.getInode());
+			dc.addParam(folder1.getiDate());
+			dc.addParam(folder1.getType());
+			dc.loadResult();
+			String hostQuery = "INSERT INTO " + Type.FOLDER.getTableName() + "(INODE, NAME,TITLE, SHOW_ON_MENU, SORT_ORDER,FILES_MASKS,IDENTIFIER) VALUES (?,?,?,?,?,?,?,?)";
+			dc.setSQL(hostQuery);
+			dc.addParam(folder1.getInode());
+			dc.addParam(folder1.getName());
+			dc.addParam(folder1.getTitle());
+			dc.addParam(folder1.isShowOnMenu());
+			dc.addParam(folder1.getSortOrder());
+			dc.addParam(folder1.getFilesMasks());
+			dc.addParam(uuid);
+			dc.loadResult();
+			folderCache.addFolder(folder1,APILocator.getIdentifierAPI().find(folder1.getIdentifier()));
+			return folder1;
+		}
+	}
+
+	@SuppressWarnings("unchecked")
+	protected List<Folder> findFoldersByHost(Host host) throws DotHibernateException {
+		List<Folder> folderList = getSubFolders(null, "/", host.getIdentifier(), null);
+		Collections.sort(folderList, (Folder folder1, Folder folder2) -> folder1.getName()
+				.compareToIgnoreCase(folder2.getName()));
+		return folderList;
+	}
+
+	@SuppressWarnings("unchecked")
+	protected List<Folder> findThemesByHost(Host host) throws DotHibernateException {
+		List<Folder> folderList = getSubFolders(null, "/application/themes/", host.getIdentifier(),
+				null);
+		Collections.sort(folderList, (Folder folder1, Folder folder2) -> folder1.getName()
+				.compareToIgnoreCase(folder2.getName()));
+		return folderList;
+	}
+
+	protected Identifier createIdentifierForFolder(Folder folder, String parentPath) throws DotDataException {
+		Identifier identifier = new Identifier();
+		if (InodeUtils.isSet(folder.getIdentifier())) {
+			try {
+				identifier = APILocator.getIdentifierAPI().find(folder.getIdentifier());
+			} catch (Exception e) {
+				Logger.error(FolderFactoryImpl.class, e.getMessage(), e);
+				throw new DotRuntimeException(e.getMessage(), e);
+			}
+		}
+		identifier.setAssetType(folder.getType());
+		identifier.setAssetName(folder.getName());
+		identifier.setHostId(folder.getHostId());
+		if(InodeUtils.isSet(folder.getIdentifier())){
+			identifier.setParentPath(APILocator.getIdentifierAPI().find(folder).getParentPath()+ folder.getName() + "/");
+		}else{
+			if(parentPath==null)
+				identifier.setParentPath("/");
+			else
+				identifier.setParentPath(parentPath);
+		}
+		APILocator.getIdentifierAPI().save(identifier);
+		CacheLocator.getIdentifierCache().removeFromCacheByVersionable(folder);
+
+		return identifier;
+	}
+
+	protected List<Treeable> getChildrenClass(Folder parent, Class clazz) throws DotStateException, DotDataException {
+		return getChildrenClass(parent, clazz, null, null, 0, 1000);
+	}
+
+    protected List<Treeable> getChildrenClass ( Host host, Class clazz ) throws DotStateException, DotDataException {
+        Identifier identifier = APILocator.getIdentifierAPI().find( host.getIdentifier() );
+        return getChildrenClass( identifier, clazz, null, null, 0, 1000 );
+    }
+
+    protected List<Treeable> getChildrenClass ( Host host, Class clazz, ChildrenCondition cond ) throws DotStateException, DotDataException {
+        Identifier identifier = APILocator.getIdentifierAPI().find( host.getIdentifier() );
+        return getChildrenClass( identifier, clazz, cond, null, 0, 1000 );
+    }
+
+    protected List<Treeable> getChildrenClass ( Folder parent, Class clazz, ChildrenCondition cond ) throws DotStateException, DotDataException {
+        return getChildrenClass( parent, clazz, cond, null, 0, 1000 );
+    }
+
+    protected List<Treeable> getChildrenClass ( Folder parent, Class clazz, ChildrenCondition condition, String orderby ) throws DotStateException,
+            DotDataException {
+        return getChildrenClass( parent, clazz, condition, orderby, 0, 1000 );
+    }
+
+    protected List<Treeable> getChildrenClass ( Folder parent, Class clazz, ChildrenCondition cond, String orderBy, int offset, int limit ) throws DotStateException, DotDataException {
+        Identifier identifier = APILocator.getIdentifierAPI().find( parent.getIdentifier() );
+        return getChildrenClass( identifier, clazz, cond, orderBy, offset, limit );
+    }
+
+    protected List<Treeable> getChildrenClass ( Identifier identifier, Class clazz, ChildrenCondition cond, String orderBy, int offset, int limit ) throws DotStateException, DotDataException {
+
+        String tableName;
+		String type;
+
+        try {
+            Object obj;
+            obj = clazz.newInstance();
+
+            if ( obj instanceof Treeable ) {
+				type = ((Treeable) obj).getType();
+                tableName = Inode.Type.valueOf(type.toUpperCase()).getTableName();
+            } else {
+                throw new DotStateException( "Unable to getType for child asset" );
+            }
+        } catch ( InstantiationException e ) {
+            throw new DotStateException( "Unable to getType for child asset" );
+        } catch ( IllegalAccessException e ) {
+            throw new DotStateException( "Unable to getType for child asset" );
+        }
+
+        String versionTable = Inode.Type.valueOf(type.toUpperCase()).getVersionTableName();
+
+        DotConnect dc = new DotConnect();
+        String sql = "SELECT " + tableName + ".*" + " from " + tableName + " " + tableName + ",  inode " + tableName
+                + "_1_, identifier " + tableName + "_2_ ";
+
+        if ( cond != null && versionTable != null && (cond.deleted != null || cond.working != null || cond.live != null) )
+            sql += ", " + versionTable;
+
+        sql += " where " + tableName + "_2_.parent_path = ? " + " and " + tableName
+                + ".identifier = " + tableName + "_2_.id " + " and " + tableName + "_1_.inode = " + tableName + ".inode " + " and ";
+
+        if ( cond != null && cond.deleted != null )
+            if ( versionTable != null )
+                sql += versionTable + ".deleted=" + ((cond.deleted) ? DbConnectionFactory.getDBTrue() : DbConnectionFactory.getDBFalse()) + " and ";
+            else
+                sql += " deleted=" + ((cond.deleted) ? DbConnectionFactory.getDBTrue() : DbConnectionFactory.getDBFalse()) + " and ";
+
+        if ( cond != null && cond.working != null )
+            if ( versionTable != null )
+                sql += versionTable + ".working_inode" + (cond.working ? "=" : "<>") + tableName + "_1_.inode and ";
+            else
+                sql += " working=" + ((cond.working) ? DbConnectionFactory.getDBTrue() : DbConnectionFactory.getDBFalse()) + " and ";
+
+        if ( cond != null && cond.live != null )
+            if ( versionTable != null )
+                sql += versionTable + ".live_inode" + (cond.live ? "=" : "<>") + tableName + "_1_.inode and ";
+            else
+                sql += " live=" + ((cond.live) ? DbConnectionFactory.getDBTrue() : DbConnectionFactory.getDBFalse()) + " and ";
+
+        sql += tableName + "_1_.type = '" + tableName + "' " + " and " + tableName + "_2_.host_inode = ? ";
+
+        if ( cond != null && cond.showOnMenu != null )
+            sql += " and " + tableName + ".show_on_menu=" + (cond.showOnMenu ? DbConnectionFactory.getDBTrue() : DbConnectionFactory.getDBFalse());
+
+        if ( orderBy != null ) {
+            sql = sql + " order by " + orderBy;
+        }
+
+        dc.setSQL( sql );
+        dc.setStartRow( offset );
+        dc.setMaxRows( limit );
+        if ( identifier.getHostId().equals( Host.SYSTEM_HOST ) ) {
+            dc.addParam( "/" );
+            dc.addParam( identifier.getId() );
+        } else {
+            dc.addParam( identifier.getURI() + "/" );
+            dc.addParam( identifier.getHostId() );
+        }
+
+        try {
+
+			DBTransformer transformer = TransformerLocator.createDBTransformer(dc.loadObjectResults(), clazz);
+
+			if (transformer != null){
+				return transformer.asList();
+			}
+
+
+		}catch(Exception e){
+        	Logger.warn(this, e.getMessage(), e);
+		}
+
+		return Collections.emptyList();
+    }
+
+
+
+
+	@Override
+	protected void save(Folder folderInode) throws DotDataException {
+		HibernateUtil.getSession().clear();
+		HibernateUtil.saveOrUpdate(folderInode);
+	}
+
+	@Override
+	protected void save(Folder folderInode, String existingId) throws DotDataException {
+		if(existingId==null){
+			Folder folderToSave = folderInode;
+			if(UtilMethods.isSet(folderInode.getInode())) {
+				folderToSave = (Folder) new HibernateUtil(Folder.class).load(folderInode.getInode());
+				try{
+					BeanUtils.copyProperties(folderToSave, folderInode);
+				}
+				catch (Exception e) {
+					throw new DotDataException(e.getMessage(), e);
+				}
+			}
+			HibernateUtil.saveOrUpdate(folderToSave);
+			folderCache.removeFolder(folderToSave, APILocator.getIdentifierAPI().find(folderToSave.getIdentifier()));
+		}else{
+			folderInode.setInode(existingId);
+			HibernateUtil.saveWithPrimaryKey(folderInode, existingId);
+		}
+	}
+}