package com.dotmarketing.portlets.folders.model;

import com.dotcms.api.tree.Parentable;
import com.dotcms.publisher.util.PusheableAsset;
import com.dotcms.publishing.manifest.ManifestItem;
import com.dotmarketing.beans.Host;
import com.dotmarketing.beans.Identifier;
import com.dotmarketing.business.APILocator;
import com.dotmarketing.business.DotStateException;
import com.dotmarketing.business.PermissionAPI;
import com.dotmarketing.business.PermissionSummary;
import com.dotmarketing.business.Permissionable;
import com.dotmarketing.business.RelatedPermissionableGroup;
import com.dotmarketing.business.Ruleable;
import com.dotmarketing.business.Treeable;
import com.dotmarketing.exception.DotDataException;
import com.dotmarketing.exception.DotRuntimeException;
import com.dotmarketing.exception.DotSecurityException;
import com.dotmarketing.portlets.folders.business.FolderAPI;
import com.dotmarketing.portlets.folders.struts.FolderForm;
import com.dotmarketing.util.InodeUtils;
import com.dotmarketing.util.Logger;
import com.dotmarketing.util.UtilMethods;
import com.fasterxml.jackson.annotation.JsonIgnore;
import com.liferay.portal.model.User;
import com.liferay.util.StringPool;
import io.vavr.control.Try;
import java.io.Serializable;
import java.util.ArrayList;
import java.util.Date;
import java.util.HashMap;
import java.util.List;
import java.util.Map;
import org.apache.commons.lang.builder.ToStringBuilder;

/** @author Hibernate CodeGenerator */
public class Folder implements Serializable, Permissionable, Treeable, Ruleable,
		Parentable, ManifestItem {

	private static final long serialVersionUID = 1L;

	public static final String SYSTEM_FOLDER = "SYSTEM_FOLDER";

	private String identifier;

    /** nullable persistent field */
    private String name;

    /** nullable persistent field */
    private int sortOrder;

    /** nullable persistent field */
    private boolean showOnMenu;

    /** nullable persistent field */
    private String hostId = "";

	public static final String FOLDER_TYPE = "folder";

	private String type;

    private String title;
    /** default constructor */

    private String filesMasks;

    private String defaultFileType;

    private Date modDate;

	private String owner;

	private Date iDate;

	private String inode;

	private String path;

	@Override
	public String getOwner() {
		return owner;
	}

	@Override
	public void setOwner(String owner) {
		this.owner = owner;
	}

	public Date getIDate() {
		return iDate;
	}

	public void setIDate(Date iDate) {
		this.iDate = iDate;
	}

	public void setInode(String inode) {
		this.inode = inode;
	}

	@Override
	public String getIdentifier() {
		return identifier;
	}

	/**
	 * Returns the type.
	 *
	 * @return String
	 */
	public String getType() {
		return this.type;
	}

	public void setType(String type) {
		this.type = type;
	}

    
    @JsonIgnore
    public Host getHost() {
        return Try.of(()->APILocator.getHostAPI().find(hostId, APILocator.systemUser(), false)).getOrNull();
    }
    
    @JsonIgnore
    public boolean isSystemFolder() {
        return Try.of(()->FolderAPI.SYSTEM_FOLDER.equals(inode)).getOrElse(false);
    }
    
    
    
    
    
	public Folder() {
    	modDate = new Date();
		type = FOLDER_TYPE;
    }

	/**
	 * Returns the inode.
	 * @return String
	 */
	public String getInode() {
		return inode;
	}

	/**
	 * Returns the name.
	 * @return String
	 */
	public String getName() {
		return name;
	}

	@JsonIgnore
	@Override
	public boolean isParent() {
		return true;
	}

	@Override
	public List<Treeable> getChildren(User user, boolean live, boolean working, boolean archived, boolean respectFrontEndPermissions) throws DotSecurityException, DotDataException {
		return APILocator.getTreeableAPI().loadAssetsUnderFolder(this,user,live,working, archived, respectFrontEndPermissions);
	}


	/**
	 * Returns the sortOrder.
	 * @return int
	 */
	public int getSortOrder() {
		return sortOrder;
	}

	/**
	 * Sets the name.
	 * @param name The name to set
	 */
	public void setName(String name) {
		this.name = name;
	}


	/**
	 * Sets the sortOrder.
	 * @param sortOrder The sortOrder to set
	 */
	public void setSortOrder(int sortOrder) {
		this.sortOrder = sortOrder;
	}

	/**
	 * Returns the showOnMenu.
	 * @return boolean
	 */
	public boolean isShowOnMenu() {
		return showOnMenu;
	}

	/**
	 * Sets the showOnMenu.
	 * @param showOnMenu The showOnMenu to set
	 */
	public void setShowOnMenu(boolean showOnMenu) {
		this.showOnMenu = showOnMenu;
	}

	/**
	 * Returns the title.
	 * @return String
	 */
	public String getTitle() {
		return title;
	}

	/**
	 * Sets the title.
	 * @param title The title to set
	 */
	public void setTitle(String title) {
		this.title = title;
	}

    /* (non-Javadoc)
     * @see java.lang.Object#toString()
     */
    public String toString() {
		return ToStringBuilder.reflectionToString(this);
    }

	/**
	 * @return Returns the hostId.
	 */
	public String getHostId() {
		return hostId;
	}
	/**
	 * @param hostId The hostId to set.
	 */
	public void setHostId(String hostId) {
		if(!InodeUtils.isSet(hostId) && UtilMethods.isSet(this.identifier)){
			try {
				hostId = APILocator.getIdentifierAPI().find(this.identifier).getHostId();
			} catch (Exception e) {
				Logger.error(Folder.class, "Unable to get Identifier", e);
				throw new DotRuntimeException(e.getMessage(), e);
			}
		}
		this.hostId = hostId;
	}
	public void setIdentifier(String identifier) {
	   this.identifier = identifier;
	   setHostId(this.hostId);
	}

	public void copy (Folder template) {
		this.setHostId(template.getHostId());
		this.setName(template.getName());
		this.setShowOnMenu(template.isShowOnMenu());
		this.setSortOrder(template.getSortOrder());
		this.setTitle(template.getTitle());
		this.setDefaultFileType(template.getDefaultFileType());
	}

	public String getFilesMasks() {
		return filesMasks;
	}

	public void setFilesMasks(String filesMasks) {
		this.filesMasks = filesMasks;
	}


	public String getDefaultFileType() {
		return defaultFileType;
	}

	public void setDefaultFileType(String defaultFileType) {
		this.defaultFileType = defaultFileType;
	}

    public Date getModDate() {
		return modDate;
	}

	public void setModDate(Date modDate) {
		this.modDate = modDate;
	}

	@JsonIgnore
	public Map<String, Object> getMap() throws DotStateException, DotDataException, DotSecurityException {
		final Map<String, Object> map = new HashMap<>();
		map.put("inode", this.identifier);
		map.put("type", FOLDER_TYPE);
		map.put("identifier", this.identifier);
		map.put("owner", this.owner);
		map.put("iDate", iDate);
		map.put("filesMasks", this.filesMasks);
		map.put("name", this.name);
		map.put("title", this.title);
		map.put("hostId", this.hostId);
		map.put("showOnMenu", this.showOnMenu);
		map.put("sortOrder", this.sortOrder);
		map.put("defaultFileType", this.defaultFileType);
		map.put("path", this.getPath());
		map.put("modDate", this.getModDate());
        return map;
    }

    //Methods from permissionable and parent permissionable

	@Override
	public List<PermissionSummary> acceptedPermissions() {
		List<PermissionSummary> accepted = new ArrayList<PermissionSummary>();
		accepted.add(new PermissionSummary("view", "view-permission-description", PermissionAPI.PERMISSION_READ));
		accepted.add(new PermissionSummary("edit", "edit-permission-description", PermissionAPI.PERMISSION_WRITE));
		accepted.add(new PermissionSummary("publish", "publish-permission-description", PermissionAPI.PERMISSION_PUBLISH));
		accepted.add(new PermissionSummary("edit-permissions", "edit-permissions-permission-description", PermissionAPI.PERMISSION_EDIT_PERMISSIONS));
		return accepted;
	}

	@Override
	public String getPermissionId() {
		return getInode();
	}

	@Override
	public boolean isParentPermissionable() {
		return true;
	}

	@JsonIgnore
	@Override
	public Permissionable getParentPermissionable() throws DotDataException {

		User systemUser = APILocator.getUserAPI().getSystemUser();

		FolderAPI folderAPI = APILocator.getFolderAPI();
		Folder parentFolder;
		try {
			parentFolder = folderAPI.findParentFolder(this, APILocator.getUserAPI().getSystemUser(), false);
		} catch (Exception e) {
			Logger.error(Folder.class, e.getMessage(), e);
			throw new DotDataException(e.getMessage(), e);
		}
		if(parentFolder != null)
			return parentFolder;

		try {
			return APILocator.getHostAPI().findParentHost(this, systemUser, false);
		} catch (DotSecurityException e) {
			Logger.error(Folder.class, e.getMessage(), e);
			throw new DotRuntimeException(e.getMessage(), e);
		}
	}

<<<<<<< HEAD
	@JsonIgnore
=======
	public List<RelatedPermissionableGroup> permissionDependencies(
			int requiredPermission) {
		return null;
	}

	public String getPermissionType() {
		return this.getClass().getCanonicalName();
	}

>>>>>>> 01495e15
	public String getPath() {
		if (UtilMethods.isSet(this.path)){
			return this.path;
		}

		Identifier id = null;

		try {
			id = APILocator.getIdentifierAPI().find(this.getIdentifier());
		} catch (DotDataException e) {
			Logger.error(Folder.class, e.getMessage(), e);
		} catch (Exception e) {
			Logger.debug(this, " This is usually not a problem as it is usually just the identifier not being found" +  e.getMessage(), e);
		}

		if (null != id){
			this.path = id.getPath();
		}

		return this.path;
	}

	public void setPath(final String path) {
		this.path = path;
	}
	
	public boolean equals(Object o){
		if (o == null)
			return false;
		if (this == o) 
			return true;
		if(o instanceof Folder){
			if(!this.name.equals(((Folder) o).name))
				return false;
			if(!this.defaultFileType.equals(((Folder) o).defaultFileType))
				return false;
			if(this.sortOrder != ((Folder) o).sortOrder)
				return false;
			if(this.showOnMenu != ((Folder) o).showOnMenu)
				return false;
			if(!this.hostId.equals(((Folder) o).hostId))
				return false;
			if(!this.title.equals(((Folder) o).title))
				return false;
			if((this.filesMasks == null && ((Folder) o).filesMasks != null && ((Folder)o).filesMasks != StringPool.BLANK)
                    || (this.filesMasks != null && !this.filesMasks.equals(((Folder) o).filesMasks)))
				return false;				
		}else if(o instanceof FolderForm){
			if(!this.name.equals(((FolderForm) o).getName()))
				return false;
			if(!this.defaultFileType.equals(((FolderForm) o).getDefaultFileType()))
				return false;
			if(this.sortOrder != ((FolderForm) o).getSortOrder())
				return false;
			if(!this.hostId.equals(((FolderForm) o).getHostId()))
				return false;
			if(!this.title.equals(((FolderForm) o).getTitle()))
				return false;
			if((this.filesMasks == null && ((FolderForm) o).getFilesMasks() != null && ((FolderForm)o).getFilesMasks() != "")
	                    || (this.filesMasks != null && !this.filesMasks.equals(((FolderForm) o).getFilesMasks())))	
				return false;				
			if(!this.showOnMenu == ((FolderForm) o).isShowOnMenu())
				return false;
		}else 
			return false;
		return true;
	}

	public ManifestInfo getManifestInfo(){
		Folder parent = null;

		try {
			final Permissionable parentPermissionable = this.getParentPermissionable();

			if (Folder.class.isInstance(parentPermissionable)) {
				parent = (Folder) parentPermissionable;
			}
		} catch (DotDataException e) {

		}

		return new ManifestInfoBuilder()
			.objectType(PusheableAsset.FOLDER.getType())
			.id(this.getIdentifier())
			.inode(this.getInode())
			.title(this.getTitle())
			.site(this.getHost())
			.folder(parent)
			.build();
	}

}
<|MERGE_RESOLUTION|>--- conflicted
+++ resolved
@@ -1,461 +1,458 @@
-package com.dotmarketing.portlets.folders.model;
-
-import com.dotcms.api.tree.Parentable;
-import com.dotcms.publisher.util.PusheableAsset;
-import com.dotcms.publishing.manifest.ManifestItem;
-import com.dotmarketing.beans.Host;
-import com.dotmarketing.beans.Identifier;
-import com.dotmarketing.business.APILocator;
-import com.dotmarketing.business.DotStateException;
-import com.dotmarketing.business.PermissionAPI;
-import com.dotmarketing.business.PermissionSummary;
-import com.dotmarketing.business.Permissionable;
-import com.dotmarketing.business.RelatedPermissionableGroup;
-import com.dotmarketing.business.Ruleable;
-import com.dotmarketing.business.Treeable;
-import com.dotmarketing.exception.DotDataException;
-import com.dotmarketing.exception.DotRuntimeException;
-import com.dotmarketing.exception.DotSecurityException;
-import com.dotmarketing.portlets.folders.business.FolderAPI;
-import com.dotmarketing.portlets.folders.struts.FolderForm;
-import com.dotmarketing.util.InodeUtils;
-import com.dotmarketing.util.Logger;
-import com.dotmarketing.util.UtilMethods;
-import com.fasterxml.jackson.annotation.JsonIgnore;
-import com.liferay.portal.model.User;
-import com.liferay.util.StringPool;
-import io.vavr.control.Try;
-import java.io.Serializable;
-import java.util.ArrayList;
-import java.util.Date;
-import java.util.HashMap;
-import java.util.List;
-import java.util.Map;
-import org.apache.commons.lang.builder.ToStringBuilder;
-
-/** @author Hibernate CodeGenerator */
-public class Folder implements Serializable, Permissionable, Treeable, Ruleable,
-		Parentable, ManifestItem {
-
-	private static final long serialVersionUID = 1L;
-
-	public static final String SYSTEM_FOLDER = "SYSTEM_FOLDER";
-
-	private String identifier;
-
-    /** nullable persistent field */
-    private String name;
-
-    /** nullable persistent field */
-    private int sortOrder;
-
-    /** nullable persistent field */
-    private boolean showOnMenu;
-
-    /** nullable persistent field */
-    private String hostId = "";
-
-	public static final String FOLDER_TYPE = "folder";
-
-	private String type;
-
-    private String title;
-    /** default constructor */
-
-    private String filesMasks;
-
-    private String defaultFileType;
-
-    private Date modDate;
-
-	private String owner;
-
-	private Date iDate;
-
-	private String inode;
-
-	private String path;
-
-	@Override
-	public String getOwner() {
-		return owner;
-	}
-
-	@Override
-	public void setOwner(String owner) {
-		this.owner = owner;
-	}
-
-	public Date getIDate() {
-		return iDate;
-	}
-
-	public void setIDate(Date iDate) {
-		this.iDate = iDate;
-	}
-
-	public void setInode(String inode) {
-		this.inode = inode;
-	}
-
-	@Override
-	public String getIdentifier() {
-		return identifier;
-	}
-
-	/**
-	 * Returns the type.
-	 *
-	 * @return String
-	 */
-	public String getType() {
-		return this.type;
-	}
-
-	public void setType(String type) {
-		this.type = type;
-	}
-
-    
-    @JsonIgnore
-    public Host getHost() {
-        return Try.of(()->APILocator.getHostAPI().find(hostId, APILocator.systemUser(), false)).getOrNull();
-    }
-    
-    @JsonIgnore
-    public boolean isSystemFolder() {
-        return Try.of(()->FolderAPI.SYSTEM_FOLDER.equals(inode)).getOrElse(false);
-    }
-    
-    
-    
-    
-    
-	public Folder() {
-    	modDate = new Date();
-		type = FOLDER_TYPE;
-    }
-
-	/**
-	 * Returns the inode.
-	 * @return String
-	 */
-	public String getInode() {
-		return inode;
-	}
-
-	/**
-	 * Returns the name.
-	 * @return String
-	 */
-	public String getName() {
-		return name;
-	}
-
-	@JsonIgnore
-	@Override
-	public boolean isParent() {
-		return true;
-	}
-
-	@Override
-	public List<Treeable> getChildren(User user, boolean live, boolean working, boolean archived, boolean respectFrontEndPermissions) throws DotSecurityException, DotDataException {
-		return APILocator.getTreeableAPI().loadAssetsUnderFolder(this,user,live,working, archived, respectFrontEndPermissions);
-	}
-
-
-	/**
-	 * Returns the sortOrder.
-	 * @return int
-	 */
-	public int getSortOrder() {
-		return sortOrder;
-	}
-
-	/**
-	 * Sets the name.
-	 * @param name The name to set
-	 */
-	public void setName(String name) {
-		this.name = name;
-	}
-
-
-	/**
-	 * Sets the sortOrder.
-	 * @param sortOrder The sortOrder to set
-	 */
-	public void setSortOrder(int sortOrder) {
-		this.sortOrder = sortOrder;
-	}
-
-	/**
-	 * Returns the showOnMenu.
-	 * @return boolean
-	 */
-	public boolean isShowOnMenu() {
-		return showOnMenu;
-	}
-
-	/**
-	 * Sets the showOnMenu.
-	 * @param showOnMenu The showOnMenu to set
-	 */
-	public void setShowOnMenu(boolean showOnMenu) {
-		this.showOnMenu = showOnMenu;
-	}
-
-	/**
-	 * Returns the title.
-	 * @return String
-	 */
-	public String getTitle() {
-		return title;
-	}
-
-	/**
-	 * Sets the title.
-	 * @param title The title to set
-	 */
-	public void setTitle(String title) {
-		this.title = title;
-	}
-
-    /* (non-Javadoc)
-     * @see java.lang.Object#toString()
-     */
-    public String toString() {
-		return ToStringBuilder.reflectionToString(this);
-    }
-
-	/**
-	 * @return Returns the hostId.
-	 */
-	public String getHostId() {
-		return hostId;
-	}
-	/**
-	 * @param hostId The hostId to set.
-	 */
-	public void setHostId(String hostId) {
-		if(!InodeUtils.isSet(hostId) && UtilMethods.isSet(this.identifier)){
-			try {
-				hostId = APILocator.getIdentifierAPI().find(this.identifier).getHostId();
-			} catch (Exception e) {
-				Logger.error(Folder.class, "Unable to get Identifier", e);
-				throw new DotRuntimeException(e.getMessage(), e);
-			}
-		}
-		this.hostId = hostId;
-	}
-	public void setIdentifier(String identifier) {
-	   this.identifier = identifier;
-	   setHostId(this.hostId);
-	}
-
-	public void copy (Folder template) {
-		this.setHostId(template.getHostId());
-		this.setName(template.getName());
-		this.setShowOnMenu(template.isShowOnMenu());
-		this.setSortOrder(template.getSortOrder());
-		this.setTitle(template.getTitle());
-		this.setDefaultFileType(template.getDefaultFileType());
-	}
-
-	public String getFilesMasks() {
-		return filesMasks;
-	}
-
-	public void setFilesMasks(String filesMasks) {
-		this.filesMasks = filesMasks;
-	}
-
-
-	public String getDefaultFileType() {
-		return defaultFileType;
-	}
-
-	public void setDefaultFileType(String defaultFileType) {
-		this.defaultFileType = defaultFileType;
-	}
-
-    public Date getModDate() {
-		return modDate;
-	}
-
-	public void setModDate(Date modDate) {
-		this.modDate = modDate;
-	}
-
-	@JsonIgnore
-	public Map<String, Object> getMap() throws DotStateException, DotDataException, DotSecurityException {
-		final Map<String, Object> map = new HashMap<>();
-		map.put("inode", this.identifier);
-		map.put("type", FOLDER_TYPE);
-		map.put("identifier", this.identifier);
-		map.put("owner", this.owner);
-		map.put("iDate", iDate);
-		map.put("filesMasks", this.filesMasks);
-		map.put("name", this.name);
-		map.put("title", this.title);
-		map.put("hostId", this.hostId);
-		map.put("showOnMenu", this.showOnMenu);
-		map.put("sortOrder", this.sortOrder);
-		map.put("defaultFileType", this.defaultFileType);
-		map.put("path", this.getPath());
-		map.put("modDate", this.getModDate());
-        return map;
-    }
-
-    //Methods from permissionable and parent permissionable
-
-	@Override
-	public List<PermissionSummary> acceptedPermissions() {
-		List<PermissionSummary> accepted = new ArrayList<PermissionSummary>();
-		accepted.add(new PermissionSummary("view", "view-permission-description", PermissionAPI.PERMISSION_READ));
-		accepted.add(new PermissionSummary("edit", "edit-permission-description", PermissionAPI.PERMISSION_WRITE));
-		accepted.add(new PermissionSummary("publish", "publish-permission-description", PermissionAPI.PERMISSION_PUBLISH));
-		accepted.add(new PermissionSummary("edit-permissions", "edit-permissions-permission-description", PermissionAPI.PERMISSION_EDIT_PERMISSIONS));
-		return accepted;
-	}
-
-	@Override
-	public String getPermissionId() {
-		return getInode();
-	}
-
-	@Override
-	public boolean isParentPermissionable() {
-		return true;
-	}
-
-	@JsonIgnore
-	@Override
-	public Permissionable getParentPermissionable() throws DotDataException {
-
-		User systemUser = APILocator.getUserAPI().getSystemUser();
-
-		FolderAPI folderAPI = APILocator.getFolderAPI();
-		Folder parentFolder;
-		try {
-			parentFolder = folderAPI.findParentFolder(this, APILocator.getUserAPI().getSystemUser(), false);
-		} catch (Exception e) {
-			Logger.error(Folder.class, e.getMessage(), e);
-			throw new DotDataException(e.getMessage(), e);
-		}
-		if(parentFolder != null)
-			return parentFolder;
-
-		try {
-			return APILocator.getHostAPI().findParentHost(this, systemUser, false);
-		} catch (DotSecurityException e) {
-			Logger.error(Folder.class, e.getMessage(), e);
-			throw new DotRuntimeException(e.getMessage(), e);
-		}
-	}
-
-<<<<<<< HEAD
-	@JsonIgnore
-=======
-	public List<RelatedPermissionableGroup> permissionDependencies(
-			int requiredPermission) {
-		return null;
-	}
-
-	public String getPermissionType() {
-		return this.getClass().getCanonicalName();
-	}
-
->>>>>>> 01495e15
-	public String getPath() {
-		if (UtilMethods.isSet(this.path)){
-			return this.path;
-		}
-
-		Identifier id = null;
-
-		try {
-			id = APILocator.getIdentifierAPI().find(this.getIdentifier());
-		} catch (DotDataException e) {
-			Logger.error(Folder.class, e.getMessage(), e);
-		} catch (Exception e) {
-			Logger.debug(this, " This is usually not a problem as it is usually just the identifier not being found" +  e.getMessage(), e);
-		}
-
-		if (null != id){
-			this.path = id.getPath();
-		}
-
-		return this.path;
-	}
-
-	public void setPath(final String path) {
-		this.path = path;
-	}
-	
-	public boolean equals(Object o){
-		if (o == null)
-			return false;
-		if (this == o) 
-			return true;
-		if(o instanceof Folder){
-			if(!this.name.equals(((Folder) o).name))
-				return false;
-			if(!this.defaultFileType.equals(((Folder) o).defaultFileType))
-				return false;
-			if(this.sortOrder != ((Folder) o).sortOrder)
-				return false;
-			if(this.showOnMenu != ((Folder) o).showOnMenu)
-				return false;
-			if(!this.hostId.equals(((Folder) o).hostId))
-				return false;
-			if(!this.title.equals(((Folder) o).title))
-				return false;
-			if((this.filesMasks == null && ((Folder) o).filesMasks != null && ((Folder)o).filesMasks != StringPool.BLANK)
-                    || (this.filesMasks != null && !this.filesMasks.equals(((Folder) o).filesMasks)))
-				return false;				
-		}else if(o instanceof FolderForm){
-			if(!this.name.equals(((FolderForm) o).getName()))
-				return false;
-			if(!this.defaultFileType.equals(((FolderForm) o).getDefaultFileType()))
-				return false;
-			if(this.sortOrder != ((FolderForm) o).getSortOrder())
-				return false;
-			if(!this.hostId.equals(((FolderForm) o).getHostId()))
-				return false;
-			if(!this.title.equals(((FolderForm) o).getTitle()))
-				return false;
-			if((this.filesMasks == null && ((FolderForm) o).getFilesMasks() != null && ((FolderForm)o).getFilesMasks() != "")
-	                    || (this.filesMasks != null && !this.filesMasks.equals(((FolderForm) o).getFilesMasks())))	
-				return false;				
-			if(!this.showOnMenu == ((FolderForm) o).isShowOnMenu())
-				return false;
-		}else 
-			return false;
-		return true;
-	}
-
-	public ManifestInfo getManifestInfo(){
-		Folder parent = null;
-
-		try {
-			final Permissionable parentPermissionable = this.getParentPermissionable();
-
-			if (Folder.class.isInstance(parentPermissionable)) {
-				parent = (Folder) parentPermissionable;
-			}
-		} catch (DotDataException e) {
-
-		}
-
-		return new ManifestInfoBuilder()
-			.objectType(PusheableAsset.FOLDER.getType())
-			.id(this.getIdentifier())
-			.inode(this.getInode())
-			.title(this.getTitle())
-			.site(this.getHost())
-			.folder(parent)
-			.build();
-	}
-
-}
+package com.dotmarketing.portlets.folders.model;
+
+import com.dotcms.api.tree.Parentable;
+import com.dotcms.publisher.util.PusheableAsset;
+import com.dotcms.publishing.manifest.ManifestItem;
+import com.dotmarketing.beans.Host;
+import com.dotmarketing.beans.Identifier;
+import com.dotmarketing.business.APILocator;
+import com.dotmarketing.business.DotStateException;
+import com.dotmarketing.business.PermissionAPI;
+import com.dotmarketing.business.PermissionSummary;
+import com.dotmarketing.business.Permissionable;
+import com.dotmarketing.business.RelatedPermissionableGroup;
+import com.dotmarketing.business.Ruleable;
+import com.dotmarketing.business.Treeable;
+import com.dotmarketing.exception.DotDataException;
+import com.dotmarketing.exception.DotRuntimeException;
+import com.dotmarketing.exception.DotSecurityException;
+import com.dotmarketing.portlets.folders.business.FolderAPI;
+import com.dotmarketing.portlets.folders.struts.FolderForm;
+import com.dotmarketing.util.InodeUtils;
+import com.dotmarketing.util.Logger;
+import com.dotmarketing.util.UtilMethods;
+import com.fasterxml.jackson.annotation.JsonIgnore;
+import com.liferay.portal.model.User;
+import com.liferay.util.StringPool;
+import io.vavr.control.Try;
+import java.io.Serializable;
+import java.util.ArrayList;
+import java.util.Date;
+import java.util.HashMap;
+import java.util.List;
+import java.util.Map;
+import org.apache.commons.lang.builder.ToStringBuilder;
+
+/** @author Hibernate CodeGenerator */
+public class Folder implements Serializable, Permissionable, Treeable, Ruleable,
+		Parentable, ManifestItem {
+
+	private static final long serialVersionUID = 1L;
+
+	public static final String SYSTEM_FOLDER = "SYSTEM_FOLDER";
+
+	private String identifier;
+
+    /** nullable persistent field */
+    private String name;
+
+    /** nullable persistent field */
+    private int sortOrder;
+
+    /** nullable persistent field */
+    private boolean showOnMenu;
+
+    /** nullable persistent field */
+    private String hostId = "";
+
+	public static final String FOLDER_TYPE = "folder";
+
+	private String type;
+
+    private String title;
+    /** default constructor */
+
+    private String filesMasks;
+
+    private String defaultFileType;
+
+    private Date modDate;
+
+	private String owner;
+
+	private Date iDate;
+
+	private String inode;
+
+	private String path;
+
+	@Override
+	public String getOwner() {
+		return owner;
+	}
+
+	@Override
+	public void setOwner(String owner) {
+		this.owner = owner;
+	}
+
+	public Date getIDate() {
+		return iDate;
+	}
+
+	public void setIDate(Date iDate) {
+		this.iDate = iDate;
+	}
+
+	public void setInode(String inode) {
+		this.inode = inode;
+	}
+
+	@Override
+	public String getIdentifier() {
+		return identifier;
+	}
+
+	/**
+	 * Returns the type.
+	 *
+	 * @return String
+	 */
+	public String getType() {
+		return this.type;
+	}
+
+	public void setType(String type) {
+		this.type = type;
+	}
+
+
+    @JsonIgnore
+    public Host getHost() {
+        return Try.of(()->APILocator.getHostAPI().find(hostId, APILocator.systemUser(), false)).getOrNull();
+    }
+    
+    @JsonIgnore
+    public boolean isSystemFolder() {
+        return Try.of(()->FolderAPI.SYSTEM_FOLDER.equals(inode)).getOrElse(false);
+    }
+    
+    
+    
+    
+    
+	public Folder() {
+    	modDate = new Date();
+		type = FOLDER_TYPE;
+    }
+
+	/**
+	 * Returns the inode.
+	 * @return String
+	 */
+	public String getInode() {
+		return inode;
+	}
+
+	/**
+	 * Returns the name.
+	 * @return String
+	 */
+	public String getName() {
+		return name;
+	}
+
+	@JsonIgnore
+	@Override
+	public boolean isParent() {
+		return true;
+	}
+
+	@Override
+	public List<Treeable> getChildren(User user, boolean live, boolean working, boolean archived, boolean respectFrontEndPermissions) throws DotSecurityException, DotDataException {
+		return APILocator.getTreeableAPI().loadAssetsUnderFolder(this,user,live,working, archived, respectFrontEndPermissions);
+	}
+
+
+	/**
+	 * Returns the sortOrder.
+	 * @return int
+	 */
+	public int getSortOrder() {
+		return sortOrder;
+	}
+
+	/**
+	 * Sets the name.
+	 * @param name The name to set
+	 */
+	public void setName(String name) {
+		this.name = name;
+	}
+
+
+	/**
+	 * Sets the sortOrder.
+	 * @param sortOrder The sortOrder to set
+	 */
+	public void setSortOrder(int sortOrder) {
+		this.sortOrder = sortOrder;
+	}
+
+	/**
+	 * Returns the showOnMenu.
+	 * @return boolean
+	 */
+	public boolean isShowOnMenu() {
+		return showOnMenu;
+	}
+
+	/**
+	 * Sets the showOnMenu.
+	 * @param showOnMenu The showOnMenu to set
+	 */
+	public void setShowOnMenu(boolean showOnMenu) {
+		this.showOnMenu = showOnMenu;
+	}
+
+	/**
+	 * Returns the title.
+	 * @return String
+	 */
+	public String getTitle() {
+		return title;
+	}
+
+	/**
+	 * Sets the title.
+	 * @param title The title to set
+	 */
+	public void setTitle(String title) {
+		this.title = title;
+	}
+
+    /* (non-Javadoc)
+     * @see java.lang.Object#toString()
+     */
+    public String toString() {
+		return ToStringBuilder.reflectionToString(this);
+    }
+
+	/**
+	 * @return Returns the hostId.
+	 */
+	public String getHostId() {
+		return hostId;
+	}
+	/**
+	 * @param hostId The hostId to set.
+	 */
+	public void setHostId(String hostId) {
+		if(!InodeUtils.isSet(hostId) && UtilMethods.isSet(this.identifier)){
+			try {
+				hostId = APILocator.getIdentifierAPI().find(this.identifier).getHostId();
+			} catch (Exception e) {
+				Logger.error(Folder.class, "Unable to get Identifier", e);
+				throw new DotRuntimeException(e.getMessage(), e);
+			}
+		}
+		this.hostId = hostId;
+	}
+	public void setIdentifier(String identifier) {
+	   this.identifier = identifier;
+	   setHostId(this.hostId);
+	}
+
+	public void copy (Folder template) {
+		this.setHostId(template.getHostId());
+		this.setName(template.getName());
+		this.setShowOnMenu(template.isShowOnMenu());
+		this.setSortOrder(template.getSortOrder());
+		this.setTitle(template.getTitle());
+		this.setDefaultFileType(template.getDefaultFileType());
+	}
+
+	public String getFilesMasks() {
+		return filesMasks;
+	}
+
+	public void setFilesMasks(String filesMasks) {
+		this.filesMasks = filesMasks;
+	}
+
+
+	public String getDefaultFileType() {
+		return defaultFileType;
+	}
+
+	public void setDefaultFileType(String defaultFileType) {
+		this.defaultFileType = defaultFileType;
+	}
+
+    public Date getModDate() {
+		return modDate;
+	}
+
+	public void setModDate(Date modDate) {
+		this.modDate = modDate;
+	}
+
+	@JsonIgnore
+	public Map<String, Object> getMap() throws DotStateException, DotDataException, DotSecurityException {
+		final Map<String, Object> map = new HashMap<>();
+		map.put("inode", this.identifier);
+		map.put("type", FOLDER_TYPE);
+		map.put("identifier", this.identifier);
+		map.put("owner", this.owner);
+		map.put("iDate", iDate);
+		map.put("filesMasks", this.filesMasks);
+		map.put("name", this.name);
+		map.put("title", this.title);
+		map.put("hostId", this.hostId);
+		map.put("showOnMenu", this.showOnMenu);
+		map.put("sortOrder", this.sortOrder);
+		map.put("defaultFileType", this.defaultFileType);
+		map.put("path", this.getPath());
+		map.put("modDate", this.getModDate());
+        return map;
+    }
+
+    //Methods from permissionable and parent permissionable
+
+	@Override
+	public List<PermissionSummary> acceptedPermissions() {
+		List<PermissionSummary> accepted = new ArrayList<PermissionSummary>();
+		accepted.add(new PermissionSummary("view", "view-permission-description", PermissionAPI.PERMISSION_READ));
+		accepted.add(new PermissionSummary("edit", "edit-permission-description", PermissionAPI.PERMISSION_WRITE));
+		accepted.add(new PermissionSummary("publish", "publish-permission-description", PermissionAPI.PERMISSION_PUBLISH));
+		accepted.add(new PermissionSummary("edit-permissions", "edit-permissions-permission-description", PermissionAPI.PERMISSION_EDIT_PERMISSIONS));
+		return accepted;
+	}
+
+	@Override
+	public String getPermissionId() {
+		return getInode();
+	}
+
+	@Override
+	public boolean isParentPermissionable() {
+		return true;
+	}
+
+	@JsonIgnore
+	@Override
+	public Permissionable getParentPermissionable() throws DotDataException {
+
+		User systemUser = APILocator.getUserAPI().getSystemUser();
+
+		FolderAPI folderAPI = APILocator.getFolderAPI();
+		Folder parentFolder;
+		try {
+			parentFolder = folderAPI.findParentFolder(this, APILocator.getUserAPI().getSystemUser(), false);
+		} catch (Exception e) {
+			Logger.error(Folder.class, e.getMessage(), e);
+			throw new DotDataException(e.getMessage(), e);
+		}
+		if(parentFolder != null)
+			return parentFolder;
+
+		try {
+			return APILocator.getHostAPI().findParentHost(this, systemUser, false);
+		} catch (DotSecurityException e) {
+			Logger.error(Folder.class, e.getMessage(), e);
+			throw new DotRuntimeException(e.getMessage(), e);
+		}
+	}
+
+	public List<RelatedPermissionableGroup> permissionDependencies(
+			int requiredPermission) {
+		return null;
+	}
+
+	public String getPermissionType() {
+		return this.getClass().getCanonicalName();
+	}
+
+	@JsonIgnore
+	public String getPath() {
+		if (UtilMethods.isSet(this.path)){
+			return this.path;
+		}
+
+		Identifier id = null;
+
+		try {
+			id = APILocator.getIdentifierAPI().find(this.getIdentifier());
+		} catch (DotDataException e) {
+			Logger.error(Folder.class, e.getMessage(), e);
+		} catch (Exception e) {
+			Logger.debug(this, " This is usually not a problem as it is usually just the identifier not being found" +  e.getMessage(), e);
+		}
+
+		if (null != id){
+			this.path = id.getPath();
+		}
+
+		return this.path;
+	}
+
+	public void setPath(final String path) {
+		this.path = path;
+	}
+	
+	public boolean equals(Object o){
+		if (o == null)
+			return false;
+		if (this == o) 
+			return true;
+		if(o instanceof Folder){
+			if(!this.name.equals(((Folder) o).name))
+				return false;
+			if(!this.defaultFileType.equals(((Folder) o).defaultFileType))
+				return false;
+			if(this.sortOrder != ((Folder) o).sortOrder)
+				return false;
+			if(this.showOnMenu != ((Folder) o).showOnMenu)
+				return false;
+			if(!this.hostId.equals(((Folder) o).hostId))
+				return false;
+			if(!this.title.equals(((Folder) o).title))
+				return false;
+			if((this.filesMasks == null && ((Folder) o).filesMasks != null && ((Folder)o).filesMasks != StringPool.BLANK)
+                    || (this.filesMasks != null && !this.filesMasks.equals(((Folder) o).filesMasks)))
+				return false;				
+		}else if(o instanceof FolderForm){
+			if(!this.name.equals(((FolderForm) o).getName()))
+				return false;
+			if(!this.defaultFileType.equals(((FolderForm) o).getDefaultFileType()))
+				return false;
+			if(this.sortOrder != ((FolderForm) o).getSortOrder())
+				return false;
+			if(!this.hostId.equals(((FolderForm) o).getHostId()))
+				return false;
+			if(!this.title.equals(((FolderForm) o).getTitle()))
+				return false;
+			if((this.filesMasks == null && ((FolderForm) o).getFilesMasks() != null && ((FolderForm)o).getFilesMasks() != "")
+	                    || (this.filesMasks != null && !this.filesMasks.equals(((FolderForm) o).getFilesMasks())))	
+				return false;				
+			if(!this.showOnMenu == ((FolderForm) o).isShowOnMenu())
+				return false;
+		}else 
+			return false;
+		return true;
+	}
+
+	public ManifestInfo getManifestInfo(){
+		Folder parent = null;
+
+		try {
+			final Permissionable parentPermissionable = this.getParentPermissionable();
+
+			if (Folder.class.isInstance(parentPermissionable)) {
+				parent = (Folder) parentPermissionable;
+			}
+		} catch (DotDataException e) {
+
+		}
+
+		return new ManifestInfoBuilder()
+			.objectType(PusheableAsset.FOLDER.getType())
+			.id(this.getIdentifier())
+			.inode(this.getInode())
+			.title(this.getTitle())
+			.site(this.getHost())
+			.folder(parent)
+			.build();
+	}
+
+}