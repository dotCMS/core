package com.dotmarketing.portlets.folders.business;

import com.dotcms.api.system.event.*;
import com.dotcms.api.system.event.verifier.ExcludeOwnerVerifierBean;
import com.dotcms.business.CloseDBIfOpened;
import com.dotcms.business.WrapInTransaction;
import com.dotcms.content.elasticsearch.business.event.ContentletArchiveEvent;
import com.dotcms.content.elasticsearch.business.event.ContentletCheckinEvent;
import com.dotcms.content.elasticsearch.business.event.ContentletDeletedEvent;
import com.dotcms.content.elasticsearch.business.event.ContentletPublishEvent;
import com.dotcms.contenttype.business.ContentTypeAPI;
import com.dotcms.contenttype.model.type.FileAssetContentType;
import com.dotcms.publisher.business.PublisherAPI;
import com.dotcms.system.event.local.business.LocalSystemEventsAPI;
import com.dotcms.system.event.local.model.EventSubscriber;
import com.dotmarketing.beans.Host;
import com.dotmarketing.beans.Identifier;
import com.dotmarketing.beans.Inode;
import com.dotmarketing.business.*;
import com.dotmarketing.business.PermissionAPI.PermissionableType;
import com.dotmarketing.business.query.GenericQueryFactory.Query;
import com.dotmarketing.business.query.QueryUtil;
import com.dotmarketing.business.query.ValidationException;
import com.dotmarketing.db.FlushCacheRunnable;
import com.dotmarketing.db.HibernateUtil;
import com.dotmarketing.exception.DotDataException;
import com.dotmarketing.exception.DotHibernateException;
import com.dotmarketing.exception.DotRuntimeException;
import com.dotmarketing.exception.DotSecurityException;
import com.dotmarketing.menubuilders.RefreshMenus;
import com.dotmarketing.portlets.contentlet.business.ContentletAPI;
import com.dotmarketing.portlets.contentlet.model.Contentlet;
import com.dotmarketing.portlets.fileassets.business.IFileAsset;
import com.dotmarketing.portlets.folders.model.Folder;
import com.dotmarketing.portlets.links.model.Link;
import com.dotmarketing.portlets.structure.factories.StructureFactory;
import com.dotmarketing.portlets.structure.model.Structure;
import com.dotmarketing.util.*;
import com.liferay.portal.model.User;
import com.liferay.util.StringPool;
import com.rainerhahnekamp.sneakythrow.Sneaky;
import org.apache.commons.lang.StringUtils;

import java.io.IOException;
import java.io.Serializable;
import java.util.*;
import java.util.function.Consumer;
import java.util.function.Predicate;
import java.util.stream.Collectors;

import static com.dotmarketing.business.APILocator.getPermissionAPI;
import static com.dotmarketing.business.PermissionAPI.PERMISSION_WRITE;
import static com.dotmarketing.db.HibernateUtil.addCommitListener;
import static com.liferay.util.StringPool.BLANK;

public class FolderAPIImpl implements FolderAPI  {

	public static final String SYSTEM_FOLDER = "SYSTEM_FOLDER";
	private final SystemEventsAPI systemEventsAPI = APILocator.getSystemEventsAPI();
	private final LocalSystemEventsAPI localSystemEventsAPI = APILocator.getLocalSystemEventsAPI();
	private final ContentletAPI contentletAPI = APILocator.getContentletAPI();

	/**
	 * Will get a folder for you on a given path for a particular host
	 *
	 * @param path
	 * @param hostId
	 * @return
	 * @throws DotHibernateException
	 */
	private final FolderFactory folderFactory = FactoryLocator.getFolderFactory();
	private final PermissionAPI permissionAPI = getPermissionAPI();

    @CloseDBIfOpened
	public Folder findFolderByPath(final String path, final Host host,
								   final User user, final boolean respectFrontEndPermissions) throws DotStateException,
			DotDataException, DotSecurityException {

		final Folder folder = folderFactory.findFolderByPath(path, host);

		if (folder != null && InodeUtils.isSet(folder.getInode()) &&
				!permissionAPI.doesUserHavePermission(folder, PermissionAPI.PERMISSION_READ, user, respectFrontEndPermissions)) {

			// SYSTEM_FOLDER means if the user has permissions to the host, then they can see host.com/
			if(FolderAPI.SYSTEM_FOLDER.equals(folder.getInode())) {
				if(!Host.SYSTEM_HOST.equals(host.getIdentifier())){
					if(!permissionAPI.doesUserHavePermission(host, PermissionAPI.PERMISSION_READ, user, respectFrontEndPermissions)) {
						throw new DotSecurityException("User " + (user.getUserId() != null ? user.getUserId() : BLANK) + " does not have permission to read folder " + folder.getPath());
					}
				}
			}

		}

		return folder;
	}


	public Folder findFolderByPath(String path, String hostid, User user, boolean respectFrontEndPermissions) throws DotStateException,
			DotDataException, DotSecurityException {
		if(user==null) user = APILocator.getUserAPI().getSystemUser();
		Host host = APILocator.getHostAPI().find(hostid, user, false);
		return findFolderByPath(path,host,user, respectFrontEndPermissions);
	}

	@WrapInTransaction
	public boolean renameFolder(final Folder folder, final String newName,
								final User user, final boolean respectFrontEndPermissions) throws DotDataException,
			DotSecurityException {

		boolean renamed = false;

		if (!permissionAPI.doesUserHavePermission(folder, PermissionAPI.PERMISSION_EDIT, user, respectFrontEndPermissions)) {
			throw new DotSecurityException("User " + (user.getUserId() != null?user.getUserId() : BLANK) + " does not have permission to edit folder" + folder.getPath());
		}

		try {

			renamed = folderFactory.renameFolder(folder, newName, user, respectFrontEndPermissions);

			return renamed;
		} catch (Exception e) {

			throw new DotDataException(e.getMessage(),e);
		}
	}

	@CloseDBIfOpened
	public Folder findParentFolder(final Treeable asset, final User user, final boolean respectFrontEndPermissions) throws DotIdentifierStateException,
			DotDataException, DotSecurityException {
		Identifier id = APILocator.getIdentifierAPI().find(asset.getIdentifier());
		if(id==null) return null;
		if(id.getParentPath()==null || id.getParentPath().equals("/") || id.getParentPath().equals("/System folder"))
			return null;
		Host host = APILocator.getHostAPI().find(id.getHostId(), user, respectFrontEndPermissions);
		Folder f = folderFactory.findFolderByPath(id.getParentPath(), host);

		if(f == null || !UtilMethods.isSet(f.getInode())) return null;
		if (!permissionAPI.doesUserHavePermission(f, PermissionAPI.PERMISSION_READ, user, respectFrontEndPermissions)) {
		    if(UtilMethods.isSet(f.getPath())){
		        //Folder exists in DB, but the user does not have permissions to read it.
		        Logger.error(this, "User " + (user.getUserId() != null?user.getUserId():BLANK) + " does not have permission to read Folder " + f.getPath());
		    }else{
		        //Despite the Folder Object is not null, It may return an empty Folder Object because the Parent Folder is missing.
		        Logger.error(this, "User " + (user.getUserId() != null?user.getUserId():BLANK) + " does not have permission to read Folder " + id.getParentPath() + " Please check the folder exists.");
		    }
			throw new DotSecurityException("User " + (user.getUserId() != null?user.getUserId():BLANK) + " does not have permission to read Folder " + f.getPath());
		}
		return f;

	}

	/**
	 *
	 * @param folder
	 * @return List of sub folders for passed in folder
	 * @throws DotDataException
	 * @throws DotSecurityException
	 */
	@CloseDBIfOpened
	public List<Folder> findSubFolders(final Folder folder, final User user,
									   final boolean respectFrontEndPermissions) throws DotDataException,
			DotSecurityException {

		if (!this.permissionAPI.doesUserHavePermission(folder, PermissionAPI.PERMISSION_READ, user, respectFrontEndPermissions)) {

			throw new DotSecurityException("User " + (user.getUserId() != null?user.getUserId():BLANK) + " does not have permission to read Folder " + folder.getPath());
		}

		return this.folderFactory.getFoldersByParent(folder, user, respectFrontEndPermissions);
	} // findSubFolders.

	/**
	 *
	 * @return List of sub folders for passed in folder
	 * @throws DotSecurityException
	 * @throws DotDataException
	 */
	@CloseDBIfOpened
	public List<Folder> findSubFolders(final Host host, final User user,
									   final boolean respectFrontEndPermissions) throws DotDataException,
			DotSecurityException {

		if (!permissionAPI.doesUserHavePermission(host, PermissionAPI.PERMISSION_READ, user, respectFrontEndPermissions)) {
			throw new DotSecurityException("User " + (user.getUserId() != null?user.getUserId():BLANK) + " does not have permission to read Host " + host.getHostname());
		}

		final List<Folder> allFolders = folderFactory.findFoldersByHost(host);
		final List<Folder> subFolders = new ArrayList<Folder>(allFolders.size());

		for(Folder folder : allFolders)
		    if(permissionAPI.doesUserHavePermission(folder, PermissionAPI.PERMISSION_READ, user, respectFrontEndPermissions))
		        subFolders.add(folder);
		return subFolders;
	}

	@CloseDBIfOpened
	public List<Folder> findThemes(final Host host, final User user,
								   final boolean respectFrontEndPermissions) throws DotDataException,
	DotSecurityException {

		if (!permissionAPI.doesUserHavePermission(host, PermissionAPI.PERMISSION_READ, user, respectFrontEndPermissions)) {
			throw new DotSecurityException("User " + (user.getUserId() != null?user.getUserId():BLANK) + " does not have permission to read Host " + host.getHostname());
		}

		List<Folder> full = folderFactory.findThemesByHost(host);
		List<Folder> ret = new ArrayList<Folder>(full.size());
		for(Folder ff : full)
			if(permissionAPI.doesUserHavePermission(ff, PermissionAPI.PERMISSION_READ, user, respectFrontEndPermissions))
				ret.add(ff);
				return ret;
	}

	/**
	 *
	 * @param folder
	 *            Recursively
	 * @return List of sub folders for passed in folder
	 * @throws DotSecurityException
	 * @throws DotDataException
	 */

	public List<Folder> findSubFoldersRecursively(Folder folder, User user, boolean respectFrontEndPermissions) throws DotDataException,
			DotSecurityException {

		if (!permissionAPI.doesUserHavePermission(folder, PermissionAPI.PERMISSION_READ, user, respectFrontEndPermissions)) {
			throw new DotSecurityException("User " + (user.getUserId() != null?user.getUserId():BLANK) + " does not have permission to read Folder " + folder.getPath());
		}

		List<Folder> subFolders = findSubFolders(folder, user, respectFrontEndPermissions);
		List<Folder> toIterateOver = new ArrayList<Folder>(subFolders);
		for (Folder f : toIterateOver) {
			if (permissionAPI.doesUserHavePermission(f, PermissionAPI.PERMISSION_READ, user, respectFrontEndPermissions)) {
				subFolders.addAll(findSubFoldersRecursively(f, user, respectFrontEndPermissions));
			}
		}
		return subFolders;
	}

	/**
	 *
	 * @return List of sub folders for passed in folder
	 * @throws DotSecurityException
	 * @throws DotDataException
	 */
	@CloseDBIfOpened
	public List<Folder> findSubFoldersRecursively(Host host, User user, boolean respectFrontEndPermissions) throws DotDataException,
			DotSecurityException {
		if (!permissionAPI.doesUserHavePermission(host, PermissionAPI.PERMISSION_READ, user, respectFrontEndPermissions)) {
			throw new DotSecurityException("User " + (user.getUserId() != null?user.getUserId():BLANK) + " does not have permission to read Host " + host.getHostname());
		}
		List<Folder> subFolders = folderFactory.findFoldersByHost(host);
		List<Folder> toIterateOver = new ArrayList<Folder>(subFolders);
		for (Folder f : toIterateOver) {
			if (permissionAPI.doesUserHavePermission(f, PermissionAPI.PERMISSION_READ, user, respectFrontEndPermissions)) {
				subFolders.addAll(findSubFoldersRecursively(f, user, respectFrontEndPermissions));
			}
		}
		return subFolders;
	}

	/**
	 * Will copy a folder to a new location with all it contains.
	 *
	 * @param folderToCopy
	 * @param newParentFolder
	 * @throws DotDataException
	 * @throws DotSecurityException
	 * @throws IOException
	 * @throws DotStateException
	 */
	@CloseDBIfOpened
	public void copy(final Folder folderToCopy, final Folder newParentFolder,
					 final User user, final boolean respectFrontEndPermissions) throws DotDataException,
			DotSecurityException, DotStateException, IOException {

		if (!permissionAPI.doesUserHavePermission(folderToCopy, PermissionAPI.PERMISSION_READ, user, respectFrontEndPermissions)) {
			throw new DotSecurityException("User " + (user.getUserId() != null?user.getUserId():BLANK) + " does not have permission to read Folder " + folderToCopy.getPath());
		}

		if (!permissionAPI.doesUserHavePermission(newParentFolder, PermissionAPI.PERMISSION_CAN_ADD_CHILDREN, user, respectFrontEndPermissions)) {
			throw new DotSecurityException("User " + (user.getUserId() != null?user.getUserId():BLANK) + " does not have permission to add to Folder " + newParentFolder.getPath());
		}

		folderFactory.copy(folderToCopy, newParentFolder);

		this.systemEventsAPI.pushAsync(SystemEventType.COPY_FOLDER, new Payload(folderToCopy, Visibility.EXCLUDE_OWNER,
				new ExcludeOwnerVerifierBean(user.getUserId(), PermissionAPI.PERMISSION_READ, Visibility.PERMISSION)));
	}

	@CloseDBIfOpened
	public void copy(final Folder folderToCopy, final Host newParentHost,
					 final User user, final boolean respectFrontEndPermissions) throws DotDataException,
			DotSecurityException, DotStateException, IOException {

		if (!permissionAPI.doesUserHavePermission(folderToCopy, PermissionAPI.PERMISSION_READ, user, respectFrontEndPermissions)) {
			throw new DotSecurityException("User " + (user.getUserId() != null?user.getUserId():BLANK) + " does not have permission to read Folder " + folderToCopy.getPath());
		}

		if (!permissionAPI.doesUserHavePermission(newParentHost, PermissionAPI.PERMISSION_CAN_ADD_CHILDREN, user, respectFrontEndPermissions)) {
			throw new DotSecurityException("User " + (user.getUserId() != null?user.getUserId():BLANK) + " does not have permission to add to Host " + newParentHost.getHostname());
		}

		folderFactory.copy(folderToCopy, newParentHost);

		this.systemEventsAPI.pushAsync(SystemEventType.COPY_FOLDER, new Payload(folderToCopy, Visibility.EXCLUDE_OWNER,
				new ExcludeOwnerVerifierBean(user.getUserId(), PermissionAPI.PERMISSION_READ, Visibility.PERMISSION)));
	}

	@CloseDBIfOpened
	public boolean exists(String folderInode) throws DotDataException {
		return folderFactory.exists(folderInode);
	}


	@SuppressWarnings("unchecked")
	@CloseDBIfOpened
	public List<Inode> findMenuItems(Folder folder, User user, boolean respectFrontEndPermissions) throws DotStateException, DotDataException {
		return folderFactory.getMenuItems(folder);
	}

	/**
	 * Takes a folder and a user and deletes all underneith assets User needs
	 * edit permssions on folder to delete everything undernieth
	 *
	 * @param folder
	 * @param user
	 * @throws DotDataException
	 * @throws DotSecurityException
	 */
	@WrapInTransaction
	public void delete(Folder folder, User user, boolean respectFrontEndPermissions) throws DotDataException, DotSecurityException {

		String path = StringUtils.EMPTY;

		ContentTypeAPI contentTypeAPI = APILocator.getContentTypeAPI(user, respectFrontEndPermissions);

		if(folder==null || !UtilMethods.isSet(folder.getInode()) ){
			Logger.debug(getClass(), "Cannot delete null folder");
			return;
		} else {
			AdminLogger.log(this.getClass(), "delete", "Deleting folder with name " + (UtilMethods.isSet(folder.getName()) ? folder.getName() + " ": "name not set "), user);
		}
		if (!permissionAPI.doesUserHavePermission(folder, PermissionAPI.PERMISSION_EDIT, user, respectFrontEndPermissions)) {

			Logger.debug(getClass(), "The user: " + user.getEmailAddress() + " does not have permission for: " + folder );
			throw new DotSecurityException("User " + (user.getUserId() != null?user.getUserId():BLANK) + " does not have permission to edit Folder " + folder.getPath());
		}


		if(folder != null && FolderAPI.SYSTEM_FOLDER.equals(folder.getInode())) {

			Logger.debug(getClass(), "Cannot delete null folder: " + folder.getInode());
			throw new DotSecurityException("YOU CANNOT DELETE THE SYSTEM FOLDER");
		}


		// start transactional delete
		try {

			PermissionAPI papi = getPermissionAPI();
			if (!papi.doesUserHavePermission(folder, PermissionAPI.PERMISSION_EDIT_PERMISSIONS, user)) {

				Logger.error(this.getClass(), "User " + (user.getUserId() != null?user.getUserId():BLANK) + " does not have permission to Folder " + folder.getPath());
				throw new DotSecurityException("User " + (user.getUserId() != null?user.getUserId():BLANK) +  "does not have edit permissions on Folder " + folder.getPath());
			}

			Folder faker = new Folder();
			faker.setShowOnMenu(folder.isShowOnMenu());
			faker.setInode(folder.getInode());
			faker.setIdentifier(folder.getIdentifier());
			faker.setHostId(folder.getHostId());
			Identifier ident = APILocator.getIdentifierAPI().find(faker.getIdentifier());
			
			List<Folder> folderChildren = findSubFolders(folder, user, respectFrontEndPermissions);

			// recursivily delete
			for (Folder childFolder : folderChildren) {
				// sub deletes use system user - if a user has rights to parent
				// permission (checked above) they can delete to children
				if (Logger.isDebugEnabled(getClass())) {
					Logger.debug(getClass(), "Deleting the folder " + childFolder.getPath());
				}
				delete(childFolder, user, respectFrontEndPermissions);
			}

			// delete assets in this folder
			path = folder.getPath();
			if (Logger.isDebugEnabled(getClass())) {
				Logger.debug(getClass(), "Deleting the folder assets " + path);
			}
			_deleteChildrenAssetsFromFolder(folder, user, respectFrontEndPermissions);

			// get roles for the event.
			final Set<Role> roles =  papi.getRolesWithPermission
					(folder, PermissionAPI.PERMISSION_READ);
			if (Logger.isDebugEnabled(getClass())) {
				Logger.debug(getClass(), "Getting the folder roles for " + path +
						" roles: " + roles.stream().map(Role::getName).collect(Collectors.toList()));
				Logger.debug(getClass(), "Removing the folder permissions for " + path);
			}

			papi.removePermissions(folder);

			//http://jira.dotmarketing.net/browse/DOTCMS-6362
			if (Logger.isDebugEnabled(getClass())) {
				Logger.debug(getClass(), "Removing the folder references for " + path);
			}
			contentletAPI.removeFolderReferences(folder);

			contentTypeAPI.moveToSystemFolder(folder);

			// delete folder itself
			if (Logger.isDebugEnabled(getClass())) {
				Logger.debug(getClass(), "Removing the folder itself: " + path);
			}
			folderFactory.delete(folder);

			// The delete folder will avoid to send the message to the current user
			// in addition will check any match roles to propagate the event.
			if (Logger.isDebugEnabled(getClass())) {
				
				Logger.debug(getClass(), "Pushing async events: " + path);
			}

			this.systemEventsAPI.pushAsync(SystemEventType.DELETE_FOLDER, new Payload(folder, Visibility.EXCLUDE_OWNER,
					new ExcludeOwnerVerifierBean(user.getUserId(),
							new VisibilityRoles(VisibilityRoles.Operator.OR, roles), Visibility.ROLES)));

			// delete the menus using the fake proxy inode
			if (folder.isShowOnMenu()) {
				// RefreshMenus.deleteMenus();
				RefreshMenus.deleteMenu(faker);
				CacheLocator.getNavToolCache().removeNav(faker.getHostId(), faker.getInode());
				
				CacheLocator.getNavToolCache().removeNavByPath(ident.getHostId(), ident.getParentPath());
				//remove value in the parent folder from the children listing
				Folder parentFolder = !ident.getParentPath().equals("/") ? APILocator.getFolderAPI().findFolderByPath(ident.getParentPath(), faker.getHostId(), user, false) : APILocator.getFolderAPI().findSystemFolder();
				if(parentFolder != null){
					CacheLocator.getNavToolCache().removeNav(faker.getHostId(), parentFolder.getInode());
				}
			}

			PublisherAPI.getInstance().deleteElementFromPublishQueueTable(folder.getInode());
		} catch (Exception e) {

			throw new DotDataException(e.getMessage(),e);
		}
	}

	/**
	 * Deletes all the contents inside the specified {@link Folder}.
	 *
	 * @param folder                     The folder whose contents will be deleted.
	 * @param user                       The user performing this action.
	 * @param respectFrontEndPermissions Set to {@code true} if this method requires that front-end roles are take into
	 *                                   account for this (which means this is being called from the front-end).
	 *                                   Otherwise, set to {@code false}.
	 *
	 * @throws DotDataException     An error occurred when interacting with the data source.
	 * @throws DotStateException    An error occurred when performing this action
	 * @throws DotSecurityException The specified user does not have the required permissions to perform this action.
	 */
	private void _deleteChildrenAssetsFromFolder(Folder folder, User user, boolean respectFrontEndPermissions) throws DotDataException,
			DotStateException, DotSecurityException {

		try {

			ContentletAPI capi = APILocator.getContentletAPI();

			/************ conList *****************/
			List<Contentlet> conList = capi.findContentletsByFolder(folder, user, false);
			capi.destroy(conList, user, false);
			

			/************ Links *****************/
			List<Link> links = getLinks(folder, user, respectFrontEndPermissions);
			for (Link linker : links) {
				Link link = (Link) linker;

					Identifier identifier = APILocator.getIdentifierAPI().find(link);
					if (!InodeUtils.isSet(identifier.getId())) {
						Logger.warn(FolderFactory.class, "Link with Inode [" + link.getInode() + "] doesn't have a valid associated Identifier.");
						continue;
					}

					APILocator.getMenuLinkAPI().delete(link, user, false);
			}

			/******** delete possible orphaned identifiers under the folder *********/
			Identifier ident=APILocator.getIdentifierAPI().find(folder);
			List<Identifier> orphanList=APILocator.getIdentifierAPI().findByParentPath(folder.getHostId(), ident.getURI());
			for(Identifier orphan : orphanList) {
			    APILocator.getIdentifierAPI().delete(orphan);
			}

			/************ Structures *****************/
			
		} catch (Exception e) {
			final String errorMsg = "An error occurred when deleting contents of folder '" + folder.getPath() + "' " +
					"with Identifier [" + folder.getIdentifier() + "]: " + e.getMessage();
			Logger.error(FolderAPI.class, errorMsg, e);
			throw new DotStateException(e.getMessage(),e);
		}
	}

	/**
	 * @param id
	 *            the inode or id of the folder
	 * @return Folder with a given id or inode
	 * @throws DotSecurityException
	 * @throws DotDataException
	 */
	@CloseDBIfOpened
	public Folder find(final String id, final User user,
					   final boolean respectFrontEndPermissions) throws DotSecurityException, DotDataException {

		final Folder folder = this.folderFactory.find(id);

		if (folder!= null && !this.permissionAPI.doesUserHavePermission(folder, PermissionAPI.PERMISSION_READ, user, respectFrontEndPermissions)) {

			throw new DotSecurityException("User " + ( user.getUserId() != null ? user.getUserId(): BLANK ) + " does not have permission to read Folder " + folder.getPath());
		}

		return folder;
	} // find.


	/**
	 * Saves a folder
	 *
	 * @throws DotDataException
	 * @throws DotSecurityException
	 * @throws DotStateException
	 */
	@WrapInTransaction
	public void save(final Folder folder, final String existingId,
					 final User user, final boolean respectFrontEndPermissions) throws DotDataException, DotStateException, DotSecurityException {

		Identifier id = APILocator.getIdentifierAPI().find(folder.getIdentifier());
		if(id ==null || !UtilMethods.isSet(id.getId())){
			throw new DotStateException("Folder must already have an identifier before saving");
		}

		Host host = APILocator.getHostAPI().find(folder.getHostId(), user, respectFrontEndPermissions);
		Folder parentFolder = findFolderByPath(id.getParentPath(), id.getHostId(), user, respectFrontEndPermissions);
		Permissionable parent = id.getParentPath().equals("/")?host:parentFolder;

		if(parent ==null){
			throw new DotStateException("No Folder Found for id: " + id.getParentPath());
		}
		if (!permissionAPI.doesUserHavePermission(parent, PermissionAPI.PERMISSION_CAN_ADD_CHILDREN, user,respectFrontEndPermissions)
				|| !permissionAPI.doesUserHavePermissions(PermissionableType.FOLDERS, PermissionAPI.PERMISSION_EDIT, user)) {
			final String userId = user.getUserId() != null ? user.getUserId() : BLANK;
			throw new AddContentToFolderPermissionException(userId, parentFolder.getPath());
		}

		boolean isNew = folder.getInode() == null;
		folder.setModDate(new Date());
		folder.setName(folder.getName().toLowerCase());
		folderFactory.save(folder, existingId);

		SystemEventType systemEventType = isNew ? SystemEventType.SAVE_FOLDER : SystemEventType.UPDATE_FOLDER;
		systemEventsAPI.pushAsync(systemEventType, new Payload(folder, Visibility.EXCLUDE_OWNER,
				new ExcludeOwnerVerifierBean(user.getUserId(), PermissionAPI.PERMISSION_READ, Visibility.PERMISSION)));
	}

	public void save(Folder folder, User user, boolean respectFrontEndPermissions) throws DotDataException, DotStateException, DotSecurityException {

		save( folder, null,  user,  respectFrontEndPermissions);

	}

	@CloseDBIfOpened
	public Folder findSystemFolder() throws DotDataException {
		return folderFactory.findSystemFolder();
	}


	@WrapInTransaction
	public Folder createFolders(String path, Host host, User user, boolean respectFrontEndPermissions) throws DotHibernateException,
			DotSecurityException, DotDataException {

		StringTokenizer st = new StringTokenizer(path, "/"); // todo: shouldn't use multiplaform path separator
		StringBuffer sb = new StringBuffer("/");

		Folder parent = null;

		while (st.hasMoreTokens()) {
			String name = st.nextToken();
			sb.append(name + "/");
			Folder f = findFolderByPath(sb.toString(), host, user, respectFrontEndPermissions);
			if (f == null || !InodeUtils.isSet(f.getInode())) {
				f= new Folder();
				f.setName(name);
				f.setTitle(name);
				f.setShowOnMenu(false);
				f.setSortOrder(0);
				f.setFilesMasks("");
				f.setHostId(host.getIdentifier());
				f.setDefaultFileType(CacheLocator.getContentTypeCache().getStructureByVelocityVarName(APILocator.getFileAssetAPI().DEFAULT_FILE_ASSET_STRUCTURE_VELOCITY_VAR_NAME).getInode());
				final Identifier newIdentifier = !UtilMethods.isSet(parent)?
						APILocator.getIdentifierAPI().createNew(f, host):
						APILocator.getIdentifierAPI().createNew(f, parent);

				f.setIdentifier(newIdentifier.getId());
				save(f,  user,  respectFrontEndPermissions);
			}
			parent = f;
		}
		return parent;
	}

	@CloseDBIfOpened
	public List<Map<String, Serializable>> DBSearch(Query query, User user, boolean respectFrontendRoles) throws ValidationException,
			DotDataException {
		Map<String, String> dbColToObjectAttribute = new HashMap<String, String>();

		if (UtilMethods.isSet(query.getSelectAttributes())) {

			if (!query.getSelectAttributes().contains("title")) {
				query.getSelectAttributes().add("title");
			}
		} else {
			List<String> atts = new ArrayList<String>();
			atts.add("*");
			atts.add("title");
			query.setSelectAttributes(atts);
		}

		return QueryUtil.DBSearch(query, dbColToObjectAttribute, null, user, false, respectFrontendRoles);
	}

	/**
	 * @deprecated Not implemented because it does not take a user
	 */


	@CloseDBIfOpened
	public List<Folder> findFoldersByHost(Host host, User user, boolean respectFrontendRoles) throws DotHibernateException {
		return folderFactory.findFoldersByHost(host);
	}

	@CloseDBIfOpened
	public  List<Link> getLinks(final Folder parent, final boolean working,
								final boolean deleted, final User user,
								final boolean respectFrontEndPermissions)
								throws DotStateException, DotDataException, DotSecurityException {

        if (!permissionAPI.doesUserHavePermission(parent, PermissionAPI.PERMISSION_READ, user,respectFrontEndPermissions)) {
            throw new DotSecurityException("User " + (user.getUserId() != null?user.getUserId():BLANK) + " does not have permission to read Folder " + parent.getPath());
        }

        final ChildrenCondition cond = new ChildrenCondition();
        cond.working=working;
        cond.deleted=deleted;
        List list = folderFactory.getChildrenClass(parent, Link.class,cond);
        return permissionAPI.filterCollection(list, PermissionAPI.PERMISSION_READ, respectFrontEndPermissions, user);
    }

	@CloseDBIfOpened
    public List<Link> getLinks ( Host host, boolean working, boolean deleted, User user, boolean respectFrontEndPermissions ) throws DotStateException, DotDataException, DotSecurityException {

        if ( !permissionAPI.doesUserHavePermission( host, PermissionAPI.PERMISSION_READ, user, respectFrontEndPermissions ) ) {
            throw new DotSecurityException( "User " + (user.getUserId() != null?user.getUserId():BLANK) + " does not have permission to read Host " + host.getHostname() );
        }

        ChildrenCondition cond = new ChildrenCondition();
        cond.working = working;
        cond.deleted = deleted;
        List list = folderFactory.getChildrenClass( host, Link.class, cond );
        return permissionAPI.filterCollection( list, PermissionAPI.PERMISSION_READ, respectFrontEndPermissions, user );
    }

	@CloseDBIfOpened
    public List<Link> getLinks ( Host host, User user, boolean respectFrontEndPermissions ) throws DotStateException, DotDataException, DotSecurityException {

        if ( !permissionAPI.doesUserHavePermission( host, PermissionAPI.PERMISSION_READ, user, respectFrontEndPermissions ) ) {
            throw new DotSecurityException( "User " + (user.getUserId() != null?user.getUserId():BLANK) + " does not have permission to read Host " + host.getHostname() );
        }

        List list = folderFactory.getChildrenClass( host, Link.class );
        return permissionAPI.filterCollection( list, PermissionAPI.PERMISSION_READ, respectFrontEndPermissions, user );
    }

	@CloseDBIfOpened
    public List<Link> getLinks ( Folder parent, User user, boolean respectFrontEndPermissions ) throws DotStateException, DotDataException, DotSecurityException {

        if ( !permissionAPI.doesUserHavePermission( parent, PermissionAPI.PERMISSION_READ, user, respectFrontEndPermissions ) ) {
            throw new DotSecurityException( "User " + (user.getUserId() != null?user.getUserId():BLANK) + " does not have permission to read Folder " + parent.getPath() );
        }

        List list = folderFactory.getChildrenClass( parent, Link.class );
        return permissionAPI.filterCollection( list, PermissionAPI.PERMISSION_READ, respectFrontEndPermissions, user );
    }

	@CloseDBIfOpened
	public  List<Contentlet> getContent(Folder parent, User user, boolean respectFrontEndPermissions) throws DotStateException,
		DotDataException, DotSecurityException{
		if (!permissionAPI.doesUserHavePermission(parent, PermissionAPI.PERMISSION_READ, user,respectFrontEndPermissions)) {
			throw new DotSecurityException("User " + (user.getUserId() != null?user.getUserId():BLANK) + " does not have permission to read Folder " + parent.getPath());
		}

		List list = folderFactory.getChildrenClass(parent, Contentlet.class);
		return permissionAPI.filterCollection(list, PermissionAPI.PERMISSION_READ, respectFrontEndPermissions, user);
	}

	@CloseDBIfOpened
	public  List<Structure> getStructures(Folder parent, User user, boolean respectFrontEndPermissions) throws DotStateException,
		DotDataException, DotSecurityException{
		if (!permissionAPI.doesUserHavePermission(parent, PermissionAPI.PERMISSION_READ, user,respectFrontEndPermissions)) {
			throw new DotSecurityException("User " + (user.getUserId() != null?user.getUserId():BLANK) + " does not have permission to read Folder " + parent.getPath());
		}
		List list = StructureFactory.getStructures("folder='"+parent.getInode()+"'", "mod_date", Integer.MAX_VALUE, 0, "asc");
		return permissionAPI.filterCollection(list, PermissionAPI.PERMISSION_READ, respectFrontEndPermissions, user);
	}

	@CloseDBIfOpened
	public boolean isChildFolder(final Folder child, final Folder parent) throws DotDataException,DotSecurityException {
	   return folderFactory.isChildFolder(child, parent);
	}

	@CloseDBIfOpened
	public boolean matchFilter(Folder folder, String fileName) {
		return folderFactory.matchFilter(folder, fileName);
	}

	@CloseDBIfOpened
	public List findMenuItems(Folder folder, int orderDirection) throws DotDataException{
		return folderFactory.getMenuItems(folder, orderDirection);
	}

	@CloseDBIfOpened
	public List<Inode> findMenuItems(Host host,User user,boolean respectFrontEndPermissions) throws DotDataException, DotSecurityException {
		return folderFactory.getMenuItems(host);
	}

	@CloseDBIfOpened
	public List<Folder> findSubFoldersTitleSort(Folder folder,User user,boolean respectFrontEndPermissions)throws DotDataException {
		return folderFactory.getSubFoldersTitleSort(folder);
	}

	@WrapInTransaction
	public boolean move(Folder folderToMove, Folder newParentFolder,User user,boolean respectFrontEndPermissions)throws DotDataException, DotSecurityException {
		if (!permissionAPI.doesUserHavePermission(folderToMove, PermissionAPI.PERMISSION_READ, user, respectFrontEndPermissions)) {
			throw new DotSecurityException("User " + (user.getUserId() != null?user.getUserId():BLANK) + " does not have permission to read Folder " + folderToMove.getPath());
		}

		if (!permissionAPI.doesUserHavePermission(newParentFolder, PermissionAPI.PERMISSION_CAN_ADD_CHILDREN, user, respectFrontEndPermissions)) {
			throw new DotSecurityException("User " + (user.getUserId() != null?user.getUserId():BLANK) + " does not have permission to add to Folder " + newParentFolder.getName());
		}
		boolean move = folderFactory.move(folderToMove, newParentFolder);

		this.systemEventsAPI.pushAsync(SystemEventType.MOVE_FOLDER, new Payload(folderToMove, Visibility.EXCLUDE_OWNER,
				new ExcludeOwnerVerifierBean(user.getUserId(), PermissionAPI.PERMISSION_READ, Visibility.PERMISSION)));

		return move;
	}

	@WrapInTransaction
	public boolean move(final Folder folderToMove,
						final Host newParentHost,
						final User user,
						final boolean respectFrontEndPermissions) throws DotDataException, DotSecurityException {

		if (!permissionAPI.doesUserHavePermission(folderToMove, PermissionAPI.PERMISSION_READ, user, respectFrontEndPermissions)) {

			throw new DotSecurityException("User " + (user.getUserId() != null?user.getUserId():BLANK) + " does not have permission to read Folder " + folderToMove.getPath());
		}

		if (!permissionAPI.doesUserHavePermission(newParentHost, PermissionAPI.PERMISSION_CAN_ADD_CHILDREN, user, respectFrontEndPermissions)) {

			throw new DotSecurityException("User " + (user.getUserId() != null?user.getUserId():BLANK) + " does not have permission to add to Folder " + newParentHost.getHostname());
		}

		final boolean move = folderFactory.move(folderToMove, newParentHost);

		addCommitListener(Sneaky.sneaked(()->sendMoveFolderSystemEvent(folderToMove, user)),1000);

		return move;
	}

	@Override
	@WrapInTransaction
<<<<<<< HEAD
    public boolean move (final String folderId, final String newFolderPathOrId,
=======
    public boolean move (final String folderId, final String newFolder,
>>>>>>> c7c1b1d4
							  final User user, final boolean respectFrontendRoles) throws DotDataException, DotSecurityException {


		//Searching for the folder to move
		final Folder folder = this.find( folderId, user, false );

		return
<<<<<<< HEAD
				!this.exists(newFolderPathOrId)?
						this.moveWhenDestinationDoesNotExists
							(newFolderPathOrId, folder, user, respectFrontendRoles):
						this.moveToExistingDestination
							(newFolderPathOrId, folder, user, respectFrontendRoles);
=======
				!this.exists(newFolder)?
						this.moveWhenDestinationDoesNotExists
							(newFolder, folder, user, respectFrontendRoles):
						this.moveToExistingDestination
							(newFolder, folder, user, respectFrontendRoles);
>>>>>>> c7c1b1d4

    }

	private boolean moveWhenDestinationDoesNotExists(final String newFolder,
											 final Folder currentFolder,
											 final User user,
											 final boolean respectFrontendRoles) throws DotDataException, DotSecurityException {

		final Host parentHost = APILocator.getHostAPI().find(newFolder, user, respectFrontendRoles);

		if (!permissionAPI.doesUserHavePermission(currentFolder, PERMISSION_WRITE, user)
				|| !permissionAPI.doesUserHavePermission(parentHost, PERMISSION_WRITE, user)) {

			throw new DotRuntimeException( "The user doesn't have the required permissions." );
		}

		if (!this.move(currentFolder, parentHost, user, respectFrontendRoles)) {
			//A folder with the same name already exists on the destination
			return false;
		}

		this.addRefreshIndexCommitListener(null, parentHost, currentFolder);
		return true;
	}

	private boolean moveToExistingDestination(final String newFolder,
											 final Folder currentFolder,
											 final User user,
											 final boolean respectFrontendRoles) throws DotDataException, DotSecurityException {

		final Folder parentFolder = this.find(newFolder, user, false);

		if (!permissionAPI.doesUserHavePermission( currentFolder, PERMISSION_WRITE, user )
				|| !permissionAPI.doesUserHavePermission( parentFolder, PERMISSION_WRITE, user )) {

			throw new DotRuntimeException( "The user doesn't have the required permissions.");
		}

		if (parentFolder.getInode().equalsIgnoreCase(currentFolder.getInode()) || //Trying to move a folder over itself
				this.isChildFolder(parentFolder, currentFolder)) {    //Trying to move a folder over one of its children

			return false;
		}

		if (!this.move(currentFolder, parentFolder, user, respectFrontendRoles)) { //A folder with the same name already exists on the destination

			return false;
		}

		this.addRefreshIndexCommitListener(parentFolder,null, currentFolder );
		APILocator.getPermissionAPI().resetPermissionReferences(currentFolder);
		return true;
	}

	private void addRefreshIndexCommitListener(final Folder parent,
											   final Host host,
											   final Folder folder ) throws DotDataException {
		HibernateUtil.addCommitListener(new FlushCacheRunnable() {
			@Override
			public void run() {
				try {
					if (folder!=null) {

						FolderAPIImpl.this.contentletAPI.refreshContentUnderFolderPath(folder.getHostId(), folder.getPath());
					}

					if ( parent != null ) {
						FolderAPIImpl.this.contentletAPI.refreshContentUnderFolderPath(parent.getHostId(), parent.getPath());
					} else {
						FolderAPIImpl.this.contentletAPI.refreshContentUnderHost(host);
					}
				} catch (Exception e) {
					Logger.error(this, e.getMessage(), e);
				}
			}
		});
	}

	private void sendMoveFolderSystemEvent (final Folder folderToMove, final User user) throws DotDataException {

		this.systemEventsAPI.pushAsync(SystemEventType.MOVE_FOLDER, new Payload(folderToMove, Visibility.EXCLUDE_OWNER,
				new ExcludeOwnerVerifierBean(user.getUserId(), PermissionAPI.PERMISSION_READ, Visibility.PERMISSION)));
	}


	@CloseDBIfOpened
	public List<Folder> findSubFolders(Host host, boolean showOnMenu) throws DotHibernateException{
		return folderFactory.findSubFolders(host, showOnMenu);
	}

	@CloseDBIfOpened
	public List<Folder> findSubFolders(Folder folder,boolean showOnMenu)throws DotStateException, DotDataException {
		return folderFactory.findSubFolders(folder, showOnMenu);
	}

	@CloseDBIfOpened
	public List<String> getEntriesTree(Folder mainFolder, String openNodes,String view, String content, String structureInode,User user)
			throws DotStateException, DotDataException, DotSecurityException {
		Locale locale = user.getLocale();
		TimeZone timeZone = user.getTimeZone();
		Role[] roles = (Role[])APILocator.getRoleAPI().loadRolesForUser(user.getUserId()).toArray(new Role[0]);
		boolean isAdminUser = APILocator.getUserAPI().isCMSAdmin(user);
		return folderFactory.getEntriesTree(mainFolder, openNodes, view, content, structureInode, locale, timeZone, roles, isAdminUser, user);
	}


	@CloseDBIfOpened
	public List<String> getFolderTree(String openNodes, String view,
			String content, String structureInode,User user)
			throws DotStateException, DotDataException, DotSecurityException {
		Locale locale = user.getLocale();
		TimeZone timeZone = user.getTimeZone();
		Role[] roles = (Role[])APILocator.getRoleAPI().loadRolesForUser(user.getUserId()).toArray(new Role[0]);
		boolean isAdminUser = APILocator.getUserAPI().isCMSAdmin(user);
		return folderFactory.getFolderTree(openNodes, view, content, structureInode, locale, timeZone, roles, isAdminUser, user);
	}

	@CloseDBIfOpened
	public List<Contentlet> getLiveContent(Folder parent, User user,boolean respectFrontEndPermissions) throws DotDataException, DotSecurityException {
		if (!permissionAPI.doesUserHavePermission(parent, PermissionAPI.PERMISSION_READ, user,respectFrontEndPermissions)) {
			throw new DotSecurityException("User " + (user.getUserId() != null?user.getUserId():BLANK) + " does not have permission to read Folder " + parent.getName());
		}
		ChildrenCondition cond = new ChildrenCondition();
		cond.live=true;
		cond.deleted=false;
		List list = folderFactory.getChildrenClass(parent, Contentlet.class, cond);

		return permissionAPI.filterCollection(list, PermissionAPI.PERMISSION_READ, respectFrontEndPermissions, user);
	}

	@CloseDBIfOpened
	public List<Link> getLiveLinks(final Folder parent, final User user,
								   final boolean respectFrontEndPermissions)
								   throws DotDataException, DotSecurityException {

		if (!permissionAPI.doesUserHavePermission(parent, PermissionAPI.PERMISSION_READ, user,respectFrontEndPermissions)) {
			throw new DotSecurityException("User " + (user.getUserId() != null?user.getUserId():BLANK) + " does not have permission to read Folder " + parent.getPath());
		}

		final ChildrenCondition cond = new ChildrenCondition();
        cond.live=true;
        cond.deleted=false;
		final List list = folderFactory.getChildrenClass(parent, Link.class, cond);

		return permissionAPI.filterCollection(list, PermissionAPI.PERMISSION_READ, respectFrontEndPermissions, user);
	}

	@CloseDBIfOpened
	public List<Contentlet> getWorkingContent(Folder parent, User user,boolean respectFrontEndPermissions) throws DotDataException, DotSecurityException {
		if (!permissionAPI.doesUserHavePermission(parent, PermissionAPI.PERMISSION_READ, user,respectFrontEndPermissions)) {
			throw new DotSecurityException("User " + (user.getUserId() != null?user.getUserId():BLANK) + " does not have permission to read Folder " + parent.getPath());
		}
		ChildrenCondition cond = new ChildrenCondition();
        cond.working=true;
        cond.deleted=false;
		List list = folderFactory.getChildrenClass(parent, Contentlet.class, cond);

		return permissionAPI.filterCollection(list, PermissionAPI.PERMISSION_READ, respectFrontEndPermissions, user);
	}

	@CloseDBIfOpened
	public List<Link> getWorkingLinks(Folder parent, User user,boolean respectFrontEndPermissions) throws DotDataException, DotSecurityException {
		if (!permissionAPI.doesUserHavePermission(parent, PermissionAPI.PERMISSION_READ, user,respectFrontEndPermissions)) {
			throw new DotSecurityException("User " + (user.getUserId() != null?user.getUserId():BLANK) + " does not have permission to read Folder " + parent.getPath());
		}
		ChildrenCondition cond = new ChildrenCondition();
        cond.working=true;
        //cond.deleted=false;
		List list = folderFactory.getChildrenClass(parent, Link.class, cond);

		return permissionAPI.filterCollection(list, PermissionAPI.PERMISSION_READ, respectFrontEndPermissions, user);
	}


	/**
	 * Subscribe a listener to handle changes over the folder
	 * @param folder {@link Folder}
	 * @param folderListener folderListener
	 */
	public void subscribeFolderListener (final Folder folder, final FolderListener folderListener) {

		this.subscribeFolderListener(folder, folderListener, null);
	}

	/**
	 * Subscribe a listener to handle changes over the folder, this one filters the child events by name.
	 * @param @param folder {@link Folder}
	 * @param folderListener folderListener
	 * @param childNameFilter {@link Predicate} filter
	 */
	public void subscribeFolderListener (final Folder folder, final FolderListener folderListener, final Predicate<String> childNameFilter) {

		if (null != folder && null != folder.getName()) {

			Logger.info(this, () -> "Subscribing the folder listener: " + folderListener.getId() +
					", to the folder: " + folder);

			// handle archive and unarchive
			this.localSystemEventsAPI.subscribe(ContentletArchiveEvent.class, new EventSubscriber<ContentletArchiveEvent>() {

				@Override
				public String getId() {

					return folderListener.getId() + StringPool.FORWARD_SLASH + ContentletArchiveEvent.class.getName();
				}

				@Override
				public void notify(final ContentletArchiveEvent event) {

					FolderAPIImpl.this.triggerChildModifiedEvent(event, folder, folderListener, childNameFilter);
				}
			});

			// handle publish and unpublish
			this.localSystemEventsAPI.subscribe(ContentletPublishEvent.class, new EventSubscriber<ContentletPublishEvent>() {

				@Override
				public String getId() {

					return folderListener.getId() + StringPool.FORWARD_SLASH + ContentletPublishEvent.class.getName();
				}

				@Override
				public void notify(final ContentletPublishEvent event) {

					FolderAPIImpl.this.triggerChildModifiedEvent(event, folder, folderListener, childNameFilter);
				}
			});

			// handle delete
			this.localSystemEventsAPI.subscribe(ContentletDeletedEvent.class, new EventSubscriber<ContentletDeletedEvent>() {

				@Override
				public String getId() {

					return folderListener.getId() + StringPool.FORWARD_SLASH + ContentletDeletedEvent.class.getName();
				}

				@Override
				public void notify(final ContentletDeletedEvent event) {

					FolderAPIImpl.this.triggerChildDeleteEvent(event, folder, folderListener, childNameFilter);
				}
			});

			// handle checkin
			this.localSystemEventsAPI.subscribe(ContentletCheckinEvent.class, new EventSubscriber<ContentletCheckinEvent>() {

				@Override
				public String getId() {

					return folderListener.getId() + StringPool.FORWARD_SLASH + ContentletCheckinEvent.class.getName();
				}

				@Override
				public void notify(final ContentletCheckinEvent event) {

					FolderAPIImpl.this.triggerChildModifiedEvent(event, folder, folderListener, childNameFilter);
				}
			});
		}
	}

	private void triggerChildModifiedEvent(final ContentletArchiveEvent event,
										   final Folder parentFolder,
										   final FolderListener folderListener,
										   final Predicate<String> childNameFilter) {

		final Contentlet contentlet = event.getContentlet();
		this.triggerChildEvent(contentlet, event.getUser(), event.getDate(), parentFolder, childNameFilter,
				folderEvent-> folderListener.folderChildModified(folderEvent));
	}

	private void triggerChildModifiedEvent(final ContentletPublishEvent event,
										   final Folder parentFolder,
										   final FolderListener folderListener,
										   final Predicate<String> childNameFilter) {

		final Contentlet contentlet = event.getContentlet();
		this.triggerChildEvent(contentlet, event.getUser(), event.getDate(), parentFolder, childNameFilter,
				folderEvent-> folderListener.folderChildModified(folderEvent));
	}

	private void triggerChildModifiedEvent(final ContentletCheckinEvent event,
										   final Folder parentFolder,
										   final FolderListener folderListener,
										   final Predicate<String> childNameFilter) {

		final Contentlet contentlet = event.getContentlet();
		this.triggerChildEvent(contentlet, event.getUser(), event.getDate(), parentFolder, childNameFilter,
				folderEvent-> folderListener.folderChildModified(folderEvent));
	}

	private void triggerChildDeleteEvent(final ContentletDeletedEvent event,
										 final Folder parentFolder,
										 final FolderListener folderListener,
										 final Predicate<String> childNameFilter) {

		final Contentlet contentlet = event.getContentlet();
		this.triggerChildEvent(contentlet, event.getUser(), event.getDate(), parentFolder, childNameFilter,
				folderEvent-> folderListener.folderChildDeleted(folderEvent));
	} // triggerChildDeleteEvent

	private void triggerChildEvent (final Contentlet contentlet, final User user, final Date date,
									final Folder parentFolder, final Predicate<String> childNameFilter,
									final Consumer<FolderEvent> folderEventConsumer) {

		if (null != contentlet && (contentlet instanceof IFileAsset || contentlet.getContentType() instanceof FileAssetContentType)) {

			try {

				final String name = contentlet instanceof  IFileAsset?
						IFileAsset.class.cast(contentlet).getFileName(): (String)contentlet.getMap().get("fileName");

				if (null != childNameFilter && !childNameFilter.test(name)) {
					return;
				}

				final String fileAssetFolderParentId = contentlet instanceof  IFileAsset?
						IFileAsset.class.cast(contentlet).getParent(): (String)contentlet.getMap().get(Contentlet.FOLDER_KEY);

				final Folder childFolder = this.find(fileAssetFolderParentId, APILocator.systemUser(), false);
				if (null != childFolder && this.isChildFolder(childFolder, parentFolder)) {

					folderEventConsumer.accept(
							new FolderEvent(UUIDUtil.uuid(), user, contentlet, name, childFolder, date));
				}
			} catch (DotSecurityException | DotDataException e) {
				Logger.error(this, e.getMessage(), e);
			}
		}
	}
}<|MERGE_RESOLUTION|>--- conflicted
+++ resolved
@@ -782,11 +782,7 @@
 
 	@Override
 	@WrapInTransaction
-<<<<<<< HEAD
-    public boolean move (final String folderId, final String newFolderPathOrId,
-=======
-    public boolean move (final String folderId, final String newFolder,
->>>>>>> c7c1b1d4
+    public boolean move (final String folderId, final String newFolderId,
 							  final User user, final boolean respectFrontendRoles) throws DotDataException, DotSecurityException {
 
 
@@ -794,19 +790,11 @@
 		final Folder folder = this.find( folderId, user, false );
 
 		return
-<<<<<<< HEAD
-				!this.exists(newFolderPathOrId)?
+				!this.exists(newFolderId)?
 						this.moveWhenDestinationDoesNotExists
-							(newFolderPathOrId, folder, user, respectFrontendRoles):
+							(newFolderId, folder, user, respectFrontendRoles):
 						this.moveToExistingDestination
-							(newFolderPathOrId, folder, user, respectFrontendRoles);
-=======
-				!this.exists(newFolder)?
-						this.moveWhenDestinationDoesNotExists
-							(newFolder, folder, user, respectFrontendRoles):
-						this.moveToExistingDestination
-							(newFolder, folder, user, respectFrontendRoles);
->>>>>>> c7c1b1d4
+							(newFolderId, folder, user, respectFrontendRoles);
 
     }
 
