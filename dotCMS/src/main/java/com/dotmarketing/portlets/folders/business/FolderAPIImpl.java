--- conflicted
+++ resolved
@@ -473,29 +473,6 @@
 				capi.delete(c, user, false);
 			}
 
-<<<<<<< HEAD
-			/************ htmlPages *****************/
-			HibernateUtil.getSession().clear();
-			List<HTMLPage> htmlPages = getHTMLPages(folder, user, respectFrontEndPermissions);
-			for (HTMLPage page : htmlPages) {
-				APILocator.getHTMLPageAPI().delete((HTMLPage) page, user, false);
-			}
-
-=======
-			/************ Files *****************/
-			HibernateUtil.getSession().clear();
-			List<File> files = getFiles(folder, user, respectFrontEndPermissions);
-			for (File file : files) {
-			    HibernateUtil.getSession().clear();
-				APILocator.getFileAPI().delete((File) file, user, false);
-			}
-			/************ Structures *****************/
-			List<Structure> structures = getStructures(folder, user, respectFrontEndPermissions);
-			for (Structure struc : structures) {
-
-				// APILocator.getFileAPI().delete((File) file, sys, false);
-			}
->>>>>>> ef7b854b
 			/************ Links *****************/
 			HibernateUtil.getSession().clear();
 			List<Link> links = getLinks(folder, user, respectFrontEndPermissions);
@@ -836,68 +813,6 @@
 		return papi.filterCollection(list, PermissionAPI.PERMISSION_READ, respectFrontEndPermissions, user);
 	}
 
-<<<<<<< HEAD
-    public List<HTMLPage> getLiveHTMLPages ( Host host, User user, boolean respectFrontEndPermissions ) throws DotDataException, DotSecurityException {
-        if ( !papi.doesUserHavePermission( host, PermissionAPI.PERMISSION_READ, user, respectFrontEndPermissions ) ) {
-            throw new DotSecurityException( "User " + user.getUserId() != null?user.getUserId():"" + " does not have permission to read Host " + host.getHostname() );
-        }
-        ChildrenCondition cond = new ChildrenCondition();
-        cond.live = true;
-        cond.deleted = false;
-        List list = ffac.getChildrenClass( host, HTMLPage.class, cond );
-
-        return papi.filterCollection( list, PermissionAPI.PERMISSION_READ, respectFrontEndPermissions, user );
-    }
-
-	public List<HTMLPage> getLiveHTMLPages(Folder parent, User user,boolean respectFrontEndPermissions) throws DotDataException, DotSecurityException {
-=======
-
-	public List<File> getLiveFiles(Folder parent, User user,boolean respectFrontEndPermissions) throws DotDataException, DotSecurityException {
->>>>>>> ef7b854b
-		if (!papi.doesUserHavePermission(parent, PermissionAPI.PERMISSION_READ, user,respectFrontEndPermissions)) {
-			throw new DotSecurityException("User " + user.getUserId() != null?user.getUserId():"" + " does not have permission to read Folder " + parent.getPath());
-		}
-		ChildrenCondition cond = new ChildrenCondition();
-<<<<<<< HEAD
-        cond.live=true;
-        cond.deleted=false;
-		List list = ffac.getChildrenClass(parent, HTMLPage.class, cond);
-=======
-		cond.live=true;
-		cond.deleted=false;
-		List list = ffac.getChildrenClass(parent, File.class, cond);
-
-		return papi.filterCollection(list, PermissionAPI.PERMISSION_READ, respectFrontEndPermissions, user);
-	}
-
-	public List<File> getLiveFilesSortTitle(Folder parent, User user,boolean respectFrontEndPermissions) throws DotDataException, DotSecurityException {
-		if (!papi.doesUserHavePermission(parent, PermissionAPI.PERMISSION_READ, user,respectFrontEndPermissions)) {
-			throw new DotSecurityException("User " + user.getUserId( )+ " does not have permission to read Folder " + parent.getPath());
-		}
-		ChildrenCondition cond = new ChildrenCondition();
-        cond.live=true;
-        cond.deleted=false;
-		List list = ffac.getChildrenClass(parent, File.class, cond, "file_name asc");
->>>>>>> ef7b854b
-
-		return papi.filterCollection(list, PermissionAPI.PERMISSION_READ, respectFrontEndPermissions, user);
-	}
-
-<<<<<<< HEAD
-=======
-	public List<File> getLiveFilesSortOrder(Folder parent, User user,boolean respectFrontEndPermissions) throws DotDataException, DotSecurityException {
-		if (!papi.doesUserHavePermission(parent, PermissionAPI.PERMISSION_READ, user,respectFrontEndPermissions)) {
-			throw new DotSecurityException("User " + user.getUserId() != null?user.getUserId():"" + " does not have permission to read Folder " + parent.getPath());
-		}
-		ChildrenCondition cond = new ChildrenCondition();
-        cond.live=true;
-        cond.deleted=false;
-		List list = ffac.getChildrenClass(parent, File.class, cond, "sort_order asc");
-
-		return papi.filterCollection(list, PermissionAPI.PERMISSION_READ, respectFrontEndPermissions, user);
-	}
->>>>>>> ef7b854b
-
 	public List<Link> getLiveLinks(Folder parent, User user,boolean respectFrontEndPermissions) throws DotDataException, DotSecurityException {
 		if (!papi.doesUserHavePermission(parent, PermissionAPI.PERMISSION_READ, user,respectFrontEndPermissions)) {
 			throw new DotSecurityException("User " + user.getUserId() != null?user.getUserId():"" + " does not have permission to read Folder " + parent.getPath());
@@ -922,31 +837,6 @@
 		return papi.filterCollection(list, PermissionAPI.PERMISSION_READ, respectFrontEndPermissions, user);
 	}
 
-<<<<<<< HEAD
-	public List<HTMLPage> getWorkingHTMLPages(Folder parent, User user,boolean respectFrontEndPermissions) throws DotDataException, DotSecurityException {
-=======
-
-	public List<File> getWorkingFiles(Folder parent, User user,boolean respectFrontEndPermissions) throws DotDataException, DotSecurityException {
->>>>>>> ef7b854b
-		if (!papi.doesUserHavePermission(parent, PermissionAPI.PERMISSION_READ, user,respectFrontEndPermissions)) {
-			throw new DotSecurityException("User " + user.getUserId() != null?user.getUserId():"" + " does not have permission to read  " + parent.getPath());
-		}
-		ChildrenCondition cond = new ChildrenCondition();
-        cond.working=true;
-        cond.deleted=false;
-<<<<<<< HEAD
-		List list = ffac.getChildrenClass(parent, HTMLPage.class, cond);
-=======
-		List list = ffac.getChildrenClass(parent, File.class, cond);
->>>>>>> ef7b854b
-
-		return papi.filterCollection(list, PermissionAPI.PERMISSION_READ, respectFrontEndPermissions, user);
-	}
-
-<<<<<<< HEAD
-
-=======
->>>>>>> ef7b854b
 	public List<Link> getWorkingLinks(Folder parent, User user,boolean respectFrontEndPermissions) throws DotDataException, DotSecurityException {
 		if (!papi.doesUserHavePermission(parent, PermissionAPI.PERMISSION_READ, user,respectFrontEndPermissions)) {
 			throw new DotSecurityException("User " + user.getUserId() != null?user.getUserId():"" + " does not have permission to read Folder " + parent.getPath());
