package com.dotmarketing.startup.runonce;

import com.dotmarketing.common.db.DotConnect;
import com.dotmarketing.exception.DotDataException;
import com.dotmarketing.startup.AbstractJDBCStartupTask;
import java.util.ArrayList;
import java.util.Date;
import java.util.HashMap;
import java.util.List;
import java.util.Map;

/**
 * This upgrade task will insert into the tables Inode and Structure the default Vanity URL Content
 * Type. This is needed to be able to migrate the old Vanity URL's (on the virtual_link table) to
 * the new Vanity URL that are content.
 *
 * @author erickgonzalez
 * @version 4.2.0
 * @since Jun 6, 2017
 */
public class Task04200CreateDefaultVanityURL extends AbstractJDBCStartupTask {

<<<<<<< HEAD
	/* If the Content Type is changed we need to check the values here are the same that the ones on the Starter */
	private static final String DEFAULT_VANITY_URL_STRUCTURE_INODE = "8e850645-bb92-4fda-a765-e67063a59be0";
	private static final String DEFAULT_VANITY_URL_STRUCTURE_VARNAME = "Vanityurl";
	private static final String DEFAULT_VANITY_URL_STRUCTURE_NAME = "Vanity URL";
	private static final String DEFAULT_VANITY_URL_STRUCTURE_DESCRIPTION = "Vanity URL as Content";
	private static final String[] DEFAULT_VANITY_URL_FIELDS_INODES = {
			"4e64a309-8c5e-48cf-b4a9-e724a5e09575", // Order
			"3b7f25bb-c5be-48bb-b00b-5b1b754e550c", // Action
			"de4fea7f-4d8f-48eb-8a63-20772dced99a", // Foward To
			"7e438b93-b631-4812-9c9c-331b03e6b1cd", // Uri
			"49f3803a-b2b0-4e03-bb2e-d1bb2a1c135e", // Site
			"9ae3e58a-75c9-4e4a-90f3-6f0d5f32a6f0"  // Title
	};

	private static final String INSERT_INODE_QUERY = "insert into inode (inode, owner, idate, type) values (?, ?, ?, ?)";

	private static final String INSERT_FIELD_QUERY = "insert into field "
			+ "(inode,structure_inode,field_name,field_type,field_relation_type,field_contentlet,"
			+ "required,indexed,listed,velocity_var_name,sort_order,field_values,regex_check,"
			+ "hint,default_value,fixed,read_only,searchable,unique_,mod_date) "
			+ "VALUES (?,?,?,?,?,?,?,?,?,?,?,?,?,?,?,?,?,?,?,?)";

	private static final String INSERT_STRUCTURE_QUERY =
			"insert into structure (inode, name, description, structuretype, system, fixed, velocity_var_name, host, "
					+ "folder, mod_date, default_structure) "
					+ "values ( ?, ?, ?, ?, ?, ?, ?, ?, ? ,?,?)";

	private static final int INT_7 = 7;
	private static final int INT_6 = 6;
	private static final int INT_5 = 5;
	private static final int INT_4 = 4;
	private static final int INT_3 = 3;
	private static final int INT_2 = 2;
	private static final int INT_1 = 1;
	private static final String TEXT_FIELD = "com.dotcms.contenttype.model.field.TextField";
	private static final String CUSTOM_FIELD ="com.dotcms.contenttype.model.field.CustomField";
	private static final String SELECT_FIELD = "com.dotcms.contenttype.model.field.SelectField";

	@Override
	public void executeUpgrade() throws DotDataException {
		DotConnect dc = new DotConnect();

		//Inserts into Inode Table the reference of the Vanity URL Content Type
		dc.setSQL(INSERT_INODE_QUERY);
		dc.addParam(DEFAULT_VANITY_URL_STRUCTURE_INODE);
		dc.addParam("system");
		dc.addParam(new Date());
		dc.addParam("structure");
		dc.loadResult();

		//Inserts into Structure Table the Vanity URL Content Type
		dc = new DotConnect();
		dc.setSQL(INSERT_STRUCTURE_QUERY);
		dc.addParam(DEFAULT_VANITY_URL_STRUCTURE_INODE);
		dc.addParam(DEFAULT_VANITY_URL_STRUCTURE_NAME);
		dc.addParam(DEFAULT_VANITY_URL_STRUCTURE_DESCRIPTION);
		dc.addParam(INT_7);
		dc.addParam(false);
		dc.addParam(true);
		dc.addParam(DEFAULT_VANITY_URL_STRUCTURE_VARNAME);
		dc.addParam("SYSTEM_HOST");
		dc.addParam("SYSTEM_FOLDER");
		dc.addParam(new Date());
		dc.addParam(false);
		dc.loadResult();

		//Gets the list of required fields for the VanityURL Content Type
		List<Map<String, Object>> requiredFields = setBaseVanityURLFields();

		int i = 0;
		for (Map<String, Object> field : requiredFields) {

			//Insert into Inode Table the reference of the field
			dc.setSQL(INSERT_INODE_QUERY);
			dc.addParam(DEFAULT_VANITY_URL_FIELDS_INODES[i]);
			dc.addParam("");
			dc.addParam(new Date());
			dc.addParam("field");
			dc.loadResult();

			//Insert into Field Table
			dc.setSQL(INSERT_FIELD_QUERY);
			dc.addParam(DEFAULT_VANITY_URL_FIELDS_INODES[i]);
			dc.addParam(field.get("structureInode"));
			dc.addParam(field.get("fieldName"));
			dc.addParam(field.get("fieldType"));
			dc.addParam(field.get("fieldRelationType"));
			dc.addParam(field.get("fieldContentlet"));
			dc.addParam(field.get("isRequired"));
			dc.addParam(field.get("isIndexed"));
			dc.addParam(field.get("isListed"));
			dc.addParam(field.get("velocityVarName"));
			dc.addParam(field.get("sortOrder"));
			dc.addParam(field.get("values"));
			dc.addParam(field.get("regexCheck"));
			dc.addParam(field.get("hint"));
			dc.addParam(field.get("defaultValue"));
			dc.addParam(field.get("isFixed"));
			dc.addParam(field.get("isReadOnly"));
			dc.addParam(field.get("isSearchable"));
			dc.addParam(field.get("isUnique"));
			dc.addParam(new Date());
			dc.loadResult();

			i++;
		}


	}

	/**
	 * This method creates each field that is required for the Vanity URL Content Type and return a
	 * list with them.
	 *
	 * @return list of fields
	 */
	private List<Map<String, Object>> setBaseVanityURLFields() {
		List fields = new ArrayList();

		fields.add(setFieldElements("Title", TEXT_FIELD, "",
				"text1", true, true, true, "title", INT_1, "", "", "", "", true, false, true));


		fields.add(setFieldElements("Site", CUSTOM_FIELD, "",
				"text2", true, false, true, "site", INT_2,
				"$velutil.mergeTemplate('/static/content/site_selector_field_render.vtl')", "", "",
				"", true, false, false));

		fields.add(
				setFieldElements("Uri", TEXT_FIELD, "", "text3",
						true, true, true, "uri", INT_3, "", "", "", "", true, false, true));

		fields.add(setFieldElements("Action", SELECT_FIELD, "",
				"integer1", true, true, false, "action", INT_4,
				"200 - Forward|200\r\n301 - Permanent Redirect|301\r\n302 - Temporary Redirect|302\r\n401 - Auth Required|401\r\n403 - Auth Failed|403\r\n404 - Missing|404\r\n500 - Error|500",
				"", "", "", true, false, true));

		fields.add(
				setFieldElements("Forward To", CUSTOM_FIELD, "",
						"text4", true, true, true, "forwardTo", INT_5,
						"$velutil.mergeTemplate('/static/content/file_browser_field_render.vtl')",
						"", "", "", true, false, false));

		fields.add(setFieldElements("Order", TEXT_FIELD, "",
				"integer2", true, true, false, "order", INT_6, "", "", "", "0", true, false, true));


		return fields;
	}

	/**
	 * This method sets the value of each element that is needed when creating a Field.
	 */
	private Map<String, Object> setFieldElements(String fieldName, String fieldType,
												 String fieldRelationType,
												 String fieldContentlet, boolean required, boolean listed, boolean indexed,
												 String velocityVarName,
												 int sortOrder, String values, String checkRegex, String hint, String defaultValue,
												 boolean fixed, boolean readOnly,
												 boolean searchable) {

		Map<String, Object> elements = new HashMap<>();
		elements.put("structureInode", DEFAULT_VANITY_URL_STRUCTURE_INODE);
		elements.put("fieldName", fieldName);
		elements.put("fieldType", fieldType);
		elements.put("fieldRelationType", fieldRelationType);
		elements.put("fieldContentlet", fieldContentlet);
		elements.put("isRequired", required);
		elements.put("isIndexed", indexed);
		elements.put("isListed", listed);
		elements.put("velocityVarName", velocityVarName);
		elements.put("sortOrder", sortOrder);
		elements.put("values", values);
		elements.put("regexCheck", checkRegex);
		elements.put("hint", hint);
		elements.put("defaultValue", defaultValue);
		elements.put("isFixed", fixed);
		elements.put("isReadOnly", readOnly);
		elements.put("isSearchable", searchable);
		elements.put("isUnique", false);

		return elements;
	}

	@Override
	public boolean forceRun() {
		return true;
	}

	@Override
	public String getPostgresScript() {
		return null;
	}

	@Override
	public String getMySQLScript() {
		return null;
	}

	@Override
	public String getOracleScript() {
		return null;
	}

	@Override
	public String getMSSQLScript() {
		return null;
	}

	@Override
	public String getH2Script() {
		return null;
	}

	@Override
	protected List<String> getTablesToDropConstraints() {
		return new ArrayList<>();
	}
=======
    /* If the Content Type is changed we need to check the values here are the same that the ones on the Starter */
    private static final String DEFAULT_VANITY_URL_STRUCTURE_INODE = "8e850645-bb92-4fda-a765-e67063a59be0";
    private static final String DEFAULT_VANITY_URL_STRUCTURE_VARNAME = "Vanityurl";
    private static final String DEFAULT_VANITY_URL_STRUCTURE_NAME = "Vanity URL";
    private static final String DEFAULT_VANITY_URL_STRUCTURE_DESCRIPTION = "Vanity URL as Content";
    private static final String[] DEFAULT_VANITY_URL_FIELDS_INODES = {
            "4e64a309-8c5e-48cf-b4a9-e724a5e09575", // Order
            "3b7f25bb-c5be-48bb-b00b-5b1b754e550c", // Action
            "de4fea7f-4d8f-48eb-8a63-20772dced99a", // Foward To
            "7e438b93-b631-4812-9c9c-331b03e6b1cd", // Uri
            "49f3803a-b2b0-4e03-bb2e-d1bb2a1c135e", // Site
            "9ae3e58a-75c9-4e4a-90f3-6f0d5f32a6f0"  // Title
    };

    private static final String INSERT_INODE_QUERY = "insert into inode (inode, owner, idate, type) values (?, ?, ?, ?)";

    private static final String INSERT_FIELD_QUERY = "insert into field "
            + "(inode,structure_inode,field_name,field_type,field_relation_type,field_contentlet,"
            + "required,indexed,listed,velocity_var_name,sort_order,field_values,regex_check,"
            + "hint,default_value,fixed,read_only,searchable,unique_,mod_date) "
            + "VALUES (?,?,?,?,?,?,?,?,?,?,?,?,?,?,?,?,?,?,?,?)";

    private static final String INSERT_STRUCTURE_QUERY =
            "insert into structure (inode, name, description, structuretype, system, fixed, velocity_var_name, host, "
                    + "folder, mod_date, default_structure) "
                    + "values ( ?, ?, ?, ?, ?, ?, ?, ?, ? ,?,?)";

    private static final int INT_7 = 7;
    private static final int INT_6 = 6;
    private static final int INT_5 = 5;
    private static final int INT_4 = 4;
    private static final int INT_3 = 3;
    private static final int INT_2 = 2;
    private static final int INT_1 = 1;
    private static final String TEXT_FIELD = "com.dotcms.contenttype.model.field.TextField";
    private static final String CUSTOM_FIELD = "com.dotcms.contenttype.model.field.CustomField";
    private static final String SELECT_FIELD = "com.dotcms.contenttype.model.field.SelectField";

    @Override
    public void executeUpgrade() throws DotDataException {
        DotConnect dc = new DotConnect();

        //Inserts into Inode Table the reference of the Vanity URL Content Type
        dc.setSQL(INSERT_INODE_QUERY);
        dc.addParam(DEFAULT_VANITY_URL_STRUCTURE_INODE);
        dc.addParam("system");
        dc.addParam(new Date());
        dc.addParam("structure");
        dc.loadResult();

        //Inserts into Structure Table the Vanity URL Content Type
        dc = new DotConnect();
        dc.setSQL(INSERT_STRUCTURE_QUERY);
        dc.addParam(DEFAULT_VANITY_URL_STRUCTURE_INODE);
        dc.addParam(DEFAULT_VANITY_URL_STRUCTURE_NAME);
        dc.addParam(DEFAULT_VANITY_URL_STRUCTURE_DESCRIPTION);
        dc.addParam(INT_7);
        dc.addParam(false);
        dc.addParam(true);
        dc.addParam(DEFAULT_VANITY_URL_STRUCTURE_VARNAME);
        dc.addParam("SYSTEM_HOST");
        dc.addParam("SYSTEM_FOLDER");
        dc.addParam(new Date());
        dc.addParam(false);
        dc.loadResult();

        //Gets the list of required fields for the VanityURL Content Type
        List<Map<String, Object>> requiredFields = setBaseVanityURLFields();

        int i = 0;
        for (Map<String, Object> field : requiredFields) {

            //Insert into Inode Table the reference of the field
            dc.setSQL(INSERT_INODE_QUERY);
            dc.addParam(DEFAULT_VANITY_URL_FIELDS_INODES[i]);
            dc.addParam("");
            dc.addParam(new Date());
            dc.addParam("field");
            dc.loadResult();

            //Insert into Field Table
            dc.setSQL(INSERT_FIELD_QUERY);
            dc.addParam(DEFAULT_VANITY_URL_FIELDS_INODES[i]);
            dc.addParam(field.get("structureInode"));
            dc.addParam(field.get("fieldName"));
            dc.addParam(field.get("fieldType"));
            dc.addParam(field.get("fieldRelationType"));
            dc.addParam(field.get("fieldContentlet"));
            dc.addParam(field.get("isRequired"));
            dc.addParam(field.get("isIndexed"));
            dc.addParam(field.get("isListed"));
            dc.addParam(field.get("velocityVarName"));
            dc.addParam(field.get("sortOrder"));
            dc.addParam(field.get("values"));
            dc.addParam(field.get("regexCheck"));
            dc.addParam(field.get("hint"));
            dc.addParam(field.get("defaultValue"));
            dc.addParam(field.get("isFixed"));
            dc.addParam(field.get("isReadOnly"));
            dc.addParam(field.get("isSearchable"));
            dc.addParam(field.get("isUnique"));
            dc.addParam(new Date());
            dc.loadResult();

            i++;
        }


    }

    /**
     * This method creates each field that is required for the Vanity URL Content Type and return a
     * list with them.
     *
     * @return list of fields
     */
    private List<Map<String, Object>> setBaseVanityURLFields() {
        List fields = new ArrayList();

        fields.add(setFieldElements("Title", TEXT_FIELD, "",
                "text1", true, true, true, "title", INT_1, "", "", "", "", true, false, true));

        fields.add(setFieldElements("Site", CUSTOM_FIELD, "",
                "text2", true, false, true, "site", INT_2,
                "$velutil.mergeTemplate('/static/content/site_selector_field_render.vtl')", "", "",
                "", true, false, false));

        fields.add(
                setFieldElements("Uri", TEXT_FIELD, "", "text3",
                        true, true, true, "uri", INT_3, "", "", "", "", true, false, true));

        fields.add(setFieldElements("Action", SELECT_FIELD, "",
                "integer1", true, true, true, "action", INT_4,
                "200 - Forward|200\r\n301 - Permanent Redirect|301\r\n302 - Temporary Redirect|302\r\n401 - Auth Required|401\r\n403 - Auth Failed|403\r\n404 - Missing|404\r\n500 - Error|500",
                "", "", "", true, false, true));

        fields.add(
                setFieldElements("Forward To", CUSTOM_FIELD, "",
                        "text4", true, true, true, "forwardTo", INT_5,
                        "$velutil.mergeTemplate('/static/content/file_browser_field_render.vtl')",
                        "", "", "", true, false, false));

        fields.add(setFieldElements("Order", TEXT_FIELD, "",
                "integer2", true, false, true, "order", INT_6, "", "", "", "0", true, false, true));

        return fields;
    }

    /**
     * This method sets the value of each element that is needed when creating a Field.
     */
    private Map<String, Object> setFieldElements(String fieldName, String fieldType,
            String fieldRelationType,
            String fieldContentlet, boolean required, boolean listed, boolean indexed,
            String velocityVarName,
            int sortOrder, String values, String checkRegex, String hint, String defaultValue,
            boolean fixed, boolean readOnly,
            boolean searchable) {

        Map<String, Object> elements = new HashMap<>();
        elements.put("structureInode", DEFAULT_VANITY_URL_STRUCTURE_INODE);
        elements.put("fieldName", fieldName);
        elements.put("fieldType", fieldType);
        elements.put("fieldRelationType", fieldRelationType);
        elements.put("fieldContentlet", fieldContentlet);
        elements.put("isRequired", required);
        elements.put("isIndexed", indexed);
        elements.put("isListed", listed);
        elements.put("velocityVarName", velocityVarName);
        elements.put("sortOrder", sortOrder);
        elements.put("values", values);
        elements.put("regexCheck", checkRegex);
        elements.put("hint", hint);
        elements.put("defaultValue", defaultValue);
        elements.put("isFixed", fixed);
        elements.put("isReadOnly", readOnly);
        elements.put("isSearchable", searchable);
        elements.put("isUnique", false);

        return elements;
    }

    @Override
    public boolean forceRun() {
        return true;
    }

    @Override
    public String getPostgresScript() {
        return null;
    }

    @Override
    public String getMySQLScript() {
        return null;
    }

    @Override
    public String getOracleScript() {
        return null;
    }

    @Override
    public String getMSSQLScript() {
        return null;
    }

    @Override
    public String getH2Script() {
        return null;
    }

    @Override
    protected List<String> getTablesToDropConstraints() {
        return new ArrayList<>();
    }
>>>>>>> 5faaa32f

}<|MERGE_RESOLUTION|>--- conflicted
+++ resolved
@@ -20,7 +20,6 @@
  */
 public class Task04200CreateDefaultVanityURL extends AbstractJDBCStartupTask {
 
-<<<<<<< HEAD
 	/* If the Content Type is changed we need to check the values here are the same that the ones on the Starter */
 	private static final String DEFAULT_VANITY_URL_STRUCTURE_INODE = "8e850645-bb92-4fda-a765-e67063a59be0";
 	private static final String DEFAULT_VANITY_URL_STRUCTURE_VARNAME = "Vanityurl";
@@ -56,7 +55,7 @@
 	private static final int INT_2 = 2;
 	private static final int INT_1 = 1;
 	private static final String TEXT_FIELD = "com.dotcms.contenttype.model.field.TextField";
-	private static final String CUSTOM_FIELD ="com.dotcms.contenttype.model.field.CustomField";
+	private static final String CUSTOM_FIELD = "com.dotcms.contenttype.model.field.CustomField";
 	private static final String SELECT_FIELD = "com.dotcms.contenttype.model.field.SelectField";
 
 	@Override
@@ -143,7 +142,6 @@
 		fields.add(setFieldElements("Title", TEXT_FIELD, "",
 				"text1", true, true, true, "title", INT_1, "", "", "", "", true, false, true));
 
-
 		fields.add(setFieldElements("Site", CUSTOM_FIELD, "",
 				"text2", true, false, true, "site", INT_2,
 				"$velutil.mergeTemplate('/static/content/site_selector_field_render.vtl')", "", "",
@@ -154,7 +152,7 @@
 						true, true, true, "uri", INT_3, "", "", "", "", true, false, true));
 
 		fields.add(setFieldElements("Action", SELECT_FIELD, "",
-				"integer1", true, true, false, "action", INT_4,
+				"integer1", true, true, true, "action", INT_4,
 				"200 - Forward|200\r\n301 - Permanent Redirect|301\r\n302 - Temporary Redirect|302\r\n401 - Auth Required|401\r\n403 - Auth Failed|403\r\n404 - Missing|404\r\n500 - Error|500",
 				"", "", "", true, false, true));
 
@@ -165,8 +163,7 @@
 						"", "", "", true, false, false));
 
 		fields.add(setFieldElements("Order", TEXT_FIELD, "",
-				"integer2", true, true, false, "order", INT_6, "", "", "", "0", true, false, true));
-
+				"integer2", true, false, true, "order", INT_6, "", "", "", "0", true, false, true));
 
 		return fields;
 	}
@@ -239,223 +236,5 @@
 	protected List<String> getTablesToDropConstraints() {
 		return new ArrayList<>();
 	}
-=======
-    /* If the Content Type is changed we need to check the values here are the same that the ones on the Starter */
-    private static final String DEFAULT_VANITY_URL_STRUCTURE_INODE = "8e850645-bb92-4fda-a765-e67063a59be0";
-    private static final String DEFAULT_VANITY_URL_STRUCTURE_VARNAME = "Vanityurl";
-    private static final String DEFAULT_VANITY_URL_STRUCTURE_NAME = "Vanity URL";
-    private static final String DEFAULT_VANITY_URL_STRUCTURE_DESCRIPTION = "Vanity URL as Content";
-    private static final String[] DEFAULT_VANITY_URL_FIELDS_INODES = {
-            "4e64a309-8c5e-48cf-b4a9-e724a5e09575", // Order
-            "3b7f25bb-c5be-48bb-b00b-5b1b754e550c", // Action
-            "de4fea7f-4d8f-48eb-8a63-20772dced99a", // Foward To
-            "7e438b93-b631-4812-9c9c-331b03e6b1cd", // Uri
-            "49f3803a-b2b0-4e03-bb2e-d1bb2a1c135e", // Site
-            "9ae3e58a-75c9-4e4a-90f3-6f0d5f32a6f0"  // Title
-    };
-
-    private static final String INSERT_INODE_QUERY = "insert into inode (inode, owner, idate, type) values (?, ?, ?, ?)";
-
-    private static final String INSERT_FIELD_QUERY = "insert into field "
-            + "(inode,structure_inode,field_name,field_type,field_relation_type,field_contentlet,"
-            + "required,indexed,listed,velocity_var_name,sort_order,field_values,regex_check,"
-            + "hint,default_value,fixed,read_only,searchable,unique_,mod_date) "
-            + "VALUES (?,?,?,?,?,?,?,?,?,?,?,?,?,?,?,?,?,?,?,?)";
-
-    private static final String INSERT_STRUCTURE_QUERY =
-            "insert into structure (inode, name, description, structuretype, system, fixed, velocity_var_name, host, "
-                    + "folder, mod_date, default_structure) "
-                    + "values ( ?, ?, ?, ?, ?, ?, ?, ?, ? ,?,?)";
-
-    private static final int INT_7 = 7;
-    private static final int INT_6 = 6;
-    private static final int INT_5 = 5;
-    private static final int INT_4 = 4;
-    private static final int INT_3 = 3;
-    private static final int INT_2 = 2;
-    private static final int INT_1 = 1;
-    private static final String TEXT_FIELD = "com.dotcms.contenttype.model.field.TextField";
-    private static final String CUSTOM_FIELD = "com.dotcms.contenttype.model.field.CustomField";
-    private static final String SELECT_FIELD = "com.dotcms.contenttype.model.field.SelectField";
-
-    @Override
-    public void executeUpgrade() throws DotDataException {
-        DotConnect dc = new DotConnect();
-
-        //Inserts into Inode Table the reference of the Vanity URL Content Type
-        dc.setSQL(INSERT_INODE_QUERY);
-        dc.addParam(DEFAULT_VANITY_URL_STRUCTURE_INODE);
-        dc.addParam("system");
-        dc.addParam(new Date());
-        dc.addParam("structure");
-        dc.loadResult();
-
-        //Inserts into Structure Table the Vanity URL Content Type
-        dc = new DotConnect();
-        dc.setSQL(INSERT_STRUCTURE_QUERY);
-        dc.addParam(DEFAULT_VANITY_URL_STRUCTURE_INODE);
-        dc.addParam(DEFAULT_VANITY_URL_STRUCTURE_NAME);
-        dc.addParam(DEFAULT_VANITY_URL_STRUCTURE_DESCRIPTION);
-        dc.addParam(INT_7);
-        dc.addParam(false);
-        dc.addParam(true);
-        dc.addParam(DEFAULT_VANITY_URL_STRUCTURE_VARNAME);
-        dc.addParam("SYSTEM_HOST");
-        dc.addParam("SYSTEM_FOLDER");
-        dc.addParam(new Date());
-        dc.addParam(false);
-        dc.loadResult();
-
-        //Gets the list of required fields for the VanityURL Content Type
-        List<Map<String, Object>> requiredFields = setBaseVanityURLFields();
-
-        int i = 0;
-        for (Map<String, Object> field : requiredFields) {
-
-            //Insert into Inode Table the reference of the field
-            dc.setSQL(INSERT_INODE_QUERY);
-            dc.addParam(DEFAULT_VANITY_URL_FIELDS_INODES[i]);
-            dc.addParam("");
-            dc.addParam(new Date());
-            dc.addParam("field");
-            dc.loadResult();
-
-            //Insert into Field Table
-            dc.setSQL(INSERT_FIELD_QUERY);
-            dc.addParam(DEFAULT_VANITY_URL_FIELDS_INODES[i]);
-            dc.addParam(field.get("structureInode"));
-            dc.addParam(field.get("fieldName"));
-            dc.addParam(field.get("fieldType"));
-            dc.addParam(field.get("fieldRelationType"));
-            dc.addParam(field.get("fieldContentlet"));
-            dc.addParam(field.get("isRequired"));
-            dc.addParam(field.get("isIndexed"));
-            dc.addParam(field.get("isListed"));
-            dc.addParam(field.get("velocityVarName"));
-            dc.addParam(field.get("sortOrder"));
-            dc.addParam(field.get("values"));
-            dc.addParam(field.get("regexCheck"));
-            dc.addParam(field.get("hint"));
-            dc.addParam(field.get("defaultValue"));
-            dc.addParam(field.get("isFixed"));
-            dc.addParam(field.get("isReadOnly"));
-            dc.addParam(field.get("isSearchable"));
-            dc.addParam(field.get("isUnique"));
-            dc.addParam(new Date());
-            dc.loadResult();
-
-            i++;
-        }
-
-
-    }
-
-    /**
-     * This method creates each field that is required for the Vanity URL Content Type and return a
-     * list with them.
-     *
-     * @return list of fields
-     */
-    private List<Map<String, Object>> setBaseVanityURLFields() {
-        List fields = new ArrayList();
-
-        fields.add(setFieldElements("Title", TEXT_FIELD, "",
-                "text1", true, true, true, "title", INT_1, "", "", "", "", true, false, true));
-
-        fields.add(setFieldElements("Site", CUSTOM_FIELD, "",
-                "text2", true, false, true, "site", INT_2,
-                "$velutil.mergeTemplate('/static/content/site_selector_field_render.vtl')", "", "",
-                "", true, false, false));
-
-        fields.add(
-                setFieldElements("Uri", TEXT_FIELD, "", "text3",
-                        true, true, true, "uri", INT_3, "", "", "", "", true, false, true));
-
-        fields.add(setFieldElements("Action", SELECT_FIELD, "",
-                "integer1", true, true, true, "action", INT_4,
-                "200 - Forward|200\r\n301 - Permanent Redirect|301\r\n302 - Temporary Redirect|302\r\n401 - Auth Required|401\r\n403 - Auth Failed|403\r\n404 - Missing|404\r\n500 - Error|500",
-                "", "", "", true, false, true));
-
-        fields.add(
-                setFieldElements("Forward To", CUSTOM_FIELD, "",
-                        "text4", true, true, true, "forwardTo", INT_5,
-                        "$velutil.mergeTemplate('/static/content/file_browser_field_render.vtl')",
-                        "", "", "", true, false, false));
-
-        fields.add(setFieldElements("Order", TEXT_FIELD, "",
-                "integer2", true, false, true, "order", INT_6, "", "", "", "0", true, false, true));
-
-        return fields;
-    }
-
-    /**
-     * This method sets the value of each element that is needed when creating a Field.
-     */
-    private Map<String, Object> setFieldElements(String fieldName, String fieldType,
-            String fieldRelationType,
-            String fieldContentlet, boolean required, boolean listed, boolean indexed,
-            String velocityVarName,
-            int sortOrder, String values, String checkRegex, String hint, String defaultValue,
-            boolean fixed, boolean readOnly,
-            boolean searchable) {
-
-        Map<String, Object> elements = new HashMap<>();
-        elements.put("structureInode", DEFAULT_VANITY_URL_STRUCTURE_INODE);
-        elements.put("fieldName", fieldName);
-        elements.put("fieldType", fieldType);
-        elements.put("fieldRelationType", fieldRelationType);
-        elements.put("fieldContentlet", fieldContentlet);
-        elements.put("isRequired", required);
-        elements.put("isIndexed", indexed);
-        elements.put("isListed", listed);
-        elements.put("velocityVarName", velocityVarName);
-        elements.put("sortOrder", sortOrder);
-        elements.put("values", values);
-        elements.put("regexCheck", checkRegex);
-        elements.put("hint", hint);
-        elements.put("defaultValue", defaultValue);
-        elements.put("isFixed", fixed);
-        elements.put("isReadOnly", readOnly);
-        elements.put("isSearchable", searchable);
-        elements.put("isUnique", false);
-
-        return elements;
-    }
-
-    @Override
-    public boolean forceRun() {
-        return true;
-    }
-
-    @Override
-    public String getPostgresScript() {
-        return null;
-    }
-
-    @Override
-    public String getMySQLScript() {
-        return null;
-    }
-
-    @Override
-    public String getOracleScript() {
-        return null;
-    }
-
-    @Override
-    public String getMSSQLScript() {
-        return null;
-    }
-
-    @Override
-    public String getH2Script() {
-        return null;
-    }
-
-    @Override
-    protected List<String> getTablesToDropConstraints() {
-        return new ArrayList<>();
-    }
->>>>>>> 5faaa32f
 
 }