package com.dotmarketing.startup.runonce;

import com.dotcms.repackage.org.apache.commons.lang.StringUtils;
import com.dotmarketing.common.db.DotConnect;
import com.dotmarketing.db.DbConnectionFactory;
import com.dotmarketing.db.HibernateUtil;
import com.dotmarketing.exception.DotDataException;
import com.dotmarketing.exception.DotHibernateException;
import com.dotmarketing.exception.DotRuntimeException;
<<<<<<< HEAD
import com.dotmarketing.portlets.workflows.model.WorkflowStatus;
=======
>>>>>>> 62e43174
import com.dotmarketing.startup.StartupTask;
import com.dotmarketing.util.Logger;

import java.sql.SQLException;
import java.util.List;
import java.util.Map;

/**
 * This task updates the definition of the {@code workflow_action} table, creates the new
 * intermediate {@code workflow_action_step} table, and updates the definition of a table index:
 * <ul>
 * <li>A new column called {@code scheme_id} will be added to the {@code workflow_action} table.
 * This allows actions to be assigned to Workflow Schemes and not to steps directly.</li>
 * <li>The new {@code workflow_action_step} table allows an action to be associated to one or more
 * steps (an N-N relationship).</li>
 * <li>The index created for the {@code workflow_scheme_x_structure} column will be updated to NOT
 * be unique.</li>
 * </ul>
 *
 * @author Jose Castro
 * @version 4.3.0
 * @since Nov 1st, 2017
 */
public class Task04305UpdateWorkflowActionTable implements StartupTask {

    private static final String MYSQL_FIND_INTERMEDIATE_TABLE    = "SELECT * from workflow_action_step";
    private static final String POSTGRES_FIND_INTERMEDIATE_TABLE = "SELECT * from workflow_action_step";
    private static final String MSSQL_FIND_INTERMEDIATE_TABLE    = "SELECT * from workflow_action_step";
    private static final String ORACLE_FIND_INTERMEDIATE_TABLE   = "SELECT * from workflow_action_step";

    private static final String MYSQL_CREATE_INTERMEDIATE_TABLE = "CREATE TABLE workflow_action_step (action_id VARCHAR(36) NOT NULL, step_id VARCHAR(36) NOT NULL, action_order INT default 0)";
    private static final String POSTGRES_CREATE_INTERMEDIATE_TABLE = MYSQL_CREATE_INTERMEDIATE_TABLE;
    private static final String MSSQL_CREATE_INTERMEDIATE_TABLE = "CREATE TABLE workflow_action_step ( action_id NVARCHAR(36) NOT NULL, step_id NVARCHAR(36) NOT NULL action_order INT default 0, CONSTRAINT pk_workflow_action_step PRIMARY KEY NONCLUSTERED (action_id, step_id) )";
    private static final String ORACLE_CREATE_INTERMEDIATE_TABLE = "CREATE TABLE workflow_action_step ( action_id VARCHAR(36) NOT NULL, step_id VARCHAR(36) NOT NULL, action_order number(10,0) default 0, CONSTRAINT pk_workflow_action_step PRIMARY KEY (action_id, step_id) )";

    private static final String MYSQL_CREATE_INTERMEDIATE_TABLE_PK = "ALTER TABLE workflow_action_step ADD CONSTRAINT pk_workflow_action_step PRIMARY KEY (action_id, step_id)";
    private static final String POSTGRES_CREATE_INTERMEDIATE_TABLE_PK = MYSQL_CREATE_INTERMEDIATE_TABLE_PK;

    private static final String MYSQL_FIND_REQUIRES_CHECKOUT_OPTION_COLUMN     = "SELECT show_on FROM workflow_action";
    private static final String POSTGRES_FIND_REQUIRES_CHECKOUT_OPTION_COLUMN  = "SELECT show_on FROM workflow_action";
    private static final String MSSQL_FIND_REQUIRES_CHECKOUT_OPTION_COLUMN     = "SELECT show_on FROM workflow_action";
    private static final String ORACLE_FIND_REQUIRES_CHECKOUT_OPTION_COLUMN    = "SELECT show_on FROM workflow_action";

    private static final String MYSQL_FIND_SCHEME_ID_COLUMN    = "SELECT scheme_id FROM workflow_action";
    private static final String POSTGRES_FIND_SCHEME_ID_COLUMN = "SELECT scheme_id FROM workflow_action";
    private static final String MSSQL_FIND_SCHEME_ID_COLUMN    = "SELECT scheme_id FROM workflow_action";
    private static final String ORACLE_FIND_SCHEME_ID_COLUMN   = "SELECT scheme_id FROM workflow_action";

    private static final String MYSQL_ADD_SCHEME_ID_COLUMN    = "ALTER TABLE workflow_action ADD scheme_id VARCHAR(36)";
    private static final String POSTGRES_ADD_SCHEME_ID_COLUMN = MYSQL_ADD_SCHEME_ID_COLUMN;
    private static final String MSSQL_ADD_SCHEME_ID_COLUMN    = "ALTER TABLE workflow_action ADD scheme_id NVARCHAR(36)";
    private static final String ORACLE_ADD_SCHEME_ID_COLUMN   = "ALTER TABLE workflow_action ADD scheme_id varchar2(36)";

    private static final String MYSQL_ADD_REQUIRES_CHECKOUT_OPTION_COLUMN    = "ALTER TABLE workflow_action ADD show_on varchar(255)  default 'LOCKED,UNLOCKED'";
    private static final String POSTGRES_ADD_REQUIRES_CHECKOUT_OPTION_COLUMN = "ALTER TABLE workflow_action ADD show_on varchar(255)  default 'LOCKED,UNLOCKED'";
    private static final String MSSQL_ADD_REQUIRES_CHECKOUT_OPTION_COLUMN    = "ALTER TABLE workflow_action ADD show_on NVARCHAR(255) default 'LOCKED,UNLOCKED'";
    private static final String ORACLE_ADD_REQUIRES_CHECKOUT_OPTION_COLUMN   = "ALTER TABLE workflow_action ADD show_on varchar2(255) default 'LOCKED,UNLOCKED'";


    private static final String MYSQL_SELECT_ACTIONS_AND_STEPS = "SELECT wa.id action_id, ws.id step_id, wa.my_order FROM workflow_step ws INNER JOIN workflow_action wa ON ws.id = wa.step_id";
    private static final String POSTGRES_SELECT_ACTIONS_AND_STEPS = MYSQL_SELECT_ACTIONS_AND_STEPS;
    private static final String MSSQL_SELECT_ACTIONS_AND_STEPS = MYSQL_SELECT_ACTIONS_AND_STEPS;
    private static final String ORACLE_SELECT_ACTIONS_AND_STEPS = MYSQL_SELECT_ACTIONS_AND_STEPS;

    private static final String MYSQL_INSERT_INTO_INTERMEDIATE_TABLE    = "INSERT INTO workflow_action_step (action_id, step_id, action_order) VALUES (?, ?, ?)";
    private static final String POSTGRES_INSERT_INTO_INTERMEDIATE_TABLE = MYSQL_INSERT_INTO_INTERMEDIATE_TABLE;
    private static final String MSSQL_INSERT_INTO_INTERMEDIATE_TABLE    = MYSQL_INSERT_INTO_INTERMEDIATE_TABLE;
    private static final String ORACLE_INSERT_INTO_INTERMEDIATE_TABLE   = MYSQL_INSERT_INTO_INTERMEDIATE_TABLE;

    private static final String MYSQL_SELECT_SCHEME_IDS_FOR_ACTIONS = "SELECT wa.id action_id, ws.scheme_id, wa.requires_checkout FROM workflow_action wa INNER JOIN workflow_step ws ON ws.id = wa.step_id";
    private static final String POSTGRES_SELECT_SCHEME_IDS_FOR_ACTIONS = MYSQL_SELECT_SCHEME_IDS_FOR_ACTIONS;
    private static final String MSSQL_SELECT_SCHEME_IDS_FOR_ACTIONS = MYSQL_SELECT_SCHEME_IDS_FOR_ACTIONS;
    private static final String ORACLE_SELECT_SCHEME_IDS_FOR_ACTIONS = MYSQL_SELECT_SCHEME_IDS_FOR_ACTIONS;


    private static final String MYSQL_UPDATE_SCHEME_IDS_FOR_ACTIONS = "UPDATE workflow_action SET scheme_id = ?,show_on = ?  WHERE id = ?";
    private static final String POSTGRES_UPDATE_SCHEME_IDS_FOR_ACTIONS = MYSQL_UPDATE_SCHEME_IDS_FOR_ACTIONS;
    private static final String MSSQL_UPDATE_SCHEME_IDS_FOR_ACTIONS = MYSQL_UPDATE_SCHEME_IDS_FOR_ACTIONS;
    private static final String ORACLE_UPDATE_SCHEME_IDS_FOR_ACTIONS = MYSQL_UPDATE_SCHEME_IDS_FOR_ACTIONS;

    private static final String MYSQL_SELECT_WORKFLOW_SCHEME_X_STRUCTURE_INDEX = "SELECT index_name FROM information_schema.statistics WHERE table_name = 'workflow_scheme_x_structure' AND column_name = 'structure_id' AND index_name = 'workflow_idx_scheme_structure_2'";
    private static final String POSTGRES_SELECT_WORKFLOW_SCHEME_X_STRUCTURE_INDEX = "SELECT indexname FROM pg_indexes WHERE tablename = 'workflow_scheme_x_structure' AND indexname = 'workflow_idx_scheme_structure_2'";
    private static final String MSSQL_SELECT_WORKFLOW_SCHEME_X_STRUCTURE_INDEX = "SELECT name FROM sys.indexes WHERE object_id = (SELECT object_id FROM sys.objects WHERE name = 'workflow_scheme_x_structure') AND name = 'workflow_idx_scheme_structure_2'";
    private static final String ORACLE_SELECT_WORKFLOW_SCHEME_X_STRUCTURE_INDEX = "SELECT index_name, table_owner, table_name, uniqueness FROM user_indexes WHERE table_name = 'WORKFLOW_SCHEME_X_STRUCTURE' AND index_name = 'WK_IDX_SCHEME_STR_2'";

    private static final String MYSQL_DROP_WORKFLOW_SCHEME_X_STRUCTURE_INDEX = "DROP INDEX workflow_idx_scheme_structure_2 ON workflow_scheme_x_structure";
    private static final String POSTGRES_DROP_WORKFLOW_SCHEME_X_STRUCTURE_INDEX = "DROP INDEX IF EXISTS workflow_idx_scheme_structure_2 CASCADE";
    private static final String MSSQL_DROP_WORKFLOW_SCHEME_X_STRUCTURE_INDEX = MYSQL_DROP_WORKFLOW_SCHEME_X_STRUCTURE_INDEX;
    private static final String ORACLE_DROP_WORKFLOW_SCHEME_X_STRUCTURE_INDEX = "DROP INDEX WK_IDX_SCHEME_STR_2";

    private static final String MYSQL_DROP_WORKFLOW_ACTION__STEP_FK = "alter table workflow_action drop foreign key fooconstraint     DROP INDEX workflow_idx_scheme_structure_2 ON workflow_scheme_x_structure";
    private static final String POSTGRES_DROP_WORKFLOW_ACTION__STEP_FK = "DROP INDEX IF EXISTS workflow_idx_scheme_structure_2 CASCADE";
    private static final String MSSQL_DROP_WORKFLOW_ACTION__STEP_FK = MYSQL_DROP_WORKFLOW_SCHEME_X_STRUCTURE_INDEX;
    private static final String ORACLE_DROP_WORKFLOW_ACTION__STEP_FK = "DROP INDEX WK_IDX_SCHEME_STR_2";



    private static final String POSTGRES_CREATE_WORKFLOW_SCHEME_X_STRUCTURE_INDEX = "CREATE INDEX workflow_idx_scheme_structure_2 ON workflow_scheme_x_structure(structure_id)";
    private static final String ORACLE_CREATE_WORKFLOW_SCHEME_X_STRUCTURE_INDEX = "CREATE INDEX wk_idx_scheme_str_2 ON workflow_scheme_x_structure(structure_id)";

    // FOREIGH KEYS
    private static final String MYSQL_CREATE_INTERMEDIATE_TABLE_FOREIGN_KEY_ACTION_ID    = "alter table workflow_action_step add constraint fk_workflow_action_step_action_id foreign key (action_id) references workflow_action(id)";
    private static final String MYSQL_CREATE_INTERMEDIATE_TABLE_FOREIGN_KEYS_STEP_ID     = "alter table workflow_action_step add constraint fk_workflow_action_step_step_id   foreign key (step_id)   references workflow_step  (id)";

    private static final String POSTGRES_CREATE_INTERMEDIATE_TABLE_FOREIGN_KEY_ACTION_ID = "alter table workflow_action_step add constraint fk_workflow_action_step_action_id foreign key (action_id) references workflow_action(id)";
    private static final String POSTGRES_CREATE_INTERMEDIATE_TABLE_FOREIGN_KEYS_STEP_ID  = "alter table workflow_action_step add constraint fk_workflow_action_step_step_id   foreign key (step_id)   references workflow_step  (id)";

    private static final String MSSQL_CREATE_INTERMEDIATE_TABLE_FOREIGN_KEY_ACTION_ID    = "alter table workflow_action_step add constraint fk_workflow_action_step_action_id foreign key (action_id) references workflow_action(id)";
    private static final String MSSQL_CREATE_INTERMEDIATE_TABLE_FOREIGN_KEYS_STEP_ID     = "alter table workflow_action_step add constraint fk_workflow_action_step_step_id   foreign key (step_id)   references workflow_step  (id)";

    private static final String ORACLE_CREATE_INTERMEDIATE_TABLE_FOREIGN_KEY_ACTION_ID   = "alter table workflow_action_step add constraint fk_workflow_action_step_action_id foreign key (action_id) references workflow_action(id)";
    private static final String ORACLE_CREATE_INTERMEDIATE_TABLE_FOREIGN_KEYS_STEP_ID    = "alter table workflow_action_step add constraint fk_workflow_action_step_step_id   foreign key (step_id)   references workflow_step  (id)";

    private static final String H2_CREATE_INTERMEDIATE_TABLE_FOREIGN_KEY_ACTION_ID       = "alter table workflow_action_step add constraint fk_workflow_action_step_action_id foreign key (action_id) references workflow_action(id)";
    private static final String H2_CREATE_INTERMEDIATE_TABLE_FOREIGN_KEYS_STEP_ID        = "alter table workflow_action_step add constraint fk_workflow_action_step_step_id   foreign key (step_id)   references workflow_step  (id)";

    @Override
    public boolean forceRun() {
        return Boolean.TRUE;
    }

    @Override
    public void executeUpgrade() throws DotDataException {
        final DotConnect dc = new DotConnect();
        if (DbConnectionFactory.isMsSql()) {
            try {
                dc.executeStatement("SET TRANSACTION ISOLATION LEVEL READ COMMITTED");
            } catch (SQLException e) {
                throw new DotRuntimeException(
                        "Transaction isolation level could not be set.", e);
            }
        }

        // SCHEMA CHANGES
        this.createWorkflowActionStepTable     (dc);
        this.addSchemeIdColumn                 (dc);
        this.addShowOnColumn                   (dc);

        // DATA CHANGES
        this.addWorkflowActionStepData         (dc);
        this.updateWorkflowActionData          (dc);
        this.updateWorkflowSchemeXStructureData(dc);
    } // executeUpgrade.

    private void updateWorkflowSchemeXStructureData(DotConnect dc) throws DotDataException {
        Logger.info(this, "Updating index in 'workflow_scheme_x_structure' table.");
        try {
            dc.setSQL(selectTableIndex());
            final List<Map<String, Object>> tableIndex = dc.loadObjectResults();
            if (!tableIndex.isEmpty()) {
                dc.executeStatement(dropTableIndex());
            }
            // In MySQL and SQL Server re-creating the index is NOT necessary as the regular index
            // is created separately
            if (DbConnectionFactory.isPostgres() || DbConnectionFactory.isOracle()) {
                dc.executeStatement(createTableIndex());
            }
        } catch (SQLException e) {
            throw new DotRuntimeException(
                    "An error occurred when updating the index in 'workflow_scheme_x_structure' table.",
                    e);
        }
    }

    private void updateWorkflowActionData(final DotConnect dc) throws DotDataException {

        Logger.info(this, "Associating Workflow Actions to Workflow Schemes.");

        final List<Map<String, Object>> schemeIds =
                dc.setSQL(selectSchemeIdsForActions()).loadObjectResults();
        schemeIds.stream().forEach(row -> {

            dc.setSQL(updateSchemeIdsForActions());
            dc.addParam(row.get("scheme_id").toString());
            dc.addParam(this.isLocked(row.get("requires_checkout"))?
                    WorkflowStatus.LOCKED.name():WorkflowStatus.UNLOCKED.name());
            dc.addParam(row.get("action_id").toString());

            try {
                dc.loadResult();
            } catch (DotDataException e) {
                throw new DotRuntimeException(
                        "An error occurred when associating Workflow Actions to Workflow Schemes.",
                        e);
            }
        });
    } // updateWorkflowActionData.

    private void addWorkflowActionStepData(final DotConnect dc) throws DotDataException {

        Logger.info(this, "Adding data to 'workflow_action_step' table.");
        final List<Map<String, Object>> results =
                dc.setSQL(selectActionsAndSteps()).loadObjectResults();

        results.stream().forEach(row -> {

            dc.setSQL(insertActionsAndSteps());
            dc.addParam(row.get("action_id"));
            dc.addParam(row.get("step_id"));
            dc.addParam(row.get("my_order"));

            Logger.debug(this, "Adding to workflow_action_step the row: " + row);

            try {
                dc.loadResult();
            } catch (DotDataException e) {

                Logger.error(this, "ERROR on Adding to workflow_action_step the row: "
                        + row + ", err:" + e.getMessage(), e);
                throw new DotRuntimeException(
                        "An error occurred when adding data to the 'workflow_action_step' table.",
                        e);
            }
        });
    } // addWorkflowActionStepData.

    private void addShowOnColumn(final DotConnect dc) throws DotDataException {

        boolean needToCreate = false;
        Logger.info(this, "Adding new 'show_on' column to 'workflow_action' table.");

        try {
            dc.setSQL(findShowOnColumn()).loadObjectResults();
        } catch (Throwable e) {

            Logger.info(this, "Column 'workflow_action.show_on' does not exists, creating it");
            needToCreate = true;
        }

        if (needToCreate) {
            try {
                dc.executeStatement(addShowOnColumn());
            } catch (SQLException e) {
                throw new DotRuntimeException("The 'show_on' column could not be created.", e);
            }
        }
    } // addShowOnColumn.

    private void addSchemeIdColumn(final DotConnect dc) throws DotDataException {

        boolean needToCreate = false;
        Logger.info(this, "Adding new 'scheme_id' column to 'workflow_action' table.");

        try {
            dc.setSQL(findSchemeIdColumn()).loadObjectResults();
        } catch (Throwable e) {

            Logger.info(this, "Column 'workflow_action.scheme_id' does not exists, creating it");
            needToCreate = true;
            // in some databases if an error is throw the transaction is not longer valid
            this.closeAndStartTransaction();
        }
        if (needToCreate) {
            try {
                dc.executeStatement(addSchemeIdColumn());
            } catch (SQLException e) {
                throw new DotRuntimeException("The 'scheme_id' column could not be created.", e);
            } finally {
                this.closeCommitAndStartTransaction();
            }
        }
    } // addSchemeIdColumn.

    private void createWorkflowActionStepTable(final DotConnect dc) throws DotDataException {

        boolean needToCreate = false;
        Logger.info(this, "Creating intermediate 'workflow_action_step' table.");

        try {

            dc.setSQL(findIntermediateTable()).loadObjectResults();
        } catch (Throwable e) {

            Logger.info(this, "Table 'workflow_action_step' does not exists, creating it");
            needToCreate = true;
            // in some databases if an error is throw the transaction is not longer valid
            this.closeAndStartTransaction();
        }

        if (needToCreate) {
            try {
                dc.setSQL(createIntermediateTable()).loadResult();
                // The SQL Server and Oracle table definition already include de PK creation
                if (DbConnectionFactory.isMySql() || DbConnectionFactory.isPostgres()) {
                    dc.setSQL(createIntermediateTablePk()).loadResult();
                }

                // adding the FK
                Logger.info(this, "Creating the Workflow action step intermediate FKs.");
                dc.setSQL(this.createIntermediateTableForeignKeyActionId()).loadResult();
                dc.setSQL(this.createIntermediateTableForeignKeyStepId()).loadResult();
            } catch (Exception e) {
                throw new DotRuntimeException(
                        "The 'workflow_action_step' table could not be created.", e);
            } finally {
                this.closeCommitAndStartTransaction();
            }
        }
    } // createWorkflowActionStepTable.

    private void closeCommitAndStartTransaction() throws DotHibernateException {
        if (DbConnectionFactory.inTransaction()) {
            HibernateUtil.closeAndCommitTransaction();
            HibernateUtil.startTransaction();
        }
    }

    private void closeAndStartTransaction() throws DotHibernateException {

        HibernateUtil.closeSessionSilently();
        HibernateUtil.startTransaction();
    }

    private boolean isLocked(final Object requiresCheckout) {

        boolean isLocked = false;

        if (null != requiresCheckout) {

            isLocked = (requiresCheckout instanceof Boolean)?
                        Boolean.class.cast(requiresCheckout):
                        DbConnectionFactory.isDBTrue(requiresCheckout.toString());
        }

        return isLocked;
    }

    private String createIntermediateTableForeignKeyActionId() {

        String sql = H2_CREATE_INTERMEDIATE_TABLE_FOREIGN_KEY_ACTION_ID;
        if (DbConnectionFactory.isMySql()) {
            sql = MYSQL_CREATE_INTERMEDIATE_TABLE_FOREIGN_KEY_ACTION_ID;
        } else if (DbConnectionFactory.isPostgres()) {
            sql = POSTGRES_CREATE_INTERMEDIATE_TABLE_FOREIGN_KEY_ACTION_ID;
        } else if (DbConnectionFactory.isMsSql()) {
            sql = MSSQL_CREATE_INTERMEDIATE_TABLE_FOREIGN_KEY_ACTION_ID;
        } else if (DbConnectionFactory.isOracle()) {
            sql = ORACLE_CREATE_INTERMEDIATE_TABLE_FOREIGN_KEY_ACTION_ID;
        }

        return sql;
    }

    private String createIntermediateTableForeignKeyStepId() {

        String sql = H2_CREATE_INTERMEDIATE_TABLE_FOREIGN_KEYS_STEP_ID;
        if (DbConnectionFactory.isMySql()) {
            sql =  MYSQL_CREATE_INTERMEDIATE_TABLE_FOREIGN_KEYS_STEP_ID;
        } else if (DbConnectionFactory.isPostgres()) {
            sql =  POSTGRES_CREATE_INTERMEDIATE_TABLE_FOREIGN_KEYS_STEP_ID;
        } else if (DbConnectionFactory.isMsSql()) {
            sql =  MSSQL_CREATE_INTERMEDIATE_TABLE_FOREIGN_KEYS_STEP_ID;
        } else if (DbConnectionFactory.isOracle()) {
            sql =  ORACLE_CREATE_INTERMEDIATE_TABLE_FOREIGN_KEYS_STEP_ID;
        }

        return sql;
    }

    /**
     * Verifies if the unique index in the {@code workflow_scheme_x_structure} table exists.
     * @return
     */
    private String selectTableIndex() {

        String sql = null;
        if (DbConnectionFactory.isMySql()) {
            sql =  MYSQL_SELECT_WORKFLOW_SCHEME_X_STRUCTURE_INDEX;
        } else if (DbConnectionFactory.isPostgres()) {
            sql =  POSTGRES_SELECT_WORKFLOW_SCHEME_X_STRUCTURE_INDEX;
        } else if (DbConnectionFactory.isMsSql()) {
            sql =  MSSQL_SELECT_WORKFLOW_SCHEME_X_STRUCTURE_INDEX;
        } else if (DbConnectionFactory.isOracle()) {
            sql =  ORACLE_SELECT_WORKFLOW_SCHEME_X_STRUCTURE_INDEX;
        }

        return sql;
    }

    /**
     * Creates the {@code workflow_scheme_x_structure} without the unique index.
     * @return
     */
    private String createTableIndex() {
        if (DbConnectionFactory.isPostgres()) {
            return POSTGRES_CREATE_WORKFLOW_SCHEME_X_STRUCTURE_INDEX;
        } else if (DbConnectionFactory.isOracle()) {
            return ORACLE_CREATE_WORKFLOW_SCHEME_X_STRUCTURE_INDEX;
        } else {
            return null;
        }
    }

    /**
     * Drops the {@code workflow_scheme_x_structure} unique index.
     * @return
     */
    private String dropTableIndex() {

        String sql = null;

        if (DbConnectionFactory.isMySql()) {
            sql =  MYSQL_DROP_WORKFLOW_SCHEME_X_STRUCTURE_INDEX;
        } else if (DbConnectionFactory.isPostgres()) {
            sql =  POSTGRES_DROP_WORKFLOW_SCHEME_X_STRUCTURE_INDEX;
        } else if (DbConnectionFactory.isMsSql()) {
            sql =  MSSQL_DROP_WORKFLOW_SCHEME_X_STRUCTURE_INDEX;
        } else if (DbConnectionFactory.isOracle()) {
            sql =  ORACLE_DROP_WORKFLOW_SCHEME_X_STRUCTURE_INDEX;
        }

        return sql;
    }

    /**
     * Verifies if the {@code scheme_id} column already exists in the {@code workflow_action} table.
     * @return
     */
    private String findSchemeIdColumn() {

        String sql = null;

        if (DbConnectionFactory.isMySql()) {
            sql =  MYSQL_FIND_SCHEME_ID_COLUMN;
        } else if (DbConnectionFactory.isPostgres()) {
            sql =  POSTGRES_FIND_SCHEME_ID_COLUMN;
        } else if (DbConnectionFactory.isMsSql()) {
            sql =  MSSQL_FIND_SCHEME_ID_COLUMN;
        } else if (DbConnectionFactory.isOracle()) {
            sql =  ORACLE_FIND_SCHEME_ID_COLUMN;
        }

        return sql;
    }

    /**
     * Verifies if the {@code show_on} column already exists in the {@code workflow_action} table.
     * @return String
     */
    private String findShowOnColumn() {

        String sql = null;

        if (DbConnectionFactory.isMySql()) {
            sql =  MYSQL_FIND_REQUIRES_CHECKOUT_OPTION_COLUMN;
        } else if (DbConnectionFactory.isPostgres()) {
            sql =  POSTGRES_FIND_REQUIRES_CHECKOUT_OPTION_COLUMN;
        } else if (DbConnectionFactory.isMsSql()) {
            sql =  MSSQL_FIND_REQUIRES_CHECKOUT_OPTION_COLUMN;
        } else if (DbConnectionFactory.isOracle()) {
            sql =  ORACLE_FIND_REQUIRES_CHECKOUT_OPTION_COLUMN;
        }

        return sql;
    }

    /**
     * Create the PK constraint for the intermediate table.
     * @return
     */
    private String createIntermediateTablePk() {
        if (DbConnectionFactory.isMySql()) {
            return MYSQL_CREATE_INTERMEDIATE_TABLE_PK;
        } else if (DbConnectionFactory.isPostgres()) {
            return POSTGRES_CREATE_INTERMEDIATE_TABLE_PK;
        } else {
            return null;
        }
    }

    /**
     * Verifies if the intermediate {@code workflow_action_step} table already exists.
     * @return
     */
    private String findIntermediateTable() {

        String sql = null;

        if (DbConnectionFactory.isMySql()) {
            sql =  MYSQL_FIND_INTERMEDIATE_TABLE;
        } else if (DbConnectionFactory.isPostgres()) {
            sql =  POSTGRES_FIND_INTERMEDIATE_TABLE;
        } else if (DbConnectionFactory.isMsSql()) {
            sql =  MSSQL_FIND_INTERMEDIATE_TABLE;
        } else if (DbConnectionFactory.isOracle()) {
            sql =  ORACLE_FIND_INTERMEDIATE_TABLE;
        }

        return sql;
    }

    /**
     * Inserts the relationships between workflow actions and the workflow scheme where they live.
     * @return
     */
    private String updateSchemeIdsForActions() {

        String sql = null;

        if (DbConnectionFactory.isMySql()) {
            sql =  MYSQL_UPDATE_SCHEME_IDS_FOR_ACTIONS;
        } else if (DbConnectionFactory.isPostgres()) {
            sql =  POSTGRES_UPDATE_SCHEME_IDS_FOR_ACTIONS;
        } else if (DbConnectionFactory.isMsSql()) {
            sql =  MSSQL_UPDATE_SCHEME_IDS_FOR_ACTIONS;
        } else if (DbConnectionFactory.isOracle()) {
            sql =  ORACLE_UPDATE_SCHEME_IDS_FOR_ACTIONS;
        }

        return sql;
    }

    /**
     * Retrieves the relationships between workflow actions and the workflow scheme where they live.
     * @return
     */
    private String selectSchemeIdsForActions() {

        String sql = null;

        if (DbConnectionFactory.isMySql()) {
            sql =  MYSQL_SELECT_SCHEME_IDS_FOR_ACTIONS;
        } else if (DbConnectionFactory.isPostgres()) {
            sql =  POSTGRES_SELECT_SCHEME_IDS_FOR_ACTIONS;
        } else if (DbConnectionFactory.isMsSql()) {
            sql =  MSSQL_SELECT_SCHEME_IDS_FOR_ACTIONS;
        } else if (DbConnectionFactory.isOracle()) {
            sql =  ORACLE_SELECT_SCHEME_IDS_FOR_ACTIONS;
        }

        return sql;
    }

    /**
     * Inserts the relationships between workflow actions and the workflow steps where they can
     * be used in the new intermediate table.
     * @return
     */
    private String insertActionsAndSteps() {

        String sql = null;

        if (DbConnectionFactory.isMySql()) {
            sql =  MYSQL_INSERT_INTO_INTERMEDIATE_TABLE;
        } else if (DbConnectionFactory.isPostgres()) {
            sql =  POSTGRES_INSERT_INTO_INTERMEDIATE_TABLE;
        } else if (DbConnectionFactory.isMsSql()) {
            sql =  MSSQL_INSERT_INTO_INTERMEDIATE_TABLE;
        } else if (DbConnectionFactory.isOracle()) {
            sql =  ORACLE_INSERT_INTO_INTERMEDIATE_TABLE;
        }

        return sql;
    }

    /**
     * Retrieves the relationships between workflow actions and the workflow steps where they can
     * be used.
     * @return
     */
    private String selectActionsAndSteps() {

        String sql = null;

        if (DbConnectionFactory.isMySql()) {
            sql =  MYSQL_SELECT_ACTIONS_AND_STEPS;
        } else if (DbConnectionFactory.isPostgres()) {
            sql =  POSTGRES_SELECT_ACTIONS_AND_STEPS;
        } else if (DbConnectionFactory.isMsSql()) {
            sql =  MSSQL_SELECT_ACTIONS_AND_STEPS;
        } else if (DbConnectionFactory.isOracle()) {
            sql =  ORACLE_SELECT_ACTIONS_AND_STEPS;
        }

        return sql;
    }

    /**
     * Adds the new {@code scheme_id} column to the {@code workflow_action} table so that it is now
     * related directly with a workflow scheme.
     * @return
     */
    private String addSchemeIdColumn() {

        String sql = null;

        if (DbConnectionFactory.isMySql()) {
            sql =  MYSQL_ADD_SCHEME_ID_COLUMN;
        } else if (DbConnectionFactory.isPostgres()) {
            sql =  POSTGRES_ADD_SCHEME_ID_COLUMN;
        } else if (DbConnectionFactory.isMsSql()) {
            sql =  MSSQL_ADD_SCHEME_ID_COLUMN;
        } else if (DbConnectionFactory.isOracle()) {
            sql =  ORACLE_ADD_SCHEME_ID_COLUMN;
        }

        return sql;
    }

    /**
     * Adds the new {@code requires_checkout_option} column to the {@code workflow_action} table so that it is now
     * multivalue instead of boolean.
     * @return
     */
    private String addShowOnColumn() {

        String sql = null;

        if (DbConnectionFactory.isMySql()) {
            sql =  MYSQL_ADD_REQUIRES_CHECKOUT_OPTION_COLUMN;
        } else if (DbConnectionFactory.isPostgres()) {
            sql =  POSTGRES_ADD_REQUIRES_CHECKOUT_OPTION_COLUMN;
        } else if (DbConnectionFactory.isMsSql()) {
            sql =  MSSQL_ADD_REQUIRES_CHECKOUT_OPTION_COLUMN;
        } else if (DbConnectionFactory.isOracle()) {
            sql =  ORACLE_ADD_REQUIRES_CHECKOUT_OPTION_COLUMN;
        }

        return sql;
    }

    /**
     * Creates the new intermediate table called {@code workflow_action_step}.
     * @return
     */
    private String createIntermediateTable() {

        String sql = StringUtils.EMPTY;

        if (DbConnectionFactory.isMySql()) {
            sql =  MYSQL_CREATE_INTERMEDIATE_TABLE;
        } else if (DbConnectionFactory.isPostgres()) {
            sql =  POSTGRES_CREATE_INTERMEDIATE_TABLE;
        } else if (DbConnectionFactory.isMsSql()) {
            sql =  MSSQL_CREATE_INTERMEDIATE_TABLE;
        } else if (DbConnectionFactory.isOracle()) {
            sql =  ORACLE_CREATE_INTERMEDIATE_TABLE;
        }

        return sql;
    }

}<|MERGE_RESOLUTION|>--- conflicted
+++ resolved
@@ -7,10 +7,7 @@
 import com.dotmarketing.exception.DotDataException;
 import com.dotmarketing.exception.DotHibernateException;
 import com.dotmarketing.exception.DotRuntimeException;
-<<<<<<< HEAD
 import com.dotmarketing.portlets.workflows.model.WorkflowStatus;
-=======
->>>>>>> 62e43174
 import com.dotmarketing.startup.StartupTask;
 import com.dotmarketing.util.Logger;
 
@@ -238,6 +235,8 @@
 
             Logger.info(this, "Column 'workflow_action.show_on' does not exists, creating it");
             needToCreate = true;
+            // in some databases if an error is throw the transaction is not longer valid
+            this.closeAndStartTransaction();
         }
 
         if (needToCreate) {
@@ -245,6 +244,8 @@
                 dc.executeStatement(addShowOnColumn());
             } catch (SQLException e) {
                 throw new DotRuntimeException("The 'show_on' column could not be created.", e);
+            } finally {
+                this.closeCommitAndStartTransaction();
             }
         }
     } // addShowOnColumn.
