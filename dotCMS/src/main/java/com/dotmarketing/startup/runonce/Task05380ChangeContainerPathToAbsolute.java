--- conflicted
+++ resolved
@@ -28,16 +28,6 @@
             "INNER JOIN contentlet ON cvi.working_inode = contentlet.inode " +
         "WHERE template.drawed_body is not null order by template.inode";
 
-<<<<<<< HEAD
-    final static String GET_TEMPLATES_QUERY_ORACLE = "SELECT DISTINCT contentlet.title as host_name, template.inode, template.identifier, to_char(template.drawed_body), template.body " +
-            "FROM identifier " +
-            "INNER JOIN template ON identifier.id = template.identifier " +
-            "INNER JOIN contentlet_version_info cvi on identifier.host_inode = cvi.identifier " +
-            "INNER JOIN contentlet ON cvi.working_inode = contentlet.inode " +
-            "WHERE template.drawed_body is not null order by template.inode";
-
-=======
->>>>>>> 39820c3f
     final static String UPDATE_TEMPLATES = "update template set drawed_body = ?, body = ? where inode =?";
 
     final static String UPDATE_TEMPLATES_ORACLE = "update template set drawed_body = TO_CLOB(?), body = ? where inode =?";
@@ -116,11 +106,7 @@
 
     private List<Map<String, Object>> getAllDrawedTemplates() throws DotDataException {
         return new DotConnect()
-<<<<<<< HEAD
-                .setSQL(DbConnectionFactory.isOracle() ? GET_TEMPLATES_QUERY_ORACLE : GET_TEMPLATES_QUERY)
-=======
                 .setSQL(GET_TEMPLATES_QUERY)
->>>>>>> 39820c3f
                 .loadObjectResults();
     }
 }