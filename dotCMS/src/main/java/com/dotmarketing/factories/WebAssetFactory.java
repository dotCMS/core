package com.dotmarketing.factories;

import static com.dotmarketing.business.PermissionAPI.PERMISSION_WRITE;

import java.util.ArrayList;
import java.util.Date;
import java.util.HashMap;
import java.util.Iterator;
import java.util.List;
import java.util.Map;

import com.dotcms.api.system.event.Payload;
import com.dotcms.api.system.event.SystemEventType;
import com.dotcms.api.system.event.SystemEventsAPI;
import com.dotcms.api.system.event.Visibility;
import com.dotcms.api.system.event.verifier.ExcludeOwnerVerifierBean;
import com.dotcms.repackage.com.google.common.base.Strings;
import com.dotcms.repackage.edu.emory.mathcs.backport.java.util.Collections;
import com.dotmarketing.beans.Host;
import com.dotmarketing.beans.Identifier;
import com.dotmarketing.beans.Inode;
import com.dotmarketing.beans.MultiTree;
import com.dotmarketing.beans.PermissionAsset;
import com.dotmarketing.beans.Tree;
import com.dotmarketing.beans.WebAsset;
import com.dotmarketing.business.APILocator;
import com.dotmarketing.business.CacheLocator;
import com.dotmarketing.business.DotIdentifierStateException;
import com.dotmarketing.business.DotStateException;
import com.dotmarketing.business.NoSuchUserException;
import com.dotmarketing.business.PermissionAPI;
import com.dotmarketing.business.Permissionable;
import com.dotmarketing.business.Role;
import com.dotmarketing.business.Treeable;
import com.dotmarketing.business.Versionable;
import com.dotmarketing.cache.LiveCache;
import com.dotmarketing.cache.WorkingCache;
import com.dotmarketing.common.db.DotConnect;
import com.dotmarketing.common.util.SQLUtil;
import com.dotmarketing.db.DbConnectionFactory;
import com.dotmarketing.db.HibernateUtil;
import com.dotmarketing.exception.DotDataException;
import com.dotmarketing.exception.DotHibernateException;
import com.dotmarketing.exception.DotSecurityException;
import com.dotmarketing.exception.WebAssetException;
import com.dotmarketing.menubuilders.RefreshMenus;
import com.dotmarketing.portlets.containers.business.ContainerAPI;
import com.dotmarketing.portlets.containers.model.Container;
import com.dotmarketing.portlets.contentlet.business.ContentletAPI;
import com.dotmarketing.portlets.contentlet.business.HostAPI;
import com.dotmarketing.portlets.contentlet.model.Contentlet;
import com.dotmarketing.portlets.folders.model.Folder;
import com.dotmarketing.portlets.htmlpageasset.model.IHTMLPage;
import com.dotmarketing.portlets.links.business.MenuLinkAPI;
import com.dotmarketing.portlets.links.model.Link;
import com.dotmarketing.portlets.structure.factories.StructureFactory;
import com.dotmarketing.portlets.structure.model.Structure;
import com.dotmarketing.portlets.templates.business.TemplateAPI;
import com.dotmarketing.portlets.templates.model.Template;
import com.dotmarketing.services.ContainerServices;
import com.dotmarketing.services.PageServices;
import com.dotmarketing.services.TemplateServices;
import com.dotmarketing.util.InodeUtils;
import com.dotmarketing.util.Logger;
import com.dotmarketing.util.PaginatedArrayList;
import com.dotmarketing.util.UtilMethods;
import com.dotmarketing.util.WebKeys;
import com.liferay.portal.model.User;
import com.liferay.portal.struts.ActionException;

/**
 *
 * @author maria, david(2005)
 */
public class WebAssetFactory {

	public enum Direction {
		PREVIOUS,
		NEXT
	};

	public enum AssetType {
		HTMLPAGE("HTMLPAGE"),
		CONTAINER("CONTAINER"),
		TEMPLATE("TEMPLATE"),
		LINK("LINK");

		private String value;

		AssetType (String value) {
			this.value = value;
		}

		public String toString () {
			return value;
		}

		public static AssetType getObject (String value) {
			AssetType[] ojs = AssetType.values();
			for (AssetType oj : ojs) {
				if (oj.value.equals(value))
					return oj;
			}
			return null;
		}
	}


	private static PermissionAPI permissionAPI = APILocator.getPermissionAPI();
<<<<<<< HEAD
	private static HTMLPageAPI htmlPageAPI = APILocator.getHTMLPageAPI();
=======
	private static FileAPI fileAPI = APILocator.getFileAPI();
>>>>>>> ef7b854b
	private static ContainerAPI containerAPI = APILocator.getContainerAPI();
	private static TemplateAPI templateAPI = APILocator.getTemplateAPI();
	private static MenuLinkAPI linksAPI = APILocator.getMenuLinkAPI();
	private static SystemEventsAPI systemEventsAPI = APILocator.getSystemEventsAPI();

	private static final int ITERATION_LIMIT = 500;
	private final static int MAX_LIMIT_COUNT = 100;

	/**
	 * @param permissionAPI the permissionAPI to set
	 */
	public static void setPermissionAPI(PermissionAPI permissionAPIRef) {
		permissionAPI = permissionAPIRef;
	}

	public static void createAsset(WebAsset webasset, String userId, Inode parent) throws DotDataException, DotStateException, DotSecurityException {

		webasset.setModDate(new java.util.Date());
		webasset.setModUser(userId);
		// persists the webasset
		HibernateUtil.saveOrUpdate(webasset);

		// adds the webasset as child of the folder or parent inode
		if(!parent.getType().equalsIgnoreCase("folder"))
		   parent.addChild(webasset);

		// create new identifier, with the URI
		Identifier id = APILocator.getIdentifierAPI().createNew(webasset, (Folder) parent);
		id.setOwner(userId);
		// set the identifier on the inode for future reference.
		// and for when we get rid of identifiers all together
		//HibernateUtil.saveOrUpdate(id);
		APILocator.getIdentifierAPI().save(id);
		webasset.setIdentifier(id.getId());
		HibernateUtil.saveOrUpdate(webasset);
        APILocator.getVersionableAPI().setWorking(webasset);

		systemEventsAPI.pushAsync(SystemEventType.SAVE_LINK, new Payload(webasset, Visibility.EXCLUDE_OWNER,
				new ExcludeOwnerVerifierBean(userId, PermissionAPI.PERMISSION_READ, Visibility.PERMISSION)));
	}

	public static void createAsset(WebAsset webasset, String userId, Host host) throws DotDataException, DotStateException, DotSecurityException {

		webasset.setModDate(new java.util.Date());
		webasset.setModUser(userId);
		// persists the webasset
		HibernateUtil.saveOrUpdate(webasset);

		// create new identifier, without URI
		Identifier id = APILocator.getIdentifierAPI().createNew(webasset, host);
		id.setOwner(userId);
		APILocator.getIdentifierAPI().save(id);

		webasset.setIdentifier(id.getId());
		HibernateUtil.saveOrUpdate(webasset);

		APILocator.getVersionableAPI().setWorking(webasset);

		systemEventsAPI.pushAsync(SystemEventType.SAVE_LINK, new Payload(webasset, Visibility.EXCLUDE_OWNER,
				new ExcludeOwnerVerifierBean(userId, PermissionAPI.PERMISSION_READ, Visibility.PERMISSION)));
	}

	public static void createAsset(WebAsset webasset, String userId, Inode parent, Identifier identifier) throws DotDataException, DotStateException, DotSecurityException {

		webasset.setModDate(new java.util.Date());
		webasset.setModUser(userId);

		// set the identifier on the inode for future reference.
		// and for when we get rid of identifiers all together
		webasset.setIdentifier(identifier.getInode());


		// persists the webasset
		HibernateUtil.saveOrUpdate(webasset);

		APILocator.getVersionableAPI().setWorking(webasset);

		// adds the webasset as child of the folder or parent inode
		if(!parent.getType().equalsIgnoreCase("folder"))
		    parent.addChild(webasset);

		// adds asset to the existing identifier
		//identifier.addChild(webasset);

	}

	public static void createAsset(WebAsset webasset, String userId, Identifier identifier) throws DotDataException, DotStateException, DotSecurityException {

		webasset.setModDate(new java.util.Date());
		webasset.setModUser(userId);

		// set the identifier on the inode for future reference.
		// and for when we get rid of identifiers all together
		webasset.setIdentifier(identifier.getInode());


		// persists the webasset
		HibernateUtil.saveOrUpdate(webasset);

		APILocator.getVersionableAPI().setWorking(webasset);
		// adds asset to the existing identifier
		//identifier.addChild(webasset);

	}

	public static void createAsset(WebAsset webasset, String userId, Inode parent, Identifier identifier,
			boolean working) throws DotDataException, DotStateException, DotSecurityException {

		webasset.setModDate(new java.util.Date());
		webasset.setModUser(userId);
		// persists the webasset
		HibernateUtil.saveOrUpdate(webasset);

		// adds the webasset as child of the folder or parent inode
		if(!parent.getType().equalsIgnoreCase("folder"))
		   parent.addChild(webasset);

		// adds asset to the existing identifier
		//identifier.addChild(webasset);
		//webasset.addParent(identifier);
		webasset.setIdentifier(identifier.getInode());

		HibernateUtil.saveOrUpdate(webasset);

		if(working)
		    APILocator.getVersionableAPI().setWorking(webasset);
	}

	public static void createAsset(WebAsset webasset, String userId, Inode parent, Identifier identifier,
			boolean working, boolean isLive) throws DotDataException, DotStateException, DotSecurityException {

		webasset.setModDate(new java.util.Date());
		webasset.setModUser(userId);
		// persists the webasset
		HibernateUtil.saveOrUpdate(webasset);

		// adds the webasset as child of the folder or parent inode
		if(!parent.getType().equalsIgnoreCase("folder"))
		  parent.addChild(webasset);

		// adds asset to the existing identifier
		  //identifier.addChild(webasset);
		  //webasset.addParent(identifier);
		webasset.setIdentifier(identifier.getInode());

		HibernateUtil.saveOrUpdate(webasset);

		if(working)
	        APILocator.getVersionableAPI().setWorking(webasset);
		if(isLive)
	        APILocator.getVersionableAPI().setLive(webasset);
	}

	public static void createAsset(WebAsset webasset, String userId, Identifier identifier, boolean working) throws DotDataException, DotStateException, DotSecurityException {

		webasset.setModDate(new java.util.Date());
		webasset.setModUser(userId);
		// persists the webasset
		//HibernateUtil.saveOrUpdate(webasset);

		// adds asset to the existing identifier
		//identifier.addChild(webasset);
		//webasset.addParent(identifier);
		webasset.setIdentifier(identifier.getInode());

		HibernateUtil.saveOrUpdate(webasset);

		if(working)
	        APILocator.getVersionableAPI().setWorking(webasset);

	}

	public static void createAsset(WebAsset webasset, String userId, Inode parent, boolean isLive) throws DotDataException, DotStateException, DotSecurityException {
		webasset.setModDate(new java.util.Date());
		webasset.setModUser(userId);
		// persists the webasset
		HibernateUtil.saveOrUpdate(webasset);

		// adds the webasset as child of the folder or parent inode
		if(!parent.getType().equalsIgnoreCase("folder"))
		  parent.addChild(webasset);

		// create new identifier, with the URI
		Identifier id = APILocator.getIdentifierAPI().createNew(webasset, (Folder) parent);
		id.setOwner(userId);
		// set the identifier on the inode for future reference.
		// and for when we get rid of identifiers all together
		APILocator.getIdentifierAPI().save(id);

		webasset.setIdentifier(id.getId());
		HibernateUtil.saveOrUpdate(webasset);

        APILocator.getVersionableAPI().setWorking(webasset);
        if(isLive)
            APILocator.getVersionableAPI().setLive(webasset);
	}

	public static WebAsset getParentWebAsset(Inode i) {
		HibernateUtil dh = new HibernateUtil(WebAsset.class);
		WebAsset webAsset = null ;
		try {
			dh.setQuery("from inode in class " + WebAsset.class.getName() + " where ? in inode.children.elements");
			dh.setParam(i.getInode());
			webAsset = (WebAsset) dh.load();
		} catch (DotHibernateException e) {
			Logger.error(WebAssetFactory.class,"getParentWebAsset failed:" + e,e);
		}
		return webAsset;
	}



	public static void renameAsset(WebAsset webasset) throws DotStateException, DotDataException, DotSecurityException {
		List versions = getAssetVersionsandLive(webasset);
		Iterator versIter = versions.iterator();
		while (versIter.hasNext()) {
			WebAsset currWebAsset = (WebAsset) versIter.next();
			currWebAsset.setFriendlyName(webasset.getFriendlyName());
		}
	}

	public static boolean editAsset(WebAsset currWebAsset, String userId) throws DotStateException, DotDataException, DotSecurityException {

		if (!currWebAsset.isLocked()) {
			// sets lock true
		    User proxyuser=new User(userId);
			APILocator.getVersionableAPI().setLocked(currWebAsset, true, proxyuser);
			return true;
		}

		// if it is locked then we compare lockedBy with userId from the user that wants to edit the asset
		String currUserId=APILocator.getVersionableAPI().getLockedBy(currWebAsset);

		return currUserId.equals(userId);
	}

	public static WebAsset getBackAssetVersion(WebAsset versionWebAsset) throws Exception {
		Identifier id = (Identifier) APILocator.getIdentifierAPI().find(versionWebAsset);
		if (!InodeUtils.isSet(id.getInode())) {
			throw new Exception("Web asset Identifier not found!");
		}
		WebAsset working = (WebAsset) APILocator.getVersionableAPI().findWorkingVersion(id, APILocator.getUserAPI().getSystemUser(), false);
		if (!InodeUtils.isSet(working.getInode())) {
			throw new Exception("Working copy not found!");
		}
		APILocator.getVersionableAPI().setWorking(versionWebAsset);
		return versionWebAsset;

	}

	/**
	 * This method is odd. You send it an asset, but that may not be the one
	 * that get published. The method will get the identifer of the asset you
	 * send it and find the working version of the asset and make that the live
	 * version.
	 *
	 * @param currWebAsset
	 *            This asset's identifier will be used to find the "working"
	 *            asset.
	 * @return This method returns the OLD live asset or null. Wierd.
	 * @throws DotSecurityException
	 * @throws DotDataException
	 */
	@SuppressWarnings("unchecked")
	public static WebAsset publishAsset(WebAsset currWebAsset) throws DotStateException, DotDataException, DotSecurityException {

		Logger.debug(WebAssetFactory.class, "Publishing asset!!!!");
		// gets the identifier for this asset
		Identifier identifier = APILocator.getIdentifierAPI().find(currWebAsset);
		// gets the current working asset

		WebAsset workingwebasset = null;

		// gets the current working asset
		workingwebasset = (WebAsset) APILocator.getVersionableAPI().findWorkingVersion(identifier, APILocator.getUserAPI().getSystemUser(), false);

		if (!InodeUtils.isSet(workingwebasset.getInode())) {
			workingwebasset = currWebAsset;
		}

		Logger.debug(WebAssetFactory.class, "workingwebasset=" + workingwebasset.getInode());

		WebAsset livewebasset = null;


			// gets the current working asset
		livewebasset = (WebAsset) APILocator.getVersionableAPI().findLiveVersion(identifier, APILocator.getUserAPI().getSystemUser(), false);

		if(workingwebasset.isDeleted()){
			throw new DotStateException("You may not publish deleted assets!!!");
		}

		/*if ((livewebasset != null) && (InodeUtils.isSet(livewebasset.getInode()))
				&& (livewebasset.getInode() != workingwebasset.getInode())) {

			Logger.debug(WebAssetFactory.class, "livewebasset.getInode()=" + livewebasset.getInode());
			// sets previous live to false
			livewebasset.setLive(false);
			livewebasset.setModDate(new java.util.Date());

			// persists it
			HibernateUtil.saveOrUpdate(livewebasset);
		}*/
		// sets new working to live
        APILocator.getVersionableAPI().setLive(workingwebasset);

		workingwebasset.setModDate(new java.util.Date());

		// persists the webasset
		HibernateUtil.saveOrUpdate(workingwebasset);

		Logger.debug(WebAssetFactory.class, "HibernateUtil.saveOrUpdate(workingwebasset)");


		return livewebasset;
	}

	/**
	 * This method is odd. You send it an asset, but that may not be the one
	 * that get published. The method will get the identifer of the asset you
	 * send it and find the working version of the asset and make that the live
	 * version.
	 *
	 * @param currWebAsset
	 *            This asset's identifier will be used to find the "working"
	 *            asset.
	 * @param user
	 * @return This method returns the OLD live asset or null. Wierd.
	 * @throws DotSecurityException
	 * @throws DotDataException
	 * @throws DotStateException
	 */
	@SuppressWarnings("unchecked")
	public static WebAsset publishAsset(WebAsset currWebAsset, User user) throws WebAssetException, DotStateException, DotDataException, DotSecurityException {

		return publishAsset(currWebAsset,user,true);

	}


	/**
	 * This method is odd. You send it an asset, but that may not be the one
	 * that get published. The method will get the identifer of the asset you
	 * send it and find the working version of the asset and make that the live
	 * version.
	 *
	 * @param currWebAsset
	 *            This asset's identifier will be used to find the "working"
	 *            asset.
	 * @param user
	 * @param isNewVersion - if passed false then the webasset's mod user and mod date will NOT be altered. @see {@link ContentletAPI#checkinWithoutVersioning(Contentlet, java.util.Map, List, List, User, boolean)}checkinWithoutVersioning.
	 * @return This method returns the OLD live asset or null. Wierd.
	 * @throws DotDataException
	 * @throws DotStateException
	 * @throws DotSecurityException
	 */
	@SuppressWarnings("unchecked")
	public static WebAsset publishAsset(WebAsset currWebAsset, User user, boolean isNewVersion) throws WebAssetException, DotStateException, DotDataException, DotSecurityException {

		Logger.debug(WebAssetFactory.class, "Publishing asset!!!!");
		// gets the identifier for this asset
		Identifier identifier = APILocator.getIdentifierAPI().find(currWebAsset);
		// gets the current working asset

		WebAsset workingwebasset = null;

		// gets the current working asset
		workingwebasset = (WebAsset) APILocator.getVersionableAPI().findWorkingVersion(identifier, APILocator.getUserAPI().getSystemUser(), false);

		if (!InodeUtils.isSet(workingwebasset.getInode())) {
			workingwebasset = currWebAsset;
		}

		Logger.debug(WebAssetFactory.class, "workingwebasset=" + workingwebasset.getInode());

		WebAsset livewebasset = null;

		try {
			// gets the current working asset
			livewebasset = (WebAsset) APILocator.getVersionableAPI().findLiveVersion(identifier, APILocator.getUserAPI().getSystemUser(), false);

		} catch (Exception e) {
		}
		if(workingwebasset.isDeleted()){
			throw new WebAssetException("You may not publish deleted assets!!!");
		}

		boolean localTransaction = false;
		try {

			localTransaction = HibernateUtil.startLocalTransactionIfNeeded();

			// sets new working to live
			APILocator.getVersionableAPI().setLive(workingwebasset);


			if(isNewVersion){

			   workingwebasset.setModDate(new java.util.Date());
			   workingwebasset.setModUser(user.getUserId());
			}

			// persists the webasset
			HibernateUtil.merge(workingwebasset);

			if(localTransaction) {

				HibernateUtil.commitTransaction();
			}
		} catch(Exception e){

			Logger.error(WebAssetFactory.class, e.getMessage(), e);

			if(localTransaction){

				HibernateUtil.rollbackTransaction();
			}
		} finally {

			if(localTransaction) {
				DbConnectionFactory.closeConnection();
			}
		}

		Logger.debug(WebAssetFactory.class, "HibernateUtil.saveOrUpdate(workingwebasset)");


		systemEventsAPI.pushAsync(SystemEventType.PUBLISH_LINK, new Payload(currWebAsset, Visibility.EXCLUDE_OWNER,
				new ExcludeOwnerVerifierBean(user.getUserId(), PermissionAPI.PERMISSION_READ, Visibility.PERMISSION)));

		return livewebasset;
	}


	public static WebAsset getLiveAsset(WebAsset currWebAsset) throws Exception {

		Logger.debug(WebAssetFactory.class, "Publishing asset!!!!");
		// gets the identifier for this asset
		Identifier identifier = APILocator.getIdentifierAPI().find(currWebAsset);

		WebAsset livewebasset = null;

		// gets the current working asset
		livewebasset = (WebAsset) APILocator.getVersionableAPI().findLiveVersion(identifier, APILocator.getUserAPI().getSystemUser(), false);

		return livewebasset;
	}

	public static boolean archiveAsset(WebAsset currWebAsset) throws DotDataException, DotStateException, DotSecurityException {
		return archiveAsset(currWebAsset, (String)null);
	}

	public static boolean archiveAsset(WebAsset currWebAsset, User user) throws DotDataException, DotStateException, DotSecurityException {
		return archiveAsset(currWebAsset, user.getUserId());
	}

	public static boolean archiveAsset(WebAsset currWebAsset, String userId) throws DotDataException, DotStateException, DotSecurityException {

		// gets the identifier for this asset
		Identifier identifier = APILocator.getIdentifierAPI().find(currWebAsset);

		WebAsset workingwebasset = null;

			// gets the current working asset
			workingwebasset = (WebAsset) APILocator.getVersionableAPI().findWorkingVersion(identifier, APILocator.getUserAPI().getSystemUser(), false);


		WebAsset live = (WebAsset) APILocator.getVersionableAPI().findLiveVersion(identifier, APILocator.getUserAPI().getSystemUser(), false);

<<<<<<< HEAD
		//Delete the HTML Page from the Structure Detail
		if(currWebAsset instanceof HTMLPage)
		{
			List<Structure> structures = (List<Structure>) StructureFactory.getStructures();
			for(Structure structure : structures)
			{
				if(structure.getDetailPage() == identifier.getInode())
				{
					structure.setDetailPage("");
					StructureFactory.saveStructure(structure);
				}
			}
=======
		if (currWebAsset instanceof File)
		{
         RefreshMenus.deleteMenu(currWebAsset);
         Identifier ident=APILocator.getIdentifierAPI().find(currWebAsset);
         CacheLocator.getNavToolCache().removeNavByPath(ident.getHostId(), ident.getParentPath());
>>>>>>> ef7b854b
		}

		User userMod = null;
		try{
			userMod = APILocator.getUserAPI().loadUserById(workingwebasset.getModUser(),APILocator.getUserAPI().getSystemUser(),false);
		}catch(Exception ex){
			if(ex instanceof NoSuchUserException){
				try {
					userMod = APILocator.getUserAPI().getSystemUser();
				} catch (DotDataException e) {
					Logger.error(WebAssetFactory.class,e.getMessage(),e);
				}
			}
		}
		if(userMod!=null){
		   workingwebasset.setModUser(userMod.getUserId());
		}


		if (userId == null || !workingwebasset.isLocked() || workingwebasset.getModUser().equals(userId)) {

			if (live!=null && InodeUtils.isSet(live.getInode())) {
		        APILocator.getVersionableAPI().removeLive(live.getIdentifier());
			}

			//Reset the mod date
			workingwebasset.setModDate(new Date ());
			// sets deleted to true
	        APILocator.getVersionableAPI().setDeleted(workingwebasset, true);
			// persists the webasset
			HibernateUtil.saveOrUpdate(workingwebasset);

			systemEventsAPI.pushAsync(SystemEventType.ARCHIVE_LINK, new Payload(currWebAsset, Visibility.EXCLUDE_OWNER,
					new ExcludeOwnerVerifierBean(userId, PermissionAPI.PERMISSION_READ, Visibility.PERMISSION)));

			return true;
		}
		return false;
	}

	public static boolean deleteAssetVersion(WebAsset currWebAsset) throws DotStateException, DotDataException, DotSecurityException {

		if (!currWebAsset.isLive() && !currWebAsset.isWorking()) {
			// it's a version so delete from database
			InodeFactory.deleteInode(currWebAsset);
			return true;
		}
		return false;

	}

	public static void unLockAsset(WebAsset currWebAsset) throws DotDataException, DotStateException, DotSecurityException {
		// unlocks current asset
		APILocator.getVersionableAPI().setLocked(currWebAsset, false, null);
	}

	public static void unArchiveAsset(WebAsset currWebAsset) throws DotDataException, DotStateException, DotSecurityException {

		RefreshMenus.deleteMenu(currWebAsset);
		Identifier ident=APILocator.getIdentifierAPI().find(currWebAsset);
		CacheLocator.getNavToolCache().removeNavByPath(ident.getHostId(), ident.getParentPath());
		// gets the identifier for this asset
		APILocator.getVersionableAPI().setDeleted(currWebAsset, false);

		systemEventsAPI.pushAsync(SystemEventType.UN_ARCHIVE_SITE, new Payload(currWebAsset, Visibility.EXCLUDE_OWNER,
				new ExcludeOwnerVerifierBean(currWebAsset.getModUser(), PermissionAPI.PERMISSION_READ, Visibility.PERMISSION)));
	}

	public static boolean unPublishAsset(WebAsset currWebAsset, String userId, Inode parent) throws DotStateException, DotDataException, DotSecurityException {
		ContentletAPI conAPI = APILocator.getContentletAPI();
		HostAPI hostAPI = APILocator.getHostAPI();

		// gets the identifier for this asset
		Identifier identifier = APILocator.getIdentifierAPI().find(currWebAsset);

		WebAsset workingwebasset = null;

		// gets the current working asset
		workingwebasset = (WebAsset) APILocator.getVersionableAPI().findWorkingVersion(identifier, APILocator.getUserAPI().getSystemUser(), false);

		WebAsset livewebasset = null;

		User modUser = null;
		try{
			modUser = APILocator.getUserAPI().loadUserById(workingwebasset.getModUser(),APILocator.getUserAPI().getSystemUser(),false);
		}catch(Exception ex){
			if(ex instanceof NoSuchUserException){
				try {
					modUser = APILocator.getUserAPI().getSystemUser();
				} catch (DotDataException e) {
					Logger.error(WebAssetFactory.class,e.getMessage(),e);
				}
			}
		}
		if(modUser!=null){
		   workingwebasset.setModUser(modUser.getUserId());
		}

		if (!workingwebasset.isLocked() || workingwebasset.getModUser().equals(userId)) {
			try {
				// gets the current working asset
				livewebasset = (WebAsset) APILocator.getVersionableAPI().findLiveVersion(identifier, APILocator.getUserAPI().getSystemUser(), false);

		        APILocator.getVersionableAPI().removeLive(identifier.getId());
				livewebasset.setModDate(new java.util.Date());
				livewebasset.setModUser(userId);
				HibernateUtil.saveOrUpdate(livewebasset);

				if ((livewebasset.getInode() != workingwebasset.getInode())) {
			        APILocator.getVersionableAPI().setLocked(workingwebasset, false, null);
					// removes from folder or parent inode
					if(parent != null)
						parent.deleteChild(workingwebasset);
				}

				if (currWebAsset instanceof Container) {
					//remove container from the live directory
					ContainerServices.unpublishContainerFile((Container)currWebAsset);
				} else if (currWebAsset instanceof Template) {
					//remove template from the live directory
					TemplateServices.unpublishTemplateFile((Template)currWebAsset);
				} else if( currWebAsset instanceof Link ) {
					// Removes static menues to provoke all possible dependencies be generated.
					if( parent instanceof Folder ) {
						Folder parentFolder = (Folder)parent;
						Host host = hostAPI.findParentHost(parentFolder, APILocator.getUserAPI().getSystemUser(), false);
						RefreshMenus.deleteMenu(host);
						CacheLocator.getNavToolCache().removeNav(host.getIdentifier(), parentFolder.getInode());
					}
				}


				LiveCache.removeAssetFromCache(currWebAsset);

				systemEventsAPI.pushAsync(SystemEventType.UN_PUBLISH_LINK, new Payload(currWebAsset, Visibility.EXCLUDE_OWNER,
						new ExcludeOwnerVerifierBean(currWebAsset.getModUser(), PermissionAPI.PERMISSION_READ, Visibility.PERMISSION)));
				return true;
			} catch (Exception e) {
				return false;
			}
		}
		return false;
	}

	// TO-DO
	// Do this one with a language condition...
	public static java.util.List getAssetVersions(WebAsset currWebAsset) throws DotStateException, DotDataException, DotSecurityException {
		// gets the identifier for this asset
		if (currWebAsset.isWorking()) {
			Identifier identifier = APILocator.getIdentifierAPI().find(currWebAsset);
			return APILocator.getVersionableAPI().findAllVersions(identifier, APILocator.getUserAPI().getSystemUser(), false);
		}
		return new java.util.ArrayList();
	}

	/*
	 * public static java.util.List getWorkingAssetsOfClass(Class c) { return
	 * IdentifierFactory.getLiveOfClass(c); }
	 */

	// TO-DO
	// Do this one with a language condition.
	public static java.util.List getAssetVersionsandLive(WebAsset currWebAsset) throws DotStateException, DotDataException, DotSecurityException {
		// gets the identifier for this asset
		if (currWebAsset.isWorking()) {
			Identifier identifier = APILocator.getIdentifierAPI().find(currWebAsset);
			return APILocator.getVersionableAPI().findAllVersions(identifier, APILocator.getUserAPI().getSystemUser(), false);
		}
		return new java.util.ArrayList();
	}

	// Do this one with a language condition.
	public static java.util.List getAssetVersionsandLiveandWorking(WebAsset currWebAsset) throws DotStateException, DotDataException, DotSecurityException {
		// gets the identifier for this asset
		if (currWebAsset.isWorking()) {
			Identifier identifier = APILocator.getIdentifierAPI().find(currWebAsset);
			return APILocator.getVersionableAPI().findAllVersions(identifier, APILocator.getUserAPI().getSystemUser(), false);
		}
		return new java.util.ArrayList();
	}

	/**
	 * This method save the new asset as the new working version and change the
	 * current working as an old version.
	 *
	 * @param newWebAsset
	 *            New webasset version to be converted as the working asset.
	 * @return The current working webasset (The new version), after the method
	 *         execution is must use this class as the working asset instead the
	 *         class you give as parameter.
	 * @throws Exception
	 *             The method throw an exception when the new asset identifier
	 *             or the working folder cannot be found.
	 */
	public static WebAsset saveAsset(WebAsset newWebAsset, Identifier id) throws Exception {
		if (!InodeUtils.isSet(id.getInode())) {
			throw new Exception("Web asset Identifier not found!");
		}
		WebAsset currWebAsset = null;

		// gets the current working asset
		currWebAsset = (WebAsset) APILocator.getVersionableAPI().findWorkingVersion(id, APILocator.getUserAPI().getSystemUser(), false);

		//http://jira.dotmarketing.net/browse/DOTCMS-5927
		if (!InodeUtils.isSet(currWebAsset.getInode())) {
			currWebAsset = (WebAsset) APILocator.getVersionableAPI().findLiveVersion(id, APILocator.getUserAPI().getSystemUser(), false);
			if(InodeUtils.isSet(currWebAsset.getInode()) && !currWebAsset.isWorking() && currWebAsset.isLive()){
		        APILocator.getVersionableAPI().setWorking(newWebAsset);
			}else if(!InodeUtils.isSet(currWebAsset.getInode()) || !currWebAsset.isLive()){
				throw new Exception("Working copy not found!");
			}
		}

		 APILocator.getVersionableAPI().setWorking(newWebAsset);

		SystemEventType systemEventType = newWebAsset.getInode() == null ? SystemEventType.SAVE_LINK : SystemEventType.UPDATE_LINK;
		systemEventsAPI.pushAsync(systemEventType, new Payload(newWebAsset, Visibility.EXCLUDE_OWNER,
				new ExcludeOwnerVerifierBean(newWebAsset.getModUser(), PermissionAPI.PERMISSION_READ, Visibility.PERMISSION)));

		return newWebAsset;
	}

	@Deprecated
	public static List getAssetsPerConditionWithPermission(Host host, String condition, Class c,
			int limit, int offset, String orderby, String parent, User user) {
		return getAssetsPerConditionWithPermission(host.getIdentifier(), condition, c, limit, offset, orderby, parent, user);
	}

	@SuppressWarnings("unchecked")
	@Deprecated
	public static List<WebAsset> getAssetsPerConditionWithPermission(String hostId, String condition, Class c,
			int limit, int offset, String orderby, String parent, User user) {
		HibernateUtil dh = new HibernateUtil(c);

		StringBuffer sb = new StringBuffer();
		try {


			String tableName = ((Inode) c.newInstance()).getType();

			sb.append("select {" + tableName + ".*} from " + tableName + ", inode " + tableName + "_1_ where "
					+ tableName + ".inode = " + tableName + "_1_.inode and " + tableName + ".inode in (");
			sb.append("select distinct " + tableName + "_condition.inode ");
			sb.append(" from " + tableName + " " + tableName + "_condition");
			if (InodeUtils.isSet(parent)) {
				sb.append(", tree tree2");
			}
			sb.append(" where " + condition);

			if (InodeUtils.isSet(parent)) {
				sb.append(" and " + tableName + "_condition.inode = tree2.child");
				sb.append(" and tree2.parent = '" + parent + "'");
			}

			if(c.equals(Container.class) || c.equals(Template.class))
			{
				sb.append(") and " + tableName + ".inode in (select inode.inode from inode,identifier where host_inode = '"
						+ hostId + "' and "+tableName + ".identifier = identifier.id)");
			}
			else
			{
				sb.append(") and " + tableName + ".inode in (select inode from identifier," + tableName + "where host_inode = '"
						+ hostId + "' and " + tableName + ".identifier = identifier.id)");
			}
			if(orderby != null)
				sb.append(" order by " + orderby);

			Logger.debug(WebAssetFactory.class, sb.toString());

			List<WebAsset> toReturn = new ArrayList<WebAsset>();
			int internalLimit = ITERATION_LIMIT;
			int internalOffset = 0;
			boolean done = false;

			while(!done) {
				Logger.debug(WebAssetFactory.class, sb.toString());
				dh.setSQLQuery(sb.toString());

				dh.setFirstResult(internalOffset);
				dh.setMaxResults(internalLimit);

				PermissionAPI permAPI = APILocator.getPermissionAPI();
				List<WebAsset> list = dh.list();
				toReturn.addAll(permAPI.filterCollection(list, PermissionAPI.PERMISSION_READ, false, user));
				if(limit > 0 && toReturn.size() >= limit + offset)
					done = true;
				else if(list.size() < internalLimit)
					done = true;

				internalOffset += internalLimit;
			}

			if(offset > toReturn.size()) {
				toReturn = new ArrayList<WebAsset>();
			} else if(limit > 0) {
				int toIndex = offset + limit > toReturn.size()?toReturn.size():offset + limit;
				toReturn = toReturn.subList(offset, toIndex);
			} else if (offset > 0) {
				toReturn = toReturn.subList(offset, toReturn.size());
			}

			return toReturn;

		} catch (Exception e) {
			Logger.warn(WebAssetFactory.class, "getAssetsPerConditionWithPermission failed:" + e, e);
		}

		return new ArrayList<WebAsset>();
	}

	@SuppressWarnings("unchecked")
	public static List<WebAsset> getAssetsWorkingWithPermission(Class c, int limit,
			int offset, String orderby, String parent, User user) {
		orderby = SQLUtil.sanitizeSortBy(orderby);
		parent = SQLUtil.sanitizeParameter(parent);

		HibernateUtil dh = new HibernateUtil(c);

		StringBuilder sb = new StringBuilder();
		try {

			if(offset < 0) offset = 0;

			String type = ((Inode) c.newInstance()).getType();
			String tableName = Inode.Type.valueOf(type.toUpperCase()).getTableName();
			String versionTable=Inode.Type.valueOf(type.toUpperCase()).getVersionTableName();

			sb.append("select {").append(tableName).append(".*} from ").append(tableName).append(", inode ")
			  .append(tableName).append("_1_,identifier identifier, ").append(versionTable).append(" vi ")
			  .append(" where ")
			  .append(tableName).append(".inode = ").append(tableName).append("_1_.inode and ")
			  .append(tableName).append(".identifier = identifier.id ")
			  .append(" and vi.identifier=").append(tableName).append(".identifier ")
			  .append(" and vi.working_inode=").append(tableName).append(".inode ");

			if (!Strings.isNullOrEmpty(parent)) {
				sb.append(" and identifier.host_inode = '" + parent + "'");
			}
			if(orderby != null)
				sb.append(" order by " + orderby);

			List<WebAsset> toReturn = new ArrayList<WebAsset>();
			int internalLimit = 500;
			int internalOffset = 0;
			boolean done = false;

			while(!done) {
				Logger.debug(WebAssetFactory.class, sb.toString());
				dh.setSQLQuery(sb.toString());

				dh.setFirstResult(internalOffset);
				dh.setMaxResults(internalLimit);

				PermissionAPI permAPI = APILocator.getPermissionAPI();
				List<WebAsset> list = dh.list();
				toReturn.addAll(permAPI.filterCollection(list, PermissionAPI.PERMISSION_READ, false, user));
				if(limit > 0 && toReturn.size() >= limit + offset)
					done = true;
				else if(list.size() < internalLimit)
					done = true;

				internalOffset += internalLimit;
			}

			if(offset > toReturn.size()) {
				toReturn = new ArrayList<WebAsset>();
			} else if(limit > 0) {
				int toIndex = offset + limit > toReturn.size()?toReturn.size():offset + limit;
				toReturn = toReturn.subList(offset, toIndex);
			} else if (offset > 0) {
				toReturn = toReturn.subList(offset, toReturn.size());
			}

			return toReturn;

		} catch (Exception e) {
			Logger.warn(WebAssetFactory.class, "getAssetsPerConditionWithPermission failed:" + e, e);
		}

		return new ArrayList<WebAsset>();

	}

	@SuppressWarnings("unchecked")
	@Deprecated
	public static List<WebAsset> getAssetsPerConditionWithPermissionWithParent(String hostId, String condition, Class c,
			int limit, String fromAssetId, Direction direction, String orderby, String parent, boolean showDeleted, User user) {
		HibernateUtil dh = new HibernateUtil(c);

		StringBuffer sb = new StringBuffer();
		try {

			String tableName = ((Inode) c.newInstance()).getType();

			sb.append("select {" + tableName + ".*} from " + tableName + ", inode " + tableName + "_1_ where "
					+ tableName + ".inode = " + tableName + "_1_.inode and " + tableName + ".inode in (");
			sb.append("select distinct " + tableName + "_condition.inode ");
			sb.append(" from " + tableName + " " + tableName + "_condition");
			if (InodeUtils.isSet(parent)) {
				sb.append(", tree tree2");
			}
			String sqlDel = showDeleted ? com.dotmarketing.db.DbConnectionFactory.getDBTrue() : com.dotmarketing.db.DbConnectionFactory.getDBFalse();
			sb.append(" where working = " +  com.dotmarketing.db.DbConnectionFactory.getDBTrue() +" and deleted = " + sqlDel);

			if(UtilMethods.isSet(condition))
				sb.append(" and (" + condition + ") ");

			if (InodeUtils.isSet(parent)) {
				sb.append(" and (" + tableName + "_condition.inode = tree2.child");
				sb.append(" and tree2.parent = '" + parent + "') ");
			}

			if(c.equals(Container.class) || c.equals(Template.class))
			{
				sb.append(") and " + tableName + ".inode in (select inode from identifier," + tableName + "where host_inode = '"
						+ hostId + "' and " + tableName + ".identifier = identifier.id)");
			}
			else
			{
				sb.append(") and " + tableName + ".inode in (select inode from identifier," + tableName + "where host_inode = '"
						+ hostId + "' and " + tableName + ".identifier = identifier.id)");
			}
			sb.append(" order by " + orderby);

			Logger.debug(WebAssetFactory.class, sb.toString());

			dh.setSQLQuery(sb.toString());
			int firstResult = 0;
			dh.setFirstResult(firstResult);
			dh.setMaxResults(MAX_LIMIT_COUNT);

			PermissionAPI permAPI = APILocator.getPermissionAPI();
			List<WebAsset> list = dh.list();

			int pos = 0;
			boolean offsetFound = false;
			while (UtilMethods.isSet(fromAssetId) && !offsetFound && (list != null) && (0 < list.size())) {
				pos = 0;
				for (WebAsset webAsset: list) {
					if (webAsset.getIdentifier().equals(fromAssetId)) {
						offsetFound = true;
						break;
					} else {
						++pos;
					}
				}

				if (!offsetFound) {
					firstResult += MAX_LIMIT_COUNT;
					dh.setFirstResult(firstResult);
					list = dh.list();
				}
			}

			if ((pos == 0) && !offsetFound) {
				--pos;
				offsetFound = true;
			}

			List<WebAsset> result = new ArrayList<WebAsset>(limit);

			WebAsset webAsset;
			while (offsetFound && (result.size() < limit) && (list != null) && (0 < list.size())) {
				if (direction.equals(Direction.NEXT)) {
					++pos;
					while ((result.size() < limit) && (pos < list.size())) {
						webAsset = (WebAsset) list.get(pos);
						if (permAPI.doesUserHavePermission(webAsset, PermissionAPI.PERMISSION_READ, user, false)) {
							result.add(webAsset);
						}
						++pos;
					}

					if (result.size() < limit) {
						firstResult += MAX_LIMIT_COUNT;
						dh.setFirstResult(firstResult);
						list = dh.list();
						pos = -1;
					}
				} else {
					--pos;
					while ((result.size() < limit) && (-1 < pos)) {
						webAsset = (WebAsset) list.get(pos);
						if (permAPI.doesUserHavePermission(webAsset, PermissionAPI.PERMISSION_READ, user, false)) {
							result.add(webAsset);
						}
						--pos;
					}

					if (result.size() < limit) {
						firstResult -= MAX_LIMIT_COUNT;
						if (-1 < firstResult) {
							dh = new HibernateUtil(c);
							dh.setSQLQuery(sb.toString());
							dh.setFirstResult(firstResult);
							dh.setMaxResults(MAX_LIMIT_COUNT);
							list = dh.list();
							pos = MAX_LIMIT_COUNT;
						} else {
							list = null;
						}
					}
				}
			}

			if (direction.equals(Direction.PREVIOUS))
				Collections.reverse(result);

			return result;

		} catch (Exception e) {
			Logger.warn(WebAssetFactory.class, "getAssetsPerConditionWithPermission failed:" + e, e);
		}

		return new ArrayList<WebAsset>();
	}

	@SuppressWarnings("unchecked")
	@Deprecated
	public static List<WebAsset> getAssetsPerConditionWithPermissionWithParent(String condition, Class c, int limit,
			String fromAssetId, Direction direction, String orderby, String parent, boolean showDeleted, User user) {
		HibernateUtil dh = new HibernateUtil(c);

		StringBuffer sb = new StringBuffer();
		try {

			String tableName = ((Inode) c.newInstance()).getType();

			sb.append("select {" + tableName + ".*} from " + tableName + ", inode " + tableName + "_1_ where "
					+ tableName + ".inode = " + tableName + "_1_.inode and " + tableName + ".inode in (");
			sb.append("select distinct " + tableName + "_condition.inode ");
			sb.append(" from " + tableName + " " + tableName + "_condition ");
			if (InodeUtils.isSet(parent)) {
				sb.append(", tree tree ");
			}

			String sqlDel = showDeleted ? com.dotmarketing.db.DbConnectionFactory.getDBTrue() : com.dotmarketing.db.DbConnectionFactory.getDBFalse();
			sb.append(" where working = " +  com.dotmarketing.db.DbConnectionFactory.getDBTrue()  +"  and deleted = " + sqlDel);

			if(UtilMethods.isSet(condition)) {
				sb.append(" and (" + condition + " )");
			}
			if (InodeUtils.isSet(parent)) {
				sb.append(" and (" + tableName + "_condition.inode = tree.child");
				sb.append(" and tree.parent = '" + parent + "')");
			}
			sb.append(")");


			sb.append(" order by " + orderby);

			Logger.debug(WebAssetFactory.class, sb.toString());

			dh.setSQLQuery(sb.toString());
			int firstResult = 0;
			dh.setFirstResult(firstResult);
			dh.setMaxResults(MAX_LIMIT_COUNT);

			PermissionAPI permAPI = APILocator.getPermissionAPI();
			List<WebAsset> list = dh.list();

			int pos = 0;
			boolean offsetFound = false;
			while (UtilMethods.isSet(fromAssetId) && !offsetFound && (list != null) && (0 < list.size())) {
				pos = 0;
				for (WebAsset webAsset: list) {
					if (webAsset.getIdentifier().equals(fromAssetId)) {
						offsetFound = true;
						break;
					} else {
						++pos;
					}
				}

				if (!offsetFound) {
					firstResult += MAX_LIMIT_COUNT;
					dh.setFirstResult(firstResult);
					list = dh.list();
				}
			}

			if ((pos == 0) && !offsetFound) {
				--pos;
				offsetFound = true;
			}

			List<WebAsset> result = new ArrayList<WebAsset>(limit);

			WebAsset webAsset;
			while (offsetFound && (result.size() < limit) && (list != null) && (0 < list.size())) {
				if (direction.equals(Direction.NEXT)) {
					++pos;
					while ((result.size() < limit) && (pos < list.size())) {
						webAsset = (WebAsset) list.get(pos);
						if (permAPI.doesUserHavePermission(webAsset, PermissionAPI.PERMISSION_READ, user, false)) {
							result.add(webAsset);
						}
						++pos;
					}

					if (result.size() < limit) {
						firstResult += MAX_LIMIT_COUNT;
						dh.setFirstResult(firstResult);
						list = dh.list();
						pos = -1;
					}
				} else {
					--pos;
					while ((result.size() < limit) && (-1 < pos)) {
						webAsset = (WebAsset) list.get(pos);
						if (permAPI.doesUserHavePermission(webAsset, PermissionAPI.PERMISSION_READ, user, false)) {
							result.add(webAsset);
						}
						--pos;
					}

					if (result.size() < limit) {
						firstResult -= MAX_LIMIT_COUNT;
						if (-1 < firstResult) {
							dh = new HibernateUtil(c);
							dh.setSQLQuery(sb.toString());
							dh.setFirstResult(firstResult);
							dh.setMaxResults(MAX_LIMIT_COUNT);
							list = dh.list();
							pos = MAX_LIMIT_COUNT;
						} else {
							list = null;
						}
					}
				}
			}

			if (direction.equals(Direction.PREVIOUS))
				Collections.reverse(result);

			return result;
		} catch (Exception e) {
			Logger.warn(WebAssetFactory.class, "getAssetsPerConditionWithPermission failed:" + e, e);
		}

		return new ArrayList<WebAsset>();

	}
	@SuppressWarnings("unchecked")
	@Deprecated
	public static java.util.List<PermissionAsset> getAssetsAndPermissionsPerRoleAndConditionWithParent(String hostId, Role[] roles,
			String condition, int limit, String fromAssetId, Direction direction, String orderby, Class assetsClass, String tableName, String parentId, boolean showDeleted, User user) throws DotIdentifierStateException, DotDataException, DotSecurityException {
		java.util.List<PermissionAsset> entries = new java.util.ArrayList<PermissionAsset>();
		orderby = tableName + "." + orderby;
		java.util.List<WebAsset> elements = WebAssetFactory.getAssetsPerConditionWithPermissionWithParent(hostId, condition, assetsClass, limit, fromAssetId, direction, orderby, parentId, showDeleted, user);
		java.util.Iterator<WebAsset> elementsIter = elements.iterator();

		while (elementsIter.hasNext()) {

			WebAsset asset = elementsIter.next();
			Folder folderParent = null;
			if (!WebAssetFactory.isAbstractAsset(asset))
				folderParent = (Folder) APILocator.getFolderAPI().findParentFolder(asset,user,false);

			Host host=null;
			try {
				host = APILocator.getHostAPI().findParentHost(asset, user, false);
			} catch (DotDataException e1) {
				Logger.error(WebAssetFactory.class,"Could not load host : ",e1);
			} catch (DotSecurityException e1) {
				Logger.error(WebAssetFactory.class,"User does not have required permissions : ",e1);
			}
			if(host!=null){
					if(host.isArchived()){
					 continue;
					}
				}

			java.util.List<Integer> permissions = new ArrayList<Integer>();
			try {
				permissions = permissionAPI.getPermissionIdsFromRoles(asset, roles, user);
			} catch (DotDataException e) {
				Logger.error(WebAssetFactory.class, "Could not load permissions : ",e);
			}

			PermissionAsset permAsset = new PermissionAsset();
			if (!WebAssetFactory.isAbstractAsset(asset))
				permAsset.setPathToMe(APILocator.getIdentifierAPI().find(folderParent).getPath());
			else
				permAsset.setPathToMe("");
			permAsset.setPermissions(permissions);
			permAsset.setAsset(asset);
			entries.add(permAsset);
		}
		return entries;
	}

	@SuppressWarnings("unchecked")
	@Deprecated
	public static java.util.List<PermissionAsset> getAssetsAndPermissionsPerRoleAndConditionWithParent(Role[] roles,
			String condition, int limit, String fromAssetId, Direction direction, String orderby, Class assetsClass, String tableName, String parentId, boolean showDeleted, User user) throws DotIdentifierStateException, DotDataException, DotSecurityException {

		java.util.List<PermissionAsset> entries = new java.util.ArrayList<PermissionAsset>();
		orderby = tableName + "." + orderby;
		java.util.List<WebAsset> elements = WebAssetFactory.getAssetsPerConditionWithPermissionWithParent(condition, assetsClass, limit, fromAssetId, direction, orderby, parentId, showDeleted, user);
		java.util.Iterator<WebAsset> elementsIter = elements.iterator();

		while (elementsIter.hasNext()) {

			WebAsset asset = elementsIter.next();
			Folder folderParent = null;
			if (!WebAssetFactory.isAbstractAsset(asset))
				folderParent = (Folder) APILocator.getFolderAPI().findParentFolder(asset,user,false);

			Host host=null;
			try {
				host = APILocator.getHostAPI().findParentHost(asset, user, false);
			} catch (DotDataException e1) {
				Logger.error(WebAssetFactory.class,"Could not load host : ",e1);
			} catch (DotSecurityException e1) {
				Logger.error(WebAssetFactory.class,"User does not have required permissions : ",e1);
			}
			if(host!=null){
					if(host.isArchived()){
					 continue;
					}
				}

			java.util.List<Integer> permissions = new ArrayList<Integer>();
			try {
				permissions = permissionAPI.getPermissionIdsFromRoles(asset, roles, user);
			} catch (DotDataException e) {
				Logger.error(WebAssetFactory.class,"Could not load permissions : ",e);
			}

			PermissionAsset permAsset = new PermissionAsset();
			if (!WebAssetFactory.isAbstractAsset(asset))
				permAsset.setPathToMe(APILocator.getIdentifierAPI().find(folderParent).getPath());
			else
				permAsset.setPathToMe("");
			permAsset.setPermissions(permissions);
			permAsset.setAsset(asset);
			entries.add(permAsset);
		}
		return entries;
	}

	@SuppressWarnings("unchecked")
	@Deprecated
	public static java.util.List<PermissionAsset> getAssetsAndPermissionsPerRoleAndCondition(String hostId, Role[] roles,
			String condition, int limit, int offset, String orderby, Class assetsClass, String tableName, User user) throws DotIdentifierStateException, DotDataException, DotSecurityException {
		java.util.List<PermissionAsset> entries = new java.util.ArrayList<PermissionAsset>();
		orderby = tableName + "." + orderby;
		java.util.List<WebAsset> elements = WebAssetFactory.getAssetsPerConditionWithPermission(hostId, condition, assetsClass, limit, offset, orderby, null, user);
		java.util.Iterator<WebAsset> elementsIter = elements.iterator();

		while (elementsIter.hasNext()) {

			WebAsset asset = elementsIter.next();
			Folder folderParent = null;
			if (!WebAssetFactory.isAbstractAsset(asset))
				folderParent = (Folder) APILocator.getFolderAPI().findParentFolder(asset,user,false);

			Host host=null;
			try {
				host = APILocator.getHostAPI().findParentHost(asset, user, false);
			} catch (DotDataException e1) {
				Logger.error(WebAssetFactory.class,"Could not load host : ",e1);
			} catch (DotSecurityException e1) {
				Logger.error(WebAssetFactory.class,"User does not have required permissions : ",e1);
			}
			if(host!=null){
					if(host.isArchived()){
					 continue;
					}
				}

			java.util.List<Integer> permissions = new ArrayList<Integer>();
			try {
				permissions = permissionAPI.getPermissionIdsFromRoles(asset, roles, user);
			} catch (DotDataException e) {
				Logger.error(WebAssetFactory.class,"Could not load permissions : ",e);
			}

			PermissionAsset permAsset = new PermissionAsset();
			if (!WebAssetFactory.isAbstractAsset(asset))
				permAsset.setPathToMe(APILocator.getIdentifierAPI().find(folderParent).getPath());
			else
				permAsset.setPathToMe("");
			permAsset.setPermissions(permissions);
			permAsset.setAsset(asset);
			entries.add(permAsset);
		}
		return entries;
	}

	/**
	 *
	 * @param hostId
	 * @param roles
	 * @param condition
	 * @param limit
	 * @param offset
	 * @param orderby
	 * @param assetsClass
	 * @param tableName
	 * @param parent
	 * @return
	 * @throws DotDataException
	 * @throws DotIdentifierStateException
	 * @throws DotSecurityException
	 * @deprecated
	 */
	@SuppressWarnings("unchecked")
	@Deprecated
	public static java.util.List<PermissionAsset> getAssetsAndPermissionsPerRoleAndCondition(String hostId, Role[] roles,
			String condition, int limit, int offset, String orderby, Class assetsClass, String tableName, String parent, User user) throws DotIdentifierStateException, DotDataException, DotSecurityException {
		java.util.List<PermissionAsset> entries = new java.util.ArrayList<PermissionAsset>();
		orderby = tableName + "." + orderby;
		java.util.List<WebAsset> elements = WebAssetFactory.getAssetsPerConditionWithPermission(hostId, condition, assetsClass,
				limit, offset, orderby, parent, user);
		java.util.Iterator<WebAsset> elementsIter = elements.iterator();

		while (elementsIter.hasNext()) {

			WebAsset asset = elementsIter.next();
			Folder folderParent = null;
			if (!WebAssetFactory.isAbstractAsset(asset))
				folderParent = (Folder) APILocator.getFolderAPI().findParentFolder(asset,user,false);

			Host host=null;
			try {
				host = APILocator.getHostAPI().findParentHost(asset, user, false);
			} catch (DotDataException e1) {
				Logger.error(WebAssetFactory.class,"Could not load host : ",e1);
			} catch (DotSecurityException e1) {
				Logger.error(WebAssetFactory.class,"User does not have required permissions : ",e1);
			}
			if(host!=null){
					if(host.isArchived()){
					 continue;
					}
				}

			java.util.List<Integer> permissions = new ArrayList<Integer>();
			try {
				permissions = permissionAPI.getPermissionIdsFromRoles(asset, roles, user);
			} catch (DotDataException e) {
				Logger.error(WebAssetFactory.class,"Could not load permissions : ",e);
			}

			PermissionAsset permAsset = new PermissionAsset();
			if (!WebAssetFactory.isAbstractAsset(asset))
				permAsset.setPathToMe(APILocator.getIdentifierAPI().find(folderParent).getPath());
			else
				permAsset.setPathToMe("");
			permAsset.setPermissions(permissions);
			permAsset.setAsset(asset);
			entries.add(permAsset);
		}
		return entries;
	}

	// Generic method for all Assets.
	@SuppressWarnings("unchecked")
	@Deprecated
	public static java.util.List<PermissionAsset> getAssetsAndPermissionsPerRoleAndCondition(Role[] roles,
			int limit, int offset, String orderby, Class assetsClass, String tableName, User user) throws DotIdentifierStateException, DotDataException, DotSecurityException {

		java.util.List<PermissionAsset> entries = new java.util.ArrayList<PermissionAsset>();
		orderby = tableName + "." + orderby;
		java.util.List<WebAsset> elements = WebAssetFactory.getAssetsWorkingWithPermission(assetsClass, limit, offset, orderby, null, user);
		java.util.Iterator<WebAsset> elementsIter = elements.iterator();

		while (elementsIter.hasNext()) {

			WebAsset asset = elementsIter.next();
			Folder folderParent = null;
			if (!WebAssetFactory.isAbstractAsset(asset))
				folderParent = (Folder) APILocator.getFolderAPI().findParentFolder(asset,user,false);

			Host host=null;
			try {
				host = APILocator.getHostAPI().findParentHost(asset, user, false);
			} catch (DotDataException e1) {
				Logger.error(WebAssetFactory.class,"Could not load host : ",e1);
			} catch (DotSecurityException e1) {
				Logger.error(WebAssetFactory.class,"User does not have required permissions : ",e1);
			}
			if(host!=null){
					if(host.isArchived()){
					 continue;
					}
				}

			java.util.List<Integer> permissions = new ArrayList<Integer>();
			try {
				permissions = permissionAPI.getPermissionIdsFromRoles(asset, roles, user);
			} catch (DotDataException e) {
				Logger.error(WebAssetFactory.class,"Could not load permissions : ",e);
			}

			PermissionAsset permAsset = new PermissionAsset();
			if (!WebAssetFactory.isAbstractAsset(asset))
				permAsset.setPathToMe(APILocator.getIdentifierAPI().find(folderParent).getPath());
			else
				permAsset.setPathToMe("");
			permAsset.setPermissions(permissions);
			permAsset.setAsset(asset);
			entries.add(permAsset);
		}
		return entries;
	}

	@SuppressWarnings("unchecked")
	@Deprecated
	public static java.util.List<PermissionAsset> getAssetsAndPermissionsPerRoleAndCondition(Role[] roles,
			String condition, int limit, int offset, String orderby, Class assetsClass, String tableName, String parent, User user) throws DotIdentifierStateException, DotDataException, DotSecurityException {

		java.util.List<PermissionAsset> entries = new java.util.ArrayList<PermissionAsset>();
		orderby = tableName + "." + orderby;
		java.util.List<WebAsset> elements = WebAssetFactory.getAssetsWorkingWithPermission(assetsClass, limit, offset, orderby, parent, user);
		java.util.Iterator<WebAsset> elementsIter = elements.iterator();

		while (elementsIter.hasNext()) {

			WebAsset asset = elementsIter.next();
			Folder folderParent = null;
			if (!WebAssetFactory.isAbstractAsset(asset))
				folderParent = (Folder) APILocator.getFolderAPI().findParentFolder(asset,user,false);

			Host host=null;
			try {
				host = APILocator.getHostAPI().findParentHost(asset, user, false);
			} catch (DotDataException e1) {
				Logger.error(WebAssetFactory.class,"Could not load host : ",e1);
			} catch (DotSecurityException e1) {
				Logger.error(WebAssetFactory.class,"User does not have required permissions : ",e1);
			}
			if(host!=null){
					if(host.isArchived()){
					 continue;
					}
				}

			java.util.List<Integer> permissions = new ArrayList<Integer>();
			try {
				permissions = permissionAPI.getPermissionIdsFromRoles(asset, roles, user);
			} catch (DotDataException e) {
				Logger.error(WebAssetFactory.class,"Could not load permissions : ",e);
			}

			PermissionAsset permAsset = new PermissionAsset();
			if (!WebAssetFactory.isAbstractAsset(asset))
				permAsset.setPathToMe(APILocator.getIdentifierAPI().find(folderParent).getPath());
			else
				permAsset.setPathToMe("");
			permAsset.setPermissions(permissions);
			permAsset.setAsset(asset);
			entries.add(permAsset);
		}
		return entries;
	}

	public static boolean isAbstractAsset(WebAsset asset) {
		if (asset instanceof Container || asset instanceof Template)
			return true;
		return false;
	}

	public static void changeAssetMenuOrder(Inode asset, int newValue, User user) throws ActionException, DotDataException {

		// Checking permissions
		if (!permissionAPI.doesUserHavePermission(asset, PERMISSION_WRITE, user))
			throw new ActionException(WebKeys.USER_PERMISSIONS_EXCEPTION);

		if (asset instanceof Folder) {
			if (newValue == -1) {
				((Folder)asset).setShowOnMenu(false);
			} else {
				((Folder)asset).setShowOnMenu(true);
			}
			((Folder)asset).setSortOrder(newValue);
			RefreshMenus.deleteMenu(((Folder)asset));
		} else if (asset instanceof WebAsset) {
			if (newValue == -1) {
				((WebAsset)asset).setShowOnMenu(false);
			} else {
				((WebAsset)asset).setShowOnMenu(true);
			}
			((WebAsset)asset).setSortOrder(newValue);
			RefreshMenus.deleteMenu(((WebAsset)asset));
		}
		Identifier ident=APILocator.getIdentifierAPI().find(asset);
		CacheLocator.getNavToolCache().removeNavByPath(ident.getHostId(), ident.getParentPath());

		HibernateUtil.saveOrUpdate(asset);
	}

	/**
	 * This method totally removes an asset from the cms
	 * @param currWebAsset
	 * @return
	 */
	public static boolean deleteAsset(WebAsset currWebAsset) throws Exception
	{
		return deleteAsset(currWebAsset, null);
	}

	/**
	 * This method totally removes an asset from the cms
	 * @param currWebAsset
	 * @param user If the user is passed (not null) the system will check for write permission of the user in the asset
	 * @return true if the asset was successfully removed
	 */
	public static boolean deleteAsset(WebAsset currWebAsset, User user) throws Exception
	{
		boolean returnValue = false;
		if (!UtilMethods.isSet(currWebAsset) || !InodeUtils.isSet(currWebAsset.getInode()))
		{
			return returnValue;
		}
		//Checking permissions
		int permission = PERMISSION_WRITE;

		if(permissionAPI.doesUserHavePermission(currWebAsset, permission, user))
		{
			//### Delete the IDENTIFIER entry from cache ###
			LiveCache.removeAssetFromCache(currWebAsset);
			WorkingCache.removeAssetFromCache(currWebAsset);
			CacheLocator.getIdentifierCache().removeFromCacheByVersionable(currWebAsset);
			//### END Delete the entry from cache ###


			//Get the identifier of the webAsset
			Identifier identifier = APILocator.getIdentifierAPI().find(currWebAsset);
			APILocator.getVersionableAPI().deleteVersionInfo(identifier.getId());

			//### Get and delete the webAsset ###
			List<Versionable> webAssetList = new ArrayList<Versionable>();
			if(currWebAsset instanceof Container)
			{
				ContainerServices.unpublishContainerFile((Container)currWebAsset);
				webAssetList = APILocator.getVersionableAPI().findAllVersions(identifier, APILocator.getUserAPI().getSystemUser(), false);
			}
			else if(currWebAsset instanceof Template)
			{
				TemplateServices.unpublishTemplateFile((Template)currWebAsset);
				//webAssetList = APILocator.getVersionableAPI().findAllVersions(identifier, APILocator.getUserAPI().getSystemUser(), false);
			}
			else if(currWebAsset instanceof Link)
			{
				webAssetList = APILocator.getVersionableAPI().findAllVersions(identifier, APILocator.getUserAPI().getSystemUser(), false);
			}
			for(Versionable webAsset : webAssetList)
			{
				//Delete the permission of each version of the asset
				permissionAPI.removePermissions((WebAsset)webAsset);
				InodeFactory.deleteInode(webAsset);
			}
			//### END Get and delete the webAsset and the identifier ###

			//### Get and delete the tree entries ###
			List<Tree> treeList = new ArrayList<Tree>();
			treeList.addAll(TreeFactory.getTreesByChild(identifier.getInode()));
			treeList.addAll(TreeFactory.getTreesByParent(identifier.getInode()));
			for(Tree tree : treeList)
			{
				TreeFactory.deleteTree(tree);
			}
			//### END Get and delete the tree entries ###

			//### Get and delete the multitree entries ###
			List<MultiTree> multiTrees = new ArrayList<MultiTree>();
			if (currWebAsset instanceof Container)
			{
				multiTrees = MultiTreeFactory.getMultiTree(identifier);
			}
			if(UtilMethods.isSet(multiTrees))
			{
				for(MultiTree multiTree : multiTrees)
				{
					MultiTreeFactory.deleteMultiTree(multiTree);
				}
			}
			//### END Get and delete the multitree entries ###



			//### Delete the Identifier ###
			APILocator.getIdentifierAPI().delete(identifier);
			//### Delete the Identifier ###
			returnValue = true;

			systemEventsAPI.pushAsync(SystemEventType.DELETE_LINK, new Payload(currWebAsset, Visibility.EXCLUDE_OWNER,
					new ExcludeOwnerVerifierBean(user.getUserId(), PermissionAPI.PERMISSION_READ, Visibility.PERMISSION)));
		}
		else
		{
			throw new Exception(WebKeys.USER_PERMISSIONS_EXCEPTION);
		}
		return returnValue;
	}

	@SuppressWarnings("unchecked")
	@Deprecated
	public static int getAssetsCountPerConditionWithPermissionWithParent(String condition, Class c, int limit, int offset, String parent, boolean showDeleted, User user) {
		DotConnect dc = new DotConnect();

		StringBuffer sb = new StringBuffer();
		try {

			String tableName = ((Inode) c.newInstance()).getType();

			sb.append("select " + tableName + ".identifier as identifier, " + tableName + "_1_.inode as inode from " + tableName + ", inode " + tableName + "_1_ where "
					+ tableName + ".inode = " + tableName + "_1_.inode and " + tableName + ".inode in (");
			sb.append("select distinct " + tableName + "_condition.inode ");
			sb.append(" from " + tableName + " " + tableName + "_condition ");
			if (InodeUtils.isSet(parent)) {
				sb.append(", tree tree ");
			}

			String sqlDel = showDeleted ? com.dotmarketing.db.DbConnectionFactory.getDBTrue() : com.dotmarketing.db.DbConnectionFactory.getDBFalse();
			sb.append(" where working = " +  com.dotmarketing.db.DbConnectionFactory.getDBTrue()  +"  and deleted = " + sqlDel);

			if(UtilMethods.isSet(condition)) {
				sb.append(" and (" + condition + " )");
			}
			if (InodeUtils.isSet(parent)) {
				sb.append(" and (" + tableName + "_condition.inode = tree.child");
				sb.append(" and tree.parent = '" + parent + "')");
			}
			sb.append(")");


			Logger.debug(WebAssetFactory.class, sb.toString());

			dc.setSQL(sb.toString());

			int startRow = offset;

			if (limit != 0) {
				dc.setStartRow(startRow);
				dc.setMaxRows(limit);
			}

			List<Map<String, String>> list = dc.loadResults();
			List<Permissionable> assetsList = new ArrayList<Permissionable>();
			WebAsset permissionable;

			PermissionAPI permAPI = APILocator.getPermissionAPI();

			while ((assetsList.size() < limit) && (list != null) && (0 < list.size())) {
				for (Map<String, String> map: list) {
					permissionable = (WebAsset) c.newInstance();
					permissionable.setIdentifier(map.get("identifier"));
					permissionable.setInode(map.get("inode"));

					if (permAPI.doesUserHavePermission(permissionable, PermissionAPI.PERMISSION_READ, user, false)) {
						assetsList.add(permissionable);
						if (limit < assetsList.size())
							break;
					}
				}

				if (assetsList.size() < limit) {
					dc = new DotConnect();
					dc.setSQL(sb.toString());
					startRow += limit;
					dc.setStartRow(startRow);
					dc.setMaxRows(limit);
					list = dc.loadResults();
				}
			}

			return assetsList.size();
		} catch (Exception e) {
			Logger.warn(WebAssetFactory.class, "getAssetsCountPerConditionWithPermissionWithParent failed:" + e, e);
		}

		return 0;
	}

	@SuppressWarnings("unchecked")
	@Deprecated
	public static int getAssetsCountPerConditionWithPermission(String condition, Class c, int limit, int offset, String parent, User user) {
		DotConnect dc = new DotConnect();

		StringBuffer sb = new StringBuffer();
		try {

			if(offset < 0) offset = 0;

			String tableName = ((Inode) c.newInstance()).getType();

			sb.append("select " + tableName + ".identifier as identifier, " + tableName + "_1_.inode as inode from " + tableName + ", inode " + tableName + "_1_ where "
					+ tableName + ".inode = " + tableName + "_1_.inode and " + tableName + ".inode in (");
			sb.append("select distinct " + tableName + "_condition.inode ");
			sb.append(" from " + tableName + " " + tableName + "_condition, tree tree, identifier identifier ");
			if (parent != null) {
				sb.append(", tree tree2");
			}

			sb.append(" where " + condition);

			if (parent != null) {
				sb.append(" and " + tableName + "_condition.inode = tree2.child");
				sb.append(" and tree2.parent = '" + parent + "'");
			}
			sb.append(" and " + tableName + "_condition.inode = tree.child ");
			sb.append(" and tree.parent = identifier.id) ");

			List<Permissionable> toReturn = new ArrayList<Permissionable>();
			int internalLimit = 500;
			int internalOffset = 0;
			boolean done = false;

			while(!done) {
				Logger.debug(WebAssetFactory.class, sb.toString());
				dc.setSQL(sb.toString());

				dc.setStartRow(internalOffset);
				dc.setMaxRows(internalLimit);

				List<Map<String, String>> list = dc.loadResults();
				List<Permissionable> assetsList = new ArrayList<Permissionable>();
				WebAsset permissionable;

				for (Map<String, String> map: list) {
					permissionable = (WebAsset) c.newInstance();
					permissionable.setIdentifier(map.get("identifier"));
					permissionable.setInode(map.get("inode"));
					assetsList.add(permissionable);
				}

				PermissionAPI permAPI = APILocator.getPermissionAPI();
				toReturn.addAll(permAPI.filterCollection(assetsList, PermissionAPI.PERMISSION_READ, false, user));
				if(limit > 0 && toReturn.size() >= limit + offset)
					done = true;
				else if(assetsList.size() < internalLimit)
					done = true;

				internalOffset += internalLimit;
			}

			if(offset > toReturn.size()) {
				toReturn = new ArrayList<Permissionable>();
			} else if(limit > 0) {
				int toIndex = offset + limit > toReturn.size()?toReturn.size():offset + limit;
				toReturn = toReturn.subList(offset, toIndex);
			} else if (offset > 0) {
				toReturn = toReturn.subList(offset, toReturn.size());
			}

			return toReturn.size();

		} catch (Exception e) {
			Logger.warn(WebAssetFactory.class, "getAssetsCountPerConditionWithPermission failed:" + e, e);
		}

		return 0;
	}

	@SuppressWarnings("unchecked")
	@Deprecated
	public static int getAssetsCountPerConditionWithPermissionWithParent(String hostId, String condition, Class c, int limit, int offset, String parent, boolean showDeleted, User user) {
		DotConnect dc = new DotConnect();

		StringBuffer sb = new StringBuffer();
		try {

			String tableName = ((Inode) c.newInstance()).getType();

			sb.append("select " + tableName + ".identifier as identifier, " + tableName + "_1_.inode as inode from " + tableName + ", inode " + tableName + "_1_ where "
					+ tableName + ".inode = " + tableName + "_1_.inode and " + tableName + ".inode in (");
			sb.append("select distinct " + tableName + "_condition.inode ");
			sb.append(" from " + tableName + " " + tableName + "_condition");
			if (InodeUtils.isSet(parent)) {
				sb.append(", tree tree2");
			}
			String sqlDel = showDeleted ? com.dotmarketing.db.DbConnectionFactory.getDBTrue() : com.dotmarketing.db.DbConnectionFactory.getDBFalse();
			sb.append(" where working = " +  com.dotmarketing.db.DbConnectionFactory.getDBTrue() +" and deleted = " + sqlDel);

			if(UtilMethods.isSet(condition))
				sb.append(" and (" + condition + ") ");

			if (InodeUtils.isSet(parent)) {
				sb.append(" and (" + tableName + "_condition.inode = tree2.child");
				sb.append(" and tree2.parent = '" + parent + "') ");
			}

			if(c.equals(Container.class) || c.equals(Template.class))
			{
				sb.append(") and " + tableName + ".inode in (select inode from identifier," + tableName + "where host_inode = '"
						+ hostId + "' and " + tableName + ".identifier = identifier.id)");
			}
			else
			{
				sb.append(") and " + tableName + ".inode in (select inode from identifier," + tableName + "where host_inode = '"
						+ hostId + "' and " + tableName + ".identifier = identifier.id)");
			}

			Logger.debug(WebAssetFactory.class, sb.toString());

			dc.setSQL(sb.toString());

			int startRow = offset;

			if (limit != 0) {
				dc.setStartRow(startRow);
				dc.setMaxRows(limit);
			}

			List<Map<String, String>> list = dc.loadResults();
			List<Permissionable> assetsList = new ArrayList<Permissionable>();
			WebAsset permissionable;

			PermissionAPI permAPI = APILocator.getPermissionAPI();

			while ((assetsList.size() < limit) && (list != null) && (0 < list.size())) {
				for (Map<String, String> map: list) {
					permissionable = (WebAsset) c.newInstance();
					permissionable.setIdentifier(map.get("identifier"));
					permissionable.setInode(map.get("inode"));

					if (permAPI.doesUserHavePermission(permissionable, PermissionAPI.PERMISSION_READ, user, false)) {
						assetsList.add(permissionable);
						if (limit < assetsList.size())
							break;
					}
				}

				if (assetsList.size() < limit) {
					dc = new DotConnect();
					dc.setSQL(sb.toString());
					startRow += limit;
					dc.setStartRow(startRow);
					dc.setMaxRows(limit);
					list = dc.loadResults();
				}
			}

			return assetsList.size();

		} catch (Exception e) {
			Logger.warn(WebAssetFactory.class, "getAssetsCountPerConditionWithPermissionWithParent failed:" + e, e);
		}

		return 0;
	}

	@SuppressWarnings("unchecked")
	@Deprecated
	public static int getAssetsCountPerConditionWithPermission(String hostId, String condition, Class c, int limit, int offset, String parent, User user) {
		DotConnect dc = new DotConnect();

		StringBuffer sb = new StringBuffer();
		try {


			String tableName = ((Inode) c.newInstance()).getType();

			sb.append("select " + tableName + "_1_.identifier as identifier, " + tableName + "_1_.inode as inode from " + tableName + ", inode " + tableName + "_1_ where "
					+ tableName + ".inode = " + tableName + "_1_.inode and " + tableName + ".inode in (");
			sb.append("select distinct " + tableName + "_condition.inode ");
			sb.append(" from " + tableName + " " + tableName + "_condition");
			if (InodeUtils.isSet(parent)) {
				sb.append(", tree tree2");
			}
			sb.append(" where " + condition);

			if (InodeUtils.isSet(parent)) {
				sb.append(" and " + tableName + "_condition.inode = tree2.child");
				sb.append(" and tree2.parent = '" + parent + "'");
			}

			if(c.equals(Container.class) || c.equals(Template.class))
			{
				sb.append(") and " + tableName + ".inode in (select inode from identifier," + tableName + "where host_inode = '"
						+ hostId + "' and " + tableName + ".identifier = identifier.id)");
			}
			else
			{
				sb.append(") and " + tableName + ".inode in (select tree.child from identifier, tree where host_inode = '"
						+ hostId + "' and tree.parent = identifier.id)");
			}

			Logger.debug(WebAssetFactory.class, sb.toString());

			List<Permissionable> toReturn = new ArrayList<Permissionable>();
			int internalLimit = ITERATION_LIMIT;
			int internalOffset = 0;
			boolean done = false;

			while(!done) {
				Logger.debug(WebAssetFactory.class, sb.toString());
				dc.setSQL(sb.toString());

				dc.setStartRow(internalOffset);
				dc.setMaxRows(internalLimit);

				List<Map<String, String>> list = dc.loadResults();
				List<Permissionable> assetsList = new ArrayList<Permissionable>();
				WebAsset permissionable;

				for (Map<String, String> map: list) {
					permissionable = (WebAsset) c.newInstance();
					permissionable.setIdentifier(map.get("identifier"));
					permissionable.setInode(map.get("inode"));
					assetsList.add(permissionable);
				}

				PermissionAPI permAPI = APILocator.getPermissionAPI();
				toReturn.addAll(permAPI.filterCollection(assetsList, PermissionAPI.PERMISSION_READ, false, user));
				if(limit > 0 && toReturn.size() >= limit + offset)
					done = true;
				else if(assetsList.size() < internalLimit)
					done = true;

				internalOffset += internalLimit;
			}

			if(offset > toReturn.size()) {
				toReturn = new ArrayList<Permissionable>();
			} else if(limit > 0) {
				int toIndex = offset + limit > toReturn.size()?toReturn.size():offset + limit;
				toReturn = toReturn.subList(offset, toIndex);
			} else if (offset > 0) {
				toReturn = toReturn.subList(offset, toReturn.size());
			}

			return toReturn.size();

		} catch (Exception e) {
			Logger.warn(WebAssetFactory.class, "getAssetsCountPerConditionWithPermission failed:" + e, e);
		}

		return 0;
	}

	public PaginatedArrayList<PermissionAsset> getAssetsAndPermissions(String hostId, Role[] roles,
			boolean includeArchived, int limit, int offset, String orderBy, String tableName, String parent, String query, User user) throws DotIdentifierStateException, DotDataException, DotSecurityException {
		PaginatedArrayList<PermissionAsset>  paginatedEntries = new PaginatedArrayList<PermissionAsset> ();
		long totalCount = 0;

		parent = SQLUtil.sanitizeParameter(parent);
		query = SQLUtil.sanitizeParameter(query);
		orderBy = SQLUtil.sanitizeSortBy(orderBy);

		AssetType type = AssetType.getObject(tableName.toUpperCase());
		java.util.List<? extends Permissionable> elements = null;
		Map<String,Object> params = new HashMap<String, Object>();
		if(UtilMethods.isSet(query)){
			params.put("title", query.toLowerCase().replace("\'","\\\'"));
		}
		try {
<<<<<<< HEAD
		if (type.equals(AssetType.HTMLPAGE)){
			if(UtilMethods.isSet(query)){
				params.put("pageUrl", query.toLowerCase());
			}
			elements = htmlPageAPI.findIHtmlPages(user, includeArchived, params, hostId, null, null, parent, offset, limit, orderBy);
=======
		if (type.equals(AssetType.FILE_ASSET)){
			if(UtilMethods.isSet(query)){
				params.put("fileName", query.toLowerCase().replace("\'","\\\'"));
			}
			elements = fileAPI.findFiles(user, includeArchived, params, hostId, null,null, parent, offset, limit, orderBy);
>>>>>>> ef7b854b
		}else if (type.equals(AssetType.CONTAINER)){
			if(APILocator.getIdentifierAPI().isIdentifier(query)){
				params.put("identifier", query);
			}
			elements = containerAPI.findContainers(user, includeArchived, params, hostId, null, null, parent, offset, limit, orderBy);
		}else if (type.equals(AssetType.TEMPLATE)){
			if(APILocator.getIdentifierAPI().isIdentifier(query)){
				params.put("identifier", query);
			}
			elements = templateAPI.findTemplates(user, includeArchived, params, hostId, null, null,  parent, offset, limit, orderBy);
		}else if (type.equals(AssetType.LINK)){
			elements = linksAPI.findLinks(user, includeArchived, params, hostId, null, null, parent, offset, limit, orderBy);
		}
		} catch (DotSecurityException e) {
			Logger.warn(WebAssetFactory.class, "getAssetsAndPermissions failed:" + e, e);
		} catch (DotDataException e) {
			Logger.warn(WebAssetFactory.class, "getAssetsAndPermissions failed:" + e, e);
		}


	    totalCount =  elements!=null?((PaginatedArrayList)elements).getTotalResults():0;
	    java.util.Iterator<? extends Permissionable> elementsIter = elements.iterator();

		while (elementsIter.hasNext()) {
			Permissionable asset = elementsIter.next();
			PermissionAsset permAsset = new PermissionAsset();
			Folder folderParent = null;
			Host host = null;
			if (asset instanceof WebAsset) {
				// For WebAsset objects
				WebAsset webAsset = (WebAsset) asset;
				if (!WebAssetFactory.isAbstractAsset(webAsset)) {
					folderParent = APILocator.getFolderAPI()
							.findParentFolder(webAsset, user, false);
				}
				try {
					host = APILocator.getHostAPI().findParentHost(webAsset,
							user, false);
				} catch (DotDataException e1) {
					Logger.error(WebAssetFactory.class,
							"Could not load host : ", e1);
				} catch (DotSecurityException e1) {
					Logger.error(WebAssetFactory.class,
							"User does not have required permissions : ", e1);
				}
				if (host != null) {
					if (host.isArchived()) {
						continue;
					}
				}
				if (!WebAssetFactory.isAbstractAsset(webAsset)) {
					permAsset.setPathToMe(APILocator.getIdentifierAPI()
							.find(folderParent).getPath());
				} else {
					permAsset.setPathToMe("");
				}
				if (asset instanceof IHTMLPage) {
					permAsset.setPermissionableAsset(asset);
				} else {
					permAsset.setAsset(webAsset);
				}
			} else {
				// For HTMLPage and IHTMLPage objects
				IHTMLPage page = (IHTMLPage) asset;
				String pathToFolderParent = APILocator.getIdentifierAPI().find(page).getParentPath();
				folderParent = APILocator.getFolderAPI()
						.findParentFolder((Treeable) asset, user, false);
				try {
					String pageHostId = APILocator.getIdentifierAPI()
							.find(page.getIdentifier()).getHostId();
					host = APILocator.getHostAPI().find(pageHostId, user, false);
				} catch (DotDataException e1) {
					Logger.error(WebAssetFactory.class,
							"Could not load host : ", e1);
				} catch (DotSecurityException e1) {
					Logger.error(WebAssetFactory.class,
							"User does not have required permissions : ", e1);
				}
				if (host != null) {
					if (host.isArchived()) {
						continue;
					}
				}
				if(folderParent!=null)
					permAsset.setPathToMe(APILocator.getIdentifierAPI()
							.find(folderParent).getPath());
				else
					permAsset.setPathToMe(pathToFolderParent);
				permAsset.setPermissionableAsset(page);
			}
			java.util.List<Integer> permissions = new ArrayList<Integer>();
			try {
				permissions = permissionAPI.getPermissionIdsFromRoles(asset, roles, user);
			} catch (DotDataException e) {
				Logger.error(WebAssetFactory.class,"Could not load permissions : ",e);
			}
			permAsset.setPermissions(permissions);
			paginatedEntries.add(permAsset);
		}

		paginatedEntries.setTotalResults(totalCount);

		return paginatedEntries;
	}

}<|MERGE_RESOLUTION|>--- conflicted
+++ resolved
@@ -107,11 +107,6 @@
 
 
 	private static PermissionAPI permissionAPI = APILocator.getPermissionAPI();
-<<<<<<< HEAD
-	private static HTMLPageAPI htmlPageAPI = APILocator.getHTMLPageAPI();
-=======
-	private static FileAPI fileAPI = APILocator.getFileAPI();
->>>>>>> ef7b854b
 	private static ContainerAPI containerAPI = APILocator.getContainerAPI();
 	private static TemplateAPI templateAPI = APILocator.getTemplateAPI();
 	private static MenuLinkAPI linksAPI = APILocator.getMenuLinkAPI();
@@ -580,28 +575,6 @@
 
 
 		WebAsset live = (WebAsset) APILocator.getVersionableAPI().findLiveVersion(identifier, APILocator.getUserAPI().getSystemUser(), false);
-
-<<<<<<< HEAD
-		//Delete the HTML Page from the Structure Detail
-		if(currWebAsset instanceof HTMLPage)
-		{
-			List<Structure> structures = (List<Structure>) StructureFactory.getStructures();
-			for(Structure structure : structures)
-			{
-				if(structure.getDetailPage() == identifier.getInode())
-				{
-					structure.setDetailPage("");
-					StructureFactory.saveStructure(structure);
-				}
-			}
-=======
-		if (currWebAsset instanceof File)
-		{
-         RefreshMenus.deleteMenu(currWebAsset);
-         Identifier ident=APILocator.getIdentifierAPI().find(currWebAsset);
-         CacheLocator.getNavToolCache().removeNavByPath(ident.getHostId(), ident.getParentPath());
->>>>>>> ef7b854b
-		}
 
 		User userMod = null;
 		try{
@@ -2052,20 +2025,7 @@
 			params.put("title", query.toLowerCase().replace("\'","\\\'"));
 		}
 		try {
-<<<<<<< HEAD
-		if (type.equals(AssetType.HTMLPAGE)){
-			if(UtilMethods.isSet(query)){
-				params.put("pageUrl", query.toLowerCase());
-			}
-			elements = htmlPageAPI.findIHtmlPages(user, includeArchived, params, hostId, null, null, parent, offset, limit, orderBy);
-=======
-		if (type.equals(AssetType.FILE_ASSET)){
-			if(UtilMethods.isSet(query)){
-				params.put("fileName", query.toLowerCase().replace("\'","\\\'"));
-			}
-			elements = fileAPI.findFiles(user, includeArchived, params, hostId, null,null, parent, offset, limit, orderBy);
->>>>>>> ef7b854b
-		}else if (type.equals(AssetType.CONTAINER)){
+		if (type.equals(AssetType.CONTAINER)){
 			if(APILocator.getIdentifierAPI().isIdentifier(query)){
 				params.put("identifier", query);
 			}
