package com.dotmarketing.factories;

<<<<<<< HEAD
import com.dotcms.business.WrapInTransaction;
import com.dotcms.rendering.velocity.services.PageLoader;
=======
import com.dotmarketing.util.UtilMethods;
import com.dotcms.util.transform.DBTransformer;
import com.dotcms.util.transform.TransformerLocator;
import java.sql.SQLException;
import java.util.ArrayList;
import java.util.Collections;
import java.util.Date;
import java.util.HashSet;
import java.util.List;
import java.util.Map;
import java.util.Set;
>>>>>>> 08580835

import com.dotmarketing.beans.Identifier;
import com.dotmarketing.beans.MultiTree;
import com.dotmarketing.business.APILocator;
import com.dotmarketing.business.DotStateException;
import com.dotmarketing.common.db.DotConnect;
import com.dotmarketing.exception.DotDataException;
import com.dotmarketing.exception.DotRuntimeException;
import com.dotmarketing.exception.DotSecurityException;
import com.dotmarketing.portlets.containers.model.Container;
import com.dotmarketing.portlets.contentlet.business.DotContentletStateException;
import com.dotmarketing.portlets.contentlet.model.Contentlet;
import com.dotmarketing.portlets.contentlet.model.ContentletVersionInfo;
import com.dotmarketing.portlets.htmlpageasset.model.IHTMLPage;

import com.dotmarketing.util.Logger;

import java.util.Date;
import java.util.HashSet;
import java.util.List;
import java.util.Map;
import java.util.Set;
import java.util.stream.Collectors;

import com.google.common.collect.Lists;
import org.jetbrains.annotations.NotNull;

/**
 * This class provides utility routines to interact with the Multi-Tree structures in the system. A
 * Multi-Tree represents the relationship between a Legacy or Content Page, a container, and a
 * contentlet.
 * <p>
 * Therefore, the content of a page can be described as the sum of several Multi-Tree records which
 * represent each piece of information contained in it.
 * </p>
 * 
 * @author will
 */
public class MultiTreeFactory {
<<<<<<< HEAD
=======
    
    private static final String DELETE_MULTITREE_ERROR_MSG = "Deleting MultiTree Object failed:";
    private static final String SAVE_MULTITREE_ERROR_MSG = "Saving MultiTree Object failed:";

    //MultiTree fields
	private static final String CHILD = "child";
	private static final String PARENT1 = "parent1";
	private static final String PARENT2 = "parent2";
	private static final String RELATION_TYPE = "relation_type";
	private static final String TREE_ORDER = "tree_order";

	public static void deleteMultiTree(Object o1, Object o2, Object o3) {
		Inode inode1 = (Inode) o1;
		Inode inode2 = (Inode) o2;
		Inode inode3 = (Inode) o3;
>>>>>>> 08580835

    final static String DELETE_SQL = "delete from multi_tree where parent1=? and parent2=? and child=? and  relation_type = ?";
    final static String SELECT_SQL =
            "select * from multi_tree where parent1 = ? and parent2 = ? and child = ? and  relation_type = ?";

    final static String INSERT_SQL =
            "insert into multi_tree (parent1, parent2, child, relation_type, tree_order ) values (?,?,?,?,?)  ";

    final static String SELECT_BY_ONE_PARENT = "select * from multi_tree where parent1 = ? or parent2 = ? ";
    final static String SELECT_BY_TWO_PARENTS = "select * from multi_tree where parent1 = ? and parent2 = ?  order by tree_order";
    final static String SELECT_ALL = "select * from multi_tree  ";
    final static String SELECT_BY_CHILD = "select * from multi_tree where child = ?  order by parent1, parent2, relation_type ";
    final static String SELECT_BY_PARENTS_AND_RELATIONS =
            " select * from multi_tree where parent1 = ? and parent2 = ? and relation_type = ? order by tree_order";


    public static void deleteMultiTree(final MultiTree mTree) throws DotDataException {
        _dbDelete(mTree);
        updateHTMLPageVersionTS(mTree.getHtmlPage());
        refreshPageInCache(mTree.getHtmlPage());
    }
    public static void deleteMultiTree(final List<MultiTree> mTree) throws DotDataException {
        for(MultiTree tree : mTree) {
            deleteMultiTree(tree);
        }
    }
    
    public static void deleteMultiTreeByParent(String pageOrContainer) throws DotDataException {
        deleteMultiTree(getMultiTrees(pageOrContainer));
    }
    
    public static void deleteMultiTreeByChild(String contentIdentifier) throws DotDataException {
        deleteMultiTree(getMultiTreesByChild(contentIdentifier));
    }
    /**
     * Deletes multi-tree relationship given a MultiTree object. It also updates the version_ts of
     * all versions of the htmlpage passed in (multiTree.parent1)
     *
     * @param multiTree
     * @throws DotDataException
     * @throws DotSecurityException
     * 
     */
    private static void _dbDelete(final MultiTree mTree) throws DotDataException {

        DotConnect db = new DotConnect().setSQL(DELETE_SQL)
            .addParam(mTree.getHtmlPage())
            .addParam(mTree.getContainer())
            .addParam(mTree.getContentlet())
            .addParam(mTree.getRelationType());
        db.loadResult();

    }

    /**
     * use the relationType for specificity{link
     * {@link #getMultiTree(String, String, String, String)}
     * 
     * @param htmlPage
     * @param container
     * @param childContent
     * @return
     * @throws DotDataException
     */
    @Deprecated
    public static MultiTree getMultiTree(Identifier htmlPage, Identifier container, Identifier childContent)
            throws DotDataException {
        return getMultiTree(htmlPage, container, childContent, MultiTree.LEGACY_RELATION_TYPE);
    }


    public static MultiTree getMultiTree(Identifier htmlPage, Identifier container, Identifier childContent, String relationType)
            throws DotDataException {
        return getMultiTree(htmlPage.getId(), container.getId(), childContent.getId(), relationType);
    }


    public static MultiTree getMultiTree(String htmlPage, String container, String childContent, String relationType)
            throws DotDataException {

        DotConnect db = new DotConnect().setSQL(SELECT_SQL)
            .addParam(htmlPage)
            .addParam(container)
            .addParam(childContent)
            .addParam(relationType);
        db.loadResult();

        return dbToMultiTree(db.loadObjectResults()).stream()
            .findFirst()
            .orElse(null);

    }

    public static java.util.List<MultiTree> getMultiTrees(Identifier parent) throws DotDataException {
        return getMultiTrees(parent.getId());
    }

    public static java.util.List<MultiTree> getMultiTrees(Identifier htmlPage, Identifier container) throws DotDataException {
        return getMultiTrees(htmlPage.getId(), container.getId());
    }

    public static java.util.List<MultiTree> getMultiTrees(String parentInode) throws DotDataException {

        DotConnect db = new DotConnect().setSQL(SELECT_BY_ONE_PARENT)
            .addParam(parentInode)
            .addParam(parentInode);

        return dbToMultiTree(db.loadObjectResults());

    }

    public static java.util.List<MultiTree> getAllMultiTrees() {
        try {
            DotConnect db = new DotConnect().setSQL(SELECT_ALL);

            return dbToMultiTree(db.loadObjectResults());

        } catch (Exception e) {
            Logger.error(MultiTreeFactory.class, "getMultiTree failed:" + e, e);
            throw new DotRuntimeException(e.toString());
        }
    }

    public static java.util.List<MultiTree> getMultiTrees(String htmlPage, String container, String relationType) {
        try {

            DotConnect db = new DotConnect().setSQL(SELECT_BY_PARENTS_AND_RELATIONS)
                .addParam(htmlPage)
                .addParam(container)
                .addParam(relationType);
            return dbToMultiTree(db.loadObjectResults());
        } catch (Exception e) {
            Logger.error(MultiTreeFactory.class, "getMultiTree failed:" + e, e);
            throw new DotRuntimeException(e.toString());
        }
    }

    public static java.util.List<MultiTree> getMultiTrees(IHTMLPage htmlPage, Container container) throws DotDataException {
        return getMultiTrees(htmlPage.getIdentifier(), container.getIdentifier());
    }


    public static java.util.List<MultiTree> getMultiTrees(String htmlPage, String container) throws DotDataException {

        DotConnect db = new DotConnect().setSQL(SELECT_BY_TWO_PARENTS)
            .addParam(htmlPage)
            .addParam(container);
        return dbToMultiTree(db.loadObjectResults());

    }

    public static java.util.List<MultiTree> getMultiTrees(IHTMLPage htmlPage, Container container, String relationType) {
        return getMultiTrees(htmlPage.getIdentifier(), container.getIdentifier(), relationType);
    }


    public static java.util.List<MultiTree> getContainerMultiTrees(String containerIdentifier) throws DotDataException {
        return getMultiTrees(containerIdentifier);
    }


    public static java.util.List<MultiTree> getMultiTreesByChild(String contentIdentifier) throws DotDataException {

        DotConnect db = new DotConnect().setSQL(SELECT_BY_CHILD)
            .addParam(contentIdentifier);

        return dbToMultiTree(db.loadObjectResults());

    }



    @WrapInTransaction
    public static void saveMultiTree(MultiTree mTree) throws DotDataException {

        _reorder(mTree);
        updateHTMLPageVersionTS(mTree.getHtmlPage());
        refreshPageInCache(mTree.getHtmlPage());

    }

    /**
     * Saves a multi-tree 
     * <ol>
     * <li>The identifier of the Content Page.</li>
     * <li>The identifier of the container in the page.</li>
     * <li>The identifier of the contentlet itself.</li>
     * <li>The type of content relation.</li>
     * <li>The order in which this construct is added to the database.</li>
     * </ol>
     * 
     * @param o - The multi-tree structure.
     * @throws DotDataException
     * @throws DotSecurityException
     */
    @WrapInTransaction
    public static void saveMultiTrees(List<MultiTree> mTrees) throws DotDataException {
        if (mTrees == null || mTrees.isEmpty())
            throw new DotDataException("empty list passed in");
        int i = 0;
        for (MultiTree tree : mTrees) {
            _dbUpsert(tree.setTreeOrder(i++));
        }
<<<<<<< HEAD
        MultiTree mTree = mTrees.get(0);
        updateHTMLPageVersionTS(mTree.getHtmlPage());
        refreshPageInCache(mTree.getHtmlPage());

    }



    private static void _dbUpsert(final MultiTree mtree) throws DotDataException {

        _dbDelete(mtree);
        _dbInsert(mtree);

    }

    private static void _reorder(final MultiTree tree) throws DotDataException {

        List<MultiTree> trees = getMultiTrees(tree.getHtmlPage(), tree.getContainer(), tree.getRelationType());
        trees = trees.stream()
            .filter(rowTree -> !rowTree.equals(tree))
            .collect(Collectors.toList());
        int maxOrder = (tree.getTreeOrder() > trees.size()) ? trees.size() : tree.getTreeOrder();
        trees.add(maxOrder, tree);

        saveMultiTrees(trees);

    }



    private static void _dbInsert(final MultiTree o) throws DotDataException {
        new DotConnect().setSQL(INSERT_SQL)
            .addParam(o.getHtmlPage())
            .addParam(o.getContainer())
            .addParam(o.getContentlet())
            .addParam(o.getRelationType())
            .addParam(o.getTreeOrder())
            .loadResult();
    }



=======
	}
	
	public static boolean existsMultiTree(Object o1, Object o2, Object o3) {
	    Inode inode1 = (Inode) o1;
	    Inode inode2 = (Inode) o2;
	    Inode inode3 = (Inode) o3;

	    try {

	        DotConnect db = new DotConnect();
	        db.setSQL("select count(*) mycount from multi_tree where parent1 =? and parent2 = ? and child = ? ");
	        db.addParam(inode1.getInode());
	        db.addParam(inode2.getInode());
	        db.addParam(inode3.getInode());

	        int count = db.getInt("mycount");

	        return (count > 0);
	    }
	    catch (Exception e) {
	        throw new DotRuntimeException(e.getMessage());
	    }
	}

	public static MultiTree getMultiTree(Identifier parent1, Identifier parent2, Identifier child) {
		try {
			HibernateUtil dh = new HibernateUtil(MultiTree.class);
			dh.setQuery("from multi_tree in class com.dotmarketing.beans.MultiTree where parent1 = ? and parent2 = ? and child = ?");
			dh.setParam(parent1.getInode());
			dh.setParam(parent2.getInode());
			dh.setParam(child.getInode());

			return (MultiTree) dh.load();
		} catch (Exception e) {
            Logger.warn(MultiTreeFactory.class, "getMultiTree failed:" + e, e);
		}
		return new MultiTree();
	}
    
	@SuppressWarnings("unchecked")
	public static java.util.List<MultiTree> getMultiTree(Inode parent) {
		try {
			HibernateUtil dh = new HibernateUtil(MultiTree.class);
			dh.setQuery("from multi_tree in class com.dotmarketing.beans.MultiTree where parent1 = ? or parent2 = ? ");
			dh.setParam(parent.getInode());
			dh.setParam(parent.getInode());

			return dh.list();
            
		} catch (Exception e) {
            Logger.error(MultiTreeFactory.class, "getMultiTree failed:" + e, e);
			throw new DotRuntimeException(e.toString());
		}
	}
	
	public static java.util.List<MultiTree> getMultiTree(Identifier parent) {
		try {
			HibernateUtil dh = new HibernateUtil(MultiTree.class);
			dh.setQuery("from multi_tree in class com.dotmarketing.beans.MultiTree where parent1 = ? or parent2 = ? ");
			dh.setParam(parent.getInode());
			dh.setParam(parent.getInode());

			return dh.list();
            
		} catch (Exception e) {
            Logger.error(MultiTreeFactory.class, "getMultiTree failed:" + e, e);
			throw new DotRuntimeException(e.toString());
		}
	}

	@SuppressWarnings("unchecked")
	public static java.util.List<MultiTree> getMultiTree(String parentInode) {
		try {
			HibernateUtil dh = new HibernateUtil(MultiTree.class);
			dh.setQuery("from multi_tree in class com.dotmarketing.beans.MultiTree where parent1 = ? or parent2 = ? ");
			dh.setParam(parentInode);
			dh.setParam(parentInode);

			return dh.list();
            
		} catch (Exception e) {
            Logger.error(MultiTreeFactory.class, "getMultiTree failed:" + e, e);
			throw new DotRuntimeException(e.toString());
		}
	}
	@SuppressWarnings("unchecked")
	public static java.util.List<MultiTree> getMultiTree(IHTMLPage htmlPage, Container container) {
		try {
			HibernateUtil dh = new HibernateUtil(MultiTree.class);
			dh.setQuery("from multi_tree in class com.dotmarketing.beans.MultiTree where parent1 = ? and parent2 = ? ");
			dh.setParam(htmlPage.getIdentifier());
			dh.setParam(container.getIdentifier());

			return dh.list();
            
		} catch (Exception e) {
            Logger.error(MultiTreeFactory.class, "getMultiTree failed:" + e, e);
			throw new DotRuntimeException(e.toString());
		}
	}
	/**
	 * Get the multi_tree by both parents given a containerId
	 * 
	 * @author Graziano Aliberti - Engineering Ingegneria Informatica S.p.a
	 *
	 * Jun 26, 2013 - 12:34:29 PM
	 */
	@SuppressWarnings("unchecked")
	public static java.util.List<MultiTree> getContainerMultiTree(String containerIdentifier) {
		try {
			HibernateUtil dh = new HibernateUtil(MultiTree.class);
			dh.setQuery("from multi_tree in class com.dotmarketing.beans.MultiTree where parent1 = ? or parent2 = ? or child = ?");
			dh.setParam(containerIdentifier);
			dh.setParam(containerIdentifier);
			dh.setParam(containerIdentifier);

			return dh.list();
            
		} catch (Exception e) {
            Logger.error(MultiTreeFactory.class, "getContainerMultiTree failed:" + e, e);
			throw new DotRuntimeException(e.toString());
		}
	}

	/**
	 * Get a list of MultiTree for Contentlets using a specific Structure and specific Container
	 * @param containerIdentifier
	 * @param structureIdentifier
	 * @return List of MultiTree
	 */
	public static List<MultiTree> getContainerStructureMultiTree(String containerIdentifier, String structureInode) {
		try {
			DotConnect dc = new DotConnect();
			StringBuilder query = new StringBuilder();
			query.append("SELECT mt.* FROM multi_tree mt JOIN contentlet c ON c.identifier = mt.child ");
			query.append("WHERE mt.parent2 = ? AND c.structure_inode = ? ");

			dc.setSQL(query.toString());
			dc.addParam(containerIdentifier);
			dc.addParam(structureInode);

			List<MultiTree> ret = new ArrayList<>();
			List<Map<String,String>> results = dc.loadResults();
			if(results != null && !results.isEmpty()){
				for (Map<String, String> map : results) {
					ret.add(getMultiTreeFields(map));
				}
			}

			return ret;

		} catch (DotDataException e) {
			Logger.error(MultiTreeFactory.class, "getContainerStructureMultiTree failed:" + e, e);
			throw new DotRuntimeException(e.toString());
		}
	}

	@NotNull
	private static MultiTree getMultiTreeFields(Map<String, String> map) {
		MultiTree mt = new MultiTree();
		mt.setChild(map.get(CHILD));
		mt.setParent1(map.get(PARENT1));
		mt.setParent2(map.get(PARENT2));
		if (UtilMethods.isSet(map.get(RELATION_TYPE))) {
			mt.setRelationType(map.get(RELATION_TYPE));
		}
		if (UtilMethods.isSet(map.get(TREE_ORDER))) {
			mt.setTreeOrder(Integer.parseInt(map.get(TREE_ORDER)));
		}
		return mt;
	}

	@SuppressWarnings("unchecked")
	public static java.util.List<MultiTree> getMultiTreeByChild(String contentIdentifier) {
		try {
			HibernateUtil dh = new HibernateUtil(MultiTree.class);
			dh.setQuery("from multi_tree in class com.dotmarketing.beans.MultiTree where child = ? ");
			dh.setParam(contentIdentifier);

			return dh.list();
            
		} catch (Exception e) {
            Logger.error(MultiTreeFactory.class, "getMultiTreeByChild failed:" + e, e);
			throw new DotRuntimeException(e.toString());
		}
	}

	/**
	 * Saves a multi-tree construct using the default language in the system. A
	 * muti-tree is usually composed of the following five parts:
	 * <ol>
	 * <li>The identifier of the Content Page.</li>
	 * <li>The identifier of the container in the page.</li>
	 * <li>The identifier of the contentlet itself.</li>
	 * <li>The type of content relation.</li>
	 * <li>The order in which this construct is added to the database.</li>
	 * </ol>
	 * 
	 * @param o
	 *            - The multi-tree structure.
	 * @throws DotSecurityException 
	 */
	public static void saveMultiTree(MultiTree o) throws DotSecurityException {
		saveMultiTree(o, APILocator.getLanguageAPI().getDefaultLanguage()
				.getId());
	}

	/**
	 * Saves a Multi-Tree construct using a passed in language id in the system. A
	 * Muti-Tree is usually composed of the following five parts:
	 * <ol>
	 * <li>The identifier of the Content Page.</li>
	 * <li>The identifier of the container in the page.</li>
	 * <li>The identifier of the contentlet itself.</li>
	 * <li>The type of content relation.</li>
	 * <li>The order in which this construct is added to the database.</li>
	 * </ol>
	 * 
	 * @param o
	 *            - The Multi-Tree structure.
	 * @param languageId
	 *            - The language Id of the content page this contentlet will be
	 *            associated to.
	 * @throws DotSecurityException 
	 */
	public static void saveMultiTree(MultiTree o, long languageId) throws DotSecurityException {
	    if(!InodeUtils.isSet(o.getChild()) | !InodeUtils.isSet(o.getParent1()) || !InodeUtils.isSet(o.getParent2())) throw new DotRuntimeException("Make sure your Multitree is set!");
		try {
		    String id = o.getParent1();
			HibernateUtil.saveOrUpdate(o);
			updateHTMLPageVersionTS(id);
			refreshPageInCache(id);
		} catch (DotHibernateException e) {
			Logger.error(MultiTreeFactory.class, SAVE_MULTITREE_ERROR_MSG + e, e);
			throw new DotRuntimeException(e.getMessage());
		} catch (DotStateException e) {
			Logger.error(MultiTreeFactory.class, SAVE_MULTITREE_ERROR_MSG + e, e);
			throw new DotRuntimeException(e.getMessage());
		} catch (DotDataException e) {
            Logger.error(MultiTreeFactory.class, SAVE_MULTITREE_ERROR_MSG + e, e);
            throw new DotRuntimeException(e.getMessage());
        } catch (DotSecurityException e) {
            Logger.error(MultiTreeFactory.class, SAVE_MULTITREE_ERROR_MSG + e, e);
            throw new DotSecurityException(e.getMessage());
        }
	}

    public static java.util.List getChildrenClass(Inode p1, Inode p2, Class c) {

		try {
			String tableName =  ((Inode) c.newInstance()).getType();
			HibernateUtil dh = new HibernateUtil(c);
			
			String sql = "SELECT {"  + tableName + ".*} from " + tableName + " " + tableName + ", multi_tree multi_tree, inode "+ tableName +"_1_ where multi_tree.parent1 = ? and multi_tree.parent2 = ? and multi_tree.child = " + tableName + ".inode and " + tableName + "_1_.inode = " + tableName + ".inode order by multi_tree.tree_order";
            Logger.debug(MultiTreeFactory.class, "getChildrenClass\n " + sql+ "\n");
			dh.setSQLQuery(sql);
            Logger.debug(MultiTreeFactory.class, "inode p1:  " + p1.getInode() + "\n");
            Logger.debug(MultiTreeFactory.class, "inode p2:  " + p2.getInode() + "\n");
			
			dh.setParam(p1.getInode());
			dh.setParam(p2.getInode());

			return dh.list();
		}
		catch (Exception e) {
            Logger.error(MultiTreeFactory.class, "getChildrenClass failed:" + e, e);
			throw new DotRuntimeException(e.toString());
		}
	}
	
	public static java.util.List getChildrenClass(Identifier p1, Identifier p2, Class c) {

		try {
			String tableName = "";
			StringBuilder sql = new StringBuilder();

			if(c.getName().contains("Identifier")){
				tableName = "identifier";
			}else{
				tableName = ((Inode) c.newInstance()).getType();
			}
			DotConnect dc = new DotConnect();

			if(tableName.equalsIgnoreCase("identifier")){
				sql.append("SELECT ");
				sql.append(tableName);
				sql.append(".* from ");
				sql.append(tableName);
				sql.append(", multi_tree multi_tree ")
						.append(" where multi_tree.parent1 = ? and multi_tree.parent2 = ? and multi_tree.child = ");
				sql.append(tableName);
				sql.append(".id order by multi_tree.tree_order");
			}else {
				sql.append("SELECT ");
				sql.append(tableName);
				sql.append(".* from ");
				sql.append(tableName);
				sql.append(", multi_tree multi_tree, inode ");
				sql.append(tableName);
				sql.append("_1_ where multi_tree.parent1 = ? and multi_tree.parent2 = ? and multi_tree.child = ");
				sql.append(tableName);
				sql.append(".inode and ");
				sql.append(tableName);
				sql.append("_1_.inode = ");
				sql.append(tableName);
				sql.append(".inode order by multi_tree.tree_order");
			}

			Logger.debug(MultiTreeFactory.class, "getChildrenClass\n " + sql+ "\n");

			dc.setSQL(sql.toString());
            
			Logger.debug(MultiTreeFactory.class, "inode p1:  " + p1.getId() + "\n");
            Logger.debug(MultiTreeFactory.class, "inode p2:  " + p2.getId() + "\n");

			dc.addParam(p1.getId());
			dc.addParam(p2.getId());

			DBTransformer transformer = TransformerLocator
					.createDBTransformer(dc.loadObjectResults(), c);

			if (transformer != null){
				return transformer.asList();
			}
		}
		catch (Exception e) {
            Logger.error(MultiTreeFactory.class, "getChildrenClass failed:" + e, e);
			throw new DotRuntimeException(e.toString());
		}

		return Collections.emptyList();
	}
	
	public static java.util.List getChildrenClass(Inode p1, Inode p2, Class c, String orderBy) {
		try {
			String tableName =  ((Inode) c.newInstance()).getType();
			HibernateUtil dh = new HibernateUtil(c);
			
			String sql = "SELECT {"  + tableName + ".*} from " + tableName + " " + tableName + ", multi_tree multi_tree, inode "+ tableName +"_1_ where multi_tree.parent1 = ? and multi_tree.parent2 = ?  and multi_tree.child = " + tableName + ".inode and " + tableName + "_1_.inode = " + tableName + ".inode order by " + orderBy;
            Logger.debug(MultiTreeFactory.class, "hibernateUtilSQL:getChildrenClass\n " + sql+ "\n");
			dh.setSQLQuery(sql);
            Logger.debug(MultiTreeFactory.class, "inode p1:  " + p1.getInode() + "\n");
            Logger.debug(MultiTreeFactory.class, "inode p2:  " + p2.getInode() + "\n");

			dh.setParam(p1.getInode());
			dh.setParam(p2.getInode());

			return dh.list();
		}
		catch (Exception e) {
            Logger.error(MultiTreeFactory.class, "getChildrenClass failed:" + e, e);
			throw new DotRuntimeException(e.toString());
		}
	}

	public static java.util.List getChildrenClassByCondition(Inode p1, Inode p2, Class c, String condition) {
		try {
			String tableName =  ((Inode) c.newInstance()).getType();
			HibernateUtil dh = new HibernateUtil(c);
			
			String sql = "SELECT {"  + tableName + ".*} from " + tableName + " " + tableName + ", multi_tree multi_tree, inode "+ tableName +"_1_ where multi_tree.parent1 = ? and multi_tree.parent2 = ? and multi_tree.child = " + tableName + ".inode and " + tableName + "_1_.inode = " + tableName + ".inode and " + condition;
            Logger.debug(MultiTreeFactory.class, "hibernateUtilSQL:getChildrenClassByCondition\n " + sql);
			dh.setSQLQuery(sql);
            Logger.debug(MultiTreeFactory.class, "inode p1:  " + p1.getInode() + "\n");
            Logger.debug(MultiTreeFactory.class, "inode p2:  " + p2.getInode() + "\n");
			
			dh.setParam(p1.getInode());
			dh.setParam(p2.getInode());

			return dh.list();
		}
		catch (Exception e) {
            Logger.error(MultiTreeFactory.class, "getChildrenClassByCondition failed:" + e, e);
			throw new DotRuntimeException(e.toString());
		}

		//return new java.util.ArrayList();
	}

	public static java.util.List getChildrenClassByCondition(String p1, String p2, Class c, String condition) {
		try {
			String tableName =  ((Inode) c.newInstance()).getType();
			HibernateUtil dh = new HibernateUtil(c);
			
			String sql = "SELECT {"  + tableName + ".*} from " + tableName + " " + tableName + ", multi_tree multi_tree, inode "+ tableName +"_1_ where multi_tree.parent1 = ? and multi_tree.parent2 = ? and multi_tree.child = " + tableName + ".inode and " + tableName + "_1_.inode = " + tableName + ".inode and " + condition;
            Logger.debug(MultiTreeFactory.class, "hibernateUtilSQL:getChildrenClassByCondition\n " + sql);
			dh.setSQLQuery(sql);
            Logger.debug(MultiTreeFactory.class, "inode p1:  " + p1 + "\n");
            Logger.debug(MultiTreeFactory.class, "inode p2:  " + p2 + "\n");
			
			dh.setParam(p1);
			dh.setParam(p2);

			return dh.list();
		}
		catch (Exception e) {
            Logger.error(MultiTreeFactory.class, "getChildrenClassByCondition failed:" + e, e);
			throw new DotRuntimeException(e.toString());
		}
	}

	public static java.util.List getChildrenClassByConditionAndOrderBy(Inode p1, Inode p2, Class c, String condition, String orderby) {
		try {

			String tableName =  ((Inode) c.newInstance()).getType();
			HibernateUtil dh = new HibernateUtil(c);
			
			String sql = "SELECT {"  + tableName + ".*} from " + tableName + " " + tableName + ", multi_tree multi_tree, inode "+ tableName +"_1_ where multi_tree.parent1 = ? and multi_tree.parent2 = ? and multi_tree.child = " + tableName + ".inode and " + tableName + "_1_.inode = " + tableName + ".inode and " + condition + " order by " + orderby;
            Logger.debug(MultiTreeFactory.class, "hibernateUtilSQL:getChildrenClassByConditionAndOrderBy\n " + sql+ "\n");
			dh.setSQLQuery(sql);
            Logger.debug(MultiTreeFactory.class, "inode p1:  " + p1.getInode() + "\n");
            Logger.debug(MultiTreeFactory.class, "inode p2:  " + p2.getInode() + "\n");
			
			dh.setParam(p1.getInode());
			dh.setParam(p2.getInode());

			return dh.list();
		}
		catch (Exception e) {
            Logger.error(MultiTreeFactory.class, "getChildrenClassByConditionAndOrderBy failed:" + e, e);
			throw new DotRuntimeException(e.toString());
		}

		//return new java.util.ArrayList();
	}
	
	public static java.util.List getChildrenClassByConditionAndOrderBy(String p1, String p2, Class c, String condition, String orderby) {
		try {

			String tableName =  ((Inode) c.newInstance()).getType();
			HibernateUtil dh = new HibernateUtil(c);
			
			String sql = "SELECT {"  + tableName + ".*} from " + tableName + " " + tableName + ", multi_tree multi_tree, inode "+ tableName +"_1_ where multi_tree.parent1 = ? and multi_tree.parent2 = ? and multi_tree.child = " + tableName + ".inode and " + tableName + "_1_.inode = " + tableName + ".inode and " + condition + " order by " + orderby;
            Logger.debug(MultiTreeFactory.class, "hibernateUtilSQL:getChildrenClassByConditionAndOrderBy\n " + sql+ "\n");
			dh.setSQLQuery(sql);
            Logger.debug(MultiTreeFactory.class, "inode p1:  " + p1 + "\n");
            Logger.debug(MultiTreeFactory.class, "inode p2:  " + p2 + "\n");
			
			dh.setParam(p1);
			dh.setParam(p2);

			return dh.list();
		}
		catch (Exception e) {
            Logger.error(MultiTreeFactory.class, "getChildrenClassByConditionAndOrderBy failed:" + e, e);
			throw new DotRuntimeException(e.toString());
		}
	}

	public static java.util.List getChildrenClassByOrder(Inode p1, Inode p2, Class c, String order) {
		try {
			String tableName =  ((Inode) c.newInstance()).getType();
			HibernateUtil dh = new HibernateUtil(c);
			
			String sql = "SELECT {"  + tableName + ".*} from " + tableName + " " + tableName + ", multi_tree multi_tree, inode "+ tableName +"_1_ where multi_tree.parent1 = ? and multi_tree.parent2 = ? and multi_tree.child = " + tableName + ".inode and " + tableName + "_1_.inode = " + tableName + ".inode order by  " + order;
			
            Logger.debug(MultiTreeFactory.class, "hibernateUtilSQL:getChildrenClassByOrder\n " + sql);
			dh.setSQLQuery(sql);
            Logger.debug(MultiTreeFactory.class, "inode p1:  " + p1.getInode() + "\n");
            Logger.debug(MultiTreeFactory.class, "inode p2:  " + p2.getInode() + "\n");
            Logger.debug(MultiTreeFactory.class, "order:  " + order + "\n");
			
			dh.setParam(p1.getInode());
			dh.setParam(p2.getInode());

			return dh.list();
		}
		catch (Exception e) {
            Logger.error(MultiTreeFactory.class, "getChildrenClassByOrder failed:" + e, e);
			throw new DotRuntimeException(e.toString());
		}
	}
	

	public static java.util.List getParentsOfClassByCondition(Inode p, Class c, String condition) {
		try {
			String tableName =  ((Inode) c.newInstance()).getType();
			HibernateUtil dh = new HibernateUtil(c);
			
			String sql = "SELECT {"  + tableName + ".*} from " + tableName + " " + tableName + ", multi_tree multi_tree, inode "+ tableName +"_1_ where multi_tree.child = ? and (multi_tree.parent1 = " + tableName + ".inode or multi_tree.parent2 = " + tableName + ".inode) and " + tableName + "_1_.inode = " + tableName + ".inode and " + condition;
            Logger.debug(MultiTreeFactory.class, "hibernateUtilSQL:getParentsOfClassByCondition\n " + sql);
            Logger.debug(MultiTreeFactory.class, "inode:  " + p.getInode() + "\n");
            Logger.debug(MultiTreeFactory.class, "condition:  " + condition + "\n");
			dh.setSQLQuery(sql);
			dh.setParam(p.getInode());

			return dh.list();
		}
		catch (Exception e) {
            Logger.error(MultiTreeFactory.class, "getParentsOfClassByCondition failed:" + e, e);
			throw new DotRuntimeException(e.toString());
		}
	}
	
	public static java.util.List getParentsOfClass(Inode p, Class c) {
		try {

			String tableName =  ((Inode) c.newInstance()).getType();
			HibernateUtil dh = new HibernateUtil(c);
			String sql = "SELECT {"  + tableName + ".*} from " + tableName + " " + tableName + ", multi_tree multi_tree, inode "+ tableName +"_1_ where multi_tree.child = ? and (multi_tree.parent1 = " + tableName + ".inode or multi_tree.parent2 = " + tableName + ".inode) and " + tableName + "_1_.inode = " + tableName + ".inode ";
            Logger.debug(MultiTreeFactory.class, "hibernateUtilSQL:getParentOfClass:\n " + sql+ "\n");
			dh.setSQLQuery(sql);
			dh.setParam(p.getInode());
            Logger.debug(MultiTreeFactory.class, "inode:  " + p.getInode() + "\n");
			return dh.list();
		}
		catch (Exception e) {
            Logger.error(MultiTreeFactory.class, "getParentsOfClass failed:" + e, e);
			throw new DotRuntimeException(e.toString());
		}
	}	
	
>>>>>>> 08580835
    /**
     * Update the version_ts of all versions of the HTML Page with the given id. If a MultiTree
     * Object has been added or deleted from this page, its version_ts value needs to be updated so
     * it can be included in future Push Publishing tasks
     * 
     * @param id The HTMLPage Identifier to pass in
     * @throws DotContentletStateException
     * @throws DotDataException
     * @throws DotSecurityException
     * 
     */
    private static void updateHTMLPageVersionTS(final String id) throws DotDataException {
        List<ContentletVersionInfo> infos = APILocator.getVersionableAPI()
            .findContentletVersionInfos(id);
        for (ContentletVersionInfo versionInfo : infos) {
            if (versionInfo != null) {
                versionInfo.setVersionTs(new Date());
                APILocator.getVersionableAPI()
                    .saveContentletVersionInfo(versionInfo);
            }
        }
    }

    /**
     * Refresh cached objects for all versions of the HTMLPage with the given pageIdentifier.
     * 
     * @param pageIdentifier The HTMLPage Identifier to pass in
     * @throws DotContentletStateException
     * @throws DotDataException
     * 
     */
    private static void refreshPageInCache(final String pageIdentifier) throws DotDataException {
        Set<String> inodes = new HashSet<String>();
        List<ContentletVersionInfo> infos = APILocator.getVersionableAPI()
            .findContentletVersionInfos(pageIdentifier);
        for (ContentletVersionInfo versionInfo : infos) {
            inodes.add(versionInfo.getWorkingInode());
            if (versionInfo.getLiveInode() != null) {
                inodes.add(versionInfo.getLiveInode());
            }
        }
        try {
            List<Contentlet> contentlets = APILocator.getContentletAPIImpl()
                .findContentlets(Lists.newArrayList(inodes));
            for (Contentlet pageContent : contentlets) {
                IHTMLPage htmlPage = APILocator.getHTMLPageAssetAPI()
                    .fromContentlet(pageContent);
               new PageLoader().invalidateAll(htmlPage);
            }
        } catch (DotStateException | DotSecurityException e) {
            Logger.warn(MultiTreeFactory.class, "unable to refresh page cache:" + e.getMessage());
        }
    }


    private static MultiTree dbToMultiTree(Map<String, Object> row) {
        final String relationType = (String) row.getOrDefault("relation_type", null);
        final String parent1 = (String) row.getOrDefault("parent1", null);
        final String parent2 = (String) row.getOrDefault("parent2", null);
        final String child = (String) row.getOrDefault("child", null);
        final int order = Integer.valueOf((Integer) row.getOrDefault("tree_order", 0));
        return new MultiTree(parent1, parent2, child, relationType, order);
    }

    public static List<MultiTree> dbToMultiTree(List<Map<String, Object>> dbRows) {
        return (List<MultiTree>) dbRows.stream()
            .map(row -> dbToMultiTree(row))
            .collect(Collectors.toList());
    }

    /**
     * {link {@link #saveMultiTree(MultiTree)} The multitree does not respect language
     * 
     * @param multiTreeEN
     * @param english
     * @throws DotDataException
     */
    @Deprecated
    public static void saveMultiTree(MultiTree multiTree, long lang) throws DotDataException {
        saveMultiTree(multiTree);
    }


}<|MERGE_RESOLUTION|>--- conflicted
+++ resolved
@@ -1,21 +1,8 @@
 package com.dotmarketing.factories;
 
-<<<<<<< HEAD
+
 import com.dotcms.business.WrapInTransaction;
 import com.dotcms.rendering.velocity.services.PageLoader;
-=======
-import com.dotmarketing.util.UtilMethods;
-import com.dotcms.util.transform.DBTransformer;
-import com.dotcms.util.transform.TransformerLocator;
-import java.sql.SQLException;
-import java.util.ArrayList;
-import java.util.Collections;
-import java.util.Date;
-import java.util.HashSet;
-import java.util.List;
-import java.util.Map;
-import java.util.Set;
->>>>>>> 08580835
 
 import com.dotmarketing.beans.Identifier;
 import com.dotmarketing.beans.MultiTree;
@@ -30,7 +17,6 @@
 import com.dotmarketing.portlets.contentlet.model.Contentlet;
 import com.dotmarketing.portlets.contentlet.model.ContentletVersionInfo;
 import com.dotmarketing.portlets.htmlpageasset.model.IHTMLPage;
-
 import com.dotmarketing.util.Logger;
 
 import java.util.Date;
@@ -41,7 +27,6 @@
 import java.util.stream.Collectors;
 
 import com.google.common.collect.Lists;
-import org.jetbrains.annotations.NotNull;
 
 /**
  * This class provides utility routines to interact with the Multi-Tree structures in the system. A
@@ -55,24 +40,8 @@
  * @author will
  */
 public class MultiTreeFactory {
-<<<<<<< HEAD
-=======
-    
-    private static final String DELETE_MULTITREE_ERROR_MSG = "Deleting MultiTree Object failed:";
-    private static final String SAVE_MULTITREE_ERROR_MSG = "Saving MultiTree Object failed:";
-
-    //MultiTree fields
-	private static final String CHILD = "child";
-	private static final String PARENT1 = "parent1";
-	private static final String PARENT2 = "parent2";
-	private static final String RELATION_TYPE = "relation_type";
-	private static final String TREE_ORDER = "tree_order";
-
-	public static void deleteMultiTree(Object o1, Object o2, Object o3) {
-		Inode inode1 = (Inode) o1;
-		Inode inode2 = (Inode) o2;
-		Inode inode3 = (Inode) o3;
->>>>>>> 08580835
+
+
 
     final static String DELETE_SQL = "delete from multi_tree where parent1=? and parent2=? and child=? and  relation_type = ?";
     final static String SELECT_SQL =
@@ -127,21 +96,6 @@
 
     }
 
-    /**
-     * use the relationType for specificity{link
-     * {@link #getMultiTree(String, String, String, String)}
-     * 
-     * @param htmlPage
-     * @param container
-     * @param childContent
-     * @return
-     * @throws DotDataException
-     */
-    @Deprecated
-    public static MultiTree getMultiTree(Identifier htmlPage, Identifier container, Identifier childContent)
-            throws DotDataException {
-        return getMultiTree(htmlPage, container, childContent, MultiTree.LEGACY_RELATION_TYPE);
-    }
 
 
     public static MultiTree getMultiTree(Identifier htmlPage, Identifier container, Identifier childContent, String relationType)
@@ -276,7 +230,7 @@
         for (MultiTree tree : mTrees) {
             _dbUpsert(tree.setTreeOrder(i++));
         }
-<<<<<<< HEAD
+
         MultiTree mTree = mTrees.get(0);
         updateHTMLPageVersionTS(mTree.getHtmlPage());
         refreshPageInCache(mTree.getHtmlPage());
@@ -319,520 +273,11 @@
 
 
 
-=======
-	}
-	
-	public static boolean existsMultiTree(Object o1, Object o2, Object o3) {
-	    Inode inode1 = (Inode) o1;
-	    Inode inode2 = (Inode) o2;
-	    Inode inode3 = (Inode) o3;
-
-	    try {
-
-	        DotConnect db = new DotConnect();
-	        db.setSQL("select count(*) mycount from multi_tree where parent1 =? and parent2 = ? and child = ? ");
-	        db.addParam(inode1.getInode());
-	        db.addParam(inode2.getInode());
-	        db.addParam(inode3.getInode());
-
-	        int count = db.getInt("mycount");
-
-	        return (count > 0);
-	    }
-	    catch (Exception e) {
-	        throw new DotRuntimeException(e.getMessage());
-	    }
-	}
-
-	public static MultiTree getMultiTree(Identifier parent1, Identifier parent2, Identifier child) {
-		try {
-			HibernateUtil dh = new HibernateUtil(MultiTree.class);
-			dh.setQuery("from multi_tree in class com.dotmarketing.beans.MultiTree where parent1 = ? and parent2 = ? and child = ?");
-			dh.setParam(parent1.getInode());
-			dh.setParam(parent2.getInode());
-			dh.setParam(child.getInode());
-
-			return (MultiTree) dh.load();
-		} catch (Exception e) {
-            Logger.warn(MultiTreeFactory.class, "getMultiTree failed:" + e, e);
-		}
-		return new MultiTree();
-	}
-    
-	@SuppressWarnings("unchecked")
-	public static java.util.List<MultiTree> getMultiTree(Inode parent) {
-		try {
-			HibernateUtil dh = new HibernateUtil(MultiTree.class);
-			dh.setQuery("from multi_tree in class com.dotmarketing.beans.MultiTree where parent1 = ? or parent2 = ? ");
-			dh.setParam(parent.getInode());
-			dh.setParam(parent.getInode());
-
-			return dh.list();
-            
-		} catch (Exception e) {
-            Logger.error(MultiTreeFactory.class, "getMultiTree failed:" + e, e);
-			throw new DotRuntimeException(e.toString());
-		}
-	}
-	
-	public static java.util.List<MultiTree> getMultiTree(Identifier parent) {
-		try {
-			HibernateUtil dh = new HibernateUtil(MultiTree.class);
-			dh.setQuery("from multi_tree in class com.dotmarketing.beans.MultiTree where parent1 = ? or parent2 = ? ");
-			dh.setParam(parent.getInode());
-			dh.setParam(parent.getInode());
-
-			return dh.list();
-            
-		} catch (Exception e) {
-            Logger.error(MultiTreeFactory.class, "getMultiTree failed:" + e, e);
-			throw new DotRuntimeException(e.toString());
-		}
-	}
-
-	@SuppressWarnings("unchecked")
-	public static java.util.List<MultiTree> getMultiTree(String parentInode) {
-		try {
-			HibernateUtil dh = new HibernateUtil(MultiTree.class);
-			dh.setQuery("from multi_tree in class com.dotmarketing.beans.MultiTree where parent1 = ? or parent2 = ? ");
-			dh.setParam(parentInode);
-			dh.setParam(parentInode);
-
-			return dh.list();
-            
-		} catch (Exception e) {
-            Logger.error(MultiTreeFactory.class, "getMultiTree failed:" + e, e);
-			throw new DotRuntimeException(e.toString());
-		}
-	}
-	@SuppressWarnings("unchecked")
-	public static java.util.List<MultiTree> getMultiTree(IHTMLPage htmlPage, Container container) {
-		try {
-			HibernateUtil dh = new HibernateUtil(MultiTree.class);
-			dh.setQuery("from multi_tree in class com.dotmarketing.beans.MultiTree where parent1 = ? and parent2 = ? ");
-			dh.setParam(htmlPage.getIdentifier());
-			dh.setParam(container.getIdentifier());
-
-			return dh.list();
-            
-		} catch (Exception e) {
-            Logger.error(MultiTreeFactory.class, "getMultiTree failed:" + e, e);
-			throw new DotRuntimeException(e.toString());
-		}
-	}
-	/**
-	 * Get the multi_tree by both parents given a containerId
-	 * 
-	 * @author Graziano Aliberti - Engineering Ingegneria Informatica S.p.a
-	 *
-	 * Jun 26, 2013 - 12:34:29 PM
-	 */
-	@SuppressWarnings("unchecked")
-	public static java.util.List<MultiTree> getContainerMultiTree(String containerIdentifier) {
-		try {
-			HibernateUtil dh = new HibernateUtil(MultiTree.class);
-			dh.setQuery("from multi_tree in class com.dotmarketing.beans.MultiTree where parent1 = ? or parent2 = ? or child = ?");
-			dh.setParam(containerIdentifier);
-			dh.setParam(containerIdentifier);
-			dh.setParam(containerIdentifier);
-
-			return dh.list();
-            
-		} catch (Exception e) {
-            Logger.error(MultiTreeFactory.class, "getContainerMultiTree failed:" + e, e);
-			throw new DotRuntimeException(e.toString());
-		}
-	}
-
-	/**
-	 * Get a list of MultiTree for Contentlets using a specific Structure and specific Container
-	 * @param containerIdentifier
-	 * @param structureIdentifier
-	 * @return List of MultiTree
-	 */
-	public static List<MultiTree> getContainerStructureMultiTree(String containerIdentifier, String structureInode) {
-		try {
-			DotConnect dc = new DotConnect();
-			StringBuilder query = new StringBuilder();
-			query.append("SELECT mt.* FROM multi_tree mt JOIN contentlet c ON c.identifier = mt.child ");
-			query.append("WHERE mt.parent2 = ? AND c.structure_inode = ? ");
-
-			dc.setSQL(query.toString());
-			dc.addParam(containerIdentifier);
-			dc.addParam(structureInode);
-
-			List<MultiTree> ret = new ArrayList<>();
-			List<Map<String,String>> results = dc.loadResults();
-			if(results != null && !results.isEmpty()){
-				for (Map<String, String> map : results) {
-					ret.add(getMultiTreeFields(map));
-				}
-			}
-
-			return ret;
-
-		} catch (DotDataException e) {
-			Logger.error(MultiTreeFactory.class, "getContainerStructureMultiTree failed:" + e, e);
-			throw new DotRuntimeException(e.toString());
-		}
-	}
-
-	@NotNull
-	private static MultiTree getMultiTreeFields(Map<String, String> map) {
-		MultiTree mt = new MultiTree();
-		mt.setChild(map.get(CHILD));
-		mt.setParent1(map.get(PARENT1));
-		mt.setParent2(map.get(PARENT2));
-		if (UtilMethods.isSet(map.get(RELATION_TYPE))) {
-			mt.setRelationType(map.get(RELATION_TYPE));
-		}
-		if (UtilMethods.isSet(map.get(TREE_ORDER))) {
-			mt.setTreeOrder(Integer.parseInt(map.get(TREE_ORDER)));
-		}
-		return mt;
-	}
-
-	@SuppressWarnings("unchecked")
-	public static java.util.List<MultiTree> getMultiTreeByChild(String contentIdentifier) {
-		try {
-			HibernateUtil dh = new HibernateUtil(MultiTree.class);
-			dh.setQuery("from multi_tree in class com.dotmarketing.beans.MultiTree where child = ? ");
-			dh.setParam(contentIdentifier);
-
-			return dh.list();
-            
-		} catch (Exception e) {
-            Logger.error(MultiTreeFactory.class, "getMultiTreeByChild failed:" + e, e);
-			throw new DotRuntimeException(e.toString());
-		}
-	}
-
-	/**
-	 * Saves a multi-tree construct using the default language in the system. A
-	 * muti-tree is usually composed of the following five parts:
-	 * <ol>
-	 * <li>The identifier of the Content Page.</li>
-	 * <li>The identifier of the container in the page.</li>
-	 * <li>The identifier of the contentlet itself.</li>
-	 * <li>The type of content relation.</li>
-	 * <li>The order in which this construct is added to the database.</li>
-	 * </ol>
-	 * 
-	 * @param o
-	 *            - The multi-tree structure.
-	 * @throws DotSecurityException 
-	 */
-	public static void saveMultiTree(MultiTree o) throws DotSecurityException {
-		saveMultiTree(o, APILocator.getLanguageAPI().getDefaultLanguage()
-				.getId());
-	}
-
-	/**
-	 * Saves a Multi-Tree construct using a passed in language id in the system. A
-	 * Muti-Tree is usually composed of the following five parts:
-	 * <ol>
-	 * <li>The identifier of the Content Page.</li>
-	 * <li>The identifier of the container in the page.</li>
-	 * <li>The identifier of the contentlet itself.</li>
-	 * <li>The type of content relation.</li>
-	 * <li>The order in which this construct is added to the database.</li>
-	 * </ol>
-	 * 
-	 * @param o
-	 *            - The Multi-Tree structure.
-	 * @param languageId
-	 *            - The language Id of the content page this contentlet will be
-	 *            associated to.
-	 * @throws DotSecurityException 
-	 */
-	public static void saveMultiTree(MultiTree o, long languageId) throws DotSecurityException {
-	    if(!InodeUtils.isSet(o.getChild()) | !InodeUtils.isSet(o.getParent1()) || !InodeUtils.isSet(o.getParent2())) throw new DotRuntimeException("Make sure your Multitree is set!");
-		try {
-		    String id = o.getParent1();
-			HibernateUtil.saveOrUpdate(o);
-			updateHTMLPageVersionTS(id);
-			refreshPageInCache(id);
-		} catch (DotHibernateException e) {
-			Logger.error(MultiTreeFactory.class, SAVE_MULTITREE_ERROR_MSG + e, e);
-			throw new DotRuntimeException(e.getMessage());
-		} catch (DotStateException e) {
-			Logger.error(MultiTreeFactory.class, SAVE_MULTITREE_ERROR_MSG + e, e);
-			throw new DotRuntimeException(e.getMessage());
-		} catch (DotDataException e) {
-            Logger.error(MultiTreeFactory.class, SAVE_MULTITREE_ERROR_MSG + e, e);
-            throw new DotRuntimeException(e.getMessage());
-        } catch (DotSecurityException e) {
-            Logger.error(MultiTreeFactory.class, SAVE_MULTITREE_ERROR_MSG + e, e);
-            throw new DotSecurityException(e.getMessage());
-        }
-	}
-
-    public static java.util.List getChildrenClass(Inode p1, Inode p2, Class c) {
-
-		try {
-			String tableName =  ((Inode) c.newInstance()).getType();
-			HibernateUtil dh = new HibernateUtil(c);
-			
-			String sql = "SELECT {"  + tableName + ".*} from " + tableName + " " + tableName + ", multi_tree multi_tree, inode "+ tableName +"_1_ where multi_tree.parent1 = ? and multi_tree.parent2 = ? and multi_tree.child = " + tableName + ".inode and " + tableName + "_1_.inode = " + tableName + ".inode order by multi_tree.tree_order";
-            Logger.debug(MultiTreeFactory.class, "getChildrenClass\n " + sql+ "\n");
-			dh.setSQLQuery(sql);
-            Logger.debug(MultiTreeFactory.class, "inode p1:  " + p1.getInode() + "\n");
-            Logger.debug(MultiTreeFactory.class, "inode p2:  " + p2.getInode() + "\n");
-			
-			dh.setParam(p1.getInode());
-			dh.setParam(p2.getInode());
-
-			return dh.list();
-		}
-		catch (Exception e) {
-            Logger.error(MultiTreeFactory.class, "getChildrenClass failed:" + e, e);
-			throw new DotRuntimeException(e.toString());
-		}
-	}
-	
-	public static java.util.List getChildrenClass(Identifier p1, Identifier p2, Class c) {
-
-		try {
-			String tableName = "";
-			StringBuilder sql = new StringBuilder();
-
-			if(c.getName().contains("Identifier")){
-				tableName = "identifier";
-			}else{
-				tableName = ((Inode) c.newInstance()).getType();
-			}
-			DotConnect dc = new DotConnect();
-
-			if(tableName.equalsIgnoreCase("identifier")){
-				sql.append("SELECT ");
-				sql.append(tableName);
-				sql.append(".* from ");
-				sql.append(tableName);
-				sql.append(", multi_tree multi_tree ")
-						.append(" where multi_tree.parent1 = ? and multi_tree.parent2 = ? and multi_tree.child = ");
-				sql.append(tableName);
-				sql.append(".id order by multi_tree.tree_order");
-			}else {
-				sql.append("SELECT ");
-				sql.append(tableName);
-				sql.append(".* from ");
-				sql.append(tableName);
-				sql.append(", multi_tree multi_tree, inode ");
-				sql.append(tableName);
-				sql.append("_1_ where multi_tree.parent1 = ? and multi_tree.parent2 = ? and multi_tree.child = ");
-				sql.append(tableName);
-				sql.append(".inode and ");
-				sql.append(tableName);
-				sql.append("_1_.inode = ");
-				sql.append(tableName);
-				sql.append(".inode order by multi_tree.tree_order");
-			}
-
-			Logger.debug(MultiTreeFactory.class, "getChildrenClass\n " + sql+ "\n");
-
-			dc.setSQL(sql.toString());
-            
-			Logger.debug(MultiTreeFactory.class, "inode p1:  " + p1.getId() + "\n");
-            Logger.debug(MultiTreeFactory.class, "inode p2:  " + p2.getId() + "\n");
-
-			dc.addParam(p1.getId());
-			dc.addParam(p2.getId());
-
-			DBTransformer transformer = TransformerLocator
-					.createDBTransformer(dc.loadObjectResults(), c);
-
-			if (transformer != null){
-				return transformer.asList();
-			}
-		}
-		catch (Exception e) {
-            Logger.error(MultiTreeFactory.class, "getChildrenClass failed:" + e, e);
-			throw new DotRuntimeException(e.toString());
-		}
-
-		return Collections.emptyList();
-	}
-	
-	public static java.util.List getChildrenClass(Inode p1, Inode p2, Class c, String orderBy) {
-		try {
-			String tableName =  ((Inode) c.newInstance()).getType();
-			HibernateUtil dh = new HibernateUtil(c);
-			
-			String sql = "SELECT {"  + tableName + ".*} from " + tableName + " " + tableName + ", multi_tree multi_tree, inode "+ tableName +"_1_ where multi_tree.parent1 = ? and multi_tree.parent2 = ?  and multi_tree.child = " + tableName + ".inode and " + tableName + "_1_.inode = " + tableName + ".inode order by " + orderBy;
-            Logger.debug(MultiTreeFactory.class, "hibernateUtilSQL:getChildrenClass\n " + sql+ "\n");
-			dh.setSQLQuery(sql);
-            Logger.debug(MultiTreeFactory.class, "inode p1:  " + p1.getInode() + "\n");
-            Logger.debug(MultiTreeFactory.class, "inode p2:  " + p2.getInode() + "\n");
-
-			dh.setParam(p1.getInode());
-			dh.setParam(p2.getInode());
-
-			return dh.list();
-		}
-		catch (Exception e) {
-            Logger.error(MultiTreeFactory.class, "getChildrenClass failed:" + e, e);
-			throw new DotRuntimeException(e.toString());
-		}
-	}
-
-	public static java.util.List getChildrenClassByCondition(Inode p1, Inode p2, Class c, String condition) {
-		try {
-			String tableName =  ((Inode) c.newInstance()).getType();
-			HibernateUtil dh = new HibernateUtil(c);
-			
-			String sql = "SELECT {"  + tableName + ".*} from " + tableName + " " + tableName + ", multi_tree multi_tree, inode "+ tableName +"_1_ where multi_tree.parent1 = ? and multi_tree.parent2 = ? and multi_tree.child = " + tableName + ".inode and " + tableName + "_1_.inode = " + tableName + ".inode and " + condition;
-            Logger.debug(MultiTreeFactory.class, "hibernateUtilSQL:getChildrenClassByCondition\n " + sql);
-			dh.setSQLQuery(sql);
-            Logger.debug(MultiTreeFactory.class, "inode p1:  " + p1.getInode() + "\n");
-            Logger.debug(MultiTreeFactory.class, "inode p2:  " + p2.getInode() + "\n");
-			
-			dh.setParam(p1.getInode());
-			dh.setParam(p2.getInode());
-
-			return dh.list();
-		}
-		catch (Exception e) {
-            Logger.error(MultiTreeFactory.class, "getChildrenClassByCondition failed:" + e, e);
-			throw new DotRuntimeException(e.toString());
-		}
-
-		//return new java.util.ArrayList();
-	}
-
-	public static java.util.List getChildrenClassByCondition(String p1, String p2, Class c, String condition) {
-		try {
-			String tableName =  ((Inode) c.newInstance()).getType();
-			HibernateUtil dh = new HibernateUtil(c);
-			
-			String sql = "SELECT {"  + tableName + ".*} from " + tableName + " " + tableName + ", multi_tree multi_tree, inode "+ tableName +"_1_ where multi_tree.parent1 = ? and multi_tree.parent2 = ? and multi_tree.child = " + tableName + ".inode and " + tableName + "_1_.inode = " + tableName + ".inode and " + condition;
-            Logger.debug(MultiTreeFactory.class, "hibernateUtilSQL:getChildrenClassByCondition\n " + sql);
-			dh.setSQLQuery(sql);
-            Logger.debug(MultiTreeFactory.class, "inode p1:  " + p1 + "\n");
-            Logger.debug(MultiTreeFactory.class, "inode p2:  " + p2 + "\n");
-			
-			dh.setParam(p1);
-			dh.setParam(p2);
-
-			return dh.list();
-		}
-		catch (Exception e) {
-            Logger.error(MultiTreeFactory.class, "getChildrenClassByCondition failed:" + e, e);
-			throw new DotRuntimeException(e.toString());
-		}
-	}
-
-	public static java.util.List getChildrenClassByConditionAndOrderBy(Inode p1, Inode p2, Class c, String condition, String orderby) {
-		try {
-
-			String tableName =  ((Inode) c.newInstance()).getType();
-			HibernateUtil dh = new HibernateUtil(c);
-			
-			String sql = "SELECT {"  + tableName + ".*} from " + tableName + " " + tableName + ", multi_tree multi_tree, inode "+ tableName +"_1_ where multi_tree.parent1 = ? and multi_tree.parent2 = ? and multi_tree.child = " + tableName + ".inode and " + tableName + "_1_.inode = " + tableName + ".inode and " + condition + " order by " + orderby;
-            Logger.debug(MultiTreeFactory.class, "hibernateUtilSQL:getChildrenClassByConditionAndOrderBy\n " + sql+ "\n");
-			dh.setSQLQuery(sql);
-            Logger.debug(MultiTreeFactory.class, "inode p1:  " + p1.getInode() + "\n");
-            Logger.debug(MultiTreeFactory.class, "inode p2:  " + p2.getInode() + "\n");
-			
-			dh.setParam(p1.getInode());
-			dh.setParam(p2.getInode());
-
-			return dh.list();
-		}
-		catch (Exception e) {
-            Logger.error(MultiTreeFactory.class, "getChildrenClassByConditionAndOrderBy failed:" + e, e);
-			throw new DotRuntimeException(e.toString());
-		}
-
-		//return new java.util.ArrayList();
-	}
-	
-	public static java.util.List getChildrenClassByConditionAndOrderBy(String p1, String p2, Class c, String condition, String orderby) {
-		try {
-
-			String tableName =  ((Inode) c.newInstance()).getType();
-			HibernateUtil dh = new HibernateUtil(c);
-			
-			String sql = "SELECT {"  + tableName + ".*} from " + tableName + " " + tableName + ", multi_tree multi_tree, inode "+ tableName +"_1_ where multi_tree.parent1 = ? and multi_tree.parent2 = ? and multi_tree.child = " + tableName + ".inode and " + tableName + "_1_.inode = " + tableName + ".inode and " + condition + " order by " + orderby;
-            Logger.debug(MultiTreeFactory.class, "hibernateUtilSQL:getChildrenClassByConditionAndOrderBy\n " + sql+ "\n");
-			dh.setSQLQuery(sql);
-            Logger.debug(MultiTreeFactory.class, "inode p1:  " + p1 + "\n");
-            Logger.debug(MultiTreeFactory.class, "inode p2:  " + p2 + "\n");
-			
-			dh.setParam(p1);
-			dh.setParam(p2);
-
-			return dh.list();
-		}
-		catch (Exception e) {
-            Logger.error(MultiTreeFactory.class, "getChildrenClassByConditionAndOrderBy failed:" + e, e);
-			throw new DotRuntimeException(e.toString());
-		}
-	}
-
-	public static java.util.List getChildrenClassByOrder(Inode p1, Inode p2, Class c, String order) {
-		try {
-			String tableName =  ((Inode) c.newInstance()).getType();
-			HibernateUtil dh = new HibernateUtil(c);
-			
-			String sql = "SELECT {"  + tableName + ".*} from " + tableName + " " + tableName + ", multi_tree multi_tree, inode "+ tableName +"_1_ where multi_tree.parent1 = ? and multi_tree.parent2 = ? and multi_tree.child = " + tableName + ".inode and " + tableName + "_1_.inode = " + tableName + ".inode order by  " + order;
-			
-            Logger.debug(MultiTreeFactory.class, "hibernateUtilSQL:getChildrenClassByOrder\n " + sql);
-			dh.setSQLQuery(sql);
-            Logger.debug(MultiTreeFactory.class, "inode p1:  " + p1.getInode() + "\n");
-            Logger.debug(MultiTreeFactory.class, "inode p2:  " + p2.getInode() + "\n");
-            Logger.debug(MultiTreeFactory.class, "order:  " + order + "\n");
-			
-			dh.setParam(p1.getInode());
-			dh.setParam(p2.getInode());
-
-			return dh.list();
-		}
-		catch (Exception e) {
-            Logger.error(MultiTreeFactory.class, "getChildrenClassByOrder failed:" + e, e);
-			throw new DotRuntimeException(e.toString());
-		}
-	}
-	
-
-	public static java.util.List getParentsOfClassByCondition(Inode p, Class c, String condition) {
-		try {
-			String tableName =  ((Inode) c.newInstance()).getType();
-			HibernateUtil dh = new HibernateUtil(c);
-			
-			String sql = "SELECT {"  + tableName + ".*} from " + tableName + " " + tableName + ", multi_tree multi_tree, inode "+ tableName +"_1_ where multi_tree.child = ? and (multi_tree.parent1 = " + tableName + ".inode or multi_tree.parent2 = " + tableName + ".inode) and " + tableName + "_1_.inode = " + tableName + ".inode and " + condition;
-            Logger.debug(MultiTreeFactory.class, "hibernateUtilSQL:getParentsOfClassByCondition\n " + sql);
-            Logger.debug(MultiTreeFactory.class, "inode:  " + p.getInode() + "\n");
-            Logger.debug(MultiTreeFactory.class, "condition:  " + condition + "\n");
-			dh.setSQLQuery(sql);
-			dh.setParam(p.getInode());
-
-			return dh.list();
-		}
-		catch (Exception e) {
-            Logger.error(MultiTreeFactory.class, "getParentsOfClassByCondition failed:" + e, e);
-			throw new DotRuntimeException(e.toString());
-		}
-	}
-	
-	public static java.util.List getParentsOfClass(Inode p, Class c) {
-		try {
-
-			String tableName =  ((Inode) c.newInstance()).getType();
-			HibernateUtil dh = new HibernateUtil(c);
-			String sql = "SELECT {"  + tableName + ".*} from " + tableName + " " + tableName + ", multi_tree multi_tree, inode "+ tableName +"_1_ where multi_tree.child = ? and (multi_tree.parent1 = " + tableName + ".inode or multi_tree.parent2 = " + tableName + ".inode) and " + tableName + "_1_.inode = " + tableName + ".inode ";
-            Logger.debug(MultiTreeFactory.class, "hibernateUtilSQL:getParentOfClass:\n " + sql+ "\n");
-			dh.setSQLQuery(sql);
-			dh.setParam(p.getInode());
-            Logger.debug(MultiTreeFactory.class, "inode:  " + p.getInode() + "\n");
-			return dh.list();
-		}
-		catch (Exception e) {
-            Logger.error(MultiTreeFactory.class, "getParentsOfClass failed:" + e, e);
-			throw new DotRuntimeException(e.toString());
-		}
-	}	
-	
->>>>>>> 08580835
+
+
+
+
+
     /**
      * Update the version_ts of all versions of the HTML Page with the given id. If a MultiTree
      * Object has been added or deleted from this page, its version_ts value needs to be updated so
