--- conflicted
+++ resolved
@@ -1,2092 +1,2083 @@
-package com.dotmarketing.factories;
-
-import com.dotmarketing.beans.Identifier;
-import com.dotmarketing.beans.Inode;
-import com.dotmarketing.business.APILocator;
-import com.dotmarketing.business.CacheLocator;
-import com.dotmarketing.business.DotStateException;
-import com.dotmarketing.business.FactoryLocator;
-import com.dotmarketing.business.Permissionable;
-import com.dotmarketing.common.db.DotConnect;
-import com.dotmarketing.common.util.SQLUtil;
-import com.dotmarketing.db.HibernateUtil;
-import com.dotmarketing.exception.DotDataException;
-import com.dotmarketing.exception.DotHibernateException;
-import com.dotmarketing.exception.DotRuntimeException;
-import com.dotmarketing.exception.DotSecurityException;
-import com.dotmarketing.portlets.folders.model.Folder;
-import com.dotmarketing.portlets.structure.model.Relationship;
-import com.dotmarketing.portlets.structure.model.Structure;
-import com.dotmarketing.portlets.templates.model.Template;
-import com.dotmarketing.util.InodeUtils;
-import com.dotmarketing.util.Logger;
-import com.dotmarketing.util.Parameter;
-import com.dotmarketing.util.UtilMethods;
-import java.util.ArrayList;
-import java.util.HashMap;
-import java.util.List;
-import java.util.Map;
-import java.util.stream.Collectors;
-import com.dotcms.business.CloseDBIfOpened;
-import com.dotcms.business.WrapInTransaction;
-import com.dotcms.contenttype.model.type.ContentType;
-import com.dotcms.repackage.net.sf.hibernate.ObjectNotFoundException;
-
-/**
- * 
- * @author will
- * @deprecated
- */
-public class InodeFactory {
-
-
-	/*
-	 * Returns a single child inode of the specified class. If no child is
-	 * found, a new instance is returned
-	 */
-	public static Object getChildOfClass(Inode inode, Class c) {
-		if( c.equals(Identifier.class)){
-			throw new DotStateException("Identifiers are no longer Inodes!");
-		}
-		if(c.equals(Structure.class)){
-			throw new DotStateException("Structure mapping was deleted from hibernate files");
-		}
-		if(c.equals(Relationship.class)){
-			throw new DotStateException("Relationship mapping was deleted from hibernate files");
-		}
-		if(c.equals(Template.class)){
-			throw new DotStateException("Template mapping was deleted from hibernate files");
-		}
-		
-		try {
-			String tableName = ((Inode) c.newInstance()).getType();
-			HibernateUtil dh = new HibernateUtil(c);
-			String sql = "SELECT {" + tableName + ".*} from " + tableName + " " + tableName + ", tree tree, inode "
-			+ tableName + "_1_ where tree.parent = ? and tree.child = " + tableName + ".inode and " + tableName
-			+ "_1_.inode = " + tableName + ".inode and "+tableName+"_1_.type = '"+tableName+"'";
-
-			Logger.debug(InodeFactory.class, "hibernateUtilSQL:getChildOfClass\n " + sql + "\n");
-
-			Logger.debug(InodeFactory.class, "inode:  " + inode.getInode() + "\n");
-
-			dh.setSQLQuery(sql);
-
-			// dh.setQuery("from inode in class " + c.getName() + " where ? in
-			// inode.parents.elements");
-			dh.setParam(inode.getInode());
-
-			return dh.load();
-		} catch (Exception e) {
-			Logger.error(InodeFactory.class, "getChildrenClass failed:" + e, e);
-			throw new DotRuntimeException(e.toString());
-		}
-
-		/*
-		 * try { return c.newInstance(); } catch (Exception e) { return new
-		 * Object(); }
-		 */
-	}
-
-	public static Object getChildOfClassbyCondition(Inode inode, Class c, String condition) {
-		if( c.equals(Identifier.class)){
-			throw new DotStateException("Identifiers are no longer Inodes!");
-		}
-		if(c.equals(Structure.class)){
-			throw new DotStateException("Structure mapping was deleted from hibernate files");
-		}
-		if(c.equals(Relationship.class)){
-			throw new DotStateException("Relationship mapping was deleted from hibernate files");
-		}
-		if(c.equals(Template.class)){
-			throw new DotStateException("Template mapping was deleted from hibernate files");
-		}
-		
-		try {
-			String tableName = ((Inode) c.newInstance()).getType();
-			HibernateUtil dh = new HibernateUtil(c);
-			String sql = "SELECT {" + tableName + ".*} from " + tableName + " " + tableName + ", tree tree, inode "
-			+ tableName + "_1_ where tree.parent = ? and tree.child = " + tableName + ".inode and " + tableName
-			+ "_1_.inode = " + tableName + ".inode and "+tableName+"_1_.type = '"+tableName+"' and " + condition;
-
-			Logger.debug(InodeFactory.class, "hibernateUtilSQL:getChildOfClassbyCondition\n " + sql + "\n");
-
-			Logger.debug(InodeFactory.class, "inode:  " + inode.getInode() + "\n");
-
-			dh.setSQLQuery(sql);
-
-			// dh.setQuery("from inode in class " + c.getName() + " where ? in
-			// inode.parents.elements");
-			dh.setParam(inode.getInode());
-
-			return dh.load();
-		} catch (Exception e) {
-			Logger.error(InodeFactory.class, "getChildrenClass failed:" + e, e);
-			throw new DotRuntimeException(e.toString());
-		}
-
-		/*
-		 * try { return c.newInstance(); } catch (Exception e) { return new
-		 * Object(); }
-		 */
-	}
-
-	public static Object getChildOfClassByRelationTypeAndCondition(Inode inode, Class c, String relationType,
-			String condition) {
-		return getChildOfClassByRelationTypeAndCondition(inode.getInode(), c, relationType, condition);
-	}
-
-	public static Object getChildOfClassByRelationTypeAndCondition(String inode, Class c, String relationType,
-			String condition) {
-		if( c.equals(Identifier.class)){
-			throw new DotStateException("Identifiers are no longer Inodes!");
-		}
-		if(c.equals(Structure.class)){
-			throw new DotStateException("Structure mapping was deleted from hibernate files");
-		}
-		if(c.equals(Relationship.class)){
-			throw new DotStateException("Relationship mapping was deleted from hibernate files");
-		}
-		if(c.equals(Template.class)){
-			throw new DotStateException("Template mapping was deleted from hibernate files");
-		}
-		
-		try {
-			String tableName = ((Inode) c.newInstance()).getType();
-			HibernateUtil dh = new HibernateUtil(c);
-			String sql = "SELECT {" + tableName + ".*} from " + tableName + " " + tableName + ", tree tree, inode "
-			+ tableName + "_1_ where tree.parent = ? and tree.child = " + tableName + ".inode and " + tableName
-			+ "_1_.inode = " + tableName + ".inode and "+tableName+"_1_.type = '"+tableName+"' and tree.relation_type=? and " + condition;
-
-			Logger.debug(InodeFactory.class, "hibernateUtilSQL:getChildOfClassbyCondition\n " + sql + "\n");
-
-			dh.setSQLQuery(sql);
-
-			// dh.setQuery("from inode in class " + c.getName() + " where ? in
-			// inode.parents.elements");
-			dh.setParam(inode);
-			dh.setParam(relationType);
-
-			Logger.debug(InodeFactory.class, "inode:  " + inode + "\n");
-
-			return dh.load();
-		} catch (Exception e) {
-			Logger.error(InodeFactory.class, "getChildrenClass failed:" + e, e);
-			throw new DotRuntimeException(e.toString());
-		}
-
-		/*
-		 * try { return c.newInstance(); } catch (Exception e) { return new
-		 * Object(); }
-		 */
-	}
-
-	/*
-	 * Returns a single child inode of the specified class that also has the
-	 * relation type. If no child is found, a new instance is returned
-	 */
-	public static Object getChildOfClassByRelationType(Inode p, Class c, String relationType) {
-		if( c.equals(Identifier.class)){
-			throw new DotStateException("Identifiers are no longer Inodes!");
-		}
-		if(c.equals(Structure.class)){
-			throw new DotStateException("Structure mapping was deleted from hibernate files");
-		}
-		if(c.equals(Relationship.class)){
-			throw new DotStateException("Relationship mapping was deleted from hibernate files");
-		}
-		if(c.equals(Template.class)){
-			throw new DotStateException("Template mapping was deleted from hibernate files");
-		}
-		
-		try {
-			String tableName = ((Inode) c.newInstance()).getType();
-			HibernateUtil dh = new HibernateUtil(c);
-
-			// dh.setQuery("from inode in class " + c.getName() + " where ? in
-			// (select tree.parent from com.dotmarketing.beans.Tree tree
-			// where inode.inode = tree.child and tree.relationType = ?)");
-			String sql = "SELECT {" + tableName + ".*} from " + tableName + " " + tableName + ", tree tree, inode "
-			+ tableName + "_1_ where tree.parent = ? and tree.child = " + tableName + ".inode and " + tableName
-			+ "_1_.inode = " + tableName + ".inode and "+tableName+"_1_.type = '"+tableName+"' and tree.relation_type = ? ";
-
-			Logger.debug(InodeFactory.class, "hibernateUtilSQL:getChildOfClassByRelationType\n " + sql + "\n");
-
-			dh.setSQLQuery(sql);
-
-			Logger.debug(InodeFactory.class, "inode:  " + p.getInode() + "\n");
-
-			dh.setParam(p.getInode());
-			dh.setParam(relationType);
-
-			return dh.load();
-		} catch (Exception e) {
-			Logger.error(InodeFactory.class, "getChildrenClass failed:" + e, e);
-			throw new DotRuntimeException(e.toString());
-		}
-
-		/*
-		 * try { return c.newInstance(); } catch (Exception e) { return new
-		 * Object(); }
-		 */
-	}
-
-	public static java.util.List getChildrenClass(Inode p, Class c) {
-		return getChildrenClass(p, c, 0, 0);
-	}
-
-	public static java.util.List getChildrenClass(Inode p, Class c, int limit, int offset) {
-		if( c.equals(Identifier.class)){
-			throw new DotStateException("Identifiers are no longer Inodes!");
-		}
-		if(c.equals(Structure.class)){
-			throw new DotStateException("Structure mapping was deleted from hibernate files");
-		}
-		if(c.equals(Relationship.class)){
-			throw new DotStateException("Relationship mapping was deleted from hibernate files");
-		}
-		if(c.equals(Template.class)){
-			throw new DotStateException("Template mapping was deleted from hibernate files");
-		}
-		
-		try {
-			String tableName = ((Inode) c.newInstance()).getType();
-			HibernateUtil dh = new HibernateUtil(c);
-
-			String sql = "SELECT {" + tableName + ".*} from " + tableName + " " + tableName + ", tree tree, inode "
-			+ tableName + "_1_ where tree.parent = ? and tree.child = " + tableName + ".inode and " + tableName
-			+ "_1_.inode = " + tableName + ".inode and "+tableName+"_1_.type = '"+tableName+"'";
-
-			Logger.debug(InodeFactory.class, "hibernateUtilSQL:getChildrenClass\n " + sql + "\n");
-
-			dh.setSQLQuery(sql);
-
-			Logger.debug(InodeFactory.class, "inode:  " + p.getInode() + "\n");
-
-			dh.setParam(p.getInode());
-
-			if (limit != 0) {
-				dh.setFirstResult(offset);
-				dh.setMaxResults(limit);
-			}
-
-			return dh.list();
-		} catch (Exception e) {
-			Logger.error(InodeFactory.class, "getChildrenClass failed:" + e, e);
-			throw new DotRuntimeException(e.toString());
-		}
-
-		// return new java.util.ArrayList();
-	}
-
-	public static java.util.List getChildrenClass(Inode p, Class c, String orderBy) {
-		return getChildrenClass(p, c, orderBy, 0, 0);
-	}
-
-	public static java.util.List getChildrenClass(Inode p, Class c, String orderBy, int limit, int offset) {
-		if( c.equals(Identifier.class)){
-			throw new DotStateException("Identifiers are no longer Inodes!");
-		}
-		if(c.equals(Structure.class)){
-			throw new DotStateException("Structure mapping was deleted from hibernate files");
-		}
-		if(c.equals(Relationship.class)){
-			throw new DotStateException("Relationship mapping was deleted from hibernate files");
-		}
-		if(c.equals(Template.class)){
-			throw new DotStateException("Template mapping was deleted from hibernate files");
-		}
-		
-		try {
-
-			String tableName = ((Inode) c.newInstance()).getType();
-			HibernateUtil dh = new HibernateUtil(c);
-
-			String sql = "SELECT {" + tableName + ".*} from " + tableName + " " + tableName + ", tree tree, inode "
-			+ tableName + "_1_ where tree.parent = ? and tree.child = " + tableName + ".inode and " + tableName
-			+ "_1_.inode = " + tableName + ".inode and "+tableName+"_1_.type = '"+tableName+"' order by " + orderBy;
-
-			Logger.debug(InodeFactory.class, "hibernateUtilSQL:getChildrenClass\n " + sql + "\n");
-
-			dh.setSQLQuery(sql);
-
-			Logger.debug(InodeFactory.class, "inode:  " + p.getInode() + "\n");
-
-			dh.setParam(p.getInode());
-
-			if (limit != 0) {
-				dh.setFirstResult(offset);
-				dh.setMaxResults(limit);
-			}
-
-			return dh.list();
-		} catch (Exception e) {
-			Logger.error(InodeFactory.class, "getChildrenClass failed:" + e, e);
-			throw new DotRuntimeException(e.toString());
-		}
-
-		// return new java.util.ArrayList();
-	}
-
-	public static java.util.List getChildrenClassByCondition(Inode p, Class c, String condition) {
-		return getChildrenClassByCondition(p, c, condition, 0, 0);
-	}
-
-	public static java.util.List getChildrenClassByCondition(Inode p, Class c, String condition, int limit, int offset) {
-		if( c.equals(Identifier.class)){
-			throw new DotStateException("Identifiers are no longer Inodes!");
-		}
-		if(c.equals(Structure.class)){
-			throw new DotStateException("Structure mapping was deleted from hibernate files");
-		}
-		if(c.equals(Relationship.class)){
-			throw new DotStateException("Relationship mapping was deleted from hibernate files");
-		}
-		if(c.equals(Template.class)){
-			throw new DotStateException("Template mapping was deleted from hibernate files");
-		}
-		
-		try {
-			String tableName = ((Inode) c.newInstance()).getType();
-			HibernateUtil dh = new HibernateUtil(c);
-
-			String sql = "SELECT {" + tableName + ".*} from " + tableName + " " + tableName + ", tree tree, inode "
-			+ tableName + "_1_ where tree.parent = ? and tree.child = " + tableName + ".inode and " + tableName
-			+ "_1_.inode = " + tableName + ".inode and "+tableName+"_1_.type = '"+tableName+"' and " + condition;
-
-			Logger.debug(InodeFactory.class, "hibernateUtilSQL:getChildrenClassByCondition\n " + sql);
-
-			dh.setSQLQuery(sql);
-
-			Logger.debug(InodeFactory.class, "inode:  " + p.getInode() + "\n");
-
-			dh.setParam(p.getInode());
-
-			if (limit != 0) {
-				dh.setFirstResult(offset);
-				dh.setMaxResults(limit);
-			}
-
-			return dh.list();
-		} catch (Exception e) {
-			Logger.error(InodeFactory.class, "getChildrenClass failed:" + e, e);
-			throw new DotRuntimeException(e.toString());
-		}
-
-		// return new java.util.ArrayList();
-	}
-
-	public static java.util.List getChildrenClassByOrder(Inode p, Class c, String order) {
-		return getChildrenClassByOrder(p, c, order, 0, 0);
-	}
-
-	public static java.util.List getChildrenClassByOrder(Inode p, Class c, String order, int limit, int offset) {
-		if( c.equals(Identifier.class)){
-			throw new DotStateException("Identifiers are no longer Inodes!");
-		}
-		if(c.equals(Structure.class)){
-			throw new DotStateException("Structure mapping was deleted from hibernate files");
-		}
-		if(c.equals(Relationship.class)){
-			throw new DotStateException("Relationship mapping was deleted from hibernate files");
-		}
-		if(c.equals(Template.class)){
-			throw new DotStateException("Template mapping was deleted from hibernate files");
-		}
-		
-		try {
-			String tableName = ((Inode) c.newInstance()).getType();
-			HibernateUtil dh = new HibernateUtil(c);
-
-			String sql = "SELECT {" + tableName + ".*} from " + tableName + " " + tableName + ", tree tree, inode "
-			+ tableName + "_1_ where tree.parent = ? and tree.child = " + tableName + ".inode and " + tableName
-			+ "_1_.inode = " + tableName + ".inode and "+tableName+"_1_.type = '"+tableName+"' order by  " + order;
-
-			Logger.debug(InodeFactory.class, "hibernateUtilSQL:getChildrenClassByOrder\n " + sql);
-
-			Logger.debug(InodeFactory.class, "inode:  " + p.getInode() + "\n");
-
-			Logger.debug(InodeFactory.class, "order:  " + order + "\n");
-
-			dh.setSQLQuery(sql);
-
-			dh.setParam(p.getInode());
-
-			if (limit != 0) {
-				dh.setFirstResult(offset);
-				dh.setMaxResults(limit);
-			}
-
-			return dh.list();
-		} catch (Exception e) {
-			Logger.error(InodeFactory.class, "getChildrenClassByOrder failed:" + e, e);
-			throw new DotRuntimeException(e.toString());
-		}
-
-		// return new java.util.ArrayList();
-	}
-
-	public static java.util.List getChildrenClassOrderByRandom(Inode p, Class c) {
-		return getChildrenClassOrderByRandom(p, c, 0, 0);
-	}
-
-	public static java.util.List getChildrenClassOrderByRandom(Inode p, Class c, int limit, int offset) {
-		if( c.equals(Identifier.class)){
-			throw new DotStateException("Identifiers are no longer Inodes!");
-		}
-		if(c.equals(Structure.class)){
-			throw new DotStateException("Structure mapping was deleted from hibernate files");
-		}
-		if(c.equals(Relationship.class)){
-			throw new DotStateException("Relationship mapping was deleted from hibernate files");
-		}
-		if(c.equals(Template.class)){
-			throw new DotStateException("Template mapping was deleted from hibernate files");
-		}
-		
-		try {
-			String tableName = ((Inode) c.newInstance()).getType();
-			HibernateUtil dh = new HibernateUtil(c);
-
-			String sql = "SELECT {" + tableName + ".*} from " + tableName + " " + tableName + ", tree tree, inode "
-			+ tableName + "_1_ where tree.parent = ? and tree.child = " + tableName + ".inode and " + tableName
-			+ "_1_.inode = " + tableName + ".inode and "+tableName+"_1_.type = '"+tableName+"' order by  rand()";
-
-			Logger.debug(InodeFactory.class, "hibernateUtilSQL:getChildrenClassByOrder\n " + sql);
-
-			Logger.debug(InodeFactory.class, "inode:  " + p.getInode() + "\n");
-
-			dh.setFirstResult(offset);
-			dh.setMaxResults(limit);
-
-			dh.setSQLQuery(sql);
-
-			dh.setParam(p.getInode());
-
-			if (limit != 0) {
-				dh.setFirstResult(offset);
-				dh.setMaxResults(limit);
-			}
-
-			return dh.list();
-		} catch (Exception e) {
-			Logger.error(InodeFactory.class, "getChildrenClassByOrder failed:" + e, e);
-			throw new DotRuntimeException(e.toString());
-		}
-
-		// return new java.util.ArrayList();
-	}
-
-	public static java.util.List getChildrenClassByCondition(Inode p1, Inode p2, Class c, String condition, int limit,
-			int offset) {
-		return getChildrenClassByCondition(p1.getInode(), p2.getInode(), c, condition, limit, offset);
-	}
-
-	public static java.util.List getChildrenClassByCondition(Inode p1, Inode p2, Class c, String condition) {
-		return getChildrenClassByCondition(p1.getInode(), p2.getInode(), c, condition, 0, 0);
-	}
-
-	public static java.util.List getChildrenClassByCondition(String p1, String p2, Class c, String condition) {
-		return getChildrenClassByCondition(p1, p2, c, condition, 0, 0);
-	}
-
-	public static java.util.List getChildrenClassByCondition(String p1, String p2, Class c, String condition, int limit,
-			int offset) {
-		try {
-			if( c.equals(Identifier.class)){
-				throw new DotStateException("Identifiers are no longer Inodes!");
-			}
-			if(c.equals(Structure.class)){
-				throw new DotStateException("Structure mapping was deleted from hibernate files");
-			}
-			if(c.equals(Relationship.class)){
-				throw new DotStateException("Relationship mapping was deleted from hibernate files");
-			}
-			if(c.equals(Template.class)){
-				throw new DotStateException("Template mapping was deleted from hibernate files");
-			}
-			
-			String tableName = ((Inode) c.newInstance()).getType();
-			HibernateUtil dh = new HibernateUtil(c);
-
-			String sql = "SELECT {" + tableName + ".*} from " + tableName + " " + tableName
-			+ ", tree tree, tree tree2, inode " + tableName
-			+ "_1_ where tree.parent = ? and tree2.parent = ?  and tree.child = " + tableName
-			+ ".inode  and tree2.child = " + tableName + ".inode  and " + tableName + "_1_.inode = "
-			+ tableName + ".inode and "+tableName+"_1_.type = '"+tableName+"' and " + condition;
-
-			Logger.debug(InodeFactory.class, "hibernateUtilSQL:getChildrenClassByCondition\n " + sql + "\n");
-
-			dh.setSQLQuery(sql);
-
-			Logger.debug(InodeFactory.class, "inode:  " + p1 + "\n");
-			Logger.debug(InodeFactory.class, "inode:  " + p2 + "\n");
-
-			dh.setParam(p1);
-			dh.setParam(p2);
-
-			if (limit != 0) {
-				dh.setFirstResult(offset);
-				dh.setMaxResults(limit);
-			}
-
-			return dh.list();
-		} catch (Exception e) {
-			Logger.warn(InodeFactory.class, "getChildrenClassByCondition failed:" + e, e);
-
-			// throw new DotRuntimeException(e.toString());
-		}
-
-		return new java.util.ArrayList();
-	}
-
-	public static java.util.List getChildrenClassByConditionAndOrderBy(String[] inodes, Class c, String condition,
-			String orderBy) {
-		if( c.equals(Identifier.class)){
-			throw new DotStateException("Identifiers are no longer Inodes!");
-		}
-		if(c.equals(Structure.class)){
-			throw new DotStateException("Structure mapping was deleted from hibernate files");
-		}
-		if(c.equals(Relationship.class)){
-			throw new DotStateException("Relationship mapping was deleted from hibernate files");
-		}
-		if(c.equals(Template.class)){
-			throw new DotStateException("Template mapping was deleted from hibernate files");
-		}
-		
-		if (inodes == null || inodes.length == 0) {
-			return InodeFactory.getInodesOfClassByConditionAndOrderBy(c, condition, orderBy);
-		}
-
-		try {
-
-			String tableName = ((Inode) c.newInstance()).getType();
-			HibernateUtil dh = new HibernateUtil(c);
-
-			StringBuffer sql = new StringBuffer("SELECT {" + tableName + ".*} from " + tableName + " " + tableName);
-
-			for (int x = 1; x < inodes.length + 1; x++) {
-				if (x == 1) {
-					sql.append(", tree tree, ");
-				} else {
-					sql.append(", tree tree" + x + ", ");
-				}
-			}
-			sql.append(" inode " + tableName + "_1_ ");
-			sql.append(" where "+tableName+"_1_.type = '"+tableName+"' and ");
-
-			sql.append(tableName + "_1_.inode =  " + tableName + ".inode and ");
-			for (int x = 1; x < inodes.length + 1; x++) {
-				if (x == 1) {
-					sql.append(" ( tree.parent = ? and ");
-					sql.append(" tree.child = " + tableName + ".inode ) and ");
-				} else {
-					sql.append(" (tree" + x + ".parent = ?  and ");
-					sql.append(" tree" + x + ".child = " + tableName + ".inode ) and ");
-				}
-			}
-
-			String query = sql.toString();
-			query = query.substring(0, query.lastIndexOf("and"));
-
-			// Validate condition
-			condition = (UtilMethods.isSet(condition) ? " and " + condition : "");
-			// Validate order
-			orderBy = (UtilMethods.isSet(orderBy) ? " order by " + orderBy : "");
-
-			// Create the final query
-			query += condition + orderBy;
-
-			// Set the query
-			dh.setSQLQuery(query);
-
-			for (int x = 0; x < inodes.length; x++) {
-				dh.setParam(inodes[x]);
-			}
-
-			return dh.list();
-		} catch (Exception e) {
-			Logger.debug(InodeFactory.class, "getChildrenClassByConditionAndOrderBy failed:" + e, e);
-
-			// throw new DotRuntimeException(e.toString());
-		}
-
-		return new java.util.ArrayList();
-	}
-
-	public static java.util.List getChildrenClassByConditionAndOrderBy(String p1, String p2, Class c, String condition,
-			String orderBy) {
-
-		return getChildrenClassByConditionAndOrderBy(p1, p2, c, condition, orderBy, 0, 0);
-
-	}
-
-	public static java.util.List getChildrenClassByConditionAndOrderBy(String p1, String p2, Class c, String condition,
-			String orderBy, int limit, int offset) {
-		if( c.equals(Identifier.class)){
-			throw new DotStateException("Identifiers are no longer Inodes!");
-		}
-		if(c.equals(Structure.class)){
-			throw new DotStateException("Structure mapping was deleted from hibernate files");
-		}
-		if(c.equals(Relationship.class)){
-			throw new DotStateException("Relationship mapping was deleted from hibernate files");
-		}
-		if(c.equals(Template.class)){
-			throw new DotStateException("Template mapping was deleted from hibernate files");
-		}
-		
-		try {
-			String tableName = ((Inode) c.newInstance()).getType();
-			HibernateUtil dh = new HibernateUtil(c);
-
-			String sql = "SELECT {" + tableName + ".*} from " + tableName + " " + tableName
-			+ ", tree tree, tree tree2, inode " + tableName
-			+ "_1_ where tree.parent = ? and tree2.parent = ?  and tree.child = " + tableName
-			+ ".inode  and tree2.child = " + tableName + ".inode  and " + tableName + "_1_.inode = "
-			+ tableName + ".inode and "+tableName+"_1_.type = '"+tableName+"' and " + condition + " order by " + orderBy;
-
-			Logger.debug(InodeFactory.class, "hibernateUtilSQL:getChildrenClassByCondition\n " + sql + "\n");
-
-			dh.setSQLQuery(sql);
-
-			Logger.debug(InodeFactory.class, "inode 1:  " + p1 + "\n");
-
-			Logger.debug(InodeFactory.class, "inode 2:  " + p2 + "\n");
-
-			dh.setParam(p1);
-			dh.setParam(p2);
-
-			if (limit != 0) {
-				dh.setFirstResult(offset);
-				dh.setMaxResults(limit);
-			}
-
-			return dh.list();
-		} catch (Exception e) {
-			Logger.warn(InodeFactory.class, "getChildrenClass failed:" + e, e);
-
-			// throw new DotRuntimeException(e.toString());
-		}
-
-		return new java.util.ArrayList();
-	}
-
-	public static java.util.List getChildrenClass(List inodes, Class c, String orderBy) {
-		return getChildrenClass(inodes, c, orderBy, 0, 0);
-	}
-
-	public static java.util.List getChildrenClass(List inodes, Class c, int limit, int offset) {
-		return getChildrenClassByConditionAndOrderBy(inodes, c, "", "", limit, offset);
-	}
-
-	public static java.util.List getChildrenClass(List inodes, Class c, String orderBy, int limit, int offset) {
-		return getChildrenClassByConditionAndOrderBy(inodes, c, "", orderBy, limit, offset);
-	}
-
-	public static java.util.List getChildrenClassByConditionAndOrderBy(List inodes, Class c, String condition,
-			String orderBy) {
-
-		return getChildrenClassByConditionAndOrderBy(inodes, c, condition, orderBy, 0, 0);
-
-	}
-
-	public static java.util.List getChildrenClassByConditionAndOrderBy(List inodes, Class c, String condition,
-			String orderBy, int limit, int offset) {
-		if( c.equals(Identifier.class)){
-			throw new DotStateException("Identifiers are no longer Inodes!");
-		}
-		if(c.equals(Structure.class)){
-			throw new DotStateException("Structure mapping was deleted from hibernate files");
-		}
-		if(c.equals(Relationship.class)){
-			throw new DotStateException("Relationship mapping was deleted from hibernate files");
-		}
-		if(c.equals(Template.class)){
-			throw new DotStateException("Template mapping was deleted from hibernate files");
-		}
-		
-		if (inodes == null || inodes.size() == 0) {
-			return InodeFactory.getInodesOfClassByConditionAndOrderBy(c, condition, orderBy);
-
-		}
-
-		try {
-
-			String tableName = ((Inode) c.newInstance()).getType();
-			HibernateUtil dh = new HibernateUtil(c);
-
-			StringBuffer sql = new StringBuffer("SELECT {" + tableName + ".*} from " + tableName + " " + tableName);
-
-			for (int x = 1; x < inodes.size() + 1; x++) {
-				if (x == 1) {
-					sql.append(", tree tree ");
-				} else {
-					sql.append(", tree tree" + x + " ");
-				}
-			}
-			sql.append(", inode " + tableName + "_1_ ");
-
-			sql.append(" where "+tableName+"_1_.type = '"+tableName+"' and ");
-
-			sql.append(tableName + "_1_.inode =  " + tableName + ".inode and ");
-			for (int x = 1; x < inodes.size() + 1; x++) {
-				if (x == 1) {
-					sql.append(" ( tree.parent = ? and ");
-					sql.append(" tree.child = " + tableName + ".inode ) ");
-				} else {
-					sql.append(" and (tree" + x + ".parent = ?  and ");
-					sql.append(" tree" + x + ".child = " + tableName + ".inode ) ");
-				}
-			}
-
-			// only if we send condition
-			if (UtilMethods.isSet(condition)) {
-				sql.append(" and " + condition);
-			}
-
-			// only if we send orderby
-			if (UtilMethods.isSet(orderBy)) {
-				sql.append(" order by ");
-				sql.append(orderBy);
-			}
-
-			dh.setSQLQuery(sql.toString());
-
-			for (int x = 0; x < inodes.size(); x++) {
-				Inode i = (Inode) inodes.get(x);
-				dh.setParam(i.getInode());
-			}
-			if (limit != 0) {
-				dh.setFirstResult(offset);
-				dh.setMaxResults(limit);
-			}
-
-			return dh.list();
-		} catch (Exception e) {
-			Logger.debug(InodeFactory.class, "getChildrenClassByConditionAndOrderBy failed:" + e, e);
-
-			// throw new DotRuntimeException(e.toString());
-		}
-
-		return new java.util.ArrayList();
-	}
-
-	public static java.util.List getChildrenClassByCondition(List inodes, Class c, String condition) {
-		return getChildrenClassByCondition(inodes, c, condition, 0, 0);
-
-	}
-
-	public static java.util.List getChildrenClassByCondition(List inodes, Class c, String condition, int limit,
-			int offset) {
-		if( c.equals(Identifier.class)){
-			throw new DotStateException("Identifiers are no longer Inodes!");
-		}
-		if(c.equals(Structure.class)){
-			throw new DotStateException("Structure mapping was deleted from hibernate files");
-		}
-		if(c.equals(Relationship.class)){
-			throw new DotStateException("Relationship mapping was deleted from hibernate files");
-		}
-		if(c.equals(Template.class)){
-			throw new DotStateException("Template mapping was deleted from hibernate files");
-		}
-
-		try {
-
-			String tableName = ((Inode) c.newInstance()).getType();
-			HibernateUtil dh = new HibernateUtil(c);
-
-			StringBuffer sql = new StringBuffer("SELECT {" + tableName + ".*} from " + tableName + " " + tableName);
-
-			for (int x = 1; x < inodes.size() + 1; x++) {
-				if (x == 1) {
-					sql.append(", tree tree, ");
-				} else {
-					sql.append(", tree tree" + x + ", ");
-				}
-			}
-			sql.append(" inode " + tableName + "_1_ ");
-			sql.append(" where "+tableName+"_1_.type = '"+tableName+"' and ");
-
-			sql.append(tableName + "_1_.inode =  " + tableName + ".inode and ");
-			for (int x = 1; x < inodes.size() + 1; x++) {
-				if (x == 1) {
-					sql.append(" ( tree.parent = ? and ");
-					sql.append(" tree.child = " + tableName + ".inode ) and ");
-				} else {
-					sql.append(" (tree" + x + ".parent = ?  and ");
-					sql.append(" tree" + x + ".child = " + tableName + ".inode ) and ");
-				}
-			}
-
-			sql.append(condition);
-			dh.setSQLQuery(sql.toString());
-
-			for (int x = 0; x < inodes.size(); x++) {
-				Inode i = (Inode) inodes.get(x);
-				dh.setParam(i.getInode());
-			}
-			if (limit != 0) {
-				dh.setFirstResult(offset);
-				dh.setMaxResults(limit);
-			}
-
-			return dh.list();
-		} catch (Exception e) {
-			Logger.debug(InodeFactory.class, "getChildrenClassByConditionAndOrderBy failed:" + e, e);
-
-			// throw new DotRuntimeException(e.toString());
-		}
-
-		return new java.util.ArrayList();
-	}
-
-	public static java.util.List getChildrenClassByConditionAndOrderBy(Inode p, Class c, String condition,
-			String orderby) {
-
-		return getChildrenClassByConditionAndOrderBy(p.getInode(), c, condition, orderby, 0, 0);
-	}
-
-	public static java.util.List getChildrenClassByConditionAndOrderBy(Inode p, Class c, String condition,
-			String orderby, int limit, int offset) {
-
-		return getChildrenClassByConditionAndOrderBy(p.getInode(), c, condition, orderby, limit, offset);
-	}
-
-	public static java.util.List getChildrenClassByConditionAndOrderBy(String p, Class c, String condition, String orderby) {
-
-		return getChildrenClassByConditionAndOrderBy(p, c, condition, orderby, 0, 0);
-	}
-
-	public static java.util.List getChildrenClassByConditionAndOrderBy(String p, Class c, String condition,
-			String orderby, int limit, int offset) {
-		if( c.equals(Identifier.class)){
-			throw new DotStateException("Identifiers are no longer Inodes!");
-		}
-		if(c.equals(Structure.class)){
-			throw new DotStateException("Structure mapping was deleted from hibernate files");
-		}
-		if(c.equals(Relationship.class)){
-			throw new DotStateException("Relationship mapping was deleted from hibernate files");
-		}
-		if(c.equals(Template.class)){
-			throw new DotStateException("Template mapping was deleted from hibernate files");
-		}
-		
-		try {
-			String tableName = ((Inode) c.newInstance()).getType();
-			HibernateUtil dh = new HibernateUtil(c);
-
-			String sql = "SELECT {" + tableName + ".*} from " + tableName + " " + tableName + ", tree tree, inode "
-			+ tableName + "_1_ where tree.parent = ? and tree.child = " + tableName + ".inode and " + tableName
-			+ "_1_.inode = " + tableName + ".inode and "+tableName+"_1_.type = '"+tableName+"' and " + condition + " order by " + orderby;
-
-			if(!UtilMethods.isSet(orderby)) 
-				sql +=  tableName + ".inode desc";
-
-			//sql += (sql.toLowerCase().indexOf("limit") == -1 ? ", " + tableName + ".inode desc" : "");
-
-			Logger.debug(InodeFactory.class, "hibernateUtilSQL:getChildrenClassByConditionAndOrderBy\n " + sql + "\n");
-
-			dh.setSQLQuery(sql);
-
-			Logger.debug(InodeFactory.class, "inode:  " + p + "\n");
-
-			dh.setParam(p);
-
-			if (limit != 0) {
-				dh.setFirstResult(offset);
-				dh.setMaxResults(limit);
-			}
-
-			return dh.list();
-		} catch (Exception e) {
-			Logger.warn(InodeFactory.class, "getChildrenClassByConditionAndOrderBy failed:" + e, e);
-
-			// throw new DotRuntimeException(e.toString());
-		}
-
-		return new java.util.ArrayList();
-	}
-
-	public static Inode getInode(String x, Class c) {
-
-		if( c.equals(Identifier.class)){
-			throw new DotStateException("Identifiers are no longer Inodes!");
-		}else if( c.equals(Folder.class)){
-			throw new DotStateException("You should use the FolderAPI to get folder information");
-		}else if(c.equals(Inode.class)){
-			Logger.debug(InodeFactory.class, "You should not send Inode.class to getInode.  Send the extending class instead (inode:" + x + ")" );
-			//Thread.dumpStack();
-			DotConnect dc = new DotConnect();
-			dc.setSQL("select type from inode where inode = ?");
-			dc.addParam(x);
-			try {
-				if(dc.loadResults().size()>0){
-				    final String type = dc.getString("type");
-				    if(type == null) {
-				        return new Inode();
-				    }
-
-					c = InodeUtils.getClassByDBType(type);
-				}
-				else{
-					Logger.debug(InodeFactory.class,  x + " is not an Inode " );
-					return new Inode();
-				}
-			} catch (DotDataException e) {
-				// this is not an INODE
-				Logger.debug(InodeFactory.class,  x + " is not an Inode", e );
-				return new Inode();
-			}
-		}
-		if(c.equals(Structure.class)){
-			throw new DotStateException("Structure mapping was deleted from hibernate files");
-		}
-		if(c.equals(Relationship.class)){
-			throw new DotStateException("Relationship mapping was deleted from hibernate files");
-		}
-		if(c.equals(Template.class)){
-<<<<<<< HEAD
-			Logger.info(Template.class,"Template mapping was deleted from hibernate files, using factory instead");
-			try {
-				return FactoryLocator.getTemplateFactory().find(x);
-			} catch (DotDataException e) {
-				Logger.debug(Template.class, "Unable to find template with inode : " + x, e);
-			}
-=======
-			throw new DotStateException("Relationship mapping was deleted from hibernate files");
->>>>>>> f8983b7f
-		}
-		
-		
-		
-		Inode inode = null;
-		try {
-			inode = (Inode) new HibernateUtil(c).load(x);
-		} catch (Exception e) {
-			//return (Inode) new HibernateUtil(c).load(x);
-		}
-		return inode;
-	}
-
-	/*public static Inode getInode(long x, Class c) {
-		return (Inode) new HibernateUtil(c).load(x);
-	}*/
-
-	public static java.util.List getInodesOfClass(Class c) {
-		if( c.equals(Identifier.class)){
-			throw new DotStateException("Identifiers are no longer Inodes!");
-		}
-		if(c.equals(Structure.class)){
-			throw new DotStateException("Structure mapping was deleted from hibernate files");
-		}
-		if(c.equals(Relationship.class)){
-			throw new DotStateException("Relationship mapping was deleted from hibernate files");
-		}
-		if(c.equals(Template.class)){
-			throw new DotStateException("Template mapping was deleted from hibernate files");
-		}
-		
-		return getInodesOfClass(c, 0, 0);
-	}
-
-	public static java.util.List getInodesOfClass(Class c, int limit, int offset) {
-		if( c.equals(Identifier.class)){
-			throw new DotStateException("Identifiers are no longer Inodes!");
-		}
-		if(c.equals(Structure.class)){
-			throw new DotStateException("Structure mapping was deleted from hibernate files");
-		}
-		if(c.equals(Relationship.class)){
-			throw new DotStateException("Relationship mapping was deleted from hibernate files");
-		}
-		if(c.equals(Template.class)){
-			throw new DotStateException("Template mapping was deleted from hibernate files");
-		}
-		
-		try {
-			HibernateUtil dh = new HibernateUtil(c);
-			String type = ((Inode) c.newInstance()).getType();
-			dh.setQuery("from inode in class " + c.getName()+" where inode.type='"+type+"'");
-
-			if (limit != 0) {
-				dh.setFirstResult(offset);
-				dh.setMaxResults(limit);
-			}
-
-			return dh.list();
-		} catch (Exception e) {
-			Logger.warn(InodeFactory.class, "getObjectsOfClass failed:" + e, e);
-			// throw new DotRuntimeException(e.toString());
-		}
-
-		return new java.util.ArrayList();
-	}
-
-	public static java.util.List getInodesOfClassByCondition(Class c, String condition) {
-		return getInodesOfClassByCondition(c, condition, 0, 0);
-	}
-
-	public static java.util.List getInodesOfClassByCondition(Class c, String condition, int limit, int offset) {
-		if( c.equals(Identifier.class)){
-			throw new DotStateException("Identifiers are no longer Inodes!");
-		}
-		if(c.equals(Structure.class)){
-			throw new DotStateException("Structure mapping was deleted from hibernate files");
-		}
-		if(c.equals(Relationship.class)){
-			throw new DotStateException("Relationship mapping was deleted from hibernate files");
-		}
-		if(c.equals(Template.class)){
-			throw new DotStateException("Template mapping was deleted from hibernate files");
-		}
-		
-		try {
-			HibernateUtil dh = new HibernateUtil(c);
-			String type = ((Inode) c.newInstance()).getType();
-			dh.setQuery("from inode in class " + c.getName() + " where inode.type='"+type+"' and " + condition);
-
-			if (limit != 0) {
-				dh.setFirstResult(offset);
-				dh.setMaxResults(limit);
-			}
-
-			return dh.list();
-		} catch (Exception e) {
-			Logger.warn(InodeFactory.class, "getInodesOfClassByCondition(Class c, String condition) failed:" + e, e);
-
-			// throw new DotRuntimeException(e.toString());
-		}
-
-		return new java.util.ArrayList();
-	}
-
-	public static Object getInodeOfClassByCondition(Class c, String condition) {
-		if( c.equals(Identifier.class)){
-			throw new DotStateException("Identifiers are no longer Inodes!");
-		}
-		if(c.equals(Structure.class)){
-			throw new DotStateException("Structure mapping was deleted from hibernate files");
-		}
-		if(c.equals(Relationship.class)){
-			throw new DotStateException("Relationship mapping was deleted from hibernate files");
-		}
-		if(c.equals(Template.class)){
-			throw new DotStateException("Template mapping was deleted from hibernate files");
-		}
-		
-		try {
-			HibernateUtil dh = new HibernateUtil(c);
-			String type = ((Inode) c.newInstance()).getType();
-			dh.setQuery("from inode in class " + c.getName() + " where inode.type='"+type+"' and " + condition);
-			Logger.debug(InodeFactory.class, "getInodeOfClassByCondition query: " + dh.getQuery());
-			return dh.load();
-		} catch (Exception e) {
-			Logger.warn(InodeFactory.class, "getInodeOfClassByCondition(Class c, String condition) failed:" + e, e);
-
-			// throw new DotRuntimeException(e.toString());
-		}
-
-		try {
-			return c.newInstance();
-		} catch (Exception e) {
-			throw new DotRuntimeException(e.toString());
-		}
-	}
-
-	public static java.util.List getInodesOfClassByCondition(Class c, String condition, String orderby) {
-		return getInodesOfClassByConditionAndOrderBy(c, condition, orderby, 0, 0);
-	}
-
-	public static java.util.List getInodesOfClassByConditionAndOrderBy(Class c, String condition, String orderby) {
-		return getInodesOfClassByConditionAndOrderBy(c, condition, orderby, 0, 0);
-	}
-
-	public static java.util.List getInodesOfClassByConditionAndOrderBy(Class c, String condition, String orderby,
-			int limit, int offset) {
-		if( c.equals(Identifier.class)){
-			throw new DotStateException("Identifiers are no longer Inodes!");
-		}
-		if(c.equals(Structure.class)){
-			throw new DotStateException("Structure mapping was deleted from hibernate files");
-		}
-		if(c.equals(Relationship.class)){
-			throw new DotStateException("Relationship mapping was deleted from hibernate files");
-		}
-		if(c.equals(Template.class)){
-			throw new DotStateException("Template mapping was deleted from hibernate files");
-		}
-		
-		try {
-			HibernateUtil dh = new HibernateUtil(c);
-			String type = ((Inode) c.newInstance()).getType();
-			dh.setQuery("from inode in class " + c.getName() + " where inode.type='"+type+"' and " + condition + " order by " + orderby);
-			if (limit != 0) {
-				dh.setFirstResult(offset);
-				dh.setMaxResults(limit);
-			}
-
-			return dh.list();
-		} catch (Exception e) {
-			Logger.warn(InodeFactory.class,
-					"getInodesOfClassByCondition(Class c, String condition, String orderby) failed:" + e, e);
-			// throw new DotRuntimeException(e.toString());
-		}
-
-		return new java.util.ArrayList();
-	}
-
-	public static java.util.List getInodesOfClass(Class c, int maxRows) {
-		if( c.equals(Identifier.class)){
-			throw new DotStateException("Identifiers are no longer Inodes!");
-		}
-		if(c.equals(Structure.class)){
-			throw new DotStateException("Structure mapping was deleted from hibernate files");
-		}
-		if(c.equals(Relationship.class)){
-			throw new DotStateException("Relationship mapping was deleted from hibernate files");
-		}
-		if(c.equals(Template.class)){
-			throw new DotStateException("Template mapping was deleted from hibernate files");
-		}
-		
-		try {
-			HibernateUtil dh = new HibernateUtil(c);
-			String type = ((Inode) c.newInstance()).getType();
-			dh.setMaxResults(maxRows);
-			dh.setQuery("from inode in class " + c.getName()+" where inode.type='"+type+"' ");
-
-			return dh.list();
-		} catch (Exception e) {
-			Logger.warn(InodeFactory.class, "getObjectsOfClass failed:" + e, e);
-
-			// throw new DotRuntimeException(e.toString());
-		}
-
-		return new java.util.ArrayList();
-	}
-
-	public static java.util.List getInodesOfClass(Class c, String orderBy) {
-		return getInodesOfClass(c, orderBy, 0, 0);
-	}
-
-	public static java.util.List getInodesOfClass(Class c, String orderBy, int limit, int offset) {
-		if( c.equals(Identifier.class)){
-			throw new DotStateException("Identifiers are no longer Inodes!");
-		}
-		if(c.equals(Structure.class)){
-			throw new DotStateException("Structure mapping was deleted from hibernate files");
-		}
-		if(c.equals(Relationship.class)){
-			throw new DotStateException("Relationship mapping was deleted from hibernate files");
-		}
-		if(c.equals(Template.class)){
-			throw new DotStateException("Template mapping was deleted from hibernate files");
-		}
-		
-		try {
-			HibernateUtil dh = new HibernateUtil(c);
-			String type = ((Inode) c.newInstance()).getType();
-			dh.setQuery("from inode in class " + c.getName() + " where inode.type='"+type+"' order by " + orderBy);
-
-			if (limit != 0) {
-				dh.setFirstResult(offset);
-				dh.setMaxResults(limit);
-			}
-
-			return dh.list();
-		} catch (Exception e) {
-			Logger.warn(InodeFactory.class, "getInodesOfClass failed:" + e, e);
-		}
-
-		return new java.util.ArrayList();
-	}
-
-	public static Object getObject(long x, Class c) {
-		if( c.equals(Identifier.class)){
-			throw new DotStateException("Identifiers are no longer Inodes!");
-		}
-		if(c.equals(Structure.class)){
-			throw new DotStateException("Structure mapping was deleted from hibernate files");
-		}
-		if(c.equals(Relationship.class)){
-			throw new DotStateException("Relationship mapping was deleted from hibernate files");
-		}
-		if(c.equals(Template.class)){
-			throw new DotStateException("Template mapping was deleted from hibernate files");
-		}
-		
-		Object obj ;
-		try {
-			obj = new HibernateUtil(c).load(x);
-		} catch (DotHibernateException e) {
-			Logger.error(InodeFactory.class, "getObject failed:" + e, e);
-			throw new DotRuntimeException(e.toString());
-		}
-		return obj;
-	}
-
-	public static Object getParentOfClass(Inode i, Class c) {
-		return getParentOfClass(String.valueOf(i.getInode()), c);
-	}
-
-	public static Object getParentOfClass(String i, Class c) {
-		if( c.equals(Identifier.class)){
-			throw new DotStateException("Identifiers are no longer Inodes!");
-		}
-		if(c.equals(Structure.class)){
-			throw new DotStateException("Structure mapping was deleted from hibernate files");
-		}
-		if(c.equals(Relationship.class)){
-			throw new DotStateException("Relationship mapping was deleted from hibernate files");
-		}
-		if(c.equals(Template.class)){
-			throw new DotStateException("Template mapping was deleted from hibernate files");
-		}
-		
-		try {
-			String tableName = ((Inode) c.newInstance()).getType();
-			HibernateUtil dh = new HibernateUtil(c);
-			String sql = "SELECT {" + tableName + ".*} from " + tableName + " " + tableName + ", tree tree, inode "
-			+ tableName + "_1_ where tree.child = ? and tree.parent = " + tableName + ".inode and " + tableName
-			+ "_1_.inode = " + tableName + ".inode and "+tableName+"_1_.type = '"+tableName+"'";
-
-			Logger.debug(InodeFactory.class, "hibernateUtilSQL:getParentOfClass:\n " + sql + "\n");
-
-			dh.setSQLQuery(sql);
-			dh.setParam(i);
-
-			Logger.debug(InodeFactory.class, "inode:  " + i + "\n");
-
-			List list = dh.list();
-
-			if ((list != null) && (list.size() != 0)) {
-				return list.get(0);
-			}
-		} catch (Exception e) {
-			try {
-				Logger.warn(InodeFactory.class, "getParentOfClass failed:" + e, e);
-
-				return c.newInstance();
-			} catch (Exception ex) {
-				Logger.warn(InodeFactory.class, "getParentOfClass failed:" + e, e);
-
-				// throw new DotRuntimeException(e.toString());
-			}
-		}
-
-		try {
-			return c.newInstance();
-		} catch (Exception e) {
-			return new Object();
-		}
-	}
-
-	public static java.util.List getParentsOfClassNoLock(Inode p, Class c) {
-		if( c.equals(Identifier.class)){
-			throw new DotStateException("Identifiers are no longer Inodes!");
-		}
-		if(c.equals(Structure.class)){
-			throw new DotStateException("Structure mapping was deleted from hibernate files");
-		}
-		if(c.equals(Relationship.class)){
-			throw new DotStateException("Relationship mapping was deleted from hibernate files");
-		}
-		if(c.equals(Template.class)){
-			throw new DotStateException("Template mapping was deleted from hibernate files");
-		}
-		
-		try {
-			String tableName = ((Inode) c.newInstance()).getType();
-			HibernateUtil dh = new HibernateUtil(c);
-			String sql = "SELECT {" + tableName + ".*} from " + tableName + " " + tableName
-			+ " with (nolock), tree tree with (nolock), inode " + tableName + "_1_ with (nolock) where tree.child = ? and tree.parent = "
-			+ tableName + ".inode and " + tableName + "_1_.inode = " + tableName + ".inode and "+tableName+"_1_.type = '"+tableName+"'";
-
-			Logger.debug(InodeFactory.class, "hibernateUtilSQL:getParentOfClass:\n " + sql + "\n");
-
-			dh.setSQLQuery(sql);
-
-			//dh.setQuery("from inode in class " + c.getName() + " where ? in
-			// inode.children.elements");
-			dh.setParam(p.getInode());
-
-			Logger.debug(InodeFactory.class, "inode:  " + p.getInode() + "\n");
-
-			return dh.list();
-		} catch (Exception e) {
-			Logger.warn(InodeFactory.class, "getParentsOfClass failed:" + e, e);
-
-			//throw new DotRuntimeException(e.toString());
-		}
-
-		return new java.util.ArrayList();
-	}
-
-	public static Object getParentOfClassByRelationType(Inode p, Class c, String relationType) {
-		if( c.equals(Identifier.class)){
-			throw new DotStateException("Identifiers are no longer Inodes!");
-		}
-		if(c.equals(Structure.class)){
-			throw new DotStateException("Structure mapping was deleted from hibernate files");
-		}
-		if(c.equals(Relationship.class)){
-			throw new DotStateException("Relationship mapping was deleted from hibernate files");
-		}
-		if(c.equals(Template.class)){
-			throw new DotStateException("Template mapping was deleted from hibernate files");
-		}
-		
-		try {
-			String tableName = ((Inode) c.newInstance()).getType();
-			HibernateUtil dh = new HibernateUtil(c);
-
-			// dh.setQuery("from inode in class " + c.getName() + " where ? in
-			// (select tree.parent from com.dotmarketing.beans.Tree tree
-			// where inode.inode = tree.child and tree.relationType = ?)");
-			String sql = "SELECT {" + tableName + ".*} from " + tableName + " " + tableName + ", tree tree, inode "
-			+ tableName + "_1_ where tree.child = ? and tree.parent = " + tableName + ".inode and " + tableName
-			+ "_1_.inode = " + tableName + ".inode and tree.relation_type = ? and "+tableName+"_1_.type = '"+tableName+"' ";
-
-			Logger.debug(InodeFactory.class, "hibernateUtilSQL:getChildOfClassByRelationType\n " + sql + "\n");
-
-			dh.setSQLQuery(sql);
-
-			Logger.debug(InodeFactory.class, "inode:  " + p.getInode() + "\n");
-
-			dh.setParam(p.getInode());
-			dh.setParam(relationType);
-
-			return dh.load();
-		} catch (Exception e) {
-			Logger.error(InodeFactory.class, "getChildrenClass failed:" + e, e);
-			throw new DotRuntimeException(e.toString());
-		}
-	}
-
-	public static java.util.List getParentsOfClassByCondition(Inode p, Class c, String condition) {
-		if( c.equals(Identifier.class)){
-			throw new DotStateException("Identifiers are no longer Inodes!");
-		}
-		if(c.equals(Structure.class)){
-			throw new DotStateException("Structure mapping was deleted from hibernate files");
-		}
-		if(c.equals(Relationship.class)){
-			throw new DotStateException("Relationship mapping was deleted from hibernate files");
-		}
-		if(c.equals(Template.class)){
-			throw new DotStateException("Template mapping was deleted from hibernate files");
-		}
-		
-		try {
-			String tableName = ((Inode) c.newInstance()).getType();
-			HibernateUtil dh = new HibernateUtil(c);
-
-			String sql = "SELECT {" + tableName + ".*} from " + tableName + " " + tableName + ", tree tree, inode "
-			+ tableName + "_1_ where tree.child = ? and tree.parent = " + tableName + ".inode and " + tableName
-			+ "_1_.inode = " + tableName + ".inode and "+tableName+"_1_.type = '"+tableName+"' and " + condition;
-
-			Logger.debug(InodeFactory.class, "hibernateUtilSQL:getParentsOfClassByCondition\n " + sql);
-
-			Logger.debug(InodeFactory.class, "inode:  " + p.getInode() + "\n");
-
-			Logger.debug(InodeFactory.class, "condition:  " + condition + "\n");
-
-			dh.setSQLQuery(sql);
-			dh.setParam(p.getInode());
-
-			return dh.list();
-		} catch (Exception e) {
-			Logger.warn(InodeFactory.class, "getParentsOfClassByCondition failed:" + e, e);
-
-			// throw new DotRuntimeException(e.toString());
-		}
-
-		return new java.util.ArrayList();
-	}
-
-	public static java.util.List getParentsOfClassByConditionSorted(Inode p, Class c, String condition, String sortOrder) {
-		if( c.equals(Identifier.class)){
-			throw new DotStateException("Identifiers are no longer Inodes!");
-		}
-		if(c.equals(Structure.class)){
-			throw new DotStateException("Structure mapping was deleted from hibernate files");
-		}
-		if(c.equals(Relationship.class)){
-			throw new DotStateException("Relationship mapping was deleted from hibernate files");
-		}
-		if(c.equals(Template.class)){
-			throw new DotStateException("Template mapping was deleted from hibernate files");
-		}
-		
-		try 
-		{
-			String tableName = ((Inode) c.newInstance()).getType();
-			HibernateUtil dh = new HibernateUtil(c);
-
-			String sql = "SELECT {" + tableName + ".*} from " + tableName + " " + tableName + ", tree tree, inode "
-			+ tableName + "_1_ where tree.child = ? and tree.parent = " + tableName + ".inode and " + tableName
-			+ "_1_.inode = " + tableName + ".inode and "+tableName+"_1_.type = '"+tableName+"' and " + condition;
-
-			if(UtilMethods.isSet(sortOrder))
-			{
-				sql = sql + " order by "+ sortOrder;	
-			}
-
-			//Logger
-			Logger.debug(InodeFactory.class, "hibernateUtilSQL:getParentsOfClassByCondition\n " + sql);
-			Logger.debug(InodeFactory.class, "inode:  " + p.getInode() + "\n");
-			Logger.debug(InodeFactory.class, "condition:  " + condition + "\n");
-			// END Logger			
-
-			dh.setSQLQuery(sql);
-			dh.setParam(p.getInode());
-
-			return dh.list();
-		} 
-		catch (Exception e)
-		{
-			Logger.warn(InodeFactory.class, "getParentsOfClassByCondition failed:" + e, e);
-			// throw new DotRuntimeException(e.toString());
-		}
-		return new java.util.ArrayList();
-	}
-
-	public static java.util.List getParentsOfClass(Inode p, Class c) {
-		return getParentsOfClass( p,  c, "");
-	}
-	public static java.util.List getParentsOfClass(Inode p, Class c, String sortOrder) {
-		if( c.equals(Identifier.class)){
-			throw new DotStateException("Identifiers are no longer Inodes!");
-		}
-		if(c.equals(Structure.class)){
-			throw new DotStateException("Structure mapping was deleted from hibernate files");
-		}
-		if(c.equals(Relationship.class)){
-			throw new DotStateException("Relationship mapping was deleted from hibernate files");
-		}
-		if(c.equals(Template.class)){
-			throw new DotStateException("Template mapping was deleted from hibernate files");
-		}
-		
-		try {
-			String tableName = ((Inode) c.newInstance()).getType();
-			HibernateUtil dh = new HibernateUtil(c);
-			String sql = "SELECT {" + tableName + ".*} from " + tableName + " " + tableName + ", tree tree, inode "
-			+ tableName + "_1_ where tree.child = ? and tree.parent = " + tableName + ".inode and " + tableName
-			+ "_1_.inode = " + tableName + ".inode and "+tableName+"_1_.type = '"+tableName+"' ";
-
-			if(UtilMethods.isSet(sortOrder)){
-				sql = sql + " order by "+ sortOrder;	
-			}
-			Logger.debug(InodeFactory.class, "hibernateUtilSQL:getParentOfClass:\n " + sql + "\n");
-
-			dh.setSQLQuery(sql);
-
-			// dh.setQuery("from inode in class " + c.getName() + " where ? in
-			// inode.children.elements");
-			dh.setParam(p.getInode());
-
-			Logger.debug(InodeFactory.class, "inode:  " + p.getInode() + "\n");
-
-			return dh.list();
-		} catch (Exception e) {
-			Logger.warn(InodeFactory.class, "getParentsOfClass failed:" + e, e);
-
-			// throw new DotRuntimeException(e.toString());
-		}
-
-		return new java.util.ArrayList();
-	}
-
-	public static Object getParentOfClassByCondition(Inode inode, Class c, String condition) {
-		if( c.equals(Identifier.class)){
-			throw new DotStateException("Identifiers are no longer Inodes!");
-		}
-		if(c.equals(Structure.class)){
-			throw new DotStateException("Structure mapping was deleted from hibernate files");
-		}
-		if(c.equals(Relationship.class)){
-			throw new DotStateException("Relationship mapping was deleted from hibernate files");
-		}
-		if(c.equals(Template.class)){
-			throw new DotStateException("Template mapping was deleted from hibernate files");
-		}
-		
-		try {
-			String tableName = ((Inode) c.newInstance()).getType();
-			HibernateUtil dh = new HibernateUtil(c);
-			String sql = "SELECT {" + tableName + ".*} from " + tableName + " " + tableName + ", tree tree, inode "
-			+ tableName + "_1_ where tree.child = ? and tree.parent = " + tableName + ".inode and " + tableName
-			+ "_1_.inode = " + tableName + ".inode and "+tableName+"_1_.type = '"+tableName+"' and " + condition;
-
-			Logger.debug(InodeFactory.class, "hibernateUtilSQL:getParentOfClassbyCondition\n " + sql + "\n");
-
-			Logger.debug(InodeFactory.class, "inode:  " + inode.getInode() + "\n");
-
-			dh.setSQLQuery(sql);
-			dh.setParam(inode.getInode());
-
-			return dh.load();
-		} catch (Exception e) {
-			Logger.warn(InodeFactory.class, "getParentOfClassbyCondition failed:" + e, e);
-			throw new DotRuntimeException(e.toString());
-		}
-
-		/*
-		 * try { return c.newInstance(); } catch (Exception e) { return new
-		 * Object(); }
-		 */
-	}
-
-	public static void deleteInode(Object o) throws DotHibernateException {
-		if(Identifier.class.equals(o.getClass())){
-			throw new DotStateException("Identifiers are no longer Inodes!");
-		}
-		Inode inode = (Inode) o;
-		if(inode ==null || !UtilMethods.isSet(inode.getInode())){
-
-			Logger.error(Inode.class, "Empty Inode Passed in");
-			return;
-		}
-
-
-		if(o instanceof Permissionable){
-			try {
-				APILocator.getPermissionAPI().removePermissions((Permissionable)o);
-			} catch (DotDataException e) {
-				Logger.error(InodeFactory.class,"Cannot delete object because permissions not deleted : " + e.getMessage(),e);
-				return;
-			}
-		}
-
-
-		// workaround for dbs where we can't have more than one constraint
-		// or triggers
-		DotConnect db = new DotConnect();
-		db.setSQL("delete from tree where child = ? or parent =?");
-		db.addParam(inode.getInode());
-		db.addParam(inode.getInode());
-		db.getResult();
-
-		// workaround for dbs where we can't have more than one constraint
-		// or triggers
-		db.setSQL("delete from multi_tree where child = ? or parent1 =? or parent2 = ?");
-		db.addParam(inode.getInode());
-		db.addParam(inode.getInode());
-		db.addParam(inode.getInode());
-		db.getResult();
-
-		if(Template.class.equals(o.getClass())){
-			try {
-				FactoryLocator.getTemplateFactory().deleteTemplateByInode(Template.class.cast(o).getInode());
-			} catch (DotDataException e) {
-				Logger.warnAndDebug(Template.class,e.getMessage(),e);
-			}
-		} else {
-			HibernateUtil.delete(o);
-			db.setSQL("delete from inode where inode = ?");
-			db.addParam(inode.getInode());
-			db.getResult();
-		}
-	}
-
-	public static void deleteChildrenOfClass(Inode parent, Class c) {
-		if( c.equals(Identifier.class)){
-			throw new DotStateException("Identifiers are no longer Inodes!");
-		}
-		if(c.equals(Structure.class)){
-			throw new DotStateException("Structure mapping was deleted from hibernate files");
-		}
-		if(c.equals(Relationship.class)){
-			throw new DotStateException("Relationship mapping was deleted from hibernate files");
-		}
-		if(c.equals(Template.class)){
-			throw new DotStateException("Template mapping was deleted from hibernate files");
-		}
-		
-		java.util.List children = getChildrenClass(parent, c);
-		java.util.Iterator childrenIter = children.iterator();
-
-		while (childrenIter.hasNext()) {
-			parent.deleteChild((Inode) childrenIter.next());
-		}
-	}
-
-	public static int countChildrenOfClass(Inode i, Class c) {
-		return countChildrenOfClass(i, c, 0, 5);
-	}
-
-	public static int countChildrenOfClass(Inode i, Class c, int limit, int offset) {
-		if( c.equals(Identifier.class)){
-			throw new DotStateException("Identifiers are no longer Inodes!");
-		}
-		try {
-
-			String tableName = ((Inode) c.newInstance()).getType();
-			DotConnect db = new DotConnect();
-			db
-			.setSQL("select count(*) as test from inode, tree where inode.inode = tree.child and tree.parent = ?  and inode.type = '"
-					+ tableName + "' ");
-			db.addParam(i.getInode());
-			// db.addParam(tableName);
-			return db.getInt("test");
-		} catch (Exception e) {
-			Logger.warn(InodeFactory.class, "countChildrenOfClass failed:" + e, e);
-			throw new DotRuntimeException(e.toString());
-			// return 0;
-		}
-	}
-
-	public static Map<String,Integer> countChildrenOfClass(Inode i, Class<? extends Inode>[] inodeClasses) {
-		if(Identifier.class.equals(i.getClass())){
-			throw new DotStateException("Identifiers are no longer Inodes!");
-		}
-		try {
-			Map<String,Integer> statistics = new HashMap<String,Integer>();
-
-			if( inodeClasses != null && inodeClasses.length > 0 ) {
-
-				String[] types = new String[inodeClasses.length];
-				StringBuffer arrayParams = new StringBuffer();
-				String params = null;
-				int n = 0;
-
-				for(Class<? extends Inode> anInodeClass: inodeClasses) {
-					types[n++] = anInodeClass.newInstance().getType();
-					arrayParams.append("?,");
-				}
-				
-				if( arrayParams.length() > 0 ) {
-					params = arrayParams.toString().substring(0, arrayParams.length() - 1);
-				}
-	
-				DotConnect db = new DotConnect();
-				db
-				.setSQL("select count(*) as test, inode.type from inode, tree where inode.inode = tree.child and tree.parent = ?  and inode.type IN (" + params + ") group by inode.type");
-				db.addParam(i.getInode());
-				
-				for(String type: types) {
-					db.addParam(type);
-				}
-
-				ArrayList<Map<String, Object>> results = db.getResults();
-				int length = results.size();
-				for(n = 0; n < length; n++)
-				{
-					Map<String, Object> hash = (Map<String, Object>) results.get(n);
-					String type = (String) hash.get("type");
-					Integer number = Integer.parseInt(((String) hash.get("test")));
-					statistics.put(type, number);
-				}
-			}
-
-			return statistics;
-		} catch (Exception e) {
-			Logger.warn(InodeFactory.class, "countChildrenOfClass(Inode,Class<Inode>[]) failed:" + e, e);
-			throw new DotRuntimeException(e.toString());
-			// return 0;
-		}
-	}
-
-	
-	public static List getChildrenOfClassByRelationType(Inode p, Class c, String relationType) {
-		if( c.equals(Identifier.class)){
-			throw new DotStateException("Identifiers are no longer Inodes!");
-		}
-		if(c.equals(Structure.class)){
-			throw new DotStateException("Structure mapping was deleted from hibernate files");
-		}
-		if(c.equals(Relationship.class)){
-			throw new DotStateException("Relationship mapping was deleted from hibernate files");
-		}
-		if(c.equals(Template.class)){
-			throw new DotStateException("Template mapping was deleted from hibernate files");
-		}
-		
-		try {
-			String tableName = ((Inode) c.newInstance()).getType();
-			HibernateUtil dh = new HibernateUtil(c);
-
-			// dh.setQuery("from inode in class " + c.getName() + " where ? in
-			// (select tree.parent from com.dotmarketing.beans.Tree tree
-			// where inode.inode = tree.child and tree.relationType = ?)");
-			String sql = "SELECT {" + tableName + ".*} from " + tableName + " " + tableName + ", tree tree, inode "
-			+ tableName + "_1_ where tree.parent = ? and tree.child = " + tableName + ".inode and " + tableName
-			+ "_1_.inode = " + tableName + ".inode and "+tableName+"_1_.type = '"+tableName+"' and tree.relation_type = ?";
-
-			Logger.debug(InodeFactory.class, "hibernateUtilSQL:getChildOfClassByRelationType\n " + sql + "\n");
-
-			dh.setSQLQuery(sql);
-
-			Logger.debug(InodeFactory.class, "inode:  " + p.getInode() + "\n");
-
-			dh.setParam(p.getInode());
-			dh.setParam(relationType);
-
-			return dh.list();
-		} catch (Exception e) {
-			Logger.error(InodeFactory.class, "getChildrenClass failed:" + e, e);
-			throw new DotRuntimeException(e.toString());
-		}
-
-		/*
-		 * try { return c.newInstance(); } catch (Exception e) { return new
-		 * Object(); }
-		 */
-	}
-
-	public static List getChildrenOfClassByRelationTypeAndCondition(Inode inode, Class c, String relationType,
-			String condition) {
-		return getChildrenOfClassByRelationTypeAndCondition(inode.getInode(), c, relationType, condition);
-	}
-
-	public static List getChildrenOfClassByRelationTypeAndCondition(String inode, Class c, String relationType,
-			String condition) {
-		return getChildrenOfClassByRelationTypeAndCondition(inode, c, relationType, condition, null);
-	}
-
-	public static List getChildrenOfClassByRelationTypeAndCondition(String inode, Class c, String relationType,
-			String condition, String orderBy) {
-		if( c.equals(Identifier.class)){
-			throw new DotStateException("Identifiers are no longer Inodes!");
-		}
-		if(c.equals(Structure.class)){
-			throw new DotStateException("Structure mapping was deleted from hibernate files");
-		}
-		if(c.equals(Relationship.class)){
-			throw new DotStateException("Relationship mapping was deleted from hibernate files");
-		}
-		if(c.equals(Template.class)){
-			throw new DotStateException("Template mapping was deleted from hibernate files");
-		}
-		
-		try {
-			String tableName = ((Inode) c.newInstance()).getType();
-			HibernateUtil dh = new HibernateUtil(c);
-			String sql = "SELECT {" + tableName + ".*} from " + tableName + " " + tableName + ", tree tree, inode "
-			+ tableName + "_1_ where tree.parent = ? and tree.child = " + tableName + ".inode and " + tableName
-			+ "_1_.inode = " + tableName + ".inode and "+tableName+"_1_.type = '"+tableName+"' ";
-			if(condition != null)
-				sql += "and " + condition;
-
-			if (orderBy != null)
-				sql += " order by " + orderBy;
-
-			Logger.debug(InodeFactory.class, "hibernateUtilSQL:getChildOfClassbyCondition\n " + sql + "\n");
-
-			dh.setSQLQuery(sql);
-
-			dh.setParam(inode);
-
-			Logger.debug(InodeFactory.class, "inode:  " + inode + "\n");
-
-			return dh.list();
-		} catch (Exception e) {
-			Logger.error(InodeFactory.class, "getChildrenClass failed:" + e, e);
-			throw new DotRuntimeException(e.toString());
-		}
-
-		/*
-		 * try { return c.newInstance(); } catch (Exception e) { return new
-		 * Object(); }
-		 */
-	}
-
-	public static java.util.List getInodesOfClassByConditionAndOrderBy(Class c, String condition, String orderby,int limit)
-	{
-		String direction = "asc";
-		return getInodesOfClassByConditionAndOrderBy(c,condition,orderby,limit,0,direction);
-	}
-
-	public static java.util.List getInodesOfClassByConditionAndOrderBy(Class c, String condition, String orderby,int limit,int offset,String direction) {
-		if( c.equals(Identifier.class)){
-			throw new DotStateException("Identifiers are no longer Inodes!");
-		}
-		if(c.equals(Structure.class)){
-			throw new DotStateException("Structure mapping was deleted from hibernate files");
-		}
-		if(c.equals(Relationship.class)){
-			throw new DotStateException("Relationship mapping was deleted from hibernate files");
-		}
-		if(c.equals(Template.class)){
-			throw new DotStateException("Template mapping was deleted from hibernate files");
-		}
-		
-
-		orderby = SQLUtil.sanitizeSortBy(orderby);
-		direction = SQLUtil.sanitizeParameter(direction);
-
-		try {
-			HibernateUtil dh = new HibernateUtil(c);
-			String type = ((Inode) c.newInstance()).getType();
-			String query = "from inode in class " + c.getName();
-			// condition
-			query += (UtilMethods.isSet(condition) ? " where inode.type ='"+type+"' and " + condition : " where inode.type ='"+type+"'");
-			// order
-			query +=  (UtilMethods.isSet(orderby) ? " order by " + orderby + "" : "");
-			query += ((UtilMethods.isSet(orderby) && UtilMethods.isSet(direction)) ? " " + direction : "");
-			// Limit to retrieve the "limit" number of entries in the DB
-			if (limit != 0) {
-                dh.setFirstResult(offset);
-				dh.setMaxResults(limit);
-			}
-
-			dh.setQuery(query);
-			return dh.list();
-		} catch (Exception e) {
-			Logger.warn(InodeFactory.class,
-					"getInodesOfClassByCondition(Class c, String condition, String orderby) failed:" + e, e);
-			// throw new DotRuntimeException(e.toString());
-		}
-
-		return new java.util.ArrayList();
-	}
-
-	public static java.util.List getChildrenClassByRelationType(Inode p, Class c,String relationType) {
-		if( c.equals(Identifier.class)){
-			throw new DotStateException("Identifiers are no longer Inodes!");
-		}
-		if(c.equals(Structure.class)){
-			throw new DotStateException("Structure mapping was deleted from hibernate files");
-		}
-		if(c.equals(Relationship.class)){
-			throw new DotStateException("Relationship mapping was deleted from hibernate files");
-		}
-		if(c.equals(Template.class)){
-			throw new DotStateException("Template mapping was deleted from hibernate files");
-		}
-		
-		try {
-			String tableName = ((Inode) c.newInstance()).getType();
-			HibernateUtil dh = new HibernateUtil(c);
-
-			String sql = "SELECT {" + tableName + ".*} from " + tableName + " " + tableName
-			+ ", tree tree, inode " + tableName + "_1_ where tree.parent = ? and tree.child = "
-			+ tableName + ".inode and " + tableName + "_1_.inode = " + tableName + ".inode and "+ tableName + "_1_.type = '" + tableName + "' and tree.relation_type = '" + relationType + "'";
-
-			Logger.debug(InodeFactory.class, "hibernateUtilSQL:getChildrenClass\n " + sql + "\n");
-
-			dh.setSQLQuery(sql);
-
-			Logger.debug(InodeFactory.class, "inode:  " + p.getInode() + "\n");
-
-			dh.setParam(p.getInode());
-			return dh.list();
-		} catch (Exception e) {
-			Logger.error(InodeFactory.class, "getChildrenClass failed:" + e, e);
-			throw new DotRuntimeException(e.toString());
-		}
-
-		//return new java.util.ArrayList();
-	}
-
-	public static java.util.List getParentsOfClassByRelationType(Inode p, Class c, String relationType) {
-		if( c.equals(Identifier.class)){
-			throw new DotStateException("Identifiers are no longer Inodes!");
-		}
-		if(c.equals(Structure.class)){
-			throw new DotStateException("Structure mapping was deleted from hibernate files");
-		}
-		if(c.equals(Relationship.class)){
-			throw new DotStateException("Relationship mapping was deleted from hibernate files");
-		}
-		if(c.equals(Template.class)){
-			throw new DotStateException("Template mapping was deleted from hibernate files");
-		}
-		
-		try {
-			String tableName = ((Inode) c.newInstance()).getType();
-			HibernateUtil dh = new HibernateUtil(c);
-
-			String sql = "SELECT {" + tableName + ".*} from " + tableName + " " + tableName
-			+ ", tree tree, inode " + tableName + "_1_ where tree.child = ? and tree.parent = "
-			+ tableName + ".inode and " + tableName + "_1_.inode = " + tableName + ".inode and "+tableName+"_1_.type = '"+tableName+"' and tree.relation_type = ?";
-
-			Logger.debug(InodeFactory.class, "hibernateUtilSQL:getParentsOfClassByCondition\n " + sql);
-
-			Logger.debug(InodeFactory.class, "inode:  " + p.getInode() + "\n");
-
-			Logger.debug(InodeFactory.class, "relation:  " + relationType + "\n");
-
-			dh.setSQLQuery(sql);
-			dh.setParam(p.getInode());
-			dh.setParam(relationType);
-
-			return dh.list();
-		} catch (Exception e) {
-			Logger.warn(InodeFactory.class, "getParentsOfClassByCondition failed:" + e, e);
-
-			//throw new DotRuntimeException(e.toString());
-		}
-
-		return new java.util.ArrayList();
-	}
-
-	public static java.util.List getChildrenClassByConditionAndOrderBy(String[] inodes, Class c, String condition,
-			String orderBy,int quantity) {
-		if( c.equals(Identifier.class)){
-			throw new DotStateException("Identifiers are no longer Inodes!");
-		}
-		if(c.equals(Structure.class)){
-			throw new DotStateException("Structure mapping was deleted from hibernate files");
-		}
-		if(c.equals(Relationship.class)){
-			throw new DotStateException("Relationship mapping was deleted from hibernate files");
-		}
-		if(c.equals(Template.class)){
-			throw new DotStateException("Template mapping was deleted from hibernate files");
-		}
-		
-		if (inodes == null || inodes.length == 0)
-		{        	
-			return InodeFactory.getInodesOfClassByConditionAndOrderBy(c, condition, orderBy,quantity);
-		}
-
-		try {
-
-			String tableName = ((Inode) c.newInstance()).getType();
-			HibernateUtil dh = new HibernateUtil(c);
-
-			StringBuffer sql = new StringBuffer("SELECT {" + tableName + ".*} from " + tableName + " " + tableName);
-
-			for (int x = 1; x < inodes.length + 1; x++) {
-				if (x == 1) {
-					sql.append(", tree tree ");
-				} else {
-					sql.append(", tree tree" + x + " ");
-				}
-			}
-			sql.append(", inode " + tableName + "_1_ ");
-			sql.append(" where and "+tableName+"_1_.type = '"+tableName+"' and ");
-
-			sql.append(tableName + "_1_.inode =  " + tableName + ".inode and ");
-			for (int x = 1; x < inodes.length + 1; x++) {
-				if (x == 1) {
-					sql.append(" ( tree.parent = ? and ");
-					sql.append(" tree.child = " + tableName + ".inode ) and ");
-				} else {
-					sql.append(" (tree" + x + ".parent = ?  and ");
-					sql.append(" tree" + x + ".child = " + tableName + ".inode ) and ");
-				}
-			}
-
-			String query = sql.toString();
-			query = query.substring(0,query.lastIndexOf("and"));
-
-			//Validate condition
-			condition = (UtilMethods.isSet(condition) ? " and " + condition : "");
-			//Validate order
-			orderBy = (UtilMethods.isSet(orderBy) ? " order by " + orderBy : "");
-
-			//Create the final query
-			query += condition + orderBy;
-
-			//Set the query
-			if(quantity >= 0)
-			{
-				dh.setFirstResult(0);
-				dh.setMaxResults(quantity);
-			}            
-			dh.setSQLQuery(query);
-
-			for (int x = 0; x < inodes.length; x++) {                
-				dh.setParam(inodes[x]);
-			}
-
-			return dh.list();
-		} catch (Exception e) {
-			Logger.debug(InodeFactory.class, "getChildrenClassByConditionAndOrderBy failed:" + e, e);
-
-			//throw new DotRuntimeException(e.toString());
-		}
-
-		return new java.util.ArrayList();
-	}
-	
-	//http://jira.dotmarketing.net/browse/DOTCMS-3232
-    //To Check whether given inode exists in DB or not
-	@CloseDBIfOpened
-	public static boolean isInode(String inode){
-		DotConnect dc = new DotConnect();
-		String InodeQuery = "Select count(*) as count from inode where inode = ?";
-		dc.setSQL(InodeQuery);
-		dc.addParam(inode);
-		ArrayList<Map<String, String>> results = new ArrayList<Map<String, String>>();
-		try {
-			results = dc.getResults();
-		} catch (DotDataException e) {
-			Logger.error(InodeFactory.class,"isInode method failed:"+ e, e);
-		}
-		int count = Parameter.getInt(results.get(0).get("count"),0);
-		if(count > 0){
-			return true;
-		}
-		return false;
-	}		
-	public static Inode find(String id) throws DotDataException {
-		Inode inode = null;
-		try {
-			inode = (Inode) HibernateUtil.load(Inode.class, id);
-		} catch (DotHibernateException e) { 
-			if(!(e.getCause() instanceof ObjectNotFoundException))
-				throw e; 
-		}
-		return inode;
-	}
-	
-	/**
-	 * Method will change user references of the given userId in Inodes 
-	 * with the replacement user Id 
-	 * @param userId User Identifier
-	 * @param replacementUserId The user id of the replacement user
-	 * @throws DotDataException There is a data inconsistency
-	 * @throws DotStateException There is a data inconsistency
-	 * @throws DotSecurityException 
-	 */
-	@WrapInTransaction
-	public static void updateUserReferences(String userId, String replacementUserId)throws DotDataException, DotSecurityException{
-        DotConnect dc = new DotConnect();
-        
-
-        
-        
-        try {
-            List<String> contentTypes = dc.setSQL("select inode.inode as strucId from inode, structure where structure.inode=inode.inode and inode.owner=?")
-                            .addParam(userId)
-                            .loadObjectResults()
-                            .stream()
-                            .map(r->String.valueOf(r.get("strucId")))
-                            .collect(Collectors.toList());
-            
-            
-            
-            
-           dc.setSQL("update inode set owner = ? where owner = ?");
-           dc.addParam(replacementUserId);
-           dc.addParam(userId);
-           dc.loadResult();
-
-           
-           // invalidate the content type cache
-           for(String id : contentTypes) {
-               try {
-                   ContentType type = APILocator.getContentTypeAPI(APILocator.systemUser()).find(id);
-                   CacheLocator.getContentTypeCache2().remove(type);
-               }
-               catch(Exception e) {
-                   Logger.warnAndDebug(InodeFactory.class, e);
-               }
-           }
-           
-           
-           
-        } catch (DotDataException e) {
-            Logger.error(InodeFactory.class,e.getMessage(),e);
-            throw new DotDataException(e.getMessage(), e);
-        }
-	}
-
-}
+package com.dotmarketing.factories;
+
+import com.dotmarketing.beans.Identifier;
+import com.dotmarketing.beans.Inode;
+import com.dotmarketing.business.APILocator;
+import com.dotmarketing.business.CacheLocator;
+import com.dotmarketing.business.DotStateException;
+import com.dotmarketing.business.FactoryLocator;
+import com.dotmarketing.business.Permissionable;
+import com.dotmarketing.common.db.DotConnect;
+import com.dotmarketing.common.util.SQLUtil;
+import com.dotmarketing.db.HibernateUtil;
+import com.dotmarketing.exception.DotDataException;
+import com.dotmarketing.exception.DotHibernateException;
+import com.dotmarketing.exception.DotRuntimeException;
+import com.dotmarketing.exception.DotSecurityException;
+import com.dotmarketing.portlets.folders.model.Folder;
+import com.dotmarketing.portlets.structure.model.Relationship;
+import com.dotmarketing.portlets.structure.model.Structure;
+import com.dotmarketing.portlets.templates.model.Template;
+import com.dotmarketing.util.InodeUtils;
+import com.dotmarketing.util.Logger;
+import com.dotmarketing.util.Parameter;
+import com.dotmarketing.util.UtilMethods;
+import java.util.ArrayList;
+import java.util.HashMap;
+import java.util.List;
+import java.util.Map;
+import java.util.stream.Collectors;
+import com.dotcms.business.CloseDBIfOpened;
+import com.dotcms.business.WrapInTransaction;
+import com.dotcms.contenttype.model.type.ContentType;
+import com.dotcms.repackage.net.sf.hibernate.ObjectNotFoundException;
+
+/**
+ * 
+ * @author will
+ * @deprecated
+ */
+public class InodeFactory {
+
+
+	/*
+	 * Returns a single child inode of the specified class. If no child is
+	 * found, a new instance is returned
+	 */
+	public static Object getChildOfClass(Inode inode, Class c) {
+		if( c.equals(Identifier.class)){
+			throw new DotStateException("Identifiers are no longer Inodes!");
+		}
+		if(c.equals(Structure.class)){
+			throw new DotStateException("Structure mapping was deleted from hibernate files");
+		}
+		if(c.equals(Relationship.class)){
+			throw new DotStateException("Relationship mapping was deleted from hibernate files");
+		}
+		if(c.equals(Template.class)){
+			throw new DotStateException("Template mapping was deleted from hibernate files");
+		}
+		
+		try {
+			String tableName = ((Inode) c.newInstance()).getType();
+			HibernateUtil dh = new HibernateUtil(c);
+			String sql = "SELECT {" + tableName + ".*} from " + tableName + " " + tableName + ", tree tree, inode "
+			+ tableName + "_1_ where tree.parent = ? and tree.child = " + tableName + ".inode and " + tableName
+			+ "_1_.inode = " + tableName + ".inode and "+tableName+"_1_.type = '"+tableName+"'";
+
+			Logger.debug(InodeFactory.class, "hibernateUtilSQL:getChildOfClass\n " + sql + "\n");
+
+			Logger.debug(InodeFactory.class, "inode:  " + inode.getInode() + "\n");
+
+			dh.setSQLQuery(sql);
+
+			// dh.setQuery("from inode in class " + c.getName() + " where ? in
+			// inode.parents.elements");
+			dh.setParam(inode.getInode());
+
+			return dh.load();
+		} catch (Exception e) {
+			Logger.error(InodeFactory.class, "getChildrenClass failed:" + e, e);
+			throw new DotRuntimeException(e.toString());
+		}
+
+		/*
+		 * try { return c.newInstance(); } catch (Exception e) { return new
+		 * Object(); }
+		 */
+	}
+
+	public static Object getChildOfClassbyCondition(Inode inode, Class c, String condition) {
+		if( c.equals(Identifier.class)){
+			throw new DotStateException("Identifiers are no longer Inodes!");
+		}
+		if(c.equals(Structure.class)){
+			throw new DotStateException("Structure mapping was deleted from hibernate files");
+		}
+		if(c.equals(Relationship.class)){
+			throw new DotStateException("Relationship mapping was deleted from hibernate files");
+		}
+		if(c.equals(Template.class)){
+			throw new DotStateException("Template mapping was deleted from hibernate files");
+		}
+		
+		try {
+			String tableName = ((Inode) c.newInstance()).getType();
+			HibernateUtil dh = new HibernateUtil(c);
+			String sql = "SELECT {" + tableName + ".*} from " + tableName + " " + tableName + ", tree tree, inode "
+			+ tableName + "_1_ where tree.parent = ? and tree.child = " + tableName + ".inode and " + tableName
+			+ "_1_.inode = " + tableName + ".inode and "+tableName+"_1_.type = '"+tableName+"' and " + condition;
+
+			Logger.debug(InodeFactory.class, "hibernateUtilSQL:getChildOfClassbyCondition\n " + sql + "\n");
+
+			Logger.debug(InodeFactory.class, "inode:  " + inode.getInode() + "\n");
+
+			dh.setSQLQuery(sql);
+
+			// dh.setQuery("from inode in class " + c.getName() + " where ? in
+			// inode.parents.elements");
+			dh.setParam(inode.getInode());
+
+			return dh.load();
+		} catch (Exception e) {
+			Logger.error(InodeFactory.class, "getChildrenClass failed:" + e, e);
+			throw new DotRuntimeException(e.toString());
+		}
+
+		/*
+		 * try { return c.newInstance(); } catch (Exception e) { return new
+		 * Object(); }
+		 */
+	}
+
+	public static Object getChildOfClassByRelationTypeAndCondition(Inode inode, Class c, String relationType,
+			String condition) {
+		return getChildOfClassByRelationTypeAndCondition(inode.getInode(), c, relationType, condition);
+	}
+
+	public static Object getChildOfClassByRelationTypeAndCondition(String inode, Class c, String relationType,
+			String condition) {
+		if( c.equals(Identifier.class)){
+			throw new DotStateException("Identifiers are no longer Inodes!");
+		}
+		if(c.equals(Structure.class)){
+			throw new DotStateException("Structure mapping was deleted from hibernate files");
+		}
+		if(c.equals(Relationship.class)){
+			throw new DotStateException("Relationship mapping was deleted from hibernate files");
+		}
+		if(c.equals(Template.class)){
+			throw new DotStateException("Template mapping was deleted from hibernate files");
+		}
+		
+		try {
+			String tableName = ((Inode) c.newInstance()).getType();
+			HibernateUtil dh = new HibernateUtil(c);
+			String sql = "SELECT {" + tableName + ".*} from " + tableName + " " + tableName + ", tree tree, inode "
+			+ tableName + "_1_ where tree.parent = ? and tree.child = " + tableName + ".inode and " + tableName
+			+ "_1_.inode = " + tableName + ".inode and "+tableName+"_1_.type = '"+tableName+"' and tree.relation_type=? and " + condition;
+
+			Logger.debug(InodeFactory.class, "hibernateUtilSQL:getChildOfClassbyCondition\n " + sql + "\n");
+
+			dh.setSQLQuery(sql);
+
+			// dh.setQuery("from inode in class " + c.getName() + " where ? in
+			// inode.parents.elements");
+			dh.setParam(inode);
+			dh.setParam(relationType);
+
+			Logger.debug(InodeFactory.class, "inode:  " + inode + "\n");
+
+			return dh.load();
+		} catch (Exception e) {
+			Logger.error(InodeFactory.class, "getChildrenClass failed:" + e, e);
+			throw new DotRuntimeException(e.toString());
+		}
+
+		/*
+		 * try { return c.newInstance(); } catch (Exception e) { return new
+		 * Object(); }
+		 */
+	}
+
+	/*
+	 * Returns a single child inode of the specified class that also has the
+	 * relation type. If no child is found, a new instance is returned
+	 */
+	public static Object getChildOfClassByRelationType(Inode p, Class c, String relationType) {
+		if( c.equals(Identifier.class)){
+			throw new DotStateException("Identifiers are no longer Inodes!");
+		}
+		if(c.equals(Structure.class)){
+			throw new DotStateException("Structure mapping was deleted from hibernate files");
+		}
+		if(c.equals(Relationship.class)){
+			throw new DotStateException("Relationship mapping was deleted from hibernate files");
+		}
+		if(c.equals(Template.class)){
+			throw new DotStateException("Template mapping was deleted from hibernate files");
+		}
+		
+		try {
+			String tableName = ((Inode) c.newInstance()).getType();
+			HibernateUtil dh = new HibernateUtil(c);
+
+			// dh.setQuery("from inode in class " + c.getName() + " where ? in
+			// (select tree.parent from com.dotmarketing.beans.Tree tree
+			// where inode.inode = tree.child and tree.relationType = ?)");
+			String sql = "SELECT {" + tableName + ".*} from " + tableName + " " + tableName + ", tree tree, inode "
+			+ tableName + "_1_ where tree.parent = ? and tree.child = " + tableName + ".inode and " + tableName
+			+ "_1_.inode = " + tableName + ".inode and "+tableName+"_1_.type = '"+tableName+"' and tree.relation_type = ? ";
+
+			Logger.debug(InodeFactory.class, "hibernateUtilSQL:getChildOfClassByRelationType\n " + sql + "\n");
+
+			dh.setSQLQuery(sql);
+
+			Logger.debug(InodeFactory.class, "inode:  " + p.getInode() + "\n");
+
+			dh.setParam(p.getInode());
+			dh.setParam(relationType);
+
+			return dh.load();
+		} catch (Exception e) {
+			Logger.error(InodeFactory.class, "getChildrenClass failed:" + e, e);
+			throw new DotRuntimeException(e.toString());
+		}
+
+		/*
+		 * try { return c.newInstance(); } catch (Exception e) { return new
+		 * Object(); }
+		 */
+	}
+
+	public static java.util.List getChildrenClass(Inode p, Class c) {
+		return getChildrenClass(p, c, 0, 0);
+	}
+
+	public static java.util.List getChildrenClass(Inode p, Class c, int limit, int offset) {
+		if( c.equals(Identifier.class)){
+			throw new DotStateException("Identifiers are no longer Inodes!");
+		}
+		if(c.equals(Structure.class)){
+			throw new DotStateException("Structure mapping was deleted from hibernate files");
+		}
+		if(c.equals(Relationship.class)){
+			throw new DotStateException("Relationship mapping was deleted from hibernate files");
+		}
+		if(c.equals(Template.class)){
+			throw new DotStateException("Template mapping was deleted from hibernate files");
+		}
+		
+		try {
+			String tableName = ((Inode) c.newInstance()).getType();
+			HibernateUtil dh = new HibernateUtil(c);
+
+			String sql = "SELECT {" + tableName + ".*} from " + tableName + " " + tableName + ", tree tree, inode "
+			+ tableName + "_1_ where tree.parent = ? and tree.child = " + tableName + ".inode and " + tableName
+			+ "_1_.inode = " + tableName + ".inode and "+tableName+"_1_.type = '"+tableName+"'";
+
+			Logger.debug(InodeFactory.class, "hibernateUtilSQL:getChildrenClass\n " + sql + "\n");
+
+			dh.setSQLQuery(sql);
+
+			Logger.debug(InodeFactory.class, "inode:  " + p.getInode() + "\n");
+
+			dh.setParam(p.getInode());
+
+			if (limit != 0) {
+				dh.setFirstResult(offset);
+				dh.setMaxResults(limit);
+			}
+
+			return dh.list();
+		} catch (Exception e) {
+			Logger.error(InodeFactory.class, "getChildrenClass failed:" + e, e);
+			throw new DotRuntimeException(e.toString());
+		}
+
+		// return new java.util.ArrayList();
+	}
+
+	public static java.util.List getChildrenClass(Inode p, Class c, String orderBy) {
+		return getChildrenClass(p, c, orderBy, 0, 0);
+	}
+
+	public static java.util.List getChildrenClass(Inode p, Class c, String orderBy, int limit, int offset) {
+		if( c.equals(Identifier.class)){
+			throw new DotStateException("Identifiers are no longer Inodes!");
+		}
+		if(c.equals(Structure.class)){
+			throw new DotStateException("Structure mapping was deleted from hibernate files");
+		}
+		if(c.equals(Relationship.class)){
+			throw new DotStateException("Relationship mapping was deleted from hibernate files");
+		}
+		if(c.equals(Template.class)){
+			throw new DotStateException("Template mapping was deleted from hibernate files");
+		}
+		
+		try {
+
+			String tableName = ((Inode) c.newInstance()).getType();
+			HibernateUtil dh = new HibernateUtil(c);
+
+			String sql = "SELECT {" + tableName + ".*} from " + tableName + " " + tableName + ", tree tree, inode "
+			+ tableName + "_1_ where tree.parent = ? and tree.child = " + tableName + ".inode and " + tableName
+			+ "_1_.inode = " + tableName + ".inode and "+tableName+"_1_.type = '"+tableName+"' order by " + orderBy;
+
+			Logger.debug(InodeFactory.class, "hibernateUtilSQL:getChildrenClass\n " + sql + "\n");
+
+			dh.setSQLQuery(sql);
+
+			Logger.debug(InodeFactory.class, "inode:  " + p.getInode() + "\n");
+
+			dh.setParam(p.getInode());
+
+			if (limit != 0) {
+				dh.setFirstResult(offset);
+				dh.setMaxResults(limit);
+			}
+
+			return dh.list();
+		} catch (Exception e) {
+			Logger.error(InodeFactory.class, "getChildrenClass failed:" + e, e);
+			throw new DotRuntimeException(e.toString());
+		}
+
+		// return new java.util.ArrayList();
+	}
+
+	public static java.util.List getChildrenClassByCondition(Inode p, Class c, String condition) {
+		return getChildrenClassByCondition(p, c, condition, 0, 0);
+	}
+
+	public static java.util.List getChildrenClassByCondition(Inode p, Class c, String condition, int limit, int offset) {
+		if( c.equals(Identifier.class)){
+			throw new DotStateException("Identifiers are no longer Inodes!");
+		}
+		if(c.equals(Structure.class)){
+			throw new DotStateException("Structure mapping was deleted from hibernate files");
+		}
+		if(c.equals(Relationship.class)){
+			throw new DotStateException("Relationship mapping was deleted from hibernate files");
+		}
+		if(c.equals(Template.class)){
+			throw new DotStateException("Template mapping was deleted from hibernate files");
+		}
+		
+		try {
+			String tableName = ((Inode) c.newInstance()).getType();
+			HibernateUtil dh = new HibernateUtil(c);
+
+			String sql = "SELECT {" + tableName + ".*} from " + tableName + " " + tableName + ", tree tree, inode "
+			+ tableName + "_1_ where tree.parent = ? and tree.child = " + tableName + ".inode and " + tableName
+			+ "_1_.inode = " + tableName + ".inode and "+tableName+"_1_.type = '"+tableName+"' and " + condition;
+
+			Logger.debug(InodeFactory.class, "hibernateUtilSQL:getChildrenClassByCondition\n " + sql);
+
+			dh.setSQLQuery(sql);
+
+			Logger.debug(InodeFactory.class, "inode:  " + p.getInode() + "\n");
+
+			dh.setParam(p.getInode());
+
+			if (limit != 0) {
+				dh.setFirstResult(offset);
+				dh.setMaxResults(limit);
+			}
+
+			return dh.list();
+		} catch (Exception e) {
+			Logger.error(InodeFactory.class, "getChildrenClass failed:" + e, e);
+			throw new DotRuntimeException(e.toString());
+		}
+
+		// return new java.util.ArrayList();
+	}
+
+	public static java.util.List getChildrenClassByOrder(Inode p, Class c, String order) {
+		return getChildrenClassByOrder(p, c, order, 0, 0);
+	}
+
+	public static java.util.List getChildrenClassByOrder(Inode p, Class c, String order, int limit, int offset) {
+		if( c.equals(Identifier.class)){
+			throw new DotStateException("Identifiers are no longer Inodes!");
+		}
+		if(c.equals(Structure.class)){
+			throw new DotStateException("Structure mapping was deleted from hibernate files");
+		}
+		if(c.equals(Relationship.class)){
+			throw new DotStateException("Relationship mapping was deleted from hibernate files");
+		}
+		if(c.equals(Template.class)){
+			throw new DotStateException("Template mapping was deleted from hibernate files");
+		}
+		
+		try {
+			String tableName = ((Inode) c.newInstance()).getType();
+			HibernateUtil dh = new HibernateUtil(c);
+
+			String sql = "SELECT {" + tableName + ".*} from " + tableName + " " + tableName + ", tree tree, inode "
+			+ tableName + "_1_ where tree.parent = ? and tree.child = " + tableName + ".inode and " + tableName
+			+ "_1_.inode = " + tableName + ".inode and "+tableName+"_1_.type = '"+tableName+"' order by  " + order;
+
+			Logger.debug(InodeFactory.class, "hibernateUtilSQL:getChildrenClassByOrder\n " + sql);
+
+			Logger.debug(InodeFactory.class, "inode:  " + p.getInode() + "\n");
+
+			Logger.debug(InodeFactory.class, "order:  " + order + "\n");
+
+			dh.setSQLQuery(sql);
+
+			dh.setParam(p.getInode());
+
+			if (limit != 0) {
+				dh.setFirstResult(offset);
+				dh.setMaxResults(limit);
+			}
+
+			return dh.list();
+		} catch (Exception e) {
+			Logger.error(InodeFactory.class, "getChildrenClassByOrder failed:" + e, e);
+			throw new DotRuntimeException(e.toString());
+		}
+
+		// return new java.util.ArrayList();
+	}
+
+	public static java.util.List getChildrenClassOrderByRandom(Inode p, Class c) {
+		return getChildrenClassOrderByRandom(p, c, 0, 0);
+	}
+
+	public static java.util.List getChildrenClassOrderByRandom(Inode p, Class c, int limit, int offset) {
+		if( c.equals(Identifier.class)){
+			throw new DotStateException("Identifiers are no longer Inodes!");
+		}
+		if(c.equals(Structure.class)){
+			throw new DotStateException("Structure mapping was deleted from hibernate files");
+		}
+		if(c.equals(Relationship.class)){
+			throw new DotStateException("Relationship mapping was deleted from hibernate files");
+		}
+		if(c.equals(Template.class)){
+			throw new DotStateException("Template mapping was deleted from hibernate files");
+		}
+		
+		try {
+			String tableName = ((Inode) c.newInstance()).getType();
+			HibernateUtil dh = new HibernateUtil(c);
+
+			String sql = "SELECT {" + tableName + ".*} from " + tableName + " " + tableName + ", tree tree, inode "
+			+ tableName + "_1_ where tree.parent = ? and tree.child = " + tableName + ".inode and " + tableName
+			+ "_1_.inode = " + tableName + ".inode and "+tableName+"_1_.type = '"+tableName+"' order by  rand()";
+
+			Logger.debug(InodeFactory.class, "hibernateUtilSQL:getChildrenClassByOrder\n " + sql);
+
+			Logger.debug(InodeFactory.class, "inode:  " + p.getInode() + "\n");
+
+			dh.setFirstResult(offset);
+			dh.setMaxResults(limit);
+
+			dh.setSQLQuery(sql);
+
+			dh.setParam(p.getInode());
+
+			if (limit != 0) {
+				dh.setFirstResult(offset);
+				dh.setMaxResults(limit);
+			}
+
+			return dh.list();
+		} catch (Exception e) {
+			Logger.error(InodeFactory.class, "getChildrenClassByOrder failed:" + e, e);
+			throw new DotRuntimeException(e.toString());
+		}
+
+		// return new java.util.ArrayList();
+	}
+
+	public static java.util.List getChildrenClassByCondition(Inode p1, Inode p2, Class c, String condition, int limit,
+			int offset) {
+		return getChildrenClassByCondition(p1.getInode(), p2.getInode(), c, condition, limit, offset);
+	}
+
+	public static java.util.List getChildrenClassByCondition(Inode p1, Inode p2, Class c, String condition) {
+		return getChildrenClassByCondition(p1.getInode(), p2.getInode(), c, condition, 0, 0);
+	}
+
+	public static java.util.List getChildrenClassByCondition(String p1, String p2, Class c, String condition) {
+		return getChildrenClassByCondition(p1, p2, c, condition, 0, 0);
+	}
+
+	public static java.util.List getChildrenClassByCondition(String p1, String p2, Class c, String condition, int limit,
+			int offset) {
+		try {
+			if( c.equals(Identifier.class)){
+				throw new DotStateException("Identifiers are no longer Inodes!");
+			}
+			if(c.equals(Structure.class)){
+				throw new DotStateException("Structure mapping was deleted from hibernate files");
+			}
+			if(c.equals(Relationship.class)){
+				throw new DotStateException("Relationship mapping was deleted from hibernate files");
+			}
+			if(c.equals(Template.class)){
+				throw new DotStateException("Template mapping was deleted from hibernate files");
+			}
+			
+			String tableName = ((Inode) c.newInstance()).getType();
+			HibernateUtil dh = new HibernateUtil(c);
+
+			String sql = "SELECT {" + tableName + ".*} from " + tableName + " " + tableName
+			+ ", tree tree, tree tree2, inode " + tableName
+			+ "_1_ where tree.parent = ? and tree2.parent = ?  and tree.child = " + tableName
+			+ ".inode  and tree2.child = " + tableName + ".inode  and " + tableName + "_1_.inode = "
+			+ tableName + ".inode and "+tableName+"_1_.type = '"+tableName+"' and " + condition;
+
+			Logger.debug(InodeFactory.class, "hibernateUtilSQL:getChildrenClassByCondition\n " + sql + "\n");
+
+			dh.setSQLQuery(sql);
+
+			Logger.debug(InodeFactory.class, "inode:  " + p1 + "\n");
+			Logger.debug(InodeFactory.class, "inode:  " + p2 + "\n");
+
+			dh.setParam(p1);
+			dh.setParam(p2);
+
+			if (limit != 0) {
+				dh.setFirstResult(offset);
+				dh.setMaxResults(limit);
+			}
+
+			return dh.list();
+		} catch (Exception e) {
+			Logger.warn(InodeFactory.class, "getChildrenClassByCondition failed:" + e, e);
+
+			// throw new DotRuntimeException(e.toString());
+		}
+
+		return new java.util.ArrayList();
+	}
+
+	public static java.util.List getChildrenClassByConditionAndOrderBy(String[] inodes, Class c, String condition,
+			String orderBy) {
+		if( c.equals(Identifier.class)){
+			throw new DotStateException("Identifiers are no longer Inodes!");
+		}
+		if(c.equals(Structure.class)){
+			throw new DotStateException("Structure mapping was deleted from hibernate files");
+		}
+		if(c.equals(Relationship.class)){
+			throw new DotStateException("Relationship mapping was deleted from hibernate files");
+		}
+		if(c.equals(Template.class)){
+			throw new DotStateException("Template mapping was deleted from hibernate files");
+		}
+		
+		if (inodes == null || inodes.length == 0) {
+			return InodeFactory.getInodesOfClassByConditionAndOrderBy(c, condition, orderBy);
+		}
+
+		try {
+
+			String tableName = ((Inode) c.newInstance()).getType();
+			HibernateUtil dh = new HibernateUtil(c);
+
+			StringBuffer sql = new StringBuffer("SELECT {" + tableName + ".*} from " + tableName + " " + tableName);
+
+			for (int x = 1; x < inodes.length + 1; x++) {
+				if (x == 1) {
+					sql.append(", tree tree, ");
+				} else {
+					sql.append(", tree tree" + x + ", ");
+				}
+			}
+			sql.append(" inode " + tableName + "_1_ ");
+			sql.append(" where "+tableName+"_1_.type = '"+tableName+"' and ");
+
+			sql.append(tableName + "_1_.inode =  " + tableName + ".inode and ");
+			for (int x = 1; x < inodes.length + 1; x++) {
+				if (x == 1) {
+					sql.append(" ( tree.parent = ? and ");
+					sql.append(" tree.child = " + tableName + ".inode ) and ");
+				} else {
+					sql.append(" (tree" + x + ".parent = ?  and ");
+					sql.append(" tree" + x + ".child = " + tableName + ".inode ) and ");
+				}
+			}
+
+			String query = sql.toString();
+			query = query.substring(0, query.lastIndexOf("and"));
+
+			// Validate condition
+			condition = (UtilMethods.isSet(condition) ? " and " + condition : "");
+			// Validate order
+			orderBy = (UtilMethods.isSet(orderBy) ? " order by " + orderBy : "");
+
+			// Create the final query
+			query += condition + orderBy;
+
+			// Set the query
+			dh.setSQLQuery(query);
+
+			for (int x = 0; x < inodes.length; x++) {
+				dh.setParam(inodes[x]);
+			}
+
+			return dh.list();
+		} catch (Exception e) {
+			Logger.debug(InodeFactory.class, "getChildrenClassByConditionAndOrderBy failed:" + e, e);
+
+			// throw new DotRuntimeException(e.toString());
+		}
+
+		return new java.util.ArrayList();
+	}
+
+	public static java.util.List getChildrenClassByConditionAndOrderBy(String p1, String p2, Class c, String condition,
+			String orderBy) {
+
+		return getChildrenClassByConditionAndOrderBy(p1, p2, c, condition, orderBy, 0, 0);
+
+	}
+
+	public static java.util.List getChildrenClassByConditionAndOrderBy(String p1, String p2, Class c, String condition,
+			String orderBy, int limit, int offset) {
+		if( c.equals(Identifier.class)){
+			throw new DotStateException("Identifiers are no longer Inodes!");
+		}
+		if(c.equals(Structure.class)){
+			throw new DotStateException("Structure mapping was deleted from hibernate files");
+		}
+		if(c.equals(Relationship.class)){
+			throw new DotStateException("Relationship mapping was deleted from hibernate files");
+		}
+		if(c.equals(Template.class)){
+			throw new DotStateException("Template mapping was deleted from hibernate files");
+		}
+		
+		try {
+			String tableName = ((Inode) c.newInstance()).getType();
+			HibernateUtil dh = new HibernateUtil(c);
+
+			String sql = "SELECT {" + tableName + ".*} from " + tableName + " " + tableName
+			+ ", tree tree, tree tree2, inode " + tableName
+			+ "_1_ where tree.parent = ? and tree2.parent = ?  and tree.child = " + tableName
+			+ ".inode  and tree2.child = " + tableName + ".inode  and " + tableName + "_1_.inode = "
+			+ tableName + ".inode and "+tableName+"_1_.type = '"+tableName+"' and " + condition + " order by " + orderBy;
+
+			Logger.debug(InodeFactory.class, "hibernateUtilSQL:getChildrenClassByCondition\n " + sql + "\n");
+
+			dh.setSQLQuery(sql);
+
+			Logger.debug(InodeFactory.class, "inode 1:  " + p1 + "\n");
+
+			Logger.debug(InodeFactory.class, "inode 2:  " + p2 + "\n");
+
+			dh.setParam(p1);
+			dh.setParam(p2);
+
+			if (limit != 0) {
+				dh.setFirstResult(offset);
+				dh.setMaxResults(limit);
+			}
+
+			return dh.list();
+		} catch (Exception e) {
+			Logger.warn(InodeFactory.class, "getChildrenClass failed:" + e, e);
+
+			// throw new DotRuntimeException(e.toString());
+		}
+
+		return new java.util.ArrayList();
+	}
+
+	public static java.util.List getChildrenClass(List inodes, Class c, String orderBy) {
+		return getChildrenClass(inodes, c, orderBy, 0, 0);
+	}
+
+	public static java.util.List getChildrenClass(List inodes, Class c, int limit, int offset) {
+		return getChildrenClassByConditionAndOrderBy(inodes, c, "", "", limit, offset);
+	}
+
+	public static java.util.List getChildrenClass(List inodes, Class c, String orderBy, int limit, int offset) {
+		return getChildrenClassByConditionAndOrderBy(inodes, c, "", orderBy, limit, offset);
+	}
+
+	public static java.util.List getChildrenClassByConditionAndOrderBy(List inodes, Class c, String condition,
+			String orderBy) {
+
+		return getChildrenClassByConditionAndOrderBy(inodes, c, condition, orderBy, 0, 0);
+
+	}
+
+	public static java.util.List getChildrenClassByConditionAndOrderBy(List inodes, Class c, String condition,
+			String orderBy, int limit, int offset) {
+		if( c.equals(Identifier.class)){
+			throw new DotStateException("Identifiers are no longer Inodes!");
+		}
+		if(c.equals(Structure.class)){
+			throw new DotStateException("Structure mapping was deleted from hibernate files");
+		}
+		if(c.equals(Relationship.class)){
+			throw new DotStateException("Relationship mapping was deleted from hibernate files");
+		}
+		if(c.equals(Template.class)){
+			throw new DotStateException("Template mapping was deleted from hibernate files");
+		}
+		
+		if (inodes == null || inodes.size() == 0) {
+			return InodeFactory.getInodesOfClassByConditionAndOrderBy(c, condition, orderBy);
+
+		}
+
+		try {
+
+			String tableName = ((Inode) c.newInstance()).getType();
+			HibernateUtil dh = new HibernateUtil(c);
+
+			StringBuffer sql = new StringBuffer("SELECT {" + tableName + ".*} from " + tableName + " " + tableName);
+
+			for (int x = 1; x < inodes.size() + 1; x++) {
+				if (x == 1) {
+					sql.append(", tree tree ");
+				} else {
+					sql.append(", tree tree" + x + " ");
+				}
+			}
+			sql.append(", inode " + tableName + "_1_ ");
+
+			sql.append(" where "+tableName+"_1_.type = '"+tableName+"' and ");
+
+			sql.append(tableName + "_1_.inode =  " + tableName + ".inode and ");
+			for (int x = 1; x < inodes.size() + 1; x++) {
+				if (x == 1) {
+					sql.append(" ( tree.parent = ? and ");
+					sql.append(" tree.child = " + tableName + ".inode ) ");
+				} else {
+					sql.append(" and (tree" + x + ".parent = ?  and ");
+					sql.append(" tree" + x + ".child = " + tableName + ".inode ) ");
+				}
+			}
+
+			// only if we send condition
+			if (UtilMethods.isSet(condition)) {
+				sql.append(" and " + condition);
+			}
+
+			// only if we send orderby
+			if (UtilMethods.isSet(orderBy)) {
+				sql.append(" order by ");
+				sql.append(orderBy);
+			}
+
+			dh.setSQLQuery(sql.toString());
+
+			for (int x = 0; x < inodes.size(); x++) {
+				Inode i = (Inode) inodes.get(x);
+				dh.setParam(i.getInode());
+			}
+			if (limit != 0) {
+				dh.setFirstResult(offset);
+				dh.setMaxResults(limit);
+			}
+
+			return dh.list();
+		} catch (Exception e) {
+			Logger.debug(InodeFactory.class, "getChildrenClassByConditionAndOrderBy failed:" + e, e);
+
+			// throw new DotRuntimeException(e.toString());
+		}
+
+		return new java.util.ArrayList();
+	}
+
+	public static java.util.List getChildrenClassByCondition(List inodes, Class c, String condition) {
+		return getChildrenClassByCondition(inodes, c, condition, 0, 0);
+
+	}
+
+	public static java.util.List getChildrenClassByCondition(List inodes, Class c, String condition, int limit,
+			int offset) {
+		if( c.equals(Identifier.class)){
+			throw new DotStateException("Identifiers are no longer Inodes!");
+		}
+		if(c.equals(Structure.class)){
+			throw new DotStateException("Structure mapping was deleted from hibernate files");
+		}
+		if(c.equals(Relationship.class)){
+			throw new DotStateException("Relationship mapping was deleted from hibernate files");
+		}
+		if(c.equals(Template.class)){
+			throw new DotStateException("Template mapping was deleted from hibernate files");
+		}
+
+		try {
+
+			String tableName = ((Inode) c.newInstance()).getType();
+			HibernateUtil dh = new HibernateUtil(c);
+
+			StringBuffer sql = new StringBuffer("SELECT {" + tableName + ".*} from " + tableName + " " + tableName);
+
+			for (int x = 1; x < inodes.size() + 1; x++) {
+				if (x == 1) {
+					sql.append(", tree tree, ");
+				} else {
+					sql.append(", tree tree" + x + ", ");
+				}
+			}
+			sql.append(" inode " + tableName + "_1_ ");
+			sql.append(" where "+tableName+"_1_.type = '"+tableName+"' and ");
+
+			sql.append(tableName + "_1_.inode =  " + tableName + ".inode and ");
+			for (int x = 1; x < inodes.size() + 1; x++) {
+				if (x == 1) {
+					sql.append(" ( tree.parent = ? and ");
+					sql.append(" tree.child = " + tableName + ".inode ) and ");
+				} else {
+					sql.append(" (tree" + x + ".parent = ?  and ");
+					sql.append(" tree" + x + ".child = " + tableName + ".inode ) and ");
+				}
+			}
+
+			sql.append(condition);
+			dh.setSQLQuery(sql.toString());
+
+			for (int x = 0; x < inodes.size(); x++) {
+				Inode i = (Inode) inodes.get(x);
+				dh.setParam(i.getInode());
+			}
+			if (limit != 0) {
+				dh.setFirstResult(offset);
+				dh.setMaxResults(limit);
+			}
+
+			return dh.list();
+		} catch (Exception e) {
+			Logger.debug(InodeFactory.class, "getChildrenClassByConditionAndOrderBy failed:" + e, e);
+
+			// throw new DotRuntimeException(e.toString());
+		}
+
+		return new java.util.ArrayList();
+	}
+
+	public static java.util.List getChildrenClassByConditionAndOrderBy(Inode p, Class c, String condition,
+			String orderby) {
+
+		return getChildrenClassByConditionAndOrderBy(p.getInode(), c, condition, orderby, 0, 0);
+	}
+
+	public static java.util.List getChildrenClassByConditionAndOrderBy(Inode p, Class c, String condition,
+			String orderby, int limit, int offset) {
+
+		return getChildrenClassByConditionAndOrderBy(p.getInode(), c, condition, orderby, limit, offset);
+	}
+
+	public static java.util.List getChildrenClassByConditionAndOrderBy(String p, Class c, String condition, String orderby) {
+
+		return getChildrenClassByConditionAndOrderBy(p, c, condition, orderby, 0, 0);
+	}
+
+	public static java.util.List getChildrenClassByConditionAndOrderBy(String p, Class c, String condition,
+			String orderby, int limit, int offset) {
+		if( c.equals(Identifier.class)){
+			throw new DotStateException("Identifiers are no longer Inodes!");
+		}
+		if(c.equals(Structure.class)){
+			throw new DotStateException("Structure mapping was deleted from hibernate files");
+		}
+		if(c.equals(Relationship.class)){
+			throw new DotStateException("Relationship mapping was deleted from hibernate files");
+		}
+		if(c.equals(Template.class)){
+			throw new DotStateException("Template mapping was deleted from hibernate files");
+		}
+		
+		try {
+			String tableName = ((Inode) c.newInstance()).getType();
+			HibernateUtil dh = new HibernateUtil(c);
+
+			String sql = "SELECT {" + tableName + ".*} from " + tableName + " " + tableName + ", tree tree, inode "
+			+ tableName + "_1_ where tree.parent = ? and tree.child = " + tableName + ".inode and " + tableName
+			+ "_1_.inode = " + tableName + ".inode and "+tableName+"_1_.type = '"+tableName+"' and " + condition + " order by " + orderby;
+
+			if(!UtilMethods.isSet(orderby)) 
+				sql +=  tableName + ".inode desc";
+
+			//sql += (sql.toLowerCase().indexOf("limit") == -1 ? ", " + tableName + ".inode desc" : "");
+
+			Logger.debug(InodeFactory.class, "hibernateUtilSQL:getChildrenClassByConditionAndOrderBy\n " + sql + "\n");
+
+			dh.setSQLQuery(sql);
+
+			Logger.debug(InodeFactory.class, "inode:  " + p + "\n");
+
+			dh.setParam(p);
+
+			if (limit != 0) {
+				dh.setFirstResult(offset);
+				dh.setMaxResults(limit);
+			}
+
+			return dh.list();
+		} catch (Exception e) {
+			Logger.warn(InodeFactory.class, "getChildrenClassByConditionAndOrderBy failed:" + e, e);
+
+			// throw new DotRuntimeException(e.toString());
+		}
+
+		return new java.util.ArrayList();
+	}
+
+	public static Inode getInode(String x, Class c) {
+
+		if( c.equals(Identifier.class)){
+			throw new DotStateException("Identifiers are no longer Inodes!");
+		}else if( c.equals(Folder.class)){
+			throw new DotStateException("You should use the FolderAPI to get folder information");
+		}else if(c.equals(Inode.class)){
+			Logger.debug(InodeFactory.class, "You should not send Inode.class to getInode.  Send the extending class instead (inode:" + x + ")" );
+			//Thread.dumpStack();
+			DotConnect dc = new DotConnect();
+			dc.setSQL("select type from inode where inode = ?");
+			dc.addParam(x);
+			try {
+				if(dc.loadResults().size()>0){
+				    final String type = dc.getString("type");
+				    if(type == null) {
+				        return new Inode();
+				    }
+
+					c = InodeUtils.getClassByDBType(type);
+				}
+				else{
+					Logger.debug(InodeFactory.class,  x + " is not an Inode " );
+					return new Inode();
+				}
+			} catch (DotDataException e) {
+				// this is not an INODE
+				Logger.debug(InodeFactory.class,  x + " is not an Inode", e );
+				return new Inode();
+			}
+		}
+		if(c.equals(Structure.class)){
+			throw new DotStateException("Structure mapping was deleted from hibernate files");
+		}
+		if(c.equals(Relationship.class)){
+			throw new DotStateException("Relationship mapping was deleted from hibernate files");
+		}
+		if(c.equals(Template.class)){
+			throw new DotStateException("Relationship mapping was deleted from hibernate files");
+		}
+		
+		
+		
+		Inode inode = null;
+		try {
+			inode = (Inode) new HibernateUtil(c).load(x);
+		} catch (Exception e) {
+			//return (Inode) new HibernateUtil(c).load(x);
+		}
+		return inode;
+	}
+
+	/*public static Inode getInode(long x, Class c) {
+		return (Inode) new HibernateUtil(c).load(x);
+	}*/
+
+	public static java.util.List getInodesOfClass(Class c) {
+		if( c.equals(Identifier.class)){
+			throw new DotStateException("Identifiers are no longer Inodes!");
+		}
+		if(c.equals(Structure.class)){
+			throw new DotStateException("Structure mapping was deleted from hibernate files");
+		}
+		if(c.equals(Relationship.class)){
+			throw new DotStateException("Relationship mapping was deleted from hibernate files");
+		}
+		if(c.equals(Template.class)){
+			throw new DotStateException("Template mapping was deleted from hibernate files");
+		}
+		
+		return getInodesOfClass(c, 0, 0);
+	}
+
+	public static java.util.List getInodesOfClass(Class c, int limit, int offset) {
+		if( c.equals(Identifier.class)){
+			throw new DotStateException("Identifiers are no longer Inodes!");
+		}
+		if(c.equals(Structure.class)){
+			throw new DotStateException("Structure mapping was deleted from hibernate files");
+		}
+		if(c.equals(Relationship.class)){
+			throw new DotStateException("Relationship mapping was deleted from hibernate files");
+		}
+		if(c.equals(Template.class)){
+			throw new DotStateException("Template mapping was deleted from hibernate files");
+		}
+		
+		try {
+			HibernateUtil dh = new HibernateUtil(c);
+			String type = ((Inode) c.newInstance()).getType();
+			dh.setQuery("from inode in class " + c.getName()+" where inode.type='"+type+"'");
+
+			if (limit != 0) {
+				dh.setFirstResult(offset);
+				dh.setMaxResults(limit);
+			}
+
+			return dh.list();
+		} catch (Exception e) {
+			Logger.warn(InodeFactory.class, "getObjectsOfClass failed:" + e, e);
+			// throw new DotRuntimeException(e.toString());
+		}
+
+		return new java.util.ArrayList();
+	}
+
+	public static java.util.List getInodesOfClassByCondition(Class c, String condition) {
+		return getInodesOfClassByCondition(c, condition, 0, 0);
+	}
+
+	public static java.util.List getInodesOfClassByCondition(Class c, String condition, int limit, int offset) {
+		if( c.equals(Identifier.class)){
+			throw new DotStateException("Identifiers are no longer Inodes!");
+		}
+		if(c.equals(Structure.class)){
+			throw new DotStateException("Structure mapping was deleted from hibernate files");
+		}
+		if(c.equals(Relationship.class)){
+			throw new DotStateException("Relationship mapping was deleted from hibernate files");
+		}
+		if(c.equals(Template.class)){
+			throw new DotStateException("Template mapping was deleted from hibernate files");
+		}
+		
+		try {
+			HibernateUtil dh = new HibernateUtil(c);
+			String type = ((Inode) c.newInstance()).getType();
+			dh.setQuery("from inode in class " + c.getName() + " where inode.type='"+type+"' and " + condition);
+
+			if (limit != 0) {
+				dh.setFirstResult(offset);
+				dh.setMaxResults(limit);
+			}
+
+			return dh.list();
+		} catch (Exception e) {
+			Logger.warn(InodeFactory.class, "getInodesOfClassByCondition(Class c, String condition) failed:" + e, e);
+
+			// throw new DotRuntimeException(e.toString());
+		}
+
+		return new java.util.ArrayList();
+	}
+
+	public static Object getInodeOfClassByCondition(Class c, String condition) {
+		if( c.equals(Identifier.class)){
+			throw new DotStateException("Identifiers are no longer Inodes!");
+		}
+		if(c.equals(Structure.class)){
+			throw new DotStateException("Structure mapping was deleted from hibernate files");
+		}
+		if(c.equals(Relationship.class)){
+			throw new DotStateException("Relationship mapping was deleted from hibernate files");
+		}
+		if(c.equals(Template.class)){
+			throw new DotStateException("Template mapping was deleted from hibernate files");
+		}
+		
+		try {
+			HibernateUtil dh = new HibernateUtil(c);
+			String type = ((Inode) c.newInstance()).getType();
+			dh.setQuery("from inode in class " + c.getName() + " where inode.type='"+type+"' and " + condition);
+			Logger.debug(InodeFactory.class, "getInodeOfClassByCondition query: " + dh.getQuery());
+			return dh.load();
+		} catch (Exception e) {
+			Logger.warn(InodeFactory.class, "getInodeOfClassByCondition(Class c, String condition) failed:" + e, e);
+
+			// throw new DotRuntimeException(e.toString());
+		}
+
+		try {
+			return c.newInstance();
+		} catch (Exception e) {
+			throw new DotRuntimeException(e.toString());
+		}
+	}
+
+	public static java.util.List getInodesOfClassByCondition(Class c, String condition, String orderby) {
+		return getInodesOfClassByConditionAndOrderBy(c, condition, orderby, 0, 0);
+	}
+
+	public static java.util.List getInodesOfClassByConditionAndOrderBy(Class c, String condition, String orderby) {
+		return getInodesOfClassByConditionAndOrderBy(c, condition, orderby, 0, 0);
+	}
+
+	public static java.util.List getInodesOfClassByConditionAndOrderBy(Class c, String condition, String orderby,
+			int limit, int offset) {
+		if( c.equals(Identifier.class)){
+			throw new DotStateException("Identifiers are no longer Inodes!");
+		}
+		if(c.equals(Structure.class)){
+			throw new DotStateException("Structure mapping was deleted from hibernate files");
+		}
+		if(c.equals(Relationship.class)){
+			throw new DotStateException("Relationship mapping was deleted from hibernate files");
+		}
+		if(c.equals(Template.class)){
+			throw new DotStateException("Template mapping was deleted from hibernate files");
+		}
+		
+		try {
+			HibernateUtil dh = new HibernateUtil(c);
+			String type = ((Inode) c.newInstance()).getType();
+			dh.setQuery("from inode in class " + c.getName() + " where inode.type='"+type+"' and " + condition + " order by " + orderby);
+			if (limit != 0) {
+				dh.setFirstResult(offset);
+				dh.setMaxResults(limit);
+			}
+
+			return dh.list();
+		} catch (Exception e) {
+			Logger.warn(InodeFactory.class,
+					"getInodesOfClassByCondition(Class c, String condition, String orderby) failed:" + e, e);
+			// throw new DotRuntimeException(e.toString());
+		}
+
+		return new java.util.ArrayList();
+	}
+
+	public static java.util.List getInodesOfClass(Class c, int maxRows) {
+		if( c.equals(Identifier.class)){
+			throw new DotStateException("Identifiers are no longer Inodes!");
+		}
+		if(c.equals(Structure.class)){
+			throw new DotStateException("Structure mapping was deleted from hibernate files");
+		}
+		if(c.equals(Relationship.class)){
+			throw new DotStateException("Relationship mapping was deleted from hibernate files");
+		}
+		if(c.equals(Template.class)){
+			throw new DotStateException("Template mapping was deleted from hibernate files");
+		}
+		
+		try {
+			HibernateUtil dh = new HibernateUtil(c);
+			String type = ((Inode) c.newInstance()).getType();
+			dh.setMaxResults(maxRows);
+			dh.setQuery("from inode in class " + c.getName()+" where inode.type='"+type+"' ");
+
+			return dh.list();
+		} catch (Exception e) {
+			Logger.warn(InodeFactory.class, "getObjectsOfClass failed:" + e, e);
+
+			// throw new DotRuntimeException(e.toString());
+		}
+
+		return new java.util.ArrayList();
+	}
+
+	public static java.util.List getInodesOfClass(Class c, String orderBy) {
+		return getInodesOfClass(c, orderBy, 0, 0);
+	}
+
+	public static java.util.List getInodesOfClass(Class c, String orderBy, int limit, int offset) {
+		if( c.equals(Identifier.class)){
+			throw new DotStateException("Identifiers are no longer Inodes!");
+		}
+		if(c.equals(Structure.class)){
+			throw new DotStateException("Structure mapping was deleted from hibernate files");
+		}
+		if(c.equals(Relationship.class)){
+			throw new DotStateException("Relationship mapping was deleted from hibernate files");
+		}
+		if(c.equals(Template.class)){
+			throw new DotStateException("Template mapping was deleted from hibernate files");
+		}
+		
+		try {
+			HibernateUtil dh = new HibernateUtil(c);
+			String type = ((Inode) c.newInstance()).getType();
+			dh.setQuery("from inode in class " + c.getName() + " where inode.type='"+type+"' order by " + orderBy);
+
+			if (limit != 0) {
+				dh.setFirstResult(offset);
+				dh.setMaxResults(limit);
+			}
+
+			return dh.list();
+		} catch (Exception e) {
+			Logger.warn(InodeFactory.class, "getInodesOfClass failed:" + e, e);
+		}
+
+		return new java.util.ArrayList();
+	}
+
+	public static Object getObject(long x, Class c) {
+		if( c.equals(Identifier.class)){
+			throw new DotStateException("Identifiers are no longer Inodes!");
+		}
+		if(c.equals(Structure.class)){
+			throw new DotStateException("Structure mapping was deleted from hibernate files");
+		}
+		if(c.equals(Relationship.class)){
+			throw new DotStateException("Relationship mapping was deleted from hibernate files");
+		}
+		if(c.equals(Template.class)){
+			throw new DotStateException("Template mapping was deleted from hibernate files");
+		}
+		
+		Object obj ;
+		try {
+			obj = new HibernateUtil(c).load(x);
+		} catch (DotHibernateException e) {
+			Logger.error(InodeFactory.class, "getObject failed:" + e, e);
+			throw new DotRuntimeException(e.toString());
+		}
+		return obj;
+	}
+
+	public static Object getParentOfClass(Inode i, Class c) {
+		return getParentOfClass(String.valueOf(i.getInode()), c);
+	}
+
+	public static Object getParentOfClass(String i, Class c) {
+		if( c.equals(Identifier.class)){
+			throw new DotStateException("Identifiers are no longer Inodes!");
+		}
+		if(c.equals(Structure.class)){
+			throw new DotStateException("Structure mapping was deleted from hibernate files");
+		}
+		if(c.equals(Relationship.class)){
+			throw new DotStateException("Relationship mapping was deleted from hibernate files");
+		}
+		if(c.equals(Template.class)){
+			throw new DotStateException("Template mapping was deleted from hibernate files");
+		}
+		
+		try {
+			String tableName = ((Inode) c.newInstance()).getType();
+			HibernateUtil dh = new HibernateUtil(c);
+			String sql = "SELECT {" + tableName + ".*} from " + tableName + " " + tableName + ", tree tree, inode "
+			+ tableName + "_1_ where tree.child = ? and tree.parent = " + tableName + ".inode and " + tableName
+			+ "_1_.inode = " + tableName + ".inode and "+tableName+"_1_.type = '"+tableName+"'";
+
+			Logger.debug(InodeFactory.class, "hibernateUtilSQL:getParentOfClass:\n " + sql + "\n");
+
+			dh.setSQLQuery(sql);
+			dh.setParam(i);
+
+			Logger.debug(InodeFactory.class, "inode:  " + i + "\n");
+
+			List list = dh.list();
+
+			if ((list != null) && (list.size() != 0)) {
+				return list.get(0);
+			}
+		} catch (Exception e) {
+			try {
+				Logger.warn(InodeFactory.class, "getParentOfClass failed:" + e, e);
+
+				return c.newInstance();
+			} catch (Exception ex) {
+				Logger.warn(InodeFactory.class, "getParentOfClass failed:" + e, e);
+
+				// throw new DotRuntimeException(e.toString());
+			}
+		}
+
+		try {
+			return c.newInstance();
+		} catch (Exception e) {
+			return new Object();
+		}
+	}
+
+	public static java.util.List getParentsOfClassNoLock(Inode p, Class c) {
+		if( c.equals(Identifier.class)){
+			throw new DotStateException("Identifiers are no longer Inodes!");
+		}
+		if(c.equals(Structure.class)){
+			throw new DotStateException("Structure mapping was deleted from hibernate files");
+		}
+		if(c.equals(Relationship.class)){
+			throw new DotStateException("Relationship mapping was deleted from hibernate files");
+		}
+		if(c.equals(Template.class)){
+			throw new DotStateException("Template mapping was deleted from hibernate files");
+		}
+		
+		try {
+			String tableName = ((Inode) c.newInstance()).getType();
+			HibernateUtil dh = new HibernateUtil(c);
+			String sql = "SELECT {" + tableName + ".*} from " + tableName + " " + tableName
+			+ " with (nolock), tree tree with (nolock), inode " + tableName + "_1_ with (nolock) where tree.child = ? and tree.parent = "
+			+ tableName + ".inode and " + tableName + "_1_.inode = " + tableName + ".inode and "+tableName+"_1_.type = '"+tableName+"'";
+
+			Logger.debug(InodeFactory.class, "hibernateUtilSQL:getParentOfClass:\n " + sql + "\n");
+
+			dh.setSQLQuery(sql);
+
+			//dh.setQuery("from inode in class " + c.getName() + " where ? in
+			// inode.children.elements");
+			dh.setParam(p.getInode());
+
+			Logger.debug(InodeFactory.class, "inode:  " + p.getInode() + "\n");
+
+			return dh.list();
+		} catch (Exception e) {
+			Logger.warn(InodeFactory.class, "getParentsOfClass failed:" + e, e);
+
+			//throw new DotRuntimeException(e.toString());
+		}
+
+		return new java.util.ArrayList();
+	}
+
+	public static Object getParentOfClassByRelationType(Inode p, Class c, String relationType) {
+		if( c.equals(Identifier.class)){
+			throw new DotStateException("Identifiers are no longer Inodes!");
+		}
+		if(c.equals(Structure.class)){
+			throw new DotStateException("Structure mapping was deleted from hibernate files");
+		}
+		if(c.equals(Relationship.class)){
+			throw new DotStateException("Relationship mapping was deleted from hibernate files");
+		}
+		if(c.equals(Template.class)){
+			throw new DotStateException("Template mapping was deleted from hibernate files");
+		}
+		
+		try {
+			String tableName = ((Inode) c.newInstance()).getType();
+			HibernateUtil dh = new HibernateUtil(c);
+
+			// dh.setQuery("from inode in class " + c.getName() + " where ? in
+			// (select tree.parent from com.dotmarketing.beans.Tree tree
+			// where inode.inode = tree.child and tree.relationType = ?)");
+			String sql = "SELECT {" + tableName + ".*} from " + tableName + " " + tableName + ", tree tree, inode "
+			+ tableName + "_1_ where tree.child = ? and tree.parent = " + tableName + ".inode and " + tableName
+			+ "_1_.inode = " + tableName + ".inode and tree.relation_type = ? and "+tableName+"_1_.type = '"+tableName+"' ";
+
+			Logger.debug(InodeFactory.class, "hibernateUtilSQL:getChildOfClassByRelationType\n " + sql + "\n");
+
+			dh.setSQLQuery(sql);
+
+			Logger.debug(InodeFactory.class, "inode:  " + p.getInode() + "\n");
+
+			dh.setParam(p.getInode());
+			dh.setParam(relationType);
+
+			return dh.load();
+		} catch (Exception e) {
+			Logger.error(InodeFactory.class, "getChildrenClass failed:" + e, e);
+			throw new DotRuntimeException(e.toString());
+		}
+	}
+
+	public static java.util.List getParentsOfClassByCondition(Inode p, Class c, String condition) {
+		if( c.equals(Identifier.class)){
+			throw new DotStateException("Identifiers are no longer Inodes!");
+		}
+		if(c.equals(Structure.class)){
+			throw new DotStateException("Structure mapping was deleted from hibernate files");
+		}
+		if(c.equals(Relationship.class)){
+			throw new DotStateException("Relationship mapping was deleted from hibernate files");
+		}
+		if(c.equals(Template.class)){
+			throw new DotStateException("Template mapping was deleted from hibernate files");
+		}
+		
+		try {
+			String tableName = ((Inode) c.newInstance()).getType();
+			HibernateUtil dh = new HibernateUtil(c);
+
+			String sql = "SELECT {" + tableName + ".*} from " + tableName + " " + tableName + ", tree tree, inode "
+			+ tableName + "_1_ where tree.child = ? and tree.parent = " + tableName + ".inode and " + tableName
+			+ "_1_.inode = " + tableName + ".inode and "+tableName+"_1_.type = '"+tableName+"' and " + condition;
+
+			Logger.debug(InodeFactory.class, "hibernateUtilSQL:getParentsOfClassByCondition\n " + sql);
+
+			Logger.debug(InodeFactory.class, "inode:  " + p.getInode() + "\n");
+
+			Logger.debug(InodeFactory.class, "condition:  " + condition + "\n");
+
+			dh.setSQLQuery(sql);
+			dh.setParam(p.getInode());
+
+			return dh.list();
+		} catch (Exception e) {
+			Logger.warn(InodeFactory.class, "getParentsOfClassByCondition failed:" + e, e);
+
+			// throw new DotRuntimeException(e.toString());
+		}
+
+		return new java.util.ArrayList();
+	}
+
+	public static java.util.List getParentsOfClassByConditionSorted(Inode p, Class c, String condition, String sortOrder) {
+		if( c.equals(Identifier.class)){
+			throw new DotStateException("Identifiers are no longer Inodes!");
+		}
+		if(c.equals(Structure.class)){
+			throw new DotStateException("Structure mapping was deleted from hibernate files");
+		}
+		if(c.equals(Relationship.class)){
+			throw new DotStateException("Relationship mapping was deleted from hibernate files");
+		}
+		if(c.equals(Template.class)){
+			throw new DotStateException("Template mapping was deleted from hibernate files");
+		}
+		
+		try 
+		{
+			String tableName = ((Inode) c.newInstance()).getType();
+			HibernateUtil dh = new HibernateUtil(c);
+
+			String sql = "SELECT {" + tableName + ".*} from " + tableName + " " + tableName + ", tree tree, inode "
+			+ tableName + "_1_ where tree.child = ? and tree.parent = " + tableName + ".inode and " + tableName
+			+ "_1_.inode = " + tableName + ".inode and "+tableName+"_1_.type = '"+tableName+"' and " + condition;
+
+			if(UtilMethods.isSet(sortOrder))
+			{
+				sql = sql + " order by "+ sortOrder;	
+			}
+
+			//Logger
+			Logger.debug(InodeFactory.class, "hibernateUtilSQL:getParentsOfClassByCondition\n " + sql);
+			Logger.debug(InodeFactory.class, "inode:  " + p.getInode() + "\n");
+			Logger.debug(InodeFactory.class, "condition:  " + condition + "\n");
+			// END Logger			
+
+			dh.setSQLQuery(sql);
+			dh.setParam(p.getInode());
+
+			return dh.list();
+		} 
+		catch (Exception e)
+		{
+			Logger.warn(InodeFactory.class, "getParentsOfClassByCondition failed:" + e, e);
+			// throw new DotRuntimeException(e.toString());
+		}
+		return new java.util.ArrayList();
+	}
+
+	public static java.util.List getParentsOfClass(Inode p, Class c) {
+		return getParentsOfClass( p,  c, "");
+	}
+	public static java.util.List getParentsOfClass(Inode p, Class c, String sortOrder) {
+		if( c.equals(Identifier.class)){
+			throw new DotStateException("Identifiers are no longer Inodes!");
+		}
+		if(c.equals(Structure.class)){
+			throw new DotStateException("Structure mapping was deleted from hibernate files");
+		}
+		if(c.equals(Relationship.class)){
+			throw new DotStateException("Relationship mapping was deleted from hibernate files");
+		}
+		if(c.equals(Template.class)){
+			throw new DotStateException("Template mapping was deleted from hibernate files");
+		}
+		
+		try {
+			String tableName = ((Inode) c.newInstance()).getType();
+			HibernateUtil dh = new HibernateUtil(c);
+			String sql = "SELECT {" + tableName + ".*} from " + tableName + " " + tableName + ", tree tree, inode "
+			+ tableName + "_1_ where tree.child = ? and tree.parent = " + tableName + ".inode and " + tableName
+			+ "_1_.inode = " + tableName + ".inode and "+tableName+"_1_.type = '"+tableName+"' ";
+
+			if(UtilMethods.isSet(sortOrder)){
+				sql = sql + " order by "+ sortOrder;	
+			}
+			Logger.debug(InodeFactory.class, "hibernateUtilSQL:getParentOfClass:\n " + sql + "\n");
+
+			dh.setSQLQuery(sql);
+
+			// dh.setQuery("from inode in class " + c.getName() + " where ? in
+			// inode.children.elements");
+			dh.setParam(p.getInode());
+
+			Logger.debug(InodeFactory.class, "inode:  " + p.getInode() + "\n");
+
+			return dh.list();
+		} catch (Exception e) {
+			Logger.warn(InodeFactory.class, "getParentsOfClass failed:" + e, e);
+
+			// throw new DotRuntimeException(e.toString());
+		}
+
+		return new java.util.ArrayList();
+	}
+
+	public static Object getParentOfClassByCondition(Inode inode, Class c, String condition) {
+		if( c.equals(Identifier.class)){
+			throw new DotStateException("Identifiers are no longer Inodes!");
+		}
+		if(c.equals(Structure.class)){
+			throw new DotStateException("Structure mapping was deleted from hibernate files");
+		}
+		if(c.equals(Relationship.class)){
+			throw new DotStateException("Relationship mapping was deleted from hibernate files");
+		}
+		if(c.equals(Template.class)){
+			throw new DotStateException("Template mapping was deleted from hibernate files");
+		}
+		
+		try {
+			String tableName = ((Inode) c.newInstance()).getType();
+			HibernateUtil dh = new HibernateUtil(c);
+			String sql = "SELECT {" + tableName + ".*} from " + tableName + " " + tableName + ", tree tree, inode "
+			+ tableName + "_1_ where tree.child = ? and tree.parent = " + tableName + ".inode and " + tableName
+			+ "_1_.inode = " + tableName + ".inode and "+tableName+"_1_.type = '"+tableName+"' and " + condition;
+
+			Logger.debug(InodeFactory.class, "hibernateUtilSQL:getParentOfClassbyCondition\n " + sql + "\n");
+
+			Logger.debug(InodeFactory.class, "inode:  " + inode.getInode() + "\n");
+
+			dh.setSQLQuery(sql);
+			dh.setParam(inode.getInode());
+
+			return dh.load();
+		} catch (Exception e) {
+			Logger.warn(InodeFactory.class, "getParentOfClassbyCondition failed:" + e, e);
+			throw new DotRuntimeException(e.toString());
+		}
+
+		/*
+		 * try { return c.newInstance(); } catch (Exception e) { return new
+		 * Object(); }
+		 */
+	}
+
+	public static void deleteInode(Object o) throws DotHibernateException {
+		if(Identifier.class.equals(o.getClass())){
+			throw new DotStateException("Identifiers are no longer Inodes!");
+		}
+		Inode inode = (Inode) o;
+		if(inode ==null || !UtilMethods.isSet(inode.getInode())){
+
+			Logger.error(Inode.class, "Empty Inode Passed in");
+			return;
+		}
+
+
+		if(o instanceof Permissionable){
+			try {
+				APILocator.getPermissionAPI().removePermissions((Permissionable)o);
+			} catch (DotDataException e) {
+				Logger.error(InodeFactory.class,"Cannot delete object because permissions not deleted : " + e.getMessage(),e);
+				return;
+			}
+		}
+
+
+		// workaround for dbs where we can't have more than one constraint
+		// or triggers
+		DotConnect db = new DotConnect();
+		db.setSQL("delete from tree where child = ? or parent =?");
+		db.addParam(inode.getInode());
+		db.addParam(inode.getInode());
+		db.getResult();
+
+		// workaround for dbs where we can't have more than one constraint
+		// or triggers
+		db.setSQL("delete from multi_tree where child = ? or parent1 =? or parent2 = ?");
+		db.addParam(inode.getInode());
+		db.addParam(inode.getInode());
+		db.addParam(inode.getInode());
+		db.getResult();
+
+		if(Template.class.equals(o.getClass())){
+			try {
+				FactoryLocator.getTemplateFactory().deleteTemplateByInode(Template.class.cast(o).getInode());
+			} catch (DotDataException e) {
+				Logger.warnAndDebug(Template.class,e.getMessage(),e);
+			}
+		} else {
+			HibernateUtil.delete(o);
+			db.setSQL("delete from inode where inode = ?");
+			db.addParam(inode.getInode());
+			db.getResult();
+		}
+	}
+
+	public static void deleteChildrenOfClass(Inode parent, Class c) {
+		if( c.equals(Identifier.class)){
+			throw new DotStateException("Identifiers are no longer Inodes!");
+		}
+		if(c.equals(Structure.class)){
+			throw new DotStateException("Structure mapping was deleted from hibernate files");
+		}
+		if(c.equals(Relationship.class)){
+			throw new DotStateException("Relationship mapping was deleted from hibernate files");
+		}
+		if(c.equals(Template.class)){
+			throw new DotStateException("Template mapping was deleted from hibernate files");
+		}
+		
+		java.util.List children = getChildrenClass(parent, c);
+		java.util.Iterator childrenIter = children.iterator();
+
+		while (childrenIter.hasNext()) {
+			parent.deleteChild((Inode) childrenIter.next());
+		}
+	}
+
+	public static int countChildrenOfClass(Inode i, Class c) {
+		return countChildrenOfClass(i, c, 0, 5);
+	}
+
+	public static int countChildrenOfClass(Inode i, Class c, int limit, int offset) {
+		if( c.equals(Identifier.class)){
+			throw new DotStateException("Identifiers are no longer Inodes!");
+		}
+		try {
+
+			String tableName = ((Inode) c.newInstance()).getType();
+			DotConnect db = new DotConnect();
+			db
+			.setSQL("select count(*) as test from inode, tree where inode.inode = tree.child and tree.parent = ?  and inode.type = '"
+					+ tableName + "' ");
+			db.addParam(i.getInode());
+			// db.addParam(tableName);
+			return db.getInt("test");
+		} catch (Exception e) {
+			Logger.warn(InodeFactory.class, "countChildrenOfClass failed:" + e, e);
+			throw new DotRuntimeException(e.toString());
+			// return 0;
+		}
+	}
+
+	public static Map<String,Integer> countChildrenOfClass(Inode i, Class<? extends Inode>[] inodeClasses) {
+		if(Identifier.class.equals(i.getClass())){
+			throw new DotStateException("Identifiers are no longer Inodes!");
+		}
+		try {
+			Map<String,Integer> statistics = new HashMap<String,Integer>();
+
+			if( inodeClasses != null && inodeClasses.length > 0 ) {
+
+				String[] types = new String[inodeClasses.length];
+				StringBuffer arrayParams = new StringBuffer();
+				String params = null;
+				int n = 0;
+
+				for(Class<? extends Inode> anInodeClass: inodeClasses) {
+					types[n++] = anInodeClass.newInstance().getType();
+					arrayParams.append("?,");
+				}
+				
+				if( arrayParams.length() > 0 ) {
+					params = arrayParams.toString().substring(0, arrayParams.length() - 1);
+				}
+	
+				DotConnect db = new DotConnect();
+				db
+				.setSQL("select count(*) as test, inode.type from inode, tree where inode.inode = tree.child and tree.parent = ?  and inode.type IN (" + params + ") group by inode.type");
+				db.addParam(i.getInode());
+				
+				for(String type: types) {
+					db.addParam(type);
+				}
+
+				ArrayList<Map<String, Object>> results = db.getResults();
+				int length = results.size();
+				for(n = 0; n < length; n++)
+				{
+					Map<String, Object> hash = (Map<String, Object>) results.get(n);
+					String type = (String) hash.get("type");
+					Integer number = Integer.parseInt(((String) hash.get("test")));
+					statistics.put(type, number);
+				}
+			}
+
+			return statistics;
+		} catch (Exception e) {
+			Logger.warn(InodeFactory.class, "countChildrenOfClass(Inode,Class<Inode>[]) failed:" + e, e);
+			throw new DotRuntimeException(e.toString());
+			// return 0;
+		}
+	}
+
+	
+	public static List getChildrenOfClassByRelationType(Inode p, Class c, String relationType) {
+		if( c.equals(Identifier.class)){
+			throw new DotStateException("Identifiers are no longer Inodes!");
+		}
+		if(c.equals(Structure.class)){
+			throw new DotStateException("Structure mapping was deleted from hibernate files");
+		}
+		if(c.equals(Relationship.class)){
+			throw new DotStateException("Relationship mapping was deleted from hibernate files");
+		}
+		if(c.equals(Template.class)){
+			throw new DotStateException("Template mapping was deleted from hibernate files");
+		}
+		
+		try {
+			String tableName = ((Inode) c.newInstance()).getType();
+			HibernateUtil dh = new HibernateUtil(c);
+
+			// dh.setQuery("from inode in class " + c.getName() + " where ? in
+			// (select tree.parent from com.dotmarketing.beans.Tree tree
+			// where inode.inode = tree.child and tree.relationType = ?)");
+			String sql = "SELECT {" + tableName + ".*} from " + tableName + " " + tableName + ", tree tree, inode "
+			+ tableName + "_1_ where tree.parent = ? and tree.child = " + tableName + ".inode and " + tableName
+			+ "_1_.inode = " + tableName + ".inode and "+tableName+"_1_.type = '"+tableName+"' and tree.relation_type = ?";
+
+			Logger.debug(InodeFactory.class, "hibernateUtilSQL:getChildOfClassByRelationType\n " + sql + "\n");
+
+			dh.setSQLQuery(sql);
+
+			Logger.debug(InodeFactory.class, "inode:  " + p.getInode() + "\n");
+
+			dh.setParam(p.getInode());
+			dh.setParam(relationType);
+
+			return dh.list();
+		} catch (Exception e) {
+			Logger.error(InodeFactory.class, "getChildrenClass failed:" + e, e);
+			throw new DotRuntimeException(e.toString());
+		}
+
+		/*
+		 * try { return c.newInstance(); } catch (Exception e) { return new
+		 * Object(); }
+		 */
+	}
+
+	public static List getChildrenOfClassByRelationTypeAndCondition(Inode inode, Class c, String relationType,
+			String condition) {
+		return getChildrenOfClassByRelationTypeAndCondition(inode.getInode(), c, relationType, condition);
+	}
+
+	public static List getChildrenOfClassByRelationTypeAndCondition(String inode, Class c, String relationType,
+			String condition) {
+		return getChildrenOfClassByRelationTypeAndCondition(inode, c, relationType, condition, null);
+	}
+
+	public static List getChildrenOfClassByRelationTypeAndCondition(String inode, Class c, String relationType,
+			String condition, String orderBy) {
+		if( c.equals(Identifier.class)){
+			throw new DotStateException("Identifiers are no longer Inodes!");
+		}
+		if(c.equals(Structure.class)){
+			throw new DotStateException("Structure mapping was deleted from hibernate files");
+		}
+		if(c.equals(Relationship.class)){
+			throw new DotStateException("Relationship mapping was deleted from hibernate files");
+		}
+		if(c.equals(Template.class)){
+			throw new DotStateException("Template mapping was deleted from hibernate files");
+		}
+		
+		try {
+			String tableName = ((Inode) c.newInstance()).getType();
+			HibernateUtil dh = new HibernateUtil(c);
+			String sql = "SELECT {" + tableName + ".*} from " + tableName + " " + tableName + ", tree tree, inode "
+			+ tableName + "_1_ where tree.parent = ? and tree.child = " + tableName + ".inode and " + tableName
+			+ "_1_.inode = " + tableName + ".inode and "+tableName+"_1_.type = '"+tableName+"' ";
+			if(condition != null)
+				sql += "and " + condition;
+
+			if (orderBy != null)
+				sql += " order by " + orderBy;
+
+			Logger.debug(InodeFactory.class, "hibernateUtilSQL:getChildOfClassbyCondition\n " + sql + "\n");
+
+			dh.setSQLQuery(sql);
+
+			dh.setParam(inode);
+
+			Logger.debug(InodeFactory.class, "inode:  " + inode + "\n");
+
+			return dh.list();
+		} catch (Exception e) {
+			Logger.error(InodeFactory.class, "getChildrenClass failed:" + e, e);
+			throw new DotRuntimeException(e.toString());
+		}
+
+		/*
+		 * try { return c.newInstance(); } catch (Exception e) { return new
+		 * Object(); }
+		 */
+	}
+
+	public static java.util.List getInodesOfClassByConditionAndOrderBy(Class c, String condition, String orderby,int limit)
+	{
+		String direction = "asc";
+		return getInodesOfClassByConditionAndOrderBy(c,condition,orderby,limit,0,direction);
+	}
+
+	public static java.util.List getInodesOfClassByConditionAndOrderBy(Class c, String condition, String orderby,int limit,int offset,String direction) {
+		if( c.equals(Identifier.class)){
+			throw new DotStateException("Identifiers are no longer Inodes!");
+		}
+		if(c.equals(Structure.class)){
+			throw new DotStateException("Structure mapping was deleted from hibernate files");
+		}
+		if(c.equals(Relationship.class)){
+			throw new DotStateException("Relationship mapping was deleted from hibernate files");
+		}
+		if(c.equals(Template.class)){
+			throw new DotStateException("Template mapping was deleted from hibernate files");
+		}
+		
+
+		orderby = SQLUtil.sanitizeSortBy(orderby);
+		direction = SQLUtil.sanitizeParameter(direction);
+
+		try {
+			HibernateUtil dh = new HibernateUtil(c);
+			String type = ((Inode) c.newInstance()).getType();
+			String query = "from inode in class " + c.getName();
+			// condition
+			query += (UtilMethods.isSet(condition) ? " where inode.type ='"+type+"' and " + condition : " where inode.type ='"+type+"'");
+			// order
+			query +=  (UtilMethods.isSet(orderby) ? " order by " + orderby + "" : "");
+			query += ((UtilMethods.isSet(orderby) && UtilMethods.isSet(direction)) ? " " + direction : "");
+			// Limit to retrieve the "limit" number of entries in the DB
+			if (limit != 0) {
+                dh.setFirstResult(offset);
+				dh.setMaxResults(limit);
+			}
+
+			dh.setQuery(query);
+			return dh.list();
+		} catch (Exception e) {
+			Logger.warn(InodeFactory.class,
+					"getInodesOfClassByCondition(Class c, String condition, String orderby) failed:" + e, e);
+			// throw new DotRuntimeException(e.toString());
+		}
+
+		return new java.util.ArrayList();
+	}
+
+	public static java.util.List getChildrenClassByRelationType(Inode p, Class c,String relationType) {
+		if( c.equals(Identifier.class)){
+			throw new DotStateException("Identifiers are no longer Inodes!");
+		}
+		if(c.equals(Structure.class)){
+			throw new DotStateException("Structure mapping was deleted from hibernate files");
+		}
+		if(c.equals(Relationship.class)){
+			throw new DotStateException("Relationship mapping was deleted from hibernate files");
+		}
+		if(c.equals(Template.class)){
+			throw new DotStateException("Template mapping was deleted from hibernate files");
+		}
+		
+		try {
+			String tableName = ((Inode) c.newInstance()).getType();
+			HibernateUtil dh = new HibernateUtil(c);
+
+			String sql = "SELECT {" + tableName + ".*} from " + tableName + " " + tableName
+			+ ", tree tree, inode " + tableName + "_1_ where tree.parent = ? and tree.child = "
+			+ tableName + ".inode and " + tableName + "_1_.inode = " + tableName + ".inode and "+ tableName + "_1_.type = '" + tableName + "' and tree.relation_type = '" + relationType + "'";
+
+			Logger.debug(InodeFactory.class, "hibernateUtilSQL:getChildrenClass\n " + sql + "\n");
+
+			dh.setSQLQuery(sql);
+
+			Logger.debug(InodeFactory.class, "inode:  " + p.getInode() + "\n");
+
+			dh.setParam(p.getInode());
+			return dh.list();
+		} catch (Exception e) {
+			Logger.error(InodeFactory.class, "getChildrenClass failed:" + e, e);
+			throw new DotRuntimeException(e.toString());
+		}
+
+		//return new java.util.ArrayList();
+	}
+
+	public static java.util.List getParentsOfClassByRelationType(Inode p, Class c, String relationType) {
+		if( c.equals(Identifier.class)){
+			throw new DotStateException("Identifiers are no longer Inodes!");
+		}
+		if(c.equals(Structure.class)){
+			throw new DotStateException("Structure mapping was deleted from hibernate files");
+		}
+		if(c.equals(Relationship.class)){
+			throw new DotStateException("Relationship mapping was deleted from hibernate files");
+		}
+		if(c.equals(Template.class)){
+			throw new DotStateException("Template mapping was deleted from hibernate files");
+		}
+		
+		try {
+			String tableName = ((Inode) c.newInstance()).getType();
+			HibernateUtil dh = new HibernateUtil(c);
+
+			String sql = "SELECT {" + tableName + ".*} from " + tableName + " " + tableName
+			+ ", tree tree, inode " + tableName + "_1_ where tree.child = ? and tree.parent = "
+			+ tableName + ".inode and " + tableName + "_1_.inode = " + tableName + ".inode and "+tableName+"_1_.type = '"+tableName+"' and tree.relation_type = ?";
+
+			Logger.debug(InodeFactory.class, "hibernateUtilSQL:getParentsOfClassByCondition\n " + sql);
+
+			Logger.debug(InodeFactory.class, "inode:  " + p.getInode() + "\n");
+
+			Logger.debug(InodeFactory.class, "relation:  " + relationType + "\n");
+
+			dh.setSQLQuery(sql);
+			dh.setParam(p.getInode());
+			dh.setParam(relationType);
+
+			return dh.list();
+		} catch (Exception e) {
+			Logger.warn(InodeFactory.class, "getParentsOfClassByCondition failed:" + e, e);
+
+			//throw new DotRuntimeException(e.toString());
+		}
+
+		return new java.util.ArrayList();
+	}
+
+	public static java.util.List getChildrenClassByConditionAndOrderBy(String[] inodes, Class c, String condition,
+			String orderBy,int quantity) {
+		if( c.equals(Identifier.class)){
+			throw new DotStateException("Identifiers are no longer Inodes!");
+		}
+		if(c.equals(Structure.class)){
+			throw new DotStateException("Structure mapping was deleted from hibernate files");
+		}
+		if(c.equals(Relationship.class)){
+			throw new DotStateException("Relationship mapping was deleted from hibernate files");
+		}
+		if(c.equals(Template.class)){
+			throw new DotStateException("Template mapping was deleted from hibernate files");
+		}
+		
+		if (inodes == null || inodes.length == 0)
+		{        	
+			return InodeFactory.getInodesOfClassByConditionAndOrderBy(c, condition, orderBy,quantity);
+		}
+
+		try {
+
+			String tableName = ((Inode) c.newInstance()).getType();
+			HibernateUtil dh = new HibernateUtil(c);
+
+			StringBuffer sql = new StringBuffer("SELECT {" + tableName + ".*} from " + tableName + " " + tableName);
+
+			for (int x = 1; x < inodes.length + 1; x++) {
+				if (x == 1) {
+					sql.append(", tree tree ");
+				} else {
+					sql.append(", tree tree" + x + " ");
+				}
+			}
+			sql.append(", inode " + tableName + "_1_ ");
+			sql.append(" where and "+tableName+"_1_.type = '"+tableName+"' and ");
+
+			sql.append(tableName + "_1_.inode =  " + tableName + ".inode and ");
+			for (int x = 1; x < inodes.length + 1; x++) {
+				if (x == 1) {
+					sql.append(" ( tree.parent = ? and ");
+					sql.append(" tree.child = " + tableName + ".inode ) and ");
+				} else {
+					sql.append(" (tree" + x + ".parent = ?  and ");
+					sql.append(" tree" + x + ".child = " + tableName + ".inode ) and ");
+				}
+			}
+
+			String query = sql.toString();
+			query = query.substring(0,query.lastIndexOf("and"));
+
+			//Validate condition
+			condition = (UtilMethods.isSet(condition) ? " and " + condition : "");
+			//Validate order
+			orderBy = (UtilMethods.isSet(orderBy) ? " order by " + orderBy : "");
+
+			//Create the final query
+			query += condition + orderBy;
+
+			//Set the query
+			if(quantity >= 0)
+			{
+				dh.setFirstResult(0);
+				dh.setMaxResults(quantity);
+			}            
+			dh.setSQLQuery(query);
+
+			for (int x = 0; x < inodes.length; x++) {                
+				dh.setParam(inodes[x]);
+			}
+
+			return dh.list();
+		} catch (Exception e) {
+			Logger.debug(InodeFactory.class, "getChildrenClassByConditionAndOrderBy failed:" + e, e);
+
+			//throw new DotRuntimeException(e.toString());
+		}
+
+		return new java.util.ArrayList();
+	}
+	
+	//http://jira.dotmarketing.net/browse/DOTCMS-3232
+    //To Check whether given inode exists in DB or not
+	@CloseDBIfOpened
+	public static boolean isInode(String inode){
+		DotConnect dc = new DotConnect();
+		String InodeQuery = "Select count(*) as count from inode where inode = ?";
+		dc.setSQL(InodeQuery);
+		dc.addParam(inode);
+		ArrayList<Map<String, String>> results = new ArrayList<Map<String, String>>();
+		try {
+			results = dc.getResults();
+		} catch (DotDataException e) {
+			Logger.error(InodeFactory.class,"isInode method failed:"+ e, e);
+		}
+		int count = Parameter.getInt(results.get(0).get("count"),0);
+		if(count > 0){
+			return true;
+		}
+		return false;
+	}		
+	public static Inode find(String id) throws DotDataException {
+		Inode inode = null;
+		try {
+			inode = (Inode) HibernateUtil.load(Inode.class, id);
+		} catch (DotHibernateException e) { 
+			if(!(e.getCause() instanceof ObjectNotFoundException))
+				throw e; 
+		}
+		return inode;
+	}
+	
+	/**
+	 * Method will change user references of the given userId in Inodes 
+	 * with the replacement user Id 
+	 * @param userId User Identifier
+	 * @param replacementUserId The user id of the replacement user
+	 * @throws DotDataException There is a data inconsistency
+	 * @throws DotStateException There is a data inconsistency
+	 * @throws DotSecurityException 
+	 */
+	@WrapInTransaction
+	public static void updateUserReferences(String userId, String replacementUserId)throws DotDataException, DotSecurityException{
+        DotConnect dc = new DotConnect();
+        
+
+        
+        
+        try {
+            List<String> contentTypes = dc.setSQL("select inode.inode as strucId from inode, structure where structure.inode=inode.inode and inode.owner=?")
+                            .addParam(userId)
+                            .loadObjectResults()
+                            .stream()
+                            .map(r->String.valueOf(r.get("strucId")))
+                            .collect(Collectors.toList());
+            
+            
+            
+            
+           dc.setSQL("update inode set owner = ? where owner = ?");
+           dc.addParam(replacementUserId);
+           dc.addParam(userId);
+           dc.loadResult();
+
+           
+           // invalidate the content type cache
+           for(String id : contentTypes) {
+               try {
+                   ContentType type = APILocator.getContentTypeAPI(APILocator.systemUser()).find(id);
+                   CacheLocator.getContentTypeCache2().remove(type);
+               }
+               catch(Exception e) {
+                   Logger.warnAndDebug(InodeFactory.class, e);
+               }
+           }
+           
+           
+           
+        } catch (DotDataException e) {
+            Logger.error(InodeFactory.class,e.getMessage(),e);
+            throw new DotDataException(e.getMessage(), e);
+        }
+	}
+
+}