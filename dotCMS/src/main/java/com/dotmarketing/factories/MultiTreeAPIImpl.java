--- conflicted
+++ resolved
@@ -80,8 +80,7 @@
         final Table<String, String, Set<String>> pageContents = HashBasedTable.create();
         final List<MultiTree> multiTrees = MultiTreeFactory.getMultiTrees(page.getIdentifier());
 
-<<<<<<< HEAD
-        for (final MultiTree multiTree : multiTres) {
+        for (final MultiTree multiTree : multiTrees) {
 
             Container container = null;
 
@@ -95,14 +94,6 @@
                 }
             } catch (NotFoundInDbException e) {
                 Logger.debug(this, e.getMessage(), e);
-=======
-
-        for (final MultiTree multiTree : multiTrees) {
-            final Container container = (liveMode) ? (Container) versionableAPI.findLiveVersion(multiTree.getContainer(),
-                    systemUser, false)
-                    : (Container) versionableAPI.findWorkingVersion(multiTree.getContainer(), systemUser, false);
-            if(container==null && ! liveMode) {
->>>>>>> 83a4bc67
                 continue;
             }
 
