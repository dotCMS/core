package com.dotmarketing.factories;


import com.dotcms.business.CloseDBIfOpened;
import com.dotcms.business.WrapInTransaction;
import com.dotcms.contenttype.exception.NotFoundInDbException;
import com.dotcms.rendering.velocity.services.PageLoader;
import com.dotcms.rendering.velocity.viewtools.DotTemplateTool;
import com.dotcms.util.transform.TransformerLocator;
import com.dotmarketing.beans.Host;
import com.dotmarketing.beans.Identifier;
import com.dotmarketing.beans.MultiTree;
import com.dotmarketing.business.APILocator;
import com.dotmarketing.business.CacheLocator;
import com.dotmarketing.business.DotStateException;
import com.dotmarketing.common.db.DotConnect;
import com.dotmarketing.common.db.Params;
import com.dotmarketing.exception.DotDataException;
import com.dotmarketing.exception.DotRuntimeException;
import com.dotmarketing.exception.DotSecurityException;
import com.dotmarketing.portlets.containers.business.ContainerAPI;
import com.dotmarketing.portlets.containers.business.ContainerFinderByIdOrPathStrategy;
import com.dotmarketing.portlets.containers.business.LiveContainerFinderByIdOrPathStrategyResolver;
import com.dotmarketing.portlets.containers.business.WorkingContainerFinderByIdOrPathStrategyResolver;
import com.dotmarketing.portlets.containers.model.Container;
import com.dotmarketing.portlets.containers.model.FileAssetContainer;
import com.dotmarketing.portlets.contentlet.business.ContentletAPI;
import com.dotmarketing.portlets.contentlet.business.DotContentletStateException;
import com.dotmarketing.portlets.contentlet.model.Contentlet;
import com.dotmarketing.portlets.contentlet.model.ContentletVersionInfo;
import com.dotmarketing.portlets.htmlpageasset.model.IHTMLPage;
import com.dotmarketing.portlets.templates.design.bean.ContainerUUID;
import com.dotmarketing.portlets.templates.design.bean.TemplateLayout;
import com.dotmarketing.portlets.templates.model.Template;
import com.dotmarketing.util.Logger;
import com.dotmarketing.util.PageMode;
import com.dotmarketing.util.UtilMethods;
import com.google.common.collect.HashBasedTable;
import com.google.common.collect.ImmutableList;
import com.google.common.collect.Lists;
import com.google.common.collect.Table;
import com.liferay.portal.model.User;
import com.liferay.util.StringPool;
import com.rainerhahnekamp.sneakythrow.Sneaky;
import org.apache.commons.lang.StringUtils;

import java.sql.SQLException;
import java.util.*;
import java.util.function.Predicate;
import java.util.function.Supplier;
import java.util.stream.Collectors;


/**
 * This class provides utility routines to interact with the Multi-Tree structures in the system. A
 * Multi-Tree represents the relationship between a Legacy or Content Page, a container, and a
 * contentlet.
 * <p>
 * Therefore, the content of a page can be described as the sum of several Multi-Tree records which
 * represent each piece of information contained in it.
 * </p>
 * 
 * @author will
 */
public class MultiTreeAPIImpl implements MultiTreeAPI {



    private static final String DELETE_ALL_MULTI_TREE_RELATED_TO_IDENTIFIER_SQL =
            "delete from multi_tree where child = ? or parent1 = ? or parent2 = ?";
    private static final String DELETE_SQL = "delete from multi_tree where parent1=? and parent2=? and child=? and  relation_type = ? and personalization = ?";
    private static final String DELETE_SQL_PERSONALIZATION_PER_PAGE = "delete from multi_tree where parent1=? and personalization = ?";
    private static final String DELETE_ALL_MULTI_TREE_SQL = "delete from multi_tree where parent1=? AND relation_type != ?";
    private static final String SELECT_SQL = "select * from multi_tree where parent1 = ? and parent2 = ? and child = ? and  relation_type = ? and personalization = ?";

    private static final String INSERT_SQL = "insert into multi_tree (parent1, parent2, child, relation_type, tree_order, personalization) values (?,?,?,?,?,?)  ";

    private static final String SELECT_BY_PAGE = "select * from multi_tree where parent1 = ? order by tree_order";
    private static final String SELECT_BY_PAGE_AND_PERSONALIZATION = "select * from multi_tree where parent1 = ? and personalization = ? order by tree_order";
    private static final String SELECT_UNIQUE_PERSONALIZATION_PER_PAGE = "select distinct(personalization) from multi_tree where parent1 = ?";
<<<<<<< HEAD
    private static final String SELECT_UNIQUE_PERSONALIZATION = "select distinct(personalization) from multi_tree where parent1 = ?";
=======
>>>>>>> 0498982e
    private static final String SELECT_BY_ONE_PARENT = "select * from multi_tree where parent1 = ? or parent2 = ? order by tree_order"; // search by page id or container id
    private static final String SELECT_BY_TWO_PARENTS = "select * from multi_tree where parent1 = ? and parent2 = ?  order by tree_order";
    private static final String SELECT_ALL = "select * from multi_tree  ";
    private static final String SELECT_BY_CHILD = "select * from multi_tree where child = ?  order by parent1, parent2, relation_type ";
    private static final String SELECT_BY_PARENTS_AND_RELATIONS =
            " select * from multi_tree where parent1 = ? and parent2 = ? and relation_type = ? and personalization = ? order by tree_order";

    private static final String SELECT_BY_CONTAINER_AND_STRUCTURE = "SELECT mt.* FROM multi_tree mt JOIN contentlet c "
            + " ON c.identifier = mt.child WHERE mt.parent2 = ? AND c.structure_inode = ? ";


    @WrapInTransaction
    @Override
    public void deleteMultiTree(final MultiTree mTree) throws DotDataException {
        Logger.info(this, String.format("Deleting MutiTree: %s", mTree));
        _dbDelete(mTree);
        updateHTMLPageVersionTS(mTree.getHtmlPage());
        refreshPageInCache(mTree.getHtmlPage());
    }

    @WrapInTransaction
    @Override
    public void deleteMultiTreesRelatedToIdentifier(final String pageIdentifier) throws DotDataException {

        final List<MultiTree> pagesRelatedList = getMultiTreesByPage(pageIdentifier);

        new DotConnect().setSQL(DELETE_ALL_MULTI_TREE_RELATED_TO_IDENTIFIER_SQL).addParam(pageIdentifier).addParam(pageIdentifier)
                .addParam(pageIdentifier).loadResult();

        if (UtilMethods.isSet(pagesRelatedList)) {
            for (final MultiTree multiTree : pagesRelatedList) {
                updateHTMLPageVersionTS(multiTree.getHtmlPage());
                refreshPageInCache(multiTree.getHtmlPage());
            }
        }
    }


    @WrapInTransaction
    @Override
    public void deleteMultiTree(final List<MultiTree> mTree) throws DotDataException {
        for (MultiTree tree : mTree) {
            deleteMultiTree(tree);
        }
    }

    @WrapInTransaction
    @Override
    public void deleteMultiTreeByParent(final String pageOrContainer) throws DotDataException {
        deleteMultiTree(getMultiTrees(pageOrContainer));
    }

    @WrapInTransaction
    @Override
    public void deleteMultiTreeByChild(final String contentIdentifier) throws DotDataException {
        deleteMultiTree(getMultiTreesByChild(contentIdentifier));
    }

    /**
     * Deletes multi-tree relationship given a MultiTree object. It also updates the version_ts of all
     * versions of the htmlpage passed in (multiTree.parent1)
     *
     * @param multiTree
     * @throws DotDataException
     * @throws DotSecurityException
     * 
     */
    private void _dbDelete(final MultiTree multiTree) throws DotDataException {

        new DotConnect().setSQL(DELETE_SQL)
                .addParam(multiTree.getHtmlPage())
                .addParam(multiTree.getContainerAsID())
                .addParam(multiTree.getContentlet())
                .addParam(multiTree.getRelationType())
                .addObject(multiTree.getPersonalization())
                .loadResult();
    }


    @CloseDBIfOpened
    @Override
    public MultiTree getMultiTree(final Identifier htmlPage, final Identifier container, final Identifier childContent,
            final String containerInstance) throws DotDataException {
        return getMultiTree(htmlPage.getId(), container.getId(), childContent.getId(), containerInstance);
    }

    @CloseDBIfOpened
    @Override
    public MultiTree getMultiTree(final String htmlPage, final String container, final String childContent,
                                  final String containerInstance, final String personalization)
            throws DotDataException {

        final DotConnect db =
                new DotConnect().setSQL(SELECT_SQL).addParam(htmlPage).addParam(container)
                        .addParam(childContent).addParam(containerInstance)
                        .addParam(personalization);
        db.loadResult();

        return TransformerLocator.createMultiTreeTransformer(db.loadObjectResults()).findFirst();

    }

    @Override
    public MultiTree getMultiTree(final String htmlPage, final String container, final String childContent, final String containerInstance)
            throws DotDataException {

        return this.getMultiTree(htmlPage, container, childContent, containerInstance, MultiTree.DOT_PERSONALIZATION_DEFAULT);
    }

    /**
     * Use {@link #getMultiTree(String, String, String, String)} This method does not use the unique id
     * specified in the #parseContainer code
     * 
     * @param htmlPage
     * @param container
     * @param childContent
     * @throws DotDataException
     */
    @Override
    @Deprecated
    public MultiTree getMultiTree(final String htmlPage, final String container, final String childContent) throws DotDataException {

        return this.getMultiTree(htmlPage, container, childContent, Container.LEGACY_RELATION_TYPE);
    }

    @Override
    public java.util.List<MultiTree> getMultiTrees(final Identifier parent) throws DotDataException {
        return getMultiTrees(parent.getId());
    }

    @Override
    public java.util.List<MultiTree> getMultiTrees(final Identifier htmlPage, final Identifier container) throws DotDataException {
        return getMultiTrees(htmlPage.getId(), container.getId());
    }

    @CloseDBIfOpened
    @Override
    public java.util.List<MultiTree> getMultiTrees(final String parentInode) throws DotDataException {

        final DotConnect db = new DotConnect().setSQL(SELECT_BY_ONE_PARENT).addParam(parentInode).addParam(parentInode);
        return TransformerLocator.createMultiTreeTransformer(db.loadObjectResults()).asList();
    }


    @CloseDBIfOpened
    @Override
    public Set<String> getPersonalizationsForPage(final String pageId) throws DotDataException {

        final Set<String> personalizationSet = new HashSet<>();
        final  List<Map<String, Object>>  personalizationMaps =
                 new DotConnect().setSQL(SELECT_UNIQUE_PERSONALIZATION_PER_PAGE).addParam(pageId).loadObjectResults();
<<<<<<< HEAD

        for (final Map<String, Object> personalizationMap : personalizationMaps) {

            personalizationSet.add(personalizationMap.values()
                    .stream().findFirst().orElse(StringPool.BLANK).toString());
        }

        return personalizationSet;
    }

    @CloseDBIfOpened
    @Override
    public Set<String> getPersonalizations () throws DotDataException {

        final Set<String> personalizationSet = new HashSet<>();
        final  List<Map<String, Object>>  personalizationMaps =
                new DotConnect().setSQL(SELECT_UNIQUE_PERSONALIZATION).loadObjectResults();

        for (final Map<String, Object> personalizationMap : personalizationMaps) {

            personalizationSet.add(personalizationMap.values()
                    .stream().findFirst().orElse(StringPool.BLANK).toString());
        }

        return personalizationSet;
    }

    @WrapInTransaction
    @Override
    public Set<String> cleanUpUnusedPersonalization(final Predicate<String> personalizationFilter) throws DotDataException {

        final Set<Params> personalizationToRemoveParamsSet = new HashSet<>();
        final Set<String> personalizationToRemoveSet       = new HashSet<>();
        final Set<String> currentPersonalizationSet        = this.getPersonalizations();

        currentPersonalizationSet.stream()
                .filter(personalizationFilter)
                .forEach(personalization -> {

                    personalizationToRemoveParamsSet.add(new Params(personalization));
                    personalizationToRemoveSet.add(personalization);
                });

        if (!personalizationToRemoveParamsSet.isEmpty()) {

            new DotConnect().executeBatch(
                    "DELETE FROM multi_tree where personalization = ?",
                    personalizationToRemoveParamsSet);
        }

        return personalizationToRemoveSet;
    }

    @WrapInTransaction
    @Override
    public List<MultiTree> copyPersonalizationForPage (final String pageId,
                                                       final String basePersonalization,
                                                       final String newPersonalization)  throws DotDataException {

        List<MultiTree> multiTrees = null;
        final ImmutableList.Builder<MultiTree> personalizedContainerListBuilder =
                new ImmutableList.Builder<>();

        final List<MultiTree> basedMultiTreeList = this.getMultiTreesByPersonalizedPage(pageId, basePersonalization);

=======

        for (final Map<String, Object> personalizationMap : personalizationMaps) {

            personalizationSet.add(personalizationMap.values()
                    .stream().findFirst().orElse(StringPool.BLANK).toString());
        }

        return personalizationSet;
    }

    @WrapInTransaction
    @Override
    public List<MultiTree> copyPersonalizationForPage (final String pageId,
                                                       final String basePersonalization,
                                                       final String newPersonalization)  throws DotDataException {

        List<MultiTree> multiTrees = null;
        final ImmutableList.Builder<MultiTree> personalizedContainerListBuilder =
                new ImmutableList.Builder<>();

        final List<MultiTree> basedMultiTreeList = this.getMultiTreesByPersonalizedPage(pageId, basePersonalization);

>>>>>>> 0498982e
        if (null != basedMultiTreeList) {

            basedMultiTreeList.forEach(multiTree ->
                    personalizedContainerListBuilder.add(MultiTree.personalized(multiTree, newPersonalization)));

            multiTrees = personalizedContainerListBuilder.build();
            this.saveMultiTrees(multiTrees);
        }

        return multiTrees;
    } // copyPersonalizationForPage.

    @WrapInTransaction
    @Override
    public void deletePersonalizationForPage(final String pageId, final String personalization) throws DotDataException {

        new DotConnect().setSQL(DELETE_SQL_PERSONALIZATION_PER_PAGE)
                .addParam(pageId)
                .addParam(personalization)
                .loadResult();
    } // deletePersonalizationForPage.

    /**
     * Returns the trees associated to a page and personalization
     *
     * @param pageId String page id
     * @param personalization String personalization to find
     * @return List of MultiTree
     * @throws DotDataException
     */
    @CloseDBIfOpened
    @Override
    public List<MultiTree> getMultiTreesByPersonalizedPage(final String pageId, final String personalization) throws DotDataException {

        return TransformerLocator.createMultiTreeTransformer(
                new DotConnect().setSQL(SELECT_BY_PAGE_AND_PERSONALIZATION)
                        .addParam(pageId).addParam(personalization).loadObjectResults())
                .asList();
    }

    /**
     * Returns the tree with the pages that matched on the parent1
     * 
     * @param parentInode
     * @return
     * @throws DotDataException
     */
    @CloseDBIfOpened
    @Override
    public List<MultiTree> getMultiTreesByPage(final String parentInode) throws DotDataException {

        final DotConnect db = new DotConnect().setSQL(SELECT_BY_PAGE).addParam(parentInode);
        return TransformerLocator.createMultiTreeTransformer(db.loadObjectResults()).asList();
    }

    @CloseDBIfOpened
    @Override
    public List<MultiTree> getAllMultiTrees() {
        try {
            final DotConnect db = new DotConnect().setSQL(SELECT_ALL);

            return TransformerLocator.createMultiTreeTransformer(db.loadObjectResults()).asList();
        } catch (Exception e) {
            Logger.error(MultiTreeAPIImpl.class, "getMultiTree failed:" + e, e);
            throw new DotRuntimeException(e);
        }
    }

    @Override
    public List<MultiTree> getMultiTrees(final String htmlPage, final String container, final String containerInstance) {

        return this.getMultiTrees(htmlPage, container, containerInstance, MultiTree.DOT_PERSONALIZATION_DEFAULT);
    }

    @CloseDBIfOpened
    @Override
    public List<MultiTree> getMultiTrees(final String htmlPage, final String container,
                                         final String containerInstance, final String personalization) {

        try {

            return TransformerLocator.createMultiTreeTransformer(new DotConnect().setSQL(SELECT_BY_PARENTS_AND_RELATIONS)
                    .addParam(htmlPage).addParam(container).addParam(containerInstance).addObject(personalization).loadObjectResults()).asList();
        } catch (Exception e) {
            Logger.error(MultiTreeAPIImpl.class, "getMultiTree failed:" + e, e);
            throw new DotRuntimeException(e);
        }
    }

    @Override
    public List<MultiTree> getMultiTrees(final IHTMLPage htmlPage, final Container container) throws DotDataException {
        return getMultiTrees(htmlPage.getIdentifier(), container.getIdentifier());
    }

    @CloseDBIfOpened
    @Override
    public List<MultiTree> getMultiTrees(final String htmlPage, final String container) throws DotDataException {

        final DotConnect db = new DotConnect().setSQL(SELECT_BY_TWO_PARENTS).addParam(htmlPage).addParam(container);
        return TransformerLocator.createMultiTreeTransformer(db.loadObjectResults()).asList();

    }

    @Override
    public List<MultiTree> getMultiTrees(final IHTMLPage htmlPage, final Container container, final String containerInstance) {
        return getMultiTrees(htmlPage.getIdentifier(), container.getIdentifier(), containerInstance);
    }

    @Override
    public List<MultiTree> getContainerMultiTrees(final String containerIdentifier) throws DotDataException {
        return getMultiTrees(containerIdentifier);
    }

    @CloseDBIfOpened
    @Override
    public List<MultiTree> getMultiTreesByChild(final String contentIdentifier) throws DotDataException {

        final DotConnect db = new DotConnect().setSQL(SELECT_BY_CHILD).addParam(contentIdentifier);

        return TransformerLocator.createMultiTreeTransformer(db.loadObjectResults()).asList();

    }

    /**
     * Get a list of MultiTree for Contentlets using a specific Structure and specific Container
     * 
     * @param containerIdentifier
     * @param structureInode
     * @return List of MultiTree
     */
    @CloseDBIfOpened
    @Override
    public List<MultiTree> getContainerStructureMultiTree(final String containerIdentifier, final String structureInode) {
        try {
            final DotConnect dc =
                    new DotConnect().setSQL(SELECT_BY_CONTAINER_AND_STRUCTURE).addParam(containerIdentifier).addParam(structureInode);

            return TransformerLocator.createMultiTreeTransformer(dc.loadObjectResults()).asList();

        } catch (DotDataException e) {
            Logger.error(MultiTreeAPIImpl.class, "getContainerStructureMultiTree failed:" + e, e);
            throw new DotRuntimeException(e.toString());
        }
    }

    @Override
    @WrapInTransaction
    public void saveMultiTree(final MultiTree mTree) throws DotDataException {
        Logger.info(this, String.format("Saving MutiTree: %s", mTree));
        _reorder(mTree);
        updateHTMLPageVersionTS(mTree.getHtmlPage());
        refreshPageInCache(mTree.getHtmlPage());

    }

    /**
     * Saves a multi-tree
     * <ol>
     * <li>The identifier of the Content Page.</li>
     * <li>The identifier of the container in the page.</li>
     * <li>The identifier of the contentlet itself.</li>
     * <li>The type of content relation.</li>
     * <li>The order in which this construct is added to the database.</li>
     * </ol>
     * 
     * @param mTrees - The multi-tree structure.
     * @throws DotDataException
     */
    @Override
    @WrapInTransaction
    public void saveMultiTrees(final List<MultiTree> mTrees) throws DotDataException {
        if (mTrees == null || mTrees.isEmpty()) {
            throw new DotDataException("empty list passed in");
        }

        int i = 0;
        for (final MultiTree tree : mTrees) {
            _dbUpsert(tree.setTreeOrder(i++));
        }

        final MultiTree mTree = mTrees.get(0);
        updateHTMLPageVersionTS(mTree.getHtmlPage());
        refreshPageInCache(mTree.getHtmlPage());
    }

    /**
     * Save a collection of {@link MultiTree} and link them with a page, Also delete all the
     * {@link MultiTree} linked previously with the page.
     *
     * @param pageId Page's identifier
     * @param mTrees
     * @throws DotDataException
     */
    @Override
    @WrapInTransaction
    public void saveMultiTrees(final String pageId, final List<MultiTree> mTrees) throws DotDataException {
        Logger.info(this, String.format("Saving MutiTrees: pageId -> %s multiTrees-> %s", pageId, mTrees));
        if (mTrees == null) {
            throw new DotDataException("empty list passed in");
        }

        Logger.debug(MultiTreeAPIImpl.class, ()->String.format("Saving page's content: %s", mTrees));

        final DotConnect db = new DotConnect();
        db.setSQL(DELETE_ALL_MULTI_TREE_SQL).addParam(pageId).addParam(ContainerUUID.UUID_DEFAULT_VALUE).loadResult();

        if (!mTrees.isEmpty()) {
            final List<Params> insertParams = Lists.newArrayList();
            final Set<String> newContainers = new HashSet<>();

            for (final MultiTree tree : mTrees) {
                insertParams
                        .add(new Params(pageId, tree.getContainerAsID(), tree.getContentlet(),
                                tree.getRelationType(), tree.getTreeOrder(), tree.getPersonalization()));
                newContainers.add(tree.getContainer());
            }

            db.executeBatch(INSERT_SQL, insertParams);
        }

        updateHTMLPageVersionTS(pageId);
        refreshPageInCache(pageId);
    }

    @Override
    public List<String> getContainersId(final String pageId) throws DotDataException {
        return this.getMultiTrees(pageId).stream().map(multiTree -> multiTree.getContainer()).distinct().sorted()
                .collect(Collectors.toList());
    }


    private void _dbUpsert(final MultiTree mtree) throws DotDataException {
        _dbDelete(mtree);
        _dbInsert(mtree);

    }

    private void _reorder(final MultiTree treeInput) throws DotDataException {

<<<<<<< HEAD
        final MultiTree tree = this.checkPersonalization(treeInput);
=======
>>>>>>> 0498982e
        List<MultiTree> trees = getMultiTrees(tree.getHtmlPage(), tree.getContainerAsID(), tree.getRelationType(), tree.getPersonalization());
        trees = trees.stream().filter(rowTree -> !rowTree.equals(tree)).collect(Collectors.toList());
        int maxOrder = (tree.getTreeOrder() > trees.size()) ? trees.size() : tree.getTreeOrder();
        trees.add(maxOrder, tree);

        saveMultiTrees(trees);
    }

<<<<<<< HEAD
    private MultiTree checkPersonalization(final MultiTree tree) {

        return null != tree && null != tree.getPersonalization()?
                tree: MultiTree.personalized(tree, MultiTree.DOT_PERSONALIZATION_DEFAULT);
    }

=======
>>>>>>> 0498982e
    private void _dbInsert(final MultiTree multiTree) throws DotDataException {

        Logger.info(this, String.format("_dbInsert -> Saving MutiTree: %s", multiTree));

        new DotConnect().setSQL(INSERT_SQL).addParam(multiTree.getHtmlPage()).addParam(multiTree.getContainerAsID()).addParam(multiTree.getContentlet())
                .addParam(multiTree.getRelationType()).addParam(multiTree.getTreeOrder()).addObject(multiTree.getPersonalization()).loadResult();
    }


    /**
     * Update the version_ts of all versions of the HTML Page with the given id. If a MultiTree Object
     * has been added or deleted from this page, its version_ts value needs to be updated so it can be
     * included in future Push Publishing tasks
     * 
     * @param pageId The HTMLPage Identifier to pass in
     * @throws DotContentletStateException
     * @throws DotDataException
     * @throws DotSecurityException
     * 
     */
    private void updateHTMLPageVersionTS(final String pageId) throws DotDataException {
        final List<ContentletVersionInfo> infos = APILocator.getVersionableAPI().findContentletVersionInfos(pageId);
        for (ContentletVersionInfo versionInfo : infos) {
            if (versionInfo != null) {
                versionInfo.setVersionTs(new Date());
                APILocator.getVersionableAPI().saveContentletVersionInfo(versionInfo);
            }
        }
    }


    private void refreshPageInCache(final String pageIdentifier) throws DotDataException {

        final Set<String> personalizationSet = this.getPersonalizationsForPage(pageIdentifier);
        personalizationSet.forEach(personalization -> CacheLocator.getMultiTreeCache()
                .removePageMultiTrees(pageIdentifier+personalization));

        final Set<String> inodeSet = new HashSet<>();
        final List<ContentletVersionInfo> contentletVersionInfos = APILocator.getVersionableAPI()
                .findContentletVersionInfos(pageIdentifier);

        for (final ContentletVersionInfo versionInfo : contentletVersionInfos) {

            inodeSet.add(versionInfo.getWorkingInode());
            if (versionInfo.getLiveInode() != null) {
                inodeSet.add(versionInfo.getLiveInode());
            }
        }

        try {
            final List<Contentlet> contentlets = APILocator.getContentletAPIImpl()
                    .findContentlets(Lists.newArrayList(inodeSet));

            final PageLoader pageLoader = new PageLoader();

            for (final Contentlet pageContent : contentlets) {

                final IHTMLPage htmlPage = APILocator.getHTMLPageAssetAPI().fromContentlet(pageContent);

                pageLoader.invalidate(htmlPage, PageMode.EDIT_MODE);
                pageLoader.invalidate(htmlPage, PageMode.PREVIEW_MODE);
            }
        } catch (DotStateException | DotSecurityException e) {

            Logger.warn(MultiTreeAPIImpl.class, "unable to refresh page cache:" + e.getMessage());
        }
    }

    @WrapInTransaction
    @Override
    public void deleteMultiTreeByIdentifier(final Identifier identifier) throws DotDataException {

        final List<MultiTree> multiTrees = this.getMultiTrees(identifier);
        if (UtilMethods.isSet(multiTrees)) {

            for (final MultiTree multiTree : multiTrees) {
                this.deleteMultiTree(multiTree);
            }
        }
    }

    @WrapInTransaction
    @Override
    public void deleteMultiTreesForIdentifiers(final List<String> identifiers) throws DotDataException {

        if (UtilMethods.isSet(identifiers)) {

            try {

                final String sInodeIds = StringUtils.join(identifiers, StringPool.COMMA);
                new DotConnect().executeStatement("delete from multi_tree where child in (" + sInodeIds + ") or parent1 in (" + sInodeIds
                        + ") or parent2 in (" + sInodeIds + ")");
            } catch (SQLException e) {
                throw new DotDataException(e);
            }
        }
    }

    @CloseDBIfOpened
    @Override
    public Table<String, String, Set<PersonalizedContentlet>> getPageMultiTrees(final IHTMLPage page, final boolean liveMode)
            throws DotDataException, DotSecurityException {

        final String multiTreeCacheKey = page.getIdentifier();
        final Optional<Table<String, String, Set<PersonalizedContentlet>>> pageContentsOpt =
                CacheLocator.getMultiTreeCache().getPageMultiTrees(multiTreeCacheKey, liveMode);
        
        if(pageContentsOpt.isPresent()) {
            return pageContentsOpt.get();
        }

        final Table<String, String, Set<PersonalizedContentlet>> pageContents = HashBasedTable.create();
        final List<MultiTree> multiTrees    = this.getMultiTrees(page.getIdentifier());
        final ContainerAPI    containerAPI  = APILocator.getContainerAPI();
        final ContentletAPI   contentletAPI = APILocator.getContentletAPI();
        final User systemUser = APILocator.systemUser();

        for (final MultiTree multiTree : multiTrees) {

            Container container   = null;
            final String    containerId     = multiTree.getContainerAsID();
            final String    personalization = multiTree.getPersonalization();

            try {

                container = liveMode?
                        containerAPI.getLiveContainerById(containerId, systemUser, false):
                        containerAPI.getWorkingContainerById(containerId, systemUser, false);

                if (container == null && !liveMode) {
                    continue;
                }
            } catch (NotFoundInDbException e) {

                Logger.debug(this, e.getMessage(), e);
                continue;
            }

            Contentlet contentlet = null;
            try {
                contentlet = contentletAPI.findContentletByIdentifierAnyLanguage(multiTree.getContentlet());
            } catch (DotDataException | DotSecurityException | DotContentletStateException e) {
                Logger.debug(this.getClass(), "invalid contentlet on multitree:" + multiTree
                        + ", msg: " + e.getMessage(), e);
                Logger.warn(this.getClass(), "invalid contentlet on multitree:" + multiTree);
            }

            if (contentlet != null) {

                final Set<PersonalizedContentlet> myContents = pageContents.contains(containerId, multiTree.getRelationType())
                        ? pageContents.get(containerId, multiTree.getRelationType())
                        : new LinkedHashSet<>();

                if (container != null && myContents.size() < container.getMaxContentlets()) {

                    myContents.add(new PersonalizedContentlet(multiTree.getContentlet(), personalization));
                }

                pageContents.put(containerId, multiTree.getRelationType(), myContents);
            }
        }

        this.addEmptyContainers(page, pageContents, liveMode);
        
        CacheLocator.getMultiTreeCache().putPageMultiTrees(multiTreeCacheKey, liveMode, pageContents);
        return pageContents;
    }

    private List<ContainerUUID> getDrawedLayoutContainerUUIDs (final IHTMLPage page) throws DotSecurityException, DotDataException {

        final TemplateLayout layout =
                DotTemplateTool.themeLayout(page.getTemplateId(), APILocator.systemUser(), false);
        return APILocator.getTemplateAPI().getContainersUUID(layout);
    }

    private void addEmptyContainers(final IHTMLPage page,
                                    final Table<String, String, Set<PersonalizedContentlet>> pageContents,
                                    final boolean liveMode)
            throws DotDataException, DotSecurityException {

        try {

            final List<ContainerUUID> containersUUID;
            final Template template =
                    APILocator.getTemplateAPI().findWorkingTemplate(page.getTemplateId(), APILocator.getUserAPI().getSystemUser(), false);
            try {
                containersUUID = template.isDrawed()?
                        this.getDrawedLayoutContainerUUIDs(page):
                        APILocator.getTemplateAPI().getContainersUUIDFromDrawTemplateBody(template.getBody());
            } catch (Exception e) {
                Logger.error(this, e.getMessage(), e);
                return;
            }

            for (final ContainerUUID containerUUID : containersUUID) {

                Container container = null;
                try {
                    // this read path or id.
                    container = liveMode ? this.getLiveContainerById(containerUUID.getIdentifier(), APILocator.systemUser(), template):
                            this.getWorkingContainerById(containerUUID.getIdentifier(), APILocator.systemUser(), template);

                    if (container == null && !liveMode) {
                        continue;
                    }
                } catch (NotFoundInDbException| DotRuntimeException e) {
                    Logger.debug(this, e.getMessage(), e);
                    continue;
                }

                if (!doesPageContentsHaveContainer(pageContents, containerUUID, container)) {
                    pageContents.put(container.getIdentifier(), containerUUID.getUUID(), new LinkedHashSet<>());
                }
            }
        } catch (RuntimeException e) {
            Logger.error(this, e.getMessage(), e);
        }
    }

    /**
     * Check if a container with the same id or path (in case of {@link FileAssetContainer}), exist into pageContents.
     * Also support legacy 'LEGACY_RELATION_TYPE' uuid value
     *
     * @param pageContents Table of the {@link MultiTree} into the page
     * @param containerUUID container's UUID link with the page
     * @param container container
     * @return true in case of the containerUUId is contains in pageContents
     */
    private boolean doesPageContentsHaveContainer(
            final Table<String, String, Set<PersonalizedContentlet>> pageContents,
            final ContainerUUID containerUUID,
            final Container container) {

        if(pageContents.contains(container.getIdentifier(), containerUUID.getUUID())){
            return true;
        } else if (ContainerUUID.UUID_LEGACY_VALUE.equals(containerUUID.getUUID())) {
            boolean pageContenstContains = pageContents.contains(containerUUID.getIdentifier(), ContainerUUID.UUID_START_VALUE);

            if (!pageContenstContains && container instanceof FileAssetContainer) {
                pageContenstContains = pageContents.contains(container.getIdentifier(), ContainerUUID.UUID_START_VALUE);
            }

            return pageContenstContains;
        } else {
            return false;
        }
    }

    private Container getLiveContainerById(final String containerIdOrPath, final User user, final Template template) throws NotFoundInDbException {

        final LiveContainerFinderByIdOrPathStrategyResolver strategyResolver =
                LiveContainerFinderByIdOrPathStrategyResolver.getInstance();
        final Optional<ContainerFinderByIdOrPathStrategy> strategy           = strategyResolver.get(containerIdOrPath);

        return this.geContainerById(containerIdOrPath, user, template, strategy, strategyResolver.getDefaultStrategy());
    }

    private Container getWorkingContainerById(final String containerIdOrPath, final User user, final Template template) throws NotFoundInDbException {

        final WorkingContainerFinderByIdOrPathStrategyResolver strategyResolver =
                WorkingContainerFinderByIdOrPathStrategyResolver.getInstance();
        final Optional<ContainerFinderByIdOrPathStrategy> strategy           = strategyResolver.get(containerIdOrPath);

        return this.geContainerById(containerIdOrPath, user, template, strategy, strategyResolver.getDefaultStrategy());
    }

    private Container geContainerById(final String containerIdOrPath, final User user, final Template template,
                                      final Optional<ContainerFinderByIdOrPathStrategy> strategy,
                                      final ContainerFinderByIdOrPathStrategy defaultContainerFinderByIdOrPathStrategy) throws NotFoundInDbException  {

        final Supplier<Host> resourceHostSupplier = Sneaky.sneaked(()->APILocator.getTemplateAPI().getTemplateHost(template));

        return strategy.isPresent()?
                strategy.get().apply(containerIdOrPath, user, false, resourceHostSupplier):
                defaultContainerFinderByIdOrPathStrategy.apply(containerIdOrPath, user, false, resourceHostSupplier);
    }
}<|MERGE_RESOLUTION|>--- conflicted
+++ resolved
@@ -44,6 +44,7 @@
 import com.rainerhahnekamp.sneakythrow.Sneaky;
 import org.apache.commons.lang.StringUtils;
 
+import javax.ws.rs.HEAD;
 import java.sql.SQLException;
 import java.util.*;
 import java.util.function.Predicate;
@@ -78,10 +79,7 @@
     private static final String SELECT_BY_PAGE = "select * from multi_tree where parent1 = ? order by tree_order";
     private static final String SELECT_BY_PAGE_AND_PERSONALIZATION = "select * from multi_tree where parent1 = ? and personalization = ? order by tree_order";
     private static final String SELECT_UNIQUE_PERSONALIZATION_PER_PAGE = "select distinct(personalization) from multi_tree where parent1 = ?";
-<<<<<<< HEAD
     private static final String SELECT_UNIQUE_PERSONALIZATION = "select distinct(personalization) from multi_tree where parent1 = ?";
-=======
->>>>>>> 0498982e
     private static final String SELECT_BY_ONE_PARENT = "select * from multi_tree where parent1 = ? or parent2 = ? order by tree_order"; // search by page id or container id
     private static final String SELECT_BY_TWO_PARENTS = "select * from multi_tree where parent1 = ? and parent2 = ?  order by tree_order";
     private static final String SELECT_ALL = "select * from multi_tree  ";
@@ -233,7 +231,6 @@
         final Set<String> personalizationSet = new HashSet<>();
         final  List<Map<String, Object>>  personalizationMaps =
                  new DotConnect().setSQL(SELECT_UNIQUE_PERSONALIZATION_PER_PAGE).addParam(pageId).loadObjectResults();
-<<<<<<< HEAD
 
         for (final Map<String, Object> personalizationMap : personalizationMaps) {
 
@@ -299,30 +296,6 @@
 
         final List<MultiTree> basedMultiTreeList = this.getMultiTreesByPersonalizedPage(pageId, basePersonalization);
 
-=======
-
-        for (final Map<String, Object> personalizationMap : personalizationMaps) {
-
-            personalizationSet.add(personalizationMap.values()
-                    .stream().findFirst().orElse(StringPool.BLANK).toString());
-        }
-
-        return personalizationSet;
-    }
-
-    @WrapInTransaction
-    @Override
-    public List<MultiTree> copyPersonalizationForPage (final String pageId,
-                                                       final String basePersonalization,
-                                                       final String newPersonalization)  throws DotDataException {
-
-        List<MultiTree> multiTrees = null;
-        final ImmutableList.Builder<MultiTree> personalizedContainerListBuilder =
-                new ImmutableList.Builder<>();
-
-        final List<MultiTree> basedMultiTreeList = this.getMultiTreesByPersonalizedPage(pageId, basePersonalization);
-
->>>>>>> 0498982e
         if (null != basedMultiTreeList) {
 
             basedMultiTreeList.forEach(multiTree ->
@@ -334,6 +307,7 @@
 
         return multiTrees;
     } // copyPersonalizationForPage.
+
 
     @WrapInTransaction
     @Override
@@ -562,10 +536,7 @@
 
     private void _reorder(final MultiTree treeInput) throws DotDataException {
 
-<<<<<<< HEAD
         final MultiTree tree = this.checkPersonalization(treeInput);
-=======
->>>>>>> 0498982e
         List<MultiTree> trees = getMultiTrees(tree.getHtmlPage(), tree.getContainerAsID(), tree.getRelationType(), tree.getPersonalization());
         trees = trees.stream().filter(rowTree -> !rowTree.equals(tree)).collect(Collectors.toList());
         int maxOrder = (tree.getTreeOrder() > trees.size()) ? trees.size() : tree.getTreeOrder();
@@ -574,15 +545,12 @@
         saveMultiTrees(trees);
     }
 
-<<<<<<< HEAD
     private MultiTree checkPersonalization(final MultiTree tree) {
 
         return null != tree && null != tree.getPersonalization()?
                 tree: MultiTree.personalized(tree, MultiTree.DOT_PERSONALIZATION_DEFAULT);
     }
 
-=======
->>>>>>> 0498982e
     private void _dbInsert(final MultiTree multiTree) throws DotDataException {
 
         Logger.info(this, String.format("_dbInsert -> Saving MutiTree: %s", multiTree));
