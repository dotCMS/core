package com.dotmarketing.factories;

<<<<<<< HEAD
=======

import com.dotcms.variant.VariantAPI;

import com.dotcms.variant.model.Variant;
import java.sql.SQLException;
import java.util.Collection;
import java.util.Date;
import java.util.HashSet;
import java.util.LinkedHashSet;
import java.util.List;
import java.util.Map;
import java.util.Optional;
import java.util.Set;
import java.util.TreeSet;
import java.util.function.Predicate;
import java.util.stream.Collectors;
import org.apache.commons.lang.StringUtils;
>>>>>>> 82c1291e
import com.dotcms.business.CloseDBIfOpened;
import com.dotcms.business.WrapInTransaction;
import com.dotcms.contenttype.exception.NotFoundInDbException;
import com.dotcms.enterprise.achecker.utility.Utility;
import com.dotcms.rendering.velocity.directive.ParseContainer;
import com.dotcms.rendering.velocity.services.PageLoader;
import com.dotcms.rendering.velocity.viewtools.DotTemplateTool;
import com.dotcms.util.transform.TransformerLocator;
import com.dotcms.variant.VariantAPI;
import com.dotmarketing.beans.Identifier;
import com.dotmarketing.beans.MultiTree;
import com.dotmarketing.business.APILocator;
import com.dotmarketing.business.CacheLocator;
import com.dotmarketing.business.DotStateException;
import com.dotmarketing.cache.MultiTreeCache;
import com.dotmarketing.common.db.DotConnect;
import com.dotmarketing.common.db.Params;
import com.dotmarketing.db.DbConnectionFactory;
import com.dotmarketing.exception.DotDataException;
import com.dotmarketing.exception.DotRuntimeException;
import com.dotmarketing.exception.DotSecurityException;
import com.dotmarketing.portlets.containers.business.ContainerAPI;
import com.dotmarketing.portlets.containers.model.Container;
import com.dotmarketing.portlets.containers.model.FileAssetContainer;
import com.dotmarketing.portlets.contentlet.business.ContentletAPI;
import com.dotmarketing.portlets.contentlet.business.DotContentletStateException;
import com.dotmarketing.portlets.contentlet.model.Contentlet;
import com.dotmarketing.portlets.contentlet.model.ContentletVersionInfo;
import com.dotmarketing.portlets.htmlpageasset.model.IHTMLPage;
import com.dotmarketing.portlets.templates.design.bean.ContainerUUID;
import com.dotmarketing.portlets.templates.design.bean.TemplateLayout;
import com.dotmarketing.portlets.templates.model.Template;
import com.dotmarketing.util.Logger;
import com.dotmarketing.util.PageMode;
import com.dotmarketing.util.UtilMethods;
import com.google.common.collect.HashBasedTable;
import com.google.common.collect.ImmutableList;
import com.google.common.collect.Lists;
import com.google.common.collect.Table;
import com.liferay.portal.model.User;
import com.liferay.util.StringPool;
import io.vavr.Lazy;
import io.vavr.control.Try;
import org.apache.commons.lang.StringUtils;

import java.sql.SQLException;
import java.util.Date;
import java.util.HashSet;
import java.util.LinkedHashSet;
import java.util.List;
import java.util.Map;
import java.util.Optional;
import java.util.Set;
import java.util.function.Predicate;
import java.util.stream.Collectors;

/**
 * This class provides utility routines to interact with the Multi-Tree structures in the system. A
 * Multi-Tree represents the relationship between a Legacy or Content Page, a container, and a
 * contentlet.
 * <p>
 * Therefore, the content of a page can be described as the sum of several Multi-Tree records which
 * represent each piece of information contained in it.
 * </p>
 * 
 * @author will
 */
public class MultiTreeAPIImpl implements MultiTreeAPI {

    private final Lazy<MultiTreeCache> multiTreeCache = Lazy.of(CacheLocator::getMultiTreeCache);

    private static final String DELETE_ALL_MULTI_TREE_RELATED_TO_IDENTIFIER_SQL =
            "delete from multi_tree where child = ? or parent1 = ? or parent2 = ?";
    private static final String DELETE_SQL = "delete from multi_tree where parent1=? and parent2=? and child=? and  relation_type = ? and personalization = ? and variant_id = ?";
    private static final String DELETE_SQL_PERSONALIZATION_PER_PAGE = "delete from multi_tree where parent1=? and personalization = ?";
    private static final String DELETE_ALL_MULTI_TREE_SQL = "delete from multi_tree where parent1=? AND relation_type != ?";
    private static final String DELETE_ALL_MULTI_TREE_SQL_BY_RELATION_AND_PERSONALIZATION = "delete from multi_tree where parent1=? AND relation_type != ? and personalization = ? and variant_id = ?";
    private static final String DELETE_ALL_MULTI_TREE_SQL_BY_RELATION_AND_PERSONALIZATION_PER_LANGUAGE_NOT_SQL =
            "delete from multi_tree where variant_id = ? and relation_type != ? and personalization = ? and multi_tree.parent1 = ?  and " +
                    "child in (select distinct identifier from contentlet,multi_tree where multi_tree.child = contentlet.identifier and multi_tree.parent1 = ? and language_id = ?)";
    private static final String SELECT_COUNT_MULTI_TREE_BY_RELATION_PERSONALIZATION_PAGE_CONTAINER_AND_CHILD =
            "select count(*) cc from multi_tree where relation_type = ? and personalization = ? and " +
                    "multi_tree.parent1 = ? and multi_tree.parent2 = ? and multi_tree.child = ? and variant_id = ?";

    private static final String DELETE_ALL_MULTI_TREE_SQL_BY_RELATION_AND_PERSONALIZATION_PER_LANGUAGE_SQL =
            "delete from multi_tree where relation_type != ? and personalization = ? and multi_tree.parent1 = ?  and child in (%s)";
    private static final String SELECT_MULTI_TREE_BY_LANG =
            "select distinct contentlet.identifier from contentlet,multi_tree where multi_tree.child = contentlet.identifier and multi_tree.parent1 = ? and language_id = ? and variant_id = ?";

    private static final String UPDATE_MULTI_TREE_PERSONALIZATION = "update multi_tree set personalization = ? where personalization = ?";
    private static final String SELECT_SQL = "select * from multi_tree where parent1 = ? and parent2 = ? and child = ? and  relation_type = ? and personalization = ? and variant_id = ?";

    private static final String INSERT_SQL = "insert into multi_tree (parent1, parent2, child, relation_type, tree_order, personalization, variant_id) values (?,?,?,?,?,?,?)  ";

    private static final String SELECT_BY_PAGE = "select * from multi_tree where parent1 = ? order by tree_order";
    private static final String SELECT_BY_PAGE_AND_PERSONALIZATION = "select * from multi_tree where parent1 = ? and personalization = ? and variant_id = 'DEFAULT' order by tree_order";
    private static final String SELECT_UNIQUE_PERSONALIZATION = "select distinct(personalization) from multi_tree";

    private static final String SELECT_BY_ONE_PARENT = "select * from multi_tree where (parent1 = ? or parent2 = ?) and variant_id = ? order by tree_order"; // search by page id or container id
    private static final String SELECT_BY_TWO_PARENTS = "select * from multi_tree where parent1 = ? and parent2 = ? and variant_id = 'DEFAULT'  order by tree_order";
    private static final String SELECT_ALL = "select * from multi_tree  ";
    private static final String SELECT_BY_CHILD = "select * from multi_tree where child = ? and variant_id = 'DEFAULT' order by parent1, parent2, relation_type ";

    private static final String SELECT_BY_PARENTS_AND_RELATIONS =
            " select * from multi_tree where parent1 = ? and parent2 = ? and relation_type = ? and personalization = ? and variant_id = 'DEFAULT' order by tree_order";
    private static final String SELECT_BY_CONTAINER_AND_STRUCTURE = "SELECT mt.* FROM multi_tree mt JOIN contentlet c "
            + " ON c.identifier = mt.child WHERE mt.parent2 = ? AND c.structure_inode = ? ";
    private static final String SELECT_CONTENTLET_REFERENCES = "SELECT COUNT(parent1) FROM multi_tree WHERE child = ?";
    private static final String SELECT_CHILD_BY_PARENT = "SELECT child FROM multi_tree WHERE multi_tree.parent1 = ? AND relation_type != ?";
    private static final String SELECT_CHILD_BY_PARENT_RELATION_PERSONALIZATION_VARIANT =
            SELECT_CHILD_BY_PARENT + " AND personalization = ? AND variant_id = ? ";
    private static final String SELECT_CHILD_BY_PARENT_RELATION_PERSONALIZATION_VARIANT_LANGUAGE =
            SELECT_CHILD_BY_PARENT_RELATION_PERSONALIZATION_VARIANT + " AND child IN (SELECT DISTINCT identifier FROM contentlet, multi_tree " +
                    "WHERE multi_tree.child = contentlet.identifier AND multi_tree.parent1 = ? AND language_id = ?)";

    @WrapInTransaction
    @Override
    public void deleteMultiTree(final MultiTree mTree) throws DotDataException {
        Logger.info(this, String.format("Deleting MultiTree: %s", mTree));
        _dbDelete(mTree);
<<<<<<< HEAD
        this.multiTreeCache.get().removeContentletReferenceCount(mTree.getContentlet());
        updateHTMLPageVersionTS(mTree.getHtmlPage());
        refreshPageInCache(mTree.getHtmlPage());
=======
        updateHTMLPageVersionTS(mTree.getHtmlPage(), mTree.getVariantId());
        refreshPageInCache(mTree.getHtmlPage(), mTree.getVariantId());
>>>>>>> 82c1291e
    }

    @WrapInTransaction
    @Override
    public void deleteMultiTreesRelatedToIdentifier(final String pageIdentifier) throws DotDataException {

        final List<MultiTree> pagesRelatedList = getMultiTreesByPage(pageIdentifier);

        new DotConnect().setSQL(DELETE_ALL_MULTI_TREE_RELATED_TO_IDENTIFIER_SQL).addParam(pageIdentifier).addParam(pageIdentifier)
                .addParam(pageIdentifier).loadResult();

        if (UtilMethods.isSet(pagesRelatedList)) {
            for (final MultiTree multiTree : pagesRelatedList) {
                this.multiTreeCache.get().removeContentletReferenceCount(multiTree.getContentlet());
                updateHTMLPageVersionTS(multiTree.getHtmlPage());
                refreshPageInCache(multiTree.getHtmlPage(), multiTree.getVariantId());
            }
        }
    }


    @WrapInTransaction
    @Override
    public void deleteMultiTree(final List<MultiTree> mTree) throws DotDataException {
        for (MultiTree tree : mTree) {
            deleteMultiTree(tree);
        }
    }

    @WrapInTransaction
    @Override
    public void deleteMultiTreeByParent(final String pageOrContainer) throws DotDataException {
        deleteMultiTree(getMultiTrees(pageOrContainer));
    }

    @WrapInTransaction
    @Override
    public void deleteMultiTreeByChild(final String contentIdentifier) throws DotDataException {
        deleteMultiTree(getMultiTreesByChild(contentIdentifier));
    }

    /**
     * Deletes multi-tree relationship given a MultiTree object. It also updates the version_ts of all
     * versions of the htmlpage passed in (multiTree.parent1)
     *
     * @param multiTree
     * @throws DotDataException
     * @throws DotSecurityException
     * 
     */
    private void _dbDelete(final MultiTree multiTree) throws DotDataException {

        new DotConnect().setSQL(DELETE_SQL)
                .addParam(multiTree.getHtmlPage())
                .addParam(multiTree.getContainerAsID())
                .addParam(multiTree.getContentlet())
                .addParam(multiTree.getRelationType())
                .addObject(multiTree.getPersonalization())
                .addParam(multiTree.getVariantId())
                .loadResult();
    }


    @CloseDBIfOpened
    @Override
    public MultiTree getMultiTree(final Identifier htmlPage, final Identifier container, final Identifier childContent,
            final String containerInstance) throws DotDataException {
        return getMultiTree(htmlPage.getId(), container.getId(), childContent.getId(), containerInstance);
    }

    @CloseDBIfOpened
    @Override
    public MultiTree getMultiTree(final String htmlPage, final String container, final String childContent,
                                  final String containerInstance, final String personalization)
            throws DotDataException {

        return this.getMultiTree(htmlPage, container, childContent, containerInstance, personalization, VariantAPI.DEFAULT_VARIANT.name());

    }

    @Override
    public MultiTree getMultiTree(final String htmlPage, final String container, final String childContent, final String containerInstance)
            throws DotDataException {

        return this.getMultiTree(htmlPage, container, childContent, containerInstance, MultiTree.DOT_PERSONALIZATION_DEFAULT, VariantAPI.DEFAULT_VARIANT.name());
    }

    @Override
    public MultiTree getMultiTree(final String htmlPage, final String container, final String childContent,
            final String containerInstance,  final String personalization, final String variantId)
            throws DotDataException {
        final DotConnect db =
                new DotConnect().setSQL(SELECT_SQL).addParam(htmlPage).addParam(container)
                        .addParam(childContent).addParam(containerInstance)
                        .addParam(personalization).addParam(variantId);
        db.loadResult();

        return TransformerLocator.createMultiTreeTransformer(db.loadObjectResults()).findFirst();

    }

    /**
     * Use {@link #getMultiTree(String, String, String, String)} This method does not use the unique id
     * specified in the #parseContainer code
     * 
     * @param htmlPage
     * @param container
     * @param childContent
     * @throws DotDataException
     */
    @Override
    @Deprecated
    public MultiTree getMultiTree(final String htmlPage, final String container, final String childContent) throws DotDataException {

        return this.getMultiTree(htmlPage, container, childContent, Container.LEGACY_RELATION_TYPE);
    }

    @Override
    public java.util.List<MultiTree> getMultiTrees(final Identifier parent) throws DotDataException {
        return getMultiTrees(parent.getId());
    }

    @Override
    public java.util.List<MultiTree> getMultiTrees(final Identifier htmlPage, final Identifier container) throws DotDataException {
        return getMultiTrees(htmlPage.getId(), container.getId());
    }


    @Override
    public java.util.List<MultiTree> getMultiTrees(final String parentInode) throws DotDataException {
        return getMultiTreesByVariant(parentInode, VariantAPI.DEFAULT_VARIANT.name());
    }

    @CloseDBIfOpened
    public List<MultiTree> getMultiTreesByVariant(final String parentId, final String variantName) throws DotDataException {

        List<MultiTree> loadObjectResults = getMultiTreeByVariantWithoutFallback(parentId, variantName);

        if (!UtilMethods.isSet(loadObjectResults)) {
            if (!VariantAPI.DEFAULT_VARIANT.name().equals(variantName)) {
                loadObjectResults = getMultiTreeByVariantWithoutFallback(parentId, VariantAPI.DEFAULT_VARIANT.name());
            }
        }

        return loadObjectResults;
    }

    private List<MultiTree> getMultiTreeByVariantWithoutFallback(final String parentId, final String variantName)
            throws DotDataException {

        List<Map<String, Object>> loadObjectResults = new DotConnect().setSQL(SELECT_BY_ONE_PARENT)
                .addParam(parentId)
                .addParam(parentId)
                .addParam(variantName)
                .loadObjectResults();

        if (!UtilMethods.isSet(loadObjectResults)) {
            if (!VariantAPI.DEFAULT_VARIANT.name().equals(variantName)) {
                loadObjectResults = new DotConnect().setSQL(SELECT_BY_ONE_PARENT)
                        .addParam(parentId)
                        .addParam(parentId)
                        .addParam(VariantAPI.DEFAULT_VARIANT.name())
                        .loadObjectResults();
            }
        }

        return TransformerLocator.createMultiTreeTransformer(loadObjectResults).asList();
    }

    @CloseDBIfOpened
    @Override
    public Set<String> getPersonalizationsForPage(final String pageID) throws DotDataException {
        IHTMLPage pageId=APILocator.getHTMLPageAssetAPI().fromContentlet(APILocator.getContentletAPI().findContentletByIdentifierAnyLanguage(pageID));
        return getPersonalizationsForPage(pageId);
    }
    
    @CloseDBIfOpened
    @Override
    public Set<String> getPersonalizationsForPage(final IHTMLPage page) throws DotDataException {
        final Set<String> personas=new HashSet<>();

        final Table<String, String, Set<PersonalizedContentlet>> pageContents = Try.of(()-> getPageMultiTrees(page, false)).getOrElseThrow(e->new DotRuntimeException(e));

        for (final String containerId : pageContents.rowKeySet()) {
            for (final String uniqueId : pageContents.row(containerId).keySet()) {
                pageContents.get(containerId, uniqueId).forEach(p->personas.add(p.getPersonalization()));
            }
        }
        return personas;
    }
    
    @CloseDBIfOpened
    @Override
    public Set<String> getPersonalizations () throws DotDataException {

        final Set<String> personalizationSet = new HashSet<>();
        final  List<Map<String, Object>>  personalizationMaps =
                new DotConnect().setSQL(SELECT_UNIQUE_PERSONALIZATION).loadObjectResults();

        for (final Map<String, Object> personalizationMap : personalizationMaps) {

            personalizationSet.add(personalizationMap.values()
                    .stream().findFirst().orElse(StringPool.BLANK).toString());
        }

        return personalizationSet;
    }

    @WrapInTransaction
    @Override
    public Set<String> cleanUpUnusedPersonalization(final Predicate<String> personalizationFilter) throws DotDataException {

        final Set<Params> personalizationToRemoveParamsSet = new HashSet<>();
        final Set<String> personalizationToRemoveSet       = new HashSet<>();
        final Set<String> currentPersonalizationSet        = this.getPersonalizations();

        currentPersonalizationSet.stream()
                .filter(personalizationFilter)
                .forEach(personalization -> {

                    personalizationToRemoveParamsSet.add(new Params(personalization));
                    personalizationToRemoveSet.add(personalization);
                });

        if (!personalizationToRemoveParamsSet.isEmpty()) {

            new DotConnect().executeBatch(
                    "DELETE FROM multi_tree where personalization = ?",
                    personalizationToRemoveParamsSet);
        }

        return personalizationToRemoveSet;
    }

    @WrapInTransaction
    @Override
    public List<MultiTree> copyPersonalizationForPage (final String pageId,
                                                       final String basePersonalization,
                                                       final String newPersonalization)  throws DotDataException {

        List<MultiTree> multiTrees = null;
        final ImmutableList.Builder<MultiTree> personalizedContainerListBuilder =
                new ImmutableList.Builder<>();

        final List<MultiTree> basedMultiTreeList = this.getMultiTreesByPersonalizedPage(pageId, basePersonalization);

        if (null != basedMultiTreeList) {

            basedMultiTreeList.forEach(multiTree ->
                    personalizedContainerListBuilder.add(MultiTree.personalized(multiTree, newPersonalization)));

            multiTrees = personalizedContainerListBuilder.build();
            this.saveMultiTrees(multiTrees);
        }

        return multiTrees;
    } // copyPersonalizationForPage.

    @Override
    public List<MultiTree> copyVariantForPage (final String pageId, final String baseVariant,
            final String newVariant) throws DotDataException{

        List<MultiTree> multiTrees = this.getMultiTreeByVariantWithoutFallback(
                pageId, baseVariant);

        if (UtilMethods.isSet(multiTrees)) {

            multiTrees = multiTrees.stream()
                    .map(multiTree -> MultiTree.buildMultitreeWithVariant(multiTree, newVariant))
                    .collect(Collectors.toList());
            this.saveMultiTrees(multiTrees);
        }

        return multiTrees;
    }

    @WrapInTransaction
    @Override
    public void deletePersonalizationForPage(final String pageId, final String personalization) throws DotDataException {

        Logger.debug(this, "Removing personalization for: " + pageId +
                                ", personalization: " + personalization);
        final List<MultiTree> pageMultiTrees = this.getMultiTreesByPersonalizedPage(pageId, personalization);
        new DotConnect().setSQL(DELETE_SQL_PERSONALIZATION_PER_PAGE)
                .addParam(pageId)
                .addParam(personalization)
                .loadResult();
        pageMultiTrees.forEach(multiTree -> this.multiTreeCache.get().removeContentletReferenceCount(multiTree.getContentlet()));
        updateHTMLPageVersionTS(pageId);
        refreshPageInCache(pageId, VariantAPI.DEFAULT_VARIANT.name());
    } // deletePersonalizationForPage.

    /**
     * Returns the trees associated to a page and personalization
     *
     * @param pageId String page id
     * @param personalization String personalization to find
     * @return List of MultiTree
     * @throws DotDataException
     */
    @CloseDBIfOpened
    @Override
    public List<MultiTree> getMultiTreesByPersonalizedPage(final String pageId, final String personalization) throws DotDataException {

        return TransformerLocator.createMultiTreeTransformer(
                new DotConnect().setSQL(SELECT_BY_PAGE_AND_PERSONALIZATION)
                        .addParam(pageId).addParam(personalization).loadObjectResults())
                .asList();
    }

    /**
     * Returns the tree with the pages that matched on the parent1
     * 
     * @param parentInode
     * @return
     * @throws DotDataException
     */
    @CloseDBIfOpened
    @Override
    public List<MultiTree> getMultiTreesByPage(final String parentInode) throws DotDataException {

        final DotConnect db = new DotConnect().setSQL(SELECT_BY_PAGE).addParam(parentInode);
        return TransformerLocator.createMultiTreeTransformer(db.loadObjectResults()).asList();
    }

    @CloseDBIfOpened
    @Override
    public List<MultiTree> getAllMultiTrees() {
        try {
            final DotConnect db = new DotConnect().setSQL(SELECT_ALL);

            return TransformerLocator.createMultiTreeTransformer(db.loadObjectResults()).asList();
        } catch (Exception e) {
            Logger.error(MultiTreeAPIImpl.class, "getMultiTree failed:" + e, e);
            throw new DotRuntimeException(e);
        }
    }

    @Override
    public List<MultiTree> getMultiTrees(final String htmlPage, final String container, final String containerInstance) {

        return this.getMultiTrees(htmlPage, container, containerInstance, MultiTree.DOT_PERSONALIZATION_DEFAULT);
    }

    @CloseDBIfOpened
    @Override
    public List<MultiTree> getMultiTrees(final String htmlPage, final String container,
                                         final String containerInstance, final String personalization) {

        try {

            return TransformerLocator.createMultiTreeTransformer(new DotConnect().setSQL(SELECT_BY_PARENTS_AND_RELATIONS)
                    .addParam(htmlPage).addParam(container).addParam(containerInstance).addObject(personalization).loadObjectResults()).asList();
        } catch (Exception e) {
            Logger.error(MultiTreeAPIImpl.class, "getMultiTree failed:" + e, e);
            throw new DotRuntimeException(e);
        }
    }

    @Override
    public List<MultiTree> getMultiTrees(final IHTMLPage htmlPage, final Container container) throws DotDataException {
        return getMultiTrees(htmlPage.getIdentifier(), container.getIdentifier());
    }

    @CloseDBIfOpened
    @Override
    public List<MultiTree> getMultiTrees(final String htmlPage, final String container) throws DotDataException {

        final DotConnect db = new DotConnect().setSQL(SELECT_BY_TWO_PARENTS).addParam(htmlPage).addParam(container);
        return TransformerLocator.createMultiTreeTransformer(db.loadObjectResults()).asList();

    }

    @Override
    public List<MultiTree> getMultiTrees(final IHTMLPage htmlPage, final Container container, final String containerInstance) {
        return getMultiTrees(htmlPage.getIdentifier(), container.getIdentifier(), containerInstance);
    }

    @Override
    public List<MultiTree> getContainerMultiTrees(final String containerIdentifier) throws DotDataException {
        return getMultiTrees(containerIdentifier);
    }

    @CloseDBIfOpened
    @Override
    public List<MultiTree> getMultiTreesByChild(final String contentIdentifier) throws DotDataException {

        final DotConnect db = new DotConnect().setSQL(SELECT_BY_CHILD).addParam(contentIdentifier);

        return TransformerLocator.createMultiTreeTransformer(db.loadObjectResults()).asList();

    }

    /**
     * Get a list of MultiTree for Contentlets using a specific Structure and specific Container
     * 
     * @param containerIdentifier
     * @param structureInode
     * @return List of MultiTree
     */
    @CloseDBIfOpened
    @Override
    public List<MultiTree> getContainerStructureMultiTree(final String containerIdentifier, final String structureInode) {
        try {
            final DotConnect dc =
                    new DotConnect().setSQL(SELECT_BY_CONTAINER_AND_STRUCTURE).addParam(containerIdentifier).addParam(structureInode);

            return TransformerLocator.createMultiTreeTransformer(dc.loadObjectResults()).asList();

        } catch (DotDataException e) {
            Logger.error(MultiTreeAPIImpl.class, "getContainerStructureMultiTree failed:" + e, e);
            throw new DotRuntimeException(e.toString());
        }
    }

    @Override
    @WrapInTransaction
    public void saveMultiTree(final MultiTree mTree) throws DotDataException {
        Logger.debug(this, () -> String.format("Saving MultiTree: %s", mTree));
        _dbUpsert(mTree);
<<<<<<< HEAD
        this.multiTreeCache.get().removeContentletReferenceCount(mTree.getContentlet());
        updateHTMLPageVersionTS(mTree.getHtmlPage());
        refreshPageInCache(mTree.getHtmlPage());
=======
        updateHTMLPageVersionTS(mTree.getHtmlPage(), mTree.getVariantId());
        refreshPageInCache(mTree.getHtmlPage(), mTree.getVariantId());

>>>>>>> 82c1291e
    }

    @Override
    @WrapInTransaction
    public void saveMultiTreeAndReorder(final MultiTree mTree) throws DotDataException {
        Logger.debug(this, () -> String.format("Saving MultiTree and Reordering: %s", mTree));
        _reorder(mTree);
        updateHTMLPageVersionTS(mTree.getHtmlPage(), mTree.getVariantId());
        refreshPageInCache(mTree.getHtmlPage(), mTree.getVariantId());

    }

    /**
     * Saves a multi-tree
     * <ol>
     * <li>The identifier of the Content Page.</li>
     * <li>The identifier of the container in the page.</li>
     * <li>The identifier of the contentlet itself.</li>
     * <li>The type of content relation.</li>
     * <li>The order in which this construct is added to the database.</li>
     * </ol>
     * 
     * @param mTrees - The multi-tree structure.
     * @throws DotDataException
     */
    @Override
    @WrapInTransaction
    public void saveMultiTrees(final List<MultiTree> mTrees) throws DotDataException {
        if (mTrees == null || mTrees.isEmpty()) {
            throw new DotDataException("empty list passed in");
        }

        int i = 0;
        for (final MultiTree tree : mTrees) {
            _dbUpsert(tree.setTreeOrder(i++));
            this.multiTreeCache.get().removeContentletReferenceCount(tree.getContentlet());
        }

        final MultiTree mTree = mTrees.get(0);
        updateHTMLPageVersionTS(mTree.getHtmlPage(), mTree.getVariantId());
        refreshPageInCache(mTree.getHtmlPage(), mTree.getVariantId());
    }

    /**
     * Save a collection of {@link MultiTree} and link them with a page, Also delete all the
     * {@link MultiTree} linked previously with the page.
     *
     * @param pageId Page's identifier
     * @param multiTrees
     * @throws DotDataException
     */
    @Override
    @WrapInTransaction
    public void overridesMultitreesByPersonalization(final String pageId,
                                                     final String personalization,
                                                     final List<MultiTree> multiTrees) throws DotDataException {

        this.overridesMultitreesByPersonalization(pageId, personalization, multiTrees,
                Optional.empty(), VariantAPI.DEFAULT_VARIANT.name());  // no lang passed, will deletes everything
    }

    /**
     * Save a collection of {@link MultiTree} and link them with a page, Also delete all the
     * {@link MultiTree} linked previously with the page.
     *
     * @param pageId {@link String} Page's identifier
     * @param personalization {@link String} personalization token
     * @param multiTrees {@link List} of {@link MultiTree} to safe
     * @param languageIdOpt {@link Optional} {@link Long}   optional language, if present will deletes only the contentlets that have a version on this language.
     *                                        Since it is by identifier, when deleting for instance in spanish, will remove the english and any other lang version too.
     * @throws DotDataException 
     */
    @Override
    @WrapInTransaction
    public void overridesMultitreesByPersonalization(final String pageId,
                                                    final String personalization,
                                                    final List<MultiTree> multiTrees,
                                                    final Optional<Long> languageIdOpt,
                                                    final String variantId) throws DotDataException {

        Logger.info(this, String.format(
                "Overriding MultiTrees: pageId -> %s personalization -> %s multiTrees-> %s ",
                pageId, personalization, multiTrees));

        if (multiTrees == null) {

            throw new DotDataException("empty list passed in");
        }

        Logger.debug(MultiTreeAPIImpl.class, ()->String.format("Saving page's content: %s", multiTrees));
        Set<String> originalContentletIds = new HashSet<>();
        final DotConnect db = new DotConnect();
        if (languageIdOpt.isPresent()) {
            if (DbConnectionFactory.isMySql()) {
                deleteMultiTreeToMySQL(pageId, personalization, languageIdOpt, variantId);
           } else {
                originalContentletIds = this.getOriginalContentlets(pageId, ContainerUUID.UUID_DEFAULT_VALUE, personalization, variantId, languageIdOpt);
                db.setSQL(DELETE_ALL_MULTI_TREE_SQL_BY_RELATION_AND_PERSONALIZATION_PER_LANGUAGE_NOT_SQL)
                        .addParam(variantId)
                        .addParam(ContainerUUID.UUID_DEFAULT_VALUE)
                        .addParam(personalization)
                        .addParam(pageId)
                        .addParam(pageId)
                        .addParam(languageIdOpt.get())
                        .loadResult();
            }
        } else {
            originalContentletIds = this.getOriginalContentlets(pageId, ContainerUUID.UUID_DEFAULT_VALUE, personalization, variantId);
            db.setSQL(DELETE_ALL_MULTI_TREE_SQL_BY_RELATION_AND_PERSONALIZATION)
                    .addParam(pageId)
                    .addParam(ContainerUUID.UUID_DEFAULT_VALUE)
                    .addParam(personalization)
                    .addParam(variantId)
                    .loadResult();
        }

        if (!multiTrees.isEmpty()) {

            final List<Params> insertParams = Lists.newArrayList();

            for (final MultiTree tree : multiTrees) {
                //This is for checking if the content we are trying to add is already added into the container
                db.setSQL(SELECT_COUNT_MULTI_TREE_BY_RELATION_PERSONALIZATION_PAGE_CONTAINER_AND_CHILD)
                        .addParam(tree.getRelationType())
                        .addParam(tree.getPersonalization())
                        .addParam(pageId)
                        .addParam(tree.getContainerAsID())
                        .addParam(tree.getContentlet())
                        .addParam(tree.getVariantId());
                final int contentExist = Integer.parseInt(db.loadObjectResults().get(0).get("cc").toString());
                if(contentExist != 0){
                    final String contentletTitle = APILocator.getContentletAPI().findContentletByIdentifierAnyLanguage(tree.getContentlet()).getTitle();
                    final String errorMsg = String.format("Content '%s' [ %s ] has already been added to Container " +
                                                                  "'%s'", contentletTitle, tree.getContentlet(),
                            tree.getContainer());
                    Logger.debug(this,errorMsg);
                    throw new IllegalArgumentException(errorMsg);
                }

                insertParams
                        .add(new Params(pageId, tree.getContainerAsID(), tree.getContentlet(),
                                tree.getRelationType(), tree.getTreeOrder(), tree.getPersonalization(), tree.getVariantId()));
            }
            db.executeBatch(INSERT_SQL, insertParams);
        }
<<<<<<< HEAD
        this.refreshContentletReferenceCount(originalContentletIds, multiTrees);
        updateHTMLPageVersionTS(pageId);
        refreshPageInCache(pageId);
=======

        updateHTMLPageVersionTS(pageId, variantId);
        refreshPageInCache(pageId, variantId);
>>>>>>> 82c1291e
    }

    @Override
    public void overridesMultitreesByPersonalization(String pageId,
            String personalization, List<MultiTree> multiTrees,
            Optional<Long> languageIdOpt) throws DotDataException {
        overridesMultitreesByPersonalization(pageId, personalization, multiTrees,
                languageIdOpt, VariantAPI.DEFAULT_VARIANT.name());
    }

    private void deleteMultiTreeToMySQL(
            final String pageId,
            final String personalization,
            final Optional<Long> languageIdOpt, String variantId) throws DotDataException {

        final DotConnect db = new DotConnect();

        final List<String> multiTreesId = db.setSQL(SELECT_MULTI_TREE_BY_LANG)
            .addParam(pageId)
            .addParam(languageIdOpt.get())
            .addParam(variantId)
            .loadObjectResults()
            .stream()
            .map(map -> String.format("'%s'", map.get("identifier")))
            .collect(Collectors.toList());

        if (!multiTreesId.isEmpty()) {

            db.setSQL(String.format(DELETE_ALL_MULTI_TREE_SQL_BY_RELATION_AND_PERSONALIZATION_PER_LANGUAGE_SQL, Utility.joinList(",", multiTreesId)))
                    .addParam(ContainerUUID.UUID_DEFAULT_VALUE)
                    .addParam(personalization)
                    .addParam(pageId)
                    .loadResult();
        }
    }

    @Override
    @WrapInTransaction
    public void updatePersonalization(final String currentPersonalization, final String newPersonalization) throws DotDataException {

        Logger.info(this, "Updating the personalization: " + currentPersonalization +
                                        " to " + newPersonalization);
        final List<Map<String, Object>> currentPersonalizationPages =
                new DotConnect().setSQL("select parent1 from multi_tree where personalization = ?")
                .addObject(currentPersonalization).loadObjectResults();

        new DotConnect().setSQL(UPDATE_MULTI_TREE_PERSONALIZATION)
                .addParam(newPersonalization)
                .addParam(currentPersonalization).loadResult();

        if (UtilMethods.isSet(currentPersonalizationPages)) {

            Logger.info(this, "The personalization: " + currentPersonalization + ", has been changed to : " + newPersonalization +
                    " all related pages multitrees will be invalidated: " + currentPersonalizationPages.size());
            for (final Map<String, Object> pageMap : currentPersonalizationPages) {

                final String pageId = (String) pageMap.get("parent1");
                Logger.info(this, "Invalidating the multitrees for the page: " + pageId);
                CacheLocator.getMultiTreeCache()
                        .removePageMultiTrees(pageId, VariantAPI.DEFAULT_VARIANT.name());
            }
        }
    }

    /**
     * Saves a collection of {@link MultiTree} objects and links them to an HTML Page. It deletes all the
     * {@link MultiTree} previously linked with the page before adding the new data.
     *
     * @param pageId The Page's identifier.
     * @param mTrees The list of {@link MultiTree} objects that make up the HTML Page contents.
     *
     * @throws DotDataException The list of MultiTree entries is null.
     */
    @Override
    @WrapInTransaction
    public void saveMultiTrees(final String pageId, final List<MultiTree> mTrees) throws DotDataException {
        Logger.debug(this, () -> String
                .format("Saving MultiTrees: pageId -> %s multiTrees-> %s", pageId, mTrees));
        if (mTrees == null) {
            throw new DotDataException(String.format("MultiTree list for page ID '%s' cannot be null", pageId));
        }

        Logger.debug(MultiTreeAPIImpl.class, ()->String.format("Saving page's content: %s", mTrees));
        final Set<String> originalContents = this.getOriginalContentlets(pageId, ContainerUUID.UUID_DEFAULT_VALUE);
        final DotConnect db = new DotConnect();
        db.setSQL(DELETE_ALL_MULTI_TREE_SQL).addParam(pageId).addParam(ContainerUUID.UUID_DEFAULT_VALUE).loadResult();

        final Set<String> variants = new TreeSet();

        if (!mTrees.isEmpty()) {
            final List<Params> insertParams = Lists.newArrayList();
            for (final MultiTree tree : mTrees) {
                insertParams
                        .add(new Params(pageId, tree.getContainerAsID(), tree.getContentlet(),
                                tree.getRelationType(), tree.getTreeOrder(), tree.getPersonalization(), tree.getVariantId()));
<<<<<<< HEAD
=======
                newContainers.add(tree.getContainer());
                variants.add(tree.getVariantId());
>>>>>>> 82c1291e
            }

            db.executeBatch(INSERT_SQL, insertParams);
        }
<<<<<<< HEAD
        this.refreshContentletReferenceCount(originalContents, mTrees);
        updateHTMLPageVersionTS(pageId);
        refreshPageInCache(pageId);
=======

        for (String variantId : variants) {
            updateHTMLPageVersionTS(pageId, variantId);
            refreshPageInCache(pageId,variantId );
        }

>>>>>>> 82c1291e
    }

    @Override
    public List<String> getContainersId(final String pageId) throws DotDataException {
        return this.getMultiTrees(pageId).stream().map(multiTree -> multiTree.getContainer()).distinct().sorted()
                .collect(Collectors.toList());
    }


    private void _dbUpsert(final MultiTree mtree) throws DotDataException {
        _dbDelete(mtree);
        _dbInsert(mtree);

    }

    private void _reorder(final MultiTree treeInput) throws DotDataException {

        final MultiTree tree = this.checkPersonalization(treeInput);
        List<MultiTree> trees = getMultiTrees(tree.getHtmlPage(), tree.getContainerAsID(), tree.getRelationType(), tree.getPersonalization());
        trees = trees.stream().filter(rowTree -> !rowTree.equals(tree)).collect(Collectors.toList());
        int maxOrder = (tree.getTreeOrder() > trees.size()) ? trees.size() : tree.getTreeOrder();
        trees.add(maxOrder, tree);

        saveMultiTrees(trees);
    }

    private MultiTree checkPersonalization(final MultiTree tree) {

        return null != tree && null != tree.getPersonalization()?
                tree: MultiTree.personalized(tree, MultiTree.DOT_PERSONALIZATION_DEFAULT);
    }

    private void _dbInsert(final MultiTree multiTree) throws DotDataException {

        Logger.debug(this, () -> String.format("_dbInsert -> Saving MultiTree: %s", multiTree));

        new DotConnect().setSQL(INSERT_SQL).addParam(multiTree.getHtmlPage()).addParam(multiTree.getContainerAsID()).addParam(multiTree.getContentlet())
                .addParam(multiTree.getRelationType()).addParam(multiTree.getTreeOrder()).addObject(multiTree.getPersonalization()).addParam(multiTree.getVariantId()).loadResult();
    }


    /**
     * Update the version_ts of all versions of the HTML Page with the given id. If a MultiTree Object
     * has been added or deleted from this page, its version_ts value needs to be updated so it can be
     * included in future Push Publishing tasks
     * 
     * @param pageId The HTMLPage Identifier to pass in
     * @throws DotContentletStateException
     * @throws DotDataException
     * @throws DotSecurityException
     * 
     */
    private void updateHTMLPageVersionTS(final String pageId, final String variantName) throws DotDataException {
        final List<ContentletVersionInfo> contentletVersionInfos =
                APILocator.getVersionableAPI().findContentletVersionInfos(pageId, variantName);
        for (final ContentletVersionInfo versionInfo : contentletVersionInfos) {
            if (versionInfo != null) {
                versionInfo.setVersionTs(new Date());
                APILocator.getVersionableAPI().saveContentletVersionInfo(versionInfo);
            }
        }
    }

    private void updateHTMLPageVersionTS(final String pageId) throws DotDataException {
        final List<Variant> variants = APILocator.getVariantAPI().getVariants();

        for (Variant variant : variants) {
            updateHTMLPageVersionTS(pageId, variant.name());
        }
    }
    
    private void refreshPageInCache(final String pageIdentifier, final String variantName) throws DotDataException {

        CacheLocator.getMultiTreeCache()
                .removePageMultiTrees(pageIdentifier, variantName);

        final Collection<String> inodeSet = getInodes(pageIdentifier, variantName);

        try {
            final List<Contentlet> contentlets = APILocator.getContentletAPIImpl()
                    .findContentlets(Lists.newArrayList(inodeSet));

            final PageLoader pageLoader = new PageLoader();

            for (final Contentlet pageContent : contentlets) {

                final IHTMLPage htmlPage = APILocator.getHTMLPageAssetAPI().fromContentlet(pageContent);

                pageLoader.invalidate(htmlPage, variantName, PageMode.EDIT_MODE);
                pageLoader.invalidate(htmlPage, variantName, PageMode.PREVIEW_MODE);
            }
        } catch (DotStateException | DotSecurityException e) {

            Logger.warn(MultiTreeAPIImpl.class, "unable to refresh page cache:" + e.getMessage());
        }
    }

    private Collection<String> getInodes(String pageIdentifier, String variantName)
            throws DotDataException {

        final List<ContentletVersionInfo> contentletVersionInfos = APILocator.getVersionableAPI()
                .findContentletVersionInfos(pageIdentifier, variantName);

        if (UtilMethods.isSet(contentletVersionInfos)) {
            return getInodes(contentletVersionInfos);
        } else {
           return  getInodes(APILocator.getVersionableAPI()
                   .findContentletVersionInfos(pageIdentifier, VariantAPI.DEFAULT_VARIANT.name()));
        }
    }

    private Collection<String> getInodes(final List<ContentletVersionInfo> contentletVersionInfos) {
        final Set<String> inodeSet = new HashSet<>();

        for (final ContentletVersionInfo versionInfo : contentletVersionInfos) {

            inodeSet.add(versionInfo.getWorkingInode());
            if (versionInfo.getLiveInode() != null) {
                inodeSet.add(versionInfo.getLiveInode());
            }
        }

        return inodeSet;
    }

    @WrapInTransaction
    @Override
    public void deleteMultiTreeByIdentifier(final Identifier identifier) throws DotDataException {

        final List<MultiTree> multiTrees = this.getMultiTrees(identifier);
        if (UtilMethods.isSet(multiTrees)) {

            for (final MultiTree multiTree : multiTrees) {
                this.deleteMultiTree(multiTree);
            }
        }
    }

    @WrapInTransaction
    @Override
    public void deleteMultiTreesForIdentifiers(final List<String> identifiers) throws DotDataException {

        if (UtilMethods.isSet(identifiers)) {

            try {

                final String sInodeIds = StringUtils.join(identifiers, StringPool.COMMA);
                new DotConnect().executeStatement("delete from multi_tree where child in (" + sInodeIds + ") or parent1 in (" + sInodeIds
                        + ") or parent2 in (" + sInodeIds + ")");
                identifiers.forEach(contentletId -> this.multiTreeCache.get().removeContentletReferenceCount(contentletId));
            } catch (final SQLException e) {
                throw new DotDataException(e);
            }
        }
    }

    @Override
    public Table<String, String, Set<PersonalizedContentlet>> getPageMultiTrees(final IHTMLPage page, final boolean liveMode)
            throws DotDataException, DotSecurityException {
        return getPageMultiTrees(page, VariantAPI.DEFAULT_VARIANT.name(), liveMode);
    }

    @CloseDBIfOpened
    @Override
    public Table<String, String, Set<PersonalizedContentlet>> getPageMultiTrees(final IHTMLPage page,
            final String variantName, final boolean liveMode) throws DotDataException, DotSecurityException {

        final String multiTreeCacheKey = page.getIdentifier();
        final Optional<Table<String, String, Set<PersonalizedContentlet>>> pageContentsOpt =
                CacheLocator.getMultiTreeCache().getPageMultiTrees(multiTreeCacheKey, variantName, liveMode);
        
        if(pageContentsOpt.isPresent()) {
            return pageContentsOpt.get();
        }

        final Table<String, String, Set<PersonalizedContentlet>> pageContents = HashBasedTable.create();
        final List<MultiTree> multiTrees    = this.getMultiTreesByVariant(page.getIdentifier(), variantName);
        final ContainerAPI    containerAPI  = APILocator.getContainerAPI();
        final ContentletAPI   contentletAPI = APILocator.getContentletAPI();
        final User systemUser = APILocator.systemUser();

        for (final MultiTree multiTree : multiTrees) {

            Container container   = null;
            final String    containerId     = multiTree.getContainerAsID();
            final String    personalization = multiTree.getPersonalization();

            try {

                container = liveMode?
                        containerAPI.getLiveContainerById(containerId, systemUser, false):
                        containerAPI.getWorkingContainerById(containerId, systemUser, false);

                if (container == null && !liveMode) {
                    continue;
                }
            } catch (NotFoundInDbException e) {

                Logger.debug(this, e.getMessage(), e);
                continue;
            }

            Contentlet contentlet = null;
            try {
                contentlet = contentletAPI.findContentletByIdentifierAnyLanguage(multiTree.getContentlet());
            } catch (DotDataException  | DotContentletStateException e) {
                Logger.debug(this.getClass(), "invalid contentlet on multitree:" + multiTree
                        + ", msg: " + e.getMessage(), e);
                Logger.warn(this.getClass(), "invalid contentlet on multitree:" + multiTree);
            }

            if (contentlet != null) {

                final Set<PersonalizedContentlet> myContents = pageContents.contains(containerId, multiTree.getRelationType())
                        ? pageContents.get(containerId, multiTree.getRelationType())
                        : new LinkedHashSet<>();

                if (container != null) {

                    myContents.add(new PersonalizedContentlet(multiTree.getContentlet(), personalization, multiTree.getTreeOrder()));
                }

                pageContents.put(containerId, multiTree.getRelationType(), myContents);
            }
        }

        this.addEmptyContainers(page, pageContents, liveMode);
        
        CacheLocator.getMultiTreeCache().putPageMultiTrees(multiTreeCacheKey, variantName, liveMode, pageContents);
        return pageContents;
    }

    /**
     * Returns the list of Containers from the drawn layout of a given Template.
     *
     * @param template The {@link Template} which holds the Containers.
     *
     * @return The list of {@link ContainerUUID} objects.
     *
     * @throws DotSecurityException The internal APIs are not allowed to return data for the specified user.
     * @throws DotDataException     The information for the Template could not be accessed.
     */
    private List<ContainerUUID> getDrawedLayoutContainerUUIDs (final Template template) throws DotSecurityException, DotDataException {
        final TemplateLayout layout =
                DotTemplateTool.themeLayout(template.getInode(), APILocator.systemUser(), false);
        return APILocator.getTemplateAPI().getContainersUUID(layout);
    }

    /**
     * Traverses the {@link Template} from an HTML Page and retrieves the Containers that are currently empty, i.e.,
     * Containers that have no content in them.
     *
     * @param page         The {@link IHTMLPage} object that will be inspected.
     * @param pageContents The parts that make up the {@link IHTMLPage} object.
     * @param liveMode     If set to {@code true}, only the live version of the Containers will be retrieved. If set to
     *                     {@code} false, only the working version will be retrieved.
     *
     * @throws DotDataException     An error occurred qhen retrieving the required information from the data source.
     * @throws DotSecurityException The internal APIs are not allowed to return data for the specified user.
     */
    private void addEmptyContainers(final IHTMLPage page,
                                    final Table<String, String, Set<PersonalizedContentlet>> pageContents,
                                    final boolean liveMode)
            throws DotDataException, DotSecurityException {

        try {

            final List<ContainerUUID> containersUUID;
            final Template template =
                    APILocator.getTemplateAPI().findWorkingTemplate(page.getTemplateId(), APILocator.getUserAPI().getSystemUser(), false);
            try {
                containersUUID = template.isDrawed()?
                        this.getDrawedLayoutContainerUUIDs(template):
                        APILocator.getTemplateAPI().getContainersUUIDFromDrawTemplateBody(template.getBody());
            } catch (final Exception e) {
                Logger.error(this, String.format("An error occurred when retrieving empty Containers from page with " +
                        "ID '%s' in liveMode '%s': %s", page.getIdentifier(), liveMode, e.getMessage()), e);
                return;
            }

            for (final ContainerUUID containerUUID : containersUUID) {

                Container container = null;
                try {

                    final Optional<Container> optionalContainer =
                            APILocator.getContainerAPI().findContainer(containerUUID.getIdentifier(), APILocator.systemUser(), liveMode, false);

                    container = optionalContainer.isPresent() ? optionalContainer.get() : null;

                    if (container == null && !liveMode) {
                        continue;
                    }
                } catch (final NotFoundInDbException| DotRuntimeException e) {
                    Logger.debug(this, e.getMessage(), e);
                    continue;
                }

                if (!doesPageContentsHaveContainer(pageContents, containerUUID, container)) {
                    pageContents.put(container.getIdentifier(), containerUUID.getUUID(), new LinkedHashSet<>());
                }
            }
        } catch (final RuntimeException e) {
            Logger.error(this, String.format("An error occurred when retrieving empty Containers from page with ID " +
                    "'%s' in liveMode '%s': %s", page.getIdentifier(), liveMode, e.getMessage()), e);
        }
    }

    /**
     * Check if a container with the same id or path (in case of {@link FileAssetContainer}), exist into pageContents.
     * Also support legacy 'LEGACY_RELATION_TYPE' uuid value
     *
     * @param pageContents Table of the {@link MultiTree} into the page
     * @param containerUUID container's UUID link with the page
     * @param container container
     * @return true in case of the containerUUId is contains in pageContents
     */
    protected boolean doesPageContentsHaveContainer(
            final Table<String, String, Set<PersonalizedContentlet>> pageContents,
            final ContainerUUID containerUUID,
            final Container container) {


         if(pageContents.contains(container.getIdentifier(), containerUUID.getUUID())){
            return true;
        } else if(pageContents.contains(container.getIdentifier(), ParseContainer.PARSE_CONTAINER_UUID_PREFIX + containerUUID.getUUID())) {
            return true;
        } else if (ContainerUUID.UUID_LEGACY_VALUE.equals(containerUUID.getUUID())) {
            boolean pageContenstContains = pageContents.contains(containerUUID.getIdentifier(), ContainerUUID.UUID_START_VALUE);

            if (!pageContenstContains && container instanceof FileAssetContainer) {
                pageContenstContains = pageContents.contains(container.getIdentifier(), ContainerUUID.UUID_START_VALUE);
            }

            return pageContenstContains;
        } else {
            return false;
        }
    }

    @CloseDBIfOpened
    @Override
    public int getContentletReferenceCount(final String contentletId) throws DotDataException {
        final Optional<Integer> referenceCount = this.multiTreeCache.get().getContentletReferenceCount(contentletId);
        if (referenceCount.isPresent()) {
            return referenceCount.get();
        }
        final Long count =
                ((Long) new DotConnect().setSQL(SELECT_CONTENTLET_REFERENCES).addParam(contentletId).loadObjectResults().get(0).get("count"));
        this.multiTreeCache.get().putContentletReferenceCount(contentletId, count.intValue());
        return count.intValue();
    }

    /**
     * Returns the list of Contentlet IDs in an HTML Page before they're overwritten with the updated information. This
     * data is used to clear the page reference count ONLY on the Contentlets that were added or removed.
     *
     * @param pageId       The ID of the HTML Page whose original Contentlets will be retrieved.
     * @param relationType The relation type for the Multi-Trees.
     *
     * @return The list of Contentlet IDs.
     *
     * @throws DotDataException An error occurred when accessing the data source.
     */
    private Set<String> getOriginalContentlets(final String pageId, final String relationType) throws DotDataException {
        final List<Object> params = List.of(pageId, relationType);
        return this.getOriginalContentlets(SELECT_CHILD_BY_PARENT, params);
    }

    /**
     * Returns the list of Contentlet IDs in an HTML Page before they're overwritten with the updated information. This
     * data is used to clear the page reference count ONLY on the Contentlets that were added or removed.
     *
     * @param pageId          The ID of the HTML Page whose original Contentlets will be retrieved.
     * @param relationType    The relation type for the Multi-Trees.
     * @param personalization The Persona set for the Multi-Tree entry.
     * @param variantId       The ID of the selected Contentlet Variant.
     *
     * @return The list of Contentlet IDs.
     *
     * @throws DotDataException An error occurred when accessing the data source.
     */
    private Set<String> getOriginalContentlets(final String pageId, final String relationType, final String personalization,
                                               final String variantId) throws DotDataException {
        final List<Object> params = List.of(pageId,
                relationType,
                personalization,
                variantId);
        return this.getOriginalContentlets(SELECT_CHILD_BY_PARENT_RELATION_PERSONALIZATION_VARIANT, params);
    }

    /**
     * Returns the list of Contentlet IDs in an HTML Page before they're overwritten with the updated information. This
     * data is used to clear the page reference count ONLY on the Contentlets that were added or removed.
     *
     * @param pageId          The ID of the HTML Page whose original Contentlets will be retrieved.
     * @param relationType    The relation type for the Multi-Trees.
     * @param personalization The Persona set for the Multi-Tree entry.
     * @param variantId       The ID of the selected Contentlet Variant.
     * @param languageId      The Language ID of the Contentlets being updated.
     *
     * @return The list of Contentlet IDs.
     *
     * @throws DotDataException An error occurred when accessing the data source.
     */
    private Set<String> getOriginalContentlets(final String pageId, final String relationType, final String personalization,
                                               final String variantId, final Optional<Long> languageId) throws DotDataException {
        final List<Object> params = List.of(pageId,
                relationType,
                personalization,
                variantId,
                pageId,
                languageId.get());
        return this.getOriginalContentlets(SELECT_CHILD_BY_PARENT_RELATION_PERSONALIZATION_VARIANT_LANGUAGE, params);
    }

    /**
     * Executes the specified SQL query with the provided parameters to get list of Contentlet IDs added to an HTML
     * Page.
     *
     * @param sqlQuery The SQL query.
     * @param params The parameters of the query.
     *
     * @return The list of Contentlet IDs.
     *
     * @throws DotDataException An error occurred when accessing the data source.
     */
    private Set<String> getOriginalContentlets(final String sqlQuery, final List<Object> params) throws DotDataException {
        final DotConnect db = new DotConnect().setSQL(sqlQuery);
        params.forEach(db::addParam);
        final List<Map<String, Object>> contentletData = db.loadObjectResults();
        return contentletData.stream().map(dataMap -> dataMap.get("child").toString()).collect(Collectors.toSet());
    }

    /**
     * Takes the list of Contentlet IDs present in an HTML Page before any change is made, and the list of
     * {@link MultiTree} objects representing the updated Contentlets. Then, compares both lists and determines what
     * specific Contentlets must have their page reference counter reset. This improves the overall performance as it
     * will avoid re-calculating the page reference on Contentlets that were not added or removed from any HTML Page at
     * all.
     *
     * @param originalContentletIds The list of Contentlet IDs that existed in the page before any change has been made.
     * @param multiTrees            The Multi-Tree objects representing added/removed Contentlets.
     */
    private void refreshContentletReferenceCount(final Set<String> originalContentletIds, final List<MultiTree> multiTrees) {
        if (!UtilMethods.isSet(multiTrees)) {
            originalContentletIds.forEach(id -> this.multiTreeCache.get().removeContentletReferenceCount(id));
        } else {
            final Set<String> updatedContentletIds = multiTrees.stream().map(MultiTree::getContentlet).collect(Collectors.toSet());
            final Set<String> modifiedIds = originalContentletIds.size() > updatedContentletIds.size() ?
                                                    originalContentletIds.stream().filter(id -> !updatedContentletIds.contains(id)).collect(Collectors.toSet()) :
                                                    updatedContentletIds.stream().filter(id -> !originalContentletIds.contains(id)).collect(Collectors.toSet());
            modifiedIds.forEach(id -> this.multiTreeCache.get().removeContentletReferenceCount(id));
        }
    }

}<|MERGE_RESOLUTION|>--- conflicted
+++ resolved
@@ -1,7 +1,5 @@
 package com.dotmarketing.factories;
 
-<<<<<<< HEAD
-=======
 
 import com.dotcms.variant.VariantAPI;
 
@@ -19,7 +17,6 @@
 import java.util.function.Predicate;
 import java.util.stream.Collectors;
 import org.apache.commons.lang.StringUtils;
->>>>>>> 82c1291e
 import com.dotcms.business.CloseDBIfOpened;
 import com.dotcms.business.WrapInTransaction;
 import com.dotcms.contenttype.exception.NotFoundInDbException;
@@ -140,14 +137,8 @@
     public void deleteMultiTree(final MultiTree mTree) throws DotDataException {
         Logger.info(this, String.format("Deleting MultiTree: %s", mTree));
         _dbDelete(mTree);
-<<<<<<< HEAD
-        this.multiTreeCache.get().removeContentletReferenceCount(mTree.getContentlet());
-        updateHTMLPageVersionTS(mTree.getHtmlPage());
-        refreshPageInCache(mTree.getHtmlPage());
-=======
         updateHTMLPageVersionTS(mTree.getHtmlPage(), mTree.getVariantId());
         refreshPageInCache(mTree.getHtmlPage(), mTree.getVariantId());
->>>>>>> 82c1291e
     }
 
     @WrapInTransaction
@@ -568,15 +559,9 @@
     public void saveMultiTree(final MultiTree mTree) throws DotDataException {
         Logger.debug(this, () -> String.format("Saving MultiTree: %s", mTree));
         _dbUpsert(mTree);
-<<<<<<< HEAD
-        this.multiTreeCache.get().removeContentletReferenceCount(mTree.getContentlet());
-        updateHTMLPageVersionTS(mTree.getHtmlPage());
-        refreshPageInCache(mTree.getHtmlPage());
-=======
         updateHTMLPageVersionTS(mTree.getHtmlPage(), mTree.getVariantId());
         refreshPageInCache(mTree.getHtmlPage(), mTree.getVariantId());
 
->>>>>>> 82c1291e
     }
 
     @Override
@@ -722,15 +707,9 @@
             }
             db.executeBatch(INSERT_SQL, insertParams);
         }
-<<<<<<< HEAD
-        this.refreshContentletReferenceCount(originalContentletIds, multiTrees);
-        updateHTMLPageVersionTS(pageId);
-        refreshPageInCache(pageId);
-=======
 
         updateHTMLPageVersionTS(pageId, variantId);
         refreshPageInCache(pageId, variantId);
->>>>>>> 82c1291e
     }
 
     @Override
@@ -826,27 +805,17 @@
                 insertParams
                         .add(new Params(pageId, tree.getContainerAsID(), tree.getContentlet(),
                                 tree.getRelationType(), tree.getTreeOrder(), tree.getPersonalization(), tree.getVariantId()));
-<<<<<<< HEAD
-=======
-                newContainers.add(tree.getContainer());
                 variants.add(tree.getVariantId());
->>>>>>> 82c1291e
             }
 
             db.executeBatch(INSERT_SQL, insertParams);
         }
-<<<<<<< HEAD
-        this.refreshContentletReferenceCount(originalContents, mTrees);
-        updateHTMLPageVersionTS(pageId);
-        refreshPageInCache(pageId);
-=======
 
         for (String variantId : variants) {
             updateHTMLPageVersionTS(pageId, variantId);
             refreshPageInCache(pageId,variantId );
         }
 
->>>>>>> 82c1291e
     }
 
     @Override
@@ -917,7 +886,7 @@
             updateHTMLPageVersionTS(pageId, variant.name());
         }
     }
-    
+
     private void refreshPageInCache(final String pageIdentifier, final String variantName) throws DotDataException {
 
         CacheLocator.getMultiTreeCache()
