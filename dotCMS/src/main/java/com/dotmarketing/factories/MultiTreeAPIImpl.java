package com.dotmarketing.factories;


import com.dotcms.variant.VariantAPI;

<<<<<<< HEAD
import com.dotcms.variant.model.Variant;
=======
>>>>>>> 846aa46f
import com.dotmarketing.business.web.WebAPILocator;
import java.sql.SQLException;
import java.util.Collection;
import java.util.Date;
import java.util.HashSet;
import java.util.LinkedHashSet;
import java.util.List;
import java.util.Map;
import java.util.Optional;
import java.util.Set;
import java.util.TreeSet;
import java.util.function.Predicate;
import java.util.stream.Collectors;
import org.apache.commons.lang.StringUtils;
import com.dotcms.business.CloseDBIfOpened;
import com.dotcms.business.WrapInTransaction;
import com.dotcms.contenttype.exception.NotFoundInDbException;
import com.dotcms.enterprise.achecker.utility.Utility;
import com.dotcms.rendering.velocity.directive.ParseContainer;
import com.dotcms.rendering.velocity.services.PageLoader;
import com.dotcms.rendering.velocity.viewtools.DotTemplateTool;
import com.dotcms.util.transform.TransformerLocator;
import com.dotmarketing.beans.Identifier;
import com.dotmarketing.beans.MultiTree;
import com.dotmarketing.business.APILocator;
import com.dotmarketing.business.CacheLocator;
import com.dotmarketing.business.DotStateException;
import com.dotmarketing.common.db.DotConnect;
import com.dotmarketing.common.db.Params;
import com.dotmarketing.db.DbConnectionFactory;
import com.dotmarketing.exception.DotDataException;
import com.dotmarketing.exception.DotRuntimeException;
import com.dotmarketing.exception.DotSecurityException;
import com.dotmarketing.portlets.containers.business.ContainerAPI;
import com.dotmarketing.portlets.containers.model.Container;
import com.dotmarketing.portlets.containers.model.FileAssetContainer;
import com.dotmarketing.portlets.contentlet.business.ContentletAPI;
import com.dotmarketing.portlets.contentlet.business.DotContentletStateException;
import com.dotmarketing.portlets.contentlet.model.Contentlet;
import com.dotmarketing.portlets.contentlet.model.ContentletVersionInfo;
import com.dotmarketing.portlets.htmlpageasset.model.IHTMLPage;
import com.dotmarketing.portlets.templates.design.bean.ContainerUUID;
import com.dotmarketing.portlets.templates.design.bean.TemplateLayout;
import com.dotmarketing.portlets.templates.model.Template;
import com.dotmarketing.util.Logger;
import com.dotmarketing.util.PageMode;
import com.dotmarketing.util.UtilMethods;
import com.google.common.collect.HashBasedTable;
import com.google.common.collect.ImmutableList;
import com.google.common.collect.Lists;
import com.google.common.collect.Table;
import com.liferay.portal.model.User;
import com.liferay.util.StringPool;
import io.vavr.control.Try;
import org.jetbrains.annotations.NotNull;


/**
 * This class provides utility routines to interact with the Multi-Tree structures in the system. A
 * Multi-Tree represents the relationship between a Legacy or Content Page, a container, and a
 * contentlet.
 * <p>
 * Therefore, the content of a page can be described as the sum of several Multi-Tree records which
 * represent each piece of information contained in it.
 * </p>
 * 
 * @author will
 */
public class MultiTreeAPIImpl implements MultiTreeAPI {



    private static final String DELETE_ALL_MULTI_TREE_RELATED_TO_IDENTIFIER_SQL =
            "delete from multi_tree where child = ? or parent1 = ? or parent2 = ?";
    private static final String DELETE_SQL = "delete from multi_tree where parent1=? and parent2=? and child=? and  relation_type = ? and personalization = ? and variant_id = ?";
    private static final String DELETE_SQL_PERSONALIZATION_PER_PAGE = "delete from multi_tree where parent1=? and personalization = ?";
    private static final String DELETE_ALL_MULTI_TREE_SQL = "delete from multi_tree where parent1=? AND relation_type != ?";
    private static final String DELETE_ALL_MULTI_TREE_SQL_BY_RELATION_AND_PERSONALIZATION = "delete from multi_tree where parent1=? AND relation_type != ? and personalization = ? and variant_id = ?";
    private static final String DELETE_ALL_MULTI_TREE_SQL_BY_RELATION_AND_PERSONALIZATION_PER_LANGUAGE_NOT_SQL =
            "delete from multi_tree where variant_id = ? and relation_type != ? and personalization = ? and multi_tree.parent1 = ?  and " +
                    "child in (select distinct identifier from contentlet,multi_tree where multi_tree.child = contentlet.identifier and multi_tree.parent1 = ? and language_id = ?)";
    private static final String SELECT_COUNT_MULTI_TREE_BY_RELATION_PERSONALIZATION_PAGE_CONTAINER_AND_CHILD =
            "select count(*) cc from multi_tree where relation_type = ? and personalization = ? and " +
                    "multi_tree.parent1 = ? and multi_tree.parent2 = ? and multi_tree.child = ? and variant_id = ?";

    private static final String DELETE_ALL_MULTI_TREE_SQL_BY_RELATION_AND_PERSONALIZATION_PER_LANGUAGE_SQL =
            "delete from multi_tree where relation_type != ? and personalization = ? and multi_tree.parent1 = ?  and child in (%s)";
    private static final String SELECT_MULTI_TREE_BY_LANG =
            "select distinct contentlet.identifier from contentlet,multi_tree where multi_tree.child = contentlet.identifier and multi_tree.parent1 = ? and language_id = ? and variant_id = ?";

    private static final String UPDATE_MULTI_TREE_PERSONALIZATION = "update multi_tree set personalization = ? where personalization = ?";
    private static final String SELECT_SQL = "select * from multi_tree where parent1 = ? and parent2 = ? and child = ? and  relation_type = ? and personalization = ? and variant_id = ?";

    private static final String INSERT_SQL = "insert into multi_tree (parent1, parent2, child, relation_type, tree_order, personalization, variant_id) values (?,?,?,?,?,?,?)  ";

    private static final String SELECT_BY_PAGE = "select * from multi_tree where parent1 = ? order by tree_order";
    private static final String SELECT_BY_PAGE_AND_PERSONALIZATION = "select * from multi_tree where parent1 = ? and personalization = ? and variant_id = 'DEFAULT' order by tree_order";
    private static final String SELECT_UNIQUE_PERSONALIZATION = "select distinct(personalization) from multi_tree";

    private static final String SELECT_BY_ONE_PARENT = "select * from multi_tree where (parent1 = ? or parent2 = ?) and variant_id = ? order by tree_order"; // search by page id or container id
    private static final String SELECT_BY_TWO_PARENTS = "select * from multi_tree where parent1 = ? and parent2 = ? and variant_id = 'DEFAULT'  order by tree_order";
    private static final String SELECT_ALL = "select * from multi_tree  ";
    private static final String SELECT_BY_CHILD = "select * from multi_tree where child = ? and variant_id = 'DEFAULT' order by parent1, parent2, relation_type ";

    private static final String SELECT_BY_PARENTS_AND_RELATIONS =
            " select * from multi_tree where parent1 = ? and parent2 = ? and relation_type = ? and personalization = ? and variant_id = 'DEFAULT' order by tree_order";

    private static final String SELECT_BY_CONTAINER_AND_STRUCTURE = "SELECT mt.* FROM multi_tree mt JOIN contentlet c "
            + " ON c.identifier = mt.child WHERE mt.parent2 = ? AND c.structure_inode = ? ";


    @WrapInTransaction
    @Override
    public void deleteMultiTree(final MultiTree mTree) throws DotDataException {
        Logger.info(this, String.format("Deleting MutiTree: %s", mTree));
        _dbDelete(mTree);
<<<<<<< HEAD
        updateHTMLPageVersionTS(mTree.getHtmlPage(), mTree.getVariantId());
=======
        updateHTMLPageVersionTS(mTree.getHtmlPage());
>>>>>>> 846aa46f
        refreshPageInCache(mTree.getHtmlPage(), mTree.getVariantId());
    }

    @WrapInTransaction
    @Override
    public void deleteMultiTreesRelatedToIdentifier(final String pageIdentifier) throws DotDataException {

        final List<MultiTree> pagesRelatedList = getMultiTreesByPage(pageIdentifier);

        new DotConnect().setSQL(DELETE_ALL_MULTI_TREE_RELATED_TO_IDENTIFIER_SQL).addParam(pageIdentifier).addParam(pageIdentifier)
                .addParam(pageIdentifier).loadResult();

        if (UtilMethods.isSet(pagesRelatedList)) {
            for (final MultiTree multiTree : pagesRelatedList) {
                updateHTMLPageVersionTS(multiTree.getHtmlPage());
                refreshPageInCache(multiTree.getHtmlPage(), multiTree.getVariantId());
            }
        }
    }


    @WrapInTransaction
    @Override
    public void deleteMultiTree(final List<MultiTree> mTree) throws DotDataException {
        for (MultiTree tree : mTree) {
            deleteMultiTree(tree);
        }
    }

    @WrapInTransaction
    @Override
    public void deleteMultiTreeByParent(final String pageOrContainer) throws DotDataException {
        deleteMultiTree(getMultiTrees(pageOrContainer));
    }

    @WrapInTransaction
    @Override
    public void deleteMultiTreeByChild(final String contentIdentifier) throws DotDataException {
        deleteMultiTree(getMultiTreesByChild(contentIdentifier));
    }

    /**
     * Deletes multi-tree relationship given a MultiTree object. It also updates the version_ts of all
     * versions of the htmlpage passed in (multiTree.parent1)
     *
     * @param multiTree
     * @throws DotDataException
     * @throws DotSecurityException
     * 
     */
    private void _dbDelete(final MultiTree multiTree) throws DotDataException {

        new DotConnect().setSQL(DELETE_SQL)
                .addParam(multiTree.getHtmlPage())
                .addParam(multiTree.getContainerAsID())
                .addParam(multiTree.getContentlet())
                .addParam(multiTree.getRelationType())
                .addObject(multiTree.getPersonalization())
                .addParam(multiTree.getVariantId())
                .loadResult();
    }


    @CloseDBIfOpened
    @Override
    public MultiTree getMultiTree(final Identifier htmlPage, final Identifier container, final Identifier childContent,
            final String containerInstance) throws DotDataException {
        return getMultiTree(htmlPage.getId(), container.getId(), childContent.getId(), containerInstance);
    }

    @CloseDBIfOpened
    @Override
    public MultiTree getMultiTree(final String htmlPage, final String container, final String childContent,
                                  final String containerInstance, final String personalization)
            throws DotDataException {

        return this.getMultiTree(htmlPage, container, childContent, containerInstance, personalization, VariantAPI.DEFAULT_VARIANT.name());

    }

    @Override
    public MultiTree getMultiTree(final String htmlPage, final String container, final String childContent, final String containerInstance)
            throws DotDataException {

        return this.getMultiTree(htmlPage, container, childContent, containerInstance, MultiTree.DOT_PERSONALIZATION_DEFAULT, VariantAPI.DEFAULT_VARIANT.name());
    }

    @Override
    public MultiTree getMultiTree(final String htmlPage, final String container, final String childContent,
            final String containerInstance,  final String personalization, final String variantId)
            throws DotDataException {
        final DotConnect db =
                new DotConnect().setSQL(SELECT_SQL).addParam(htmlPage).addParam(container)
                        .addParam(childContent).addParam(containerInstance)
                        .addParam(personalization).addParam(variantId);
        db.loadResult();

        return TransformerLocator.createMultiTreeTransformer(db.loadObjectResults()).findFirst();

    }

    /**
     * Use {@link #getMultiTree(String, String, String, String)} This method does not use the unique id
     * specified in the #parseContainer code
     * 
     * @param htmlPage
     * @param container
     * @param childContent
     * @throws DotDataException
     */
    @Override
    @Deprecated
    public MultiTree getMultiTree(final String htmlPage, final String container, final String childContent) throws DotDataException {

        return this.getMultiTree(htmlPage, container, childContent, Container.LEGACY_RELATION_TYPE);
    }

    @Override
    public java.util.List<MultiTree> getMultiTrees(final Identifier parent) throws DotDataException {
        return getMultiTrees(parent.getId());
    }

    @Override
    public java.util.List<MultiTree> getMultiTrees(final Identifier htmlPage, final Identifier container) throws DotDataException {
        return getMultiTrees(htmlPage.getId(), container.getId());
    }


    @Override
    public java.util.List<MultiTree> getMultiTrees(final String parentInode) throws DotDataException {
        return getMultiTreesByVariant(parentInode, VariantAPI.DEFAULT_VARIANT.name());
    }

    @CloseDBIfOpened
    public List<MultiTree> getMultiTreesByVariant(final String parentId, final String variantName) throws DotDataException {

<<<<<<< HEAD
        List<MultiTree> loadObjectResults = getMultiTreeByVariantWithoutFallback(parentId, variantName);

        if (!UtilMethods.isSet(loadObjectResults)) {
            if (!VariantAPI.DEFAULT_VARIANT.name().equals(variantName)) {
                loadObjectResults = getMultiTreeByVariantWithoutFallback(parentId, VariantAPI.DEFAULT_VARIANT.name());
            }
        }

        return loadObjectResults;
    }

    private List<MultiTree> getMultiTreeByVariantWithoutFallback(String parentId, String variantName)
            throws DotDataException {
        List<Map<String, Object>> loadObjectResults = new DotConnect().setSQL(SELECT_BY_ONE_PARENT)
                .addParam(parentId)
                .addParam(parentId)
                .addParam(variantName)
                .loadObjectResults();
=======
        List<Map<String, Object>> loadObjectResults = new DotConnect().setSQL(SELECT_BY_ONE_PARENT)
                .addParam(parentId)
                .addParam(parentId)
                .addParam(variantName)
                .loadObjectResults();

        if (!UtilMethods.isSet(loadObjectResults)) {
            if (!VariantAPI.DEFAULT_VARIANT.name().equals(variantName)) {
                loadObjectResults = new DotConnect().setSQL(SELECT_BY_ONE_PARENT)
                        .addParam(parentId)
                        .addParam(parentId)
                        .addParam(VariantAPI.DEFAULT_VARIANT.name())
                        .loadObjectResults();
            }
        }

>>>>>>> 846aa46f
        return TransformerLocator.createMultiTreeTransformer(loadObjectResults).asList();
    }

    @CloseDBIfOpened
    @Override
    public Set<String> getPersonalizationsForPage(final String pageID) throws DotDataException {
        IHTMLPage pageId=APILocator.getHTMLPageAssetAPI().fromContentlet(APILocator.getContentletAPI().findContentletByIdentifierAnyLanguage(pageID));
        return getPersonalizationsForPage(pageId);
    }
    
    @CloseDBIfOpened
    @Override
    public Set<String> getPersonalizationsForPage(final IHTMLPage page) throws DotDataException {
        final Set<String> personas=new HashSet<>();

        final Table<String, String, Set<PersonalizedContentlet>> pageContents = Try.of(()-> getPageMultiTrees(page, false)).getOrElseThrow(e->new DotRuntimeException(e));

        for (final String containerId : pageContents.rowKeySet()) {
            for (final String uniqueId : pageContents.row(containerId).keySet()) {
                pageContents.get(containerId, uniqueId).forEach(p->personas.add(p.getPersonalization()));
            }
        }
        return personas;
    }
    
    @CloseDBIfOpened
    @Override
    public Set<String> getPersonalizations () throws DotDataException {

        final Set<String> personalizationSet = new HashSet<>();
        final  List<Map<String, Object>>  personalizationMaps =
                new DotConnect().setSQL(SELECT_UNIQUE_PERSONALIZATION).loadObjectResults();

        for (final Map<String, Object> personalizationMap : personalizationMaps) {

            personalizationSet.add(personalizationMap.values()
                    .stream().findFirst().orElse(StringPool.BLANK).toString());
        }

        return personalizationSet;
    }

    @WrapInTransaction
    @Override
    public Set<String> cleanUpUnusedPersonalization(final Predicate<String> personalizationFilter) throws DotDataException {

        final Set<Params> personalizationToRemoveParamsSet = new HashSet<>();
        final Set<String> personalizationToRemoveSet       = new HashSet<>();
        final Set<String> currentPersonalizationSet        = this.getPersonalizations();

        currentPersonalizationSet.stream()
                .filter(personalizationFilter)
                .forEach(personalization -> {

                    personalizationToRemoveParamsSet.add(new Params(personalization));
                    personalizationToRemoveSet.add(personalization);
                });

        if (!personalizationToRemoveParamsSet.isEmpty()) {

            new DotConnect().executeBatch(
                    "DELETE FROM multi_tree where personalization = ?",
                    personalizationToRemoveParamsSet);
        }

        return personalizationToRemoveSet;
    }

    @WrapInTransaction
    @Override
    public List<MultiTree> copyPersonalizationForPage (final String pageId,
                                                       final String basePersonalization,
                                                       final String newPersonalization)  throws DotDataException {

        List<MultiTree> multiTrees = null;
        final ImmutableList.Builder<MultiTree> personalizedContainerListBuilder =
                new ImmutableList.Builder<>();

        final List<MultiTree> basedMultiTreeList = this.getMultiTreesByPersonalizedPage(pageId, basePersonalization);

        if (null != basedMultiTreeList) {

            basedMultiTreeList.forEach(multiTree ->
                    personalizedContainerListBuilder.add(MultiTree.personalized(multiTree, newPersonalization)));

            multiTrees = personalizedContainerListBuilder.build();
            this.saveMultiTrees(multiTrees);
        }

        return multiTrees;
    } // copyPersonalizationForPage.

<<<<<<< HEAD
    @Override
    public List<MultiTree> copyVariantForPage (String pageId, String baseVariant, String newVariant) throws DotDataException{

        List<MultiTree> multiTrees = this.getMultiTreeByVariantWithoutFallback(
                pageId, baseVariant);

        if (UtilMethods.isSet(multiTrees)) {

            multiTrees = multiTrees.stream()
                    .map(multiTree -> MultiTree.vary(multiTree, newVariant))
                    .collect(Collectors.toList());
            this.saveMultiTrees(multiTrees);
        }

        return multiTrees;
    }

=======
>>>>>>> 846aa46f
    @WrapInTransaction
    @Override
    public void deletePersonalizationForPage(final String pageId, final String personalization) throws DotDataException {

        Logger.debug(this, "Removing personalization for: " + pageId +
                                ", personalization: " + personalization);

        new DotConnect().setSQL(DELETE_SQL_PERSONALIZATION_PER_PAGE)
                .addParam(pageId)
                .addParam(personalization)
                .loadResult();

        updateHTMLPageVersionTS(pageId);
        refreshPageInCache(pageId, VariantAPI.DEFAULT_VARIANT.name());
    } // deletePersonalizationForPage.

    /**
     * Returns the trees associated to a page and personalization
     *
     * @param pageId String page id
     * @param personalization String personalization to find
     * @return List of MultiTree
     * @throws DotDataException
     */
    @CloseDBIfOpened
    @Override
    public List<MultiTree> getMultiTreesByPersonalizedPage(final String pageId, final String personalization) throws DotDataException {

        return TransformerLocator.createMultiTreeTransformer(
                new DotConnect().setSQL(SELECT_BY_PAGE_AND_PERSONALIZATION)
                        .addParam(pageId).addParam(personalization).loadObjectResults())
                .asList();
    }

    /**
     * Returns the tree with the pages that matched on the parent1
     * 
     * @param parentInode
     * @return
     * @throws DotDataException
     */
    @CloseDBIfOpened
    @Override
    public List<MultiTree> getMultiTreesByPage(final String parentInode) throws DotDataException {

        final DotConnect db = new DotConnect().setSQL(SELECT_BY_PAGE).addParam(parentInode);
        return TransformerLocator.createMultiTreeTransformer(db.loadObjectResults()).asList();
    }

    @CloseDBIfOpened
    @Override
    public List<MultiTree> getAllMultiTrees() {
        try {
            final DotConnect db = new DotConnect().setSQL(SELECT_ALL);

            return TransformerLocator.createMultiTreeTransformer(db.loadObjectResults()).asList();
        } catch (Exception e) {
            Logger.error(MultiTreeAPIImpl.class, "getMultiTree failed:" + e, e);
            throw new DotRuntimeException(e);
        }
    }

    @Override
    public List<MultiTree> getMultiTrees(final String htmlPage, final String container, final String containerInstance) {

        return this.getMultiTrees(htmlPage, container, containerInstance, MultiTree.DOT_PERSONALIZATION_DEFAULT);
    }

    @CloseDBIfOpened
    @Override
    public List<MultiTree> getMultiTrees(final String htmlPage, final String container,
                                         final String containerInstance, final String personalization) {

        try {

            return TransformerLocator.createMultiTreeTransformer(new DotConnect().setSQL(SELECT_BY_PARENTS_AND_RELATIONS)
                    .addParam(htmlPage).addParam(container).addParam(containerInstance).addObject(personalization).loadObjectResults()).asList();
        } catch (Exception e) {
            Logger.error(MultiTreeAPIImpl.class, "getMultiTree failed:" + e, e);
            throw new DotRuntimeException(e);
        }
    }

    @Override
    public List<MultiTree> getMultiTrees(final IHTMLPage htmlPage, final Container container) throws DotDataException {
        return getMultiTrees(htmlPage.getIdentifier(), container.getIdentifier());
    }

    @CloseDBIfOpened
    @Override
    public List<MultiTree> getMultiTrees(final String htmlPage, final String container) throws DotDataException {

        final DotConnect db = new DotConnect().setSQL(SELECT_BY_TWO_PARENTS).addParam(htmlPage).addParam(container);
        return TransformerLocator.createMultiTreeTransformer(db.loadObjectResults()).asList();

    }

    @Override
    public List<MultiTree> getMultiTrees(final IHTMLPage htmlPage, final Container container, final String containerInstance) {
        return getMultiTrees(htmlPage.getIdentifier(), container.getIdentifier(), containerInstance);
    }

    @Override
    public List<MultiTree> getContainerMultiTrees(final String containerIdentifier) throws DotDataException {
        return getMultiTrees(containerIdentifier);
    }

    @CloseDBIfOpened
    @Override
    public List<MultiTree> getMultiTreesByChild(final String contentIdentifier) throws DotDataException {

        final DotConnect db = new DotConnect().setSQL(SELECT_BY_CHILD).addParam(contentIdentifier);

        return TransformerLocator.createMultiTreeTransformer(db.loadObjectResults()).asList();

    }

    /**
     * Get a list of MultiTree for Contentlets using a specific Structure and specific Container
     * 
     * @param containerIdentifier
     * @param structureInode
     * @return List of MultiTree
     */
    @CloseDBIfOpened
    @Override
    public List<MultiTree> getContainerStructureMultiTree(final String containerIdentifier, final String structureInode) {
        try {
            final DotConnect dc =
                    new DotConnect().setSQL(SELECT_BY_CONTAINER_AND_STRUCTURE).addParam(containerIdentifier).addParam(structureInode);

            return TransformerLocator.createMultiTreeTransformer(dc.loadObjectResults()).asList();

        } catch (DotDataException e) {
            Logger.error(MultiTreeAPIImpl.class, "getContainerStructureMultiTree failed:" + e, e);
            throw new DotRuntimeException(e.toString());
        }
    }

    @Override
    @WrapInTransaction
    public void saveMultiTree(final MultiTree mTree) throws DotDataException {
        Logger.debug(this, () -> String.format("Saving MutiTree: %s", mTree));
        _dbUpsert(mTree);
<<<<<<< HEAD
        updateHTMLPageVersionTS(mTree.getHtmlPage(), mTree.getVariantId());
=======
        updateHTMLPageVersionTS(mTree.getHtmlPage());
>>>>>>> 846aa46f
        refreshPageInCache(mTree.getHtmlPage(), mTree.getVariantId());

    }

    @Override
    @WrapInTransaction
    public void saveMultiTreeAndReorder(final MultiTree mTree) throws DotDataException {
        Logger.debug(this, () -> String.format("Saving MutiTree and Reordering: %s", mTree));
        _reorder(mTree);
<<<<<<< HEAD
        updateHTMLPageVersionTS(mTree.getHtmlPage(), mTree.getVariantId());
=======
        updateHTMLPageVersionTS(mTree.getHtmlPage());
>>>>>>> 846aa46f
        refreshPageInCache(mTree.getHtmlPage(), mTree.getVariantId());

    }

    /**
     * Saves a multi-tree
     * <ol>
     * <li>The identifier of the Content Page.</li>
     * <li>The identifier of the container in the page.</li>
     * <li>The identifier of the contentlet itself.</li>
     * <li>The type of content relation.</li>
     * <li>The order in which this construct is added to the database.</li>
     * </ol>
     * 
     * @param mTrees - The multi-tree structure.
     * @throws DotDataException
     */
    @Override
    @WrapInTransaction
    public void saveMultiTrees(final List<MultiTree> mTrees) throws DotDataException {
        if (mTrees == null || mTrees.isEmpty()) {
            throw new DotDataException("empty list passed in");
        }

        int i = 0;
        for (final MultiTree tree : mTrees) {
            _dbUpsert(tree.setTreeOrder(i++));
        }

        final MultiTree mTree = mTrees.get(0);
<<<<<<< HEAD
        updateHTMLPageVersionTS(mTree.getHtmlPage(), mTree.getVariantId());
=======
        updateHTMLPageVersionTS(mTree.getHtmlPage());
>>>>>>> 846aa46f
        refreshPageInCache(mTree.getHtmlPage(), mTree.getVariantId());
    }

    /**
     * Save a collection of {@link MultiTree} and link them with a page, Also delete all the
     * {@link MultiTree} linked previously with the page.
     *
     * @param pageId Page's identifier
     * @param multiTrees
     * @throws DotDataException
     */
    @Override
    @WrapInTransaction
    public void overridesMultitreesByPersonalization(final String pageId,
                                                     final String personalization,
                                                     final List<MultiTree> multiTrees) throws DotDataException {

        this.overridesMultitreesByPersonalization(pageId, personalization, multiTrees,
                Optional.empty(), VariantAPI.DEFAULT_VARIANT.name());  // no lang passed, will deletes everything
    }

    /**
     * Save a collection of {@link MultiTree} and link them with a page, Also delete all the
     * {@link MultiTree} linked previously with the page.
     *
     * @param pageId {@link String} Page's identifier
     * @param personalization {@link String} personalization token
     * @param multiTrees {@link List} of {@link MultiTree} to safe
     * @param languageIdOpt {@link Optional} {@link Long}   optional language, if present will deletes only the contentlets that have a version on this language.
     *                                        Since it is by identifier, when deleting for instance in spanish, will remove the english and any other lang version too.
     * @throws DotDataException 
     */
    @Override
    @WrapInTransaction
    public void overridesMultitreesByPersonalization(final String pageId,
                                                    final String personalization,
                                                    final List<MultiTree> multiTrees,
                                                    final Optional<Long> languageIdOpt,
                                                    final String variantId) throws DotDataException {

        Logger.info(this, String.format(
                "Overriding MutiTrees: pageId -> %s personalization -> %s multiTrees-> %s ",
                pageId, personalization, multiTrees));

        if (multiTrees == null) {

            throw new DotDataException("empty list passed in");
        }

        Logger.debug(MultiTreeAPIImpl.class, ()->String.format("Saving page's content: %s", multiTrees));

        final DotConnect db = new DotConnect();
        if (languageIdOpt.isPresent()) {
            if (DbConnectionFactory.isMySql()) {
                deleteMultiTreeToMySQL(pageId, personalization, languageIdOpt, variantId);
           } else {
                db.setSQL(DELETE_ALL_MULTI_TREE_SQL_BY_RELATION_AND_PERSONALIZATION_PER_LANGUAGE_NOT_SQL)
                        .addParam(variantId)
                        .addParam(ContainerUUID.UUID_DEFAULT_VALUE)
                        .addParam(personalization)
                        .addParam(pageId)
                        .addParam(pageId)
                        .addParam(languageIdOpt.get())
                        .loadResult();
            }
        } else {

            db.setSQL(DELETE_ALL_MULTI_TREE_SQL_BY_RELATION_AND_PERSONALIZATION)
                    .addParam(pageId)
                    .addParam(ContainerUUID.UUID_DEFAULT_VALUE)
                    .addParam(personalization)
                    .addParam(variantId)
                    .loadResult();
        }

        if (!multiTrees.isEmpty()) {

            final List<Params> insertParams = Lists.newArrayList();
            final Set<String> newContainers = new HashSet<>();

            for (final MultiTree tree : multiTrees) {
                //This is for checking if the content we are trying to add is already added into the container
                db.setSQL(SELECT_COUNT_MULTI_TREE_BY_RELATION_PERSONALIZATION_PAGE_CONTAINER_AND_CHILD)
                        .addParam(tree.getRelationType())
                        .addParam(tree.getPersonalization())
                        .addParam(pageId)
                        .addParam(tree.getContainerAsID())
                        .addParam(tree.getContentlet())
                        .addParam(tree.getVariantId());
                final int contentExist = Integer.parseInt(db.loadObjectResults().get(0).get("cc").toString());
                if(contentExist != 0){
                    final String contentletTitle = APILocator.getContentletAPI().findContentletByIdentifierAnyLanguage(tree.getContentlet()).getTitle();
                    final String errorMsg = String.format("This content: '%s' has already been added to this section. Content ID: %s",contentletTitle,tree.getContentlet());
                    Logger.debug(this,errorMsg);
                    throw new IllegalArgumentException(errorMsg);
                }

                insertParams
                        .add(new Params(pageId, tree.getContainerAsID(), tree.getContentlet(),
                                tree.getRelationType(), tree.getTreeOrder(), tree.getPersonalization(), tree.getVariantId()));
                newContainers.add(tree.getContainer());
            }

            db.executeBatch(INSERT_SQL, insertParams);
        }

<<<<<<< HEAD
        updateHTMLPageVersionTS(pageId, variantId);
=======
        updateHTMLPageVersionTS(pageId);
>>>>>>> 846aa46f
        refreshPageInCache(pageId, variantId);
    }

    @Override
    public void overridesMultitreesByPersonalization(String pageId,
            String personalization, List<MultiTree> multiTrees,
            Optional<Long> languageIdOpt) throws DotDataException {
        overridesMultitreesByPersonalization(pageId, personalization, multiTrees,
                languageIdOpt, VariantAPI.DEFAULT_VARIANT.name());
    }

    private void deleteMultiTreeToMySQL(
            final String pageId,
            final String personalization,
            final Optional<Long> languageIdOpt, String variantId) throws DotDataException {

        final DotConnect db = new DotConnect();

        final List<String> multiTreesId = db.setSQL(SELECT_MULTI_TREE_BY_LANG)
            .addParam(pageId)
            .addParam(languageIdOpt.get())
            .addParam(variantId)
            .loadObjectResults()
            .stream()
            .map(map -> String.format("'%s'", map.get("identifier")))
            .collect(Collectors.toList());

        if (!multiTreesId.isEmpty()) {

            db.setSQL(String.format(DELETE_ALL_MULTI_TREE_SQL_BY_RELATION_AND_PERSONALIZATION_PER_LANGUAGE_SQL, Utility.joinList(",", multiTreesId)))
                    .addParam(ContainerUUID.UUID_DEFAULT_VALUE)
                    .addParam(personalization)
                    .addParam(pageId)
                    .loadResult();
        }
    }

    @Override
    @WrapInTransaction
    public void updatePersonalization(final String currentPersonalization, final String newPersonalization) throws DotDataException {

        Logger.info(this, "Updating the personalization: " + currentPersonalization +
                                        " to " + newPersonalization);
        final List<Map<String, Object>> currentPersonalizationPages =
                new DotConnect().setSQL("select parent1 from multi_tree where personalization = ?")
                .addObject(currentPersonalization).loadObjectResults();

        new DotConnect().setSQL(UPDATE_MULTI_TREE_PERSONALIZATION)
                .addParam(newPersonalization)
                .addParam(currentPersonalization).loadResult();

        if (UtilMethods.isSet(currentPersonalizationPages)) {

            Logger.info(this, "The personalization: " + currentPersonalization + ", has been changed to : " + newPersonalization +
                    " all related pages multitrees will be invalidated: " + currentPersonalizationPages.size());
            for (final Map<String, Object> pageMap : currentPersonalizationPages) {

                final String pageId = (String) pageMap.get("parent1");
                Logger.info(this, "Invalidating the multitrees for the page: " + pageId);
                CacheLocator.getMultiTreeCache()
                        .removePageMultiTrees(pageId, VariantAPI.DEFAULT_VARIANT.name());
            }
        }
    }

    /**
     * Save a collection of {@link MultiTree} and link them with a page, Also delete all the
     * {@link MultiTree} linked previously with the page.
     *
     * @param pageId Page's identifier
     * @param mTrees
     * @throws DotDataException
     */
    @Override
    @WrapInTransaction
    public void saveMultiTrees(final String pageId, final List<MultiTree> mTrees) throws DotDataException {
        Logger.debug(this, () -> String
                .format("Saving MutiTrees: pageId -> %s multiTrees-> %s", pageId, mTrees));
        if (mTrees == null) {
            throw new DotDataException("empty list passed in");
        }

        Logger.debug(MultiTreeAPIImpl.class, ()->String.format("Saving page's content: %s", mTrees));

        final DotConnect db = new DotConnect();
        db.setSQL(DELETE_ALL_MULTI_TREE_SQL).addParam(pageId).addParam(ContainerUUID.UUID_DEFAULT_VALUE).loadResult();

        final Set<String> variants = new TreeSet();

        if (!mTrees.isEmpty()) {
            final List<Params> insertParams = Lists.newArrayList();
            final Set<String> newContainers = new HashSet<>();

            for (final MultiTree tree : mTrees) {
                insertParams
                        .add(new Params(pageId, tree.getContainerAsID(), tree.getContentlet(),
                                tree.getRelationType(), tree.getTreeOrder(), tree.getPersonalization(), tree.getVariantId()));
                newContainers.add(tree.getContainer());
                variants.add(tree.getVariantId());
            }

            db.executeBatch(INSERT_SQL, insertParams);
        }

<<<<<<< HEAD


        for (String variantId : variants) {
            updateHTMLPageVersionTS(pageId, variantId);
=======
        updateHTMLPageVersionTS(pageId);

        for (String variantId : variants) {
>>>>>>> 846aa46f
            refreshPageInCache(pageId,variantId );
        }

    }

    @Override
    public List<String> getContainersId(final String pageId) throws DotDataException {
        return this.getMultiTrees(pageId).stream().map(multiTree -> multiTree.getContainer()).distinct().sorted()
                .collect(Collectors.toList());
    }


    private void _dbUpsert(final MultiTree mtree) throws DotDataException {
        _dbDelete(mtree);
        _dbInsert(mtree);

    }

    private void _reorder(final MultiTree treeInput) throws DotDataException {

        final MultiTree tree = this.checkPersonalization(treeInput);
        List<MultiTree> trees = getMultiTrees(tree.getHtmlPage(), tree.getContainerAsID(), tree.getRelationType(), tree.getPersonalization());
        trees = trees.stream().filter(rowTree -> !rowTree.equals(tree)).collect(Collectors.toList());
        int maxOrder = (tree.getTreeOrder() > trees.size()) ? trees.size() : tree.getTreeOrder();
        trees.add(maxOrder, tree);

        saveMultiTrees(trees);
    }

    private MultiTree checkPersonalization(final MultiTree tree) {

        return null != tree && null != tree.getPersonalization()?
                tree: MultiTree.personalized(tree, MultiTree.DOT_PERSONALIZATION_DEFAULT);
    }

    private void _dbInsert(final MultiTree multiTree) throws DotDataException {

        Logger.debug(this, () -> String.format("_dbInsert -> Saving MutiTree: %s", multiTree));

        new DotConnect().setSQL(INSERT_SQL).addParam(multiTree.getHtmlPage()).addParam(multiTree.getContainerAsID()).addParam(multiTree.getContentlet())
                .addParam(multiTree.getRelationType()).addParam(multiTree.getTreeOrder()).addObject(multiTree.getPersonalization()).addParam(multiTree.getVariantId()).loadResult();
    }


    /**
     * Update the version_ts of all versions of the HTML Page with the given id. If a MultiTree Object
     * has been added or deleted from this page, its version_ts value needs to be updated so it can be
     * included in future Push Publishing tasks
     * 
     * @param pageId The HTMLPage Identifier to pass in
     * @throws DotContentletStateException
     * @throws DotDataException
     * @throws DotSecurityException
     * 
     */
    private void updateHTMLPageVersionTS(final String pageId, final String variantName) throws DotDataException {
        final List<ContentletVersionInfo> contentletVersionInfos =
                APILocator.getVersionableAPI().findContentletVersionInfos(pageId, variantName);
        for (final ContentletVersionInfo versionInfo : contentletVersionInfos) {
            if (versionInfo != null) {
                versionInfo.setVersionTs(new Date());
                APILocator.getVersionableAPI().saveContentletVersionInfo(versionInfo);
            }
        }
    }

    private void updateHTMLPageVersionTS(final String pageId) throws DotDataException {
        final List<Variant> variants = APILocator.getVariantAPI().getVariants();

<<<<<<< HEAD
        for (Variant variant : variants) {
            updateHTMLPageVersionTS(pageId, variant.name());
        }
    }
=======
    private void refreshPageInCache(final String pageIdentifier, final String variantName) throws DotDataException {

        CacheLocator.getMultiTreeCache()
                .removePageMultiTrees(pageIdentifier, variantName);
>>>>>>> 846aa46f

    private void refreshPageInCache(final String pageIdentifier, final String variantName) throws DotDataException {

        CacheLocator.getMultiTreeCache()
                .removePageMultiTrees(pageIdentifier, variantName);

        final Collection<String> inodeSet = getInodes(pageIdentifier, variantName);

        try {
            final List<Contentlet> contentlets = APILocator.getContentletAPIImpl()
                    .findContentlets(Lists.newArrayList(inodeSet));

            final PageLoader pageLoader = new PageLoader();

            for (final Contentlet pageContent : contentlets) {

                final IHTMLPage htmlPage = APILocator.getHTMLPageAssetAPI().fromContentlet(pageContent);

                pageLoader.invalidate(htmlPage, variantName, PageMode.EDIT_MODE);
                pageLoader.invalidate(htmlPage, variantName, PageMode.PREVIEW_MODE);
            }
        } catch (DotStateException | DotSecurityException e) {

            Logger.warn(MultiTreeAPIImpl.class, "unable to refresh page cache:" + e.getMessage());
        }
    }

    private Collection<String> getInodes(String pageIdentifier, String variantName)
            throws DotDataException {

        final List<ContentletVersionInfo> contentletVersionInfos = APILocator.getVersionableAPI()
                .findContentletVersionInfos(pageIdentifier, variantName);

        if (UtilMethods.isSet(contentletVersionInfos)) {
            return getInodes(contentletVersionInfos);
        } else {
           return  getInodes(APILocator.getVersionableAPI()
                   .findContentletVersionInfos(pageIdentifier, VariantAPI.DEFAULT_VARIANT.name()));
        }
    }

    private Collection<String> getInodes(final List<ContentletVersionInfo> contentletVersionInfos) {
        final Set<String> inodeSet = new HashSet<>();

        for (final ContentletVersionInfo versionInfo : contentletVersionInfos) {

            inodeSet.add(versionInfo.getWorkingInode());
            if (versionInfo.getLiveInode() != null) {
                inodeSet.add(versionInfo.getLiveInode());
            }
        }

        return inodeSet;
    }

    @WrapInTransaction
    @Override
    public void deleteMultiTreeByIdentifier(final Identifier identifier) throws DotDataException {

        final List<MultiTree> multiTrees = this.getMultiTrees(identifier);
        if (UtilMethods.isSet(multiTrees)) {

            for (final MultiTree multiTree : multiTrees) {
                this.deleteMultiTree(multiTree);
            }
        }
    }

    @WrapInTransaction
    @Override
    public void deleteMultiTreesForIdentifiers(final List<String> identifiers) throws DotDataException {

        if (UtilMethods.isSet(identifiers)) {

            try {

                final String sInodeIds = StringUtils.join(identifiers, StringPool.COMMA);
                new DotConnect().executeStatement("delete from multi_tree where child in (" + sInodeIds + ") or parent1 in (" + sInodeIds
                        + ") or parent2 in (" + sInodeIds + ")");
            } catch (SQLException e) {
                throw new DotDataException(e);
            }
        }
    }

    @Override
    public Table<String, String, Set<PersonalizedContentlet>> getPageMultiTrees(final IHTMLPage page, final boolean liveMode)
            throws DotDataException, DotSecurityException {
        return getPageMultiTrees(page, VariantAPI.DEFAULT_VARIANT.name(), liveMode);
    }

    @CloseDBIfOpened
    @Override
    public Table<String, String, Set<PersonalizedContentlet>> getPageMultiTrees(final IHTMLPage page,
            final String variantName, final boolean liveMode) throws DotDataException, DotSecurityException {

        final String multiTreeCacheKey = page.getIdentifier();
        final Optional<Table<String, String, Set<PersonalizedContentlet>>> pageContentsOpt =
                CacheLocator.getMultiTreeCache().getPageMultiTrees(multiTreeCacheKey, variantName, liveMode);
        
        if(pageContentsOpt.isPresent()) {
            return pageContentsOpt.get();
        }

        final Table<String, String, Set<PersonalizedContentlet>> pageContents = HashBasedTable.create();
        final List<MultiTree> multiTrees    = this.getMultiTreesByVariant(page.getIdentifier(), variantName);
        final ContainerAPI    containerAPI  = APILocator.getContainerAPI();
        final ContentletAPI   contentletAPI = APILocator.getContentletAPI();
        final User systemUser = APILocator.systemUser();

        for (final MultiTree multiTree : multiTrees) {

            Container container   = null;
            final String    containerId     = multiTree.getContainerAsID();
            final String    personalization = multiTree.getPersonalization();

            try {

                container = liveMode?
                        containerAPI.getLiveContainerById(containerId, systemUser, false):
                        containerAPI.getWorkingContainerById(containerId, systemUser, false);

                if (container == null && !liveMode) {
                    continue;
                }
            } catch (NotFoundInDbException e) {

                Logger.debug(this, e.getMessage(), e);
                continue;
            }

            Contentlet contentlet = null;
            try {
                contentlet = contentletAPI.findContentletByIdentifierAnyLanguage(multiTree.getContentlet());
            } catch (DotDataException  | DotContentletStateException e) {
                Logger.debug(this.getClass(), "invalid contentlet on multitree:" + multiTree
                        + ", msg: " + e.getMessage(), e);
                Logger.warn(this.getClass(), "invalid contentlet on multitree:" + multiTree);
            }

            if (contentlet != null) {

                final Set<PersonalizedContentlet> myContents = pageContents.contains(containerId, multiTree.getRelationType())
                        ? pageContents.get(containerId, multiTree.getRelationType())
                        : new LinkedHashSet<>();

                if (container != null) {

                    myContents.add(new PersonalizedContentlet(multiTree.getContentlet(), personalization, multiTree.getTreeOrder()));
                }

                pageContents.put(containerId, multiTree.getRelationType(), myContents);
            }
        }

        this.addEmptyContainers(page, pageContents, liveMode);
        
        CacheLocator.getMultiTreeCache().putPageMultiTrees(multiTreeCacheKey, variantName, liveMode, pageContents);
        return pageContents;
    }

    /**
     * Returns the list of Containers from the drawn layout of a given Template.
     *
     * @param template The {@link Template} which holds the Containers.
     *
     * @return The list of {@link ContainerUUID} objects.
     *
     * @throws DotSecurityException The internal APIs are not allowed to return data for the specified user.
     * @throws DotDataException     The information for the Template could not be accessed.
     */
    private List<ContainerUUID> getDrawedLayoutContainerUUIDs (final Template template) throws DotSecurityException, DotDataException {
        final TemplateLayout layout =
                DotTemplateTool.themeLayout(template.getInode(), APILocator.systemUser(), false);
        return APILocator.getTemplateAPI().getContainersUUID(layout);
    }

    /**
     * Traverses the {@link Template} from an HTML Page and retrieves the Containers that are currently empty, i.e.,
     * Containers that have no content in them.
     *
     * @param page         The {@link IHTMLPage} object that will be inspected.
     * @param pageContents The parts that make up the {@link IHTMLPage} object.
     * @param liveMode     If set to {@code true}, only the live version of the Containers will be retrieved. If set to
     *                     {@code} false, only the working version will be retrieved.
     *
     * @throws DotDataException     An error occurred qhen retrieving the required information from the data source.
     * @throws DotSecurityException The internal APIs are not allowed to return data for the specified user.
     */
    private void addEmptyContainers(final IHTMLPage page,
                                    final Table<String, String, Set<PersonalizedContentlet>> pageContents,
                                    final boolean liveMode)
            throws DotDataException, DotSecurityException {

        try {

            final List<ContainerUUID> containersUUID;
            final Template template =
                    APILocator.getTemplateAPI().findWorkingTemplate(page.getTemplateId(), APILocator.getUserAPI().getSystemUser(), false);
            try {
                containersUUID = template.isDrawed()?
                        this.getDrawedLayoutContainerUUIDs(template):
                        APILocator.getTemplateAPI().getContainersUUIDFromDrawTemplateBody(template.getBody());
            } catch (final Exception e) {
                Logger.error(this, String.format("An error occurred when retrieving empty Containers from page with " +
                        "ID '%s' in liveMode '%s': %s", page.getIdentifier(), liveMode, e.getMessage()), e);
                return;
            }

            for (final ContainerUUID containerUUID : containersUUID) {

                Container container = null;
                try {

                    final Optional<Container> optionalContainer =
                            APILocator.getContainerAPI().findContainer(containerUUID.getIdentifier(), APILocator.systemUser(), liveMode, false);

                    container = optionalContainer.isPresent() ? optionalContainer.get() : null;

                    if (container == null && !liveMode) {
                        continue;
                    }
                } catch (final NotFoundInDbException| DotRuntimeException e) {
                    Logger.debug(this, e.getMessage(), e);
                    continue;
                }

                if (!doesPageContentsHaveContainer(pageContents, containerUUID, container)) {
                    pageContents.put(container.getIdentifier(), containerUUID.getUUID(), new LinkedHashSet<>());
                }
            }
        } catch (final RuntimeException e) {
            Logger.error(this, String.format("An error occurred when retrieving empty Containers from page with ID " +
                    "'%s' in liveMode '%s': %s", page.getIdentifier(), liveMode, e.getMessage()), e);
        }
    }

    /**
     * Check if a container with the same id or path (in case of {@link FileAssetContainer}), exist into pageContents.
     * Also support legacy 'LEGACY_RELATION_TYPE' uuid value
     *
     * @param pageContents Table of the {@link MultiTree} into the page
     * @param containerUUID container's UUID link with the page
     * @param container container
     * @return true in case of the containerUUId is contains in pageContents
     */
    protected boolean doesPageContentsHaveContainer(
            final Table<String, String, Set<PersonalizedContentlet>> pageContents,
            final ContainerUUID containerUUID,
            final Container container) {


         if(pageContents.contains(container.getIdentifier(), containerUUID.getUUID())){
            return true;
        } else if(pageContents.contains(container.getIdentifier(), ParseContainer.PARSE_CONTAINER_UUID_PREFIX + containerUUID.getUUID())) {
            return true;
        } else if (ContainerUUID.UUID_LEGACY_VALUE.equals(containerUUID.getUUID())) {
            boolean pageContenstContains = pageContents.contains(containerUUID.getIdentifier(), ContainerUUID.UUID_START_VALUE);

            if (!pageContenstContains && container instanceof FileAssetContainer) {
                pageContenstContains = pageContents.contains(container.getIdentifier(), ContainerUUID.UUID_START_VALUE);
            }

            return pageContenstContains;
        } else {
            return false;
        }
    }
}<|MERGE_RESOLUTION|>--- conflicted
+++ resolved
@@ -3,10 +3,7 @@
 
 import com.dotcms.variant.VariantAPI;
 
-<<<<<<< HEAD
 import com.dotcms.variant.model.Variant;
-=======
->>>>>>> 846aa46f
 import com.dotmarketing.business.web.WebAPILocator;
 import java.sql.SQLException;
 import java.util.Collection;
@@ -123,11 +120,7 @@
     public void deleteMultiTree(final MultiTree mTree) throws DotDataException {
         Logger.info(this, String.format("Deleting MutiTree: %s", mTree));
         _dbDelete(mTree);
-<<<<<<< HEAD
         updateHTMLPageVersionTS(mTree.getHtmlPage(), mTree.getVariantId());
-=======
-        updateHTMLPageVersionTS(mTree.getHtmlPage());
->>>>>>> 846aa46f
         refreshPageInCache(mTree.getHtmlPage(), mTree.getVariantId());
     }
 
@@ -264,7 +257,6 @@
     @CloseDBIfOpened
     public List<MultiTree> getMultiTreesByVariant(final String parentId, final String variantName) throws DotDataException {
 
-<<<<<<< HEAD
         List<MultiTree> loadObjectResults = getMultiTreeByVariantWithoutFallback(parentId, variantName);
 
         if (!UtilMethods.isSet(loadObjectResults)) {
@@ -278,12 +270,7 @@
 
     private List<MultiTree> getMultiTreeByVariantWithoutFallback(String parentId, String variantName)
             throws DotDataException {
-        List<Map<String, Object>> loadObjectResults = new DotConnect().setSQL(SELECT_BY_ONE_PARENT)
-                .addParam(parentId)
-                .addParam(parentId)
-                .addParam(variantName)
-                .loadObjectResults();
-=======
+
         List<Map<String, Object>> loadObjectResults = new DotConnect().setSQL(SELECT_BY_ONE_PARENT)
                 .addParam(parentId)
                 .addParam(parentId)
@@ -300,7 +287,6 @@
             }
         }
 
->>>>>>> 846aa46f
         return TransformerLocator.createMultiTreeTransformer(loadObjectResults).asList();
     }
 
@@ -393,7 +379,6 @@
         return multiTrees;
     } // copyPersonalizationForPage.
 
-<<<<<<< HEAD
     @Override
     public List<MultiTree> copyVariantForPage (String pageId, String baseVariant, String newVariant) throws DotDataException{
 
@@ -411,8 +396,6 @@
         return multiTrees;
     }
 
-=======
->>>>>>> 846aa46f
     @WrapInTransaction
     @Override
     public void deletePersonalizationForPage(final String pageId, final String personalization) throws DotDataException {
@@ -557,11 +540,7 @@
     public void saveMultiTree(final MultiTree mTree) throws DotDataException {
         Logger.debug(this, () -> String.format("Saving MutiTree: %s", mTree));
         _dbUpsert(mTree);
-<<<<<<< HEAD
         updateHTMLPageVersionTS(mTree.getHtmlPage(), mTree.getVariantId());
-=======
-        updateHTMLPageVersionTS(mTree.getHtmlPage());
->>>>>>> 846aa46f
         refreshPageInCache(mTree.getHtmlPage(), mTree.getVariantId());
 
     }
@@ -571,11 +550,7 @@
     public void saveMultiTreeAndReorder(final MultiTree mTree) throws DotDataException {
         Logger.debug(this, () -> String.format("Saving MutiTree and Reordering: %s", mTree));
         _reorder(mTree);
-<<<<<<< HEAD
         updateHTMLPageVersionTS(mTree.getHtmlPage(), mTree.getVariantId());
-=======
-        updateHTMLPageVersionTS(mTree.getHtmlPage());
->>>>>>> 846aa46f
         refreshPageInCache(mTree.getHtmlPage(), mTree.getVariantId());
 
     }
@@ -606,11 +581,7 @@
         }
 
         final MultiTree mTree = mTrees.get(0);
-<<<<<<< HEAD
         updateHTMLPageVersionTS(mTree.getHtmlPage(), mTree.getVariantId());
-=======
-        updateHTMLPageVersionTS(mTree.getHtmlPage());
->>>>>>> 846aa46f
         refreshPageInCache(mTree.getHtmlPage(), mTree.getVariantId());
     }
 
@@ -717,11 +688,7 @@
             db.executeBatch(INSERT_SQL, insertParams);
         }
 
-<<<<<<< HEAD
         updateHTMLPageVersionTS(pageId, variantId);
-=======
-        updateHTMLPageVersionTS(pageId);
->>>>>>> 846aa46f
         refreshPageInCache(pageId, variantId);
     }
 
@@ -826,16 +793,8 @@
             db.executeBatch(INSERT_SQL, insertParams);
         }
 
-<<<<<<< HEAD
-
-
         for (String variantId : variants) {
             updateHTMLPageVersionTS(pageId, variantId);
-=======
-        updateHTMLPageVersionTS(pageId);
-
-        for (String variantId : variants) {
->>>>>>> 846aa46f
             refreshPageInCache(pageId,variantId );
         }
 
@@ -905,18 +864,11 @@
     private void updateHTMLPageVersionTS(final String pageId) throws DotDataException {
         final List<Variant> variants = APILocator.getVariantAPI().getVariants();
 
-<<<<<<< HEAD
         for (Variant variant : variants) {
             updateHTMLPageVersionTS(pageId, variant.name());
         }
     }
-=======
-    private void refreshPageInCache(final String pageIdentifier, final String variantName) throws DotDataException {
-
-        CacheLocator.getMultiTreeCache()
-                .removePageMultiTrees(pageIdentifier, variantName);
->>>>>>> 846aa46f
-
+    
     private void refreshPageInCache(final String pageIdentifier, final String variantName) throws DotDataException {
 
         CacheLocator.getMultiTreeCache()
