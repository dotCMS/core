package com.dotmarketing.util;

import com.dotcms.business.WrapInTransaction;
import com.dotcms.contenttype.util.ContentTypeImportExportUtil;
import com.dotcms.repackage.net.sf.hibernate.HibernateException;
import com.dotcms.repackage.net.sf.hibernate.persister.AbstractEntityPersister;
import com.dotcms.util.CloseUtils;
import com.dotmarketing.beans.Identifier;
import com.dotmarketing.beans.MultiTree;
import com.dotmarketing.beans.Tree;
import com.dotmarketing.business.APILocator;
import com.dotmarketing.business.CacheLocator;
import com.dotmarketing.business.DotStateException;
import com.dotmarketing.business.DuplicateUserException;
import com.dotmarketing.business.Role;
import com.dotmarketing.common.db.DotConnect;
import com.dotmarketing.common.reindex.ReindexThread;
import com.dotmarketing.db.DbConnectionFactory;
import com.dotmarketing.db.HibernateUtil;
import com.dotmarketing.db.LocalTransaction;
import com.dotmarketing.exception.DotDataException;
import com.dotmarketing.exception.DotHibernateException;
import com.dotmarketing.exception.DotSecurityException;
import com.dotmarketing.factories.MultiTreeFactory;
import com.dotmarketing.logConsole.model.LogMapperRow;
import com.dotmarketing.portlets.contentlet.business.ContentletAPI;
import com.dotmarketing.portlets.folders.model.Folder;
import com.dotmarketing.portlets.rules.util.RulesImportExportUtil;
import com.dotmarketing.portlets.structure.model.Relationship;
import com.dotmarketing.portlets.workflows.util.WorkflowImportExportUtil;
import com.dotmarketing.startup.runalways.Task00004LoadStarter;
import com.liferay.portal.SystemException;
import com.liferay.portal.ejb.CompanyManagerUtil;
import com.liferay.portal.model.Company;
import com.liferay.portal.model.Image;
import com.liferay.portal.model.PortletPreferences;
import com.liferay.portal.model.User;
import com.liferay.util.FileUtil;
import com.thoughtworks.xstream.XStream;
import com.thoughtworks.xstream.io.xml.DomDriver;
import java.io.File;
import java.io.IOException;
import java.io.InputStream;
import java.io.InputStreamReader;
import java.io.PrintWriter;
import java.io.Reader;
import java.io.UnsupportedEncodingException;
import java.lang.reflect.InvocationTargetException;
import java.nio.channels.Channels;
import java.nio.channels.ReadableByteChannel;
import java.nio.channels.WritableByteChannel;
import java.nio.file.Files;
import java.sql.SQLException;
import java.util.ArrayList;
import java.util.Collections;
import java.util.Comparator;
import java.util.Date;
import java.util.HashMap;
import java.util.Iterator;
import java.util.List;
import java.util.Map;
import java.util.Map.Entry;
import java.util.regex.Matcher;
import java.util.regex.Pattern;
import java.util.zip.ZipFile;
import org.apache.commons.beanutils.BeanUtils;
import org.apache.felix.framework.OSGIUtils;

/**
 * This utility is part of the {@link Task00004LoadStarter} task, which fills
 * the empty dotCMS tables on a fresh install with information regarding the
 * Demo Site that the application ships with. This allows users to be able to
 * log into the dotCMS back-end and interact with the system before adding their
 * own custom content.
 *
 * @author Jason Tesser
 * @version 1.6
 *
 */
public class ImportExportUtil {

    /**
     * The path where tmp files are stored. This gets wiped alot
     */
    private String backupTempFilePath = ConfigUtils.getBackupPath()+File.separator+"temp";
    private ArrayList<String> classesWithIdentity = new ArrayList<String>();
    private Map<String, String> sequences;
    private Map<String, String> tableIDColumns;
    private Map<String, String> tableNames;
    private static String assetRealPath = null;
    private static String assetPath = "/assets";
    private File companyXML;
    private File userXML;
    private File rolesLayoutsXML;
    private File layoutsPortletsXML;
    private File pluginPropertyXML;
    private File logMapperRowXML;
    private List<File> dashboardUserPreferencesXMLs = new ArrayList<File>();
    private List<File> analyticSummary404XMLs = new ArrayList<File>();
    private List<File> analyticSummaryRefererXMLs = new ArrayList<File>();
    private List<File> analyticSummaryContentXMLs = new ArrayList<File>();
    private List<File> analyticSummaryXMLs = new ArrayList<File>();
    private List<File> analyticSummaryPagesXMLs = new ArrayList<File>();
    private List<File> analyticSummaryVisitsXMLs = new ArrayList<File>();
    private List<File> roleXMLs = new ArrayList<File>();
    private List<File> usersRolesXML = new ArrayList<File>();
    private List<File> treeXMLs = new ArrayList<File>();
    private List<File> permissionXMLs = new ArrayList<File>();
    private List<File> contentletsXML = new ArrayList<File>();
    private List<File> menuLinksXML = new ArrayList<File>();
    private List<File> containersXML = new ArrayList<File>();
    private List<File> identifiersXML = new ArrayList<File>();
    private List<File> foldersXML = new ArrayList<File>();
    private List<File> templatesXML = new ArrayList<File>();
    private List<File> templateContainersXML = new ArrayList<File>();
    private List<File> containerStructuresXML = new ArrayList<File>();
    private List<File> versionInfoFilesXML = new ArrayList<File>();
    private List<File> workFlowTaskXML = new ArrayList<File>();
    private List<File> workFlowCommentXML = new ArrayList<File>();
    private List<File> workFlowHistoryXML = new ArrayList<File>();
    private List<File> workFlowTaskFilesXML = new ArrayList<File>();
    private List<File> tagFiles = new ArrayList<File>();
    private File workflowSchemaFile = null;
    private File ruleFile = null;
    private List<File> contentTypeJson = new ArrayList<File>();
<<<<<<< HEAD
    private List<File> relationshipXML = new ArrayList<File>();
    
=======

>>>>>>> c180b7f2
    private static final String CHARSET = UtilMethods.getCharsetConfiguration();
    private static final String SYSTEM_FOLDER_PATH = "/System folder";

    /**
	 * Default class constructor. Sets the appropriate data structures that will
	 * be needed to import the Demo data.
	 */
    public ImportExportUtil() {
        MaintenanceUtil.flushCache();
        // Set the asset paths
        try {
            assetRealPath = Config.getStringProperty("ASSET_REAL_PATH");
        } catch (Exception e) { }
        try {
            assetPath = Config.getStringProperty("ASSET_PATH");
        } catch (Exception e) { }
        classesWithIdentity.add("Rating");
        classesWithIdentity.add("dist_journal");
        classesWithIdentity.add("Language");
        classesWithIdentity.add("Permission");
        classesWithIdentity.add("PermissionReference");
        classesWithIdentity.add("UserPreference");
        classesWithIdentity.add("UsersToDelete");
        //Dashboard Tables
        classesWithIdentity.add("Clickstream404");
        classesWithIdentity.add("DashboardUserPreferences");
        classesWithIdentity.add("DashboardWorkStream");
        classesWithIdentity.add("DashboardSummaryPeriod");
        classesWithIdentity.add("DashboardSummaryReferer");
        classesWithIdentity.add("DashboardSummary404");
        classesWithIdentity.add("DashboardSummaryPage");
        classesWithIdentity.add("DashboardSummary");
        classesWithIdentity.add("DashboardSummaryContent");
        classesWithIdentity.add("DashboardSummaryVisits");

        tableNames = new HashMap<String, String>();
        tableNames.put("Rating", "content_rating");
        tableNames.put("dist_journal", "dist_journal");
        tableNames.put("Language", "language");
        tableNames.put("Permission", "permission");
        tableNames.put("PermissionReference", "permission_reference");
        tableNames.put("UserPreference", "user_preferences");
        tableNames.put("UsersToDelete", "users_to_delete");
        //Dashboard Tables
        tableNames.put("Clickstream404","clickstream_404");
        tableNames.put("DashboardUserPreferences", "dashboard_user_preferences");
        tableNames.put("DashboardWorkStream", "analytic_summary_workstream");
        tableNames.put("DashboardSummaryPeriod", "analytic_summary_period");
        tableNames.put("DashboardSummaryReferer", "analytic_summary_referer");
        tableNames.put("DashboardSummary404", "analytic_summary_404");
        tableNames.put("DashboardSummaryPage", "analytic_summary_pages");
        tableNames.put("DashboardSummary", "analytic_summary");
        tableNames.put("DashboardSummaryContent", "analytic_summary_content");
        tableNames.put("DashboardSummaryVisits", "analytic_summary_visits");
        if(DbConnectionFactory.isPostgres() || DbConnectionFactory.isOracle()){
            sequences = new HashMap<String, String>();
            sequences.put("content_rating", "content_rating_sequence");
            sequences.put("dist_journal", "dist_journal_id_seq");
            sequences.put("language", "language_seq");
            sequences.put("permission", "permission_seq");
            sequences.put("permission_reference", "permission_reference_seq");
            sequences.put("user_preferences", "user_preferences_seq");
            sequences.put("users_to_delete", "user_to_delete_seq");
            //Dashboard Tables
            sequences.put("clickstream_404","clickstream_404_seq");
            sequences.put("dashboard_user_preferences", "dashboard_usrpref_seq");
            sequences.put("analytic_summary_workstream", "workstream_seq");
            sequences.put("analytic_summary_period", "summary_period_seq");
            sequences.put("analytic_summary_referer", "summary_referer_seq");
            sequences.put("analytic_summary_404", "summary_404_seq");
            sequences.put("analytic_summary_pages", "summary_pages_seq");
            sequences.put("analytic_summary", "summary_seq");
            sequences.put("analytic_summary_content", "summary_content_seq");
            sequences.put("analytic_summary_visits", "summary_visits_seq");
            tableIDColumns = new HashMap<String, String>();
            tableIDColumns.put("content_rating", "id");
            tableIDColumns.put("dist_journal", "id");
            tableIDColumns.put("language", "id");
            tableIDColumns.put("permission", "id");
            tableIDColumns.put("permission_reference", "id");
            tableIDColumns.put("user_preferences", "id");
            tableIDColumns.put("users_to_delete", "id");
            //Dashboard Tables
            tableIDColumns.put("clickstream_404","clickstream_404_id");
            tableIDColumns.put("dashboard_user_preferences", "id");
            tableIDColumns.put("analytic_summary_workstream", "id");
            tableIDColumns.put("analytic_summary_period", "id");
            tableIDColumns.put("analytic_summary_referer", "id");
            tableIDColumns.put("analytic_summary_404", "id");
            tableIDColumns.put("analytic_summary_pages", "id");
            tableIDColumns.put("analytic_summary", "id");
            tableIDColumns.put("analytic_summary_content", "id");
            tableIDColumns.put("analytic_summary_visits", "id");
        }
    }

	/**
	 * Takes a ZIP file from the /temp directory to restore dotCMS data.
	 * Currently, it will blow away all current data. This method cannot
	 * currently be run in a transaction. For performance reasons with DB
	 * drivers and connections it closes the session every so often.
     *
	 * @param out
	 *            - A print writer for output.
	 * @throws IOException
	 */
    public void doImport(PrintWriter out) throws IOException {
        final File backTemporalFile = new File(getBackupTempFilePath());
        final String[] _tempFiles = backTemporalFile.list();

        out.println("<pre>Found " + _tempFiles.length + " files to import");
        Logger.info(this, "Found " + _tempFiles.length + " files to import");
        deleteDotCMS();

        File assetDir = null;
        boolean hasAssetDir = false;
        for (int i = 0; i < _tempFiles.length; i++) {
            try {
				HibernateUtil.closeSession(); // todo: why this?
			} catch (DotHibernateException e) {
				Logger.error(this, "Unable to close Session : " + e.getMessage(), e);
			}
            File _importFile = new File(getBackupTempFilePath() + "/" + _tempFiles[i]);

            if(_importFile.isDirectory()){
                if(_importFile.getName().equals("asset")){
                    hasAssetDir = true;
                    assetDir = new File(_importFile.getPath());
                }
            }else if(_importFile.getName().contains("com.dotmarketing.portlets.contentlet.business.Contentlet_")){
                contentletsXML.add(new File(_importFile.getPath()));
            }else if(_importFile.getName().contains("com.dotmarketing.portlets.templates.model.Template_")){
                templatesXML.add(new File(_importFile.getPath()));
            }else if(_importFile.getName().contains("com.dotmarketing.beans.TemplateContainers_")) {
                templateContainersXML.add(new File(_importFile.getPath()));
            }else if(_importFile.getName().contains("com.dotmarketing.beans.ContainerStructure_")) {
                containerStructuresXML.add(new File(_importFile.getPath()));
            }else if(_importFile.getName().contains("com.dotmarketing.portlets.containers.model.Container_")){
                containersXML.add(new File(_importFile.getPath()));
            }else if(_importFile.getName().contains("com.dotmarketing.portlets.links.model.Link_")){
                menuLinksXML.add(new File(_importFile.getPath()));
            }else if(_importFile.getName().endsWith(ContentTypeImportExportUtil.CONTENT_TYPE_FILE_EXTENSION)){
                contentTypeJson.add(new File(_importFile.getPath()));
            }else if(_importFile.getName().contains("com.dotmarketing.business.LayoutsRoles_")){
                rolesLayoutsXML = new File(_importFile.getPath());
            }else if(_importFile.getName().contains("com.dotmarketing.business.UsersRoles_")){
                usersRolesXML.add(new File(_importFile.getPath()));
            }else if(_importFile.getName().contains("com.dotmarketing.business.PortletsLayouts_")){
                layoutsPortletsXML = new File(_importFile.getPath());
            }else if(_importFile.getName().contains("com.dotmarketing.plugin.model.PluginProperty_")){
                pluginPropertyXML = new File(_importFile.getPath());
            }else if(_importFile.getName().endsWith( "LogsMappers.xml" )){
                logMapperRowXML = new File(_importFile.getPath());
            }else if(_importFile.getName().contains("com.dotmarketing.beans.Tree_")){
                treeXMLs.add(new File(_importFile.getPath()));
            }else if(_importFile.getName().contains("com.dotmarketing.business.Role_")){
                roleXMLs.add(new File(_importFile.getPath()));
            }else if(_importFile.getName().contains("com.dotmarketing.portlets.dashboard.model.DashboardUserPreferences_")){
                dashboardUserPreferencesXMLs.add(new File(_importFile.getPath()));
            }else if(_importFile.getName().contains("com.dotmarketing.portlets.dashboard.model.DashboardSummary404_")){
                analyticSummary404XMLs.add(new File(_importFile.getPath()));
            }else if(_importFile.getName().contains("com.dotmarketing.portlets.dashboard.model.DashboardSummaryReferer_")){
                analyticSummaryRefererXMLs.add(new File(_importFile.getPath()));
            }else if(_importFile.getName().contains("com.dotmarketing.portlets.dashboard.model.DashboardSummaryContent_")){
                analyticSummaryContentXMLs.add(new File(_importFile.getPath()));
            }else if(_importFile.getName().contains("com.dotmarketing.portlets.dashboard.model.DashboardSummary_")){
                analyticSummaryXMLs.add(new File(_importFile.getPath()));
            }else if(_importFile.getName().contains("com.dotmarketing.portlets.dashboard.model.DashboardSummaryPage_")){
                analyticSummaryPagesXMLs.add(new File(_importFile.getPath()));
            }else if(_importFile.getName().contains("com.dotmarketing.portlets.dashboard.model.DashboardSummaryVisits_")){
                analyticSummaryVisitsXMLs.add(new File(_importFile.getPath()));
            }else if(_importFile.getName().contains("com.dotmarketing.beans.Permission_")){
                permissionXMLs.add(new File(_importFile.getPath()));
            }else if(_importFile.getName().endsWith("User.xml")){
                userXML = new File(_importFile.getPath());
            }else if(_importFile.getName().endsWith("Company.xml")){
                companyXML = new File(_importFile.getPath());
            }else if(_importFile.getName().contains("com.dotmarketing.portlets.folders.model.Folder_")){
                foldersXML.add(_importFile);
            }else if(_importFile.getName().contains("VersionInfo_")){
                versionInfoFilesXML.add(_importFile);
            }else if(_importFile.getName().contains("com.dotmarketing.beans.Identifier_")){
                identifiersXML.add(_importFile);
            }else if(_importFile.getName().contains("com.dotmarketing.portlets.workflows.model.WorkflowTask_")){
            	workFlowTaskXML.add(_importFile);
            }else if(_importFile.getName().contains("com.dotmarketing.portlets.workflows.model.WorkflowComment_")){
            	workFlowCommentXML.add(_importFile);
            }else if(_importFile.getName().contains("com.dotmarketing.portlets.workflows.model.WorkflowHistory_")){
            	workFlowHistoryXML.add(_importFile);
            }else if(_importFile.getName().contains("com.dotmarketing.portlets.workflows.model.WorkFlowTaskFiles_")){
            	workFlowTaskFilesXML.add(_importFile);
            }else if(_importFile.getName().contains("com.dotmarketing.tag.model.Tag_")){
            	tagFiles.add(0,_importFile);
	        }else if(_importFile.getName().contains("com.dotmarketing.tag.model.TagInode_")){
	        	tagFiles.add(tagFiles.size(),_importFile);
            }else if(_importFile.getName().contains("WorkflowSchemeImportExportObject.json")){
            	workflowSchemaFile = _importFile;
            }else if(_importFile.getName().contains("RuleImportExportObject.json")){
                ruleFile = _importFile;
            }else if (_importFile.getName().contains("com.dotmarketing.portlets.structure.model.Relationship")){
                relationshipXML.add(new File(_importFile.getPath()));
            }else if(_importFile.getName().endsWith(".xml")){
                try {
                    doXMLFileImport(_importFile, out);
                } catch (Exception e) {
                    Logger.error(this, "Unable to load " + _importFile.getName() + " : " + e.getMessage(), e);
                }
            }
            out.flush();
        }

        try {
            doXMLFileImport(companyXML, out);
        } catch (Exception e) {
            Logger.error(this, "Unable to load " + companyXML.getName() + " : " + e.getMessage(), e);
        }
        List<Role> roles = new ArrayList<Role>();
        String _className = null;
        for (File file : roleXMLs) {
            Reader charStream = null;
            XStream _xstream = null;
            Class _importClass = null;

            Pattern p = Pattern.compile("_[0-9]{8}");
            Matcher m  = p.matcher(file.getName());
            if(m.find()){
                _className = file.getName().substring(0, file.getName().lastIndexOf("_"));
            }
            else{
                _className = file.getName().substring(0, file.getName().lastIndexOf("."));
            }

            try{
                _importClass = Class.forName(_className);
            }catch (Exception e) {
                Logger.error(this, "Class not found " + _className, e);
                return;
            }

            _xstream = new XStream(new DomDriver(CHARSET));

            try{
                charStream = new InputStreamReader(Files.newInputStream(file.toPath()), CHARSET);
            }catch (UnsupportedEncodingException uet) {
                Logger.error(this, "Reader doesn't not recoginize Encoding type: ", uet);
            }
            try{
                roles.addAll((List<Role>) _xstream.fromXML(charStream));
            }catch(Exception e){
                Logger.error(this, "Unable to import " + _className, e);
            } finally {
                CloseUtils.closeQuietly(charStream);
            }
        }

        Collections.sort(roles);

        try {
            HibernateUtil.closeSession();   // todo: why this?
            for (Role role : roles) {
                HibernateUtil _dh = new HibernateUtil(Role.class);
                String id = HibernateUtil.getSession().getSessionFactory().getClassMetadata(Role.class).getIdentifierPropertyName();
                HibernateUtil.getSession().close();

                if (UtilMethods.isSet(id)) {
                    String prop = BeanUtils.getProperty(role, id);
                    try {
                        if(id.equalsIgnoreCase("id")){
                            Long myId = new Long(Long.parseLong(prop));
                            HibernateUtil.saveWithPrimaryKey(role, myId);
                        }else{
                            HibernateUtil.saveWithPrimaryKey(role, prop);
                        }
                    } catch (Exception e) {
                        try {
                            HibernateUtil.saveWithPrimaryKey(role, prop);
                        } catch (DotHibernateException ex) {
                            Logger.error(this, "Unable to save role " + role.getId(), ex);
                        }
                    }
                } else {
                    HibernateUtil.save(role);
                }

                HibernateUtil.getSession().flush();

                try {
                    Thread.sleep(3);
                } catch (InterruptedException e) {
                    Logger.error(this,e.getMessage(),e);
                }
            }
        } catch (Exception e) {
            Logger.error(this, "Unable to load role : " + e.getMessage(), e);
        }
        try{
            doXMLFileImport(userXML, out);
        } catch (Exception e) {
            Logger.error(this, "Unable to load " + userXML.getName() + " : " + e.getMessage(), e);
        }

        for (File file : usersRolesXML) {
            try{
				HibernateUtil.closeSession(); // todo: why this?
			} catch (DotHibernateException e) {
				Logger.error(this, "Unable to close Session : " + e.getMessage(), e);
			}
            try{
                doXMLFileImport(file, out);
            } catch (Exception e) {
                Logger.error(this, "Unable to load " + file.getName() + " : " + e.getMessage(), e);
            }
        }
        try{
            doXMLFileImport(layoutsPortletsXML, out);
        } catch (Exception e) {
            Logger.error(this, "Unable to load " + layoutsPortletsXML.getName() + " : " + e.getMessage(), e);
        }
        try{
            doXMLFileImport(pluginPropertyXML, out);
        } catch (Exception e) {
            Logger.error(this, "Unable to load " + pluginPropertyXML.getName() + " : " + e.getMessage(), e);
        }
        try {
            doXMLFileImport( logMapperRowXML, out );
        } catch ( Exception e ) {
            Logger.error( this, "Unable to load " + logMapperRowXML.getName() + " : " + e.getMessage(), e );
        }
        try{
            doXMLFileImport(rolesLayoutsXML, out);
        } catch (Exception e) {
            Logger.error(this, "Unable to load " + rolesLayoutsXML.getName() + " : " + e.getMessage(), e);
        }

        try{
            /* Because of the parent check we do at db we need to import
             * folder identifiers first but for the same reason we need to sort them first
             * by parent_path
             */
            final List<Identifier> folderIdents=new ArrayList<Identifier>();
            final XStream xstream = new XStream(new DomDriver(CHARSET));

            // collecting all folder identifiers
            for(File ff : identifiersXML) {
                List<Identifier> idents;
                try(final InputStream input = Files.newInputStream(ff.toPath())){
                    idents = (List<Identifier>)xstream.fromXML(input);
                }
                for(Identifier ident : idents) {
                    if(ident.getAssetType().equals("folder"))
                        folderIdents.add(ident);
                }
            }

            // sorting folder identifiers by parent path in order to pass parent check
            Collections.sort(folderIdents, new Comparator<Identifier>() {
                public int compare(Identifier o1, Identifier o2) {
                    return o1.getParentPath().compareTo(o2.getParentPath());
                }
            });

            // saving folder identifiers
            for(Identifier ident : folderIdents) {
            	if (!SYSTEM_FOLDER_PATH.equals(ident.getParentPath())) {
            		// Lower-case all folder URLs
            		ident.setParentPath(ident.getParentPath().toLowerCase());
                	ident.setAssetName(ident.getAssetName().toLowerCase());
            	}
             Logger.info(this, "Importing folder path "+ident.getParentPath()+ident.getAssetName());
             APILocator.getIdentifierAPI().save(ident);
            }
            HibernateUtil.flush();
            HibernateUtil.closeSession();

            // now we need to save all remaining identifiers (folders already added)
            for(File ff : identifiersXML) {
                try {
                    doXMLFileImport(ff, out, new ObjectFilter() {
                        public boolean includeIt(Object obj) {
                            return !((Identifier)obj).getAssetType().equals("folder");
                        }
                    });
                } catch (Exception e) {
                    Logger.error(this, "Unable to load " + ff.getName() + " : " + e.getMessage(), e);
                }
            }

            HibernateUtil.closeSession();

            // we store here defaultFileType for every folder
            // because of mutual folder <--> structure dependency
            final Map<String,String> fileTypesInodes=new HashMap<String,String>();

            // now we can import folders
            for(File ff : foldersXML) {
                try {
                    doXMLFileImport(ff, out, new ObjectFilter() {
                        public boolean includeIt(Object obj) {
                            Folder f=(Folder)obj;
                            fileTypesInodes.put(f.getInode(), f.getDefaultFileType());
                            f.setDefaultFileType(null);
                            return true;
                        }
                    });
                } catch (Exception e) {
                    Logger.error(this, "Unable to load " + ff.getName() + " : " + e.getMessage(), e);
                }
            }

            HibernateUtil.closeSession();

            // we need content types before contentlets
            // but content types have references to folders and hosts identifiers
            // so, here is the place to do it
            for (File file : contentTypeJson) {
                try {
                    new ContentTypeImportExportUtil().importContentTypes(file);
                } catch (Exception e) {
                    throw new DotStateException("Unable to load contenttypes: " + file,e);
                }
            }

            // updating file_type on folder now that structures were added
            DotConnect dc = new DotConnect();
            for(Entry<String,String> entry : fileTypesInodes.entrySet()) {
                dc.setSQL("update folder set default_file_type=? where inode=?");
                dc.addParam(entry.getValue());
                dc.addParam(entry.getKey());
                dc.loadResult();
            }

            HibernateUtil.closeSession();

            for (File file : relationshipXML) {
                try{
                    doXMLFileImport(file, out);
                } catch (Exception e) {
                    Logger.error(this, "Unable to load relationships from " + file.getName() + " : " + e.getMessage(), e);
                }
            }

            // We have all identifiers, structures and users. Ready to import contentlets!
            for (File file : contentletsXML) {
                try{
                    doXMLFileImport(file, out);
                } catch (Exception e) {
                    Logger.error(this, "Unable to load contentlets from " + file.getName() + " : " + e.getMessage(), e);
                }
            }
        } catch (Exception e) {
            Logger.error(this, "Unable to load contentlet, structures and folders " + e.getMessage(), e);
        }

        for (File file : templatesXML) {
            try{
                HibernateUtil.closeSession();
            } catch (DotHibernateException e) {
                Logger.error(this, "Unable to close Session : " + e.getMessage(), e);
            }
            try{
                doXMLFileImport(file, out);
            } catch (Exception e) {
                Logger.error(this, "Unable to load " + file.getName() + " : " + e.getMessage(), e);
            }
        }

        for (File file : templateContainersXML) {
            try{
                HibernateUtil.closeSession();
            } catch (DotHibernateException e) {
                Logger.error(this, "Unable to close Session : " + e.getMessage(), e);
            }
            try{
                doXMLFileImport(file, out);
            } catch (Exception e) {
                Logger.error(this, "Unable to load " + file.getName() + " : " + e.getMessage(), e);
            }
        }
        for (File file : menuLinksXML) {
            try{
				HibernateUtil.closeSession();
			} catch (DotHibernateException e) {
				Logger.error(this, "Unable to close Session : " + e.getMessage(), e);
			}
            try{
                doXMLFileImport(file, out);
            } catch (Exception e) {
                Logger.error(this, "Unable to load " + file.getName() + " : " + e.getMessage(), e);
            }
        }
        for (File file : containersXML) {
            try{
				HibernateUtil.closeSession();
			} catch (DotHibernateException e) {
				Logger.error(this, "Unable to close Session : " + e.getMessage(), e);
			}
            try{
                doXMLFileImport(file, out);
            } catch (Exception e) {
                Logger.error(this, "Unable to load " + file.getName() + " : " + e.getMessage(), e);
            }
        }
        for (File file : containerStructuresXML) {
            try{
                HibernateUtil.closeSession();
            } catch (DotHibernateException e) {
                Logger.error(this, "Unable to close Session : " + e.getMessage(), e);
            }
            try{
                doXMLFileImport(file, out);
            } catch (Exception e) {
                Logger.error(this, "Unable to load " + file.getName() + " : " + e.getMessage(), e);
            }
        }
        for (File file : treeXMLs) {
            try{
				HibernateUtil.closeSession();
			} catch (DotHibernateException e) {
				Logger.error(this, "Unable to close Session : " + e.getMessage(), e);
			}
            try{
                doXMLFileImport(file, out);
            } catch (Exception e) {
                Logger.error(this, "Unable to load " + file.getName() + " : " + e.getMessage(), e);
            }
        }
        for (File file : analyticSummaryXMLs) {
            try{
				HibernateUtil.closeSession();
			} catch (DotHibernateException e) {
				Logger.error(this, "Unable to close Session : " + e.getMessage(), e);
			}
            try{
                doXMLFileImport(file, out);
            } catch (Exception e) {
                Logger.error(this, "Unable to load " + file.getName() + " : " + e.getMessage(), e);
            }
        }
        for (File file : analyticSummary404XMLs) {
            try{
				HibernateUtil.closeSession();
			} catch (DotHibernateException e) {
				Logger.error(this, "Unable to close Session : " + e.getMessage(), e);
			}
            try{
                doXMLFileImport(file, out);
            } catch (Exception e) {
                Logger.error(this, "Unable to load " + file.getName() + " : " + e.getMessage(), e);
            }
        }
        for (File file : analyticSummaryRefererXMLs) {
            try{
				HibernateUtil.closeSession();
			} catch (DotHibernateException e) {
				Logger.error(this, "Unable to close Session : " + e.getMessage(), e);
			}
            try{
                doXMLFileImport(file, out);
            } catch (Exception e) {
                Logger.error(this, "Unable to load " + file.getName() + " : " + e.getMessage(), e);
            }
        }
        for (File file : analyticSummaryContentXMLs) {
            try{
				HibernateUtil.closeSession();
			} catch (DotHibernateException e) {
				Logger.error(this, "Unable to close Session : " + e.getMessage(), e);
			}
            try{
                doXMLFileImport(file, out);
            } catch (Exception e) {
                Logger.error(this, "Unable to load " + file.getName() + " : " + e.getMessage(), e);
            }
        }
        for (File file : analyticSummaryPagesXMLs) {
            try{
				HibernateUtil.closeSession();
			} catch (DotHibernateException e) {
				Logger.error(this, "Unable to close Session : " + e.getMessage(), e);
			}
            try{
                doXMLFileImport(file, out);
            } catch (Exception e) {
                Logger.error(this, "Unable to load " + file.getName() + " : " + e.getMessage(), e);
            }
        }
        for (File file : analyticSummaryVisitsXMLs) {
            try{
				HibernateUtil.closeSession();
			} catch (DotHibernateException e) {
				Logger.error(this, "Unable to close Session : " + e.getMessage(), e);
			}
            try{
                doXMLFileImport(file, out);
            } catch (Exception e) {
                Logger.error(this, "Unable to load " + file.getName() + " : " + e.getMessage(), e);
            }
        }
        for (File file : dashboardUserPreferencesXMLs) {
            try{
				HibernateUtil.closeSession();
			} catch (DotHibernateException e) {
				Logger.error(this, "Unable to close Session : " + e.getMessage(), e);
			}
            try{
                doXMLFileImport(file, out);
            } catch (Exception e) {
                Logger.error(this, "Unable to load " + file.getName() + " : " + e.getMessage(), e);
            }
        }

        // workflow schemas need to come before permissions
        if(workflowSchemaFile != null){
        	try{
        		WorkflowImportExportUtil.getInstance().importWorkflowExport(workflowSchemaFile);

        	}catch(Exception e){
        		 Logger.error(this, "Unable to import workflowSchemaFile" + e.getMessage(), e);
        	}
        }

        for (File file : permissionXMLs) {
            try{
				HibernateUtil.closeSession();
			} catch (DotHibernateException e) {
				Logger.error(this, "Unable to close Session : " + e.getMessage(), e);
			}
            try{
                doXMLFileImport(file, out);
            } catch (Exception e) {
                Logger.error(this, "Unable to load " + file.getName() + " : " + e.getMessage(), e);
            }
        }

        // finally as all assets are loaded we can import versionInfo files
        for (File file : versionInfoFilesXML) {
            try{
                HibernateUtil.closeSession();
            } catch (DotHibernateException e) {
                Logger.error(this, "Unable to close Session : " + e.getMessage(), e);
            }
            try{
                doXMLFileImport(file, out);
            } catch (Exception e) {
                Logger.error(this, "Unable to load " + file.getName() + " : " + e.getMessage(), e);
            }
        }
        // We install rules after Version info.
        if(ruleFile != null){
            try{
                RulesImportExportUtil.getInstance().importRules(ruleFile);
            }catch(Exception e){
                Logger.error(this, "Unable to import ruleFile: " + e.getMessage(), e);
            }
        }
        for (File file : workFlowTaskXML) {
            try{
                HibernateUtil.closeSession();
            } catch (DotHibernateException e) {
                Logger.error(this, "Unable to close Session : " + e.getMessage(), e);
            }
            try{
                doXMLFileImport(file, out);
            } catch (Exception e) {
                Logger.error(this, "Unable to load " + file.getName() + " : " + e.getMessage(), e);
            }
        }
        for (File file : workFlowHistoryXML) {
            try{
                HibernateUtil.closeSession();
            } catch (DotHibernateException e) {
                Logger.error(this, "Unable to close Session : " + e.getMessage(), e);
            }
            try{
                doXMLFileImport(file, out);
            } catch (Exception e) {
                Logger.error(this, "Unable to load " + file.getName() + " : " + e.getMessage(), e);
            }
        }
        for (File file : workFlowCommentXML) {
            try{
                HibernateUtil.closeSession();
            } catch (DotHibernateException e) {
                Logger.error(this, "Unable to close Session : " + e.getMessage(), e);
            }
            try{
                doXMLFileImport(file, out);
            } catch (Exception e) {
                Logger.error(this, "Unable to load " + file.getName() + " : " + e.getMessage(), e);
            }
        }
        for (File file : workFlowTaskFilesXML) {
            try{
                HibernateUtil.closeSession();
            } catch (DotHibernateException e) {
                Logger.error(this, "Unable to close Session : " + e.getMessage(), e);
            }
            try{
                doXMLFileImport(file, out);
            } catch (Exception e) {
                Logger.error(this, "Unable to load " + file.getName() + " : " + e.getMessage(), e);
            }
        }

        for (File file : tagFiles) {
            try{
                HibernateUtil.closeSession();
            } catch (DotHibernateException e) {
                Logger.error(this, "Unable to close Session : " + e.getMessage(), e);
            }
            try{
                doXMLFileImport(file, out);
            } catch (Exception e) {
                Logger.error(this, "Unable to load " + file.getName() + " : " + e.getMessage(), e);
            }
        }

        cleanUpDBFromImport();
        if(hasAssetDir && assetDir!= null && assetDir.exists()) {
            copyAssetDir(assetDir);
        }
        out.println("Done Importing");
        deleteTempFiles();

        try {
            HibernateUtil.closeAndCommitTransaction();
        } catch (DotHibernateException e) {
            Logger.error(this, e.getMessage(),e);
        }

        MaintenanceUtil.flushCache();
        ReindexThread.startThread(Config.getIntProperty("REINDEX_THREAD_SLEEP", 500), Config.getIntProperty("REINDEX_THREAD_INIT_DELAY", 5000));

        ContentletAPI conAPI = APILocator.getContentletAPI();
        Logger.info(this, "Building Initial Index");
        try {
            APILocator.getContentletIndexAPI().getRidOfOldIndex();
        } catch (DotDataException e1) {
            Logger.warn(this, "Exception trying to delete old indexes",e1);
        }

        //Initializing felix
        OSGIUtils.initializeOsgi(Config.CONTEXT);

        //Reindexing the recently added content
        conAPI.refreshAllContent();
        long recordsToIndex = 0;
        try {
            recordsToIndex = APILocator.getDistributedJournalAPI().recordsLeftToIndexForServer();
            Logger.info(this, "Records left to index : " + recordsToIndex);
        } catch (DotDataException e) {
            Logger.error(ImportExportUtil.class,e.getMessage() + " while trying to get the number of records left to index",e);
        }
        int counter = 0;

        while(recordsToIndex > 0){
            if(counter > 600){
                try {
                    Logger.info(this, "Records left to index : " + APILocator.getDistributedJournalAPI().recordsLeftToIndexForServer());
                } catch (DotDataException e) {
                    Logger.error(ImportExportUtil.class,e.getMessage() + " while trying to get the number of records left to index",e);
                }
                counter = 0;
            }
            if(counter % 100 == 0){
                try{
                    recordsToIndex = APILocator.getDistributedJournalAPI().recordsLeftToIndexForServer();
                } catch (DotDataException e) {
                    Logger.error(ImportExportUtil.class,e.getMessage() + " while trying to get the number of records left to index",e);
                }
            }
            try{
                Thread.sleep(100);
            }catch (Exception e) {
                Logger.debug(this, "Cannot sleep : ", e);
            }
            counter++;
        }
        Logger.info(this, "Finished Building Initial Index");
        ReindexThread.stopThread();

        CacheLocator.getCacheAdministrator().flushAll();
        MaintenanceUtil.deleteStaticFileStore();
        MaintenanceUtil.deleteMenuCache();
    }

    /**
     *
     * @param fromAssetDir
     * @throws IOException
     */
    private void copyAssetDir(File fromAssetDir) throws IOException{
        File ad;
        if(!UtilMethods.isSet(assetRealPath)){
            ad = new File(FileUtil.getRealPath(assetPath));
        }else{
            ad = new File(assetRealPath);
        }
        ad.mkdirs();
        String[] fileNames = fromAssetDir.list();
        for (int i = 0; i < fileNames.length; i++) {
            File f = new File(fromAssetDir.getPath() + File.separator + fileNames[i]);
            if(f.getName().equals(".svn")){
                continue;
            }
            if(f.getName().equals("license.dat")){
                continue;
            }
            if(f.isDirectory()){
                FileUtil.copyDirectory(f.getPath(), ad.getPath() + File.separator + f.getName());
            }else{
                FileUtil.copyFile(f.getPath(), ad.getPath() + File.separator + f.getName());
            }
        }
    }

	/**
	 * Deletes all files from the backupTempFilePath
	 */
    private void deleteTempFiles() {
        File f = new File(backupTempFilePath);
        String[] _tempFiles = f.list();
        if(_tempFiles != null){
            for (int i = 0; i < _tempFiles.length; i++) {
                f = new File(backupTempFilePath + "/" + _tempFiles[i]);
                f.delete();
            }
        }
    }

	/**
	 * This is not completed should delete all the dotcms data from an install
	 */
    private void deleteDotCMS() {
        try {
            /* get a list of all our tables */
            final ArrayList<String> _tablesToDelete = new ArrayList<String>();
            Map map =null;

            try {
                map = HibernateUtil.getSession().getSessionFactory().getAllClassMetadata();
            } catch (DotHibernateException e) {
                Logger.error(this,e.getMessage(),e);
            }

            Iterator it = map.entrySet().iterator();
            while (it.hasNext()) {
                Map.Entry pairs = (Map.Entry) it.next();
                AbstractEntityPersister cmd = (AbstractEntityPersister) pairs.getValue();
                String tableName = cmd.getTableName();

                if(!tableName.equalsIgnoreCase("inode")
                        && !tableName.equalsIgnoreCase("plugin")
                        && !tableName.equalsIgnoreCase("plugin_property")
                        && !tableName.equalsIgnoreCase("cms_layouts_portlets")
                        && !tableName.equalsIgnoreCase("layouts_cms_roles")
                        && !tableName.equalsIgnoreCase("users_cms_roles")
                        && !tableName.equalsIgnoreCase("cms_role")
                        && !tableName.equalsIgnoreCase("cms_layout")
                        && !tableName.equalsIgnoreCase("analytic_summary")
                        && !tableName.equalsIgnoreCase("analytic_summary_content")
                        && !tableName.equalsIgnoreCase("analytic_summary_period")
                        && !tableName.equalsIgnoreCase("structure")
                        && !tableName.equalsIgnoreCase("folder")
                        && !tableName.equalsIgnoreCase("identifier")
                        && !tableName.equalsIgnoreCase("inode")){
                    _tablesToDelete.add(tableName);
                }
            }
            //these tables should be deleted in this order to avoid conflicts with foreign keys
            _tablesToDelete.add("cms_layouts_portlets");
            _tablesToDelete.add("layouts_cms_roles");
            _tablesToDelete.add("users_cms_roles");
            _tablesToDelete.add("cms_role");
            _tablesToDelete.add("cms_layout");
            _tablesToDelete.add("analytic_summary_content");
            _tablesToDelete.add("analytic_summary");
            _tablesToDelete.add("analytic_summary_period");
            _tablesToDelete.add("structure");
            _tablesToDelete.add("folder");
            _tablesToDelete.add("identifier");
            _tablesToDelete.add("inode");;
            _tablesToDelete.add("user_");
            _tablesToDelete.add("company");
            _tablesToDelete.add("counter");
            _tablesToDelete.add("image");
            _tablesToDelete.add("portlet");
            _tablesToDelete.add("portletpreferences");
            _tablesToDelete.add("address");
            _tablesToDelete.add("address");
            _tablesToDelete.add("plugin_property");
            _tablesToDelete.add("plugin");
            _tablesToDelete.add("pollschoice");
            _tablesToDelete.add("pollsdisplay");
            _tablesToDelete.add("pollsquestion");
            _tablesToDelete.add("pollsvote");

            for (String table : _tablesToDelete) {
                Logger.info(this, "About to delete all records from " + table);
                this.deleteTable(table);
                Logger.info(this, "Deleted all records from " + table);
            }
        } catch (HibernateException e) {
            Logger.error(this,e.getMessage(),e);
        }

        final File assetDirectory = (!UtilMethods.isSet(assetRealPath))?
            new File(FileUtil.getRealPath(assetPath)):
            new File(assetRealPath);

        assetDirectory.mkdirs();

    }

    @WrapInTransaction
    private void deleteTable (final String table) {

        final DotConnect dotConnect = new DotConnect();
        dotConnect.setSQL("delete from " + table);
        dotConnect.getResult();
    }

    interface ObjectFilter {
        boolean includeIt(Object obj);
    }

	/**
	 * This method takes an XML file and will try to import it via XStream and
	 * Hibernate.
	 *
	 * @param f
	 *            - File to be parsed and imported.
	 * @param out
	 *            - Printwriter to write responses to Reponse Printwriter so
	 *            this method can write to screen.
	 */
    private void doXMLFileImport(File f, PrintWriter out) throws Exception {
        doXMLFileImport(f, out, null);
    }

    /**
     * This method takes an XML file and will try to import it via XStream and
	 * Hibernate.
	 *
	 * @param f
	 *            - File to be parsed and imported.
	 * @param out
	 *            - Printwriter to write responses to Reponse Printwriter so
	 *            this method can write to screen.
     * @param filter
     * @throws DotDataException
     * @throws HibernateException
     */
    private void doXMLFileImport(File f, PrintWriter out, ObjectFilter filter)throws Exception {
        if( f ==null){
            return;
        }

        Reader charStream = null;
        try {
            XStream _xstream = null;
            String _className = null;
            Class _importClass = null;
            HibernateUtil _dh = null;

            boolean counter = false;
            boolean image = false;
            boolean portlet = false;
            boolean logsMappers = false;
            boolean portletpreferences = false;
            boolean address = false;


            Logger.debug(this, "**** Importing the file: " + f + " *****");

            /* if we have a multipart import file */
            Pattern p = Pattern.compile("_[0-9]{8}");
            Matcher m  = p.matcher(f.getName());
            if(m.find()){
                _className = f.getName().substring(0, f.getName().lastIndexOf("_"));
            }
            else{
                _className = f.getName().substring(0, f.getName().lastIndexOf("."));
            }

            if(_className.equals("Counter")){
                counter = true;
            }else if(_className.equals("Image")){
                image = true;
            }else if(_className.equals("Portlet")){
                portlet = true;
            }else if(_className.equals("LogsMappers")){
                logsMappers = true;
            }else if(_className.equals("Portletpreferences")){
                portletpreferences = true;
            }else if(_className.equals("Address")){
                address = true;
            }else{
                try{
                    _importClass = Class.forName(_className);
                }catch (Exception e) {
                    Logger.error(this, "Class not found " + _className);
                    return;
                }
            }
            _xstream = new XStream(new DomDriver(CHARSET));
            out.println("Importing:\t" + _className);
            Logger.info(this, "Importing:\t" + _className);

            try{
                charStream = new InputStreamReader(Files.newInputStream(f.toPath()), CHARSET);
            }catch (IOException uet) {
                Logger.error(this, "Reader doesn't not recoginize Encoding type: ", uet);
            }
            List l = new ArrayList();
            try{
                List all = (List) _xstream.fromXML(charStream);
                if(filter!=null) {
                    for(Object obj : all)
                        if(filter.includeIt(obj))
                            l.add(obj);
                }
                else {
                    l = all;
                }
            }catch(Exception e){
                Logger.error(this, "Unable to import " + _className, e);
            }
            out.println("Found :\t" + l.size() + " " + _className + "(s)");
            Logger.info(this, "Found :\t" + l.size() + " " + _className + "(s)");
            if(address){
                for (int j = 0; j < l.size(); j++) {
                    final HashMap<String, String> dcResults = (HashMap<String,String>)l.get(j);
                    LocalTransaction.wrap(() -> {

                        final DotConnect dc = new DotConnect();
                        dc.setSQL("insert into address values (?,?,?,?,?,?,?,?,?,?,?,?,?,?,?,?,?,?,?)");
                        dc.addParam(dcResults.get("addressid"));
                        dc.addParam(dcResults.get("companyid"));
                        dc.addParam(dcResults.get("userid"));
                        dc.addParam(dcResults.get("username"));
                        dc.addParam(dcResults.get("createDate"));
                        dc.addParam(dcResults.get("ModifiedDate"));
                        dc.addParam(dcResults.get("classname"));
                        dc.addParam(dcResults.get("classpk"));
                        dc.addParam(dcResults.get("description"));
                        dc.addParam(dcResults.get("street1"));
                        dc.addParam(dcResults.get("street2"));
                        dc.addParam(dcResults.get("city"));
                        dc.addParam(dcResults.get("state"));
                        dc.addParam(dcResults.get("zip"));
                        dc.addParam(dcResults.get("country"));
                        dc.addParam(dcResults.get("phone"));
                        dc.addParam(dcResults.get("fax"));
                        dc.addParam(dcResults.get("cell"));
                        dc.addParam(UtilMethods.isSet(dcResults.get("priority")) ? Integer.parseInt(dcResults.get("priority")) : null);
                        dc.getResults();
                    });

                }
            }else if(counter){
                for (int j = 0; j < l.size(); j++) {
                    final HashMap<String, String> dcResults = (HashMap<String,String>)l.get(j);
                    LocalTransaction.wrap(() -> {
                        DotConnect dc = new DotConnect();
                        dc.setSQL("insert into counter values (?,?)");
                        dc.addParam(dcResults.get("name"));
                        dc.addParam(Integer.valueOf(dcResults.get("currentid")));
                        dc.getResults();
                    });
                }
            }else if(image){
                /*
                 * The changes in this part were made for Oracle databases. Oracle has problems when
                 * getString() method is called on a LONG field on an Oracle database. Because of this,
                 * the object is loaded from liferay and DotConnect is not used
                 */
                for (int j = 0; j < l.size(); j++) {
                    final Image im = (Image)l.get(j);
                    LocalTransaction.wrap(() -> {
                        DotConnect dc = new DotConnect();
                        dc.setSQL("insert into image values (?,?)");
                        if (!UtilMethods.isSet(im.getImageId()) && DbConnectionFactory.isOracle()) {
                            return;
                        }
                        dc.addParam(im.getImageId());
                        dc.addParam(im.getText());
                        dc.getResults();
                    });
                }
            }else if(portlet){
                for (int j = 0; j < l.size(); j++) {
                    final HashMap<String, String> dcResults = (HashMap<String,String>)l.get(j);
                    LocalTransaction.wrap(() -> {
                        DotConnect dc = new DotConnect();
                        StringBuffer sb = new StringBuffer("insert into portlet values (?,?,?,?,");
                        if(dcResults.get("narrow").equalsIgnoreCase("f") || dcResults.get("narrow").equalsIgnoreCase("false") || dcResults.get("narrow").equalsIgnoreCase("0") || dcResults.get("narrow").equals(DbConnectionFactory.getDBFalse()))
                            sb.append(DbConnectionFactory.getDBFalse() + ",?,");
                        else
                            sb.append(DbConnectionFactory.getDBTrue() + ",?,");
                        if(dcResults.get("active_").equalsIgnoreCase("f") || dcResults.get("active_").equalsIgnoreCase("false") || dcResults.get("active_").equalsIgnoreCase("0") || dcResults.get("active_").equals(DbConnectionFactory.getDBFalse()))
                            sb.append(DbConnectionFactory.getDBFalse() + ")");
                        else
                            sb.append(DbConnectionFactory.getDBTrue() + ")");
                        dc.setSQL(sb.toString());
                        dc.addParam(dcResults.get("portletid"));
                        dc.addParam(dcResults.get("groupid"));
                        dc.addParam(dcResults.get("companyid"));
                        dc.addParam(dcResults.get("defaultpreferences"));
                        dc.addParam(dcResults.get("roles"));
                        dc.getResults();
                    });
                }
            }else if(logsMappers){
                for ( int j = 0; j < l.size(); j++ ) {
                    final LogMapperRow logMapperRow = ( LogMapperRow ) l.get( j );
                    LocalTransaction.wrap(() -> {
                        DotConnect dc = new DotConnect();
                        dc.setSQL("insert into log_mapper values (?,?,?)");
                        dc.addParam(logMapperRow.getEnabled() ? 1 : 0);
                        dc.addParam(logMapperRow.getLog_name());
                        dc.addParam(logMapperRow.getDescription());
                        dc.getResults();
                    });
                }
            }else if(portletpreferences){
                /*
                 * The changes in this part were made for Oracle databases. Oracle has problems when
                 * getString() method is called on a LONG field on an Oracle database. Because of this,
                 * the object is loaded from liferay and DotConnect is not used
                 */
                for (int j = 0; j < l.size(); j++) {
                    final PortletPreferences portletPreferences = (PortletPreferences)l.get(j);
                    LocalTransaction.wrap(() -> {
                        DotConnect dc = new DotConnect();
                        dc.setSQL("insert into portletpreferences values (?,?,?,?)");
                        dc.addParam(portletPreferences.getPortletId());
                        dc.addParam(portletPreferences.getUserId());
                        dc.addParam(portletPreferences.getLayoutId());
                        dc.addParam(portletPreferences.getPreferences());
                        dc.getResults();
                    });
                }
            }else if (_importClass.equals(User.class)) {
                for (int j = 0; j < l.size(); j++) {
                    User u = (User)l.get(j);
                    u.setModified(true);
                    if(!u.isDefaultUser() && !u.getUserId().equals("system")){
                        try {
                            User u1 = APILocator.getUserAPI().createUser(u.getUserId(), u.getEmailAddress());
                            u.setUserId(u1.getUserId());
                            u.setEmailAddress(u.getEmailAddress());
                        } catch (DuplicateUserException e) {
                            Logger.info(this, "user already exists going to update");
                            u = loadUserFromIdOrEmail(u);
                        }

                        APILocator.getUserAPI().save(u,APILocator.getUserAPI().getSystemUser(),false);
                    }else{
                        Logger.info(this, "");
                    }
                }
            } else if (_importClass.equals(Company.class)) {
                for (int j = 0; j < l.size(); j++) {
                    Company c = (Company)l.get(j);
                    try {
                        c.setModified(true);
                        CompanyManagerUtil.updateCompany(c);
                    } catch (SystemException e) {
                        throw new DotDataException("Unable to load company",e);
                    }
                }
            }else {
                String id;
                if (_importClass.equals(Identifier.class)){
                    id = "id";
                }else if (_importClass.equals(Relationship.class)){
                    id = "inode";
                }else{
                    _dh = new HibernateUtil(_importClass);
                    id = HibernateUtil.getSession().getSessionFactory().getClassMetadata(_importClass).getIdentifierPropertyName();
                    HibernateUtil.getSession().close();
                }

                boolean identityOn = false;
                String cName = _className.substring(_className.lastIndexOf(".") + 1);
                String tableName = "";
                if(classesWithIdentity.contains(cName) && DbConnectionFactory.isMsSql() && !cName.equalsIgnoreCase("inode")){
                    tableName = tableNames.get(cName);
                    turnIdentityOnMSSQL(tableName);
                    identityOn = true;
                }
                for (int j = 0; j < l.size(); j++) {
                    Object obj = l.get(j);
                    if(l.get(j) instanceof com.dotmarketing.portlets.contentlet.business.Contentlet && DbConnectionFactory.isMsSql()){
                        com.dotmarketing.portlets.contentlet.business.Contentlet contentlet = (com.dotmarketing.portlets.contentlet.business.Contentlet)l.get(j);
                        changeDateForSQLServer(contentlet, out);
                    }

                    if (UtilMethods.isSet(id)) {
                        String prop = BeanUtils.getProperty(obj, id);
                        try {
                            if(id.substring(id.length()-2,id.length()).equalsIgnoreCase("id")){
                                if(obj instanceof Identifier){
                                	Identifier identifier = Identifier.class.cast(obj);
                                	// Lower-case all URLs and asset names
                                	if (!SYSTEM_FOLDER_PATH.equals(identifier.getParentPath())) {
	                                	identifier.setParentPath(identifier.getParentPath().toLowerCase());
	                                	identifier.setAssetName(identifier.getAssetName().toLowerCase());
                                	}
                                    LocalTransaction.wrap(() -> APILocator.getIdentifierAPI().save(identifier));
                                }else{
                                    HibernateUtil.startTransaction();
                                    Logger.debug(this, "Saving the object: " +
                                                obj.getClass() + ", with the id: " + prop);
                                    Long myId = new Long(Long.parseLong(prop));
                                    HibernateUtil.saveWithPrimaryKey(obj, myId);
                                    HibernateUtil.closeAndCommitTransaction();
                                }

                            } else {
                                if(obj instanceof Relationship){
                                  LocalTransaction.wrap(() -> APILocator.getRelationshipAPI().create(Relationship.class.cast(obj)));
                                } else {
                                    HibernateUtil.startTransaction();
                                    Logger.debug(this, "Saving the object: " +
                                            obj.getClass() + ", with the id: " + prop);

<<<<<<< HEAD
                                    HibernateUtil.saveWithPrimaryKey(obj, prop);

                                    HibernateUtil.closeAndCommitTransaction();
                                }
=======
								HibernateUtil.saveWithPrimaryKey(obj, prop);

                                HibernateUtil.closeAndCommitTransaction();
>>>>>>> c180b7f2
                            }
                        } catch (Exception e) {
                            try {

                                if (obj != null && !(obj instanceof Identifier)){
                                    HibernateUtil.startTransaction();
                                    Logger.debug(this, "Error on trying to save: " +
                                            e.getMessage()
                                            + ", trying to Save the object again: " +
                                            obj.getClass() + ", with the id: " + prop);

                                    HibernateUtil.saveWithPrimaryKey(obj, prop);
                                    HibernateUtil.closeAndCommitTransaction();
                                }
                            }catch (Exception ex) {
                                Logger.debug(this, "Usually not a problem can be that duplicate data or many times a row of data that is created by the system and is trying to be imported again : " + ex.getMessage(), ex);
                                Logger.warn(this, "Usually not a problem can be that duplicate data or many times a row of data that is created by the system and is trying to be imported again : " + ex.getMessage());
                                Logger.info(this, "Problematic object: "+obj+" prop:"+prop);
                                Logger.info(this, _xstream.toXML(obj));

                                try{
                                    HibernateUtil.rollbackTransaction();
                                    HibernateUtil.closeSession();
                                }catch (Exception e1) {}
                                continue;
                            }
                        }
                    } else {
                        if(obj instanceof Tree){
                            final Tree t = (Tree) obj;
                            LocalTransaction.wrap(() -> {

                                DotConnect dc = new DotConnect();
                                List<String> inodeList = new ArrayList<String>();
                                dc.setSQL("select inode from inode where inode = ? or inode = ?");
                                dc.addParam(t.getParent());
                                dc.addParam(t.getChild());
                                inodeList = dc.getResults();
                                dc.setSQL("select id from identifier where id = ? or id = ?");
                                dc.addParam(t.getParent());
                                dc.addParam(t.getChild());
                                inodeList.addAll(dc.getResults());
                                if(inodeList.size() > 1){
                                    HibernateUtil.save(obj);
                                }
                                else {
                                    Logger.warn(this.getClass(), "Can't import tree- no matching inodes: {parent=" + t.getParent() + ", child=" + t.getChild() +"}");
                                }
                            });
                        }
                        else if(obj instanceof MultiTree){
                            final MultiTree t = (MultiTree) obj;
                            LocalTransaction.wrap(() -> {

                                MultiTreeFactory.saveMultiTree(t);
                            });
                        } else{
                            try {

                                Logger.debug(this, "Saving the object: " +
                                        obj.getClass() + ", with the values: " + obj);

                                HibernateUtil.startTransaction();
                                HibernateUtil.save(obj);
                                HibernateUtil.closeAndCommitTransaction();
                            } catch (DotHibernateException e) {
                                Logger.error(this,e.getMessage(),e);
                                try {

                                    Logger.debug(this, "Error on trying to save: " +
                                            e.getMessage()
                                            + ", trying to Save the object again: " +
                                            obj.getClass() + ", with the values: " + obj);

                                    HibernateUtil.save(obj);
                                    HibernateUtil.closeAndCommitTransaction();
                                }catch (Exception ex) {
                                    Logger.debug(this, "Usually not a problem can be that duplicate data or many times a row of data that is created by the system and is trying to be imported again : " + ex.getMessage(), ex);
                                    Logger.info(this, "Problematic object: "+obj);
                                    Logger.info(this, _xstream.toXML(obj));

                                    try{
                                        HibernateUtil.rollbackTransaction();
                                        HibernateUtil.closeSession();
                                    }catch (Exception e1) {}
                                    continue;
                                }
                            }
                        }
                    }

                    HibernateUtil.getSession().flush();
                    HibernateUtil.closeSession();
                    try {
                        Thread.sleep(3);
                    } catch (InterruptedException e) {
                        Logger.error(this,e.getMessage(),e);
                    }
                }
                if(identityOn){
                    turnIdentityOffMSSQL(tableName);
                }
            }
        } catch (IllegalAccessException e) {
            Logger.error(this,e.getMessage(),e);
        } catch (InvocationTargetException e) {
            Logger.error(this,e.getMessage(),e);
        } catch (NoSuchMethodException e) {
            Logger.error(this,e.getMessage(),e);
        } catch (SQLException e) {
            Logger.error(this,e.getMessage(),e);
        } catch (DotSecurityException e) {
            Logger.error(this,e.getMessage(),e);
        } finally {
            try {
                if (charStream != null) {
                    charStream.close();
                }
            } catch (IOException e) {
                Logger.error(this,e.getMessage(),e);
            }
        }
    }

    private User loadUserFromIdOrEmail(final User u) throws DotDataException, DotSecurityException {
        User user = null;

        try {
            user = APILocator.getUserAPI().loadUserById
                    (u.getUserId(), APILocator.getUserAPI().getSystemUser(),false);
        } catch (Exception e1) {
            Logger.info(this, "couldn't find user by ID going to lookup by email address");
            user = APILocator.getUserAPI().loadByUserByEmail
                    (u.getEmailAddress(), APILocator.getUserAPI().getSystemUser(),false);
        }

        return user;
    }

    /**
     *
     * @param tableName
     * @throws SQLException
     */
    private void turnIdentityOnMSSQL(String tableName) throws SQLException{
        DotConnect dc = new DotConnect();
        dc.executeStatement("set identity_insert " + tableName + " on");
    }

    /**
     *
     * @param tableName
     * @throws SQLException
     */
    private void turnIdentityOffMSSQL(String tableName) throws SQLException{
        DotConnect dc = new DotConnect();
        dc.executeStatement("set identity_insert " + tableName + " off");
    }

    /**
     *
     */
    private void cleanUpDBFromImport(){
        DotConnect dc = new DotConnect();
        try {
            if(DbConnectionFactory.isMsSql()){
            }else if(DbConnectionFactory.isOracle()){
                for (String clazz : classesWithIdentity) {
                    String tableName = tableNames.get(clazz);
                    dc.setSQL("drop sequence " + sequences.get(tableName));
                    dc.getResults();
                    dc.setSQL("select max(" + tableIDColumns.get(tableName) + ") as maxID from " + tableName);
                    ArrayList<HashMap<String, String>> results = dc.getResults();
                    int max = dc.getResults().size() == 0 ? 0 : Parameter.getInt(dc.getString("maxID"),1);
                    dc.setSQL("CREATE SEQUENCE " + sequences.get(tableName) + " MINVALUE 1 START WITH " + (max + 100) + " INCREMENT BY 1");
                    dc.getResults();
                }
            }else if(DbConnectionFactory.isPostgres()){
                for (String clazz : classesWithIdentity) {
                    String tableName = tableNames.get(clazz);
                    dc.setSQL("select max(" + tableIDColumns.get(tableName) + ") as maxID from " + tableName);
                    ArrayList<HashMap<String, String>> results = dc.getResults();
                    int max = dc.getResults().size() == 0 ? 0 : Parameter.getInt(dc.getString("maxID"),1);
                    dc.setSQL("alter sequence " + sequences.get(tableName) + " restart with " + (max + 1));
                    dc.getResults();
                }
            }
        } catch (DotDataException e) {
            Logger.error(this,"cleanUpDBFromImport failed:"+ e, e);
        }
    }

    /**
     *
     * @return
     */
    public String getBackupTempFilePath() {
        return backupTempFilePath;
    }

    /**
     *
     * @param backupTempFilePath
     */
    public void setBackupTempFilePath(String backupTempFilePath) {
        this.backupTempFilePath = backupTempFilePath;
    }

    /**
     *
     * @param zipFile
     * @return
     */
    public boolean validateZipFile(File zipFile){
        String tempdir = getBackupTempFilePath();
        try {
            deleteTempFiles();

            File ftempDir = new File(tempdir);
            ftempDir.mkdirs();
            File tempZip = new File(tempdir + File.separator + zipFile.getName());
            tempZip.createNewFile();

            try (final ReadableByteChannel inputChannel = Channels.newChannel(Files.newInputStream(zipFile.toPath()));
                    final WritableByteChannel outputChannel = Channels.newChannel(Files.newOutputStream(tempZip.toPath()))){

                FileUtil.fastCopyUsingNio(inputChannel, outputChannel);
            }

            /*
             * Unzip zipped backups
             */
            if (zipFile != null && zipFile.getName().toLowerCase().endsWith(".zip")) {
                ZipFile z = new ZipFile(zipFile);
                ZipUtil.extract(z, new File(backupTempFilePath));
            }
            return true;
        } catch (Exception e) {
            Logger.error(this,"Error with file",e);
            return false;
        }
    }

    /**
     *
     * @param date
     * @return
     */
    private boolean validateDate(Date date){
        java.util.Calendar calendar = java.util.Calendar.getInstance();
        calendar.set(1753, 01, 01);
        boolean validated = true;
        if(date != null && date.before(calendar.getTime()) ){
            validated = false;
        }
        return validated;
    }

    /**
     *
     * @param contentlet
     * @param out
     */
    private void changeDateForSQLServer(com.dotmarketing.portlets.contentlet.business.Contentlet contentlet, PrintWriter out){
        if(!validateDate(contentlet.getDate1())){
            contentlet.setDate1(new Date());
            out.println("Unsupported data in SQL Server, so changed date to current date for contentlet with inode ");
        }
        if(!validateDate(contentlet.getDate2())){
            contentlet.setDate2(new Date());
            out.println("Date changed to current date");
        }
        if(!validateDate(contentlet.getDate3())){
            contentlet.setDate3(new Date());
            out.println("Date changed to current date");
        }
        if(!validateDate(contentlet.getDate4())){
            contentlet.setDate4(new Date());
            out.println("Date changed to current date");
        }
        if(!validateDate(contentlet.getDate5())){
            contentlet.setDate5(new Date());
            out.println("Date changed to current date");
        }
        if(!validateDate(contentlet.getDate6())){
            contentlet.setDate6(new Date());
            out.println("Date changed to current date");
        }
        if(!validateDate(contentlet.getDate7())){
            contentlet.setDate7(new Date());
            out.println("Date changed to current date");
        }
        if(!validateDate(contentlet.getDate8())){
            contentlet.setDate8(new Date());
            out.println("Date changed to current date");
        }
        if(!validateDate(contentlet.getDate9())){
            contentlet.setDate9(new Date());
            out.println("Date changed to current date");
        }
        if(!validateDate(contentlet.getDate10())){
            contentlet.setDate10(new Date());
            out.println("Date changed to current date");
        }
        if(!validateDate(contentlet.getDate11())){
            contentlet.setDate11(new Date());
            out.println("Date changed to current date");
        }
        if(!validateDate(contentlet.getDate12())){
            contentlet.setDate12(new Date());
            out.println("Date changed to current date");
        }
        if(!validateDate(contentlet.getDate13())){
            contentlet.setDate13(new Date());
            out.println("Date changed to current date");
        }
        if(!validateDate(contentlet.getDate14())){
            contentlet.setDate14(new Date());
            out.println("Date changed to current date");
        }
        if(!validateDate(contentlet.getDate15())){
            contentlet.setDate15(new Date());
            out.println("Date changed to current date");
        }
        if(!validateDate(contentlet.getDate16())){
            contentlet.setDate16(new Date());
            out.println("Date changed to current date");
        }
        if(!validateDate(contentlet.getDate17())){
            contentlet.setDate17(new Date());
            out.println("Date changed to current date");
        }
        if(!validateDate(contentlet.getDate18())){
            contentlet.setDate18(new Date());
            out.println("Date changed to current date");
        }
        if(!validateDate(contentlet.getDate19())){
            contentlet.setDate19(new Date());
            out.println("Date changed to current date");
        }
        if(!validateDate(contentlet.getDate20())){
            contentlet.setDate20(new Date());
            out.println("Date changed to current date");
        }
        if(!validateDate(contentlet.getDate21())){
            contentlet.setDate21(new Date());
            out.println("Date changed to current date");
        }
        if(!validateDate(contentlet.getDate22())){
            contentlet.setDate22(new Date());
            out.println("Date changed to current date");
        }
        if(!validateDate(contentlet.getDate23())){
            contentlet.setDate23(new Date());
            out.println("Date changed to current date");
        }
        if(!validateDate(contentlet.getDate24())){
            contentlet.setDate24(new Date());
            out.println("Date changed to current date");
        }
        if(!validateDate(contentlet.getDate25())){
            contentlet.setDate25(new Date());
            out.println("Date changed to current date");
        }
    }

}<|MERGE_RESOLUTION|>--- conflicted
+++ resolved
@@ -123,12 +123,8 @@
     private File workflowSchemaFile = null;
     private File ruleFile = null;
     private List<File> contentTypeJson = new ArrayList<File>();
-<<<<<<< HEAD
     private List<File> relationshipXML = new ArrayList<File>();
     
-=======
-
->>>>>>> c180b7f2
     private static final String CHARSET = UtilMethods.getCharsetConfiguration();
     private static final String SYSTEM_FOLDER_PATH = "/System folder";
 
@@ -1356,17 +1352,10 @@
                                     HibernateUtil.startTransaction();
                                     Logger.debug(this, "Saving the object: " +
                                             obj.getClass() + ", with the id: " + prop);
-
-<<<<<<< HEAD
                                     HibernateUtil.saveWithPrimaryKey(obj, prop);
 
                                     HibernateUtil.closeAndCommitTransaction();
                                 }
-=======
-								HibernateUtil.saveWithPrimaryKey(obj, prop);
-
-                                HibernateUtil.closeAndCommitTransaction();
->>>>>>> c180b7f2
                             }
                         } catch (Exception e) {
                             try {
