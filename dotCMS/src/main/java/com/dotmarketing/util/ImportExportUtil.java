/**
 *
 */
package com.dotmarketing.util;

import java.io.BufferedInputStream;
import java.io.File;
import java.io.FileInputStream;
import java.io.FileNotFoundException;
import java.io.FileOutputStream;
import java.io.FilenameFilter;
import java.io.IOException;
import java.io.InputStreamReader;
import java.io.PrintWriter;
import java.io.Reader;
import java.io.UnsupportedEncodingException;
import java.lang.reflect.InvocationTargetException;
import java.nio.channels.FileChannel;
import java.sql.SQLException;
import java.util.ArrayList;
import java.util.Collections;
import java.util.Comparator;
import java.util.Date;
import java.util.HashMap;
import java.util.Iterator;
import java.util.List;
import java.util.Map;
import java.util.Map.Entry;
import java.util.regex.Matcher;
import java.util.regex.Pattern;
import java.util.zip.ZipFile;

import com.dotcms.repackage.net.sf.hibernate.HibernateException;
import com.dotcms.repackage.net.sf.hibernate.persister.AbstractEntityPersister;
import com.dotcms.repackage.org.apache.commons.beanutils.BeanUtils;
import com.dotmarketing.beans.Identifier;
import com.dotmarketing.beans.Tree;
import com.dotmarketing.business.APILocator;
import com.dotmarketing.business.CacheLocator;
import com.dotmarketing.business.DotStateException;
import com.dotmarketing.business.DuplicateUserException;
import com.dotmarketing.business.Role;
import com.dotmarketing.common.db.DotConnect;
import com.dotmarketing.common.reindex.ReindexThread;
import com.dotmarketing.db.DbConnectionFactory;
import com.dotmarketing.db.HibernateUtil;
import com.dotmarketing.exception.DotDataException;
import com.dotmarketing.exception.DotHibernateException;
import com.dotmarketing.exception.DotSecurityException;
import com.dotmarketing.logConsole.model.LogMapperRow;
import com.dotmarketing.portlets.contentlet.business.ContentletAPI;
import com.dotmarketing.portlets.folders.model.Folder;
import com.dotmarketing.portlets.rules.util.RulesImportExportUtil;
import com.dotmarketing.portlets.workflows.util.WorkflowImportExportUtil;
import com.liferay.portal.SystemException;
import com.liferay.portal.ejb.CompanyManagerUtil;
import com.liferay.portal.model.Company;
import com.liferay.portal.model.Image;
import com.liferay.portal.model.PortletPreferences;
import com.liferay.portal.model.User;
import com.liferay.util.FileUtil;
import com.dotcms.contenttype.util.ContentTypeImportExportUtil;
import com.dotcms.repackage.com.thoughtworks.xstream.XStream;
import com.dotcms.repackage.com.thoughtworks.xstream.io.xml.DomDriver;


/**
 * @author Jason Tesser
 * @version 1.6
 *
 */
public class ImportExportUtil {

    /**
     * The path where tmp files are stored. This gets wiped alot
     */
    private String backupTempFilePath = ConfigUtils.getBackupPath()+File.separator+"temp";
    private ArrayList<String> classesWithIdentity = new ArrayList<String>();
    private Map<String, String> sequences;
    private Map<String, String> tableIDColumns;
    private Map<String, String> tableNames;
    private static String assetRealPath = null;
    private static String assetPath = "/assets";
    private File companyXML;
    private File userXML;
    private File rolesLayoutsXML;
    private File layoutsPortletsXML;
    private File pluginPropertyXML;
    private File logMapperRowXML;
    private List<File> dashboardUserPreferencesXMLs = new ArrayList<File>();
    private List<File> analyticSummary404XMLs = new ArrayList<File>();
    private List<File> analyticSummaryRefererXMLs = new ArrayList<File>();
    private List<File> analyticSummaryContentXMLs = new ArrayList<File>();
    private List<File> analyticSummaryXMLs = new ArrayList<File>();
    private List<File> analyticSummaryPagesXMLs = new ArrayList<File>();
    private List<File> analyticSummaryVisitsXMLs = new ArrayList<File>();
    private List<File> roleXMLs = new ArrayList<File>();
    private List<File> usersRolesXML = new ArrayList<File>();
    private List<File> treeXMLs = new ArrayList<File>();
    private List<File> permissionXMLs = new ArrayList<File>();
    private List<File> contentletsXML = new ArrayList<File>();
    private List<File> menuLinksXML = new ArrayList<File>();
<<<<<<< HEAD
    private List<File> structuresXML = new ArrayList<File>();
=======
>>>>>>> e9903ec6
    private List<File> containersXML = new ArrayList<File>();
    private List<File> identifiersXML = new ArrayList<File>();
    private List<File> foldersXML = new ArrayList<File>();
    private List<File> templatesXML = new ArrayList<File>();
    private List<File> templateContainersXML = new ArrayList<File>();
    private List<File> containerStructuresXML = new ArrayList<File>();
    private List<File> versionInfoFilesXML = new ArrayList<File>();
    private List<File> workFlowTaskXML = new ArrayList<File>();
    private List<File> workFlowCommentXML = new ArrayList<File>();
    private List<File> workFlowHistoryXML = new ArrayList<File>();
    private List<File> workFlowTaskFilesXML = new ArrayList<File>();
    private List<File> tagFiles = new ArrayList<File>();
    private File workflowSchemaFile = null;
    private File ruleFile = null;
<<<<<<< HEAD
=======
    private List<File> contentTypeJson = new ArrayList<File>();
>>>>>>> e9903ec6
    
    private static final String CHARSET = UtilMethods.getCharsetConfiguration();

    public ImportExportUtil() {
        MaintenanceUtil.flushCache();
        // Set the asset paths
        try {
            assetRealPath = Config.getStringProperty("ASSET_REAL_PATH");
        } catch (Exception e) { }
        try {
            assetPath = Config.getStringProperty("ASSET_PATH");
        } catch (Exception e) { }
        //classesWithIdentity.add("Inode");
        classesWithIdentity.add("Rating");
        classesWithIdentity.add("dist_journal");
        classesWithIdentity.add("Language");
        classesWithIdentity.add("Permission");
        classesWithIdentity.add("PermissionReference");
        classesWithIdentity.add("UserPreference");
        //classesWithIdentity.add("WebForm");
        classesWithIdentity.add("UsersToDelete");
        //Dashboard Tables
        classesWithIdentity.add("Clickstream404");
        classesWithIdentity.add("DashboardUserPreferences");
        classesWithIdentity.add("DashboardWorkStream");
        classesWithIdentity.add("DashboardSummaryPeriod");
        classesWithIdentity.add("DashboardSummaryReferer");
        classesWithIdentity.add("DashboardSummary404");
        classesWithIdentity.add("DashboardSummaryPage");
        classesWithIdentity.add("DashboardSummary");
        classesWithIdentity.add("DashboardSummaryContent");
        classesWithIdentity.add("DashboardSummaryVisits");

        tableNames = new HashMap<String, String>();
        //tableNames.put("Inode", "inode");
        tableNames.put("Rating", "content_rating");
        tableNames.put("dist_journal", "dist_journal");
        tableNames.put("Language", "language");
        tableNames.put("Permission", "permission");
        tableNames.put("PermissionReference", "permission_reference");
        tableNames.put("UserPreference", "user_preferences");
        //tableNames.put("WebForm", "web_form");
        tableNames.put("UsersToDelete", "users_to_delete");
        //Dashboard Tables
        tableNames.put("Clickstream404","clickstream_404");
        tableNames.put("DashboardUserPreferences", "dashboard_user_preferences");
        tableNames.put("DashboardWorkStream", "analytic_summary_workstream");
        tableNames.put("DashboardSummaryPeriod", "analytic_summary_period");
        tableNames.put("DashboardSummaryReferer", "analytic_summary_referer");
        tableNames.put("DashboardSummary404", "analytic_summary_404");
        tableNames.put("DashboardSummaryPage", "analytic_summary_pages");
        tableNames.put("DashboardSummary", "analytic_summary");
        tableNames.put("DashboardSummaryContent", "analytic_summary_content");
        tableNames.put("DashboardSummaryVisits", "analytic_summary_visits");
        if(DbConnectionFactory.isPostgres() || DbConnectionFactory.isOracle()){
            sequences = new HashMap<String, String>();
            //sequences.put("inode", "inode_seq");
            sequences.put("content_rating", "content_rating_sequence");
            sequences.put("dist_journal", "dist_journal_id_seq");
            sequences.put("language", "language_seq");
            sequences.put("permission", "permission_seq");
            sequences.put("permission_reference", "permission_reference_seq");
            sequences.put("user_preferences", "user_preferences_seq");
            //sequences.put("web_form", "web_form_seq");
            sequences.put("users_to_delete", "user_to_delete_seq");
            //Dashboard Tables
            sequences.put("clickstream_404","clickstream_404_seq");
            sequences.put("dashboard_user_preferences", "dashboard_usrpref_seq");
            sequences.put("analytic_summary_workstream", "workstream_seq");
            sequences.put("analytic_summary_period", "summary_period_seq");
            sequences.put("analytic_summary_referer", "summary_referer_seq");
            sequences.put("analytic_summary_404", "summary_404_seq");
            sequences.put("analytic_summary_pages", "summary_pages_seq");
            sequences.put("analytic_summary", "summary_seq");
            sequences.put("analytic_summary_content", "summary_content_seq");
            sequences.put("analytic_summary_visits", "summary_visits_seq");
            tableIDColumns = new HashMap<String, String>();
            //tableIDColumns.put("inode", "inode");
            tableIDColumns.put("content_rating", "id");
            tableIDColumns.put("dist_journal", "id");
            tableIDColumns.put("language", "id");
            tableIDColumns.put("permission", "id");
            tableIDColumns.put("permission_reference", "id");
            tableIDColumns.put("user_preferences", "id");
            //tableIDColumns.put("web_form", "web_form_id");
            tableIDColumns.put("users_to_delete", "id");
            //Dashboard Tables
            tableIDColumns.put("clickstream_404","clickstream_404_id");
            tableIDColumns.put("dashboard_user_preferences", "id");
            tableIDColumns.put("analytic_summary_workstream", "id");
            tableIDColumns.put("analytic_summary_period", "id");
            tableIDColumns.put("analytic_summary_referer", "id");
            tableIDColumns.put("analytic_summary_404", "id");
            tableIDColumns.put("analytic_summary_pages", "id");
            tableIDColumns.put("analytic_summary", "id");
            tableIDColumns.put("analytic_summary_content", "id");
            tableIDColumns.put("analytic_summary_visits", "id");
        }
    }

    /**
     * Takes a zip file from the temp directory to restore dotCMS data. Currently it will blow away all current data
     * This method cannot currently be run in a transaction. For performance reasons with db drivers and connections it closes the
     * session every so often.
     * @param out A print writer for output
     * @throws IOException
     */
    public void doImport(PrintWriter out) throws IOException {
        File f = new File(getBackupTempFilePath());
        //		String[] _tempFiles = f.list(new XMLFileNameFilter());
        String[] _tempFiles = f.list();
        out.println("<pre>Found " + _tempFiles.length + " files to import");
        Logger.info(this, "Found " + _tempFiles.length + " files to import");
        deleteDotCMS();

        File assetDir = null;
        boolean hasAssetDir = false;
        for (int i = 0; i < _tempFiles.length; i++) {
            try {
				HibernateUtil.closeSession();
			} catch (DotHibernateException e) {
				Logger.error(this, "Unable to close Session : " + e.getMessage(), e);
			}
            File _importFile = new File(getBackupTempFilePath() + "/" + _tempFiles[i]);

            if(_importFile.isDirectory()){
                if(_importFile.getName().equals("asset")){
                    hasAssetDir = true;
                    assetDir = new File(_importFile.getPath());
                }
            }else if(_importFile.getName().contains("com.dotmarketing.portlets.contentlet.business.Contentlet_")){
                contentletsXML.add(new File(_importFile.getPath()));
            }else if(_importFile.getName().contains("com.dotmarketing.portlets.templates.model.Template_")){
                templatesXML.add(new File(_importFile.getPath()));
            }else if(_importFile.getName().contains("com.dotmarketing.beans.TemplateContainers_")) {
                templateContainersXML.add(new File(_importFile.getPath()));
            }else if(_importFile.getName().contains("com.dotmarketing.beans.ContainerStructure_")) {
                containerStructuresXML.add(new File(_importFile.getPath()));
            }else if(_importFile.getName().contains("com.dotmarketing.portlets.containers.model.Container_")){
                containersXML.add(new File(_importFile.getPath()));
            }else if(_importFile.getName().contains("com.dotmarketing.portlets.links.model.Link_")){
                menuLinksXML.add(new File(_importFile.getPath()));
            }else if(_importFile.getName().endsWith(ContentTypeImportExportUtil.CONTENT_TYPE_FILE_EXTENSION)){
                contentTypeJson.add(new File(_importFile.getPath()));

            
            
            
            }else if(_importFile.getName().contains("com.dotmarketing.business.LayoutsRoles_")){
                rolesLayoutsXML = new File(_importFile.getPath());
            }else if(_importFile.getName().contains("com.dotmarketing.business.UsersRoles_")){
                usersRolesXML.add(new File(_importFile.getPath()));
            }else if(_importFile.getName().contains("com.dotmarketing.business.PortletsLayouts_")){
                layoutsPortletsXML = new File(_importFile.getPath());
            }else if(_importFile.getName().contains("com.dotmarketing.plugin.model.PluginProperty_")){
                pluginPropertyXML = new File(_importFile.getPath());
            }else if(_importFile.getName().endsWith( "LogsMappers.xml" )){
                logMapperRowXML = new File(_importFile.getPath());
            }else if(_importFile.getName().contains("com.dotmarketing.beans.Tree_")){
                treeXMLs.add(new File(_importFile.getPath()));
            }else if(_importFile.getName().contains("com.dotmarketing.business.Role_")){
                roleXMLs.add(new File(_importFile.getPath()));
            }else if(_importFile.getName().contains("com.dotmarketing.portlets.dashboard.model.DashboardUserPreferences_")){
                dashboardUserPreferencesXMLs.add(new File(_importFile.getPath()));
            }else if(_importFile.getName().contains("com.dotmarketing.portlets.dashboard.model.DashboardSummary404_")){
                analyticSummary404XMLs.add(new File(_importFile.getPath()));
            }else if(_importFile.getName().contains("com.dotmarketing.portlets.dashboard.model.DashboardSummaryReferer_")){
                analyticSummaryRefererXMLs.add(new File(_importFile.getPath()));
            }else if(_importFile.getName().contains("com.dotmarketing.portlets.dashboard.model.DashboardSummaryContent_")){
                analyticSummaryContentXMLs.add(new File(_importFile.getPath()));
            }else if(_importFile.getName().contains("com.dotmarketing.portlets.dashboard.model.DashboardSummary_")){
                analyticSummaryXMLs.add(new File(_importFile.getPath()));
            }else if(_importFile.getName().contains("com.dotmarketing.portlets.dashboard.model.DashboardSummaryPage_")){
                analyticSummaryPagesXMLs.add(new File(_importFile.getPath()));
            }else if(_importFile.getName().contains("com.dotmarketing.portlets.dashboard.model.DashboardSummaryVisits_")){
                analyticSummaryVisitsXMLs.add(new File(_importFile.getPath()));
            }else if(_importFile.getName().contains("com.dotmarketing.beans.Permission_")){
                permissionXMLs.add(new File(_importFile.getPath()));
            }else if(_importFile.getName().endsWith("User.xml")){
                userXML = new File(_importFile.getPath());
            }else if(_importFile.getName().endsWith("Company.xml")){
                companyXML = new File(_importFile.getPath());
            }else if(_importFile.getName().contains("com.dotmarketing.portlets.folders.model.Folder_")){
                foldersXML.add(_importFile);
            }else if(_importFile.getName().contains("VersionInfo_")){
                versionInfoFilesXML.add(_importFile);
            }else if(_importFile.getName().contains("com.dotmarketing.beans.Identifier_")){
                identifiersXML.add(_importFile);
            }else if(_importFile.getName().contains("com.dotmarketing.portlets.workflows.model.WorkflowTask_")){
            	workFlowTaskXML.add(_importFile);
            }else if(_importFile.getName().contains("com.dotmarketing.portlets.workflows.model.WorkflowComment_")){
            	workFlowCommentXML.add(_importFile);
            }else if(_importFile.getName().contains("com.dotmarketing.portlets.workflows.model.WorkflowHistory_")){
            	workFlowHistoryXML.add(_importFile);
            }else if(_importFile.getName().contains("com.dotmarketing.portlets.workflows.model.WorkFlowTaskFiles_")){
            	workFlowTaskFilesXML.add(_importFile);
            }else if(_importFile.getName().contains("com.dotmarketing.tag.model.Tag_")){
            	tagFiles.add(0,_importFile);
	        }else if(_importFile.getName().contains("com.dotmarketing.tag.model.TagInode_")){
	        	tagFiles.add(tagFiles.size(),_importFile);
            }else if(_importFile.getName().contains("WorkflowSchemeImportExportObject.json")){
            	workflowSchemaFile = _importFile;
            }else if(_importFile.getName().contains("RuleImportExportObject.json")){
                ruleFile = _importFile;
            }else if(_importFile.getName().endsWith(".xml")){
                try {
                    doXMLFileImport(_importFile, out);
                } catch (Exception e) {
                    Logger.error(this, "Unable to load " + _importFile.getName() + " : " + e.getMessage(), e);
                }
            }
            out.flush();
        }

        try {
            doXMLFileImport(companyXML, out);
        } catch (Exception e) {
            Logger.error(this, "Unable to load " + companyXML.getName() + " : " + e.getMessage(), e);
        }
        List<Role> roles = new ArrayList<Role>();
        String _className = null;
        for (File file : roleXMLs) {
            Reader charStream = null;
            XStream _xstream = null;
            Class _importClass = null;

            Pattern p = Pattern.compile("_[0-9]{8}");
            Matcher m  = p.matcher(file.getName());
            if(m.find()){
                _className = file.getName().substring(0, file.getName().lastIndexOf("_"));
            }
            else{
                _className = file.getName().substring(0, file.getName().lastIndexOf("."));
            }

            try{
                _importClass = Class.forName(_className);
            }catch (Exception e) {
                Logger.error(this, "Class not found " + _className, e);
                return;
            }

            _xstream = new XStream(new DomDriver(CHARSET));

            try{
                charStream = new InputStreamReader(new FileInputStream(file), CHARSET);
            }catch (UnsupportedEncodingException uet) {
                Logger.error(this, "Reader doesn't not recoginize Encoding type: ", uet);
            }
            try{
                roles.addAll((List<Role>) _xstream.fromXML(charStream));
            }catch(Exception e){
                Logger.error(this, "Unable to import " + _className, e);
            }
        }

        Collections.sort(roles);
        try{
            HibernateUtil.closeSession();
            for (Role role : roles) {
                HibernateUtil _dh = new HibernateUtil(Role.class);
                String id = HibernateUtil.getSession().getSessionFactory().getClassMetadata(Role.class).getIdentifierPropertyName();
                HibernateUtil.getSession().close();

                if (UtilMethods.isSet(id)) {
                    String prop = BeanUtils.getProperty(role, id);

                    try {
                        if(id.equalsIgnoreCase("id")){
                            Long myId = new Long(Long.parseLong(prop));
                            HibernateUtil.saveWithPrimaryKey(role, myId);
                        }else{
                            HibernateUtil.saveWithPrimaryKey(role, prop);
                        }
                    } catch (Exception e) {
                        try {
                            HibernateUtil.saveWithPrimaryKey(role, prop);
                        } catch (DotHibernateException ex) {
                            Logger.error(this, "Unable to save role " + role.getId(), ex);
                        }
                    }

                } else {
                    HibernateUtil.save(role);
                }
                HibernateUtil.getSession().flush();
                try {
                    Thread.sleep(3);
                } catch (InterruptedException e) {
                    Logger.error(this,e.getMessage(),e);
                }
            }
        } catch (Exception e) {
            Logger.error(this, "Unable to load role : " + e.getMessage(), e);
        }
        try{
            doXMLFileImport(userXML, out);
        } catch (Exception e) {
            Logger.error(this, "Unable to load " + userXML.getName() + " : " + e.getMessage(), e);
        }

        for (File file : usersRolesXML) {
            try{
				HibernateUtil.closeSession();
			} catch (DotHibernateException e) {
				Logger.error(this, "Unable to close Session : " + e.getMessage(), e);
			}
            try{
                doXMLFileImport(file, out);
            } catch (Exception e) {
                Logger.error(this, "Unable to load " + file.getName() + " : " + e.getMessage(), e);
            }
        }
        try{
            doXMLFileImport(layoutsPortletsXML, out);
        } catch (Exception e) {
            Logger.error(this, "Unable to load " + layoutsPortletsXML.getName() + " : " + e.getMessage(), e);
        }
        try{
            doXMLFileImport(pluginPropertyXML, out);
        } catch (Exception e) {
            Logger.error(this, "Unable to load " + pluginPropertyXML.getName() + " : " + e.getMessage(), e);
        }
        try {
            doXMLFileImport( logMapperRowXML, out );
        } catch ( Exception e ) {
            Logger.error( this, "Unable to load " + logMapperRowXML.getName() + " : " + e.getMessage(), e );
        }
        try{
            doXMLFileImport(rolesLayoutsXML, out);
        } catch (Exception e) {
            Logger.error(this, "Unable to load " + rolesLayoutsXML.getName() + " : " + e.getMessage(), e);
        }

        try{
            /* Because of the parent check we do at db we need to import
             * folder identifiers first but for the same reason we need to sort them first
             * by parent_path
             */

            final List<Identifier> folderIdents=new ArrayList<Identifier>();
            final XStream xstream = new XStream(new DomDriver(CHARSET));

            // collecting all folder identifiers
            for(File ff : identifiersXML) {
                List<Identifier> idents=(List<Identifier>)xstream.fromXML(new FileInputStream(ff));
                for(Identifier ident : idents) {
                    if(ident.getAssetType().equals("folder"))
                        folderIdents.add(ident);
                }
            }

            // sorting folder identifiers by parent path in order to pass parent check
            Collections.sort(folderIdents, new Comparator<Identifier>() {
                public int compare(Identifier o1, Identifier o2) {
                    return o1.getParentPath().compareTo(o2.getParentPath());
                }
            });

            // saving folder identifiers
            for(Identifier ident : folderIdents) {
                Logger.info(this, "Importing folder path "+ident.getParentPath()+ident.getAssetName());
                HibernateUtil.saveWithPrimaryKey(ident, ident.getId());
            }
            HibernateUtil.flush();
            HibernateUtil.closeSession();

            // now we need to save all remaining identifiers (folders already added)
            for(File ff : identifiersXML) {
                try {
                    doXMLFileImport(ff, out, new ObjectFilter() {
                        public boolean includeIt(Object obj) {
                            return !((Identifier)obj).getAssetType().equals("folder");
                        }
                    });
                } catch (Exception e) {
                    Logger.error(this, "Unable to load " + ff.getName() + " : " + e.getMessage(), e);
                }
            }

            HibernateUtil.closeSession();

            // we store here defaultFileType for every folder
            // because of mutual folder <--> structure dependency
            final Map<String,String> fileTypesInodes=new HashMap<String,String>();

            // now we can import folders
            for(File ff : foldersXML) {
                try {
                    doXMLFileImport(ff, out, new ObjectFilter() {
                        public boolean includeIt(Object obj) {
                            Folder f=(Folder)obj;
                            fileTypesInodes.put(f.getInode(), f.getDefaultFileType());
                            f.setDefaultFileType(null);
                            return true;
                        }
                    });
                } catch (Exception e) {
                    Logger.error(this, "Unable to load " + ff.getName() + " : " + e.getMessage(), e);
                }
            }

            HibernateUtil.closeSession();

            // we need content types before contentlets
            // but content types have references to folders and hosts identifiers
            // so, here is the place to do it
            for (File file : contentTypeJson) {
                try {
                    new ContentTypeImportExportUtil().importContentTypes(file);
                } catch (Exception e) {
                    throw new DotStateException("Unable to load contenttypes: " + file,e);
                }
            }

            
            

            // updating file_type on folder now that structures were added
            DotConnect dc = new DotConnect();
            for(Entry<String,String> entry : fileTypesInodes.entrySet()) {
                dc.setSQL("update folder set default_file_type=? where inode=?");
                dc.addParam(entry.getValue());
                dc.addParam(entry.getKey());
                dc.loadResult();
            }

            HibernateUtil.closeSession();

            // We have all identifiers, structures and users. Ready to import contentlets!
            for (File file : contentletsXML) {
                try{
                    doXMLFileImport(file, out);
                } catch (Exception e) {
                    Logger.error(this, "Unable to load hosts from " + file.getName() + " : " + e.getMessage(), e);
                }
            }

        } catch (Exception e) {
            Logger.error(this, "Unable to load contentlet, structures and folders " + e.getMessage(), e);
        }

        for (File file : templatesXML) {
            try{
                HibernateUtil.closeSession();
            } catch (DotHibernateException e) {
                Logger.error(this, "Unable to close Session : " + e.getMessage(), e);
            }
            try{
                doXMLFileImport(file, out);
            } catch (Exception e) {
                Logger.error(this, "Unable to load " + file.getName() + " : " + e.getMessage(), e);
            }
        }

        for (File file : templateContainersXML) {
            try{
                HibernateUtil.closeSession();
            } catch (DotHibernateException e) {
                Logger.error(this, "Unable to close Session : " + e.getMessage(), e);
            }
            try{
                doXMLFileImport(file, out);
            } catch (Exception e) {
                Logger.error(this, "Unable to load " + file.getName() + " : " + e.getMessage(), e);
            }
        }
        for (File file : menuLinksXML) {
            try{
				HibernateUtil.closeSession();
			} catch (DotHibernateException e) {
				Logger.error(this, "Unable to close Session : " + e.getMessage(), e);
			}
            try{
                doXMLFileImport(file, out);
            } catch (Exception e) {
                Logger.error(this, "Unable to load " + file.getName() + " : " + e.getMessage(), e);
            }
        }
        for (File file : containersXML) {
            try{
				HibernateUtil.closeSession();
			} catch (DotHibernateException e) {
				Logger.error(this, "Unable to close Session : " + e.getMessage(), e);
			}
            try{
                doXMLFileImport(file, out);
            } catch (Exception e) {
                Logger.error(this, "Unable to load " + file.getName() + " : " + e.getMessage(), e);
            }
        }
        for (File file : containerStructuresXML) {
            try{
                HibernateUtil.closeSession();
            } catch (DotHibernateException e) {
                Logger.error(this, "Unable to close Session : " + e.getMessage(), e);
            }
            try{
                doXMLFileImport(file, out);
            } catch (Exception e) {
                Logger.error(this, "Unable to load " + file.getName() + " : " + e.getMessage(), e);
            }
        }
        for (File file : treeXMLs) {
            try{
				HibernateUtil.closeSession();
			} catch (DotHibernateException e) {
				Logger.error(this, "Unable to close Session : " + e.getMessage(), e);
			}
            try{
                doXMLFileImport(file, out);
            } catch (Exception e) {
                Logger.error(this, "Unable to load " + file.getName() + " : " + e.getMessage(), e);
            }
        }
        for (File file : analyticSummaryXMLs) {
            try{
				HibernateUtil.closeSession();
			} catch (DotHibernateException e) {
				Logger.error(this, "Unable to close Session : " + e.getMessage(), e);
			}
            try{
                doXMLFileImport(file, out);
            } catch (Exception e) {
                Logger.error(this, "Unable to load " + file.getName() + " : " + e.getMessage(), e);
            }
        }
        for (File file : analyticSummary404XMLs) {
            try{
				HibernateUtil.closeSession();
			} catch (DotHibernateException e) {
				Logger.error(this, "Unable to close Session : " + e.getMessage(), e);
			}
            try{
                doXMLFileImport(file, out);
            } catch (Exception e) {
                Logger.error(this, "Unable to load " + file.getName() + " : " + e.getMessage(), e);
            }
        }
        for (File file : analyticSummaryRefererXMLs) {
            try{
				HibernateUtil.closeSession();
			} catch (DotHibernateException e) {
				Logger.error(this, "Unable to close Session : " + e.getMessage(), e);
			}
            try{
                doXMLFileImport(file, out);
            } catch (Exception e) {
                Logger.error(this, "Unable to load " + file.getName() + " : " + e.getMessage(), e);
            }
        }
        for (File file : analyticSummaryContentXMLs) {
            try{
				HibernateUtil.closeSession();
			} catch (DotHibernateException e) {
				Logger.error(this, "Unable to close Session : " + e.getMessage(), e);
			}
            try{
                doXMLFileImport(file, out);
            } catch (Exception e) {
                Logger.error(this, "Unable to load " + file.getName() + " : " + e.getMessage(), e);
            }
        }
        for (File file : analyticSummaryPagesXMLs) {
            try{
				HibernateUtil.closeSession();
			} catch (DotHibernateException e) {
				Logger.error(this, "Unable to close Session : " + e.getMessage(), e);
			}
            try{
                doXMLFileImport(file, out);
            } catch (Exception e) {
                Logger.error(this, "Unable to load " + file.getName() + " : " + e.getMessage(), e);
            }
        }
        for (File file : analyticSummaryVisitsXMLs) {
            try{
				HibernateUtil.closeSession();
			} catch (DotHibernateException e) {
				Logger.error(this, "Unable to close Session : " + e.getMessage(), e);
			}
            try{
                doXMLFileImport(file, out);
            } catch (Exception e) {
                Logger.error(this, "Unable to load " + file.getName() + " : " + e.getMessage(), e);
            }
        }
        for (File file : dashboardUserPreferencesXMLs) {
            try{
				HibernateUtil.closeSession();
			} catch (DotHibernateException e) {
				Logger.error(this, "Unable to close Session : " + e.getMessage(), e);
			}
            try{
                doXMLFileImport(file, out);
            } catch (Exception e) {
                Logger.error(this, "Unable to load " + file.getName() + " : " + e.getMessage(), e);
            }
        }


        // workflow schemas need to come before permissions
        if(workflowSchemaFile != null){
        	try{
        		WorkflowImportExportUtil.getInstance().importWorkflowExport(workflowSchemaFile);

        	}catch(Exception e){
        		 Logger.error(this, "Unable to import workflowSchemaFile" + e.getMessage(), e);
        	}

        }

        for (File file : permissionXMLs) {
            try{
				HibernateUtil.closeSession();
			} catch (DotHibernateException e) {
				Logger.error(this, "Unable to close Session : " + e.getMessage(), e);
			}
            try{
                doXMLFileImport(file, out);
            } catch (Exception e) {
                Logger.error(this, "Unable to load " + file.getName() + " : " + e.getMessage(), e);
            }
        }

        // finally as all assets are loaded we can import versionInfo files
        for (File file : versionInfoFilesXML) {
            try{
                HibernateUtil.closeSession();
            } catch (DotHibernateException e) {
                Logger.error(this, "Unable to close Session : " + e.getMessage(), e);
            }
            try{
                doXMLFileImport(file, out);
            } catch (Exception e) {
                Logger.error(this, "Unable to load " + file.getName() + " : " + e.getMessage(), e);
            }
        }
        // We install rules after Version info.
        if(ruleFile != null){
            try{
                RulesImportExportUtil.getInstance().importRules(ruleFile);
            }catch(Exception e){
                Logger.error(this, "Unable to import ruleFile: " + e.getMessage(), e);
            }
        }
        for (File file : workFlowTaskXML) {
            try{
                HibernateUtil.closeSession();
            } catch (DotHibernateException e) {
                Logger.error(this, "Unable to close Session : " + e.getMessage(), e);
            }
            try{
                doXMLFileImport(file, out);
            } catch (Exception e) {
                Logger.error(this, "Unable to load " + file.getName() + " : " + e.getMessage(), e);
            }
        }
        for (File file : workFlowHistoryXML) {
            try{
                HibernateUtil.closeSession();
            } catch (DotHibernateException e) {
                Logger.error(this, "Unable to close Session : " + e.getMessage(), e);
            }
            try{
                doXMLFileImport(file, out);
            } catch (Exception e) {
                Logger.error(this, "Unable to load " + file.getName() + " : " + e.getMessage(), e);
            }
        }
        for (File file : workFlowCommentXML) {
            try{
                HibernateUtil.closeSession();
            } catch (DotHibernateException e) {
                Logger.error(this, "Unable to close Session : " + e.getMessage(), e);
            }
            try{
                doXMLFileImport(file, out);
            } catch (Exception e) {
                Logger.error(this, "Unable to load " + file.getName() + " : " + e.getMessage(), e);
            }
        }
        for (File file : workFlowTaskFilesXML) {
            try{
                HibernateUtil.closeSession();
            } catch (DotHibernateException e) {
                Logger.error(this, "Unable to close Session : " + e.getMessage(), e);
            }
            try{
                doXMLFileImport(file, out);
            } catch (Exception e) {
                Logger.error(this, "Unable to load " + file.getName() + " : " + e.getMessage(), e);
            }
        }

        for (File file : tagFiles) {
            try{
                HibernateUtil.closeSession();
            } catch (DotHibernateException e) {
                Logger.error(this, "Unable to close Session : " + e.getMessage(), e);
            }
            try{
                doXMLFileImport(file, out);
            } catch (Exception e) {
                Logger.error(this, "Unable to load " + file.getName() + " : " + e.getMessage(), e);
            }
        }












        cleanUpDBFromImport();
        if(hasAssetDir && assetDir!= null && assetDir.exists())
            copyAssetDir(assetDir);


        out.println("Done Importing");

        deleteTempFiles();

        try {
            HibernateUtil.commitTransaction();
        } catch (DotHibernateException e) {
            Logger.error(this, e.getMessage(),e);
        }

        MaintenanceUtil.flushCache();

        ReindexThread.startThread(Config.getIntProperty("REINDEX_THREAD_SLEEP", 500), Config.getIntProperty("REINDEX_THREAD_INIT_DELAY", 5000));

        ContentletAPI conAPI = APILocator.getContentletAPI();
        Logger.info(this, "Building Initial Index");
        try {
            APILocator.getContentletIndexAPI().getRidOfOldIndex();
        } catch (DotDataException e1) {
            Logger.warn(this, "Exception trying to delete old indexes",e1);
        }
        conAPI.refreshAllContent();
        long recordsToIndex = 0;
        try {
            recordsToIndex = APILocator.getDistributedJournalAPI().recordsLeftToIndexForServer();
            Logger.info(this, "Records left to index : " + recordsToIndex);
        } catch (DotDataException e) {
            Logger.error(ImportExportUtil.class,e.getMessage() + " while trying to get the number of records left to index",e);
        }
        int counter = 0;

        while(recordsToIndex > 0){
            if(counter > 600){
                try {
                    Logger.info(this, "Records left to index : " + APILocator.getDistributedJournalAPI().recordsLeftToIndexForServer());
                } catch (DotDataException e) {
                    Logger.error(ImportExportUtil.class,e.getMessage() + " while trying to get the number of records left to index",e);
                }
                counter = 0;
            }
            if(counter % 100 == 0){
                try{
                    recordsToIndex = APILocator.getDistributedJournalAPI().recordsLeftToIndexForServer();
                } catch (DotDataException e) {
                    Logger.error(ImportExportUtil.class,e.getMessage() + " while trying to get the number of records left to index",e);
                }
            }
            try{
                Thread.sleep(100);
            }catch (Exception e) {
                Logger.debug(this, "Cannot sleep : ", e);
            }
            counter++;
        }
        Logger.info(this, "Finished Building Initial Index");
        ReindexThread.stopThread();

        CacheLocator.getCacheAdministrator().flushAll();
        MaintenanceUtil.deleteStaticFileStore();
        MaintenanceUtil.deleteMenuCache();

    }

    private void copyAssetDir(File fromAssetDir) throws IOException{
        File ad;
        if(!UtilMethods.isSet(assetRealPath)){
            ad = new File(FileUtil.getRealPath(assetPath));
        }else{
            ad = new File(assetRealPath);
        }
        ad.mkdirs();
        String[] fileNames = fromAssetDir.list();
        for (int i = 0; i < fileNames.length; i++) {
            File f = new File(fromAssetDir.getPath() + File.separator + fileNames[i]);
            if(f.getName().equals(".svn")){
                continue;
            }
            if(f.getName().equals("license.dat")){
                continue;
            }
            if(f.isDirectory()){
                FileUtil.copyDirectory(f.getPath(), ad.getPath() + File.separator + f.getName());
            }else{
                FileUtil.copyFile(f.getPath(), ad.getPath() + File.separator + f.getName());
            }
        }
    }
    /**
     * Does what it says - deletes all files from the backupTempFilePath
     * @author Will
     */
    private void deleteTempFiles() {
        File f = new File(backupTempFilePath);
        String[] _tempFiles = f.list();
        if(_tempFiles != null){
            for (int i = 0; i < _tempFiles.length; i++) {
                f = new File(backupTempFilePath + "/" + _tempFiles[i]);
                f.delete();
            }
        }
    }

    /**
     * This is not completed should delete all the dotcms data from an install
     * @author Will
     */
    private void deleteDotCMS() {
        try {
            /* get a list of all our tables */
            //			Set<String> _tablesToDelete = new HashSet<String>();
            ArrayList<String> _tablesToDelete = new ArrayList<String>();
            Map map =null;

            try {
                map = HibernateUtil.getSession().getSessionFactory().getAllClassMetadata();
            } catch (DotHibernateException e) {
                Logger.error(this,e.getMessage(),e);
            }

            Iterator it = map.entrySet().iterator();
            while (it.hasNext()) {
                Map.Entry pairs = (Map.Entry) it.next();
                AbstractEntityPersister cmd = (AbstractEntityPersister) pairs.getValue();
                String tableName = cmd.getTableName();
                //				Class x = (Class) pairs.getKey();

                if(!tableName.equalsIgnoreCase("inode")
                        && !tableName.equalsIgnoreCase("plugin")
                        && !tableName.equalsIgnoreCase("plugin_property")
                        && !tableName.equalsIgnoreCase("cms_layouts_portlets")
                        && !tableName.equalsIgnoreCase("layouts_cms_roles")
                        && !tableName.equalsIgnoreCase("users_cms_roles")
                        && !tableName.equalsIgnoreCase("cms_role")
                        && !tableName.equalsIgnoreCase("cms_layout")
                        && !tableName.equalsIgnoreCase("analytic_summary")
                        && !tableName.equalsIgnoreCase("analytic_summary_content")
                        && !tableName.equalsIgnoreCase("analytic_summary_period")
                        && !tableName.equalsIgnoreCase("structure")
                        && !tableName.equalsIgnoreCase("folder")
                        && !tableName.equalsIgnoreCase("identifier")
                        && !tableName.equalsIgnoreCase("inode")){
                    _tablesToDelete.add(tableName);
                }
            }
            //these tables should be deleted in this order to avoid conflicts with foreign keys
            _tablesToDelete.add("cms_layouts_portlets");
            _tablesToDelete.add("layouts_cms_roles");
            _tablesToDelete.add("users_cms_roles");
            _tablesToDelete.add("cms_role");
            _tablesToDelete.add("cms_layout");
            _tablesToDelete.add("analytic_summary_content");
            _tablesToDelete.add("analytic_summary");
            _tablesToDelete.add("analytic_summary_period");
            _tablesToDelete.add("structure");
            _tablesToDelete.add("folder");
            _tablesToDelete.add("identifier");
            _tablesToDelete.add("inode");;
            _tablesToDelete.add("user_");
            _tablesToDelete.add("company");
            _tablesToDelete.add("counter");
            _tablesToDelete.add("image");
            _tablesToDelete.add("portlet");
            _tablesToDelete.add("portletpreferences");
            _tablesToDelete.add("address");
            _tablesToDelete.add("address");
            _tablesToDelete.add("plugin_property");
            _tablesToDelete.add("plugin");
            _tablesToDelete.add("pollschoice");
            _tablesToDelete.add("pollsdisplay");
            _tablesToDelete.add("pollsquestion");
            _tablesToDelete.add("pollsvote");


            DotConnect _dc = null;
            for (String table : _tablesToDelete) {
                Logger.info(this, "About to delete all records from " + table);
                _dc = new DotConnect();
                _dc.setSQL("delete from " + table);
                _dc.getResult();
                Logger.info(this, "Deleted all records from " + table);
            }
        } catch (HibernateException e) {
            Logger.error(this,e.getMessage(),e);
        }
        File ad;
        if(!UtilMethods.isSet(assetRealPath)){
            ad = new File(FileUtil.getRealPath(assetPath));
        }else{
            ad = new File(assetRealPath);
        }
        ad.mkdirs();
        String[] fl = ad.list();
        for (String fileName : fl) {
        	if(fileName.equalsIgnoreCase("license")) continue;
        	
            File f = new File(ad.getPath() + File.separator + fileName);
            if(f.isDirectory()){
                FileUtil.deltree(f);
            }else{
                f.delete();
            }
        }
    }

    interface ObjectFilter {
        boolean includeIt(Object obj);
    }

    /**
     * This method takes an xml file and will try to import it via XStream and
     * Hibernate
     *
     * @param f
     *            File to be parsed and imported
     * @param out
     *            Printwriter to write responses to Reponse Printwriter so this
     *            method can write to screen.
     *
     * @author Will
     */
    private void doXMLFileImport(File f, PrintWriter out)throws DotDataException, HibernateException {
        doXMLFileImport(f, out, null);
    }

    private void doXMLFileImport(File f, PrintWriter out, ObjectFilter filter)throws DotDataException, HibernateException {
        if( f ==null){
            return;
        }

        BufferedInputStream _bin = null;
        Reader charStream = null;
        try {
            XStream _xstream = null;
            String _className = null;
            Class _importClass = null;
            HibernateUtil _dh = null;

            boolean counter = false;
            boolean image = false;
            boolean portlet = false;
            boolean logsMappers = false;
            boolean portletpreferences = false;
            boolean address = false;
            boolean pollschoice = false;
            boolean pollsdisplay = false;
            boolean pollsquestion = false;
            boolean pollsvote = false;

            /* if we have a multipart import file */
            Pattern p = Pattern.compile("_[0-9]{8}");
            Matcher m  = p.matcher(f.getName());
            if(m.find()){
                _className = f.getName().substring(0, f.getName().lastIndexOf("_"));
            }
            else{
                _className = f.getName().substring(0, f.getName().lastIndexOf("."));
            }

            if(_className.equals("Counter")){
                counter = true;
            }else if(_className.equals("Image")){
                image = true;
            }else if(_className.equals("Portlet")){
                portlet = true;
            }else if(_className.equals("LogsMappers")){
                logsMappers = true;
            }else if(_className.equals("Portletpreferences")){
                portletpreferences = true;
            }else if(_className.equals("Pollschoice")){
                pollschoice = true;
            }else if(_className.equals("Address")){
                address = true;
            }else if(_className.equals("Pollsdisplay")){
                pollsdisplay = true;
            }else if(_className.equals("Pollsquestion")){
                pollsquestion = true;
            }else if(_className.equals("Pollsvote")){
                pollsvote = true;
            }else{
                try{
                    _importClass = Class.forName(_className);
                }catch (Exception e) {
                    Logger.error(this, "Class not found " + _className, e);
                    return;
                }
            }
            _xstream = new XStream(new DomDriver(CHARSET));
            out.println("Importing:\t" + _className);
            Logger.info(this, "Importing:\t" + _className);

            try{
                charStream = new InputStreamReader(new FileInputStream(f), CHARSET);
            }catch (UnsupportedEncodingException uet) {
                Logger.error(this, "Reader doesn't not recoginize Encoding type: ", uet);
            }
            List l = new ArrayList();
            try{
                List all = (List) _xstream.fromXML(charStream);
                if(filter!=null) {
                    for(Object obj : all)
                        if(filter.includeIt(obj))
                            l.add(obj);
                }
                else {
                    l = all;
                }
            }catch(Exception e){
                Logger.error(this, "Unable to import " + _className, e);
            }
            out.println("Found :\t" + l.size() + " " + _className + "(s)");
            Logger.info(this, "Found :\t" + l.size() + " " + _className + "(s)");
            if(address){
                for (int j = 0; j < l.size(); j++) {
                    HashMap<String, String> dcResults = (HashMap<String,String>)l.get(j);
                    DotConnect dc = new DotConnect();
                    dc.setSQL("insert into address values (?,?,?,?,?,?,?,?,?,?,?,?,?,?,?,?,?,?,?)");
                    dc.addParam(dcResults.get("addressid"));
                    dc.addParam(dcResults.get("companyid"));
                    dc.addParam(dcResults.get("userid"));
                    dc.addParam(dcResults.get("username"));
                    dc.addParam(dcResults.get("createDate"));
                    dc.addParam(dcResults.get("ModifiedDate"));
                    dc.addParam(dcResults.get("classname"));
                    dc.addParam(dcResults.get("classpk"));
                    dc.addParam(dcResults.get("description"));
                    dc.addParam(dcResults.get("street1"));
                    dc.addParam(dcResults.get("street2"));
                    dc.addParam(dcResults.get("city"));
                    dc.addParam(dcResults.get("state"));
                    dc.addParam(dcResults.get("zip"));
                    dc.addParam(dcResults.get("country"));
                    dc.addParam(dcResults.get("phone"));
                    dc.addParam(dcResults.get("fax"));
                    dc.addParam(dcResults.get("cell"));
                    dc.addParam(UtilMethods.isSet(dcResults.get("priority")) ? Integer.parseInt(dcResults.get("priority")) : null);
                    dc.getResults();
                }
            }else if(counter){
                for (int j = 0; j < l.size(); j++) {
                    HashMap<String, String> dcResults = (HashMap<String,String>)l.get(j);
                    DotConnect dc = new DotConnect();
                    dc.setSQL("insert into counter values (?,?)");
                    dc.addParam(dcResults.get("name"));
                    dc.addParam(Integer.valueOf(dcResults.get("currentid")));
                    dc.getResults();
                }
            }else if(pollschoice){
                for (int j = 0; j < l.size(); j++) {
                    HashMap<String, String> dcResults = (HashMap<String,String>)l.get(j);
                    DotConnect dc = new DotConnect();
                    dc.setSQL("insert into pollschoice values (?,?,?)");
                    dc.addParam(dcResults.get("choiceid"));
                    dc.addParam(dcResults.get("questionid"));
                    dc.addParam(dcResults.get("description"));
                    dc.getResults();
                }
            }else if(pollsdisplay){
                for (int j = 0; j < l.size(); j++) {
                    HashMap<String, String> dcResults = (HashMap<String,String>)l.get(j);
                    DotConnect dc = new DotConnect();
                    dc.setSQL("insert into pollsdisplay values (?,?,?,?)");
                    dc.addParam(dcResults.get("layoutid"));
                    dc.addParam(dcResults.get("userid"));
                    dc.addParam(dcResults.get("portletid"));
                    dc.addParam(dcResults.get("questionid"));
                    dc.getResults();
                }
            }else if(pollsquestion){
                for (int j = 0; j < l.size(); j++) {
                    HashMap<String, String> dcResults = (HashMap<String,String>)l.get(j);
                    DotConnect dc = new DotConnect();
                    dc.setSQL("insert into pollsquestion values (?,?,?,?,?,?,?,?,?,?,?,?)");
                    dc.addParam(dcResults.get("questionid"));
                    dc.addParam(dcResults.get("portletid"));
                    if(UtilMethods.isSet(dcResults.get("groupid"))){
                        dc.addParam(dcResults.get("groupid"));
                    }else{
                        dc.addParam(-1);
                    }
                    dc.addParam(dcResults.get("companyid"));
                    dc.addParam(dcResults.get("userid"));
                    dc.addParam(dcResults.get("username"));
                    if(UtilMethods.isSet(dcResults.get("createdate"))){
                        dc.addParam(java.sql.Timestamp.valueOf(dcResults.get("createdate")));
                    }else{
                        dc.addParam(new java.sql.Timestamp(0));
                    }
                    if(UtilMethods.isSet(dcResults.get("modifieddate"))){
                        dc.addParam(java.sql.Timestamp.valueOf(dcResults.get("modifieddate")));
                    }else{
                        dc.addParam(new java.sql.Timestamp(0));
                    }
                    dc.addParam(dcResults.get("title"));
                    dc.addParam(dcResults.get("description"));
                    if(UtilMethods.isSet(dcResults.get("expirationdate"))){
                        dc.addParam(java.sql.Timestamp.valueOf(dcResults.get("expirationdate")));
                    }else{
                        dc.addParam(new java.sql.Timestamp(0));
                    }
                    if(UtilMethods.isSet(dcResults.get("lastvotedate"))){
                        dc.addParam(java.sql.Timestamp.valueOf(dcResults.get("lastvotedate")));
                    }else{
                        dc.addParam(new java.sql.Timestamp(0));
                    }
                    dc.getResults();
                }
            }else if(pollsvote){
                for (int j = 0; j < l.size(); j++) {
                    HashMap<String, String> dcResults = (HashMap<String,String>)l.get(j);
                    DotConnect dc = new DotConnect();
                    dc.setSQL("insert into pollsvote values (?,?,?,?)");
                    dc.addParam(dcResults.get("questionid"));
                    dc.addParam(dcResults.get("userid"));
                    dc.addParam(dcResults.get("choiceid"));
                    if(UtilMethods.isSet(dcResults.get("lastvotedate"))){
                        dc.addParam(java.sql.Timestamp.valueOf(dcResults.get("lastvotedate")));
                    }else{
                        dc.addParam(new java.sql.Timestamp(0));
                    }
                    dc.getResults();
                }
            }else if(image){
                /*
                 * The changes in this part were made for Oracle databases. Oracle has problems when
                 * getString() method is called on a LONG field on an Oracle database. Because of this,
                 * the object is loaded from liferay and DotConnect is not used
                 * http://jira.dotmarketing.net/browse/DOTCMS-1911
                 */
                for (int j = 0; j < l.size(); j++) {
                    Image im = (Image)l.get(j);
                    DotConnect dc = new DotConnect();
                    dc.setSQL("insert into image values (?,?)");
                    if(!UtilMethods.isSet(im.getImageId()) && DbConnectionFactory.isOracle()){
                        continue;
                    }
                    dc.addParam(im.getImageId());
                    dc.addParam(im.getText());
                    dc.getResults();
                }
            }else if(portlet){
                for (int j = 0; j < l.size(); j++) {
                    HashMap<String, String> dcResults = (HashMap<String,String>)l.get(j);
                    DotConnect dc = new DotConnect();
                    StringBuffer sb = new StringBuffer("insert into portlet values (?,?,?,?,");
                    if(dcResults.get("narrow").equalsIgnoreCase("f") || dcResults.get("narrow").equalsIgnoreCase("false") || dcResults.get("narrow").equalsIgnoreCase("0") || dcResults.get("narrow").equals(DbConnectionFactory.getDBFalse()))
                        sb.append(DbConnectionFactory.getDBFalse() + ",?,");
                    else
                        sb.append(DbConnectionFactory.getDBTrue() + ",?,");
                    if(dcResults.get("active_").equalsIgnoreCase("f") || dcResults.get("active_").equalsIgnoreCase("false") || dcResults.get("active_").equalsIgnoreCase("0") || dcResults.get("active_").equals(DbConnectionFactory.getDBFalse()))
                        sb.append(DbConnectionFactory.getDBFalse() + ")");
                    else
                        sb.append(DbConnectionFactory.getDBTrue() + ")");
                    dc.setSQL(sb.toString());
                    dc.addParam(dcResults.get("portletid"));
                    dc.addParam(dcResults.get("groupid"));
                    dc.addParam(dcResults.get("companyid"));
                    dc.addParam(dcResults.get("defaultpreferences"));
                    dc.addParam(dcResults.get("roles"));
                    dc.getResults();
                }
            }else if(logsMappers){
                for ( int j = 0; j < l.size(); j++ ) {
                    LogMapperRow logMapperRow = ( LogMapperRow ) l.get( j );
                    DotConnect dc = new DotConnect();
                    dc.setSQL( "insert into log_mapper values (?,?,?)" );
                    dc.addParam( logMapperRow.getEnabled() ? 1 : 0 );
                    dc.addParam( logMapperRow.getLog_name() );
                    dc.addParam( logMapperRow.getDescription() );
                    dc.getResults();
                }
            }else if(portletpreferences){
                /*
                 * The changes in this part were made for Oracle databases. Oracle has problems when
                 * getString() method is called on a LONG field on an Oracle database. Because of this,
                 * the object is loaded from liferay and DotConnect is not used
                 * http://jira.dotmarketing.net/browse/DOTCMS-1911
                 */
                for (int j = 0; j < l.size(); j++) {
                    PortletPreferences portletPreferences = (PortletPreferences)l.get(j);
                    DotConnect dc = new DotConnect();
                    dc.setSQL("insert into portletpreferences values (?,?,?,?)");
                    dc.addParam(portletPreferences.getPortletId());
                    dc.addParam(portletPreferences.getUserId());
                    dc.addParam(portletPreferences.getLayoutId());
                    dc.addParam(portletPreferences.getPreferences());
                    dc.getResults();
                }
            }else if (_importClass.equals(User.class)) {
                for (int j = 0; j < l.size(); j++) {
                    User u = (User)l.get(j);
                    u.setModified(true);
                    if(!u.isDefaultUser() && !u.getUserId().equals("system")){
                        try{
                            User u1 = APILocator.getUserAPI().createUser(u.getUserId(), u.getEmailAddress());
                            u.setUserId(u1.getUserId());
                            u.setEmailAddress(u.getEmailAddress());
                        }catch (DuplicateUserException e) {
                            Logger.info(this, "user already exists going to update");
                            try{
                                u = APILocator.getUserAPI().loadUserById(u.getUserId(), APILocator.getUserAPI().getSystemUser(),false);
                            }catch (Exception e1) {
                                Logger.info(this, "couldn't find user by ID going to lookup by email address");
                                u = APILocator.getUserAPI().loadByUserByEmail(u.getEmailAddress(), APILocator.getUserAPI().getSystemUser(),false);
                            }
                        }
                        APILocator.getUserAPI().save(u,APILocator.getUserAPI().getSystemUser(),false);
                    }else{
                        Logger.info(this, "");
                    }
                }
            } else if (_importClass.equals(Company.class)) {
                for (int j = 0; j < l.size(); j++) {
                    Company c = (Company)l.get(j);
                    try {
                        c.setModified(true);
                        CompanyManagerUtil.updateCompany(c);
                    } catch (SystemException e) {
                        throw new DotDataException("Unable to load company",e);
                    }
                }
            }else {
                _dh = new HibernateUtil(_importClass);
                String id = HibernateUtil.getSession().getSessionFactory().getClassMetadata(_importClass).getIdentifierPropertyName();
                HibernateUtil.getSession().close();
                boolean identityOn = false;
                String cName = _className.substring(_className.lastIndexOf(".") + 1);



                String tableName = "";
                if(classesWithIdentity.contains(cName) && DbConnectionFactory.isMsSql() && !cName.equalsIgnoreCase("inode")){
                    tableName = tableNames.get(cName);
                    turnIdentityOnMSSQL(tableName);
                    identityOn = true;
                }/*else if(dbType.equals(DbConnectionFactory.MSSQL)){
					DotConnect dc = new DotConnect();
					dc.executeStatement("set IDENTITY_INSERT inode on;");
				}*/
                for (int j = 0; j < l.size(); j++) {
                    Object obj = l.get(j);
                    if(l.get(j) instanceof com.dotmarketing.portlets.contentlet.business.Contentlet && DbConnectionFactory.isMsSql()){
                        com.dotmarketing.portlets.contentlet.business.Contentlet contentlet = (com.dotmarketing.portlets.contentlet.business.Contentlet)l.get(j);
                        changeDateForSQLServer(contentlet, out);
                    }

                    if (UtilMethods.isSet(id)) {
                        String prop = BeanUtils.getProperty(obj, id);

                        try {
                            HibernateUtil.startTransaction();
                            if(id.substring(id.length()-2,id.length()).equalsIgnoreCase("id")){
                                if(obj instanceof Identifier){
                                    HibernateUtil.saveWithPrimaryKey(obj, prop);
                                }else{
                                    Long myId = new Long(Long.parseLong(prop));
                                    HibernateUtil.saveWithPrimaryKey(obj, myId);
                                }
                                HibernateUtil.commitTransaction();
                            }else{
                                HibernateUtil.saveWithPrimaryKey(obj, prop);
                                HibernateUtil.commitTransaction();
                            }
                        } catch (Exception e) {
                            try{
                                HibernateUtil.saveWithPrimaryKey(obj, prop);
                                HibernateUtil.commitTransaction();
                            }catch (Exception ex) {
                                Logger.debug(this, "Usually not a problem can be that duplicate data or many times a row of data that is created by the system and is trying to be imported again : " + ex.getMessage(), ex);
                                Logger.warn(this, "Usually not a problem can be that duplicate data or many times a row of data that is created by the system and is trying to be imported again : " + ex.getMessage());
                                Logger.info(this, "Problematic object: "+obj+" prop:"+prop);
                                Logger.info(this, _xstream.toXML(obj));

                                try{
                                    HibernateUtil.rollbackTransaction();
                                    HibernateUtil.closeSession();
                                }catch (Exception e1) {}
                                continue;
                            }
                        }

                    } else {
                        if(obj instanceof Tree){
                            Tree t = (Tree) obj;
                            DotConnect dc = new DotConnect();
                            List<String> inodeList = new ArrayList<String>();
                            dc.setSQL("select inode from inode where inode = ? or inode = ?");
                            dc.addParam(t.getParent());
                            dc.addParam(t.getChild());
                            inodeList = dc.getResults();
                            dc.setSQL("select id from identifier where id = ? or id = ?");
                            dc.addParam(t.getParent());
                            dc.addParam(t.getChild());
                            inodeList.addAll(dc.getResults());
                            if(inodeList.size() > 1){
                                HibernateUtil.save(obj);
                            }
                            else{
                                Logger.warn(this.getClass(), "Can't import tree- no matching inodes: {parent=" + t.getParent() + ", child=" + t.getChild() +"}");

                            }
                        }
                        else{
                            try {
                                HibernateUtil.save(obj);
                            } catch (DotHibernateException e) {
                                Logger.error(this,e.getMessage(),e);
                            }
                        }
                    }
                    HibernateUtil.getSession().flush();
                    HibernateUtil.closeSession();
                    try {


                        Thread.sleep(3);
                    } catch (InterruptedException e) {
                        // TODO Auto-generated catch block
                        Logger.error(this,e.getMessage(),e);
                    }
                }
                if(identityOn){
                    turnIdentityOffMSSQL(tableName);
                }/*else if(dbType.equals(DbConnectionFactory.MSSQL)){
					turnIdentityOffMSSQL("inode");
				}*/
            }
        } catch (FileNotFoundException e) {
            Logger.error(this,e.getMessage(),e);
        } catch (IllegalAccessException e) {
            Logger.error(this,e.getMessage(),e);
        } catch (InvocationTargetException e) {
            Logger.error(this,e.getMessage(),e);
        } catch (NoSuchMethodException e) {
            Logger.error(this,e.getMessage(),e);
        } catch (SQLException e) {
            Logger.error(this,e.getMessage(),e);
        } catch (DotSecurityException e) {
            Logger.error(this,e.getMessage(),e);
        } finally {

            try {

                if (charStream != null) {
                    charStream.close();
                }
            } catch (IOException e) {
                Logger.error(this,e.getMessage(),e);
            }
        }
    }

    /**
     * Simple FileNameFilter for XML files
     *
     * @author will
     *
     */
    private class XMLFileNameFilter implements FilenameFilter {

        public boolean accept(File f, String s) {
            if (s.toLowerCase().endsWith(".xml")) {
                return true;
            } else {
                return false;
            }
        }
    }

    private void turnIdentityOnMSSQL(String tableName) throws SQLException{
        DotConnect dc = new DotConnect();
        dc.executeStatement("set identity_insert " + tableName + " on");
    }

    private void turnIdentityOffMSSQL(String tableName) throws SQLException{
        DotConnect dc = new DotConnect();
        dc.executeStatement("set identity_insert " + tableName + " off");
    }

    private void cleanUpDBFromImport(){
        String dbType = DbConnectionFactory.getDBType();
        DotConnect dc = new DotConnect();
        try {
            if(DbConnectionFactory.isMsSql()){
            }else if(DbConnectionFactory.isOracle()){
                for (String clazz : classesWithIdentity) {
                    String tableName = tableNames.get(clazz);
                    dc.setSQL("drop sequence " + sequences.get(tableName));
                    dc.getResults();
                    dc.setSQL("select max(" + tableIDColumns.get(tableName) + ") as maxID from " + tableName);
                    ArrayList<HashMap<String, String>> results = dc.getResults();
                    int max = dc.getResults().size() == 0 ? 0 : Parameter.getInt(dc.getString("maxID"),1);
                    dc.setSQL("CREATE SEQUENCE " + sequences.get(tableName) + " MINVALUE 1 START WITH " + (max + 100) + " INCREMENT BY 1");
                    dc.getResults();
                }
            }else if(DbConnectionFactory.isPostgres()){
                for (String clazz : classesWithIdentity) {
                    String tableName = tableNames.get(clazz);
                    dc.setSQL("select max(" + tableIDColumns.get(tableName) + ") as maxID from " + tableName);
                    ArrayList<HashMap<String, String>> results = dc.getResults();
                    int max = dc.getResults().size() == 0 ? 0 : Parameter.getInt(dc.getString("maxID"),1);
                    dc.setSQL("alter sequence " + sequences.get(tableName) + " restart with " + (max + 1));
                    dc.getResults();
                }
            }
        } catch (DotDataException e) {
            Logger.error(this,"cleanUpDBFromImport failed:"+ e, e);
        }
    }

    public String getBackupTempFilePath() {
        return backupTempFilePath;
    }

    public void setBackupTempFilePath(String backupTempFilePath) {
        this.backupTempFilePath = backupTempFilePath;
    }


    /**
     *
     * @param zipFile
     * @return
     */
    public boolean validateZipFile(File zipFile){

        String tempdir = getBackupTempFilePath();
        try {
            deleteTempFiles();

            File ftempDir = new File(tempdir);
            ftempDir.mkdirs();
            File tempZip = new File(tempdir + File.separator + zipFile.getName());
            tempZip.createNewFile();
            FileChannel ic = new FileInputStream(zipFile).getChannel();
            FileChannel oc = new FileOutputStream(tempZip).getChannel();

            // to handle huge zipfiles
            ic.transferTo(0, ic.size(), oc);

            ic.close();
            oc.close();


            /*
             * Unzip zipped backups
             */
            if (zipFile != null && zipFile.getName().toLowerCase().endsWith(".zip")) {
                ZipFile z = new ZipFile(zipFile);
                ZipUtil.extract(z, new File(backupTempFilePath));
            }
            return true;

        } catch (Exception e) {
            Logger.error(this,"Error with file",e);
            return false;
        }
    }

    private boolean validateDate(Date date){
        java.util.Calendar calendar = java.util.Calendar.getInstance();
        calendar.set(1753, 01, 01);
        boolean validated = true;
        if(date != null && date.before(calendar.getTime()) ){
            validated = false;
        }
        return validated;

    }

    private void changeDateForSQLServer(com.dotmarketing.portlets.contentlet.business.Contentlet contentlet, PrintWriter out){
        if(!validateDate(contentlet.getDate1())){
            contentlet.setDate1(new Date());
            out.println("Unsupported data in SQL Server, so changed date to current date for contentlet with inode ");
        }
        if(!validateDate(contentlet.getDate2())){
            contentlet.setDate2(new Date());
            out.println("Date changed to current date");
        }
        if(!validateDate(contentlet.getDate3())){
            contentlet.setDate3(new Date());
            out.println("Date changed to current date");
        }
        if(!validateDate(contentlet.getDate4())){
            contentlet.setDate4(new Date());
            out.println("Date changed to current date");
        }
        if(!validateDate(contentlet.getDate5())){
            contentlet.setDate5(new Date());
            out.println("Date changed to current date");
        }
        if(!validateDate(contentlet.getDate6())){
            contentlet.setDate6(new Date());
            out.println("Date changed to current date");
        }
        if(!validateDate(contentlet.getDate7())){
            contentlet.setDate7(new Date());
            out.println("Date changed to current date");
        }
        if(!validateDate(contentlet.getDate8())){
            contentlet.setDate8(new Date());
            out.println("Date changed to current date");
        }
        if(!validateDate(contentlet.getDate9())){
            contentlet.setDate9(new Date());
            out.println("Date changed to current date");
        }
        if(!validateDate(contentlet.getDate10())){
            contentlet.setDate10(new Date());
            out.println("Date changed to current date");
        }
        if(!validateDate(contentlet.getDate11())){
            contentlet.setDate11(new Date());
            out.println("Date changed to current date");
        }
        if(!validateDate(contentlet.getDate12())){
            contentlet.setDate12(new Date());
            out.println("Date changed to current date");
        }
        if(!validateDate(contentlet.getDate13())){
            contentlet.setDate13(new Date());
            out.println("Date changed to current date");
        }
        if(!validateDate(contentlet.getDate14())){
            contentlet.setDate14(new Date());
            out.println("Date changed to current date");
        }
        if(!validateDate(contentlet.getDate15())){
            contentlet.setDate15(new Date());
            out.println("Date changed to current date");
        }
        if(!validateDate(contentlet.getDate16())){
            contentlet.setDate16(new Date());
            out.println("Date changed to current date");
        }
        if(!validateDate(contentlet.getDate17())){
            contentlet.setDate17(new Date());
            out.println("Date changed to current date");
        }
        if(!validateDate(contentlet.getDate18())){
            contentlet.setDate18(new Date());
            out.println("Date changed to current date");
        }
        if(!validateDate(contentlet.getDate19())){
            contentlet.setDate19(new Date());
            out.println("Date changed to current date");
        }
        if(!validateDate(contentlet.getDate20())){
            contentlet.setDate20(new Date());
            out.println("Date changed to current date");
        }
        if(!validateDate(contentlet.getDate21())){
            contentlet.setDate21(new Date());
            out.println("Date changed to current date");
        }
        if(!validateDate(contentlet.getDate22())){
            contentlet.setDate22(new Date());
            out.println("Date changed to current date");
        }
        if(!validateDate(contentlet.getDate23())){
            contentlet.setDate23(new Date());
            out.println("Date changed to current date");
        }
        if(!validateDate(contentlet.getDate24())){
            contentlet.setDate24(new Date());
            out.println("Date changed to current date");
        }
        if(!validateDate(contentlet.getDate25())){
            contentlet.setDate25(new Date());
            out.println("Date changed to current date");
        }
    }
}<|MERGE_RESOLUTION|>--- conflicted
+++ resolved
@@ -100,10 +100,6 @@
     private List<File> permissionXMLs = new ArrayList<File>();
     private List<File> contentletsXML = new ArrayList<File>();
     private List<File> menuLinksXML = new ArrayList<File>();
-<<<<<<< HEAD
-    private List<File> structuresXML = new ArrayList<File>();
-=======
->>>>>>> e9903ec6
     private List<File> containersXML = new ArrayList<File>();
     private List<File> identifiersXML = new ArrayList<File>();
     private List<File> foldersXML = new ArrayList<File>();
@@ -118,10 +114,7 @@
     private List<File> tagFiles = new ArrayList<File>();
     private File workflowSchemaFile = null;
     private File ruleFile = null;
-<<<<<<< HEAD
-=======
     private List<File> contentTypeJson = new ArrayList<File>();
->>>>>>> e9903ec6
     
     private static final String CHARSET = UtilMethods.getCharsetConfiguration();
 
