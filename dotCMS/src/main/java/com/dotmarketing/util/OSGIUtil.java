package com.dotmarketing.util;

import java.io.BufferedReader;
import java.io.BufferedWriter;
import java.io.File;
import java.io.FileInputStream;
import java.io.FileOutputStream;
import java.io.IOException;
import java.io.InputStreamReader;
import java.io.OutputStreamWriter;
import java.net.URL;
import java.util.ArrayList;
import java.util.Collection;
import java.util.Enumeration;
import java.util.HashMap;
import java.util.Iterator;
import java.util.List;
import java.util.Map;
import java.util.Properties;
import java.util.Set;

import javax.servlet.ServletContextEvent;

import org.apache.commons.io.FileUtils;
import org.apache.felix.framework.FrameworkFactory;
import org.apache.felix.framework.util.FelixConstants;
import org.apache.felix.http.proxy.DispatcherTracker;
import org.apache.felix.main.AutoProcessor;
import org.apache.felix.main.Main;
import org.apache.velocity.tools.view.PrimitiveToolboxManager;
import org.osgi.framework.BundleActivator;
import org.osgi.framework.BundleContext;
import org.osgi.framework.ServiceReference;
import org.osgi.framework.launch.Framework;

import com.dotcms.repackage.org.apache.commons.io.IOUtils;
import com.dotmarketing.osgi.HostActivator;
import com.dotmarketing.osgi.OSGIProxyServlet;
import com.dotmarketing.portlets.workflows.business.WorkflowAPIOsgiService;
import com.google.common.collect.ImmutableList;

/**
 * Created by Jonathan Gamba Date: 9/17/12
 */
@SuppressWarnings("deprecation")
public class OSGIUtil {

  private static final String FELIX_BASE_DIR = "felix.base.dir";
  private static final String FELIX_FILEINSTALL_DIR = "felix.fileinstall.dir";
  private static final String FELIX_UNDEPLOYED_DIR = "felix.undeployed.dir";
  private static final String FELIX_FRAMEWORK_STORAGE = org.osgi.framework.Constants.FRAMEWORK_STORAGE;
  private static final String AUTO_DEPLOY_DIR_PROPERTY =  AutoProcessor.AUTO_DEPLOY_DIR_PROPERTY;
  
  
  
  private static final String[] FELIX_DIRECTORIES = new String[]{FELIX_BASE_DIR,FELIX_FILEINSTALL_DIR,FELIX_UNDEPLOYED_DIR,AUTO_DEPLOY_DIR_PROPERTY,FELIX_FRAMEWORK_STORAGE};
  
  
  
  public static final String BUNDLE_HTTP_BRIDGE_SYMBOLIC_NAME = "org.apache.felix.http.bundle";
  private static final String PROPERTY_OSGI_PACKAGES_EXTRA = "org.osgi.framework.system.packages.extra";
  private String FELIX_EXTRA_PACKAGES_FILE_GENERATED;
  public String FELIX_EXTRA_PACKAGES_FILE;

  private static OSGIUtil instance;

  public static OSGIUtil getInstance() {

    if (instance == null) {
      instance = new OSGIUtil();
    }
    return instance;
  }

  private OSGIUtil() {


  }

  private static Framework felixFramework;
  private ServletContextEvent servletContextEvent;

  public Framework initializeFramework() {

    if (servletContextEvent != null) {
      return initializeFramework(servletContextEvent);
    }

    throw new IllegalArgumentException("In order to initialize the OSGI framework a ServletContextEvent must be set.");
  }



<<<<<<< HEAD
        // fetch the 'felix.base.dir' property and check if exists. On the props file the prop needs to be set as felix.felix.base.dir
        String felixDirectory = configProps.getProperty(FELIX_BASE_DIR);
        if (UtilMethods.isSet(felixDirectory)) {
            // verify folder exists and if not create it
            if (!verifyOrCreateFelixFolder(felixDirectory)) {
                // override the property to default
                felixDirectory = context.getServletContext().getRealPath("/WEB-INF") + File.separator + "felix";
            }
        } else {
            // override the property to default
            felixDirectory = context.getServletContext().getRealPath("/WEB-INF") + File.separator + "felix";
        }
=======
  private Properties defaultProperties() {
    Properties felixProps = new Properties();
    String felixDirectory = new File(Config.getStringProperty(FELIX_BASE_DIR, Config.CONTEXT.getRealPath("/WEB-INF/felix"))).getAbsolutePath();
    
    
    
    Logger.info(this, "Felix base dir: " + felixDirectory);
    
    felixProps.put(FELIX_BASE_DIR,                                      felixDirectory);
    felixProps.put(AUTO_DEPLOY_DIR_PROPERTY,                            felixDirectory + File.separator + "bundle");
    felixProps.put(FELIX_FRAMEWORK_STORAGE,                             felixDirectory + File.separator + "felix-cache");
    felixProps.put(FELIX_FILEINSTALL_DIR,                               felixDirectory + File.separator + "load");
    felixProps.put(FELIX_UNDEPLOYED_DIR,                                felixDirectory + File.separator + "undeployed");
>>>>>>> 0ed00ef5

    felixProps.put("felix.auto.deploy.action",                          "install,start");
    felixProps.put("felix.fileinstall.start.level",                     "1");
    felixProps.put("felix.fileinstall.log.level",                       "3");
    felixProps.put("org.osgi.framework.startlevel.beginning",           "2");
    felixProps.put("org.osgi.framework.storage.clean",                  "onFirstInit");
    felixProps.put("felix.log.level",                                   "4");
    felixProps.put("felix.fileinstall.disableNio2",                     "true");
    felixProps.put("gosh.args",                                         "--noi");


    // Create host activator;
    HostActivator hostActivator = HostActivator.instance();
    hostActivator.setServletContext(servletContextEvent.getServletContext());
    felixProps.put(FelixConstants.SYSTEMBUNDLE_ACTIVATORS_PROP, ImmutableList.of(hostActivator));
    
    return felixProps;
  }



  public synchronized Framework initializeFramework(ServletContextEvent context) {

    servletContextEvent = context;

    // load all properties and set base directory
    Properties felixProps = loadConfig();

    // fetch the 'felix.base.dir' property and check if exists. On the props file the prop needs to
    for(String key :FELIX_DIRECTORIES ){
      if( new File(felixProps.getProperty(key)).mkdirs()){
        Logger.info(this.getClass(), "Building Directory:" +felixProps.getProperty(key) );
      }
    }
    
    FELIX_EXTRA_PACKAGES_FILE = felixProps.getProperty(FELIX_BASE_DIR) + File.separator + "osgi-extra.conf";
    FELIX_EXTRA_PACKAGES_FILE_GENERATED = felixProps.getProperty(FELIX_BASE_DIR) + File.separator + "osgi-extra-generated.conf";





    // Verify the bundles are in the right place
    verifyBundles(felixProps, context);



    // Set all OSGI Packages
    String extraPackages;
    try {
      extraPackages = getExtraOSGIPackages();
    } catch (IOException e) {
      Logger.error(this, "Error loading the OSGI framework properties: " + e);
      throw new RuntimeException(e);
    }

    // Setting the OSGI extra packages property
    felixProps.setProperty(PROPERTY_OSGI_PACKAGES_EXTRA, extraPackages);


    try {
      // Create an instance and initialize the framework.
      FrameworkFactory factory = getFrameworkFactory();
      felixFramework = factory.newFramework(felixProps);
      felixFramework.init();


      
      
      
      
      
      // Use the system bundle context to process the auto-deploy
      // and auto-install/auto-start properties.
      AutoProcessor.process(felixProps, felixFramework.getBundleContext());

      // Start the framework.
      felixFramework.start();
      Logger.info(this, "osgi felix framework started");
    } catch (Exception ex) {
      Logger.error(this, "Could not create framework: " + ex);
      throw new RuntimeException(ex);
    }

    return felixFramework;
  }

  public void stopFramework() {

    try {

      BundleContext bundleContext = HostActivator.instance().getBundleContext();

      // Closing tracker associated to the HttpServlet
      DispatcherTracker tracker = OSGIProxyServlet.tracker;
      if (tracker != null) {
        tracker.close();
        OSGIProxyServlet.tracker = null;
      }

      if (null != felixFramework) {
        // Unregistering ToolBox services
        ServiceReference toolBoxService =
            getBundleContext().getServiceReference(PrimitiveToolboxManager.class.getName());
        if (toolBoxService != null) {
          bundleContext.ungetService(toolBoxService);
        }

        // Unregistering Workflow services
        ServiceReference workflowService =
            getBundleContext().getServiceReference(WorkflowAPIOsgiService.class.getName());
        if (workflowService != null) {
          bundleContext.ungetService(workflowService);
        }

        // Stop felix
        felixFramework.stop();

        // Wait for framework to stop to exit the VM.
        felixFramework.waitForStop(0);
      }

    } catch (Exception e) {
      Logger.warn(this, "exception while stopping felix!", e);
    }
  }

  public BundleContext getBundleContext() {
    return felixFramework.getBundleContext();
  }

  private static FrameworkFactory getFrameworkFactory() throws Exception {

    URL url = Main.class.getClassLoader().getResource("META-INF/services/org.osgi.framework.launch.FrameworkFactory");
    if (url != null) {
      BufferedReader br = new BufferedReader(new InputStreamReader(url.openStream()));
      try {
        for (String s = br.readLine(); s != null; s = br.readLine()) {
          s = s.trim();
          // Try to load first non-empty, non-commented line.
          if ((s.length() > 0) && (s.charAt(0) != '#')) {
            Logger.info(OSGIUtil.class, "Loading Factory " + s);
            return (FrameworkFactory) Class.forName(s).newInstance();
          }
        }
      } finally {
        if (br != null)
          br.close();
      }
    }

    throw new Exception("Could not find framework factory.");
  }

  /**
   * Loads all the OSGI configured properties
   *
   * @return
   */
  private Properties loadConfig() {

    Properties properties = defaultProperties();
    Iterator<String> it = Config.getKeys();
    while (it.hasNext()) {
      final String key = it.next();
      if(key != null && key.startsWith("felix.")) {
        String value = (UtilMethods.isSet(Config.getStringProperty(key, null))) ? Config.getStringProperty(key) : null;
        String felixKey =  key.substring(6) ;
        properties.put(felixKey, value);
        Logger.info(OSGIUtil.class, "Found property  " + felixKey + "=" + value);
      }
    }
    return properties;
  }

  /**
   * Returns the packages inside the <strong>osgi-extra.conf</strong> file, those packages are the
   * value for the OSGI configuration property
   * <strong>org.osgi.framework.system.packages.extra</strong>. <br/>
   * <br/>
   * The property <strong>org.osgi.framework.system.packages.extra</strong> is use to set the list
   * of packages the dotCMS context in going to expose to the OSGI context.
   *
   * @return
   * @throws IOException
   */
  public String getExtraOSGIPackages() throws IOException {

    String extraPackages;

    
    File f = new File(FELIX_EXTRA_PACKAGES_FILE);
    if (!f.exists()) {
      StringBuilder bob = new StringBuilder();
      final Collection<String> list = ResourceCollectorUtil.getResources();
      for (final String name : list) {
        if (name.startsWith("/"))
          continue;
        if (name.contains(":"))
          continue;

        if (File.separator.equals("/")) {
          bob.append(name.replace(File.separator, ".") + "," + "\n");
        } else {
          // Zip entries have '/' as separator on all platforms
          bob.append((name.replace(File.separator, ".").replace("/", ".")) + "," + "\n");
        }
      }

      bob.append("org.osgi.framework," + "org.osgi.framework.wiring," + "org.osgi.service.packageadmin,"
          + "org.osgi.framework.startlevel," + "org.osgi.service.startlevel," + "org.osgi.service.url,"
          + "org.osgi.util.tracker," + "org.osgi.service.http," + "javax.inject.Qualifier," + "javax.servlet.resources,"
          + "javax.servlet;javax.servlet.http;version=3.1.0");

      BufferedWriter writer = null;
      try {
        writer = new BufferedWriter(
            new OutputStreamWriter(new FileOutputStream(FELIX_EXTRA_PACKAGES_FILE_GENERATED), "utf-8"));
        writer.write(bob.toString());
      } catch (IOException ex) {
        Logger.error(this, ex.getMessage(), ex);
      } finally {
        try {
          writer.close();
        } catch (Exception ex) {
<<<<<<< HEAD
            Logger.error(this, String.format("Unable to find the felix '%s' folder path from OSGI bundle context. Trying to fetch it from Config.CONTEXT as real path from '/WEB-INF/felix/%s'", manualDefaultPath, manualDefaultPath), ex);

            try {
                felixPath = Config.CONTEXT.getRealPath("/WEB-INF") + File.separator + "felix" + File.separator + manualDefaultPath;
            } catch (Exception ex2) {
                Logger.error(this, String.format("Unable to find the felix '%s' folder real path from Config.CONTEXT. Setting it manually to '/WEB-INF/felix/%s'", manualDefaultPath, manualDefaultPath), ex2);
                felixPath = "/WEB-INF/felix/" + manualDefaultPath;
            }
        }

        if (felixPath == null) {
            Logger.error(this, String.format("Path '%s' was not successfully set. Setting it manually to '/WEB-INF/felix/%s'", manualDefaultPath, manualDefaultPath));
            felixPath = "/WEB-INF/felix/" + manualDefaultPath;
=======
          Logger.error(this, ex.getMessage(), ex);
>>>>>>> 0ed00ef5
        }
      }
    }

    // Reading the file with the extra packages
    FileInputStream inputStream = null;
    if (f.exists()) {
      inputStream = new FileInputStream(FELIX_EXTRA_PACKAGES_FILE);
    } else {
      inputStream = new FileInputStream(FELIX_EXTRA_PACKAGES_FILE_GENERATED);
    }
    try {
      extraPackages = IOUtils.toString(inputStream);
    } finally {
      inputStream.close();
    }

    // Clean up the properties, it is better to keep it simple and in a standard format
    extraPackages = extraPackages.replaceAll("\\\n", "");
    extraPackages = extraPackages.replaceAll("\\\r", "");
    extraPackages = extraPackages.replaceAll("\\\\", "");

    return extraPackages;
  }



  /**
   * Fetches the Felix Path based on the input param property value. If property is not found, then
   * the felix path will be set manually, specified by manual default path param.
   *
   * @param felixDirProperty Property to be fetched from the bundle context.
   * @param manualDefaultPath Property to set manual path by default, in case the property is not
   *        found
   * @return String
   */
  private String getFelixPath(String felixDirProperty, String manualDefaultPath) {
    String felixPath;

    try {
      felixPath = getBundleContext().getProperty(felixDirProperty);
    } catch (Exception ex) {
      Logger.error(this,
          String.format(
              "Unable to find the felix '%s' folder path from OSGI bundle context. Trying to fetch it from Config.CONTEXT as real path from '/WEB-INF/felix/%s'",
              manualDefaultPath, manualDefaultPath),
          ex);

      try {
        felixPath = Config.CONTEXT.getRealPath("/WEB-INF/felix/" + manualDefaultPath);
      } catch (Exception ex2) {
        Logger.error(this,
            String.format(
                "Unable to find the felix '%s' folder real path from Config.CONTEXT. Setting it manually to '/WEB-INF/felix/%s'",
                manualDefaultPath, manualDefaultPath),
            ex2);
        felixPath = "/WEB-INF/felix/" + manualDefaultPath;
      }
    }

    if (felixPath == null) {
      Logger.error(this, String.format("Path '%s' was not successfully set. Setting it manually to '/WEB-INF/felix/%s'",
          manualDefaultPath, manualDefaultPath));
      felixPath = "/WEB-INF/felix/" + manualDefaultPath;
    }

    createFolder(felixPath);

    return felixPath;
  }


  /**
   * Create the path if it does not exist. Required for felix install and undeploy folder
   *
   * @param path The path to create
   * @return boolean
   */
  private boolean createFolder(String path) {
    boolean created = false;
    File directory = new File(path);
    if (!directory.exists()) {
      Logger.debug(this, String.format("Felix directory %s does not exist. Trying to create it...", path));
      created = directory.mkdirs();
      if (!created) {
        Logger.error(this, String.format("Unable to create Felix directory: %s", path));
      }
    }
    return created;
  }

  /**
   * Fetches the Felix Deploy path
   *
   * @return String
   */
  public String getFelixDeployPath() {
    return getFelixPath(FELIX_FILEINSTALL_DIR, "load");
  }

  /**
   * Fetches the Felix Undeploy path
   *
   * @return String
   */
  public String getFelixUndeployPath() {
    return getFelixPath(FELIX_UNDEPLOYED_DIR, "undeployed");
  }

  /**
   * Verify the bundles are in the right place if the default path has been overwritten If bundle
   * path is different to the default one then move all bundles to the new directory and get rid of
   * the default one
   *
   * @param bundlePath The bundle path to move items
   * @param context The servlet context
   */
  private void verifyBundles(Properties props, ServletContextEvent context) {
    String bundlePath=props.getProperty(AUTO_DEPLOY_DIR_PROPERTY);
    String baseDirectory = context.getServletContext().getRealPath("/WEB-INF");
    String defaultFelixPath = baseDirectory + File.separator + "felix";
    String defaultBundlePath = defaultFelixPath + File.separator + "bundle";

    if (UtilMethods.isSet(bundlePath)) {
      if (!bundlePath.trim().equals(defaultBundlePath)) {
        File bundleDirectory = new File(bundlePath);
        File defaultBundleDirectory = new File(defaultBundlePath);

        if (defaultBundleDirectory.exists() && bundleDirectory.exists()) {
          try {
            // copy all bundles
            FileUtils.copyDirectory(defaultBundleDirectory, bundleDirectory);

            // delete felix default folder since we don't need it
            File defaultFelixDirectory = new File(defaultFelixPath);
            if (defaultFelixDirectory.exists()) {
              FileUtils.deleteDirectory(defaultFelixDirectory);
            }
          } catch (IOException ioex) {
            String errorMessage = String.format("There was a problem moving felix bundles from '%s' to '%s'",
                defaultBundlePath, bundlePath);
            Logger.error(this, errorMessage);
            throw new RuntimeException(errorMessage, ioex);
          }
        }
<<<<<<< HEAD
    }

=======
      }
    }

  }
>>>>>>> 0ed00ef5
}<|MERGE_RESOLUTION|>--- conflicted
+++ resolved
@@ -91,20 +91,6 @@
 
 
 
-<<<<<<< HEAD
-        // fetch the 'felix.base.dir' property and check if exists. On the props file the prop needs to be set as felix.felix.base.dir
-        String felixDirectory = configProps.getProperty(FELIX_BASE_DIR);
-        if (UtilMethods.isSet(felixDirectory)) {
-            // verify folder exists and if not create it
-            if (!verifyOrCreateFelixFolder(felixDirectory)) {
-                // override the property to default
-                felixDirectory = context.getServletContext().getRealPath("/WEB-INF") + File.separator + "felix";
-            }
-        } else {
-            // override the property to default
-            felixDirectory = context.getServletContext().getRealPath("/WEB-INF") + File.separator + "felix";
-        }
-=======
   private Properties defaultProperties() {
     Properties felixProps = new Properties();
     String felixDirectory = new File(Config.getStringProperty(FELIX_BASE_DIR, Config.CONTEXT.getRealPath("/WEB-INF/felix"))).getAbsolutePath();
@@ -118,7 +104,6 @@
     felixProps.put(FELIX_FRAMEWORK_STORAGE,                             felixDirectory + File.separator + "felix-cache");
     felixProps.put(FELIX_FILEINSTALL_DIR,                               felixDirectory + File.separator + "load");
     felixProps.put(FELIX_UNDEPLOYED_DIR,                                felixDirectory + File.separator + "undeployed");
->>>>>>> 0ed00ef5
 
     felixProps.put("felix.auto.deploy.action",                          "install,start");
     felixProps.put("felix.fileinstall.start.level",                     "1");
@@ -344,23 +329,7 @@
         try {
           writer.close();
         } catch (Exception ex) {
-<<<<<<< HEAD
-            Logger.error(this, String.format("Unable to find the felix '%s' folder path from OSGI bundle context. Trying to fetch it from Config.CONTEXT as real path from '/WEB-INF/felix/%s'", manualDefaultPath, manualDefaultPath), ex);
-
-            try {
-                felixPath = Config.CONTEXT.getRealPath("/WEB-INF") + File.separator + "felix" + File.separator + manualDefaultPath;
-            } catch (Exception ex2) {
-                Logger.error(this, String.format("Unable to find the felix '%s' folder real path from Config.CONTEXT. Setting it manually to '/WEB-INF/felix/%s'", manualDefaultPath, manualDefaultPath), ex2);
-                felixPath = "/WEB-INF/felix/" + manualDefaultPath;
-            }
-        }
-
-        if (felixPath == null) {
-            Logger.error(this, String.format("Path '%s' was not successfully set. Setting it manually to '/WEB-INF/felix/%s'", manualDefaultPath, manualDefaultPath));
-            felixPath = "/WEB-INF/felix/" + manualDefaultPath;
-=======
           Logger.error(this, ex.getMessage(), ex);
->>>>>>> 0ed00ef5
         }
       }
     }
@@ -506,13 +475,8 @@
             throw new RuntimeException(errorMessage, ioex);
           }
         }
-<<<<<<< HEAD
-    }
-
-=======
-      }
-    }
-
-  }
->>>>>>> 0ed00ef5
+      }
+    }
+
+  }
 }