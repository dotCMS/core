package com.dotmarketing.util;

import com.dotcms.config.SystemTableConfigSource;
import com.dotcms.repackage.com.google.common.base.Supplier;
import com.dotcms.util.ConfigurationInterpolator;
import com.dotcms.util.FileWatcherAPI;
import com.dotcms.util.ReflectionUtils;
import com.dotcms.util.SystemEnvironmentConfigurationInterpolator;
import com.dotcms.util.ThreadContextUtil;
import com.dotcms.util.transform.StringToEntityTransformer;
import com.dotmarketing.business.APILocator;
import com.google.common.annotations.VisibleForTesting;
import com.google.common.collect.ImmutableSet;
import com.liferay.util.StringPool;
import io.vavr.control.Try;
import org.apache.commons.configuration.Configuration;
import org.apache.commons.configuration.PropertiesConfiguration;
import org.apache.commons.io.IOUtils;

import java.io.File;
import java.io.IOException;
import java.io.InputStream;
import java.io.InputStreamReader;
import java.lang.reflect.Array;
import java.net.URL;
import java.nio.file.Files;
import java.util.Date;
import java.util.HashMap;
import java.util.Iterator;
import java.util.Map;
import java.util.NoSuchElementException;
import java.util.concurrent.ConcurrentHashMap;
import java.util.concurrent.atomic.AtomicBoolean;

/**
 * This class provides access to the system configuration parameters that are set through the
 * {@code dotmarketing-config.properties}, and the {@code dotcms-config-cluster.properties} files.
 *
 * @author root
 * @version 1.0
 * @since Mar 22, 2012
 */

public class Config {

    //Generated File Indicator
    public static final String GENERATED_FILE = "dotGenerated_";
<<<<<<< HEAD
    public static final String RENDITION_FILE = "dotRendition_";
    public static final AtomicBoolean useWatcherMode = new AtomicBoolean(false);
=======
    public static final AtomicBoolean useWatcherMode = new AtomicBoolean(true);
>>>>>>> 8ee13380
    public static final AtomicBoolean isWatching = new AtomicBoolean(false);

    public static final Map<String, String> testOverrideTracker = new ConcurrentHashMap<>();

    private static SystemTableConfigSource systemTableConfigSource = null;

    @VisibleForTesting
    public static boolean enableSystemTableConfigSource = "true".equalsIgnoreCase(EnvironmentVariablesService.getInstance().getenv().getOrDefault("DOT_ENABLE_SYSTEM_TABLE_CONFIG_SOURCE", "true"));

    public static void initSystemTableConfigSource() {
        systemTableConfigSource = new SystemTableConfigSource();
    }


    /**
     * If this property is set in the dotmarketing-config, will try to use the interpolator for the
     * properties Otherwise will use {@link SystemEnvironmentConfigurationInterpolator}
     */
    public static final String DOTCMS_CUSTOM_INTERPOLATOR = "dotcms.custom.interpolator";

    /**
     * If this property is set, defines the way you want to use to monitoring the changes over the
     * dotmarketing-config.properties file. By default is true and means that the
     * {@link FileWatcherAPI} will be used to monitoring any change over the file and refresh the
     * property based on it. If you set it to false, will use the legacy mode previously used on
     * dotCMS.
     */
    public static final String DOTCMS_USEWATCHERMODE = "dotcms.usewatchermode";
    public static final String USE_CONFIG_TEST_OVERRIDE_TRACKER = "USE_CONFIG_TEST_OVERRIDE_TRACKER";
    public static int DB_VERSION = 0;
    public static int DATA_VERSION = 0;

    //Object Config properties      n
    public static javax.servlet.ServletContext CONTEXT = null;
    public static String CONTEXT_PATH = null;


    //Config internal properties
    private static int refreshInterval = 5; //In minutes, Default 5 can be overridden in the config file as config.refreshinterval int property
    private static Date lastRefreshTime = new Date();
    protected final static PropertiesConfiguration props = new PropertiesConfiguration();
    private static ClassLoader classLoader = null;
    protected static URL dotmarketingPropertiesUrl = null;
    protected static URL clusterPropertiesUrl = null;
    private static int prevInterval = Integer.MIN_VALUE;
    private static FileWatcherAPI fileWatcherAPI = null;


    /**
     * Config internal methods
     */
    public static void initializeConfig() {
        classLoader = Thread.currentThread().getContextClassLoader();
        _loadProperties();
    }

    private static void registerWatcher(final File fileToRead) {

        // if not fileWatcherAPI could not monitoring, so use the fallback
        useWatcherMode.set(false);
        isWatching.set(false);

    }




    /**
     *
     */
    private static void _loadProperties() {

        if (classLoader == null) {
            classLoader = Thread.currentThread().getContextClassLoader();
            Logger.info(Config.class, "Initializing properties reader.");
        }

        //dotmarketing config file
        String propertyFile = "dotmarketing-config.properties";
        if (dotmarketingPropertiesUrl == null) {
            dotmarketingPropertiesUrl = classLoader.getResource(propertyFile);
        }

        //cluster config file
        propertyFile = "dotcms-config-cluster.properties";
        if (clusterPropertiesUrl == null) {
            clusterPropertiesUrl = classLoader.getResource(propertyFile);
        }

        //Reading both property files
        readProperties(dotmarketingPropertiesUrl, clusterPropertiesUrl);

        // Include ENV variables that start with DOT_

        readEnvironmentVariables();

        reapplyTestOverrides();
    }

    private static void reapplyTestOverrides() {

        if (props.getBoolean(USE_CONFIG_TEST_OVERRIDE_TRACKER, false)) {
            testOverrideTracker.forEach((key, value) -> {
                String currentValue = props.getString(key);
                if (value.equals("[remove]"))
                {
                    if (currentValue != null)
                        props.clearProperty(key);
                    else {
                        testOverrideTracker.remove(key);
                    }
                } else if (currentValue == null || !currentValue.equals(value)) {
                    props.setProperty(key, value);
                } else {
                    testOverrideTracker.remove(key);
                }
            });
        }
    }

    /**
     * Reads the properties on the dotmarketing-config.properties and the
     * dotcms-config-cluster.properties properties files.
     *
     * @param dotmarketingURL
     * @param clusterURL
     */
    private static void readProperties(URL dotmarketingURL, URL clusterURL) {
        File dotmarketingFile = new File(dotmarketingURL.getPath());
        Date lastDotmarketingModified = new Date(
                dotmarketingFile.lastModified());
        File clusterFile = new File(clusterURL.getPath());
        Date lastClusterModified = new Date(clusterFile.lastModified());

        if (props.isEmpty()) {
            synchronized (Config.class) {
                if (props.isEmpty()) {
                    readProperties(dotmarketingFile,
                            "dotmarketing-config.properties");
                    readProperties(clusterFile,
                            "dotcms-config-cluster.properties");
                }
            }
        } else {
            // Refresh the properties if changes detected in any of these
            // properties files
            if (lastDotmarketingModified.after(lastRefreshTime)
                    || lastClusterModified.after(lastRefreshTime)) {
                synchronized (Config.class) {
                    if (lastDotmarketingModified.after(lastRefreshTime)
                            || lastClusterModified.after(lastRefreshTime)) {
                        try {
                            props.clear();
                            // Cleanup and read the properties for both files
                            readProperties(dotmarketingFile,
                                    "dotmarketing-config.properties");
                            readProperties(clusterFile,
                                    "dotcms-config-cluster.properties");
                        } catch (Exception e) {
                            Logger.fatal(
                                    Config.class,
                                    "Exception loading property files [dotmarketing-config.properties, dotcms-config-cluster.properties]",
                                    e);
                            props.clear();
                        }
                    }
                }
            }
        }
        String type = "";
        try {
            refreshInterval = props.getInt("config.refreshinterval");
            type = "custom";
        } catch (NoSuchElementException e) {
            // Property not present, use default interval value
            type = "default";
        } finally {
            // Display log message the first time, and then only if interval changes
            if (prevInterval != refreshInterval) {
                Logger.info(Config.class, "Assigned " + type + " refresh: "
                        + refreshInterval + " minutes.");
                prevInterval = refreshInterval;
            }
        }
        // Set the last time we refresh/read the properties files
        Config.lastRefreshTime = new Date();
    }

    /**
     * Reads a given property file and appends its content to the current read properties
     *
     * @param fileToRead
     * @param fileName
     */
    private static void readProperties(File fileToRead, String fileName) {

        InputStream propsInputStream = null;

        try {

            Logger.info(Config.class, "Loading dotCMS [" + fileName + "] Properties...");


            propsInputStream = Files.newInputStream(fileToRead.toPath());
            props.load(new InputStreamReader(propsInputStream));
            Logger.info(Config.class, "dotCMS Properties [" + fileName + "] Loaded");
            postProperties();

        } catch (Exception e) {
            Logger.fatal(Config.class, "Exception loading properties for file [" + fileName + "]",
                    e);
            props.clear();
        } finally {

            IOUtils.closeQuietly(propsInputStream);
        }
    }


    /**
     * Does the post process properties based on the interpolator
     */
    protected static void postProperties() {

        final String customConfigurationInterpolator = getStringProperty(DOTCMS_CUSTOM_INTERPOLATOR,
                null);
        final ConfigurationInterpolator customInterpolator =
                UtilMethods.isSet(customConfigurationInterpolator) ?
                        (ConfigurationInterpolator) ReflectionUtils.newInstance(
                                customConfigurationInterpolator) : null;
        final ConfigurationInterpolator interpolator = (null != customInterpolator) ?
                customInterpolator : SystemEnvironmentConfigurationInterpolator.INSTANCE;
        final Configuration configuration = interpolator.interpolate(props);

        if(configuration instanceof PropertiesConfiguration){
            props.copy(configuration);
        }

    }

    /**
     *
     */
    private static void _refreshProperties() {

        if ((props.isEmpty()) || // if props is null go ahead.
                (
                        (!useWatcherMode.get()) &&
                                // if we are using watcher mode, do not need to check this
                                (System.currentTimeMillis() > lastRefreshTime.getTime() + (
                                        refreshInterval * 60 * 1000))
                )) {
            _loadProperties();
        }
    }


    private final static String ENV_PREFIX = "DOT_";

    private static void readEnvironmentVariables() {
        synchronized (Config.class) {
            EnvironmentVariablesService.getInstance().getenv().entrySet().stream().filter(e -> e.getKey().startsWith(ENV_PREFIX))
                    .forEach(e -> props.setProperty(e.getKey(), e.getValue()));
        }
    }


    private static String envKey(final String theKey) {

        String envKey = ENV_PREFIX + theKey.toUpperCase().replace(".", "_");
        while (envKey.contains("__")) {
            envKey = envKey.replace("__", "_");
        }
        return envKey.endsWith("_") ? envKey.substring(0, envKey.length() - 1) : envKey;

    }

    private static String getSystemTableValue(final String ...names) {

        if (null != names && null != systemTableConfigSource && enableSystemTableConfigSource) {

            final String tag = ThreadContextUtil.getOrCreateContext().getTag();
            if (UtilMethods.isSet(tag) && "ConfigSystemTable".equals(tag)) {
                // we are already in the system table, so do not need to check inner system table calls (avoid recursion)
                return null;
            }

            try {

                ThreadContextUtil.getOrCreateContext().setTag("ConfigSystemTable");

                for (final String name : names) {
                    final String value = Try.of(() -> systemTableConfigSource.getValue(name)).getOrNull();
                    if (null != value) {
                        return value;
                    }
                }

            } finally {
                // the result is done, do not need more the barrier tag
                ThreadContextUtil.getOrCreateContext().setTag(null);
            }
        }

        return null;
    }

    /**
     * Given a property name, evaluates if it belongs to the environment variables.
     *
     * @param key property name
     * @return true if key is found when looked by its environment variable name equivalent and if
     * it has properties associated to, otherwise false.
     */
    public static boolean isKeyEnvBased(final String key) {
        final String envKey = envKey(key);

        if (!props.containsKey(envKey)) {
            return false;
        }

        final String[] properties = props.getStringArray(envKey);
        return properties != null && properties.length > 0;
    }

    /**
     * Returns a string property
     *
     * @param name     The name of the property to locate.
     * @param defValue Value to return if property is not found.
     * @return The value of the property.  If property is found more than once, all the occurrences
     * will be concatenated (with a comma separating each element).
     */
    public static String getStringProperty(final String name, final String defValue) {

        final String[] propsArr = getStringArrayProperty(name,
                defValue == null ? null : new String[]{defValue});

        if (propsArr == null || propsArr.length == 0) {
            return defValue;
        }

        return String.join(",", propsArr);

    }

    /**
     * this is only here so the old tests pass
     *
     * @param name
     * @param defValue
     * @param thing
     * @return
     */
    @VisibleForTesting
    @Deprecated
    public static String getStringProperty(final String name, final String defValue,
            boolean thing) {

        return getStringProperty(name, defValue);

    }


    /**
     * @deprecated Use getStringProperty(String name, String default) and set an intelligent default
     */
    @Deprecated
    public static String getStringProperty(String name) {
        return getStringProperty(name, null);
    }

    /**
     * @param name
     * @return
     */
    public static String[] getStringArrayProperty(String name) {
        return getStringArrayProperty(name, null);
    }

    /**
     * Transform an array into an array of entity, needs a transformer to convert the string from
     * the config to object and the class. In addition if the name does not exists, the supplier
     * will be invoke
     *
     * @param name                      {@link String} name of the array property
     * @param stringToEntityTransformer {@link StringToEntityTransformer} transformer to string to
     *                                  T
     * @param clazz                     {@link Class}
     * @param defaultSupplier           {@link Supplier}
     * @param <T>
     * @return Array of T
     */
    public static <T> T[] getCustomArrayProperty(final String name,
            final StringToEntityTransformer<T> stringToEntityTransformer,
            final Class<T> clazz,
            final Supplier<T[]> defaultSupplier) {

        final String[] values = getStringArrayProperty(name);
        return props.containsKey(name) ? convert(values, clazz, stringToEntityTransformer)
                : defaultSupplier.get();
    }

    private static <T> T[] convert(final String[] values, final Class<T> clazz,
            final StringToEntityTransformer<T> stringToEntityTransformer) {

        final T[] entities = (T[]) Array.newInstance(clazz, values.length);

        for (int i = 0; i < values.length; ++i) {

            entities[i] = stringToEntityTransformer.from(values[i]);
        }

        return entities;
    }

    /**
     * If config value == null, returns the default
     *
     * @param name
     * @param defaultValue
     * @return
     */
    public static String[] getStringArrayProperty(final String name, final String[] defaultValue) {

        final String envKey = envKey(name);
        final String valueString = getSystemTableValue(envKey, name);
        if (null != valueString) {
            return valueString.split(StringPool.COMMA);
        }

        _refreshProperties();

        return props.containsKey(envKey)
                ? props.getStringArray(envKey)
                : props.containsKey(name)
                        ? props.getStringArray(name)
                        : defaultValue;
    }

    /**
     * @deprecated Use getIntProperty(String name, int default) and set an intelligent default
     */
    @Deprecated
    public static int getIntProperty(final String name) {

        final String envKey = envKey(name);
        final String valueString = getSystemTableValue(envKey, name);
        if (null != valueString) {
            return Integer.parseInt(valueString);
        }

        _refreshProperties();

        Integer value = Try.of(() -> props.getInt(envKey)).getOrNull();
        if (value != null) {
            return value;
        }

        return props.getInt(name);
    }

    public static long getLongProperty(final String name, final long defaultVal) {

        final String envKey = envKey(name);
        final String valueString = getSystemTableValue(envKey, name);
        if (null != valueString) {
            return Long.parseLong(valueString);
        }

        _refreshProperties();
        Long value = Try.of(() -> props.getLong(envKey)).getOrNull();
        if (value != null) {
            return value;
        }
        return props.getLong(name, defaultVal);
    }

    /**
     * @param name
     * @param defaultVal
     * @return
     */
    public static int getIntProperty(final String name, final int defaultVal) {

        final String envKey = envKey(name);
        final String valueString = getSystemTableValue(envKey, name);
        if (null != valueString) {
            return Integer.parseInt(valueString);
        }

        _refreshProperties();
        Integer value = Try.of(() -> props.getInt(envKey(name))).getOrNull();
        if (value != null) {
            return value;
        }

        return props.getInt(name, defaultVal);
    }

    /**
     * @deprecated Use getFloatProperty(String name, float default) and set an intelligent default
     */
    @Deprecated
    public static float getFloatProperty(final String name) {

        final String envKey = envKey(name);
        final String valueString = getSystemTableValue(envKey, name);
        if (null != valueString) {
            return Float.parseFloat(valueString);
        }

        _refreshProperties();

        Float value = Try.of(() -> props.getFloat(envKey)).getOrNull();
        if (value != null) {
            return value;
        }

        return props.getFloat(name);
    }

    /**
     * @param name
     * @param defaultVal
     * @return
     */
    public static float getFloatProperty(final String name, final float defaultVal) {

        final String envKey = envKey(name);
        final String valueString = getSystemTableValue(envKey, name);
        if (null != valueString) {
            return Float.parseFloat(valueString);
        }

        _refreshProperties();
        Float value = Try.of(() -> props.getFloat(envKey)).getOrNull();
        if (value != null) {
            return value;
        }
        return props.getFloat(name, defaultVal);
    }



    /**
     * @deprecated Use getBooleanProperty(String name, boolean default) and set an intelligent
     * default
     */
    @Deprecated
    public static boolean getBooleanProperty(final String name) {

        final String envKey = envKey(name);
        final String valueString = getSystemTableValue(envKey, name);
        if (null != valueString) {
            return Boolean.parseBoolean(valueString);
        }

        _refreshProperties();
        Boolean value = Try.of(() -> props.getBoolean(envKey)).getOrNull();
        if (value != null) {
            return value;
        }
        return props.getBoolean(name);
    }

    /**
     * @param name
     * @param defaultVal
     * @return
     */
    public static boolean getBooleanProperty(String name, boolean defaultVal) {

        final String envKey = envKey(name);
        final String valueString = getSystemTableValue(envKey, name);
        if (null != valueString) {
            return Boolean.parseBoolean(valueString);
        }

        final Boolean value =
                props.containsKey(envKey) ? Try.of(() -> props.getBoolean(envKey))
                        .getOrNull() : null;
        if (null != value) {
            return value;
        }
        return props.getBoolean(name, defaultVal);
    }

    /**
     * @param key
     * @param value
     */
    public static void setProperty(String key, Object value) {
        if (props != null) {
            if(props.containsKey(envKey(key))) {
                key = envKey(key);
            }
            trackOverrides(key, value);
            Logger.info(Config.class, "Setting property: " + key + " to " + value);
            props.setProperty(key, value);
        }
    }

    private static void trackOverrides(String key, Object value) {
        if (props.getBoolean(USE_CONFIG_TEST_OVERRIDE_TRACKER, false)) {
            if (value == null) {
                testOverrideTracker.put(key,"[remove]");
            } else {
                testOverrideTracker.put(key, value.toString());
            }
        }
    }

    public static Map<String, String> getOverrides() {
        return Map.copyOf(testOverrideTracker);
    }

    public static Map<String, String> compareOverrides(Map<String, String> before) {
        Map<String, String> after = getOverrides();
        Map<String, String> diff = new HashMap<>();
        for (String key : after.keySet()) {
            if (!before.containsKey(key) || !before.get(key).equals(after.get(key))) {
                diff.put(key, after.get(key));
            }
        }
        return diff;
    }


    /**
     * @return
     */
    @SuppressWarnings("unchecked")
    public static Iterator<String> getKeys() {
        _refreshProperties();
        // note: I do not think we need the system table keys here by now
        return ImmutableSet.copyOf(props.getKeys()).iterator();
    }

    /**
     * @param prefix
     * @return
     */
    @SuppressWarnings("unchecked")
    public static Iterator<String> subset(String prefix) {
        _refreshProperties();
        // note: I do not think we need the system table keys here by now
        return ImmutableSet.copyOf(props.subset(prefix).getKeys()).iterator();
    }


    /**
     * Spindle Config
     *
     * @param myApp
     */
    public static void setMyApp(javax.servlet.ServletContext myApp) {
        CONTEXT = myApp;
        CONTEXT_PATH = myApp.getRealPath("/");
    }


    /**
     *
     */
    @VisibleForTesting
    public static void forceRefresh() {
        boolean reapplyTestKeys = props.getBoolean(USE_CONFIG_TEST_OVERRIDE_TRACKER, false);
        // rebuilds props
        props.clear();
        _refreshProperties();
        if(reapplyTestKeys){
            props.setProperty(USE_CONFIG_TEST_OVERRIDE_TRACKER,true);
            reapplyTestOverrides();
        }

    }

}<|MERGE_RESOLUTION|>--- conflicted
+++ resolved
@@ -45,12 +45,10 @@
 
     //Generated File Indicator
     public static final String GENERATED_FILE = "dotGenerated_";
-<<<<<<< HEAD
+
     public static final String RENDITION_FILE = "dotRendition_";
     public static final AtomicBoolean useWatcherMode = new AtomicBoolean(false);
-=======
-    public static final AtomicBoolean useWatcherMode = new AtomicBoolean(true);
->>>>>>> 8ee13380
+
     public static final AtomicBoolean isWatching = new AtomicBoolean(false);
 
     public static final Map<String, String> testOverrideTracker = new ConcurrentHashMap<>();
