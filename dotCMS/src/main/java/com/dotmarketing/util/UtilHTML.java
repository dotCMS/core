--- conflicted
+++ resolved
@@ -217,13 +217,6 @@
 			imgSrc = "/html/images/icons/layout-header-3-mix.png";
 		} else if (webasset instanceof Link) {
 			imgSrc = "/html/images/icons/chain.png";
-<<<<<<< HEAD
-		} else if (webasset instanceof com.dotmarketing.portlets.htmlpages.model.HTMLPage) {
-			imgSrc = "/html/images/icons/blog-blue.png";
-=======
-		} else if (webasset instanceof File) {
-			imgSrc = "/icon?i=" + ((File) webasset).getFileName();
->>>>>>> ef7b854b
 		}
 
 		return "<img src=\"" + imgSrc + "\" width=16 height=16 />";
