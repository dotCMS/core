package com.dotmarketing.util;

import static org.apache.commons.lang.StringUtils.split;

import com.dotcms.repackage.com.google.common.base.CaseFormat;
import com.dotcms.repackage.org.codehaus.jettison.json.JSONArray;
import com.dotcms.repackage.org.codehaus.jettison.json.JSONObject;
import com.dotcms.repackage.org.jsoup.Jsoup;
import com.dotcms.rest.api.v1.temp.TempFileAPI;
import com.dotcms.uuid.shorty.ShortyException;
import com.liferay.util.StringPool;
import java.util.ArrayList;
import java.util.Collections;
import java.util.HashMap;
import java.util.List;
import java.util.Map;
import java.util.StringTokenizer;
import java.util.concurrent.ConcurrentHashMap;
import java.util.function.Supplier;
import java.util.regex.Matcher;
import java.util.regex.Pattern;

public class StringUtils {

    public static final String TRUE = "true";

    private final static char COMMA = ',';
    
    // Pattern is threadsafe
    private static final Pattern camelCaseLowerPattern = Pattern.compile("^[a-z]([a-zA-Z0-9]+)*$");
    private static final Pattern camelCaseUpperPattern = Pattern.compile("^[A-Z]([a-zA-Z0-9]+)*$");

    private static Map<String, Pattern> patternCacheMap = new ConcurrentHashMap<>();

    public static String formatPhoneNumber(String phoneNumber) {
        try {
            String s = phoneNumber.replaceAll("\\(|\\)|:|-|\\.", "");

            s = s.replaceAll("(\\d{3})(\\d{3})(\\d{4})(\\d{3})*", "($1) $2-$3x$4");

            if (s.endsWith("x")){
                s = s.substring(0, s.length() - 1);
            }
            return s;
        } catch (Exception ex) {
            return "";
        }
    }

    public static boolean isHtml(final String htmlString) {

        if(!htmlString.contains("<") || !htmlString.contains(">")){
            return false;
        }

        try {
            Jsoup.parse(htmlString);
        } catch (Exception e) {
            return false;
        }

        return true;
    }



    public static boolean isJson(String jsonString) {
        if(!jsonString.contains("{") || !jsonString.contains("}")){
            return false;
        }
        try {
            if (jsonString.startsWith("{"))
                new JSONObject(jsonString);
            else if (jsonString.startsWith("["))
                new JSONArray(jsonString);

            return true;
        } catch (Exception e) {
            return false;
        }
    }
    
    public static String camelCaseLower(String variable) {
        // are we already camelCase?
        if(camelCaseLowerPattern.matcher(variable).find()){
            return variable;
        }
        String var = variable.toLowerCase().replaceAll("[^a-z\\d]", StringPool.DASH);
        while (UtilMethods.isSet(var) && (var.startsWith("-")
                || Character.isDigit(var.charAt(0)))) {
            var = var.substring(1);
        }
        return CaseFormat.LOWER_HYPHEN.to(CaseFormat.LOWER_CAMEL,var);
    }
    
    public static String camelCaseUpper(String variable) {
            // are we already camelCase?
        if(camelCaseUpperPattern.matcher(variable).find()){
            return variable;
        }
        String ret = camelCaseLower(variable);
        if (UtilMethods.isSet(ret)) {

            String firstChar = ret.substring(0, 1);
            return firstChar.toUpperCase() + ret.substring(1);
        }

        return ret;
    }
    
    public static boolean isSet(String test){
        return UtilMethods.isSet(test);
    }
    
    public static String nullEmptyStr(String test){
        return isSet(test) ? test : null;
    }
    
    /**
     * Split the string by commas
     * Pre: string argument must be not null
     * @param string {@link String}
     * @return String array
     */

    public static String [] splitByCommas (final String string) {

        return split(string, COMMA);
    } // splitByComma.

    // this the pattern for replace variables, such as {xxx} @see interpolate method
    private static final String ALPHA_HYPHEN_VARIABLE_REGEX = "{(.*?)}";

    /**
     * Replace any expression with {?} by the right value in the context Map (interpolation)
     * The objects inside the Map values will be called by the toString method.
     * @param expression {@link String}
     * @param parametersMap {@link Map}
     * @return String
     */
    public  static String interpolate (final String expression,
                                     final Map<String, Object> parametersMap) {

        // PRECONDITIONS
        if (null == expression) {

            return StringPool.BLANK;
        }

        if (null == parametersMap || parametersMap.size() == 0) {

            return expression;
        }

        final StringBuilder interpolatedBuilder =
                new StringBuilder(expression);

        String normalizeMatch;

        final List<RegExMatch> regExMatches =
                RegEX.find(expression, ALPHA_HYPHEN_VARIABLE_REGEX);

        if ((null != regExMatches) && (regExMatches.size() > 0)) {

            // we need to start replacing from the end, to avoid conflicts with the shift chars.
            Collections.reverse(regExMatches);

            for (RegExMatch regExMatch : regExMatches) {

                if (null != regExMatch.getMatch() && regExMatch.getMatch().length() > 2) {

                    // removes from the match the curly braces {}
                    normalizeMatch = regExMatch.getMatch().substring
                            (1, regExMatch.getMatch().length() - 1);

                    if (null != parametersMap.get(normalizeMatch)) {

                        interpolatedBuilder.replace(regExMatch.getBegin(),
                                regExMatch.getEnd(), parametersMap.get(normalizeMatch).toString());
                    }
                }
            }
        }

        return interpolatedBuilder.toString();
    } // interpolate.

    /**
     * Retrieve a map with all the expression that successfully found a match in the parametersMap.
     *
     * @param expression {@link String}
     * @param parametersMap {@link Map}
     * @return Map with all matches, key is the variable and value is the match for that variable.
     */
    public static Map<String, Object> getInterpolateMatches(final String expression,
                                                            final Map<String, Object> parametersMap){
        Map<String, Object> interpolateMatches = new HashMap<>();
        // PRECONDITIONS
        if (null != expression && null != parametersMap && parametersMap.size() != 0) {
            final List<RegExMatch> regExMatches = RegEX.find(expression, ALPHA_HYPHEN_VARIABLE_REGEX);

            if ((null != regExMatches) && (regExMatches.size() > 0)) {
                // we need to start replacing from the end, to avoid conflicts with the shift chars.
                Collections.reverse(regExMatches);

                for (RegExMatch regExMatch : regExMatches) {

                    if (null != regExMatch.getMatch() && regExMatch.getMatch().length() > 2) {
                        // removes from the match the curly braces {}
                        String normalizeMatch = regExMatch.getMatch().substring(1, regExMatch.getMatch().length() - 1);

                        if (null != parametersMap.get(normalizeMatch)) {
                            interpolateMatches.put(normalizeMatch, parametersMap.get(normalizeMatch).toString());
                        }
                    }
                }
            }
        }

        return interpolateMatches;
    }

    public static <T> T getOrDefault (final T value, final Supplier<T> defaultSupplier) {
        return value != null ? value : defaultSupplier.get();
    }

    /**
     * Returns true if the pattern match on the string
     * @param string  String string to search
     * @param pattern String pattern to search
     * @return boolean true if match
     */
    public static boolean matches (final String string, final String pattern) {

        if (!patternCacheMap.containsKey(pattern)) {
            patternCacheMap.put(pattern, Pattern.compile(pattern));
        }

        return patternCacheMap.get(pattern).matcher(string).matches();
    }

    /**
     * Abbreviate for StringBuilder
     * @return StringBuilder
     */
    public static StringBuilder builder () {

        return new StringBuilder();
    }

    /**
     * Abbreviate for StringBuilder
     * @param sequences (optional array of sequences)
     * @return StringBuilder
     */
    public static StringBuilder builder (final CharSequence... sequences) {

        final StringBuilder builder = new StringBuilder();

        if (null != sequences) {

            for (final CharSequence charSequence: sequences) {

                if (null != charSequence) {
                    builder.append(charSequence);
                }
            }
        }

        return builder;
    } // builder.

    /**
     * Abbreviate for StringBuilder
     * @param objects (optional array of Object, the toString will be append to the builder)
     * @return StringBuilder
     */
    public static StringBuilder builder (final Object... objects) {

        final StringBuilder builder = new StringBuilder();

        if (null != objects) {

            for (final Object object: objects) {

                if (null != object) {
                    builder.append(object.toString());
                }
            }
        }

        return builder;
    } // builder.

    public static String lowercaseStringExceptMatchingTokens(final String query,
            final String regex) {

        final StringTokenizer tokenizer = new StringTokenizer(query, " ", true);
        final StringBuilder loweredString = new StringBuilder();

        while(tokenizer.hasMoreElements()) {
            String token = tokenizer.nextToken();
            if(!token.matches(regex)) {
                token = token.toLowerCase();
            }
            loweredString.append(token);
        }

        return loweredString.toString();
    }
    
    
    /**
     * this is just a reference to the FileUtil methos, 
     * added for findability
     * @param fileName
     * @return
     */
    public static String sanitizeFileName(final String fileName) {
      return FileUtil.sanitizeFileName(fileName);
      
    }

    private static final Pattern quotedLiteral = Pattern.compile("(?:^|\\s)*['\"]([a-zA-Z0-9-_]+)['\"](?:$|\\s)*", Pattern.MULTILINE);

    /**
     * This method is useful to isolate quoted literals hence `my-literal` or `12345abc` or `1se34s-23r45-eE8u76-223df` or even "this"
     * Anything enclosed within quotes (single and double) containing an alphanumeric char or dash will be matched.
     * if the enclosed text has a blank it is not considered a literal.
     * Meaning that neither `1234 456` nor `abc def`  will no be matched.
     * @param input a multiline string
     * @return list of matches found.
     */
    public static List<String> quotedLiteral(final String input) {
        final List<String> strings = new ArrayList<>();
        final Matcher matcher = quotedLiteral.matcher(input);
        while (matcher.find()) {
            strings.add(matcher.group(1));
        }
        return strings;
    }
<<<<<<< HEAD
    
    

    /**
     * Takes a string and makes it a Shorty, based on the minimum length passed in.  This method was
     * moved from the ShortyAPI so that is can be used in Unit testing without having to init our whole framework
     * @param shortStr
     * @param minLength
     * @return
     */
    public static String shortify(final String shortStr, final int minLength) {
      try {

        if (UtilMethods.isSet(shortStr)) {

          final String trimmedShortStr = shortStr.trim().replaceAll("-", "");
          final int    min             = Math.min(trimmedShortStr.length(), minLength);

          return (trimmedShortStr.startsWith(TempFileAPI.TEMP_RESOURCE_PREFIX)) ? trimmedShortStr : 
                  trimmedShortStr.substring(0, min);
        }

        return shortStr;
      } catch (Exception se) {
          throw new ShortyException("shorty " + shortStr + " is not a short id.  Short Ids should be "
                  + minLength + " alphanumeric chars in length", se);
      }
    }
    
    
    
=======


   private static final Pattern pattern = Pattern.compile("\\s");

    /**
     * How can I find whitespace in a String?
     * @param in
     * @return
     */
   public static boolean hasWhiteSpaces(final String in){
      return pattern.matcher(in).find();
   }
>>>>>>> cd099aad
}<|MERGE_RESOLUTION|>--- conflicted
+++ resolved
@@ -1,388 +1,388 @@
-package com.dotmarketing.util;
-
-import static org.apache.commons.lang.StringUtils.split;
-
-import com.dotcms.repackage.com.google.common.base.CaseFormat;
-import com.dotcms.repackage.org.codehaus.jettison.json.JSONArray;
-import com.dotcms.repackage.org.codehaus.jettison.json.JSONObject;
-import com.dotcms.repackage.org.jsoup.Jsoup;
-import com.dotcms.rest.api.v1.temp.TempFileAPI;
-import com.dotcms.uuid.shorty.ShortyException;
-import com.liferay.util.StringPool;
-import java.util.ArrayList;
-import java.util.Collections;
-import java.util.HashMap;
-import java.util.List;
-import java.util.Map;
-import java.util.StringTokenizer;
-import java.util.concurrent.ConcurrentHashMap;
-import java.util.function.Supplier;
-import java.util.regex.Matcher;
-import java.util.regex.Pattern;
-
-public class StringUtils {
-
-    public static final String TRUE = "true";
-
-    private final static char COMMA = ',';
-    
-    // Pattern is threadsafe
-    private static final Pattern camelCaseLowerPattern = Pattern.compile("^[a-z]([a-zA-Z0-9]+)*$");
-    private static final Pattern camelCaseUpperPattern = Pattern.compile("^[A-Z]([a-zA-Z0-9]+)*$");
-
-    private static Map<String, Pattern> patternCacheMap = new ConcurrentHashMap<>();
-
-    public static String formatPhoneNumber(String phoneNumber) {
-        try {
-            String s = phoneNumber.replaceAll("\\(|\\)|:|-|\\.", "");
-
-            s = s.replaceAll("(\\d{3})(\\d{3})(\\d{4})(\\d{3})*", "($1) $2-$3x$4");
-
-            if (s.endsWith("x")){
-                s = s.substring(0, s.length() - 1);
-            }
-            return s;
-        } catch (Exception ex) {
-            return "";
-        }
-    }
-
-    public static boolean isHtml(final String htmlString) {
-
-        if(!htmlString.contains("<") || !htmlString.contains(">")){
-            return false;
-        }
-
-        try {
-            Jsoup.parse(htmlString);
-        } catch (Exception e) {
-            return false;
-        }
-
-        return true;
-    }
-
-
-
-    public static boolean isJson(String jsonString) {
-        if(!jsonString.contains("{") || !jsonString.contains("}")){
-            return false;
-        }
-        try {
-            if (jsonString.startsWith("{"))
-                new JSONObject(jsonString);
-            else if (jsonString.startsWith("["))
-                new JSONArray(jsonString);
-
-            return true;
-        } catch (Exception e) {
-            return false;
-        }
-    }
-    
-    public static String camelCaseLower(String variable) {
-        // are we already camelCase?
-        if(camelCaseLowerPattern.matcher(variable).find()){
-            return variable;
-        }
-        String var = variable.toLowerCase().replaceAll("[^a-z\\d]", StringPool.DASH);
-        while (UtilMethods.isSet(var) && (var.startsWith("-")
-                || Character.isDigit(var.charAt(0)))) {
-            var = var.substring(1);
-        }
-        return CaseFormat.LOWER_HYPHEN.to(CaseFormat.LOWER_CAMEL,var);
-    }
-    
-    public static String camelCaseUpper(String variable) {
-            // are we already camelCase?
-        if(camelCaseUpperPattern.matcher(variable).find()){
-            return variable;
-        }
-        String ret = camelCaseLower(variable);
-        if (UtilMethods.isSet(ret)) {
-
-            String firstChar = ret.substring(0, 1);
-            return firstChar.toUpperCase() + ret.substring(1);
-        }
-
-        return ret;
-    }
-    
-    public static boolean isSet(String test){
-        return UtilMethods.isSet(test);
-    }
-    
-    public static String nullEmptyStr(String test){
-        return isSet(test) ? test : null;
-    }
-    
-    /**
-     * Split the string by commas
-     * Pre: string argument must be not null
-     * @param string {@link String}
-     * @return String array
-     */
-
-    public static String [] splitByCommas (final String string) {
-
-        return split(string, COMMA);
-    } // splitByComma.
-
-    // this the pattern for replace variables, such as {xxx} @see interpolate method
-    private static final String ALPHA_HYPHEN_VARIABLE_REGEX = "{(.*?)}";
-
-    /**
-     * Replace any expression with {?} by the right value in the context Map (interpolation)
-     * The objects inside the Map values will be called by the toString method.
-     * @param expression {@link String}
-     * @param parametersMap {@link Map}
-     * @return String
-     */
-    public  static String interpolate (final String expression,
-                                     final Map<String, Object> parametersMap) {
-
-        // PRECONDITIONS
-        if (null == expression) {
-
-            return StringPool.BLANK;
-        }
-
-        if (null == parametersMap || parametersMap.size() == 0) {
-
-            return expression;
-        }
-
-        final StringBuilder interpolatedBuilder =
-                new StringBuilder(expression);
-
-        String normalizeMatch;
-
-        final List<RegExMatch> regExMatches =
-                RegEX.find(expression, ALPHA_HYPHEN_VARIABLE_REGEX);
-
-        if ((null != regExMatches) && (regExMatches.size() > 0)) {
-
-            // we need to start replacing from the end, to avoid conflicts with the shift chars.
-            Collections.reverse(regExMatches);
-
-            for (RegExMatch regExMatch : regExMatches) {
-
-                if (null != regExMatch.getMatch() && regExMatch.getMatch().length() > 2) {
-
-                    // removes from the match the curly braces {}
-                    normalizeMatch = regExMatch.getMatch().substring
-                            (1, regExMatch.getMatch().length() - 1);
-
-                    if (null != parametersMap.get(normalizeMatch)) {
-
-                        interpolatedBuilder.replace(regExMatch.getBegin(),
-                                regExMatch.getEnd(), parametersMap.get(normalizeMatch).toString());
-                    }
-                }
-            }
-        }
-
-        return interpolatedBuilder.toString();
-    } // interpolate.
-
-    /**
-     * Retrieve a map with all the expression that successfully found a match in the parametersMap.
-     *
-     * @param expression {@link String}
-     * @param parametersMap {@link Map}
-     * @return Map with all matches, key is the variable and value is the match for that variable.
-     */
-    public static Map<String, Object> getInterpolateMatches(final String expression,
-                                                            final Map<String, Object> parametersMap){
-        Map<String, Object> interpolateMatches = new HashMap<>();
-        // PRECONDITIONS
-        if (null != expression && null != parametersMap && parametersMap.size() != 0) {
-            final List<RegExMatch> regExMatches = RegEX.find(expression, ALPHA_HYPHEN_VARIABLE_REGEX);
-
-            if ((null != regExMatches) && (regExMatches.size() > 0)) {
-                // we need to start replacing from the end, to avoid conflicts with the shift chars.
-                Collections.reverse(regExMatches);
-
-                for (RegExMatch regExMatch : regExMatches) {
-
-                    if (null != regExMatch.getMatch() && regExMatch.getMatch().length() > 2) {
-                        // removes from the match the curly braces {}
-                        String normalizeMatch = regExMatch.getMatch().substring(1, regExMatch.getMatch().length() - 1);
-
-                        if (null != parametersMap.get(normalizeMatch)) {
-                            interpolateMatches.put(normalizeMatch, parametersMap.get(normalizeMatch).toString());
-                        }
-                    }
-                }
-            }
-        }
-
-        return interpolateMatches;
-    }
-
-    public static <T> T getOrDefault (final T value, final Supplier<T> defaultSupplier) {
-        return value != null ? value : defaultSupplier.get();
-    }
-
-    /**
-     * Returns true if the pattern match on the string
-     * @param string  String string to search
-     * @param pattern String pattern to search
-     * @return boolean true if match
-     */
-    public static boolean matches (final String string, final String pattern) {
-
-        if (!patternCacheMap.containsKey(pattern)) {
-            patternCacheMap.put(pattern, Pattern.compile(pattern));
-        }
-
-        return patternCacheMap.get(pattern).matcher(string).matches();
-    }
-
-    /**
-     * Abbreviate for StringBuilder
-     * @return StringBuilder
-     */
-    public static StringBuilder builder () {
-
-        return new StringBuilder();
-    }
-
-    /**
-     * Abbreviate for StringBuilder
-     * @param sequences (optional array of sequences)
-     * @return StringBuilder
-     */
-    public static StringBuilder builder (final CharSequence... sequences) {
-
-        final StringBuilder builder = new StringBuilder();
-
-        if (null != sequences) {
-
-            for (final CharSequence charSequence: sequences) {
-
-                if (null != charSequence) {
-                    builder.append(charSequence);
-                }
-            }
-        }
-
-        return builder;
-    } // builder.
-
-    /**
-     * Abbreviate for StringBuilder
-     * @param objects (optional array of Object, the toString will be append to the builder)
-     * @return StringBuilder
-     */
-    public static StringBuilder builder (final Object... objects) {
-
-        final StringBuilder builder = new StringBuilder();
-
-        if (null != objects) {
-
-            for (final Object object: objects) {
-
-                if (null != object) {
-                    builder.append(object.toString());
-                }
-            }
-        }
-
-        return builder;
-    } // builder.
-
-    public static String lowercaseStringExceptMatchingTokens(final String query,
-            final String regex) {
-
-        final StringTokenizer tokenizer = new StringTokenizer(query, " ", true);
-        final StringBuilder loweredString = new StringBuilder();
-
-        while(tokenizer.hasMoreElements()) {
-            String token = tokenizer.nextToken();
-            if(!token.matches(regex)) {
-                token = token.toLowerCase();
-            }
-            loweredString.append(token);
-        }
-
-        return loweredString.toString();
-    }
-    
-    
-    /**
-     * this is just a reference to the FileUtil methos, 
-     * added for findability
-     * @param fileName
-     * @return
-     */
-    public static String sanitizeFileName(final String fileName) {
-      return FileUtil.sanitizeFileName(fileName);
-      
-    }
-
-    private static final Pattern quotedLiteral = Pattern.compile("(?:^|\\s)*['\"]([a-zA-Z0-9-_]+)['\"](?:$|\\s)*", Pattern.MULTILINE);
-
-    /**
-     * This method is useful to isolate quoted literals hence `my-literal` or `12345abc` or `1se34s-23r45-eE8u76-223df` or even "this"
-     * Anything enclosed within quotes (single and double) containing an alphanumeric char or dash will be matched.
-     * if the enclosed text has a blank it is not considered a literal.
-     * Meaning that neither `1234 456` nor `abc def`  will no be matched.
-     * @param input a multiline string
-     * @return list of matches found.
-     */
-    public static List<String> quotedLiteral(final String input) {
-        final List<String> strings = new ArrayList<>();
-        final Matcher matcher = quotedLiteral.matcher(input);
-        while (matcher.find()) {
-            strings.add(matcher.group(1));
-        }
-        return strings;
-    }
-<<<<<<< HEAD
-    
-    
-
-    /**
-     * Takes a string and makes it a Shorty, based on the minimum length passed in.  This method was
-     * moved from the ShortyAPI so that is can be used in Unit testing without having to init our whole framework
-     * @param shortStr
-     * @param minLength
-     * @return
-     */
-    public static String shortify(final String shortStr, final int minLength) {
-      try {
-
-        if (UtilMethods.isSet(shortStr)) {
-
-          final String trimmedShortStr = shortStr.trim().replaceAll("-", "");
-          final int    min             = Math.min(trimmedShortStr.length(), minLength);
-
-          return (trimmedShortStr.startsWith(TempFileAPI.TEMP_RESOURCE_PREFIX)) ? trimmedShortStr : 
-                  trimmedShortStr.substring(0, min);
-        }
-
-        return shortStr;
-      } catch (Exception se) {
-          throw new ShortyException("shorty " + shortStr + " is not a short id.  Short Ids should be "
-                  + minLength + " alphanumeric chars in length", se);
-      }
-    }
-    
-    
-    
-=======
-
-
-   private static final Pattern pattern = Pattern.compile("\\s");
-
-    /**
-     * How can I find whitespace in a String?
-     * @param in
-     * @return
-     */
-   public static boolean hasWhiteSpaces(final String in){
-      return pattern.matcher(in).find();
-   }
->>>>>>> cd099aad
+package com.dotmarketing.util;
+
+import static org.apache.commons.lang.StringUtils.split;
+
+import com.dotcms.repackage.com.google.common.base.CaseFormat;
+import com.dotcms.repackage.org.codehaus.jettison.json.JSONArray;
+import com.dotcms.repackage.org.codehaus.jettison.json.JSONObject;
+import com.dotcms.repackage.org.jsoup.Jsoup;
+import com.dotcms.rest.api.v1.temp.TempFileAPI;
+import com.dotcms.uuid.shorty.ShortyException;
+import com.liferay.util.StringPool;
+import java.util.ArrayList;
+import java.util.Collections;
+import java.util.HashMap;
+import java.util.List;
+import java.util.Map;
+import java.util.StringTokenizer;
+import java.util.concurrent.ConcurrentHashMap;
+import java.util.function.Supplier;
+import java.util.regex.Matcher;
+import java.util.regex.Pattern;
+
+public class StringUtils {
+
+    public static final String TRUE = "true";
+
+    private final static char COMMA = ',';
+    
+    // Pattern is threadsafe
+    private static final Pattern camelCaseLowerPattern = Pattern.compile("^[a-z]([a-zA-Z0-9]+)*$");
+    private static final Pattern camelCaseUpperPattern = Pattern.compile("^[A-Z]([a-zA-Z0-9]+)*$");
+
+    private static Map<String, Pattern> patternCacheMap = new ConcurrentHashMap<>();
+
+    public static String formatPhoneNumber(String phoneNumber) {
+        try {
+            String s = phoneNumber.replaceAll("\\(|\\)|:|-|\\.", "");
+
+            s = s.replaceAll("(\\d{3})(\\d{3})(\\d{4})(\\d{3})*", "($1) $2-$3x$4");
+
+            if (s.endsWith("x")){
+                s = s.substring(0, s.length() - 1);
+            }
+            return s;
+        } catch (Exception ex) {
+            return "";
+        }
+    }
+
+    public static boolean isHtml(final String htmlString) {
+
+        if(!htmlString.contains("<") || !htmlString.contains(">")){
+            return false;
+        }
+
+        try {
+            Jsoup.parse(htmlString);
+        } catch (Exception e) {
+            return false;
+        }
+
+        return true;
+    }
+
+
+
+    public static boolean isJson(String jsonString) {
+        if(!jsonString.contains("{") || !jsonString.contains("}")){
+            return false;
+        }
+        try {
+            if (jsonString.startsWith("{"))
+                new JSONObject(jsonString);
+            else if (jsonString.startsWith("["))
+                new JSONArray(jsonString);
+
+            return true;
+        } catch (Exception e) {
+            return false;
+        }
+    }
+    
+    public static String camelCaseLower(String variable) {
+        // are we already camelCase?
+        if(camelCaseLowerPattern.matcher(variable).find()){
+            return variable;
+        }
+        String var = variable.toLowerCase().replaceAll("[^a-z\\d]", StringPool.DASH);
+        while (UtilMethods.isSet(var) && (var.startsWith("-")
+                || Character.isDigit(var.charAt(0)))) {
+            var = var.substring(1);
+        }
+        return CaseFormat.LOWER_HYPHEN.to(CaseFormat.LOWER_CAMEL,var);
+    }
+    
+    public static String camelCaseUpper(String variable) {
+            // are we already camelCase?
+        if(camelCaseUpperPattern.matcher(variable).find()){
+            return variable;
+        }
+        String ret = camelCaseLower(variable);
+        if (UtilMethods.isSet(ret)) {
+
+            String firstChar = ret.substring(0, 1);
+            return firstChar.toUpperCase() + ret.substring(1);
+        }
+
+        return ret;
+    }
+    
+    public static boolean isSet(String test){
+        return UtilMethods.isSet(test);
+    }
+    
+    public static String nullEmptyStr(String test){
+        return isSet(test) ? test : null;
+    }
+    
+    /**
+     * Split the string by commas
+     * Pre: string argument must be not null
+     * @param string {@link String}
+     * @return String array
+     */
+
+    public static String [] splitByCommas (final String string) {
+
+        return split(string, COMMA);
+    } // splitByComma.
+
+    // this the pattern for replace variables, such as {xxx} @see interpolate method
+    private static final String ALPHA_HYPHEN_VARIABLE_REGEX = "{(.*?)}";
+
+    /**
+     * Replace any expression with {?} by the right value in the context Map (interpolation)
+     * The objects inside the Map values will be called by the toString method.
+     * @param expression {@link String}
+     * @param parametersMap {@link Map}
+     * @return String
+     */
+    public  static String interpolate (final String expression,
+                                     final Map<String, Object> parametersMap) {
+
+        // PRECONDITIONS
+        if (null == expression) {
+
+            return StringPool.BLANK;
+        }
+
+        if (null == parametersMap || parametersMap.size() == 0) {
+
+            return expression;
+        }
+
+        final StringBuilder interpolatedBuilder =
+                new StringBuilder(expression);
+
+        String normalizeMatch;
+
+        final List<RegExMatch> regExMatches =
+                RegEX.find(expression, ALPHA_HYPHEN_VARIABLE_REGEX);
+
+        if ((null != regExMatches) && (regExMatches.size() > 0)) {
+
+            // we need to start replacing from the end, to avoid conflicts with the shift chars.
+            Collections.reverse(regExMatches);
+
+            for (RegExMatch regExMatch : regExMatches) {
+
+                if (null != regExMatch.getMatch() && regExMatch.getMatch().length() > 2) {
+
+                    // removes from the match the curly braces {}
+                    normalizeMatch = regExMatch.getMatch().substring
+                            (1, regExMatch.getMatch().length() - 1);
+
+                    if (null != parametersMap.get(normalizeMatch)) {
+
+                        interpolatedBuilder.replace(regExMatch.getBegin(),
+                                regExMatch.getEnd(), parametersMap.get(normalizeMatch).toString());
+                    }
+                }
+            }
+        }
+
+        return interpolatedBuilder.toString();
+    } // interpolate.
+
+    /**
+     * Retrieve a map with all the expression that successfully found a match in the parametersMap.
+     *
+     * @param expression {@link String}
+     * @param parametersMap {@link Map}
+     * @return Map with all matches, key is the variable and value is the match for that variable.
+     */
+    public static Map<String, Object> getInterpolateMatches(final String expression,
+                                                            final Map<String, Object> parametersMap){
+        Map<String, Object> interpolateMatches = new HashMap<>();
+        // PRECONDITIONS
+        if (null != expression && null != parametersMap && parametersMap.size() != 0) {
+            final List<RegExMatch> regExMatches = RegEX.find(expression, ALPHA_HYPHEN_VARIABLE_REGEX);
+
+            if ((null != regExMatches) && (regExMatches.size() > 0)) {
+                // we need to start replacing from the end, to avoid conflicts with the shift chars.
+                Collections.reverse(regExMatches);
+
+                for (RegExMatch regExMatch : regExMatches) {
+
+                    if (null != regExMatch.getMatch() && regExMatch.getMatch().length() > 2) {
+                        // removes from the match the curly braces {}
+                        String normalizeMatch = regExMatch.getMatch().substring(1, regExMatch.getMatch().length() - 1);
+
+                        if (null != parametersMap.get(normalizeMatch)) {
+                            interpolateMatches.put(normalizeMatch, parametersMap.get(normalizeMatch).toString());
+                        }
+                    }
+                }
+            }
+        }
+
+        return interpolateMatches;
+    }
+
+    public static <T> T getOrDefault (final T value, final Supplier<T> defaultSupplier) {
+        return value != null ? value : defaultSupplier.get();
+    }
+
+    /**
+     * Returns true if the pattern match on the string
+     * @param string  String string to search
+     * @param pattern String pattern to search
+     * @return boolean true if match
+     */
+    public static boolean matches (final String string, final String pattern) {
+
+        if (!patternCacheMap.containsKey(pattern)) {
+            patternCacheMap.put(pattern, Pattern.compile(pattern));
+        }
+
+        return patternCacheMap.get(pattern).matcher(string).matches();
+    }
+
+    /**
+     * Abbreviate for StringBuilder
+     * @return StringBuilder
+     */
+    public static StringBuilder builder () {
+
+        return new StringBuilder();
+    }
+
+    /**
+     * Abbreviate for StringBuilder
+     * @param sequences (optional array of sequences)
+     * @return StringBuilder
+     */
+    public static StringBuilder builder (final CharSequence... sequences) {
+
+        final StringBuilder builder = new StringBuilder();
+
+        if (null != sequences) {
+
+            for (final CharSequence charSequence: sequences) {
+
+                if (null != charSequence) {
+                    builder.append(charSequence);
+                }
+            }
+        }
+
+        return builder;
+    } // builder.
+
+    /**
+     * Abbreviate for StringBuilder
+     * @param objects (optional array of Object, the toString will be append to the builder)
+     * @return StringBuilder
+     */
+    public static StringBuilder builder (final Object... objects) {
+
+        final StringBuilder builder = new StringBuilder();
+
+        if (null != objects) {
+
+            for (final Object object: objects) {
+
+                if (null != object) {
+                    builder.append(object.toString());
+                }
+            }
+        }
+
+        return builder;
+    } // builder.
+
+    public static String lowercaseStringExceptMatchingTokens(final String query,
+            final String regex) {
+
+        final StringTokenizer tokenizer = new StringTokenizer(query, " ", true);
+        final StringBuilder loweredString = new StringBuilder();
+
+        while(tokenizer.hasMoreElements()) {
+            String token = tokenizer.nextToken();
+            if(!token.matches(regex)) {
+                token = token.toLowerCase();
+            }
+            loweredString.append(token);
+        }
+
+        return loweredString.toString();
+    }
+    
+    
+    /**
+     * this is just a reference to the FileUtil methos, 
+     * added for findability
+     * @param fileName
+     * @return
+     */
+    public static String sanitizeFileName(final String fileName) {
+      return FileUtil.sanitizeFileName(fileName);
+      
+    }
+
+    private static final Pattern quotedLiteral = Pattern.compile("(?:^|\\s)*['\"]([a-zA-Z0-9-_]+)['\"](?:$|\\s)*", Pattern.MULTILINE);
+
+    /**
+     * This method is useful to isolate quoted literals hence `my-literal` or `12345abc` or `1se34s-23r45-eE8u76-223df` or even "this"
+     * Anything enclosed within quotes (single and double) containing an alphanumeric char or dash will be matched.
+     * if the enclosed text has a blank it is not considered a literal.
+     * Meaning that neither `1234 456` nor `abc def`  will no be matched.
+     * @param input a multiline string
+     * @return list of matches found.
+     */
+    public static List<String> quotedLiteral(final String input) {
+        final List<String> strings = new ArrayList<>();
+        final Matcher matcher = quotedLiteral.matcher(input);
+        while (matcher.find()) {
+            strings.add(matcher.group(1));
+        }
+        return strings;
+    }
+
+    
+    
+
+    /**
+     * Takes a string and makes it a Shorty, based on the minimum length passed in.  This method was
+     * moved from the ShortyAPI so that is can be used in Unit testing without having to init our whole framework
+     * @param shortStr
+     * @param minLength
+     * @return
+     */
+    public static String shortify(final String shortStr, final int minLength) {
+      try {
+
+        if (UtilMethods.isSet(shortStr)) {
+
+          final String trimmedShortStr = shortStr.trim().replaceAll("-", "");
+          final int    min             = Math.min(trimmedShortStr.length(), minLength);
+
+          return (trimmedShortStr.startsWith(TempFileAPI.TEMP_RESOURCE_PREFIX)) ? trimmedShortStr : 
+                  trimmedShortStr.substring(0, min);
+        }
+
+        return shortStr;
+      } catch (Exception se) {
+          throw new ShortyException("shorty " + shortStr + " is not a short id.  Short Ids should be "
+                  + minLength + " alphanumeric chars in length", se);
+      }
+    }
+    
+    
+    
+
+
+
+   private static final Pattern pattern = Pattern.compile("\\s");
+
+    /**
+     * How can I find whitespace in a String?
+     * @param in
+     * @return
+     */
+   public static boolean hasWhiteSpaces(final String in){
+      return pattern.matcher(in).find();
+   }
+
 }