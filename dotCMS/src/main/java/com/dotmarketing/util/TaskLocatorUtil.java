package com.dotmarketing.util;

import com.dotmarketing.startup.runalways.Task00050LoadAppsSecrets;
import java.util.ArrayList;
import java.util.Comparator;
import java.util.List;
import java.util.concurrent.CopyOnWriteArrayList;
import java.util.stream.Collectors;
import com.google.common.collect.ImmutableList;
import com.dotmarketing.fixtask.tasks.FixTask00001CheckAssetsMissingIdentifiers;
import com.dotmarketing.fixtask.tasks.FixTask00003CheckContainersInconsistencies;
import com.dotmarketing.fixtask.tasks.FixTask00006CheckLinksInconsistencies;
import com.dotmarketing.fixtask.tasks.FixTask00007CheckTemplatesInconsistencies;
import com.dotmarketing.fixtask.tasks.FixTask00008CheckTreeInconsistencies;
import com.dotmarketing.fixtask.tasks.FixTask00009CheckContentletsInexistentInodes;
import com.dotmarketing.fixtask.tasks.FixTask00011RenameHostInFieldVariableName;
import com.dotmarketing.fixtask.tasks.FixTask00012UpdateAssetsHosts;
import com.dotmarketing.fixtask.tasks.FixTask00015FixAssetTypesInIdentifiers;
import com.dotmarketing.fixtask.tasks.FixTask00020DeleteOrphanedIdentifiers;
import com.dotmarketing.fixtask.tasks.FixTask00030DeleteOrphanedAssets;
import com.dotmarketing.fixtask.tasks.FixTask00050FixInodesWithoutContentlets;
import com.dotmarketing.fixtask.tasks.FixTask00060FixAssetType;
import com.dotmarketing.fixtask.tasks.FixTask00070FixVersionInfo;
import com.dotmarketing.fixtask.tasks.FixTask00080DeleteOrphanedContentTypeFields;
import com.dotmarketing.fixtask.tasks.FixTask00085FixEmptyParentPathOnIdentifier;
import com.dotmarketing.fixtask.tasks.FixTask00090RecreateMissingFoldersInParentPath;
import com.dotmarketing.fixtask.tasks.FixTask00095DeleteOrphanRelationships;
import com.dotmarketing.startup.runalways.Task00001LoadSchema;
import com.dotmarketing.startup.runalways.Task00002LoadClusterLicenses;
import com.dotmarketing.startup.runalways.Task00003CreateSystemRoles;
import com.dotmarketing.startup.runalways.Task00004LoadStarter;
import com.dotmarketing.startup.runalways.Task00005LoadFixassets;
import com.dotmarketing.startup.runalways.Task00006CreateSystemLayout;
import com.dotmarketing.startup.runalways.Task00007RemoveSitesearchQuartzJob;
import com.dotmarketing.startup.runalways.Task00040CheckAnonymousUser;
import com.dotmarketing.startup.runonce.*;

/**
 * This utility class provides access to the lists of dotCMS tasks that are
 * meant for the initialization of a fresh dotCMS install, for fixing data
 * inconsistencies, and the database upgrade process usually associated with a
 * new system version.
 *
 * @author root
 * @version 1.0
 * @since Mar 22, 2012
 *
 */
public class TaskLocatorUtil {

	private static List<Class<?>> userfixTasks = new CopyOnWriteArrayList<>();

	/**
	 * Returns the list of tasks that are run to solve internal conflicts
	 * related to data inconsistency.
	 *
	 * @return The list of Fix Tasks.
	 */
	private static List<Class<?>> systemfixTasks = ImmutableList.of(
			FixTask00001CheckAssetsMissingIdentifiers.class,
			FixTask00003CheckContainersInconsistencies.class,
			FixTask00006CheckLinksInconsistencies.class,
			FixTask00007CheckTemplatesInconsistencies.class,
			FixTask00008CheckTreeInconsistencies.class,
			FixTask00009CheckContentletsInexistentInodes.class,
			FixTask00011RenameHostInFieldVariableName.class,
			FixTask00012UpdateAssetsHosts.class,
			FixTask00015FixAssetTypesInIdentifiers.class,
			FixTask00020DeleteOrphanedIdentifiers.class,
			FixTask00030DeleteOrphanedAssets.class,
			FixTask00050FixInodesWithoutContentlets.class,
			FixTask00060FixAssetType.class,
			FixTask00070FixVersionInfo.class,
			FixTask00080DeleteOrphanedContentTypeFields.class,
			FixTask00085FixEmptyParentPathOnIdentifier.class,
			FixTask00090RecreateMissingFoldersInParentPath.class,
			FixTask00095DeleteOrphanRelationships.class
	);

	/**
	 * Adds a dotCMS fix task to the main fix task list.
	 *
	 * @param clazz
	 *            - The new fix task class.
	 */
	public static void addFixTask(Class<?> clazz){
		userfixTasks.add(clazz);
	}

	/**
	 * Removes the specified fix task from the main list.
	 *
	 * @param clazz
	 *            - The fix task to remove.
	 */
	public static void removeFixTask(Class<?> clazz){
		userfixTasks.remove(clazz);
	}

	/**
	 * Returns the list of fix task classes for the current dotCMS instance.
	 *
	 * @return The list of fix tasks.
	 */
	public static List<Class<?>> getFixTaskClasses() {
		final List<Class<?>> l = new ArrayList<>();
		l.addAll(systemfixTasks);
		l.addAll(userfixTasks);
		return l;
	}

	/**
	 * Returns the list of tasks that are run <b>only once</b>, which deal with
	 * the updating the existing database objects and information to solve
	 * existing issues or to add new structures associated to new features.
	 * <p>
	 * The number after the "Task" word and before the description represents
	 * the system version number in the {@code DB_VERSION} table. A successfully
	 * executed upgrade task will add a new record in such a table with the
	 * number in the class name. This allows dotCMS to keep track of the tasks 
	 * that have been run.
	 *
	 * @return The list of Run-Once Tasks.
	 */
	public static List<Class<?>> getStartupRunOnceTaskClasses() {
		final List<Class<?>> ret = ImmutableList.<Class<?>>builder()
		.add(Task00760AddContentletStructureInodeIndex.class)
		.add(Task00765AddUserForeignKeys.class)
		.add(Task00766AddFieldVariableTable.class)
		.add(Task00767FieldVariableValueTypeChange.class)
		.add(Task00768CreateTagStorageFieldOnHostStructure.class)
		.add(Task00769UpdateTagDataModel.class)
		.add(Task00775DropUnusedTables.class)
		.add(Task00780UUIDTypeChange.class)
		.add(Task00782CleanDataInconsistencies.class)
		.add(Task00785DataModelChanges.class)
		.add(Task00790DataModelChangesForWebAssets.class)
		.add(Task00795LiveWorkingToIdentifier.class)
		.add(Task00800CreateTemplateContainers.class)
		.add(Task00805AddRenameFolderProcedure.class)
		.add(Task00810FilesAsContentChanges.class)
		.add(Task00815WorkFlowTablesChanges.class)
		.add(Task00820CreateNewWorkFlowTables.class)
		.add(Task00825UpdateLoadRecordsToIndex.class)
		.add(Task00835CreateIndiciesTables.class)
		.add(Task00840FixContentletVersionInfo.class)
		.add(Task00845ChangeLockedOnToTimeStamp.class)
		.add(Task00850DropOldFilesConstraintInWorkflow.class)
		.add(Task00855FixRenameFolder.class)
		.add(Task00860ExtendServerIdsMSSQL.class)
		.add(Task00865AddTimestampToVersionTables.class)
		.add(Task00900CreateLogConsoleTable.class)
		.add(Task00905FixAddFolderAfterDelete.class)
		.add(Task00910AddEscalationFields.class)
		.add( Task00920AddContentletVersionSystemHost.class )
		.add(Task00922FixdotfolderpathMSSQL.class)
		.add(Task00925UserIdTypeChange.class)
		.add(Task00930AddIdentifierIndex.class)
		.add(Task00935LogConsoleTableData.class)
		.add(Task00940AlterTemplateTable.class)
		// Content Publishing Framework
		.add(Task00945AddTableContentPublishing.class)
		// Content Publishing Framework - End Point Management
		.add(Task00950AddTablePublishingEndpoint.class)
		.add(Task01000LinkChequerTable.class)
		.add(Task01005TemplateThemeField.class)
		.add(Task01015AddPublishExpireDateToIdentifier.class)
		.add(Task01016AddStructureExpireFields.class)
		.add(Task01020CreateDefaultWorkflow.class)
		.add(Task01030AddSiteSearchAuditTable.class)
		.add(Task01035FixTriggerVarLength.class)
		.add(Task03000CreateContainertStructures.class)
		.add(Task01045FixUpgradeTriggerVarLength.class)
		.add(Task01050AddPushPublishLogger.class)
		.add(Task01055CreatePushPublishEnvironmentTable.class)
		.add(Task01060CreatePushPublishPushedAssets.class)
		.add(Task01065IndexOnPublishingQueueAuditStatus.class)
		.add(Task01070BundleNameDropUnique.class)
		.add(Task01085CreateBundleTablesIfNotExists.class)
		.add(Task01080CreateModDateForMissingObjects.class)
		.add(Task01090AddWorkflowSchemeUniqueNameContraint.class)
		.add(Task01095CreateIntegrityCheckerResultTables.class)
		.add(Task01096CreateContainerStructuresTable.class)
		.add(Task03005CreateModDateForFieldIfNeeded.class)
		.add(Task03010AddContentletIdentifierIndex.class)
		.add(Task201102UpdateColumnSitelicTable.class)
		.add(Task03015CreateClusterConfigModel.class)
		.add(Task03020PostgresqlIndiciesFK.class)
		.add(Task03025CreateFoundationForNotificationSystem.class)
		.add(Task03030CreateIndicesForVersionTables.class)
		.add(Task03035FixContainerCheckTrigger.class)
		.add(Task03040AddIndexesToStructureFields.class)
		.add(Task03042AddLicenseRepoModel.class)
		.add(Task03045TagnameTypeChangeMSSQL.class)
		.add(Task03050updateFormTabName.class)
		.add(Task03055RemoveLicenseManagerPortlet.class)
		.add(Task03060AddClusterServerAction.class)
		.add(Task03065AddHtmlPageIR.class)
		.add(Task03100HTMLPageAsContentChanges.class)
		.add(Task03105HTMLPageGenericPermissions.class)
		.add(Task03120AddInodeToContainerStructure.class)
		.add(Task03130ActionletsFromPlugin.class)
		.add(Task03135FixStructurePageDetail.class)
		.add(Task03140AddFileAssetsIntegrityResultTable.class)
		.add(Task03150LoweCaseURLOnVirtualLinksTable.class)
		.add(Task03160PublishingPushedAssetsTable.class)
		.add(Task03165ModifyLoadRecordsToIndex.class)
		.add(Task03500RulesEngineDataModel.class)
		.add(Task03505PublishingQueueAuditTable.class)
		.add(Task03510CreateDefaultPersona.class)
		.add(Task03515AlterPasswordColumnFromUserTable.class)
		.add(Task03520AlterTagsForPersonas.class)
		.add(Task03525LowerTagsTagname.class)
		.add(Task03530AlterTagInode.class)
		.add(Task03535RemoveTagsWithoutATagname.class)
		.add(Task03540UpdateTagInodesReferences.class)
		.add(Task03545FixVarcharSizeInFolderOperations.class)
		.add(Task03550RenameContainersTable.class)
		.add(Task03555AddFlagToDeleteUsers.class)
		.add(Task03560TemplateLayoutCanonicalName.class)
		.add(Task03565FixContainerVersionsCheck.class)
		.add(Task03600UpdateMssqlVarcharTextColumns.class)
		.add(Task03605FixMSSQLMissingConstraints.class)
		.add(Task03700ModificationDateColumnAddedToUserTable.class)
		.add(Task03705AddingSystemEventTable.class)
		.add(Task03710AddFKForIntegrityCheckerTables.class)
		.add(Task03715AddFKForPublishingBundleTable.class)
		.add(Task03720AddRolesIntegrityCheckerTable.class)
		.add(Task03725NewNotificationTable.class)
		.add(Task03735UpdatePortletsIds.class)
		.add(Task03740UpdateLayoutIcons.class)
		.add(Task03745DropLegacyHTMLPageAndFileTables.class)
		.add(Task03800AddIndexLowerStructureTable.class)
		.add(Task04100DeleteUnusedJobEntries.class)
		.add(Task04105LowercaseVanityUrls.class)
		.add(Task04110AddColumnsPublishingPushedAssetsTable.class)
		.add(Task04115LowercaseIdentifierUrls.class)
		.add(Task04120IncreaseHostColumnOnClusterServerTable.class)
		.add(Task04200CreateDefaultVanityURL.class)
		.add(Task04205MigrateVanityURLToContent.class)
        .add(Task04210CreateDefaultLanguageVariable.class)
		.add(Task04215MySQLMissingConstraints.class)
		.add(Task04220RemoveDeleteInactiveClusterServersJob.class)
		.add(Task04230FixVanityURLInconsistencies.class)
		.add(Task04300UpdateSystemFolderIdentifier.class)
		.add(Task04305UpdateWorkflowActionTable.class)
		.add(Task04310CreateWorkflowRoles.class)
		.add(Task04315UpdateMultiTreePK.class)
		.add(Task04320WorkflowActionRemoveNextStepConstraint.class)
		.add(Task04235RemoveFKFromWorkflowTaskTable.class)
		.add(Task04330WorkflowTaskAddLanguageIdColumn.class)
		.add(Task04335CreateSystemWorkflow.class)
		.add(Task04340TemplateShowOnMenu.class)
		.add(Task04345AddSystemWorkflowToContentType.class)
		.add(Task04350AddDefaultWorkflowActionStates.class)
		.add(Task04355SystemEventAddServerIdColumn.class)
		.add(Task04360WorkflowSchemeDropUniqueNameConstraint.class)
		.add(Task04365RelationshipUniqueConstraint.class)
		.add(Task04370AddVisitorLogger.class)
		.add(Task04375UpdateColors.class)
		.add(Task04380AddSubActionToWorkflowActions.class)
		.add(Task04385UpdateCategoryKey.class)
		.add(Task04390ShowEditingListingWorkflowActionTable.class)
		.add(Task05030UpdateSystemContentTypesHost.class)
		.add(Task05035CreateIndexForQRTZ_EXCL_TRIGGERSTable.class)
		.add(Task05040LanguageTableIdentityOff.class)
		.add(Task05050FileAssetContentTypeReadOnlyFileName.class)
		.add(Task05060CreateApiTokensIssuedTable.class)
		.add(Task05070AddIdentifierVirtualColumn.class)
		.add(Task05080RecreateIdentifierIndex.class)
		.add(Task05150CreateIndicesForContentVersionInfoMSSQL.class)
		.add(Task05160MultiTreeAddPersonalizationColumnAndChangingPK.class)
		.add(Task05165CreateContentTypeWorkflowActionMappingTable.class)
		.add(Task05170DefineFrontEndAndBackEndRoles.class)
		.add(Task05175AssignDefaultActionsToTheSystemWorkflow.class)
	    .add(Task05180UpdateFriendlyNameField.class)
    	.add(Task05190UpdateFormsWidgetCodeField.class)
		.add(Task05195CreatesDestroyActionAndAssignDestroyDefaultActionsToTheSystemWorkflow.class)
		.add(Task05200WorkflowTaskUniqueKey.class)
		.add(Task05210CreateDefaultDotAsset.class)
		.add(Task05215AddSystemWorkflowToDotAssetContentType.class)
		.add(Task05220MakeFileAssetContentTypeBinaryFieldIndexedListed.class)
        .add(Task05225RemoveLoadRecordsToIndex.class)
        .add(Task05300UpdateIndexNameLength.class)
        .add(Task05305AddPushPublishFilterColumn.class)
		.add(Task05350AddDotSaltClusterColumn.class)
		.add(Task05370AddAppsPortletToLayout.class)
		.add(Task05370AddAppsPortletToLayout.class)
    	.add(Task05380ChangeContainerPathToAbsolute.class)
    	.add(Task05390MakeRoomForLongerJobDetail.class)
		.add(Task05395RemoveEndpointIdForeignKeyInIntegrityResolverTables.class)
		//New task date-based naming convention starts here
        .add(Task201013AddNewColumnsToIdentifierTable.class)
        .add(Task201014UpdateColumnsValuesInIdentifierTable.class)
<<<<<<< HEAD
        .add(Task210318DropReviewFieldsFromContentletTable.class)
=======
		.add(Task210218MigrateUserProxyTable.class)
		.add(Task210316UpdateLayoutIcons.class)
>>>>>>> adb9db0c
        .build();
        
        return ret.stream().sorted(classNameComparator).collect(Collectors.toList());

	}

	
    final static private Comparator<Class<?>> classNameComparator = new Comparator<Class<?>>() {
        public int compare(Class<?> o1, Class<?> o2) {
            return o1.getName().compareTo(o2.getName());
        }
    };
    
	
	
	/**
	 * Returns list of tasks that are run <b>every time</b> that dotCMS starts
	 * up. In the case of a fresh install, these tasks will deploy the default
	 * database schema and data, along with the information associated to the
	 * Starter Site ("demo.dotcms.com").
	 *
	 * @return The list of Run-Always Tasks.
	 */
	public static List<Class<?>> getStartupRunAlwaysTaskClasses() {
		final List<Class<?>> ret = new ArrayList<Class<?>>();
		ret.add(Task00001LoadSchema.class);
		ret.add(Task00003CreateSystemRoles.class);
		ret.add(Task00004LoadStarter.class);
		ret.add(Task00005LoadFixassets.class);
		ret.add(Task00006CreateSystemLayout.class);
		ret.add(Task00007RemoveSitesearchQuartzJob.class);
		ret.add(Task00002LoadClusterLicenses.class);
		//ret.add(Task00030ClusterInitialize.class);
		ret.add(Task00040CheckAnonymousUser.class);
		ret.add(Task00050LoadAppsSecrets.class);
        return ret.stream().sorted(classNameComparator).collect(Collectors.toList());
	}

}<|MERGE_RESOLUTION|>--- conflicted
+++ resolved
@@ -292,12 +292,9 @@
 		//New task date-based naming convention starts here
         .add(Task201013AddNewColumnsToIdentifierTable.class)
         .add(Task201014UpdateColumnsValuesInIdentifierTable.class)
-<<<<<<< HEAD
-        .add(Task210318DropReviewFieldsFromContentletTable.class)
-=======
 		.add(Task210218MigrateUserProxyTable.class)
 		.add(Task210316UpdateLayoutIcons.class)
->>>>>>> adb9db0c
+        .add(Task210318DropReviewFieldsFromContentletTable.class)
         .build();
         
         return ret.stream().sorted(classNameComparator).collect(Collectors.toList());
