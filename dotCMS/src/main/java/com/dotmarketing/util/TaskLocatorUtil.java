--- conflicted
+++ resolved
@@ -297,12 +297,9 @@
         .add(Task210319CreateStorageTable.class)
 		.add(Task210321RemoveOldMetadataFiles.class)
         .add(Task210506UpdateStorageTable.class)
-<<<<<<< HEAD
-        .add(Task210527DropReviewFieldsFromContentletTable.class)
-=======
 		.add(Task210510UpdateStorageTableDropMetadataColumn.class)
 		.add(Task210520UpdateAnonymousEmail.class)
->>>>>>> 6885d0e7
+        .add(Task210527DropReviewFieldsFromContentletTable.class)
         .build();
         
         return ret.stream().sorted(classNameComparator).collect(Collectors.toList());
