--- conflicted
+++ resolved
@@ -300,11 +300,8 @@
 		.add(Task210510UpdateStorageTableDropMetadataColumn.class)
 		.add(Task210520UpdateAnonymousEmail.class)
         .add(Task210527DropReviewFieldsFromContentletTable.class)
-<<<<<<< HEAD
+		.add(Task210702UpdateStructureTable.class)
         .add(Task210719CleanUpDotAssetTitle.class)
-=======
-		.add(Task210702UpdateStructureTable.class)
->>>>>>> d0e4b569
         .build();
         
         return ret.stream().sorted(classNameComparator).collect(Collectors.toList());
