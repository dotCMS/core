--- conflicted
+++ resolved
@@ -192,7 +192,7 @@
         ret.add(Task03100HTMLPageAsContentChanges.class);
         ret.add(Task03105HTMLPageGenericPermissions.class);
         ret.add(Task03120AddInodeToContainerStructure.class);
-		ret.add(Task03130ActionletsFromPlugin.class);
+		    ret.add(Task03130ActionletsFromPlugin.class);
 		ret.add(Task03135FixStructurePageDetail.class);
 		ret.add(Task03140AddFileAssetsIntegrityResultTable.class);
 		ret.add(Task03150LoweCaseURLOnVirtualLinksTable.class);
@@ -227,11 +227,7 @@
         ret.add(Task04100DeleteUnusedJobEntries.class);
         ret.add(Task04105LowercaseVanityUrls.class);
         ret.add(Task04110AddColumnsPublishingPushedAssetsTable.class);
-<<<<<<< HEAD
         ret.add(Task04115LowercaseIdentifierUrls.class);
-=======
-
->>>>>>> cb1c6551
         return ret;
     }
 
