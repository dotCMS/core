--- conflicted
+++ resolved
@@ -224,14 +224,10 @@
         ret.add(Task03710AddFKForIntegrityCheckerTables.class);
         ret.add(Task03715AddFKForPublishingBundleTable.class);
         ret.add(Task03720AddRolesIntegrityCheckerTable.class);
-<<<<<<< HEAD
-		ret.add(Task03725NewNotificationTable.class);
-        ret.add(Task03800AddIndexLowerStructureTable.class);
-=======
         ret.add(Task03725NewNotificationTable.class);
         ret.add(Task03735UpdatePortletsIds.class);
-
->>>>>>> 9b0a7c0c
+        ret.add(Task03800AddIndexLowerStructureTable.class);
+
         return ret;
     }
 
