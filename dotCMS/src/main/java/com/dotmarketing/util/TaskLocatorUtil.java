package com.dotmarketing.util;

import com.dotmarketing.fixtask.tasks.FixTask00001CheckAssetsMissingIdentifiers;
import com.dotmarketing.fixtask.tasks.FixTask00003CheckContainersInconsistencies;
import com.dotmarketing.fixtask.tasks.FixTask00006CheckLinksInconsistencies;
import com.dotmarketing.fixtask.tasks.FixTask00007CheckTemplatesInconsistencies;
import com.dotmarketing.fixtask.tasks.FixTask00008CheckTreeInconsistencies;
import com.dotmarketing.fixtask.tasks.FixTask00009CheckContentletsInexistentInodes;
import com.dotmarketing.fixtask.tasks.FixTask00011RenameHostInFieldVariableName;
import com.dotmarketing.fixtask.tasks.FixTask00012UpdateAssetsHosts;
import com.dotmarketing.fixtask.tasks.FixTask00015FixAssetTypesInIdentifiers;
import com.dotmarketing.fixtask.tasks.FixTask00020DeleteOrphanedIdentifiers;
import com.dotmarketing.fixtask.tasks.FixTask00030DeleteOrphanedAssets;
import com.dotmarketing.fixtask.tasks.FixTask00050FixInodesWithoutContentlets;
import com.dotmarketing.fixtask.tasks.FixTask00060FixAssetType;
import com.dotmarketing.fixtask.tasks.FixTask00070FixVersionInfo;
import com.dotmarketing.fixtask.tasks.FixTask00080DeleteOrphanedContentTypeFields;
import com.dotmarketing.fixtask.tasks.FixTask00085FixEmptyParentPathOnIdentifier;
import com.dotmarketing.fixtask.tasks.FixTask00090RecreateMissingFoldersInParentPath;
import com.dotmarketing.fixtask.tasks.FixTask00095DeleteOrphanRelationships;
import com.dotmarketing.startup.runalways.Task00001LoadSchema;
import com.dotmarketing.startup.runalways.Task00002LoadClusterLicenses;
import com.dotmarketing.startup.runalways.Task00003CreateSystemRoles;
import com.dotmarketing.startup.runalways.Task00004LoadStarter;
import com.dotmarketing.startup.runalways.Task00005LoadFixassets;
import com.dotmarketing.startup.runalways.Task00006CreateSystemLayout;
import com.dotmarketing.startup.runalways.Task00007RemoveSitesearchQuartzJob;
import com.dotmarketing.startup.runalways.Task00040CheckAnonymousUser;
import com.dotmarketing.startup.runalways.Task00050LoadAppsSecrets;
import com.dotmarketing.startup.runonce.Task00760AddContentletStructureInodeIndex;
import com.dotmarketing.startup.runonce.Task00765AddUserForeignKeys;
import com.dotmarketing.startup.runonce.Task00766AddFieldVariableTable;
import com.dotmarketing.startup.runonce.Task00767FieldVariableValueTypeChange;
import com.dotmarketing.startup.runonce.Task00768CreateTagStorageFieldOnHostStructure;
import com.dotmarketing.startup.runonce.Task00769UpdateTagDataModel;
import com.dotmarketing.startup.runonce.Task00775DropUnusedTables;
import com.dotmarketing.startup.runonce.Task00780UUIDTypeChange;
import com.dotmarketing.startup.runonce.Task00782CleanDataInconsistencies;
import com.dotmarketing.startup.runonce.Task00785DataModelChanges;
import com.dotmarketing.startup.runonce.Task00790DataModelChangesForWebAssets;
import com.dotmarketing.startup.runonce.Task00795LiveWorkingToIdentifier;
import com.dotmarketing.startup.runonce.Task00800CreateTemplateContainers;
import com.dotmarketing.startup.runonce.Task00805AddRenameFolderProcedure;
import com.dotmarketing.startup.runonce.Task00810FilesAsContentChanges;
import com.dotmarketing.startup.runonce.Task00815WorkFlowTablesChanges;
import com.dotmarketing.startup.runonce.Task00820CreateNewWorkFlowTables;
import com.dotmarketing.startup.runonce.Task00825UpdateLoadRecordsToIndex;
import com.dotmarketing.startup.runonce.Task00835CreateIndiciesTables;
import com.dotmarketing.startup.runonce.Task00840FixContentletVersionInfo;
import com.dotmarketing.startup.runonce.Task00845ChangeLockedOnToTimeStamp;
import com.dotmarketing.startup.runonce.Task00850DropOldFilesConstraintInWorkflow;
import com.dotmarketing.startup.runonce.Task00855FixRenameFolder;
import com.dotmarketing.startup.runonce.Task00860ExtendServerIdsMSSQL;
import com.dotmarketing.startup.runonce.Task00865AddTimestampToVersionTables;
import com.dotmarketing.startup.runonce.Task00900CreateLogConsoleTable;
import com.dotmarketing.startup.runonce.Task00905FixAddFolderAfterDelete;
import com.dotmarketing.startup.runonce.Task00910AddEscalationFields;
import com.dotmarketing.startup.runonce.Task00920AddContentletVersionSystemHost;
import com.dotmarketing.startup.runonce.Task00922FixdotfolderpathMSSQL;
import com.dotmarketing.startup.runonce.Task00925UserIdTypeChange;
import com.dotmarketing.startup.runonce.Task00930AddIdentifierIndex;
import com.dotmarketing.startup.runonce.Task00935LogConsoleTableData;
import com.dotmarketing.startup.runonce.Task00940AlterTemplateTable;
import com.dotmarketing.startup.runonce.Task00945AddTableContentPublishing;
import com.dotmarketing.startup.runonce.Task00950AddTablePublishingEndpoint;
import com.dotmarketing.startup.runonce.Task01000LinkChequerTable;
import com.dotmarketing.startup.runonce.Task01005TemplateThemeField;
import com.dotmarketing.startup.runonce.Task01015AddPublishExpireDateToIdentifier;
import com.dotmarketing.startup.runonce.Task01016AddStructureExpireFields;
import com.dotmarketing.startup.runonce.Task01020CreateDefaultWorkflow;
import com.dotmarketing.startup.runonce.Task01030AddSiteSearchAuditTable;
import com.dotmarketing.startup.runonce.Task01035FixTriggerVarLength;
import com.dotmarketing.startup.runonce.Task01045FixUpgradeTriggerVarLength;
import com.dotmarketing.startup.runonce.Task01050AddPushPublishLogger;
import com.dotmarketing.startup.runonce.Task01055CreatePushPublishEnvironmentTable;
import com.dotmarketing.startup.runonce.Task01060CreatePushPublishPushedAssets;
import com.dotmarketing.startup.runonce.Task01065IndexOnPublishingQueueAuditStatus;
import com.dotmarketing.startup.runonce.Task01070BundleNameDropUnique;
import com.dotmarketing.startup.runonce.Task01080CreateModDateForMissingObjects;
import com.dotmarketing.startup.runonce.Task01085CreateBundleTablesIfNotExists;
import com.dotmarketing.startup.runonce.Task01090AddWorkflowSchemeUniqueNameContraint;
import com.dotmarketing.startup.runonce.Task01095CreateIntegrityCheckerResultTables;
import com.dotmarketing.startup.runonce.Task01096CreateContainerStructuresTable;
import com.dotmarketing.startup.runonce.Task03000CreateContainertStructures;
import com.dotmarketing.startup.runonce.Task03005CreateModDateForFieldIfNeeded;
import com.dotmarketing.startup.runonce.Task03010AddContentletIdentifierIndex;
import com.dotmarketing.startup.runonce.Task03015CreateClusterConfigModel;
import com.dotmarketing.startup.runonce.Task03020PostgresqlIndiciesFK;
import com.dotmarketing.startup.runonce.Task03025CreateFoundationForNotificationSystem;
import com.dotmarketing.startup.runonce.Task03030CreateIndicesForVersionTables;
import com.dotmarketing.startup.runonce.Task03035FixContainerCheckTrigger;
import com.dotmarketing.startup.runonce.Task03040AddIndexesToStructureFields;
import com.dotmarketing.startup.runonce.Task03042AddLicenseRepoModel;
import com.dotmarketing.startup.runonce.Task03045TagnameTypeChangeMSSQL;
import com.dotmarketing.startup.runonce.Task03050updateFormTabName;
import com.dotmarketing.startup.runonce.Task03055RemoveLicenseManagerPortlet;
import com.dotmarketing.startup.runonce.Task03060AddClusterServerAction;
import com.dotmarketing.startup.runonce.Task03065AddHtmlPageIR;
import com.dotmarketing.startup.runonce.Task03100HTMLPageAsContentChanges;
import com.dotmarketing.startup.runonce.Task03105HTMLPageGenericPermissions;
import com.dotmarketing.startup.runonce.Task03120AddInodeToContainerStructure;
import com.dotmarketing.startup.runonce.Task03130ActionletsFromPlugin;
import com.dotmarketing.startup.runonce.Task03135FixStructurePageDetail;
import com.dotmarketing.startup.runonce.Task03140AddFileAssetsIntegrityResultTable;
import com.dotmarketing.startup.runonce.Task03150LoweCaseURLOnVirtualLinksTable;
import com.dotmarketing.startup.runonce.Task03160PublishingPushedAssetsTable;
import com.dotmarketing.startup.runonce.Task03165ModifyLoadRecordsToIndex;
import com.dotmarketing.startup.runonce.Task03500RulesEngineDataModel;
import com.dotmarketing.startup.runonce.Task03505PublishingQueueAuditTable;
import com.dotmarketing.startup.runonce.Task03510CreateDefaultPersona;
import com.dotmarketing.startup.runonce.Task03515AlterPasswordColumnFromUserTable;
import com.dotmarketing.startup.runonce.Task03520AlterTagsForPersonas;
import com.dotmarketing.startup.runonce.Task03525LowerTagsTagname;
import com.dotmarketing.startup.runonce.Task03530AlterTagInode;
import com.dotmarketing.startup.runonce.Task03535RemoveTagsWithoutATagname;
import com.dotmarketing.startup.runonce.Task03540UpdateTagInodesReferences;
import com.dotmarketing.startup.runonce.Task03545FixVarcharSizeInFolderOperations;
import com.dotmarketing.startup.runonce.Task03550RenameContainersTable;
import com.dotmarketing.startup.runonce.Task03555AddFlagToDeleteUsers;
import com.dotmarketing.startup.runonce.Task03560TemplateLayoutCanonicalName;
import com.dotmarketing.startup.runonce.Task03565FixContainerVersionsCheck;
import com.dotmarketing.startup.runonce.Task03600UpdateMssqlVarcharTextColumns;
import com.dotmarketing.startup.runonce.Task03605FixMSSQLMissingConstraints;
import com.dotmarketing.startup.runonce.Task03700ModificationDateColumnAddedToUserTable;
import com.dotmarketing.startup.runonce.Task03705AddingSystemEventTable;
import com.dotmarketing.startup.runonce.Task03710AddFKForIntegrityCheckerTables;
import com.dotmarketing.startup.runonce.Task03715AddFKForPublishingBundleTable;
import com.dotmarketing.startup.runonce.Task03720AddRolesIntegrityCheckerTable;
import com.dotmarketing.startup.runonce.Task03725NewNotificationTable;
import com.dotmarketing.startup.runonce.Task03735UpdatePortletsIds;
import com.dotmarketing.startup.runonce.Task03740UpdateLayoutIcons;
import com.dotmarketing.startup.runonce.Task03745DropLegacyHTMLPageAndFileTables;
import com.dotmarketing.startup.runonce.Task03800AddIndexLowerStructureTable;
import com.dotmarketing.startup.runonce.Task04100DeleteUnusedJobEntries;
import com.dotmarketing.startup.runonce.Task04105LowercaseVanityUrls;
import com.dotmarketing.startup.runonce.Task04110AddColumnsPublishingPushedAssetsTable;
import com.dotmarketing.startup.runonce.Task04115LowercaseIdentifierUrls;
import com.dotmarketing.startup.runonce.Task04120IncreaseHostColumnOnClusterServerTable;
import com.dotmarketing.startup.runonce.Task04200CreateDefaultVanityURL;
import com.dotmarketing.startup.runonce.Task04205MigrateVanityURLToContent;
import com.dotmarketing.startup.runonce.Task04210CreateDefaultLanguageVariable;
import com.dotmarketing.startup.runonce.Task04215MySQLMissingConstraints;
import com.dotmarketing.startup.runonce.Task04220RemoveDeleteInactiveClusterServersJob;
import com.dotmarketing.startup.runonce.Task04230FixVanityURLInconsistencies;
import com.dotmarketing.startup.runonce.Task04235RemoveFKFromWorkflowTaskTable;
import com.dotmarketing.startup.runonce.Task04300UpdateSystemFolderIdentifier;
import com.dotmarketing.startup.runonce.Task04305UpdateWorkflowActionTable;
import com.dotmarketing.startup.runonce.Task04310CreateWorkflowRoles;
import com.dotmarketing.startup.runonce.Task04315UpdateMultiTreePK;
import com.dotmarketing.startup.runonce.Task04320WorkflowActionRemoveNextStepConstraint;
import com.dotmarketing.startup.runonce.Task04330WorkflowTaskAddLanguageIdColumn;
import com.dotmarketing.startup.runonce.Task04335CreateSystemWorkflow;
import com.dotmarketing.startup.runonce.Task04340TemplateShowOnMenu;
import com.dotmarketing.startup.runonce.Task04345AddSystemWorkflowToContentType;
import com.dotmarketing.startup.runonce.Task04350AddDefaultWorkflowActionStates;
import com.dotmarketing.startup.runonce.Task04355SystemEventAddServerIdColumn;
import com.dotmarketing.startup.runonce.Task04360WorkflowSchemeDropUniqueNameConstraint;
import com.dotmarketing.startup.runonce.Task04365RelationshipUniqueConstraint;
import com.dotmarketing.startup.runonce.Task04370AddVisitorLogger;
import com.dotmarketing.startup.runonce.Task04375UpdateColors;
import com.dotmarketing.startup.runonce.Task04380AddSubActionToWorkflowActions;
import com.dotmarketing.startup.runonce.Task04385UpdateCategoryKey;
import com.dotmarketing.startup.runonce.Task04390ShowEditingListingWorkflowActionTable;
import com.dotmarketing.startup.runonce.Task05030UpdateSystemContentTypesHost;
import com.dotmarketing.startup.runonce.Task05035CreateIndexForQRTZ_EXCL_TRIGGERSTable;
import com.dotmarketing.startup.runonce.Task05040LanguageTableIdentityOff;
import com.dotmarketing.startup.runonce.Task05050FileAssetContentTypeReadOnlyFileName;
import com.dotmarketing.startup.runonce.Task05060CreateApiTokensIssuedTable;
import com.dotmarketing.startup.runonce.Task05070AddIdentifierVirtualColumn;
import com.dotmarketing.startup.runonce.Task05080RecreateIdentifierIndex;
import com.dotmarketing.startup.runonce.Task05150CreateIndicesForContentVersionInfoMSSQL;
import com.dotmarketing.startup.runonce.Task05160MultiTreeAddPersonalizationColumnAndChangingPK;
import com.dotmarketing.startup.runonce.Task05165CreateContentTypeWorkflowActionMappingTable;
import com.dotmarketing.startup.runonce.Task05170DefineFrontEndAndBackEndRoles;
import com.dotmarketing.startup.runonce.Task05175AssignDefaultActionsToTheSystemWorkflow;
import com.dotmarketing.startup.runonce.Task05180UpdateFriendlyNameField;
import com.dotmarketing.startup.runonce.Task05190UpdateFormsWidgetCodeField;
import com.dotmarketing.startup.runonce.Task05195CreatesDestroyActionAndAssignDestroyDefaultActionsToTheSystemWorkflow;
import com.dotmarketing.startup.runonce.Task05200WorkflowTaskUniqueKey;
import com.dotmarketing.startup.runonce.Task05210CreateDefaultDotAsset;
import com.dotmarketing.startup.runonce.Task05215AddSystemWorkflowToDotAssetContentType;
import com.dotmarketing.startup.runonce.Task05220MakeFileAssetContentTypeBinaryFieldIndexedListed;
import com.dotmarketing.startup.runonce.Task05225RemoveLoadRecordsToIndex;
import com.dotmarketing.startup.runonce.Task05300UpdateIndexNameLength;
import com.dotmarketing.startup.runonce.Task05305AddPushPublishFilterColumn;
import com.dotmarketing.startup.runonce.Task05350AddDotSaltClusterColumn;
import com.dotmarketing.startup.runonce.Task05370AddAppsPortletToLayout;
import com.dotmarketing.startup.runonce.Task05380ChangeContainerPathToAbsolute;
import com.dotmarketing.startup.runonce.Task05390MakeRoomForLongerJobDetail;
import com.dotmarketing.startup.runonce.Task05395RemoveEndpointIdForeignKeyInIntegrityResolverTables;
import com.dotmarketing.startup.runonce.Task201013AddNewColumnsToIdentifierTable;
import com.dotmarketing.startup.runonce.Task201014UpdateColumnsValuesInIdentifierTable;
import com.dotmarketing.startup.runonce.Task201102UpdateColumnSitelicTable;
import com.dotmarketing.startup.runonce.Task210218MigrateUserProxyTable;
import com.dotmarketing.startup.runonce.Task210316UpdateLayoutIcons;
import com.dotmarketing.startup.runonce.Task210319CreateStorageTable;
import com.dotmarketing.startup.runonce.Task210321RemoveOldMetadataFiles;
import com.dotmarketing.startup.runonce.Task210506UpdateStorageTable;
import com.dotmarketing.startup.runonce.Task210510UpdateStorageTableDropMetadataColumn;
import com.dotmarketing.startup.runonce.Task210520UpdateAnonymousEmail;
import com.dotmarketing.startup.runonce.Task210527DropReviewFieldsFromContentletTable;
import com.dotmarketing.startup.runonce.Task210719CleanUpTitleField;
import com.dotmarketing.startup.runonce.Task210802UpdateStructureTable;
import com.dotmarketing.startup.runonce.Task210805DropUserProxyTable;
import com.dotmarketing.startup.runonce.Task210816DeInodeRelationship;
import com.dotmarketing.startup.runonce.Task210901UpdateDateTimezones;
import com.dotmarketing.startup.runonce.Task211007RemoveNotNullConstraintFromCompanyMXColumn;
import com.dotmarketing.startup.runonce.Task211012AddCompanyDefaultLanguage;
import com.dotmarketing.startup.runonce.Task211020CreateHostIntegrityCheckerResultTables;
import com.dotmarketing.startup.runonce.Task211101AddContentletAsJsonColumn;
import com.dotmarketing.startup.runonce.Task211103RenameHostNameLabel;
import com.dotmarketing.startup.runonce.Task220202RemoveFKStructureFolderConstraint;
import com.dotmarketing.startup.runonce.Task220203RemoveFolderInodeConstraint;
import com.dotmarketing.startup.runonce.Task220214AddOwnerAndIDateToFolderTable;
import com.dotmarketing.startup.runonce.Task220215MigrateDataFromInodeToFolder;
import com.dotmarketing.startup.runonce.Task220330ChangeVanityURLSiteFieldType;
import com.dotmarketing.startup.runonce.Task220401CreateClusterLockTable;
import com.dotmarketing.startup.runonce.Task220402UpdateDateTimezones;
import com.dotmarketing.startup.runonce.Task220413IncreasePublishedPushedAssetIdCol;
import com.dotmarketing.startup.runonce.Task220512UpdateNoHTMLRegexValue;
import com.dotmarketing.startup.runonce.Task220606UpdatePushNowActionletName;
import com.dotmarketing.startup.runonce.Task220822CreateVariantTable;
import com.dotmarketing.startup.runonce.Task220824CreateDefaultVariant;
import com.dotmarketing.startup.runonce.Task220825CreateVariantField;
import com.dotmarketing.startup.runonce.Task220829CreateExperimentsTable;
import com.dotmarketing.startup.runonce.Task220912UpdateCorrectShowOnMenuProperty;
import com.dotmarketing.startup.runonce.Task220928AddLookbackWindowColumnToExperiment;
import com.dotmarketing.startup.runonce.Task221007AddVariantIntoPrimaryKey;
import com.dotmarketing.startup.runonce.Task221018CreateVariantFieldInMultiTree;
import com.dotmarketing.startup.runonce.Task230110MakeSomeSystemFieldsRemovableByBaseType;
import com.dotmarketing.startup.runonce.Task230119MigrateContentToProperPersonaTagAndRemoveDupTags;
import com.dotmarketing.startup.runonce.Task230320FixMissingContentletAsJSON;
import com.dotmarketing.startup.runonce.Task230328AddMarkedForDeletionColumn;
import com.dotmarketing.startup.runonce.Task230426AlterVarcharLengthOfLockedByCol;
import com.dotmarketing.startup.runonce.Task230523CreateVariantFieldInContentlet;
import com.dotmarketing.startup.runonce.Task230630CreateRunningIdsExperimentField;
import com.dotmarketing.startup.runonce.Task230701AddHashIndicesToWorkflowTables;
import com.dotmarketing.startup.runonce.Task230707CreateSystemTable;
import com.dotmarketing.startup.runonce.Task230713IncreaseDisabledWysiwygColumnSize;
import com.dotmarketing.startup.runonce.Task231109AddPublishDateToContentletVersionInfo;
import com.dotmarketing.startup.runonce.Task231207AddMetadataColumnToWorkflowAction;
import com.dotmarketing.startup.runonce.Task240102AlterVarcharLengthOfRelationType;
import com.dotmarketing.startup.runonce.Task240111AddInodeAndIdentifierLeftIndexes;
import com.dotmarketing.startup.runonce.Task240112AddMetadataColumnToStructureTable;
import com.dotmarketing.startup.runonce.Task240131UpdateLanguageVariableContentType;
import com.dotmarketing.startup.runonce.Task240306MigrateLegacyLanguageVariables;
import com.dotmarketing.startup.runonce.Task240513UpdateContentTypesSystemField;
import com.dotmarketing.startup.runonce.Task240530AddDotAIPortletToLayout;
import com.dotmarketing.startup.runonce.Task240606AddVariableColumnToWorkflow;
import com.dotmarketing.startup.runonce.Task250113CreatePostgresJobQueueTables;
import com.dotmarketing.startup.runonce.Task241013RemoveFullPathLcColumnFromIdentifier;
import com.dotmarketing.startup.runonce.Task241014AddTemplateValueOnContentletIndex;
import com.dotmarketing.startup.runonce.Task241015ReplaceLanguagesWithLocalesPortlet;
import com.dotmarketing.startup.runonce.Task241016AddCustomLanguageVariablesPortletToLayout;
import com.dotmarketing.startup.runonce.Task250107RemoveEsReadOnlyMonitorJob;
import com.google.common.collect.ImmutableList;

import java.util.ArrayList;
import java.util.Comparator;
import java.util.List;
import java.util.concurrent.CopyOnWriteArrayList;
import java.util.stream.Collectors;

/**
 * This utility class provides access to the lists of dotCMS tasks that are
 * meant for the initialization of a fresh dotCMS install, for fixing data
 * inconsistencies, and the database upgrade process usually associated with a
 * new system version.
 *
 * @author root
 * @version 1.0
 * @since Mar 22, 2012
 *
 */
public class TaskLocatorUtil {

	private static final List<Class<?>> userfixTasks = new CopyOnWriteArrayList<>();

	/**
	 * Returns the list of tasks that are run to solve internal conflicts
	 * related to data inconsistency.
	 *
	 * @return The list of Fix Tasks.
	 */
	private static final List<Class<?>> systemfixTasks = ImmutableList.of(
			FixTask00001CheckAssetsMissingIdentifiers.class,
			FixTask00003CheckContainersInconsistencies.class,
			FixTask00006CheckLinksInconsistencies.class,
			FixTask00007CheckTemplatesInconsistencies.class,
			FixTask00008CheckTreeInconsistencies.class,
			FixTask00009CheckContentletsInexistentInodes.class,
			FixTask00011RenameHostInFieldVariableName.class,
			FixTask00012UpdateAssetsHosts.class,
			FixTask00015FixAssetTypesInIdentifiers.class,
			FixTask00020DeleteOrphanedIdentifiers.class,
			FixTask00030DeleteOrphanedAssets.class,
			FixTask00050FixInodesWithoutContentlets.class,
			FixTask00060FixAssetType.class,
			FixTask00070FixVersionInfo.class,
			FixTask00080DeleteOrphanedContentTypeFields.class,
			FixTask00085FixEmptyParentPathOnIdentifier.class,
			FixTask00090RecreateMissingFoldersInParentPath.class,
			FixTask00095DeleteOrphanRelationships.class
	);

	/**
	 * Adds a dotCMS fix task to the main fix task list.
	 *
	 * @param clazz
	 *            - The new fix task class.
	 */
	public static void addFixTask(Class<?> clazz){
		userfixTasks.add(clazz);
	}

	/**
	 * Removes the specified fix task from the main list.
	 *
	 * @param clazz
	 *            - The fix task to remove.
	 */
	public static void removeFixTask(Class<?> clazz){
		userfixTasks.remove(clazz);
	}

	/**
	 * Returns the list of fix task classes for the current dotCMS instance.
	 *
	 * @return The list of fix tasks.
	 */
	public static List<Class<?>> getFixTaskClasses() {
		final List<Class<?>> l = new ArrayList<>();
		l.addAll(systemfixTasks);
		l.addAll(userfixTasks);
		return l;
	}

	/**
	 * Returns the list of tasks that are run <b>only once</b>, which deal with
	 * the updating the existing database objects and information to solve
	 * existing issues or to add new structures associated to new features.
	 * <p>
	 * The number after the "Task" word and before the description represents
	 * the system version number in the {@code DB_VERSION} table. A successfully
	 * executed upgrade task will add a new record in such a table with the
	 * number in the class name. This allows dotCMS to keep track of the tasks
	 * that have been run.
	 *
	 * @return The list of Run-Once Tasks.
	 */
	public static List<Class<?>> getStartupRunOnceTaskClasses() {
		final List<Class<?>> ret = ImmutableList.<Class<?>>builder()
		.add(Task00760AddContentletStructureInodeIndex.class)
		.add(Task00765AddUserForeignKeys.class)
		.add(Task00766AddFieldVariableTable.class)
		.add(Task00767FieldVariableValueTypeChange.class)
		.add(Task00768CreateTagStorageFieldOnHostStructure.class)
		.add(Task00769UpdateTagDataModel.class)
		.add(Task00775DropUnusedTables.class)
		.add(Task00780UUIDTypeChange.class)
		.add(Task00782CleanDataInconsistencies.class)
		.add(Task00785DataModelChanges.class)
		.add(Task00790DataModelChangesForWebAssets.class)
		.add(Task00795LiveWorkingToIdentifier.class)
		.add(Task00800CreateTemplateContainers.class)
		.add(Task00805AddRenameFolderProcedure.class)
		.add(Task00810FilesAsContentChanges.class)
		.add(Task00815WorkFlowTablesChanges.class)
		.add(Task00820CreateNewWorkFlowTables.class)
		.add(Task00825UpdateLoadRecordsToIndex.class)
		.add(Task00835CreateIndiciesTables.class)
		.add(Task00840FixContentletVersionInfo.class)
		.add(Task00845ChangeLockedOnToTimeStamp.class)
		.add(Task00850DropOldFilesConstraintInWorkflow.class)
		.add(Task00855FixRenameFolder.class)
		.add(Task00860ExtendServerIdsMSSQL.class)
		.add(Task00865AddTimestampToVersionTables.class)
		.add(Task00900CreateLogConsoleTable.class)
		.add(Task00905FixAddFolderAfterDelete.class)
		.add(Task00910AddEscalationFields.class)
		.add( Task00920AddContentletVersionSystemHost.class )
		.add(Task00922FixdotfolderpathMSSQL.class)
		.add(Task00925UserIdTypeChange.class)
		.add(Task00930AddIdentifierIndex.class)
		.add(Task00935LogConsoleTableData.class)
		.add(Task00940AlterTemplateTable.class)
		// Content Publishing Framework
		.add(Task00945AddTableContentPublishing.class)
		// Content Publishing Framework - End Point Management
		.add(Task00950AddTablePublishingEndpoint.class)
		.add(Task01000LinkChequerTable.class)
		.add(Task01005TemplateThemeField.class)
		.add(Task01015AddPublishExpireDateToIdentifier.class)
		.add(Task01016AddStructureExpireFields.class)
		.add(Task01020CreateDefaultWorkflow.class)
		.add(Task01030AddSiteSearchAuditTable.class)
		.add(Task01035FixTriggerVarLength.class)
		.add(Task03000CreateContainertStructures.class)
		.add(Task01045FixUpgradeTriggerVarLength.class)
		.add(Task01050AddPushPublishLogger.class)
		.add(Task01055CreatePushPublishEnvironmentTable.class)
		.add(Task01060CreatePushPublishPushedAssets.class)
		.add(Task01065IndexOnPublishingQueueAuditStatus.class)
		.add(Task01070BundleNameDropUnique.class)
		.add(Task01085CreateBundleTablesIfNotExists.class)
		.add(Task01080CreateModDateForMissingObjects.class)
		.add(Task01090AddWorkflowSchemeUniqueNameContraint.class)
		.add(Task01095CreateIntegrityCheckerResultTables.class)
		.add(Task01096CreateContainerStructuresTable.class)
		.add(Task03005CreateModDateForFieldIfNeeded.class)
		.add(Task03010AddContentletIdentifierIndex.class)
		.add(Task03015CreateClusterConfigModel.class)
		.add(Task03020PostgresqlIndiciesFK.class)
		.add(Task03025CreateFoundationForNotificationSystem.class)
		.add(Task03030CreateIndicesForVersionTables.class)
		.add(Task03035FixContainerCheckTrigger.class)
		.add(Task03040AddIndexesToStructureFields.class)
		.add(Task03042AddLicenseRepoModel.class)
		.add(Task03045TagnameTypeChangeMSSQL.class)
		.add(Task03050updateFormTabName.class)
		.add(Task03055RemoveLicenseManagerPortlet.class)
		.add(Task03060AddClusterServerAction.class)
		.add(Task03065AddHtmlPageIR.class)
		.add(Task03100HTMLPageAsContentChanges.class)
		.add(Task03105HTMLPageGenericPermissions.class)
		.add(Task03120AddInodeToContainerStructure.class)
		.add(Task03130ActionletsFromPlugin.class)
		.add(Task03135FixStructurePageDetail.class)
		.add(Task03140AddFileAssetsIntegrityResultTable.class)
		.add(Task03150LoweCaseURLOnVirtualLinksTable.class)
		.add(Task03160PublishingPushedAssetsTable.class)
		.add(Task03165ModifyLoadRecordsToIndex.class)
		.add(Task03500RulesEngineDataModel.class)
		.add(Task03505PublishingQueueAuditTable.class)
		.add(Task03510CreateDefaultPersona.class)
		.add(Task03515AlterPasswordColumnFromUserTable.class)
		.add(Task03520AlterTagsForPersonas.class)
		.add(Task03525LowerTagsTagname.class)
		.add(Task03530AlterTagInode.class)
		.add(Task03535RemoveTagsWithoutATagname.class)
		.add(Task03540UpdateTagInodesReferences.class)
		.add(Task03545FixVarcharSizeInFolderOperations.class)
		.add(Task03550RenameContainersTable.class)
		.add(Task03555AddFlagToDeleteUsers.class)
		.add(Task03560TemplateLayoutCanonicalName.class)
		.add(Task03565FixContainerVersionsCheck.class)
		.add(Task03600UpdateMssqlVarcharTextColumns.class)
		.add(Task03605FixMSSQLMissingConstraints.class)
		.add(Task03700ModificationDateColumnAddedToUserTable.class)
		.add(Task03705AddingSystemEventTable.class)
		.add(Task03710AddFKForIntegrityCheckerTables.class)
		.add(Task03715AddFKForPublishingBundleTable.class)
		.add(Task03720AddRolesIntegrityCheckerTable.class)
		.add(Task03725NewNotificationTable.class)
		.add(Task03735UpdatePortletsIds.class)
		.add(Task03740UpdateLayoutIcons.class)
		.add(Task03745DropLegacyHTMLPageAndFileTables.class)
		.add(Task03800AddIndexLowerStructureTable.class)
		.add(Task04100DeleteUnusedJobEntries.class)
		.add(Task04105LowercaseVanityUrls.class)
		.add(Task04110AddColumnsPublishingPushedAssetsTable.class)
		.add(Task04115LowercaseIdentifierUrls.class)
		.add(Task04120IncreaseHostColumnOnClusterServerTable.class)
		.add(Task04200CreateDefaultVanityURL.class)
		.add(Task04205MigrateVanityURLToContent.class)
        .add(Task04210CreateDefaultLanguageVariable.class)
		.add(Task04215MySQLMissingConstraints.class)
		.add(Task04220RemoveDeleteInactiveClusterServersJob.class)
		.add(Task04230FixVanityURLInconsistencies.class)
		.add(Task04300UpdateSystemFolderIdentifier.class)
		.add(Task04305UpdateWorkflowActionTable.class)
		.add(Task04310CreateWorkflowRoles.class)
		.add(Task04315UpdateMultiTreePK.class)
		.add(Task04320WorkflowActionRemoveNextStepConstraint.class)
		.add(Task04235RemoveFKFromWorkflowTaskTable.class)
		.add(Task04330WorkflowTaskAddLanguageIdColumn.class)
		.add(Task04335CreateSystemWorkflow.class)
		.add(Task04340TemplateShowOnMenu.class)
		.add(Task04345AddSystemWorkflowToContentType.class)
		.add(Task04350AddDefaultWorkflowActionStates.class)
		.add(Task04355SystemEventAddServerIdColumn.class)
		.add(Task04360WorkflowSchemeDropUniqueNameConstraint.class)
		.add(Task04365RelationshipUniqueConstraint.class)
		.add(Task04370AddVisitorLogger.class)
		.add(Task04375UpdateColors.class)
		.add(Task04380AddSubActionToWorkflowActions.class)
		.add(Task04385UpdateCategoryKey.class)
		.add(Task04390ShowEditingListingWorkflowActionTable.class)
		.add(Task05030UpdateSystemContentTypesHost.class)
		.add(Task05035CreateIndexForQRTZ_EXCL_TRIGGERSTable.class)
		.add(Task05040LanguageTableIdentityOff.class)
		.add(Task05050FileAssetContentTypeReadOnlyFileName.class)
		.add(Task05060CreateApiTokensIssuedTable.class)
		.add(Task05070AddIdentifierVirtualColumn.class)
		.add(Task05080RecreateIdentifierIndex.class)
		.add(Task05150CreateIndicesForContentVersionInfoMSSQL.class)
		.add(Task05160MultiTreeAddPersonalizationColumnAndChangingPK.class)
		.add(Task05165CreateContentTypeWorkflowActionMappingTable.class)
		.add(Task05170DefineFrontEndAndBackEndRoles.class)
		.add(Task05175AssignDefaultActionsToTheSystemWorkflow.class)
	    .add(Task05180UpdateFriendlyNameField.class)
    	.add(Task05190UpdateFormsWidgetCodeField.class)
		.add(Task05195CreatesDestroyActionAndAssignDestroyDefaultActionsToTheSystemWorkflow.class)
		.add(Task05200WorkflowTaskUniqueKey.class)
		.add(Task05210CreateDefaultDotAsset.class)
		.add(Task05215AddSystemWorkflowToDotAssetContentType.class)
		.add(Task05220MakeFileAssetContentTypeBinaryFieldIndexedListed.class)
        .add(Task05225RemoveLoadRecordsToIndex.class)
        .add(Task05300UpdateIndexNameLength.class)
        .add(Task05305AddPushPublishFilterColumn.class)
		.add(Task05350AddDotSaltClusterColumn.class)
		.add(Task05370AddAppsPortletToLayout.class)
		.add(Task05370AddAppsPortletToLayout.class)
    	.add(Task05380ChangeContainerPathToAbsolute.class)
    	.add(Task05390MakeRoomForLongerJobDetail.class)
		.add(Task05395RemoveEndpointIdForeignKeyInIntegrityResolverTables.class)
		//New task date-based naming convention starts here
        .add(Task201013AddNewColumnsToIdentifierTable.class)
        .add(Task201014UpdateColumnsValuesInIdentifierTable.class)
        .add(Task201102UpdateColumnSitelicTable.class)
		.add(Task210218MigrateUserProxyTable.class)
		.add(Task210316UpdateLayoutIcons.class)
        .add(Task210319CreateStorageTable.class)
		.add(Task210321RemoveOldMetadataFiles.class)
        .add(Task210506UpdateStorageTable.class)
		.add(Task210510UpdateStorageTableDropMetadataColumn.class)
		.add(Task210520UpdateAnonymousEmail.class)
        .add(Task210527DropReviewFieldsFromContentletTable.class)
        .add(Task210719CleanUpTitleField.class)
		.add(Task210802UpdateStructureTable.class)
        .add(Task210805DropUserProxyTable.class)
		.add(Task210816DeInodeRelationship.class)
		.add(Task210901UpdateDateTimezones.class)
		.add(Task211007RemoveNotNullConstraintFromCompanyMXColumn.class)
		.add(Task211012AddCompanyDefaultLanguage.class)
		.add(Task211020CreateHostIntegrityCheckerResultTables.class)
		.add(Task211101AddContentletAsJsonColumn.class)
		.add(Task211103RenameHostNameLabel.class)
		.add(Task220202RemoveFKStructureFolderConstraint.class)
		.add(Task220203RemoveFolderInodeConstraint.class)
		.add(Task220214AddOwnerAndIDateToFolderTable.class)
		.add(Task220215MigrateDataFromInodeToFolder.class)
		.add(Task220330ChangeVanityURLSiteFieldType.class)
		.add(Task220401CreateClusterLockTable.class)
		.add(Task220402UpdateDateTimezones.class)
		.add(Task220413IncreasePublishedPushedAssetIdCol.class)
		.add(Task220512UpdateNoHTMLRegexValue.class)
		.add(Task220606UpdatePushNowActionletName.class)
		.add(Task220822CreateVariantTable.class)
    	.add(Task220822CreateVariantTable.class)
		.add(Task220829CreateExperimentsTable.class)
		.add(Task220912UpdateCorrectShowOnMenuProperty.class)
		.add(Task220824CreateDefaultVariant.class)
		.add(Task220825CreateVariantField.class)
		.add(Task220928AddLookbackWindowColumnToExperiment.class)
		.add(Task221007AddVariantIntoPrimaryKey.class)
		.add(Task221018CreateVariantFieldInMultiTree.class)
		.add(Task230119MigrateContentToProperPersonaTagAndRemoveDupTags.class)
	    .add(Task230110MakeSomeSystemFieldsRemovableByBaseType.class)
		.add(Task230328AddMarkedForDeletionColumn.class)
		.add(Task230426AlterVarcharLengthOfLockedByCol.class)
		.add(Task230523CreateVariantFieldInContentlet.class)
		.add(Task230630CreateRunningIdsExperimentField.class)
		.add(Task230701AddHashIndicesToWorkflowTables.class)
		.add(Task230707CreateSystemTable.class)
		.add(Task230713IncreaseDisabledWysiwygColumnSize.class)
		.add(Task231109AddPublishDateToContentletVersionInfo.class)
		.add(Task231207AddMetadataColumnToWorkflowAction.class)
		.add(Task240102AlterVarcharLengthOfRelationType.class)
		.add(Task240111AddInodeAndIdentifierLeftIndexes.class)
		.add(Task240131UpdateLanguageVariableContentType.class)
		.add(Task240112AddMetadataColumnToStructureTable.class)
		.add(Task240513UpdateContentTypesSystemField.class)
		.add(Task240530AddDotAIPortletToLayout.class)
		.add(Task240606AddVariableColumnToWorkflow.class)
		.add(Task241013RemoveFullPathLcColumnFromIdentifier.class)
		.add(Task241014AddTemplateValueOnContentletIndex.class)
		.add(Task241015ReplaceLanguagesWithLocalesPortlet.class)
    	.add(Task241016AddCustomLanguageVariablesPortletToLayout.class)
		.add(Task250107RemoveEsReadOnlyMonitorJob.class)
<<<<<<< HEAD
=======
        .add(Task250113CreatePostgresJobQueueTables.class)
>>>>>>> 41f06461
		.build();
        return ret.stream().sorted(classNameComparator).collect(Collectors.toList());
	}

    private static final Comparator<Class<?>> classNameComparator = Comparator.comparing(Class::getName);

	/**
	 * Returns list of tasks that are run <b>every time</b> that dotCMS starts
	 * up. In the case of a fresh install, these tasks will deploy the default
	 * database schema and data, along with the information associated to the
	 * Starter Site ("demo.dotcms.com").
	 *
	 * @return The list of Run-Always Tasks.
	 */
	public static List<Class<?>> getStartupRunAlwaysTaskClasses() {
		final List<Class<?>> ret = new ArrayList<>();
		ret.add(Task00001LoadSchema.class);
		ret.add(Task00003CreateSystemRoles.class);
		ret.add(Task00004LoadStarter.class);
		ret.add(Task00005LoadFixassets.class);
		ret.add(Task00006CreateSystemLayout.class);
		ret.add(Task00007RemoveSitesearchQuartzJob.class);
		ret.add(Task00002LoadClusterLicenses.class);
		ret.add(Task00040CheckAnonymousUser.class);
		ret.add(Task00050LoadAppsSecrets.class);
        return ret.stream().sorted(classNameComparator).collect(Collectors.toList());
	}

	/**
	 * Handles Upgrade Tasks that must be back-ported to a given LTS release.
	 *
	 * @return The back-ported UTs.
	 */
	public static List<Class<?>> getBackportedUpgradeTaskClasses() {
		final List<Class<?>> ret = new ArrayList<>();
		return ret.stream().sorted(classNameComparator).collect(Collectors.toList());
	}

	/**
	 * Returns the list of data tasks that are run <b>only once</b>, which allows to solve
	 * existing data issues, data tasks are mostly tasks to solve data issues using our existing APIs.
	 * <p>
	 * The number after the "Task" word and before the description represents
	 * the system data version number in the {@code DATA_VERSION} table. A successfully
	 * executed upgrade task will add a new record in such a table with the
	 * number in the class name. This allows dotCMS to keep track of the tasks
	 * that have been run.
	 *
	 * @return The list of Run-Once Data Tasks.
	 */
	public static List<Class<?>> getStartupRunOnceDataTaskClasses() {
		final List<Class<?>> ret = ImmutableList.<Class<?>>builder()
				.add(Task230320FixMissingContentletAsJSON.class)
				.add(Task240306MigrateLegacyLanguageVariables.class)
				.build();
		return ret.stream().sorted(classNameComparator).collect(Collectors.toList());
	}

	/**
	 * List of tasks that are need to run without transaction. It can be all kind: Run-Once, Run-Always, Data, Backported, etc
	 * @return The list of tasks
	 */
	public static List<Class<?>> getTaskClassesNoTransaction() {
		final List<Class<?>> ret = new ArrayList<>();
		ret.add(Task241014AddTemplateValueOnContentletIndex.class);
		return ret.stream().sorted(classNameComparator).collect(Collectors.toList());
	}

}<|MERGE_RESOLUTION|>--- conflicted
+++ resolved
@@ -578,10 +578,7 @@
 		.add(Task241015ReplaceLanguagesWithLocalesPortlet.class)
     	.add(Task241016AddCustomLanguageVariablesPortletToLayout.class)
 		.add(Task250107RemoveEsReadOnlyMonitorJob.class)
-<<<<<<< HEAD
-=======
         .add(Task250113CreatePostgresJobQueueTables.class)
->>>>>>> 41f06461
 		.build();
         return ret.stream().sorted(classNameComparator).collect(Collectors.toList());
 	}
