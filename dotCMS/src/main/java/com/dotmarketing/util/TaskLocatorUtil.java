package com.dotmarketing.util;

import com.dotmarketing.startup.runalways.Task00050LoadAppsSecrets;
import java.util.ArrayList;
import java.util.Comparator;
import java.util.List;
import java.util.concurrent.CopyOnWriteArrayList;
import java.util.stream.Collectors;
import com.google.common.collect.ImmutableList;
import com.dotmarketing.fixtask.tasks.FixTask00001CheckAssetsMissingIdentifiers;
import com.dotmarketing.fixtask.tasks.FixTask00003CheckContainersInconsistencies;
import com.dotmarketing.fixtask.tasks.FixTask00006CheckLinksInconsistencies;
import com.dotmarketing.fixtask.tasks.FixTask00007CheckTemplatesInconsistencies;
import com.dotmarketing.fixtask.tasks.FixTask00008CheckTreeInconsistencies;
import com.dotmarketing.fixtask.tasks.FixTask00009CheckContentletsInexistentInodes;
import com.dotmarketing.fixtask.tasks.FixTask00011RenameHostInFieldVariableName;
import com.dotmarketing.fixtask.tasks.FixTask00012UpdateAssetsHosts;
import com.dotmarketing.fixtask.tasks.FixTask00015FixAssetTypesInIdentifiers;
import com.dotmarketing.fixtask.tasks.FixTask00020DeleteOrphanedIdentifiers;
import com.dotmarketing.fixtask.tasks.FixTask00030DeleteOrphanedAssets;
import com.dotmarketing.fixtask.tasks.FixTask00050FixInodesWithoutContentlets;
import com.dotmarketing.fixtask.tasks.FixTask00060FixAssetType;
import com.dotmarketing.fixtask.tasks.FixTask00070FixVersionInfo;
import com.dotmarketing.fixtask.tasks.FixTask00080DeleteOrphanedContentTypeFields;
import com.dotmarketing.fixtask.tasks.FixTask00085FixEmptyParentPathOnIdentifier;
import com.dotmarketing.fixtask.tasks.FixTask00090RecreateMissingFoldersInParentPath;
import com.dotmarketing.fixtask.tasks.FixTask00095DeleteOrphanRelationships;
import com.dotmarketing.startup.runalways.Task00001LoadSchema;
import com.dotmarketing.startup.runalways.Task00002LoadClusterLicenses;
import com.dotmarketing.startup.runalways.Task00003CreateSystemRoles;
import com.dotmarketing.startup.runalways.Task00004LoadStarter;
import com.dotmarketing.startup.runalways.Task00005LoadFixassets;
import com.dotmarketing.startup.runalways.Task00006CreateSystemLayout;
import com.dotmarketing.startup.runalways.Task00007RemoveSitesearchQuartzJob;
import com.dotmarketing.startup.runalways.Task00040CheckAnonymousUser;
import com.dotmarketing.startup.runonce.*;

/**
 * This utility class provides access to the lists of dotCMS tasks that are
 * meant for the initialization of a fresh dotCMS install, for fixing data
 * inconsistencies, and the database upgrade process usually associated with a
 * new system version.
 *
 * @author root
 * @version 1.0
 * @since Mar 22, 2012
 *
 */
public class TaskLocatorUtil {

	private static List<Class<?>> userfixTasks = new CopyOnWriteArrayList<>();

	/**
	 * Returns the list of tasks that are run to solve internal conflicts
	 * related to data inconsistency.
	 *
	 * @return The list of Fix Tasks.
	 */
	private static List<Class<?>> systemfixTasks = ImmutableList.of(
			FixTask00001CheckAssetsMissingIdentifiers.class,
			FixTask00003CheckContainersInconsistencies.class,
			FixTask00006CheckLinksInconsistencies.class,
			FixTask00007CheckTemplatesInconsistencies.class,
			FixTask00008CheckTreeInconsistencies.class,
			FixTask00009CheckContentletsInexistentInodes.class,
			FixTask00011RenameHostInFieldVariableName.class,
			FixTask00012UpdateAssetsHosts.class,
			FixTask00015FixAssetTypesInIdentifiers.class,
			FixTask00020DeleteOrphanedIdentifiers.class,
			FixTask00030DeleteOrphanedAssets.class,
			FixTask00050FixInodesWithoutContentlets.class,
			FixTask00060FixAssetType.class,
			FixTask00070FixVersionInfo.class,
			FixTask00080DeleteOrphanedContentTypeFields.class,
			FixTask00085FixEmptyParentPathOnIdentifier.class,
			FixTask00090RecreateMissingFoldersInParentPath.class,
			FixTask00095DeleteOrphanRelationships.class
	);

	/**
	 * Adds a dotCMS fix task to the main fix task list.
	 *
	 * @param clazz
	 *            - The new fix task class.
	 */
	public static void addFixTask(Class<?> clazz){
		userfixTasks.add(clazz);
	}

	/**
	 * Removes the specified fix task from the main list.
	 *
	 * @param clazz
	 *            - The fix task to remove.
	 */
	public static void removeFixTask(Class<?> clazz){
		userfixTasks.remove(clazz);
	}

	/**
	 * Returns the list of fix task classes for the current dotCMS instance.
	 *
	 * @return The list of fix tasks.
	 */
	public static List<Class<?>> getFixTaskClasses() {
		final List<Class<?>> l = new ArrayList<>();
		l.addAll(systemfixTasks);
		l.addAll(userfixTasks);
		return l;
	}

	/**
	 * Returns the list of tasks that are run <b>only once</b>, which deal with
	 * the updating the existing database objects and information to solve
	 * existing issues or to add new structures associated to new features.
	 * <p>
	 * The number after the "Task" word and before the description represents
	 * the system version number in the {@code DB_VERSION} table. A successfully
	 * executed upgrade task will add a new record in such a table with the
	 * number in the class name. This allows dotCMS to keep track of the tasks 
	 * that have been run.
	 *
	 * @return The list of Run-Once Tasks.
	 */
	public static List<Class<?>> getStartupRunOnceTaskClasses() {
		final List<Class<?>> ret = ImmutableList.<Class<?>>builder()
		.add(Task00760AddContentletStructureInodeIndex.class)
		.add(Task00765AddUserForeignKeys.class)
		.add(Task00766AddFieldVariableTable.class)
		.add(Task00767FieldVariableValueTypeChange.class)
		.add(Task00768CreateTagStorageFieldOnHostStructure.class)
		.add(Task00769UpdateTagDataModel.class)
		.add(Task00775DropUnusedTables.class)
		.add(Task00780UUIDTypeChange.class)
		.add(Task00782CleanDataInconsistencies.class)
		.add(Task00785DataModelChanges.class)
		.add(Task00790DataModelChangesForWebAssets.class)
		.add(Task00795LiveWorkingToIdentifier.class)
		.add(Task00800CreateTemplateContainers.class)
		.add(Task00805AddRenameFolderProcedure.class)
		.add(Task00810FilesAsContentChanges.class)
		.add(Task00815WorkFlowTablesChanges.class)
		.add(Task00820CreateNewWorkFlowTables.class)
		.add(Task00825UpdateLoadRecordsToIndex.class)
		.add(Task00835CreateIndiciesTables.class)
		.add(Task00840FixContentletVersionInfo.class)
		.add(Task00845ChangeLockedOnToTimeStamp.class)
		.add(Task00850DropOldFilesConstraintInWorkflow.class)
		.add(Task00855FixRenameFolder.class)
		.add(Task00860ExtendServerIdsMSSQL.class)
		.add(Task00865AddTimestampToVersionTables.class)
		.add(Task00900CreateLogConsoleTable.class)
		.add(Task00905FixAddFolderAfterDelete.class)
		.add(Task00910AddEscalationFields.class)
		.add( Task00920AddContentletVersionSystemHost.class )
		.add(Task00922FixdotfolderpathMSSQL.class)
		.add(Task00925UserIdTypeChange.class)
		.add(Task00930AddIdentifierIndex.class)
		.add(Task00935LogConsoleTableData.class)
		.add(Task00940AlterTemplateTable.class)
		// Content Publishing Framework
		.add(Task00945AddTableContentPublishing.class)
		// Content Publishing Framework - End Point Management
		.add(Task00950AddTablePublishingEndpoint.class)
		.add(Task01000LinkChequerTable.class)
		.add(Task01005TemplateThemeField.class)
		.add(Task01015AddPublishExpireDateToIdentifier.class)
		.add(Task01016AddStructureExpireFields.class)
		.add(Task01020CreateDefaultWorkflow.class)
		.add(Task01030AddSiteSearchAuditTable.class)
		.add(Task01035FixTriggerVarLength.class)
		.add(Task03000CreateContainertStructures.class)
		.add(Task01045FixUpgradeTriggerVarLength.class)
		.add(Task01050AddPushPublishLogger.class)
		.add(Task01055CreatePushPublishEnvironmentTable.class)
		.add(Task01060CreatePushPublishPushedAssets.class)
		.add(Task01065IndexOnPublishingQueueAuditStatus.class)
		.add(Task01070BundleNameDropUnique.class)
		.add(Task01085CreateBundleTablesIfNotExists.class)
		.add(Task01080CreateModDateForMissingObjects.class)
		.add(Task01090AddWorkflowSchemeUniqueNameContraint.class)
		.add(Task01095CreateIntegrityCheckerResultTables.class)
		.add(Task01096CreateContainerStructuresTable.class)
		.add(Task03005CreateModDateForFieldIfNeeded.class)
		.add(Task03010AddContentletIdentifierIndex.class)
		.add(Task03015CreateClusterConfigModel.class)
		.add(Task03020PostgresqlIndiciesFK.class)
		.add(Task03025CreateFoundationForNotificationSystem.class)
		.add(Task03030CreateIndicesForVersionTables.class)
		.add(Task03035FixContainerCheckTrigger.class)
		.add(Task03040AddIndexesToStructureFields.class)
		.add(Task03042AddLicenseRepoModel.class)
		.add(Task03045TagnameTypeChangeMSSQL.class)
		.add(Task03050updateFormTabName.class)
		.add(Task03055RemoveLicenseManagerPortlet.class)
		.add(Task03060AddClusterServerAction.class)
		.add(Task03065AddHtmlPageIR.class)
		.add(Task03100HTMLPageAsContentChanges.class)
		.add(Task03105HTMLPageGenericPermissions.class)
		.add(Task03120AddInodeToContainerStructure.class)
		.add(Task03130ActionletsFromPlugin.class)
		.add(Task03135FixStructurePageDetail.class)
		.add(Task03140AddFileAssetsIntegrityResultTable.class)
		.add(Task03150LoweCaseURLOnVirtualLinksTable.class)
		.add(Task03160PublishingPushedAssetsTable.class)
		.add(Task03165ModifyLoadRecordsToIndex.class)
		.add(Task03500RulesEngineDataModel.class)
		.add(Task03505PublishingQueueAuditTable.class)
		.add(Task03510CreateDefaultPersona.class)
		.add(Task03515AlterPasswordColumnFromUserTable.class)
		.add(Task03520AlterTagsForPersonas.class)
		.add(Task03525LowerTagsTagname.class)
		.add(Task03530AlterTagInode.class)
		.add(Task03535RemoveTagsWithoutATagname.class)
		.add(Task03540UpdateTagInodesReferences.class)
		.add(Task03545FixVarcharSizeInFolderOperations.class)
		.add(Task03550RenameContainersTable.class)
		.add(Task03555AddFlagToDeleteUsers.class)
		.add(Task03560TemplateLayoutCanonicalName.class)
		.add(Task03565FixContainerVersionsCheck.class)
		.add(Task03600UpdateMssqlVarcharTextColumns.class)
		.add(Task03605FixMSSQLMissingConstraints.class)
		.add(Task03700ModificationDateColumnAddedToUserTable.class)
		.add(Task03705AddingSystemEventTable.class)
		.add(Task03710AddFKForIntegrityCheckerTables.class)
		.add(Task03715AddFKForPublishingBundleTable.class)
		.add(Task03720AddRolesIntegrityCheckerTable.class)
		.add(Task03725NewNotificationTable.class)
		.add(Task03735UpdatePortletsIds.class)
		.add(Task03740UpdateLayoutIcons.class)
		.add(Task03745DropLegacyHTMLPageAndFileTables.class)
		.add(Task03800AddIndexLowerStructureTable.class)
		.add(Task04100DeleteUnusedJobEntries.class)
		.add(Task04105LowercaseVanityUrls.class)
		.add(Task04110AddColumnsPublishingPushedAssetsTable.class)
		.add(Task04115LowercaseIdentifierUrls.class)
		.add(Task04120IncreaseHostColumnOnClusterServerTable.class)
		.add(Task04200CreateDefaultVanityURL.class)
		.add(Task04205MigrateVanityURLToContent.class)
        .add(Task04210CreateDefaultLanguageVariable.class)
		.add(Task04215MySQLMissingConstraints.class)
		.add(Task04220RemoveDeleteInactiveClusterServersJob.class)
		.add(Task04230FixVanityURLInconsistencies.class)
		.add(Task04300UpdateSystemFolderIdentifier.class)
		.add(Task04305UpdateWorkflowActionTable.class)
		.add(Task04310CreateWorkflowRoles.class)
		.add(Task04315UpdateMultiTreePK.class)
		.add(Task04320WorkflowActionRemoveNextStepConstraint.class)
		.add(Task04235RemoveFKFromWorkflowTaskTable.class)
		.add(Task04330WorkflowTaskAddLanguageIdColumn.class)
		.add(Task04335CreateSystemWorkflow.class)
		.add(Task04340TemplateShowOnMenu.class)
		.add(Task04345AddSystemWorkflowToContentType.class)
		.add(Task04350AddDefaultWorkflowActionStates.class)
		.add(Task04355SystemEventAddServerIdColumn.class)
		.add(Task04360WorkflowSchemeDropUniqueNameConstraint.class)
		.add(Task04365RelationshipUniqueConstraint.class)
		.add(Task04370AddVisitorLogger.class)
		.add(Task04375UpdateColors.class)
		.add(Task04380AddSubActionToWorkflowActions.class)
		.add(Task04385UpdateCategoryKey.class)
		.add(Task04390ShowEditingListingWorkflowActionTable.class)
		.add(Task05030UpdateSystemContentTypesHost.class)
		.add(Task05035CreateIndexForQRTZ_EXCL_TRIGGERSTable.class)
		.add(Task05040LanguageTableIdentityOff.class)
		.add(Task05050FileAssetContentTypeReadOnlyFileName.class)
		.add(Task05060CreateApiTokensIssuedTable.class)
		.add(Task05070AddIdentifierVirtualColumn.class)
		.add(Task05080RecreateIdentifierIndex.class)
		.add(Task05150CreateIndicesForContentVersionInfoMSSQL.class)
		.add(Task05160MultiTreeAddPersonalizationColumnAndChangingPK.class)
		.add(Task05165CreateContentTypeWorkflowActionMappingTable.class)
		.add(Task05170DefineFrontEndAndBackEndRoles.class)
		.add(Task05175AssignDefaultActionsToTheSystemWorkflow.class)
	    .add(Task05180UpdateFriendlyNameField.class)
    	.add(Task05190UpdateFormsWidgetCodeField.class)
		.add(Task05195CreatesDestroyActionAndAssignDestroyDefaultActionsToTheSystemWorkflow.class)
		.add(Task05200WorkflowTaskUniqueKey.class)
		.add(Task05210CreateDefaultDotAsset.class)
		.add(Task05215AddSystemWorkflowToDotAssetContentType.class)
		.add(Task05220MakeFileAssetContentTypeBinaryFieldIndexedListed.class)
        .add(Task05225RemoveLoadRecordsToIndex.class)
        .add(Task05300UpdateIndexNameLength.class)
        .add(Task05305AddPushPublishFilterColumn.class)
		.add(Task05350AddDotSaltClusterColumn.class)
		.add(Task05370AddAppsPortletToLayout.class)
		.add(Task05370AddAppsPortletToLayout.class)
    	.add(Task05380ChangeContainerPathToAbsolute.class)
    	.add(Task05390MakeRoomForLongerJobDetail.class)
		.add(Task05395RemoveEndpointIdForeignKeyInIntegrityResolverTables.class)
		//New task date-based naming convention starts here
        .add(Task201013AddNewColumnsToIdentifierTable.class)
        .add(Task201014UpdateColumnsValuesInIdentifierTable.class)
        .add(Task201102UpdateColumnSitelicTable.class)
		.add(Task210218MigrateUserProxyTable.class)
		.add(Task210316UpdateLayoutIcons.class)
        .add(Task210319CreateStorageTable.class)
		.add(Task210321RemoveOldMetadataFiles.class)
        .add(Task210506UpdateStorageTable.class)
		.add(Task210510UpdateStorageTableDropMetadataColumn.class)
		.add(Task210520UpdateAnonymousEmail.class)
        .add(Task210527DropReviewFieldsFromContentletTable.class)
        .add(Task210719CleanUpTitleField.class)
		.add(Task210802UpdateStructureTable.class)
        .add(Task210805DropUserProxyTable.class)
		.add(Task210816DeInodeRelationship.class)
		.add(Task210901UpdateDateTimezones.class)
<<<<<<< HEAD
		.add(Task211007RemoveNotNullConstraintFromCompanyMXColumn.class)
=======
		.add(Task211012AddCompanyDefaultLanguage.class)

>>>>>>> f628b0d1
        .build();
        
        return ret.stream().sorted(classNameComparator).collect(Collectors.toList());

	}

	
    final static private Comparator<Class<?>> classNameComparator = new Comparator<Class<?>>() {
        public int compare(Class<?> o1, Class<?> o2) {
            return o1.getName().compareTo(o2.getName());
        }
    };
    
	
	
	/**
	 * Returns list of tasks that are run <b>every time</b> that dotCMS starts
	 * up. In the case of a fresh install, these tasks will deploy the default
	 * database schema and data, along with the information associated to the
	 * Starter Site ("demo.dotcms.com").
	 *
	 * @return The list of Run-Always Tasks.
	 */
	public static List<Class<?>> getStartupRunAlwaysTaskClasses() {
		final List<Class<?>> ret = new ArrayList<Class<?>>();
		ret.add(Task00001LoadSchema.class);
		ret.add(Task00003CreateSystemRoles.class);
		ret.add(Task00004LoadStarter.class);
		ret.add(Task00005LoadFixassets.class);
		ret.add(Task00006CreateSystemLayout.class);
		ret.add(Task00007RemoveSitesearchQuartzJob.class);
		ret.add(Task00002LoadClusterLicenses.class);
		//ret.add(Task00030ClusterInitialize.class);
		ret.add(Task00040CheckAnonymousUser.class);
		ret.add(Task00050LoadAppsSecrets.class);
        return ret.stream().sorted(classNameComparator).collect(Collectors.toList());
	}

}<|MERGE_RESOLUTION|>--- conflicted
+++ resolved
@@ -305,12 +305,9 @@
         .add(Task210805DropUserProxyTable.class)
 		.add(Task210816DeInodeRelationship.class)
 		.add(Task210901UpdateDateTimezones.class)
-<<<<<<< HEAD
 		.add(Task211007RemoveNotNullConstraintFromCompanyMXColumn.class)
-=======
 		.add(Task211012AddCompanyDefaultLanguage.class)
 
->>>>>>> f628b0d1
         .build();
         
         return ret.stream().sorted(classNameComparator).collect(Collectors.toList());
