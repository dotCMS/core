package com.dotmarketing.util;

import java.util.ArrayList;
import java.util.List;
import java.util.concurrent.CopyOnWriteArrayList;

import com.dotcms.repackage.com.google.common.collect.ImmutableList;
import com.dotmarketing.fixtask.tasks.FixTask00001CheckAssetsMissingIdentifiers;
import com.dotmarketing.fixtask.tasks.FixTask00003CheckContainersInconsistencies;
import com.dotmarketing.fixtask.tasks.FixTask00006CheckLinksInconsistencies;
import com.dotmarketing.fixtask.tasks.FixTask00007CheckTemplatesInconsistencies;
import com.dotmarketing.fixtask.tasks.FixTask00008CheckTreeInconsistencies;
import com.dotmarketing.fixtask.tasks.FixTask00009CheckContentletsInexistentInodes;
import com.dotmarketing.fixtask.tasks.FixTask00011RenameHostInFieldVariableName;
import com.dotmarketing.fixtask.tasks.FixTask00012UpdateAssetsHosts;
import com.dotmarketing.fixtask.tasks.FixTask00015FixAssetTypesInIdentifiers;
import com.dotmarketing.fixtask.tasks.FixTask00020DeleteOrphanedIdentifiers;
import com.dotmarketing.fixtask.tasks.FixTask00030DeleteOrphanedAssets;
import com.dotmarketing.fixtask.tasks.FixTask00050FixInodesWithoutContentlets;
import com.dotmarketing.fixtask.tasks.FixTask00060FixAssetType;
import com.dotmarketing.fixtask.tasks.FixTask00070FixVersionInfo;
import com.dotmarketing.fixtask.tasks.FixTask00080DeleteOrphanedContentTypeFields;
import com.dotmarketing.fixtask.tasks.FixTask00090RecreateMissingFoldersInParentPath;
import com.dotmarketing.startup.runalways.Task00001LoadSchema;
import com.dotmarketing.startup.runalways.Task00003CreateSystemRoles;
import com.dotmarketing.startup.runalways.Task00004LoadStarter;
import com.dotmarketing.startup.runalways.Task00005LoadFixassets;
import com.dotmarketing.startup.runalways.Task00006CreateSystemLayout;
import com.dotmarketing.startup.runalways.Task00007RemoveSitesearchQuartzJob;
import com.dotmarketing.startup.runalways.Task00009ClusterInitialize;
import com.dotmarketing.startup.runalways.Task00010CheckAnonymousUser;
import com.dotmarketing.startup.runonce.*;

/**
 * This utility class provides access to the lists of dotCMS tasks that are
 * meant for the initialization of a fresh dotCMS install, for fixing data
 * inconsistencies, and the database upgrade process usually associated with a
 * new system version.
 * 
 * @author root
 * @version 1.0
 * @since Mar 22, 2012
 *
 */
public class TaskLocatorUtil {

	private static List<Class<?>> userfixTasks = new CopyOnWriteArrayList<>();

	/**
	 * Returns the list of tasks that are run to solve internal conflicts
	 * related to data inconsistency.
	 * 
	 * @return The list of Fix Tasks.
	 */
    private static List<Class<?>> systemfixTasks = ImmutableList.of(
            FixTask00001CheckAssetsMissingIdentifiers.class,
            FixTask00003CheckContainersInconsistencies.class,
            FixTask00006CheckLinksInconsistencies.class,
            FixTask00007CheckTemplatesInconsistencies.class,
            FixTask00008CheckTreeInconsistencies.class,
            FixTask00009CheckContentletsInexistentInodes.class,
            FixTask00011RenameHostInFieldVariableName.class,
            FixTask00012UpdateAssetsHosts.class,
            FixTask00015FixAssetTypesInIdentifiers.class,
            FixTask00020DeleteOrphanedIdentifiers.class,
            FixTask00030DeleteOrphanedAssets.class,
            FixTask00050FixInodesWithoutContentlets.class,
            FixTask00060FixAssetType.class,
            FixTask00070FixVersionInfo.class,
            FixTask00080DeleteOrphanedContentTypeFields.class,
            FixTask00090RecreateMissingFoldersInParentPath.class
        );

	/**
	 * Adds a dotCMS fix task to the main fix task list.
	 *
	 * @param clazz
	 *            - The new fix task class.
	 */
    public static void addFixTask(Class<?> clazz){
        userfixTasks.add(clazz);
    }

	/**
	 * Removes the specified fix task from the main list.
	 *
	 * @param clazz
	 *            - The fix task to remove.
	 */
    public static void removeFixTask(Class<?> clazz){
        userfixTasks.remove(clazz);
    }

	/**
	 * Returns the list of fix task classes for the current dotCMS instance.
	 *
	 * @return The list of fix tasks.
	 */
	public static List<Class<?>> getFixTaskClasses() {
	    List<Class<?>> l = new ArrayList<>();
		l.addAll(systemfixTasks);
		l.addAll(userfixTasks);
	    return l;
	}

	/**
	 * Returns the list of tasks that are run <b>only once</b>, which deal with
	 * the updating the existing database objects and information to solve
	 * existing issues or to add new structures associated to new features.
	 * <p>
	 * The number after the "Task" word and before the description represents
	 * the system version number in the {@code DB_VERSION} table. A successfully
	 * executed upgrade task will add a new record in such a table with the
	 * number in the class name. This allows dotCMS to keep track of the tasks 
	 * that have been run.
	 * 
	 * @return The list of Run-Once Tasks.
	 */
	public static List<Class<?>> getStartupRunOnceTaskClasses() {
		List<Class<?>> ret = new ArrayList<Class<?>>();
		ret.add(Task00760AddContentletStructureInodeIndex.class);
		ret.add(Task00765AddUserForeignKeys.class);
		ret.add(Task00766AddFieldVariableTable.class);
		ret.add(Task00767FieldVariableValueTypeChange.class);
		ret.add(Task00768CreateTagStorageFieldOnHostStructure.class);
		ret.add(Task00769UpdateTagDataModel.class);
		ret.add(Task00775DropUnusedTables.class);
		ret.add(Task00780UUIDTypeChange.class);
		ret.add(Task00782CleanDataInconsistencies.class);
		ret.add(Task00785DataModelChanges.class);
		ret.add(Task00790DataModelChangesForWebAssets.class);
		ret.add(Task00795LiveWorkingToIdentifier.class);
		ret.add(Task00800CreateTemplateContainers.class);
		ret.add(Task00805AddRenameFolderProcedure.class);
		ret.add(Task00810FilesAsContentChanges.class);
		ret.add(Task00815WorkFlowTablesChanges.class);
		ret.add(Task00820CreateNewWorkFlowTables.class);
		ret.add(Task00825UpdateLoadRecordsToIndex.class);
		ret.add(Task00835CreateIndiciesTables.class);
		ret.add(Task00840FixContentletVersionInfo.class);
		ret.add(Task00845ChangeLockedOnToTimeStamp.class);
		ret.add(Task00850DropOldFilesConstraintInWorkflow.class);
		ret.add(Task00855FixRenameFolder.class);
		ret.add(Task00860ExtendServerIdsMSSQL.class);
		ret.add(Task00865AddTimestampToVersionTables.class);
		ret.add(Task00900CreateLogConsoleTable.class);
		ret.add(Task00905FixAddFolderAfterDelete.class);
		ret.add(Task00910AddEscalationFields.class);
        ret.add( Task00920AddContentletVersionSystemHost.class );
        ret.add(Task00922FixdotfolderpathMSSQL.class);
        ret.add(Task00925UserIdTypeChange.class);
        ret.add(Task00930AddIdentifierIndex.class);
        ret.add(Task00935LogConsoleTableData.class);
        ret.add(Task00940AlterTemplateTable.class);
        // Content Publishing Framework
        ret.add(Task00945AddTableContentPublishing.class);
        // Content Publishing Framework - End Point Management
        ret.add(Task00950AddTablePublishingEndpoint.class);
        ret.add(Task01000LinkChequerTable.class);
        ret.add(Task01005TemplateThemeField.class);
        ret.add(Task01015AddPublishExpireDateToIdentifier.class);
        ret.add(Task01016AddStructureExpireFields.class);
        ret.add(Task01020CreateDefaultWorkflow.class);
        ret.add(Task01030AddSiteSearchAuditTable.class);
        ret.add(Task01035FixTriggerVarLength.class);
        ret.add(Task03000CreateContainertStructures.class);
        ret.add(Task01045FixUpgradeTriggerVarLength.class);
        ret.add(Task01050AddPushPublishLogger.class);
        ret.add(Task01055CreatePushPublishEnvironmentTable.class);
        ret.add(Task01060CreatePushPublishPushedAssets.class);
        ret.add(Task01065IndexOnPublishingQueueAuditStatus.class);
        ret.add(Task01070BundleNameDropUnique.class);
        ret.add(Task01085CreateBundleTablesIfNotExists.class);
        ret.add(Task01080CreateModDateForMissingObjects.class);
        ret.add(Task01090AddWorkflowSchemeUniqueNameContraint.class);
        ret.add(Task01095CreateIntegrityCheckerResultTables.class);
        ret.add(Task01096CreateContainerStructuresTable.class);
        ret.add(Task03005CreateModDateForFieldIfNeeded.class);
        ret.add(Task03010AddContentletIdentifierIndex.class);
        ret.add(Task03015CreateClusterConfigModel.class);
        ret.add(Task03020PostgresqlIndiciesFK.class);
        ret.add(Task03025CreateFoundationForNotificationSystem.class);
        ret.add(Task03030CreateIndicesForVersionTables.class);
        ret.add(Task03035FixContainerCheckTrigger.class);
        ret.add(Task03040AddIndexesToStructureFields.class);
        ret.add(Task03042AddLicenseRepoModel.class);
        ret.add(Task03045TagnameTypeChangeMSSQL.class);
        ret.add(Task03050updateFormTabName.class);
        ret.add(Task03055RemoveLicenseManagerPortlet.class);
        ret.add(Task03060AddClusterServerAction.class);
		ret.add(Task03065AddHtmlPageIR.class);
        ret.add(Task03100HTMLPageAsContentChanges.class);
        ret.add(Task03105HTMLPageGenericPermissions.class);
        ret.add(Task03120AddInodeToContainerStructure.class);
		ret.add(Task03130ActionletsFromPlugin.class);
		ret.add(Task03135FixStructurePageDetail.class);
		ret.add(Task03140AddFileAssetsIntegrityResultTable.class);
		ret.add(Task03150LoweCaseURLOnVirtualLinksTable.class);
		ret.add(Task03160PublishingPushedAssetsTable.class);
		ret.add(Task03165ModifyLoadRecordsToIndex.class);
		ret.add(Task03500RulesEngineDataModel.class);
		ret.add(Task03505PublishingQueueAuditTable.class);
		ret.add(Task03510CreateDefaultPersona.class);
		ret.add(Task03515AlterPasswordColumnFromUserTable.class);
		ret.add(Task03520AlterTagsForPersonas.class);
		ret.add(Task03525LowerTagsTagname.class);
		ret.add(Task03530AlterTagInode.class);
		ret.add(Task03535RemoveTagsWithoutATagname.class);
		ret.add(Task03540UpdateTagInodesReferences.class);
		ret.add(Task03545FixVarcharSizeInFolderOperations.class);
		ret.add(Task03550RenameContainersTable.class);
		ret.add(Task03555AddFlagToDeleteUsers.class);
		ret.add(Task03560TemplateLayoutCanonicalName.class);
		ret.add(Task03565FixContainerVersionsCheck.class);
		ret.add(Task03600UpdateMssqlVarcharTextColumns.class);
		ret.add(Task03605FixMSSQLMissingConstraints.class);
        ret.add(Task03700ModificationDateColumnAddedToUserTable.class);
        ret.add(Task03705AddingSystemEventTable.class);
        ret.add(Task03710AddFKForIntegrityCheckerTables.class);
        ret.add(Task03715AddFKForPublishingBundleTable.class);
        ret.add(Task03720AddRolesIntegrityCheckerTable.class);
        ret.add(Task03725NewNotificationTable.class);
        ret.add(Task03735UpdatePortletsIds.class);
        ret.add(Task03740UpdateLayoutIcons.class);
        ret.add(Task03745DropLegacyHTMLPageAndFileTables.class);
<<<<<<< HEAD
=======
        
        ret.add(Task03800AddIndexLowerStructureTable.class);
        
>>>>>>> e9903ec6

        return ret;
    }

	/**
	 * Returns list of tasks that are run <b>every time</b> that dotCMS starts
	 * up. In the case of a fresh install, these tasks will deploy the default
	 * database schema and data, along with the information associated to the
	 * Starter Site ("demo.dotcms.com").
	 * 
	 * @return The list of Run-Always Tasks.
	 */
    public static List<Class<?>> getStartupRunAlwaysTaskClasses() {
		List<Class<?>> ret = new ArrayList<Class<?>>();
		ret.add(Task00001LoadSchema.class);
		ret.add(Task00003CreateSystemRoles.class);
		ret.add(Task00004LoadStarter.class);
		ret.add(Task00005LoadFixassets.class);
		ret.add(Task00006CreateSystemLayout.class);
		ret.add(Task00007RemoveSitesearchQuartzJob.class);
		ret.add(Task00009ClusterInitialize.class);
		ret.add(Task00010CheckAnonymousUser.class);
		
		return ret;
	}

}<|MERGE_RESOLUTION|>--- conflicted
+++ resolved
@@ -223,12 +223,9 @@
         ret.add(Task03735UpdatePortletsIds.class);
         ret.add(Task03740UpdateLayoutIcons.class);
         ret.add(Task03745DropLegacyHTMLPageAndFileTables.class);
-<<<<<<< HEAD
-=======
         
         ret.add(Task03800AddIndexLowerStructureTable.class);
         
->>>>>>> e9903ec6
 
         return ret;
     }
