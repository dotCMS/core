--- conflicted
+++ resolved
@@ -229,20 +229,11 @@
 		ret.add(Task04110AddColumnsPublishingPushedAssetsTable.class);
 		ret.add(Task04115LowercaseIdentifierUrls.class);
 		ret.add(Task04120IncreaseHostColumnOnClusterServerTable.class);
-<<<<<<< HEAD
         ret.add(Task04200CreateDefaultVanityURL.class);
         ret.add(Task04205MigrateVanityURLToContent.class);
         ret.add(Task04210CreateDefaultLanguageVariable.class);
-        
         return ret;
     }
-=======
-		ret.add(Task04200CreateDefaultVanityURL.class);
-		ret.add(Task04205MigrateVanityURLToContent.class);
-
-		return ret;
-	}
->>>>>>> a0185474
 
 	/**
 	 * Returns list of tasks that are run <b>every time</b> that dotCMS starts
