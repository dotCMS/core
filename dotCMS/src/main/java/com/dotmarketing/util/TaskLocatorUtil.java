--- conflicted
+++ resolved
@@ -225,14 +225,10 @@
         ret.add(Task03745DropLegacyHTMLPageAndFileTables.class);
         ret.add(Task03800AddIndexLowerStructureTable.class);
         ret.add(Task04100DeleteUnusedJobEntries.class);
-<<<<<<< HEAD
+        ret.add(Task04105LowercaseVanityUrls.class);
         ret.add(Task04110AddColumnsPublishingPushedAssetsTable.class);
 
-	return ret;
-=======
-        ret.add(Task04105LowercaseVanityUrls.class);
         return ret;
->>>>>>> 54dba513
     }
 
 	/**
