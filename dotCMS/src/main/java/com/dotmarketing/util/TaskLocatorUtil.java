package com.dotmarketing.util;

import java.util.ArrayList;
import java.util.Comparator;
import java.util.List;
import java.util.concurrent.CopyOnWriteArrayList;
import java.util.stream.Collectors;
import com.google.common.collect.ImmutableList;
import com.dotmarketing.fixtask.tasks.FixTask00001CheckAssetsMissingIdentifiers;
import com.dotmarketing.fixtask.tasks.FixTask00003CheckContainersInconsistencies;
import com.dotmarketing.fixtask.tasks.FixTask00006CheckLinksInconsistencies;
import com.dotmarketing.fixtask.tasks.FixTask00007CheckTemplatesInconsistencies;
import com.dotmarketing.fixtask.tasks.FixTask00008CheckTreeInconsistencies;
import com.dotmarketing.fixtask.tasks.FixTask00009CheckContentletsInexistentInodes;
import com.dotmarketing.fixtask.tasks.FixTask00011RenameHostInFieldVariableName;
import com.dotmarketing.fixtask.tasks.FixTask00012UpdateAssetsHosts;
import com.dotmarketing.fixtask.tasks.FixTask00015FixAssetTypesInIdentifiers;
import com.dotmarketing.fixtask.tasks.FixTask00020DeleteOrphanedIdentifiers;
import com.dotmarketing.fixtask.tasks.FixTask00030DeleteOrphanedAssets;
import com.dotmarketing.fixtask.tasks.FixTask00050FixInodesWithoutContentlets;
import com.dotmarketing.fixtask.tasks.FixTask00060FixAssetType;
import com.dotmarketing.fixtask.tasks.FixTask00070FixVersionInfo;
import com.dotmarketing.fixtask.tasks.FixTask00080DeleteOrphanedContentTypeFields;
import com.dotmarketing.fixtask.tasks.FixTask00085FixEmptyParentPathOnIdentifier;
import com.dotmarketing.fixtask.tasks.FixTask00090RecreateMissingFoldersInParentPath;
import com.dotmarketing.fixtask.tasks.FixTask00095DeleteOrphanRelationships;
import com.dotmarketing.startup.runalways.Task00001LoadSchema;
import com.dotmarketing.startup.runalways.Task00002LoadClusterLicenses;
import com.dotmarketing.startup.runalways.Task00003CreateSystemRoles;
import com.dotmarketing.startup.runalways.Task00004LoadStarter;
import com.dotmarketing.startup.runalways.Task00005LoadFixassets;
import com.dotmarketing.startup.runalways.Task00006CreateSystemLayout;
import com.dotmarketing.startup.runalways.Task00007RemoveSitesearchQuartzJob;
import com.dotmarketing.startup.runalways.Task00040CheckAnonymousUser;
import com.dotmarketing.startup.runonce.*;

/**
 * This utility class provides access to the lists of dotCMS tasks that are
 * meant for the initialization of a fresh dotCMS install, for fixing data
 * inconsistencies, and the database upgrade process usually associated with a
 * new system version.
 *
 * @author root
 * @version 1.0
 * @since Mar 22, 2012
 *
 */
public class TaskLocatorUtil {

	private static List<Class<?>> userfixTasks = new CopyOnWriteArrayList<>();

	/**
	 * Returns the list of tasks that are run to solve internal conflicts
	 * related to data inconsistency.
	 *
	 * @return The list of Fix Tasks.
	 */
	private static List<Class<?>> systemfixTasks = ImmutableList.of(
			FixTask00001CheckAssetsMissingIdentifiers.class,
			FixTask00003CheckContainersInconsistencies.class,
			FixTask00006CheckLinksInconsistencies.class,
			FixTask00007CheckTemplatesInconsistencies.class,
			FixTask00008CheckTreeInconsistencies.class,
			FixTask00009CheckContentletsInexistentInodes.class,
			FixTask00011RenameHostInFieldVariableName.class,
			FixTask00012UpdateAssetsHosts.class,
			FixTask00015FixAssetTypesInIdentifiers.class,
			FixTask00020DeleteOrphanedIdentifiers.class,
			FixTask00030DeleteOrphanedAssets.class,
			FixTask00050FixInodesWithoutContentlets.class,
			FixTask00060FixAssetType.class,
			FixTask00070FixVersionInfo.class,
			FixTask00080DeleteOrphanedContentTypeFields.class,
			FixTask00085FixEmptyParentPathOnIdentifier.class,
			FixTask00090RecreateMissingFoldersInParentPath.class,
			FixTask00095DeleteOrphanRelationships.class
	);

	/**
	 * Adds a dotCMS fix task to the main fix task list.
	 *
	 * @param clazz
	 *            - The new fix task class.
	 */
	public static void addFixTask(Class<?> clazz){
		userfixTasks.add(clazz);
	}

	/**
	 * Removes the specified fix task from the main list.
	 *
	 * @param clazz
	 *            - The fix task to remove.
	 */
	public static void removeFixTask(Class<?> clazz){
		userfixTasks.remove(clazz);
	}

	/**
	 * Returns the list of fix task classes for the current dotCMS instance.
	 *
	 * @return The list of fix tasks.
	 */
	public static List<Class<?>> getFixTaskClasses() {
		final List<Class<?>> l = new ArrayList<>();
		l.addAll(systemfixTasks);
		l.addAll(userfixTasks);
		return l;
	}

	/**
	 * Returns the list of tasks that are run <b>only once</b>, which deal with
	 * the updating the existing database objects and information to solve
	 * existing issues or to add new structures associated to new features.
	 * <p>
	 * The number after the "Task" word and before the description represents
	 * the system version number in the {@code DB_VERSION} table. A successfully
	 * executed upgrade task will add a new record in such a table with the
	 * number in the class name. This allows dotCMS to keep track of the tasks 
	 * that have been run.
	 *
	 * @return The list of Run-Once Tasks.
	 */
	public static List<Class<?>> getStartupRunOnceTaskClasses() {
		final List<Class<?>> ret = ImmutableList.<Class<?>>builder()
		.add(Task00760AddContentletStructureInodeIndex.class)
		.add(Task00765AddUserForeignKeys.class)
		.add(Task00766AddFieldVariableTable.class)
		.add(Task00767FieldVariableValueTypeChange.class)
		.add(Task00768CreateTagStorageFieldOnHostStructure.class)
		.add(Task00769UpdateTagDataModel.class)
		.add(Task00775DropUnusedTables.class)
		.add(Task00780UUIDTypeChange.class)
		.add(Task00782CleanDataInconsistencies.class)
		.add(Task00785DataModelChanges.class)
		.add(Task00790DataModelChangesForWebAssets.class)
		.add(Task00795LiveWorkingToIdentifier.class)
		.add(Task00800CreateTemplateContainers.class)
		.add(Task00805AddRenameFolderProcedure.class)
		.add(Task00810FilesAsContentChanges.class)
		.add(Task00815WorkFlowTablesChanges.class)
		.add(Task00820CreateNewWorkFlowTables.class)
		.add(Task00825UpdateLoadRecordsToIndex.class)
		.add(Task00835CreateIndiciesTables.class)
		.add(Task00840FixContentletVersionInfo.class)
		.add(Task00845ChangeLockedOnToTimeStamp.class)
		.add(Task00850DropOldFilesConstraintInWorkflow.class)
		.add(Task00855FixRenameFolder.class)
		.add(Task00860ExtendServerIdsMSSQL.class)
		.add(Task00865AddTimestampToVersionTables.class)
		.add(Task00900CreateLogConsoleTable.class)
		.add(Task00905FixAddFolderAfterDelete.class)
		.add(Task00910AddEscalationFields.class)
		.add( Task00920AddContentletVersionSystemHost.class )
		.add(Task00922FixdotfolderpathMSSQL.class)
		.add(Task00925UserIdTypeChange.class)
		.add(Task00930AddIdentifierIndex.class)
		.add(Task00935LogConsoleTableData.class)
		.add(Task00940AlterTemplateTable.class)
		// Content Publishing Framework
		.add(Task00945AddTableContentPublishing.class)
		// Content Publishing Framework - End Point Management
		.add(Task00950AddTablePublishingEndpoint.class)
		.add(Task01000LinkChequerTable.class)
		.add(Task01005TemplateThemeField.class)
		.add(Task01015AddPublishExpireDateToIdentifier.class)
		.add(Task01016AddStructureExpireFields.class)
		.add(Task01020CreateDefaultWorkflow.class)
		.add(Task01030AddSiteSearchAuditTable.class)
		.add(Task01035FixTriggerVarLength.class)
		.add(Task03000CreateContainertStructures.class)
		.add(Task01045FixUpgradeTriggerVarLength.class)
		.add(Task01050AddPushPublishLogger.class)
		.add(Task01055CreatePushPublishEnvironmentTable.class)
		.add(Task01060CreatePushPublishPushedAssets.class)
		.add(Task01065IndexOnPublishingQueueAuditStatus.class)
		.add(Task01070BundleNameDropUnique.class)
		.add(Task01085CreateBundleTablesIfNotExists.class)
		.add(Task01080CreateModDateForMissingObjects.class)
		.add(Task01090AddWorkflowSchemeUniqueNameContraint.class)
		.add(Task01095CreateIntegrityCheckerResultTables.class)
		.add(Task01096CreateContainerStructuresTable.class)
		.add(Task03005CreateModDateForFieldIfNeeded.class)
		.add(Task03010AddContentletIdentifierIndex.class)
		.add(Task03015CreateClusterConfigModel.class)
		.add(Task03020PostgresqlIndiciesFK.class)
		.add(Task03025CreateFoundationForNotificationSystem.class)
		.add(Task03030CreateIndicesForVersionTables.class)
		.add(Task03035FixContainerCheckTrigger.class)
		.add(Task03040AddIndexesToStructureFields.class)
		.add(Task03042AddLicenseRepoModel.class)
		.add(Task03045TagnameTypeChangeMSSQL.class)
		.add(Task03050updateFormTabName.class)
		.add(Task03055RemoveLicenseManagerPortlet.class)
		.add(Task03060AddClusterServerAction.class)
		.add(Task03065AddHtmlPageIR.class)
		.add(Task03100HTMLPageAsContentChanges.class)
		.add(Task03105HTMLPageGenericPermissions.class)
		.add(Task03120AddInodeToContainerStructure.class)
		.add(Task03130ActionletsFromPlugin.class)
		.add(Task03135FixStructurePageDetail.class)
		.add(Task03140AddFileAssetsIntegrityResultTable.class)
		.add(Task03150LoweCaseURLOnVirtualLinksTable.class)
		.add(Task03160PublishingPushedAssetsTable.class)
		.add(Task03165ModifyLoadRecordsToIndex.class)
		.add(Task03500RulesEngineDataModel.class)
		.add(Task03505PublishingQueueAuditTable.class)
		.add(Task03510CreateDefaultPersona.class)
		.add(Task03515AlterPasswordColumnFromUserTable.class)
		.add(Task03520AlterTagsForPersonas.class)
		.add(Task03525LowerTagsTagname.class)
		.add(Task03530AlterTagInode.class)
		.add(Task03535RemoveTagsWithoutATagname.class)
		.add(Task03540UpdateTagInodesReferences.class)
		.add(Task03545FixVarcharSizeInFolderOperations.class)
		.add(Task03550RenameContainersTable.class)
		.add(Task03555AddFlagToDeleteUsers.class)
		.add(Task03560TemplateLayoutCanonicalName.class)
		.add(Task03565FixContainerVersionsCheck.class)
		.add(Task03600UpdateMssqlVarcharTextColumns.class)
		.add(Task03605FixMSSQLMissingConstraints.class)
		.add(Task03700ModificationDateColumnAddedToUserTable.class)
		.add(Task03705AddingSystemEventTable.class)
		.add(Task03710AddFKForIntegrityCheckerTables.class)
		.add(Task03715AddFKForPublishingBundleTable.class)
		.add(Task03720AddRolesIntegrityCheckerTable.class)
		.add(Task03725NewNotificationTable.class)
		.add(Task03735UpdatePortletsIds.class)
		.add(Task03740UpdateLayoutIcons.class)
		.add(Task03745DropLegacyHTMLPageAndFileTables.class)
		.add(Task03800AddIndexLowerStructureTable.class)
		.add(Task04100DeleteUnusedJobEntries.class)
		.add(Task04105LowercaseVanityUrls.class)
		.add(Task04110AddColumnsPublishingPushedAssetsTable.class)
		.add(Task04115LowercaseIdentifierUrls.class)
		.add(Task04120IncreaseHostColumnOnClusterServerTable.class)
		.add(Task04200CreateDefaultVanityURL.class)
		.add(Task04205MigrateVanityURLToContent.class)
        .add(Task04210CreateDefaultLanguageVariable.class)
		.add(Task04215MySQLMissingConstraints.class)
		.add(Task04220RemoveDeleteInactiveClusterServersJob.class)
		.add(Task04230FixVanityURLInconsistencies.class)
		.add(Task04300UpdateSystemFolderIdentifier.class)
		.add(Task04305UpdateWorkflowActionTable.class)
		.add(Task04310CreateWorkflowRoles.class)
		.add(Task04315UpdateMultiTreePK.class)
		.add(Task04320WorkflowActionRemoveNextStepConstraint.class)
		.add(Task04235RemoveFKFromWorkflowTaskTable.class)
		.add(Task04330WorkflowTaskAddLanguageIdColumn.class)
		.add(Task04335CreateSystemWorkflow.class)
		.add(Task04340TemplateShowOnMenu.class)
		.add(Task04345AddSystemWorkflowToContentType.class)
		.add(Task04350AddDefaultWorkflowActionStates.class)
		.add(Task04355SystemEventAddServerIdColumn.class)
		.add(Task04360WorkflowSchemeDropUniqueNameConstraint.class)
		.add(Task04365RelationshipUniqueConstraint.class)
		.add(Task04370AddVisitorLogger.class)
		.add(Task04375UpdateColors.class)
		.add(Task04380AddSubActionToWorkflowActions.class)
		.add(Task04385UpdateCategoryKey.class)
		.add(Task04390ShowEditingListingWorkflowActionTable.class)
		.add(Task05030UpdateSystemContentTypesHost.class)
		.add(Task05035CreateIndexForQRTZ_EXCL_TRIGGERSTable.class)
		.add(Task05040LanguageTableIdentityOff.class)
		.add(Task05050FileAssetContentTypeReadOnlyFileName.class)
		.add(Task05060CreateApiTokensIssuedTable.class)
		.add(Task05070AddIdentifierVirtualColumn.class)
		.add(Task05080RecreateIdentifierIndex.class)
		.add(Task05150CreateIndicesForContentVersionInfoMSSQL.class)
		.add(Task05160MultiTreeAddPersonalizationColumnAndChangingPK.class)
		.add(Task05165CreateContentTypeWorkflowActionMappingTable.class)
		.add(Task05170DefineFrontEndAndBackEndRoles.class)
		.add(Task05175AssignDefaultActionsToTheSystemWorkflow.class)
	    .add(Task05180UpdateFriendlyNameField.class)
    	.add(Task05190UpdateFormsWidgetCodeField.class)
		.add(Task05195CreatesDestroyActionAndAssignDestroyDefaultActionsToTheSystemWorkflow.class)
		.add(Task05200WorkflowTaskUniqueKey.class)
		.add(Task05210CreateDefaultDotAsset.class)
		.add(Task05215AddSystemWorkflowToDotAssetContentType.class)
		.add(Task05220MakeFileAssetContentTypeBinaryFieldIndexedListed.class)
        .add(Task05225RemoveLoadRecordsToIndex.class)
        .add(Task05300UpdateIndexNameLength.class)
        .add(Task05305AddPushPublishFilterColumn.class)
		.add(Task05350AddDotSaltClusterColumn.class)
		.add(Task05370AddAppsPortletToLayout.class)
		.add(Task05370AddAppsPortletToLayout.class)
    	.add(Task05380ChangeContainerPathToAbsolute.class)
    	.add(Task05390MakeRoomForLongerJobDetail.class)
<<<<<<< HEAD
		.add(Task201008LoadAppsSecrets.class)

=======
		.add(Task05395RemoveEndpointIdForeignKeyInIntegrityResolverTables.class)
>>>>>>> 39820c3f
        .build();
        
        return ret.stream().sorted(classNameComparator).collect(Collectors.toList());

	}

	
    final static private Comparator<Class<?>> classNameComparator = new Comparator<Class<?>>() {
        public int compare(Class<?> o1, Class<?> o2) {
            return o1.getName().compareTo(o2.getName());
        }
    };
    
	
	
	/**
	 * Returns list of tasks that are run <b>every time</b> that dotCMS starts
	 * up. In the case of a fresh install, these tasks will deploy the default
	 * database schema and data, along with the information associated to the
	 * Starter Site ("demo.dotcms.com").
	 *
	 * @return The list of Run-Always Tasks.
	 */
	public static List<Class<?>> getStartupRunAlwaysTaskClasses() {
		final List<Class<?>> ret = new ArrayList<Class<?>>();
		ret.add(Task00001LoadSchema.class);
		ret.add(Task00003CreateSystemRoles.class);
		ret.add(Task00004LoadStarter.class);
		ret.add(Task00005LoadFixassets.class);
		ret.add(Task00006CreateSystemLayout.class);
		ret.add(Task00007RemoveSitesearchQuartzJob.class);
		ret.add(Task00002LoadClusterLicenses.class);
		//ret.add(Task00030ClusterInitialize.class);
		ret.add(Task00040CheckAnonymousUser.class);
        return ret.stream().sorted(classNameComparator).collect(Collectors.toList());
	}

}<|MERGE_RESOLUTION|>--- conflicted
+++ resolved
@@ -286,12 +286,10 @@
 		.add(Task05370AddAppsPortletToLayout.class)
     	.add(Task05380ChangeContainerPathToAbsolute.class)
     	.add(Task05390MakeRoomForLongerJobDetail.class)
-<<<<<<< HEAD
+		.add(Task05395RemoveEndpointIdForeignKeyInIntegrityResolverTables.class)
+		//New task date-based naming convention starts here
 		.add(Task201008LoadAppsSecrets.class)
 
-=======
-		.add(Task05395RemoveEndpointIdForeignKeyInIntegrityResolverTables.class)
->>>>>>> 39820c3f
         .build();
         
         return ret.stream().sorted(classNameComparator).collect(Collectors.toList());
