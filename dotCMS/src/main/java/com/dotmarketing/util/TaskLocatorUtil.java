package com.dotmarketing.util;

import java.util.ArrayList;
import java.util.List;
import java.util.concurrent.CopyOnWriteArrayList;

import com.google.common.collect.ImmutableList;
import com.dotmarketing.fixtask.tasks.FixTask00001CheckAssetsMissingIdentifiers;
import com.dotmarketing.fixtask.tasks.FixTask00003CheckContainersInconsistencies;
import com.dotmarketing.fixtask.tasks.FixTask00006CheckLinksInconsistencies;
import com.dotmarketing.fixtask.tasks.FixTask00007CheckTemplatesInconsistencies;
import com.dotmarketing.fixtask.tasks.FixTask00008CheckTreeInconsistencies;
import com.dotmarketing.fixtask.tasks.FixTask00009CheckContentletsInexistentInodes;
import com.dotmarketing.fixtask.tasks.FixTask00011RenameHostInFieldVariableName;
import com.dotmarketing.fixtask.tasks.FixTask00012UpdateAssetsHosts;
import com.dotmarketing.fixtask.tasks.FixTask00015FixAssetTypesInIdentifiers;
import com.dotmarketing.fixtask.tasks.FixTask00020DeleteOrphanedIdentifiers;
import com.dotmarketing.fixtask.tasks.FixTask00030DeleteOrphanedAssets;
import com.dotmarketing.fixtask.tasks.FixTask00050FixInodesWithoutContentlets;
import com.dotmarketing.fixtask.tasks.FixTask00060FixAssetType;
import com.dotmarketing.fixtask.tasks.FixTask00070FixVersionInfo;
import com.dotmarketing.fixtask.tasks.FixTask00080DeleteOrphanedContentTypeFields;
import com.dotmarketing.fixtask.tasks.FixTask00085FixEmptyParentPathOnIdentifier;
import com.dotmarketing.fixtask.tasks.FixTask00090RecreateMissingFoldersInParentPath;
import com.dotmarketing.fixtask.tasks.FixTask00095DeleteOrphanRelationships;
import com.dotmarketing.startup.runalways.Task00001LoadSchema;
import com.dotmarketing.startup.runalways.Task00002LoadClusterLicenses;
import com.dotmarketing.startup.runalways.Task00003CreateSystemRoles;
import com.dotmarketing.startup.runalways.Task00004LoadStarter;
import com.dotmarketing.startup.runalways.Task00005LoadFixassets;
import com.dotmarketing.startup.runalways.Task00006CreateSystemLayout;
import com.dotmarketing.startup.runalways.Task00007RemoveSitesearchQuartzJob;
import com.dotmarketing.startup.runalways.Task00030ClusterInitialize;
import com.dotmarketing.startup.runalways.Task00040CheckAnonymousUser;
import com.dotmarketing.startup.runonce.*;

/**
 * This utility class provides access to the lists of dotCMS tasks that are
 * meant for the initialization of a fresh dotCMS install, for fixing data
 * inconsistencies, and the database upgrade process usually associated with a
 * new system version.
 *
 * @author root
 * @version 1.0
 * @since Mar 22, 2012
 *
 */
public class TaskLocatorUtil {

	private static List<Class<?>> userfixTasks = new CopyOnWriteArrayList<>();

	/**
	 * Returns the list of tasks that are run to solve internal conflicts
	 * related to data inconsistency.
	 *
	 * @return The list of Fix Tasks.
	 */
	private static List<Class<?>> systemfixTasks = ImmutableList.of(
			FixTask00001CheckAssetsMissingIdentifiers.class,
			FixTask00003CheckContainersInconsistencies.class,
			FixTask00006CheckLinksInconsistencies.class,
			FixTask00007CheckTemplatesInconsistencies.class,
			FixTask00008CheckTreeInconsistencies.class,
			FixTask00009CheckContentletsInexistentInodes.class,
			FixTask00011RenameHostInFieldVariableName.class,
			FixTask00012UpdateAssetsHosts.class,
			FixTask00015FixAssetTypesInIdentifiers.class,
			FixTask00020DeleteOrphanedIdentifiers.class,
			FixTask00030DeleteOrphanedAssets.class,
			FixTask00050FixInodesWithoutContentlets.class,
			FixTask00060FixAssetType.class,
			FixTask00070FixVersionInfo.class,
			FixTask00080DeleteOrphanedContentTypeFields.class,
			FixTask00085FixEmptyParentPathOnIdentifier.class,
			FixTask00090RecreateMissingFoldersInParentPath.class,
			FixTask00095DeleteOrphanRelationships.class
	);

	/**
	 * Adds a dotCMS fix task to the main fix task list.
	 *
	 * @param clazz
	 *            - The new fix task class.
	 */
	public static void addFixTask(Class<?> clazz){
		userfixTasks.add(clazz);
	}

	/**
	 * Removes the specified fix task from the main list.
	 *
	 * @param clazz
	 *            - The fix task to remove.
	 */
	public static void removeFixTask(Class<?> clazz){
		userfixTasks.remove(clazz);
	}

	/**
	 * Returns the list of fix task classes for the current dotCMS instance.
	 *
	 * @return The list of fix tasks.
	 */
	public static List<Class<?>> getFixTaskClasses() {
		final List<Class<?>> l = new ArrayList<>();
		l.addAll(systemfixTasks);
		l.addAll(userfixTasks);
		return l;
	}

	/**
	 * Returns the list of tasks that are run <b>only once</b>, which deal with
	 * the updating the existing database objects and information to solve
	 * existing issues or to add new structures associated to new features.
	 * <p>
	 * The number after the "Task" word and before the description represents
	 * the system version number in the {@code DB_VERSION} table. A successfully
	 * executed upgrade task will add a new record in such a table with the
	 * number in the class name. This allows dotCMS to keep track of the tasks 
	 * that have been run.
	 *
	 * @return The list of Run-Once Tasks.
	 */
	public static List<Class<?>> getStartupRunOnceTaskClasses() {
		final List<Class<?>> ret = new ArrayList<>();
		ret.add(Task00760AddContentletStructureInodeIndex.class);
		ret.add(Task00765AddUserForeignKeys.class);
		ret.add(Task00766AddFieldVariableTable.class);
		ret.add(Task00767FieldVariableValueTypeChange.class);
		ret.add(Task00768CreateTagStorageFieldOnHostStructure.class);
		ret.add(Task00769UpdateTagDataModel.class);
		ret.add(Task00775DropUnusedTables.class);
		ret.add(Task00780UUIDTypeChange.class);
		ret.add(Task00782CleanDataInconsistencies.class);
		ret.add(Task00785DataModelChanges.class);
		ret.add(Task00790DataModelChangesForWebAssets.class);
		ret.add(Task00795LiveWorkingToIdentifier.class);
		ret.add(Task00800CreateTemplateContainers.class);
		ret.add(Task00805AddRenameFolderProcedure.class);
		ret.add(Task00810FilesAsContentChanges.class);
		ret.add(Task00815WorkFlowTablesChanges.class);
		ret.add(Task00820CreateNewWorkFlowTables.class);
		ret.add(Task00825UpdateLoadRecordsToIndex.class);
		ret.add(Task00835CreateIndiciesTables.class);
		ret.add(Task00840FixContentletVersionInfo.class);
		ret.add(Task00845ChangeLockedOnToTimeStamp.class);
		ret.add(Task00850DropOldFilesConstraintInWorkflow.class);
		ret.add(Task00855FixRenameFolder.class);
		ret.add(Task00860ExtendServerIdsMSSQL.class);
		ret.add(Task00865AddTimestampToVersionTables.class);
		ret.add(Task00900CreateLogConsoleTable.class);
		ret.add(Task00905FixAddFolderAfterDelete.class);
		ret.add(Task00910AddEscalationFields.class);
		ret.add( Task00920AddContentletVersionSystemHost.class );
		ret.add(Task00922FixdotfolderpathMSSQL.class);
		ret.add(Task00925UserIdTypeChange.class);
		ret.add(Task00930AddIdentifierIndex.class);
		ret.add(Task00935LogConsoleTableData.class);
		ret.add(Task00940AlterTemplateTable.class);
		// Content Publishing Framework
		ret.add(Task00945AddTableContentPublishing.class);
		// Content Publishing Framework - End Point Management
		ret.add(Task00950AddTablePublishingEndpoint.class);
		ret.add(Task01000LinkChequerTable.class);
		ret.add(Task01005TemplateThemeField.class);
		ret.add(Task01015AddPublishExpireDateToIdentifier.class);
		ret.add(Task01016AddStructureExpireFields.class);
		ret.add(Task01020CreateDefaultWorkflow.class);
		ret.add(Task01030AddSiteSearchAuditTable.class);
		ret.add(Task01035FixTriggerVarLength.class);
		ret.add(Task03000CreateContainertStructures.class);
		ret.add(Task01045FixUpgradeTriggerVarLength.class);
		ret.add(Task01050AddPushPublishLogger.class);
		ret.add(Task01055CreatePushPublishEnvironmentTable.class);
		ret.add(Task01060CreatePushPublishPushedAssets.class);
		ret.add(Task01065IndexOnPublishingQueueAuditStatus.class);
		ret.add(Task01070BundleNameDropUnique.class);
		ret.add(Task01085CreateBundleTablesIfNotExists.class);
		ret.add(Task01080CreateModDateForMissingObjects.class);
		ret.add(Task01090AddWorkflowSchemeUniqueNameContraint.class);
		ret.add(Task01095CreateIntegrityCheckerResultTables.class);
		ret.add(Task01096CreateContainerStructuresTable.class);
		ret.add(Task03005CreateModDateForFieldIfNeeded.class);
		ret.add(Task03010AddContentletIdentifierIndex.class);
		ret.add(Task03015CreateClusterConfigModel.class);
		ret.add(Task03020PostgresqlIndiciesFK.class);
		ret.add(Task03025CreateFoundationForNotificationSystem.class);
		ret.add(Task03030CreateIndicesForVersionTables.class);
		ret.add(Task03035FixContainerCheckTrigger.class);
		ret.add(Task03040AddIndexesToStructureFields.class);
		ret.add(Task03042AddLicenseRepoModel.class);
		ret.add(Task03045TagnameTypeChangeMSSQL.class);
		ret.add(Task03050updateFormTabName.class);
		ret.add(Task03055RemoveLicenseManagerPortlet.class);
		ret.add(Task03060AddClusterServerAction.class);
		ret.add(Task03065AddHtmlPageIR.class);
		ret.add(Task03100HTMLPageAsContentChanges.class);
		ret.add(Task03105HTMLPageGenericPermissions.class);
		ret.add(Task03120AddInodeToContainerStructure.class);
		ret.add(Task03130ActionletsFromPlugin.class);
		ret.add(Task03135FixStructurePageDetail.class);
		ret.add(Task03140AddFileAssetsIntegrityResultTable.class);
		ret.add(Task03150LoweCaseURLOnVirtualLinksTable.class);
		ret.add(Task03160PublishingPushedAssetsTable.class);
		ret.add(Task03165ModifyLoadRecordsToIndex.class);
		ret.add(Task03500RulesEngineDataModel.class);
		ret.add(Task03505PublishingQueueAuditTable.class);
		ret.add(Task03510CreateDefaultPersona.class);
		ret.add(Task03515AlterPasswordColumnFromUserTable.class);
		ret.add(Task03520AlterTagsForPersonas.class);
		ret.add(Task03525LowerTagsTagname.class);
		ret.add(Task03530AlterTagInode.class);
		ret.add(Task03535RemoveTagsWithoutATagname.class);
		ret.add(Task03540UpdateTagInodesReferences.class);
		ret.add(Task03545FixVarcharSizeInFolderOperations.class);
		ret.add(Task03550RenameContainersTable.class);
		ret.add(Task03555AddFlagToDeleteUsers.class);
		ret.add(Task03560TemplateLayoutCanonicalName.class);
		ret.add(Task03565FixContainerVersionsCheck.class);
		ret.add(Task03600UpdateMssqlVarcharTextColumns.class);
		ret.add(Task03605FixMSSQLMissingConstraints.class);
		ret.add(Task03700ModificationDateColumnAddedToUserTable.class);
		ret.add(Task03705AddingSystemEventTable.class);
		ret.add(Task03710AddFKForIntegrityCheckerTables.class);
		ret.add(Task03715AddFKForPublishingBundleTable.class);
		ret.add(Task03720AddRolesIntegrityCheckerTable.class);
		ret.add(Task03725NewNotificationTable.class);
		ret.add(Task03735UpdatePortletsIds.class);
		ret.add(Task03740UpdateLayoutIcons.class);
		ret.add(Task03745DropLegacyHTMLPageAndFileTables.class);
		ret.add(Task03800AddIndexLowerStructureTable.class);
		ret.add(Task04100DeleteUnusedJobEntries.class);
		ret.add(Task04105LowercaseVanityUrls.class);
		ret.add(Task04110AddColumnsPublishingPushedAssetsTable.class);
		ret.add(Task04115LowercaseIdentifierUrls.class);
		ret.add(Task04120IncreaseHostColumnOnClusterServerTable.class);
		ret.add(Task04200CreateDefaultVanityURL.class);
		ret.add(Task04205MigrateVanityURLToContent.class);
        ret.add(Task04210CreateDefaultLanguageVariable.class);
		ret.add(Task04215MySQLMissingConstraints.class);
		ret.add(Task04220RemoveDeleteInactiveClusterServersJob.class);
		ret.add(Task04230FixVanityURLInconsistencies.class);
		ret.add(Task04300UpdateSystemFolderIdentifier.class);
		ret.add(Task04305UpdateWorkflowActionTable.class);
		ret.add(Task04310CreateWorkflowRoles.class);
		ret.add(Task04315UpdateMultiTreePK.class);
		ret.add(Task04320WorkflowActionRemoveNextStepConstraint.class);
		ret.add(Task04235RemoveFKFromWorkflowTaskTable.class);
		ret.add(Task04330WorkflowTaskAddLanguageIdColumn.class);
		ret.add(Task04335CreateSystemWorkflow.class);
		ret.add(Task04340TemplateShowOnMenu.class);
		ret.add(Task04345AddSystemWorkflowToContentType.class);
		ret.add(Task04350AddDefaultWorkflowActionStates.class);
		ret.add(Task04355SystemEventAddServerIdColumn.class);
		ret.add(Task04360WorkflowSchemeDropUniqueNameConstraint.class);
		ret.add(Task04365RelationshipUniqueConstraint.class);
		ret.add(Task04370AddVisitorLogger.class);
		ret.add(Task04375UpdateColors.class);
		ret.add(Task04380AddSubActionToWorkflowActions.class);
		ret.add(Task04385UpdateCategoryKey.class);
		ret.add(Task04390ShowEditingListingWorkflowActionTable.class);
		ret.add(Task05030UpdateSystemContentTypesHost.class);
		ret.add(Task05035CreateIndexForQRTZ_EXCL_TRIGGERSTable.class);
		ret.add(Task05040LanguageTableIdentityOff.class);
		ret.add(Task05050FileAssetContentTypeReadOnlyFileName.class);
		ret.add(Task05060CreateApiTokensIssuedTable.class);
		ret.add(Task05070AddIdentifierVirtualColumn.class);
		ret.add(Task05080RecreateIdentifierIndex.class);
		ret.add(Task05150CreateIndicesForContentVersionInfoMSSQL.class);
		ret.add(Task05160MultiTreeAddPersonalizationColumnAndChangingPK.class);
		ret.add(Task05165CreateContentTypeWorkflowActionMappingTable.class);
		ret.add(Task05170DefineFrontEndAndBackEndRoles.class);
		ret.add(Task05175AssignDefaultActionsToTheSystemWorkflow.class);
	    ret.add(Task05180UpdateFriendlyNameField.class);
    	ret.add(Task05190UpdateFormsWidgetCodeField.class);
		ret.add(Task05195CreatesDestroyActionAndAssignDestroyDefaultActionsToTheSystemWorkflow.class);
		ret.add(Task05200WorkflowTaskUniqueKey.class);
		ret.add(Task05210CreateDefaultDotAsset.class);
		ret.add(Task05215AddSystemWorkflowToDotAssetContentType.class);
		ret.add(Task05220MakeFileAssetContentTypeBinaryFieldIndexedListed.class);
        ret.add(Task05225RemoveLoadRecordsToIndex.class);
        ret.add(Task05300UpdateIndexNameLength.class);
<<<<<<< HEAD
		ret.add(Task05350AddDotSaltClusterColumn.class);
=======
        ret.add(Task05305AddPushPublishFilterColumn.class);
>>>>>>> e6f3ce65
		return ret;
	}

	/**
	 * Returns list of tasks that are run <b>every time</b> that dotCMS starts
	 * up. In the case of a fresh install, these tasks will deploy the default
	 * database schema and data, along with the information associated to the
	 * Starter Site ("demo.dotcms.com").
	 *
	 * @return The list of Run-Always Tasks.
	 */
	public static List<Class<?>> getStartupRunAlwaysTaskClasses() {
		final List<Class<?>> ret = new ArrayList<Class<?>>();
		ret.add(Task00001LoadSchema.class);
		ret.add(Task00003CreateSystemRoles.class);
		ret.add(Task00004LoadStarter.class);
		ret.add(Task00005LoadFixassets.class);
		ret.add(Task00006CreateSystemLayout.class);
		ret.add(Task00007RemoveSitesearchQuartzJob.class);
		ret.add(Task00002LoadClusterLicenses.class);
		ret.add(Task00030ClusterInitialize.class);
		ret.add(Task00040CheckAnonymousUser.class);
		return ret;
	}

}<|MERGE_RESOLUTION|>--- conflicted
+++ resolved
@@ -280,11 +280,9 @@
 		ret.add(Task05220MakeFileAssetContentTypeBinaryFieldIndexedListed.class);
         ret.add(Task05225RemoveLoadRecordsToIndex.class);
         ret.add(Task05300UpdateIndexNameLength.class);
-<<<<<<< HEAD
+        ret.add(Task05305AddPushPublishFilterColumn.class);
 		ret.add(Task05350AddDotSaltClusterColumn.class);
-=======
-        ret.add(Task05305AddPushPublishFilterColumn.class);
->>>>>>> e6f3ce65
+
 		return ret;
 	}
 
