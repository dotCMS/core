--- conflicted
+++ resolved
@@ -231,11 +231,7 @@
 		ret.add(Task04120IncreaseHostColumnOnClusterServerTable.class);
         ret.add(Task04200CreateDefaultVanityURL.class);
         ret.add(Task04205MigrateVanityURLToContent.class);
-<<<<<<< HEAD
         ret.add(Task04210CreateDefaultLanguageVariable.class);
-=======
-
->>>>>>> a1eee9f5
         return ret;
     }
 
