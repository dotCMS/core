--- conflicted
+++ resolved
@@ -285,13 +285,9 @@
 		.add(Task05370AddAppsPortletToLayout.class)
 		.add(Task05370AddAppsPortletToLayout.class)
     	.add(Task05380ChangeContainerPathToAbsolute.class)
-<<<<<<< HEAD
-		.add(Task05390RemoveEndpointIdForeignKeyInIntegrityResolverTables.class)
-        .add(Task201013AddNewColumnsToIdentifierTable.class)
-=======
     	.add(Task05390MakeRoomForLongerJobDetail.class)
 		.add(Task05395RemoveEndpointIdForeignKeyInIntegrityResolverTables.class)
->>>>>>> 99903609
+        .add(Task201013AddNewColumnsToIdentifierTable.class)
         .build();
         
         return ret.stream().sorted(classNameComparator).collect(Collectors.toList());
