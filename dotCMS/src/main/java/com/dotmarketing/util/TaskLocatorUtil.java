package com.dotmarketing.util;

import java.util.ArrayList;
import java.util.List;
import java.util.concurrent.ConcurrentSkipListMap;
import java.util.concurrent.CopyOnWriteArrayList;

import com.dotcms.repackage.com.google.common.collect.ImmutableList;
import com.dotmarketing.fixtask.tasks.*;
import com.dotmarketing.startup.runalways.Task00001LoadSchema;
import com.dotmarketing.startup.runalways.Task00009ClusterInitialize;
import com.dotmarketing.startup.runalways.Task00010CheckAnonymousUser;
import com.dotmarketing.startup.runalways.Task00003CreateSystemRoles;
import com.dotmarketing.startup.runalways.Task00004LoadStarter;
import com.dotmarketing.startup.runalways.Task00005LoadFixassets;
import com.dotmarketing.startup.runalways.Task00006CreateSystemLayout;
import com.dotmarketing.startup.runalways.Task00007RemoveSitesearchQuartzJob;

import com.dotmarketing.startup.runonce.*;

/**
 * This utility class provides access to the lists of dotCMS tasks that are
 * meant for the initialization of a fresh dotCMS install, for fixing data
 * inconsistencies, and the database upgrade process usually associated with a
 * new system version.
 * 
 * @author root
 * @version 1.0
 * @since Mar 22, 2012
 *
 */
public class TaskLocatorUtil {

	/**
	 * Returns the list of tasks that are run to solve internal conflicts
	 * related to data inconsistency.
	 * 
	 * @return The list of Fix Tasks.
	 */
    
    private static List<Class<?>> systemfixTasks = ImmutableList.of(
            FixTask00001CheckAssetsMissingIdentifiers.class,
            FixTask00003CheckContainersInconsistencies.class,
            FixTask00004CheckFileAssetsInconsistencies.class,
            FixTask00005CheckHTMLPagesInconsistencies.class,
            FixTask00006CheckLinksInconsistencies.class,
            FixTask00007CheckTemplatesInconsistencies.class,
            FixTask00008CheckTreeInconsistencies.class,
            FixTask00009CheckContentletsInexistentInodes.class,
            FixTask00011RenameHostInFieldVariableName.class,
            FixTask00012UpdateAssetsHosts.class,
            FixTask00015FixAssetTypesInIdentifiers.class,
            FixTask00020DeleteOrphanedIdentifiers.class,
            FixTask00030DeleteOrphanedAssets.class,
            FixTask00040CheckFileAssetsMimeType.class,
            FixTask00050FixInodesWithoutContentlets.class,
            FixTask00060FixAssetType.class,
            FixTask00070FixVersionInfo.class,
            FixTask00080DeleteOrphanedContentTypeFields.class,
            FixTask00090RecreateMissingFoldersInParentPath.class
        );
            
    private static List<Class<?>> userfixTasks = new CopyOnWriteArrayList<>();
            
    public static void addFixTask(Class clazz){
        userfixTasks.add(clazz);
    }
            
    public static void removeFixTask(Class clazz){
        userfixTasks.remove(clazz);
    }    
    
    
	public static List<Class<?>> getFixTaskClasses() {
	    List<Class<?>> l = new ArrayList<>();
		l.addAll(systemfixTasks);
		l.addAll(userfixTasks);
        
	    return l;
	}

	/**
	 * Returns the list of tasks that are run <b>only once</b>, which deal with
	 * the updating the existing database objects and information to solve
	 * existing issues or to add new structures associated to new features.
	 * <p>
	 * The number after the "Task" word and before the description represents
	 * the system version number in the {@code DB_VERSION} table. A successfully
	 * executed upgrade task will add a new record in such a table with the
	 * number in the class name. This allows dotCMS to keep track of the tasks 
	 * that have been run.
	 * 
	 * @return The list of Run-Once Tasks.
	 */
	public static List<Class<?>> getStartupRunOnceTaskClasses() {
		List<Class<?>> ret = new ArrayList<Class<?>>();
		ret.add(Task00760AddContentletStructureInodeIndex.class);
		ret.add(Task00765AddUserForeignKeys.class);
		ret.add(Task00766AddFieldVariableTable.class);
		ret.add(Task00767FieldVariableValueTypeChange.class);
		ret.add(Task00768CreateTagStorageFieldOnHostStructure.class);
		ret.add(Task00769UpdateTagDataModel.class);
		ret.add(Task00775DropUnusedTables.class);
		ret.add(Task00780UUIDTypeChange.class);
		ret.add(Task00782CleanDataInconsistencies.class);
		ret.add(Task00785DataModelChanges.class);
		ret.add(Task00790DataModelChangesForWebAssets.class);
		ret.add(Task00795LiveWorkingToIdentifier.class);
		ret.add(Task00800CreateTemplateContainers.class);
		ret.add(Task00805AddRenameFolderProcedure.class);
		ret.add(Task00810FilesAsContentChanges.class);
		ret.add(Task00815WorkFlowTablesChanges.class);
		ret.add(Task00820CreateNewWorkFlowTables.class);
		ret.add(Task00825UpdateLoadRecordsToIndex.class);
		ret.add(Task00835CreateIndiciesTables.class);
		ret.add(Task00840FixContentletVersionInfo.class);
		ret.add(Task00845ChangeLockedOnToTimeStamp.class);
		ret.add(Task00850DropOldFilesConstraintInWorkflow.class);
		ret.add(Task00855FixRenameFolder.class);
		ret.add(Task00860ExtendServerIdsMSSQL.class);
		ret.add(Task00865AddTimestampToVersionTables.class);
		ret.add(Task00900CreateLogConsoleTable.class);
		ret.add(Task00905FixAddFolderAfterDelete.class);
		ret.add(Task00910AddEscalationFields.class);
        ret.add( Task00920AddContentletVersionSystemHost.class );
        ret.add(Task00922FixdotfolderpathMSSQL.class);
        ret.add(Task00925UserIdTypeChange.class);
        ret.add(Task00930AddIdentifierIndex.class);
        ret.add(Task00935LogConsoleTableData.class);
        ret.add(Task00940AlterTemplateTable.class);
        // Content Publishing Framework
        ret.add(Task00945AddTableContentPublishing.class);
        // Content Publishing Framework - End Point Management
        ret.add(Task00950AddTablePublishingEndpoint.class);
        ret.add(Task01000LinkChequerTable.class);
        ret.add(Task01005TemplateThemeField.class);
        ret.add(Task01015AddPublishExpireDateToIdentifier.class);
        ret.add(Task01016AddStructureExpireFields.class);
        ret.add(Task01020CreateDefaultWorkflow.class);
        ret.add(Task01030AddSiteSearchAuditTable.class);
        ret.add(Task01035FixTriggerVarLength.class);
        ret.add(Task03000CreateContainertStructures.class);
        ret.add(Task01045FixUpgradeTriggerVarLength.class);
        ret.add(Task01050AddPushPublishLogger.class);
        ret.add(Task01055CreatePushPublishEnvironmentTable.class);
        ret.add(Task01060CreatePushPublishPushedAssets.class);
        ret.add(Task01065IndexOnPublishingQueueAuditStatus.class);
        ret.add(Task01070BundleNameDropUnique.class);
        ret.add(Task01085CreateBundleTablesIfNotExists.class);
        ret.add(Task01080CreateModDateForMissingObjects.class);
        ret.add(Task01090AddWorkflowSchemeUniqueNameContraint.class);
        ret.add(Task01095CreateIntegrityCheckerResultTables.class);
        ret.add(Task01096CreateContainerStructuresTable.class);
        ret.add(Task03005CreateModDateForFieldIfNeeded.class);
        ret.add(Task03010AddContentletIdentifierIndex.class);
        ret.add(Task03015CreateClusterConfigModel.class);
        ret.add(Task03020PostgresqlIndiciesFK.class);
        ret.add(Task03025CreateFoundationForNotificationSystem.class);
        ret.add(Task03030CreateIndicesForVersionTables.class);
        ret.add(Task03035FixContainerCheckTrigger.class);
        ret.add(Task03040AddIndexesToStructureFields.class);
        ret.add(Task03042AddLicenseRepoModel.class);
        ret.add(Task03045TagnameTypeChangeMSSQL.class);
        ret.add(Task03050updateFormTabName.class);
        ret.add(Task03055RemoveLicenseManagerPortlet.class);
        ret.add(Task03060AddClusterServerAction.class);
		ret.add(Task03065AddHtmlPageIR.class);
        ret.add(Task03100HTMLPageAsContentChanges.class);
        ret.add(Task03105HTMLPageGenericPermissions.class);
        ret.add(Task03120AddInodeToContainerStructure.class);
		ret.add(Task03130ActionletsFromPlugin.class);
		ret.add(Task03135FixStructurePageDetail.class);
		ret.add(Task03140AddFileAssetsIntegrityResultTable.class);
		ret.add(Task03150LoweCaseURLOnVirtualLinksTable.class);
		ret.add(Task03160PublishingPushedAssetsTable.class);
		ret.add(Task03165ModifyLoadRecordsToIndex.class);
		ret.add(Task03500RulesEngineDataModel.class);
		ret.add(Task03505PublishingQueueAuditTable.class);
		ret.add(Task03510CreateDefaultPersona.class);
		ret.add(Task03515AlterPasswordColumnFromUserTable.class);
		ret.add(Task03520AlterTagsForPersonas.class);
		ret.add(Task03525LowerTagsTagname.class);
		ret.add(Task03530AlterTagInode.class);
		ret.add(Task03535RemoveTagsWithoutATagname.class);
		ret.add(Task03540UpdateTagInodesReferences.class);
		ret.add(Task03545FixVarcharSizeInFolderOperations.class);
		ret.add(Task03550RenameContainersTable.class);
		ret.add(Task03555AddFlagToDeleteUsers.class);
		ret.add(Task03560TemplateLayoutCanonicalName.class);
		ret.add(Task03565FixContainerVersionsCheck.class);
        ret.add(Task03700ModificationDateColumnAddedToUserTable.class);
        ret.add(Task03705AddingSystemEventTable.class);
        ret.add(Task03710AddFKForIntegrityCheckerTables.class);
        ret.add(Task03715AddFKForPublishingBundleTable.class);
        ret.add(Task03720AddRolesIntegrityCheckerTable.class);
<<<<<<< HEAD
        ret.add(Task03800AddIndexLowerStructureTable.class);
=======
        ret.add(Task03725NewNotificationTable.class);
>>>>>>> 6011494d
        return ret;
    }

	/**
	 * Returns list of tasks that are run <b>every time</b> that dotCMS starts
	 * up. In the case of a fresh install, these tasks will deploy the default
	 * database schema and data, along with the information associated to the
	 * Starter Site ("demo.dotcms.com").
	 * 
	 * @return The list of Run-Always Tasks.
	 */
    public static List<Class<?>> getStartupRunAlwaysTaskClasses() {
		List<Class<?>> ret = new ArrayList<Class<?>>();
		ret.add(Task00001LoadSchema.class);
		ret.add(Task00003CreateSystemRoles.class);
		ret.add(Task00004LoadStarter.class);
		ret.add(Task00005LoadFixassets.class);
		ret.add(Task00006CreateSystemLayout.class);
		ret.add(Task00007RemoveSitesearchQuartzJob.class);
		ret.add(Task00009ClusterInitialize.class);
		ret.add(Task00010CheckAnonymousUser.class);
		return ret;
	}

}<|MERGE_RESOLUTION|>--- conflicted
+++ resolved
@@ -193,11 +193,8 @@
         ret.add(Task03710AddFKForIntegrityCheckerTables.class);
         ret.add(Task03715AddFKForPublishingBundleTable.class);
         ret.add(Task03720AddRolesIntegrityCheckerTable.class);
-<<<<<<< HEAD
+		ret.add(Task03725NewNotificationTable.class);
         ret.add(Task03800AddIndexLowerStructureTable.class);
-=======
-        ret.add(Task03725NewNotificationTable.class);
->>>>>>> 6011494d
         return ret;
     }
 
