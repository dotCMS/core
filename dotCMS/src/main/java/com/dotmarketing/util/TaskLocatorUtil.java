package com.dotmarketing.util;

import com.dotmarketing.startup.runalways.Task00050LoadAppsSecrets;
import java.util.ArrayList;
import java.util.Comparator;
import java.util.List;
import java.util.concurrent.CopyOnWriteArrayList;
import java.util.stream.Collectors;
import com.google.common.collect.ImmutableList;
import com.dotmarketing.fixtask.tasks.FixTask00001CheckAssetsMissingIdentifiers;
import com.dotmarketing.fixtask.tasks.FixTask00003CheckContainersInconsistencies;
import com.dotmarketing.fixtask.tasks.FixTask00006CheckLinksInconsistencies;
import com.dotmarketing.fixtask.tasks.FixTask00007CheckTemplatesInconsistencies;
import com.dotmarketing.fixtask.tasks.FixTask00008CheckTreeInconsistencies;
import com.dotmarketing.fixtask.tasks.FixTask00009CheckContentletsInexistentInodes;
import com.dotmarketing.fixtask.tasks.FixTask00011RenameHostInFieldVariableName;
import com.dotmarketing.fixtask.tasks.FixTask00012UpdateAssetsHosts;
import com.dotmarketing.fixtask.tasks.FixTask00015FixAssetTypesInIdentifiers;
import com.dotmarketing.fixtask.tasks.FixTask00020DeleteOrphanedIdentifiers;
import com.dotmarketing.fixtask.tasks.FixTask00030DeleteOrphanedAssets;
import com.dotmarketing.fixtask.tasks.FixTask00050FixInodesWithoutContentlets;
import com.dotmarketing.fixtask.tasks.FixTask00060FixAssetType;
import com.dotmarketing.fixtask.tasks.FixTask00070FixVersionInfo;
import com.dotmarketing.fixtask.tasks.FixTask00080DeleteOrphanedContentTypeFields;
import com.dotmarketing.fixtask.tasks.FixTask00085FixEmptyParentPathOnIdentifier;
import com.dotmarketing.fixtask.tasks.FixTask00090RecreateMissingFoldersInParentPath;
import com.dotmarketing.fixtask.tasks.FixTask00095DeleteOrphanRelationships;
import com.dotmarketing.startup.runalways.Task00001LoadSchema;
import com.dotmarketing.startup.runalways.Task00002LoadClusterLicenses;
import com.dotmarketing.startup.runalways.Task00003CreateSystemRoles;
import com.dotmarketing.startup.runalways.Task00004LoadStarter;
import com.dotmarketing.startup.runalways.Task00005LoadFixassets;
import com.dotmarketing.startup.runalways.Task00006CreateSystemLayout;
import com.dotmarketing.startup.runalways.Task00007RemoveSitesearchQuartzJob;
import com.dotmarketing.startup.runalways.Task00040CheckAnonymousUser;
import com.dotmarketing.startup.runonce.*;

/**
 * This utility class provides access to the lists of dotCMS tasks that are
 * meant for the initialization of a fresh dotCMS install, for fixing data
 * inconsistencies, and the database upgrade process usually associated with a
 * new system version.
 *
 * @author root
 * @version 1.0
 * @since Mar 22, 2012
 *
 */
public class TaskLocatorUtil {

	private static List<Class<?>> userfixTasks = new CopyOnWriteArrayList<>();

	/**
	 * Returns the list of tasks that are run to solve internal conflicts
	 * related to data inconsistency.
	 *
	 * @return The list of Fix Tasks.
	 */
	private static List<Class<?>> systemfixTasks = ImmutableList.of(
			FixTask00001CheckAssetsMissingIdentifiers.class,
			FixTask00003CheckContainersInconsistencies.class,
			FixTask00006CheckLinksInconsistencies.class,
			FixTask00007CheckTemplatesInconsistencies.class,
			FixTask00008CheckTreeInconsistencies.class,
			FixTask00009CheckContentletsInexistentInodes.class,
			FixTask00011RenameHostInFieldVariableName.class,
			FixTask00012UpdateAssetsHosts.class,
			FixTask00015FixAssetTypesInIdentifiers.class,
			FixTask00020DeleteOrphanedIdentifiers.class,
			FixTask00030DeleteOrphanedAssets.class,
			FixTask00050FixInodesWithoutContentlets.class,
			FixTask00060FixAssetType.class,
			FixTask00070FixVersionInfo.class,
			FixTask00080DeleteOrphanedContentTypeFields.class,
			FixTask00085FixEmptyParentPathOnIdentifier.class,
			FixTask00090RecreateMissingFoldersInParentPath.class,
			FixTask00095DeleteOrphanRelationships.class
	);

	/**
	 * Adds a dotCMS fix task to the main fix task list.
	 *
	 * @param clazz
	 *            - The new fix task class.
	 */
	public static void addFixTask(Class<?> clazz){
		userfixTasks.add(clazz);
	}

	/**
	 * Removes the specified fix task from the main list.
	 *
	 * @param clazz
	 *            - The fix task to remove.
	 */
	public static void removeFixTask(Class<?> clazz){
		userfixTasks.remove(clazz);
	}

	/**
	 * Returns the list of fix task classes for the current dotCMS instance.
	 *
	 * @return The list of fix tasks.
	 */
	public static List<Class<?>> getFixTaskClasses() {
		final List<Class<?>> l = new ArrayList<>();
		l.addAll(systemfixTasks);
		l.addAll(userfixTasks);
		return l;
	}

	/**
	 * Returns the list of tasks that are run <b>only once</b>, which deal with
	 * the updating the existing database objects and information to solve
	 * existing issues or to add new structures associated to new features.
	 * <p>
	 * The number after the "Task" word and before the description represents
	 * the system version number in the {@code DB_VERSION} table. A successfully
	 * executed upgrade task will add a new record in such a table with the
	 * number in the class name. This allows dotCMS to keep track of the tasks 
	 * that have been run.
	 *
	 * @return The list of Run-Once Tasks.
	 */
	public static List<Class<?>> getStartupRunOnceTaskClasses() {
		final List<Class<?>> ret = ImmutableList.<Class<?>>builder()
		.add(Task00760AddContentletStructureInodeIndex.class)
		.add(Task00765AddUserForeignKeys.class)
		.add(Task00766AddFieldVariableTable.class)
		.add(Task00767FieldVariableValueTypeChange.class)
		.add(Task00768CreateTagStorageFieldOnHostStructure.class)
		.add(Task00769UpdateTagDataModel.class)
		.add(Task00775DropUnusedTables.class)
		.add(Task00780UUIDTypeChange.class)
		.add(Task00782CleanDataInconsistencies.class)
		.add(Task00785DataModelChanges.class)
		.add(Task00790DataModelChangesForWebAssets.class)
		.add(Task00795LiveWorkingToIdentifier.class)
		.add(Task00800CreateTemplateContainers.class)
		.add(Task00805AddRenameFolderProcedure.class)
		.add(Task00810FilesAsContentChanges.class)
		.add(Task00815WorkFlowTablesChanges.class)
		.add(Task00820CreateNewWorkFlowTables.class)
		.add(Task00825UpdateLoadRecordsToIndex.class)
		.add(Task00835CreateIndiciesTables.class)
		.add(Task00840FixContentletVersionInfo.class)
		.add(Task00845ChangeLockedOnToTimeStamp.class)
		.add(Task00850DropOldFilesConstraintInWorkflow.class)
		.add(Task00855FixRenameFolder.class)
		.add(Task00860ExtendServerIdsMSSQL.class)
		.add(Task00865AddTimestampToVersionTables.class)
		.add(Task00900CreateLogConsoleTable.class)
		.add(Task00905FixAddFolderAfterDelete.class)
		.add(Task00910AddEscalationFields.class)
		.add( Task00920AddContentletVersionSystemHost.class )
		.add(Task00922FixdotfolderpathMSSQL.class)
		.add(Task00925UserIdTypeChange.class)
		.add(Task00930AddIdentifierIndex.class)
		.add(Task00935LogConsoleTableData.class)
		.add(Task00940AlterTemplateTable.class)
		// Content Publishing Framework
		.add(Task00945AddTableContentPublishing.class)
		// Content Publishing Framework - End Point Management
		.add(Task00950AddTablePublishingEndpoint.class)
		.add(Task01000LinkChequerTable.class)
		.add(Task01005TemplateThemeField.class)
		.add(Task01015AddPublishExpireDateToIdentifier.class)
		.add(Task01016AddStructureExpireFields.class)
		.add(Task01020CreateDefaultWorkflow.class)
		.add(Task01030AddSiteSearchAuditTable.class)
		.add(Task01035FixTriggerVarLength.class)
		.add(Task03000CreateContainertStructures.class)
		.add(Task01045FixUpgradeTriggerVarLength.class)
		.add(Task01050AddPushPublishLogger.class)
		.add(Task01055CreatePushPublishEnvironmentTable.class)
		.add(Task01060CreatePushPublishPushedAssets.class)
		.add(Task01065IndexOnPublishingQueueAuditStatus.class)
		.add(Task01070BundleNameDropUnique.class)
		.add(Task01085CreateBundleTablesIfNotExists.class)
		.add(Task01080CreateModDateForMissingObjects.class)
		.add(Task01090AddWorkflowSchemeUniqueNameContraint.class)
		.add(Task01095CreateIntegrityCheckerResultTables.class)
		.add(Task01096CreateContainerStructuresTable.class)
		.add(Task03005CreateModDateForFieldIfNeeded.class)
		.add(Task03010AddContentletIdentifierIndex.class)
		.add(Task201102UpdateColumnSitelicTable.class)
		.add(Task03015CreateClusterConfigModel.class)
		.add(Task03020PostgresqlIndiciesFK.class)
		.add(Task03025CreateFoundationForNotificationSystem.class)
		.add(Task03030CreateIndicesForVersionTables.class)
		.add(Task03035FixContainerCheckTrigger.class)
		.add(Task03040AddIndexesToStructureFields.class)
		.add(Task03042AddLicenseRepoModel.class)
		.add(Task03045TagnameTypeChangeMSSQL.class)
		.add(Task03050updateFormTabName.class)
		.add(Task03055RemoveLicenseManagerPortlet.class)
		.add(Task03060AddClusterServerAction.class)
		.add(Task03065AddHtmlPageIR.class)
		.add(Task03100HTMLPageAsContentChanges.class)
		.add(Task03105HTMLPageGenericPermissions.class)
		.add(Task03120AddInodeToContainerStructure.class)
		.add(Task03130ActionletsFromPlugin.class)
		.add(Task03135FixStructurePageDetail.class)
		.add(Task03140AddFileAssetsIntegrityResultTable.class)
		.add(Task03150LoweCaseURLOnVirtualLinksTable.class)
		.add(Task03160PublishingPushedAssetsTable.class)
		.add(Task03165ModifyLoadRecordsToIndex.class)
		.add(Task03500RulesEngineDataModel.class)
		.add(Task03505PublishingQueueAuditTable.class)
		.add(Task03510CreateDefaultPersona.class)
		.add(Task03515AlterPasswordColumnFromUserTable.class)
		.add(Task03520AlterTagsForPersonas.class)
		.add(Task03525LowerTagsTagname.class)
		.add(Task03530AlterTagInode.class)
		.add(Task03535RemoveTagsWithoutATagname.class)
		.add(Task03540UpdateTagInodesReferences.class)
		.add(Task03545FixVarcharSizeInFolderOperations.class)
		.add(Task03550RenameContainersTable.class)
		.add(Task03555AddFlagToDeleteUsers.class)
		.add(Task03560TemplateLayoutCanonicalName.class)
		.add(Task03565FixContainerVersionsCheck.class)
		.add(Task03600UpdateMssqlVarcharTextColumns.class)
		.add(Task03605FixMSSQLMissingConstraints.class)
		.add(Task03700ModificationDateColumnAddedToUserTable.class)
		.add(Task03705AddingSystemEventTable.class)
		.add(Task03710AddFKForIntegrityCheckerTables.class)
		.add(Task03715AddFKForPublishingBundleTable.class)
		.add(Task03720AddRolesIntegrityCheckerTable.class)
		.add(Task03725NewNotificationTable.class)
		.add(Task03735UpdatePortletsIds.class)
		.add(Task03740UpdateLayoutIcons.class)
		.add(Task03745DropLegacyHTMLPageAndFileTables.class)
		.add(Task03800AddIndexLowerStructureTable.class)
		.add(Task04100DeleteUnusedJobEntries.class)
		.add(Task04105LowercaseVanityUrls.class)
		.add(Task04110AddColumnsPublishingPushedAssetsTable.class)
		.add(Task04115LowercaseIdentifierUrls.class)
		.add(Task04120IncreaseHostColumnOnClusterServerTable.class)
		.add(Task04200CreateDefaultVanityURL.class)
		.add(Task04205MigrateVanityURLToContent.class)
        .add(Task04210CreateDefaultLanguageVariable.class)
		.add(Task04215MySQLMissingConstraints.class)
		.add(Task04220RemoveDeleteInactiveClusterServersJob.class)
		.add(Task04230FixVanityURLInconsistencies.class)
		.add(Task04300UpdateSystemFolderIdentifier.class)
		.add(Task04305UpdateWorkflowActionTable.class)
		.add(Task04310CreateWorkflowRoles.class)
		.add(Task04315UpdateMultiTreePK.class)
		.add(Task04320WorkflowActionRemoveNextStepConstraint.class)
		.add(Task04235RemoveFKFromWorkflowTaskTable.class)
		.add(Task04330WorkflowTaskAddLanguageIdColumn.class)
		.add(Task04335CreateSystemWorkflow.class)
		.add(Task04340TemplateShowOnMenu.class)
		.add(Task04345AddSystemWorkflowToContentType.class)
		.add(Task04350AddDefaultWorkflowActionStates.class)
		.add(Task04355SystemEventAddServerIdColumn.class)
		.add(Task04360WorkflowSchemeDropUniqueNameConstraint.class)
		.add(Task04365RelationshipUniqueConstraint.class)
		.add(Task04370AddVisitorLogger.class)
		.add(Task04375UpdateColors.class)
		.add(Task04380AddSubActionToWorkflowActions.class)
		.add(Task04385UpdateCategoryKey.class)
		.add(Task04390ShowEditingListingWorkflowActionTable.class)
		.add(Task05030UpdateSystemContentTypesHost.class)
		.add(Task05035CreateIndexForQRTZ_EXCL_TRIGGERSTable.class)
		.add(Task05040LanguageTableIdentityOff.class)
		.add(Task05050FileAssetContentTypeReadOnlyFileName.class)
		.add(Task05060CreateApiTokensIssuedTable.class)
		.add(Task05070AddIdentifierVirtualColumn.class)
		.add(Task05080RecreateIdentifierIndex.class)
		.add(Task05150CreateIndicesForContentVersionInfoMSSQL.class)
		.add(Task05160MultiTreeAddPersonalizationColumnAndChangingPK.class)
		.add(Task05165CreateContentTypeWorkflowActionMappingTable.class)
		.add(Task05170DefineFrontEndAndBackEndRoles.class)
		.add(Task05175AssignDefaultActionsToTheSystemWorkflow.class)
	    .add(Task05180UpdateFriendlyNameField.class)
    	.add(Task05190UpdateFormsWidgetCodeField.class)
		.add(Task05195CreatesDestroyActionAndAssignDestroyDefaultActionsToTheSystemWorkflow.class)
		.add(Task05200WorkflowTaskUniqueKey.class)
		.add(Task05210CreateDefaultDotAsset.class)
		.add(Task05215AddSystemWorkflowToDotAssetContentType.class)
		.add(Task05220MakeFileAssetContentTypeBinaryFieldIndexedListed.class)
        .add(Task05225RemoveLoadRecordsToIndex.class)
        .add(Task05300UpdateIndexNameLength.class)
        .add(Task05305AddPushPublishFilterColumn.class)
		.add(Task05350AddDotSaltClusterColumn.class)
		.add(Task05370AddAppsPortletToLayout.class)
		.add(Task05370AddAppsPortletToLayout.class)
    	.add(Task05380ChangeContainerPathToAbsolute.class)
    	.add(Task05390MakeRoomForLongerJobDetail.class)
		.add(Task05395RemoveEndpointIdForeignKeyInIntegrityResolverTables.class)
		//New task date-based naming convention starts here
        .add(Task201013AddNewColumnsToIdentifierTable.class)
        .add(Task201014UpdateColumnsValuesInIdentifierTable.class)
<<<<<<< HEAD
        .add(Task210304RemoveOldMetadataFiles.class)
=======
        .add(Task210218MigrateUserProxyTable.class)
>>>>>>> 3f8b1a19
        .build();
        
        return ret.stream().sorted(classNameComparator).collect(Collectors.toList());

	}

	
    final static private Comparator<Class<?>> classNameComparator = new Comparator<Class<?>>() {
        public int compare(Class<?> o1, Class<?> o2) {
            return o1.getName().compareTo(o2.getName());
        }
    };
    
	
	
	/**
	 * Returns list of tasks that are run <b>every time</b> that dotCMS starts
	 * up. In the case of a fresh install, these tasks will deploy the default
	 * database schema and data, along with the information associated to the
	 * Starter Site ("demo.dotcms.com").
	 *
	 * @return The list of Run-Always Tasks.
	 */
	public static List<Class<?>> getStartupRunAlwaysTaskClasses() {
		final List<Class<?>> ret = new ArrayList<Class<?>>();
		ret.add(Task00001LoadSchema.class);
		ret.add(Task00003CreateSystemRoles.class);
		ret.add(Task00004LoadStarter.class);
		ret.add(Task00005LoadFixassets.class);
		ret.add(Task00006CreateSystemLayout.class);
		ret.add(Task00007RemoveSitesearchQuartzJob.class);
		ret.add(Task00002LoadClusterLicenses.class);
		//ret.add(Task00030ClusterInitialize.class);
		ret.add(Task00040CheckAnonymousUser.class);
		ret.add(Task00050LoadAppsSecrets.class);
        return ret.stream().sorted(classNameComparator).collect(Collectors.toList());
	}

}<|MERGE_RESOLUTION|>--- conflicted
+++ resolved
@@ -292,11 +292,8 @@
 		//New task date-based naming convention starts here
         .add(Task201013AddNewColumnsToIdentifierTable.class)
         .add(Task201014UpdateColumnsValuesInIdentifierTable.class)
-<<<<<<< HEAD
+		.add(Task210218MigrateUserProxyTable.class)
         .add(Task210304RemoveOldMetadataFiles.class)
-=======
-        .add(Task210218MigrateUserProxyTable.class)
->>>>>>> 3f8b1a19
         .build();
         
         return ret.stream().sorted(classNameComparator).collect(Collectors.toList());
