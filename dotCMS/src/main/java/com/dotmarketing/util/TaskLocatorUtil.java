--- conflicted
+++ resolved
@@ -293,11 +293,8 @@
         .add(Task201013AddNewColumnsToIdentifierTable.class)
         .add(Task201014UpdateColumnsValuesInIdentifierTable.class)
 		.add(Task210218MigrateUserProxyTable.class)
-<<<<<<< HEAD
-        .add(Task210304RemoveOldMetadataFiles.class)
-=======
 		.add(Task210316UpdateLayoutIcons.class)
->>>>>>> adb9db0c
+		.add(Task210304RemoveOldMetadataFiles.class)
         .build();
         
         return ret.stream().sorted(classNameComparator).collect(Collectors.toList());
