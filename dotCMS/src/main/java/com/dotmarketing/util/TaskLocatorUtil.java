--- conflicted
+++ resolved
@@ -302,11 +302,8 @@
         .add(Task210527DropReviewFieldsFromContentletTable.class)
         .add(Task210719CleanUpTitleField.class)
 		.add(Task210802UpdateStructureTable.class)
-<<<<<<< HEAD
+      .add(Task210805DropUserProxyTable.class)
 		.add(Task210816DeInodeRelationship.class)
-=======
-        .add(Task210805DropUserProxyTable.class)
->>>>>>> c9c7fac3
         .build();
         
         return ret.stream().sorted(classNameComparator).collect(Collectors.toList());
