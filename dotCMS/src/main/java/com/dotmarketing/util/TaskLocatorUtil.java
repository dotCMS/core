package com.dotmarketing.util;

import java.util.ArrayList;
import java.util.Comparator;
import java.util.List;
import java.util.concurrent.CopyOnWriteArrayList;
import java.util.stream.Collectors;
import com.google.common.collect.ImmutableList;
import com.dotmarketing.fixtask.tasks.FixTask00001CheckAssetsMissingIdentifiers;
import com.dotmarketing.fixtask.tasks.FixTask00003CheckContainersInconsistencies;
import com.dotmarketing.fixtask.tasks.FixTask00006CheckLinksInconsistencies;
import com.dotmarketing.fixtask.tasks.FixTask00007CheckTemplatesInconsistencies;
import com.dotmarketing.fixtask.tasks.FixTask00008CheckTreeInconsistencies;
import com.dotmarketing.fixtask.tasks.FixTask00009CheckContentletsInexistentInodes;
import com.dotmarketing.fixtask.tasks.FixTask00011RenameHostInFieldVariableName;
import com.dotmarketing.fixtask.tasks.FixTask00012UpdateAssetsHosts;
import com.dotmarketing.fixtask.tasks.FixTask00015FixAssetTypesInIdentifiers;
import com.dotmarketing.fixtask.tasks.FixTask00020DeleteOrphanedIdentifiers;
import com.dotmarketing.fixtask.tasks.FixTask00030DeleteOrphanedAssets;
import com.dotmarketing.fixtask.tasks.FixTask00050FixInodesWithoutContentlets;
import com.dotmarketing.fixtask.tasks.FixTask00060FixAssetType;
import com.dotmarketing.fixtask.tasks.FixTask00070FixVersionInfo;
import com.dotmarketing.fixtask.tasks.FixTask00080DeleteOrphanedContentTypeFields;
import com.dotmarketing.fixtask.tasks.FixTask00085FixEmptyParentPathOnIdentifier;
import com.dotmarketing.fixtask.tasks.FixTask00090RecreateMissingFoldersInParentPath;
import com.dotmarketing.fixtask.tasks.FixTask00095DeleteOrphanRelationships;
import com.dotmarketing.startup.runalways.Task00001LoadSchema;
import com.dotmarketing.startup.runalways.Task00002LoadClusterLicenses;
import com.dotmarketing.startup.runalways.Task00003CreateSystemRoles;
import com.dotmarketing.startup.runalways.Task00004LoadStarter;
import com.dotmarketing.startup.runalways.Task00005LoadFixassets;
import com.dotmarketing.startup.runalways.Task00006CreateSystemLayout;
import com.dotmarketing.startup.runalways.Task00007RemoveSitesearchQuartzJob;
import com.dotmarketing.startup.runalways.Task00040CheckAnonymousUser;
import com.dotmarketing.startup.runonce.*;

/**
 * This utility class provides access to the lists of dotCMS tasks that are
 * meant for the initialization of a fresh dotCMS install, for fixing data
 * inconsistencies, and the database upgrade process usually associated with a
 * new system version.
 *
 * @author root
 * @version 1.0
 * @since Mar 22, 2012
 *
 */
public class TaskLocatorUtil {

	private static List<Class<?>> userfixTasks = new CopyOnWriteArrayList<>();

	/**
	 * Returns the list of tasks that are run to solve internal conflicts
	 * related to data inconsistency.
	 *
	 * @return The list of Fix Tasks.
	 */
	private static List<Class<?>> systemfixTasks = ImmutableList.of(
			FixTask00001CheckAssetsMissingIdentifiers.class,
			FixTask00003CheckContainersInconsistencies.class,
			FixTask00006CheckLinksInconsistencies.class,
			FixTask00007CheckTemplatesInconsistencies.class,
			FixTask00008CheckTreeInconsistencies.class,
			FixTask00009CheckContentletsInexistentInodes.class,
			FixTask00011RenameHostInFieldVariableName.class,
			FixTask00012UpdateAssetsHosts.class,
			FixTask00015FixAssetTypesInIdentifiers.class,
			FixTask00020DeleteOrphanedIdentifiers.class,
			FixTask00030DeleteOrphanedAssets.class,
			FixTask00050FixInodesWithoutContentlets.class,
			FixTask00060FixAssetType.class,
			FixTask00070FixVersionInfo.class,
			FixTask00080DeleteOrphanedContentTypeFields.class,
			FixTask00085FixEmptyParentPathOnIdentifier.class,
			FixTask00090RecreateMissingFoldersInParentPath.class,
			FixTask00095DeleteOrphanRelationships.class
	);

	/**
	 * Adds a dotCMS fix task to the main fix task list.
	 *
	 * @param clazz
	 *            - The new fix task class.
	 */
	public static void addFixTask(Class<?> clazz){
		userfixTasks.add(clazz);
	}

	/**
	 * Removes the specified fix task from the main list.
	 *
	 * @param clazz
	 *            - The fix task to remove.
	 */
	public static void removeFixTask(Class<?> clazz){
		userfixTasks.remove(clazz);
	}

	/**
	 * Returns the list of fix task classes for the current dotCMS instance.
	 *
	 * @return The list of fix tasks.
	 */
	public static List<Class<?>> getFixTaskClasses() {
		final List<Class<?>> l = new ArrayList<>();
		l.addAll(systemfixTasks);
		l.addAll(userfixTasks);
		return l;
	}

	/**
	 * Returns the list of tasks that are run <b>only once</b>, which deal with
	 * the updating the existing database objects and information to solve
	 * existing issues or to add new structures associated to new features.
	 * <p>
	 * The number after the "Task" word and before the description represents
	 * the system version number in the {@code DB_VERSION} table. A successfully
	 * executed upgrade task will add a new record in such a table with the
	 * number in the class name. This allows dotCMS to keep track of the tasks 
	 * that have been run.
	 *
	 * @return The list of Run-Once Tasks.
	 */
	public static List<Class<?>> getStartupRunOnceTaskClasses() {
		final List<Class<?>> ret = ImmutableList.<Class<?>>builder()
		.add(Task00760AddContentletStructureInodeIndex.class)
		.add(Task00765AddUserForeignKeys.class)
		.add(Task00766AddFieldVariableTable.class)
		.add(Task00767FieldVariableValueTypeChange.class)
		.add(Task00768CreateTagStorageFieldOnHostStructure.class)
		.add(Task00769UpdateTagDataModel.class)
		.add(Task00775DropUnusedTables.class)
		.add(Task00780UUIDTypeChange.class)
		.add(Task00782CleanDataInconsistencies.class)
		.add(Task00785DataModelChanges.class)
		.add(Task00790DataModelChangesForWebAssets.class)
		.add(Task00795LiveWorkingToIdentifier.class)
		.add(Task00800CreateTemplateContainers.class)
		.add(Task00805AddRenameFolderProcedure.class)
		.add(Task00810FilesAsContentChanges.class)
		.add(Task00815WorkFlowTablesChanges.class)
		.add(Task00820CreateNewWorkFlowTables.class)
		.add(Task00825UpdateLoadRecordsToIndex.class)
		.add(Task00835CreateIndiciesTables.class)
		.add(Task00840FixContentletVersionInfo.class)
		.add(Task00845ChangeLockedOnToTimeStamp.class)
		.add(Task00850DropOldFilesConstraintInWorkflow.class)
		.add(Task00855FixRenameFolder.class)
		.add(Task00860ExtendServerIdsMSSQL.class)
		.add(Task00865AddTimestampToVersionTables.class)
		.add(Task00900CreateLogConsoleTable.class)
		.add(Task00905FixAddFolderAfterDelete.class)
		.add(Task00910AddEscalationFields.class)
		.add( Task00920AddContentletVersionSystemHost.class )
		.add(Task00922FixdotfolderpathMSSQL.class)
		.add(Task00925UserIdTypeChange.class)
		.add(Task00930AddIdentifierIndex.class)
		.add(Task00935LogConsoleTableData.class)
		.add(Task00940AlterTemplateTable.class)
		// Content Publishing Framework
		.add(Task00945AddTableContentPublishing.class)
		// Content Publishing Framework - End Point Management
		.add(Task00950AddTablePublishingEndpoint.class)
		.add(Task01000LinkChequerTable.class)
		.add(Task01005TemplateThemeField.class)
		.add(Task01015AddPublishExpireDateToIdentifier.class)
		.add(Task01016AddStructureExpireFields.class)
		.add(Task01020CreateDefaultWorkflow.class)
		.add(Task01030AddSiteSearchAuditTable.class)
		.add(Task01035FixTriggerVarLength.class)
		.add(Task03000CreateContainertStructures.class)
		.add(Task01045FixUpgradeTriggerVarLength.class)
		.add(Task01050AddPushPublishLogger.class)
		.add(Task01055CreatePushPublishEnvironmentTable.class)
		.add(Task01060CreatePushPublishPushedAssets.class)
		.add(Task01065IndexOnPublishingQueueAuditStatus.class)
		.add(Task01070BundleNameDropUnique.class)
		.add(Task01085CreateBundleTablesIfNotExists.class)
		.add(Task01080CreateModDateForMissingObjects.class)
		.add(Task01090AddWorkflowSchemeUniqueNameContraint.class)
		.add(Task01095CreateIntegrityCheckerResultTables.class)
		.add(Task01096CreateContainerStructuresTable.class)
		.add(Task03005CreateModDateForFieldIfNeeded.class)
		.add(Task03010AddContentletIdentifierIndex.class)
		.add(Task03015CreateClusterConfigModel.class)
		.add(Task03020PostgresqlIndiciesFK.class)
		.add(Task03025CreateFoundationForNotificationSystem.class)
		.add(Task03030CreateIndicesForVersionTables.class)
		.add(Task03035FixContainerCheckTrigger.class)
		.add(Task03040AddIndexesToStructureFields.class)
		.add(Task03042AddLicenseRepoModel.class)
		.add(Task03045TagnameTypeChangeMSSQL.class)
		.add(Task03050updateFormTabName.class)
		.add(Task03055RemoveLicenseManagerPortlet.class)
		.add(Task03060AddClusterServerAction.class)
		.add(Task03065AddHtmlPageIR.class)
		.add(Task03100HTMLPageAsContentChanges.class)
		.add(Task03105HTMLPageGenericPermissions.class)
		.add(Task03120AddInodeToContainerStructure.class)
		.add(Task03130ActionletsFromPlugin.class)
		.add(Task03135FixStructurePageDetail.class)
		.add(Task03140AddFileAssetsIntegrityResultTable.class)
		.add(Task03150LoweCaseURLOnVirtualLinksTable.class)
		.add(Task03160PublishingPushedAssetsTable.class)
		.add(Task03165ModifyLoadRecordsToIndex.class)
		.add(Task03500RulesEngineDataModel.class)
		.add(Task03505PublishingQueueAuditTable.class)
		.add(Task03510CreateDefaultPersona.class)
		.add(Task03515AlterPasswordColumnFromUserTable.class)
		.add(Task03520AlterTagsForPersonas.class)
		.add(Task03525LowerTagsTagname.class)
		.add(Task03530AlterTagInode.class)
		.add(Task03535RemoveTagsWithoutATagname.class)
		.add(Task03540UpdateTagInodesReferences.class)
		.add(Task03545FixVarcharSizeInFolderOperations.class)
		.add(Task03550RenameContainersTable.class)
		.add(Task03555AddFlagToDeleteUsers.class)
		.add(Task03560TemplateLayoutCanonicalName.class)
		.add(Task03565FixContainerVersionsCheck.class)
		.add(Task03600UpdateMssqlVarcharTextColumns.class)
		.add(Task03605FixMSSQLMissingConstraints.class)
		.add(Task03700ModificationDateColumnAddedToUserTable.class)
		.add(Task03705AddingSystemEventTable.class)
		.add(Task03710AddFKForIntegrityCheckerTables.class)
		.add(Task03715AddFKForPublishingBundleTable.class)
		.add(Task03720AddRolesIntegrityCheckerTable.class)
		.add(Task03725NewNotificationTable.class)
		.add(Task03735UpdatePortletsIds.class)
		.add(Task03740UpdateLayoutIcons.class)
		.add(Task03745DropLegacyHTMLPageAndFileTables.class)
		.add(Task03800AddIndexLowerStructureTable.class)
		.add(Task04100DeleteUnusedJobEntries.class)
		.add(Task04105LowercaseVanityUrls.class)
		.add(Task04110AddColumnsPublishingPushedAssetsTable.class)
		.add(Task04115LowercaseIdentifierUrls.class)
		.add(Task04120IncreaseHostColumnOnClusterServerTable.class)
		.add(Task04200CreateDefaultVanityURL.class)
		.add(Task04205MigrateVanityURLToContent.class)
        .add(Task04210CreateDefaultLanguageVariable.class)
		.add(Task04215MySQLMissingConstraints.class)
		.add(Task04220RemoveDeleteInactiveClusterServersJob.class)
		.add(Task04230FixVanityURLInconsistencies.class)
		.add(Task04300UpdateSystemFolderIdentifier.class)
		.add(Task04305UpdateWorkflowActionTable.class)
		.add(Task04310CreateWorkflowRoles.class)
		.add(Task04315UpdateMultiTreePK.class)
		.add(Task04320WorkflowActionRemoveNextStepConstraint.class)
		.add(Task04235RemoveFKFromWorkflowTaskTable.class)
		.add(Task04330WorkflowTaskAddLanguageIdColumn.class)
		.add(Task04335CreateSystemWorkflow.class)
		.add(Task04340TemplateShowOnMenu.class)
		.add(Task04345AddSystemWorkflowToContentType.class)
		.add(Task04350AddDefaultWorkflowActionStates.class)
		.add(Task04355SystemEventAddServerIdColumn.class)
		.add(Task04360WorkflowSchemeDropUniqueNameConstraint.class)
		.add(Task04365RelationshipUniqueConstraint.class)
		.add(Task04370AddVisitorLogger.class)
		.add(Task04375UpdateColors.class)
		.add(Task04380AddSubActionToWorkflowActions.class)
		.add(Task04385UpdateCategoryKey.class)
		.add(Task04390ShowEditingListingWorkflowActionTable.class)
		.add(Task05030UpdateSystemContentTypesHost.class)
		.add(Task05035CreateIndexForQRTZ_EXCL_TRIGGERSTable.class)
		.add(Task05040LanguageTableIdentityOff.class)
		.add(Task05050FileAssetContentTypeReadOnlyFileName.class)
		.add(Task05060CreateApiTokensIssuedTable.class)
		.add(Task05070AddIdentifierVirtualColumn.class)
		.add(Task05080RecreateIdentifierIndex.class)
		.add(Task05150CreateIndicesForContentVersionInfoMSSQL.class)
		.add(Task05160MultiTreeAddPersonalizationColumnAndChangingPK.class)
		.add(Task05165CreateContentTypeWorkflowActionMappingTable.class)
		.add(Task05170DefineFrontEndAndBackEndRoles.class)
		.add(Task05175AssignDefaultActionsToTheSystemWorkflow.class)
	    .add(Task05180UpdateFriendlyNameField.class)
    	.add(Task05190UpdateFormsWidgetCodeField.class)
		.add(Task05195CreatesDestroyActionAndAssignDestroyDefaultActionsToTheSystemWorkflow.class)
		.add(Task05200WorkflowTaskUniqueKey.class)
		.add(Task05210CreateDefaultDotAsset.class)
		.add(Task05215AddSystemWorkflowToDotAssetContentType.class)
		.add(Task05220MakeFileAssetContentTypeBinaryFieldIndexedListed.class)
        .add(Task05225RemoveLoadRecordsToIndex.class)
        .add(Task05300UpdateIndexNameLength.class)
        .add(Task05305AddPushPublishFilterColumn.class)
		.add(Task05350AddDotSaltClusterColumn.class)
<<<<<<< HEAD
		.add(Task05370ChangeContainerPathToAbsolute.class)
=======
		.add(Task53700AddAppsPortletToLayout.class)
>>>>>>> 18626679
        .build();
        
        return ret.stream().sorted(classNameComparator).collect(Collectors.toList());

	}

	
    final static private Comparator<Class<?>> classNameComparator = new Comparator<Class<?>>() {
        public int compare(Class<?> o1, Class<?> o2) {
            return o1.getName().compareTo(o2.getName());
        }
    };
    
	
	
	/**
	 * Returns list of tasks that are run <b>every time</b> that dotCMS starts
	 * up. In the case of a fresh install, these tasks will deploy the default
	 * database schema and data, along with the information associated to the
	 * Starter Site ("demo.dotcms.com").
	 *
	 * @return The list of Run-Always Tasks.
	 */
	public static List<Class<?>> getStartupRunAlwaysTaskClasses() {
		final List<Class<?>> ret = new ArrayList<Class<?>>();
		ret.add(Task00001LoadSchema.class);
		ret.add(Task00003CreateSystemRoles.class);
		ret.add(Task00004LoadStarter.class);
		ret.add(Task00005LoadFixassets.class);
		ret.add(Task00006CreateSystemLayout.class);
		ret.add(Task00007RemoveSitesearchQuartzJob.class);
		ret.add(Task00002LoadClusterLicenses.class);
		//ret.add(Task00030ClusterInitialize.class);
		ret.add(Task00040CheckAnonymousUser.class);
        return ret.stream().sorted(classNameComparator).collect(Collectors.toList());
	}

}<|MERGE_RESOLUTION|>--- conflicted
+++ resolved
@@ -282,11 +282,8 @@
         .add(Task05300UpdateIndexNameLength.class)
         .add(Task05305AddPushPublishFilterColumn.class)
 		.add(Task05350AddDotSaltClusterColumn.class)
-<<<<<<< HEAD
 		.add(Task05370ChangeContainerPathToAbsolute.class)
-=======
 		.add(Task53700AddAppsPortletToLayout.class)
->>>>>>> 18626679
         .build();
         
         return ret.stream().sorted(classNameComparator).collect(Collectors.toList());
