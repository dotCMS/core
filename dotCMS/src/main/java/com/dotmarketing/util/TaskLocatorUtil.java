--- conflicted
+++ resolved
@@ -256,7 +256,7 @@
 import com.dotmarketing.startup.runonce.Task250113CreatePostgresJobQueueTables;
 import com.dotmarketing.startup.runonce.Task250603UpdateIdentifierParentPathCheckTrigger;
 import com.dotmarketing.startup.runonce.Task250604UpdateFolderInodes;
-import com.dotmarketing.startup.runonce.Task250826AddIndexesToUniqueFieldsTable;
+import com.dotmarketing.startup.runonce.Task250828AddIndexesToUniqueFieldsTable;
 import com.google.common.collect.ImmutableList;
 
 import java.util.ArrayList;
@@ -584,15 +584,13 @@
 		.add(Task250107RemoveEsReadOnlyMonitorJob.class)
         .add(Task250113CreatePostgresJobQueueTables.class)
 		.add(Task250603UpdateIdentifierParentPathCheckTrigger.class)
-<<<<<<< HEAD
+
 		.add(Task250604UpdateFolderInodes.class)
-        .add(Task250828CreateCustomAttributeTable.class)
-=======
-		.add(Task250604UpdateFolderInodes.class)   
-     .add(Task250826AddIndexesToUniqueFieldsTable.class)
-     .add(Task250825CreateCustomAttributeTable.class)
->>>>>>> 343c452e
-		.build();
+        .add(Task250604UpdateFolderInodes.class)
+        .add(Task250826AddIndexesToUniqueFieldsTable.class)
+                .add(Task250828CreateCustomAttributeTable.class)
+
+                .build();
         return ret.stream().sorted(classNameComparator).collect(Collectors.toList());
 	}
 
