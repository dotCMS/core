--- conflicted
+++ resolved
@@ -515,11 +515,8 @@
 		.add(Task220413IncreasePublishedPushedAssetIdCol.class)
 		.add(Task220512UpdateNoHTMLRegexValue.class)
 		.add(Task220606UpdatePushNowActionletName.class)
-<<<<<<< HEAD
 		.add(Task220822CreateVariantTable.class)
 		.add(Task220825MakeSomeSystemFieldsRemovable.class)
-=======
->>>>>>> 1c1bf144
     	.add(Task220822CreateVariantTable.class)
 		.add(Task220829CreateExperimentsTable.class)
 		.add(Task220912UpdateCorrectShowOnMenuProperty.class)
@@ -532,11 +529,7 @@
             return o1.getName().compareTo(o2.getName());
         }
     };
-<<<<<<< HEAD
-
-=======
-	
->>>>>>> 1c1bf144
+
 	/**
 	 * Returns list of tasks that are run <b>every time</b> that dotCMS starts
 	 * up. In the case of a fresh install, these tasks will deploy the default
