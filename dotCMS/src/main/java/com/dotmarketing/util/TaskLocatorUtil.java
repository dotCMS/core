--- conflicted
+++ resolved
@@ -287,14 +287,10 @@
     	.add(Task05380ChangeContainerPathToAbsolute.class)
     	.add(Task05390MakeRoomForLongerJobDetail.class)
 		.add(Task05395RemoveEndpointIdForeignKeyInIntegrityResolverTables.class)
-<<<<<<< HEAD
+		//New task date-based naming convention starts here
+		.add(Task201008LoadAppsSecrets.class)
         .add(Task201013AddNewColumnsToIdentifierTable.class)
         .add(Task201014UpdateColumnsValuesInIdentifierTable.class)
-=======
-		//New task date-based naming convention starts here
-		.add(Task201008LoadAppsSecrets.class)
-
->>>>>>> a3192193
         .build();
         
         return ret.stream().sorted(classNameComparator).collect(Collectors.toList());
