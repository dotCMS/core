/*
 *  UtilMethods.java
 *
 *  Created on March 4, 2002, 2:56 PM
 */
package com.dotmarketing.util;

import com.dotmarketing.loggers.Log4jUtil;
import java.io.File;
import java.util.WeakHashMap;
import java.util.function.Supplier;
import org.apache.logging.log4j.LogManager;
import org.apache.velocity.servlet.VelocityServlet;
import org.apache.velocity.tools.view.tools.ViewTool;

/**
 *@author     David Torres
 */
public class Logger{

	static {
		Log4jUtil.configureDefaultSystemProperties();
	}
	private static WeakHashMap<Class, org.apache.logging.log4j.Logger> map = new WeakHashMap<>();

	public static void clearLoggers(){
		map.clear();
	}

    public static org.apache.logging.log4j.Logger clearLogger ( Class clazz ) {
        return map.remove( clazz );
	}
	

	/**
	 * This class is syncrozned.  It shouldn't be called. It is exposed so that 
	 * @param cl
	 * @return
	 */
	private synchronized static org.apache.logging.log4j.Logger loadLogger(Class cl){
		if(map.get(cl) == null){
			org.apache.logging.log4j.Logger logger = LogManager.getLogger(cl);
			map.put(cl, logger);
		}
		return map.get(cl);
	}

	public static void info(Class clazz, final Supplier<String> message) {
		if (isInfoEnabled(clazz)) {
			info(clazz, message.get());
		}
	}

	public static void info(final Object ob, final Supplier<String> message) {
		if (isInfoEnabled(ob.getClass())) {
			info(ob.getClass(), message.get());
		}
	}

    public static void info(Object ob, String message) {
        info(ob.getClass(), message);
    }

    public static void info(Class cl, String message) {
    	if(isVelocityMessage(cl)){
    		velocityInfo(cl, message);
    		return;
    	}
    	org.apache.logging.log4j.Logger logger = map.get(cl);
    	if(logger == null){
    		logger = loadLogger(cl);	
    	}
        logger.info(message);
    }

	public static void debug(final Object ob, final Supplier<String> message) {
		if (isDebugEnabled(ob.getClass())) {
			debug(ob.getClass(), message.get());
		}
	}

    public static void debug(Object ob, String message) {
    	debug(ob.getClass(), message);
    }

    public static void debug(Object ob, String message, Throwable ex) {
    	debug(ob.getClass(), message,ex);
    }

    public static void debug(Class cl, String message) {
    	if(isVelocityMessage(cl)){
    		velocityDebug(cl, message);
    		return;
    	}
    	org.apache.logging.log4j.Logger logger = map.get(cl);
    	if(logger == null){
    		logger = loadLogger(cl);	
    	}
        logger.debug(message);
    }

    public static void debug(Class cl, String message, Throwable ex) {
    	if(isVelocityMessage(cl)){
    		velocityDebug(cl, message, ex);
    		return;
    	}
    	org.apache.logging.log4j.Logger logger = map.get(cl);
    	if(logger == null){
    		logger = loadLogger(cl);	
    	}
        logger.debug(message, ex);
    }

    public static void error(Object ob, String message) {
    	error(ob.getClass(), message);
    }

    public static void error(Object ob, String message, Throwable ex) {
    	error(ob.getClass(), message, ex);
    }

    public static void error(Class cl, String message) {
    	if(isVelocityMessage(cl)){
    		velocityError(cl, message);
    		return;
    	}
    	org.apache.logging.log4j.Logger logger = map.get(cl);
    	if(logger == null){
    		logger = loadLogger(cl);	
    	}

        logger.error(message);
    }

    public static void error(Class cl, String message, Throwable ex) {
    	if(isVelocityMessage(cl)){
    		velocityError(cl, message, ex);
    		return;
    	}
    	org.apache.logging.log4j.Logger logger = map.get(cl);
    	if(logger == null){
    		logger = loadLogger(cl);	
    	}
    	try{
    	    logger.error(message, ex);
    	}
    	catch(java.lang.IllegalStateException e){
    	    ex.printStackTrace();
    	}
    }
    /**
     * this method will print the message if at the WARN level
     * and print the message + whole stack trace if at the DEGUG LEVEL
     * @param cl
     * @param message
     * @param ex
     */
    public static void warnAndDebug(Class cl, String message, Throwable ex) {
        org.apache.logging.log4j.Logger logger = map.get(cl);
        if(logger == null){
            logger = loadLogger(cl);    
        }
        try{
            logger.warn(message);
            logger.debug(message, ex);
        }
        catch(java.lang.IllegalStateException e){
            ex.printStackTrace();
        }
    }
<<<<<<< HEAD
    /**
     * this method will print the message if at the WARN level
     * and print the message + whole stack trace if at the DEGUG LEVEL
     * @param cl
     * @param message
     * @param ex
     */
    public static void warnAndDebug(Class cl, Throwable ex) {
        warnAndDebug(cl, ex.getMessage(), ex);
    }
=======
    
>>>>>>> d90620c7
    
    public static void fatal(Object ob, String message) {
    	fatal(ob.getClass(), message);
    }

    public static void fatal(Object ob, String message, Throwable ex) {
    	fatal(ob.getClass(), message, ex);
    }

    public static void fatal(Class cl, String message) {
    	if(isVelocityMessage(cl)){
    		velocityFatal(cl, message);
    		return;
    	}
    	org.apache.logging.log4j.Logger logger = map.get(cl);
    	if(logger == null){
    		logger = loadLogger(cl);	
    	}
        logger.fatal(message);
    }

    public static void fatal(Class cl, String message, Throwable ex) {
    	if(isVelocityMessage(cl)){
    		velocityFatal(cl, message, ex);
    		return;
    	}
    	org.apache.logging.log4j.Logger logger = map.get(cl);
    	if(logger == null){
    		logger = loadLogger(cl);	
    	}
        logger.fatal(message, ex);
    }

	public static void warn(final Object ob, final Supplier<String> message) {
		if (isWarnEnabled(ob.getClass())) {
			warn(ob.getClass(), message.get());
		}
	}

	public static void warn(Class clazz, final Supplier<String> message) {
		if (isWarnEnabled(clazz)) {
			warn(clazz, message.get());
		}
	}

    public static void warn(Object ob, String message) {
    	warn(ob.getClass(), message);
    }

    public static void warn(Object ob, String message, Throwable ex) {
    	warn(ob.getClass(), message, ex);
    }

    public static void warn(Class cl, String message) {
    	if(isVelocityMessage(cl)){
    		velocityWarn(cl, message);
    		return;
    	}
    	org.apache.logging.log4j.Logger logger = map.get(cl);
    	if(logger == null){
    		logger = loadLogger(cl);	
    	}

        logger.warn(message);
    }

    public static void warn(Class cl, String message, Throwable ex) {
    	if(isVelocityMessage(cl)){
    		velocityWarn(cl, message, ex);
    		return;
    	}
    	org.apache.logging.log4j.Logger logger = map.get(cl);
    	if(logger == null){
    		logger = loadLogger(cl);	
    	}

        logger.warn(message, ex);
    }
    public static boolean isDebugEnabled(Class cl) {
    	org.apache.logging.log4j.Logger logger = map.get(cl);
    	if(logger == null){
    		logger = loadLogger(cl);	
    	}
        return logger.isDebugEnabled();

    }

    public static boolean isInfoEnabled(Class cl) {
    	org.apache.logging.log4j.Logger logger = map.get(cl);
    	if(logger == null){
    		logger = loadLogger(cl);	
    	}
        return logger.isInfoEnabled();

    }
    public static boolean isWarnEnabled(Class cl) {
    	org.apache.logging.log4j.Logger logger = map.get(cl);
    	if(logger == null){
    		logger = loadLogger(cl);	
    	}
        return logger.isWarnEnabled();

    }
    public static boolean isErrorEnabled(Class cl) {
    	org.apache.logging.log4j.Logger logger = map.get(cl);
    	if(logger == null){
    		logger = loadLogger(cl);	
    	}
        return logger.isErrorEnabled();

    }
    
    public static org.apache.logging.log4j.Logger getLogger(Class cl) {
    	org.apache.logging.log4j.Logger logger = map.get(cl);
    	if(logger == null){
    		logger = loadLogger(cl);	
    	}
        return logger;
    }
    
    
    
    public static void velocityError(Class cl, String message, Throwable thr){
    	org.apache.logging.log4j.Logger logger = map.get(cl);
    	if(logger == null){
    		logger = loadLogger(cl);	
    	}
		logger.error(message + " @ " +  Thread.currentThread().getName(), thr);
    }
    
    public static void velocityWarn(Class cl, String message, Throwable thr){
    	org.apache.logging.log4j.Logger logger = map.get(cl);
    	if(logger == null){
    		logger = loadLogger(cl);	
    	}
		logger.warn(message + " @ " +  Thread.currentThread().getName(), thr);
    }
    
    public static void velocityInfo(Class cl, String message, Throwable thr){
    	org.apache.logging.log4j.Logger logger = map.get(cl);
    	if(logger == null){
    		logger = loadLogger(cl);	
    	}
		logger.info(message + " @ " +  Thread.currentThread().getName(), thr);
    }
    public static void velocityFatal(Class cl, String message, Throwable thr){
    	org.apache.logging.log4j.Logger logger = map.get(cl);
    	if(logger == null){
    		logger = loadLogger(cl);	
    	}
		logger.fatal(message + " @ " +  Thread.currentThread().getName(), thr);
	}
    public static void velocityDebug(Class cl, String message, Throwable thr){
    	org.apache.logging.log4j.Logger logger = map.get(cl);
    	if(logger == null){
    		logger = loadLogger(cl);	
    	}
		logger.debug(message + " @ " +   Thread.currentThread().getName(), thr);
	}

    public static void velocityError(Class cl, String message){
    	org.apache.logging.log4j.Logger logger = map.get(cl);
    	if(logger == null){
    		logger = loadLogger(cl);	
    	}
		logger.error(message + " @ " +  Thread.currentThread().getName());
	}
	
	public static void velocityWarn(Class cl, String message){
    	org.apache.logging.log4j.Logger logger = map.get(cl);
    	if(logger == null){
    		logger = loadLogger(cl);	
    	}
		logger.warn(message + " @ " +  Thread.currentThread().getName());
	}
	
	public static void velocityInfo(Class cl, String message){
    	org.apache.logging.log4j.Logger logger = map.get(cl);
    	if(logger == null){
    		logger = loadLogger(cl);	
    	}
		logger.info(message + " @ " +  Thread.currentThread().getName());
	}
	public static void velocityFatal(Class cl, String message){
    	org.apache.logging.log4j.Logger logger = map.get(cl);
    	if(logger == null){
    		logger = loadLogger(cl);	
    	}
		logger.fatal(message + " @ " +  Thread.currentThread().getName());
	}
	public static void velocityDebug(Class cl, String message){
    	org.apache.logging.log4j.Logger logger = map.get(cl);
    	if(logger == null){
    		logger = loadLogger(cl);	
    	}
		logger.debug(message + " @ " +  Thread.currentThread().getName());
	}
    
    
    
    private static String normalizeTemplate(Object t){
    	if(t ==null){
    		return null;
    	}
		String x = t.toString();
		x = x.replace(File.separatorChar, '/');
		x = (x.indexOf("assets") > -1) ? x.substring(x.lastIndexOf("assets"), x.length()) : x;
		x = (x.startsWith("/")) ?  x : "/" + x;

		return x;
    }
    
    
    private static boolean isVelocityMessage(Object obj){
    	if(obj==null)return false;
    	return isVelocityMessage(obj.getClass());
    }
    
    private static boolean isVelocityMessage(Class clazz){
    	boolean ret = false;
    	if(clazz!=null && clazz.getName()!=null){
        	String name = clazz.getName().toLowerCase();
        	ret= name.contains("velocity") || name.contains("viewtool");

        	if(!ret){
					ret= ViewTool.class.isAssignableFrom(clazz);
        	}
        	if(!ret){
					ret= VelocityServlet.class.isAssignableFrom(clazz);
        	}
    	}
    	return ret;

    }
}<|MERGE_RESOLUTION|>--- conflicted
+++ resolved
@@ -168,7 +168,7 @@
             ex.printStackTrace();
         }
     }
-<<<<<<< HEAD
+
     /**
      * this method will print the message if at the WARN level
      * and print the message + whole stack trace if at the DEGUG LEVEL
@@ -179,9 +179,7 @@
     public static void warnAndDebug(Class cl, Throwable ex) {
         warnAndDebug(cl, ex.getMessage(), ex);
     }
-=======
-    
->>>>>>> d90620c7
+
     
     public static void fatal(Object ob, String message) {
     	fatal(ob.getClass(), message);
