package com.dotmarketing.db;


import java.sql.Connection;

import com.dotcms.util.ReturnableDelegate;
import com.dotcms.util.VoidDelegate;
import com.dotmarketing.exception.DotDataException;
import com.dotmarketing.exception.DotRuntimeException;
import com.dotmarketing.util.Config;
import com.dotmarketing.util.Logger;

import io.vavr.control.Try;

public class LocalTransaction {

  private static enum TransactionErrorEnum {
    NOTHING,
    LOG,
    THROW;
  }

  
  

    private final static String WARN_MESSAGE = "Transaction broken - Connection that started the transaction is not the same as the one who is commiting";
  
    /**
     *
     * @param delegate {@link ReturnableDelegate}
     * @return T result of the {@link ReturnableDelegate}
     * @throws DotDataException
     *
     * This class can be used to wrap methods in a "local transaction" pattern including the listeners (commit and rollback listeners)
     * this pattern will check to see if the method is being called in an existing transaction.
     * if it is being called in a transaction, it will do nothing.  If it is not being called in a transaction
     * it will checkout a db connection,start a transaction, do the work, commit the transaction, return the result
     * and  finally close the db connection.  If the SQL call fails, it will rollback the work, close  the db connection
     * and throw the error up the stack.
     *
     * In addition the connection will be closed, only if the current transaction is opening it.
     *
     *  How to use:
     *
     *	return new LocalTransaction().wrapReturnWithListeners(() ->{
     *		return myDBMethod(args);
     *  });
     */
    static public <T> T wrapReturnWithListeners(final ReturnableDelegate<T> delegate) throws Exception {

        final boolean isNewConnection    = !DbConnectionFactory.connectionExists();
        final boolean isLocalTransaction = HibernateUtil.startLocalTransactionIfNeeded();

        T result = null;

        try {
            final StackTraceElement[] threadStack = Thread.currentThread().getStackTrace();
            final Connection conn = DbConnectionFactory.getConnection();
            result= delegate.execute();
            if (isLocalTransaction) {
               handleTransactionInteruption(conn, threadStack);
               HibernateUtil.commitTransaction();
               
            }
        } catch (Throwable e) {

            if (isLocalTransaction) {
                HibernateUtil.rollbackTransaction();
            }

            throwException(e);
        } finally {
            
            if (isLocalTransaction && isNewConnection) {
                HibernateUtil.closeSessionSilently();
            }
            
        }

        return result;
    } // wrapReturn.


    /**
     *
     * @param delegate {@link ReturnableDelegate}
     * @return T result of the {@link ReturnableDelegate}
     * @throws DotDataException
     *
     * This class can be used to wrap methods in a "local transaction" pattern
     * this pattern will check to see if the method is being called in an existing transaction.
     * if it is being called in a transaction, it will do nothing.  If it is not being called in a transaction
     * it will checkout a db connection,start a transaction, do the work, commit the transaction, return the result
     * and  finally close the db connection.  If the SQL call fails, it will rollback the work, close  the db connection
     * and throw the error up the stack.
     *
     *  How to use:
     *
     *	return new LocalTransaction().wrapReturn(() ->{
     *		return myDBMethod(args);
     *  });
     */
    static public <T> T wrapReturn(final ReturnableDelegate<T> delegate) throws Exception {

        final boolean isNewConnection    = !DbConnectionFactory.connectionExists();
        final boolean isLocalTransaction = DbConnectionFactory.startTransactionIfNeeded();

        T result = null;

        try {
            final StackTraceElement[] threadStack = Thread.currentThread().getStackTrace();
            final Connection conn = DbConnectionFactory.getConnection();
            result= delegate.execute();
            if (isLocalTransaction) {
              handleTransactionInteruption(conn,threadStack);
              DbConnectionFactory.commit();
            }
        } catch (Throwable e) {

            handleException(isLocalTransaction, e);
        } finally {
            
            if (isLocalTransaction) {
                DbConnectionFactory.setAutoCommit(true);
                if (isNewConnection) {
                    DbConnectionFactory.closeConnection();
                }
            }
        }

        return result;
    } // wrapReturn.

    /**
     *
     * @param delegate {@link VoidDelegate}
     * @throws DotDataException
     *
     * this will accept a method that does not need to return anything and wrap it in a transaction
     * if it is not in one already.  At the end of the call, it will
     * return the db connection to the connection pool
     *
     * 	 *  How to use:
     *
     *	 new LocalTransaction().wrap(() ->{
     *		 myDBMethod(args);
     *      return null;
     *  });
     */
    static public void wrap(final VoidDelegate delegate) throws Exception {

        final boolean isNewConnection    = !DbConnectionFactory.connectionExists();
        final boolean isLocalTransaction = DbConnectionFactory.startTransactionIfNeeded();
        
        try {
            final StackTraceElement[] threadStack = Thread.currentThread().getStackTrace();
            final Connection conn = DbConnectionFactory.getConnection();
            delegate.execute();

            if (isLocalTransaction) {
              handleTransactionInteruption(conn,threadStack);
              DbConnectionFactory.commit();
            }
        } catch (Exception e) {

            handleException(isLocalTransaction, e);
        } finally {
            
            if (isLocalTransaction) {

                DbConnectionFactory.setAutoCommit(true);
                if (isNewConnection) {
                    DbConnectionFactory.closeConnection();
                }
            }
        }
    } // wrap.
    
    static public void wrapNoException(final VoidDelegate delegate)  {
        try {
            wrap(delegate);
        }
        catch(Exception e) {
            throw new DotRuntimeException(e);
        }
    } // wrapNoException.
    
    private static void handleException(final boolean isLocalTransaction,
                                        final Throwable  e) throws Exception {
        if(isLocalTransaction){
            DbConnectionFactory.rollbackTransaction();
        }

        throwException(e);
    } // handleException.

    
    private static void handleTransactionInteruption(final Connection conn, final StackTraceElement[] threadStack) throws DotDataException {
      if (DbConnectionFactory.getConnection() != conn) {
        final String action = Config.getStringProperty("LOCAL_TRANSACTION_INTERUPTED_ACTION", TransactionErrorEnum.LOG.name());
        if (TransactionErrorEnum.LOG.name().equalsIgnoreCase(action)) {
          
          Logger.warn(LocalTransaction.class, WARN_MESSAGE);
          for(StackTraceElement ste :  threadStack) {
            Logger.warn(LocalTransaction.class, "    " + ste.toString());
          }
        } else if (TransactionErrorEnum.THROW.name().equalsIgnoreCase(action)) {
          throw new DotDataException(WARN_MESSAGE);
        }
      }
    }
    
    
    private static void throwException ( final Throwable  e) throws Exception {

        if (e instanceof Exception) {

            throw Exception.class.cast(e);
        }

        Throwable t = e;
        while(t.getCause()!=null){
            t=t.getCause();
        }
        if(t instanceof DotDataException){
            throw (DotDataException) t;
        }
        throw new DotDataException(t.getMessage(),t);
    }

    
    
    private final static String LocalTransationName= LocalTransaction.class.getCanonicalName();
    static public boolean inLocalTransaction() {
<<<<<<< HEAD
      StackTraceElement[] stes =  Thread.currentThread().getStackTrace();
=======
      final StackTraceElement[] stes =  Thread.currentThread().getStackTrace();
>>>>>>> 6f894a57
      for(int i=2;i<stes.length;i++) {
        final int stackNumber=i;
        String steName = Try.of(()->stes[stackNumber].getClassName()).getOrNull();
        if(LocalTransationName.equals(steName)) {
          return true;
        }
      }
      return false;
    }
    
    
    
    
} // E:O:F:LocalTransaction.<|MERGE_RESOLUTION|>--- conflicted
+++ resolved
@@ -232,11 +232,7 @@
     
     private final static String LocalTransationName= LocalTransaction.class.getCanonicalName();
     static public boolean inLocalTransaction() {
-<<<<<<< HEAD
-      StackTraceElement[] stes =  Thread.currentThread().getStackTrace();
-=======
       final StackTraceElement[] stes =  Thread.currentThread().getStackTrace();
->>>>>>> 6f894a57
       for(int i=2;i<stes.length;i++) {
         final int stackNumber=i;
         String steName = Try.of(()->stes[stackNumber].getClassName()).getOrNull();
