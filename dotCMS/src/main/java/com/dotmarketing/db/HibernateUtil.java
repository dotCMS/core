--- conflicted
+++ resolved
@@ -1,1227 +1,1211 @@
-package com.dotmarketing.db;
-
-import com.dotcms.concurrent.DotConcurrentFactory;
-import com.dotcms.repackage.net.sf.hibernate.*;
-import com.dotcms.repackage.net.sf.hibernate.cfg.Configuration;
-import com.dotcms.repackage.net.sf.hibernate.cfg.Mappings;
-import com.dotcms.repackage.net.sf.hibernate.type.Type;
-import com.dotmarketing.business.APILocator;
-import com.dotmarketing.exception.DotDataException;
-import com.dotmarketing.exception.DotHibernateException;
-import com.dotmarketing.exception.DotRuntimeException;
-import com.dotmarketing.plugin.business.PluginAPI;
-import com.dotmarketing.util.Config;
-import com.dotmarketing.util.Logger;
-import com.dotmarketing.util.UUIDGenerator;
-import com.dotmarketing.util.WebKeys;
-
-import java.io.*;
-import java.sql.Connection;
-import java.sql.SQLException;
-import java.sql.Savepoint;
-import java.util.*;
-import java.util.jar.JarEntry;
-import java.util.jar.JarFile;
-<<<<<<< HEAD
-=======
-
-import com.dotcms.repackage.net.sf.hibernate.CallbackException;
-import com.dotcms.repackage.net.sf.hibernate.FlushMode;
-import com.dotcms.repackage.net.sf.hibernate.HibernateException;
-import com.dotcms.repackage.net.sf.hibernate.Interceptor;
-import com.dotcms.repackage.net.sf.hibernate.MappingException;
-import com.dotcms.repackage.net.sf.hibernate.ObjectNotFoundException;
-import com.dotcms.repackage.net.sf.hibernate.Query;
-import com.dotcms.repackage.net.sf.hibernate.Session;
-import com.dotcms.repackage.net.sf.hibernate.SessionFactory;
-import com.dotcms.repackage.net.sf.hibernate.cfg.Configuration;
-import com.dotcms.repackage.net.sf.hibernate.cfg.Mappings;
-import com.dotcms.repackage.net.sf.hibernate.type.Type;
-import com.google.common.annotations.VisibleForTesting;
->>>>>>> eeb7e0f2
-
-/**
- * This class provides a great number of utility methods that allow developers to interact with
- * the underlying data source in dotCMS. Without regards to using the legacy Hibernate queries or
- * the new {@link com.dotmarketing.common.db.DotConnect} class, developers can manage
- * database transactions, connections, commit listeners, and many other configuration settings.
- *
- * @author will & david (2005)
- */
-public class HibernateUtil {
-	private static String dialect;
-	private static SessionFactory sessionFactory;
-
-	private static ThreadLocal sessionHolder = new ThreadLocal();
-
-	private Class thisClass;
-
-	private Query query;
-
-	private int maxResults;
-
-	private int firstResult;
-
-	private int t;
-
-	private static Mappings mappings;
-
-	private static final boolean useCache = true;
-	
-	public HibernateUtil(SessionFactory sessionFac){
-		this.sessionFactory = sessionFac;
-	}
-
-	public enum TransactionListenerStatus {
-		ENABLED, DISABLED;
-	}
-
-	public static final String addToIndex="-add-to-index";
-	public static final String removeFromIndex="-remove-from-index";
-
-	/**
-	 * Status for listeners of thread-local -based transactions. This allows to control whether listeners are appended or not (ENABLED by default)
-	 */
-	private static final ThreadLocal< TransactionListenerStatus > listenersStatus = new ThreadLocal< TransactionListenerStatus >(){
-        protected TransactionListenerStatus initialValue() {
-            return TransactionListenerStatus.ENABLED;
-        }
-    };
-
-	private static final ThreadLocal<Boolean> asyncCommitListenersFinalization = ThreadLocal.withInitial(()->true);
-
-	@VisibleForTesting
-	static final ThreadLocal<Map<String, Runnable>> asyncCommitListeners = ThreadLocal
-			.withInitial(LinkedHashMap::new);
-
-	@VisibleForTesting
-	static final ThreadLocal<Map<String, Runnable>> syncCommitListeners = ThreadLocal
-			.withInitial(LinkedHashMap::new);
-
-	private static final ThreadLocal< List<Runnable> > rollbackListeners= ThreadLocal
-			.withInitial(ArrayList::new);
-
-	public HibernateUtil(Class c) {
-		setClass(c);
-	}
-
-	public HibernateUtil() {
-	}
-
-	public void setClass(Class c) {
-		thisClass = c;
-	}
-
-	public static String getTableName(Class c) {
-
-		return mappings.getClass(c).getTable().getName();
-	}
-
-	public static String getDialect() throws DotHibernateException{
-		if (sessionFactory == null) {
-			buildSessionFactory();
-		}
-		return dialect;
-	}
-	public int getCount() throws DotHibernateException {
-		try{
-			getSession();
-			int i = 0;
-			if (maxResults > 0) {
-				query.setMaxResults(maxResults);
-			}
-			if (firstResult > 0) {
-				query.setFirstResult(firstResult);
-			}
-			i = ((Integer) query.list().iterator().next()).intValue();
-			return i;
-		}catch (Exception e) {
-			throw new DotHibernateException("Unable to get count ", e);
-		}
-	}
-
-	public void setFirstResult(int firstResult) {
-		this.firstResult = firstResult;
-	}
-
-	public void setMaxResults(int g) {
-		this.maxResults = g;
-	}
-
-	public void setParam(long g) {
-		query.setLong(t, g);
-		t++;
-	}
-
-	public void setParam(Long g) {
-		query.setLong(t, g);
-		t++;
-	}
-
-	public void setParam(String g) {
-		query.setString(t, g);
-		t++;
-	}
-
-	public void setParam(int g) {
-		query.setInteger(t, g);
-		t++;
-	}
-
-	public void setParam(Integer g) {
-		query.setInteger(t, g);
-		t++;
-	}
-
-	public void setParam(java.util.Date g) {
-		query.setTimestamp(t, g);
-		t++;
-	}
-
-	public void setParam(boolean g) {
-		query.setBoolean(t, g);
-		t++;
-	}
-
-	public void setParam(Boolean g) {
-		query.setBoolean(t, g);
-		t++;
-	}
-
-	public void setParam(double g) {
-		query.setDouble(t, g);
-		t++;
-	}
-
-	public void setParam(Double g) {
-		query.setDouble(t, g);
-		t++;
-	}
-
-	public void setParam(float g) {
-		query.setFloat(t, g);
-		t++;
-	}
-
-	public void setParam(Float g) {
-		query.setFloat(t, g);
-		t++;
-	}
-
-	public void setParam(Object g) {
-		query.setEntity(t, g);
-		t++;
-	}
-
-	public void setQuery(String x) throws DotHibernateException{
-		try{
-			Session session = getSession();
-			query = session.createQuery(x);
-			query.setCacheable(useCache);
-		}catch(Exception ex){
-			throw new DotHibernateException("Error setting Query",ex);
-		}
-	}
-
-	public void setSQLQuery(String x) throws DotHibernateException{
-		try{
-		Session session = getSession();
-			query = session.createSQLQuery(x, getTableName(thisClass), thisClass);
-			query.setCacheable(useCache);
-		}catch (Exception e) {
-			throw new DotHibernateException("Error setting SQLQuery ", e);
-		}
-	}
-
-	/*
-	 * hibernate delete object
-	 */
-	public static void delete(Object obj) throws DotHibernateException {
-		try{
-			Session session = getSession();
-			session.delete(obj);
-			session.flush();
-		}catch (Exception e) {
-			throw new DotHibernateException("Error deleting object " + e.getMessage(), e);
-		}
-	}
-
-	/**
-	 * Do a query, settings the parameters (if exists) and return a unique result
-	 * @param clazz
-	 * @param query
-	 * @param parameters
-	 * @param <T>
-	 * @return
-	 * @throws DotHibernateException
-	 * @throws HibernateException
-	 */
-	public static <T> T load(final Class<T> clazz, final String query,
-							 final Object ...parameters) throws DotHibernateException {
-
-		T result = null;
-		int index = 0;
-		Query hibernateQuery = null;
-
-		try {
-
-			hibernateQuery = getSession().createQuery(query).setCacheable(useCache);
-
-			for (Object parameter : parameters) {
-				hibernateQuery.setParameter(index++, parameter);
-			}
-
-			result         = (T)hibernateQuery.list().get(0);
-			hibernateQuery = null;
-		} catch (java.lang.IndexOutOfBoundsException iob) {
-			// if no object is found in db, return an new Object
-			try {
-				result = clazz.newInstance();
-			} catch (Exception ex) {
-				Logger.error(HibernateUtil.class, hibernateQuery.getQueryString(), ex);
-				throw new DotRuntimeException(ex.toString());
-			}
-		} catch ( ObjectNotFoundException e ) {
-			Logger.warn(HibernateUtil.class, "---------- DotHibernate: can't load- no results from query---------------", e);
-			try {
-				result = clazz.newInstance();
-			} catch (Exception ee) {
-				Logger.error(HibernateUtil.class, "---------- DotHibernate: can't load- thisClass.newInstance()---------------", e);
-				throw new DotRuntimeException(e.toString());
-			}
-		} catch ( Exception e ) {
-			throw new DotRuntimeException( e.getMessage(), e );
-		}
-
-		return result;
-	}
-
-	/*
-	 * hibernate delete object
-	 */
-	public static void delete(String sql) throws DotHibernateException {
-		try{
-			Session session = getSession();
-			session.delete(sql);
-		}catch (Exception e) {
-			throw new DotHibernateException("Error deleteing SQL " + e.getMessage(), e);
-		}
-	}
-
-	public static java.util.List find(String x)  throws DotHibernateException{
-		try{
-			Session session = getSession();
-			return (ArrayList) session.find(x);
-		}catch (Exception e) {
-			throw new DotHibernateException("Error executing a find on Hibernate Session " + e.getMessage(), e);
-		}
-	}
-
-    public static Object load(Class c, Serializable key)  throws DotHibernateException{
-    	Session session = getSession();
-    	
-    	try{
-            return (Object) session.load(c, key);
-		}catch (Exception e) {
-			try
-			{
-				/*
-				 * DOTCMS-1398
-				 * when we try to find an object that doesn't exist the session become "dirty" cause:
-				 *
-				 * "Like all Hibernate exceptions, this exception is considered unrecoverable."
-				 *  http://hibernate.bluemars.net/hib_docs/v3/api/org/hibernate/ObjectNotFoundException.html
-				 *
-				 *  and we have to close the session, cause it can't be used anymore.
-				 */
-				session.close();
-			}
-			catch(Exception ex)
-			{
-				Logger.debug(HibernateUtil.class,ex.toString());
-			}
-			throw new DotHibernateException("Error loading object from Hibernate Session ", e);
-		}
-    }
-
-	/*
-	 * hibernate RecipientList object
-	 */
-	public List list() throws DotHibernateException{
-		try{
-			getSession();
-			if (maxResults > 0) {
-				query.setMaxResults(maxResults);
-			}
-			if (firstResult > 0) {
-				query.setFirstResult(firstResult);
-			}
-			long before = System.currentTimeMillis();
-			java.util.List l = query.list();
-			long after = System.currentTimeMillis();
-			if(((after - before) / 1000) > 20) {
-				String[] paramsA = query.getNamedParameters();
-				String params = "";
-				for(String s : paramsA)
-					params = s + ", ";
-				Logger.warn(this, "Too slow query sql: " + query.getQueryString() + " " + params);
-			}
-			return l;
-        } catch ( ObjectNotFoundException e ) {
-            Logger.warn(this, "---------- DotHibernate: error on list ---------------", e);
-			/*Ozzy i comment this because see DOTCMS-206. it have nonsence to make a rollback
-			 * when we are doing a search and the object is not found. this make some other operation
-			 * to rollback when this is not required
-			 **/
-			//handleSessionException();
-			// throw new DotRuntimeException(e.toString());
-			return new java.util.ArrayList();
-        } catch ( Exception e ) {
-            throw new DotRuntimeException( e.getMessage(), e );
-        }
-    }
-
-	public Object load(long id)throws DotHibernateException {
-		Session session = getSession();
-
-		if (id == 0) {
-			try {
-				return thisClass.newInstance();
-			} catch (Exception e) {
-				throw new DotRuntimeException(e.toString());
-			}
-		}
-
-		try {
-			return session.load(thisClass, new Long(id));
-        } catch ( ObjectNotFoundException e ) {
-            Logger.debug(this, "---------- DotHibernate: error on load ---------------", e);
-			/*Ozzy i comment this because see DOTCMS-206. it have nonsence to make a rollback
-			 * when we are doing a search and the object is not found. this make some other operation
-			 * to rollback when this is not required
-			 **/
-			//handleSessionException();
-
-			// if no object is found in db, return an new Object
-			try {
-				return thisClass.newInstance();
-			} catch (Exception ex) {
-				throw new DotRuntimeException(e.toString());
-			}
-		} catch ( Exception e ) {
-            throw new DotRuntimeException( e.getMessage(), e );
-        }
-	}
-
-	/**
-	 * Will return null if object not found
-	 * @param id
-	 * @return
-	 * @throws DotHibernateException
-	 */
-	public Object load(String id) throws DotHibernateException{
-		Session session = getSession();
-
-		if (id == null) {
-			try {
-				return thisClass.newInstance();
-			} catch (Exception e) {
-				throw new DotRuntimeException(e.toString());
-			}
-		}
-
-		try {
-			return session.load(thisClass, id);
-        } catch ( ObjectNotFoundException e ) {
-            Logger.debug(this, "---------- DotHibernate: error on load ---------------", e);
-
-			/*Ozzy i comment this because see DOTCMS-206. it have nonsence to make a rollback
-			 * when we are doing a search and the object is not found. this make some other operation
-			 * to rollback when this is not required
-			 **/
-			//handleSessionException();
-
-			// if no object is found in db, return an new Object
-			try {
-				return thisClass.newInstance();
-			} catch (Exception ex) {
-				throw new DotRuntimeException(e.toString());
-			}
-		} catch ( Exception e ) {
-            throw new DotRuntimeException( e.getMessage(), e );
-        }
-	}
-
-	public Object get(long id)throws DotHibernateException {
-		try{
-			Session session = getSession();
-			if (id == 0) {
-				return thisClass.newInstance();
-			}
-				return session.get(thisClass, new Long(id));
-		}catch (Exception e) {
-			throw new DotHibernateException("Unable to get Object with id " + id + " from Hibernate Session ", e);
-		}
-	}
-
-	public Object get(String id) throws DotHibernateException{
-		try{
-			Session session = getSession();
-			if (id == null)
-				return thisClass.newInstance();
-			return session.get(thisClass, id);
-		}catch (Exception e) {
-			throw new DotHibernateException("Unable to get Object with id " + id + " from Hibernate Session ", e);
-		}
-	}
-
-	/**
-	 *
-	 * @return The object loaded from the query or null if no object matches the query
-	 * @throws DotHibernateException
-	 */
-	public Object load() throws DotHibernateException{
-		getSession();
-		Object obj;
-
-		try {
-			if (maxResults > 0) {
-				query.setMaxResults(maxResults);
-			}
-
-			List l = (java.util.List) query.list();
-			obj = l.get(0);
-			query = null;
-		} catch (java.lang.IndexOutOfBoundsException iob) {
-			// if no object is found in db, return an new Object
-			try {
-				obj = thisClass.newInstance();
-			} catch (Exception ex) {
-				Logger.error(this, query.getQueryString(), ex);
-				throw new DotRuntimeException(ex.toString());
-			}
-        } catch ( ObjectNotFoundException e ) {
-            Logger.warn(this, "---------- DotHibernate: can't load- no results from query---------------", e);
-			/*Ozzy i comment this because see DOTCMS-206. it have nonsence to make a rollback
-			 * when we are doing a search and the object is not found. this make some other operation
-			 * to rollback when this is not required
-			 **/
-			//handleSessionException();
-
-			try {
-				obj = thisClass.newInstance();
-			} catch (Exception ee) {
-				Logger.error(this, "---------- DotHibernate: can't load- thisClass.newInstance()---------------", e);
-				throw new DotRuntimeException(e.toString());
-			}
-		} catch ( Exception e ) {
-            throw new DotRuntimeException( e.getMessage(), e );
-        }
-
-		return obj;
-	}
-
-	public String getQuery() throws DotHibernateException {
-		try{
-		StringBuffer sb = new StringBuffer(this.query.getQueryString() + "\n");
-			for (int i = 0; i < this.query.getNamedParameters().length; i++) {
-				sb.append("param " + i + " = " + query.getNamedParameters()[i]);
-			}
-
-		return sb.toString();
-		}catch (Exception e) {
-			throw new DotHibernateException("Unable to set Query ", e);
-		}
-	}
-
-	public static void save(Object obj)  throws DotHibernateException{
-		try{
-		    forceDirtyObject.set(obj);
-			Session session = getSession();
-			session.save(obj);
-			session.flush();
-		}catch (Exception e) {
-			throw new DotHibernateException("Unable to save Object to Hibernate Session ", e);
-		}
-		finally {
-            forceDirtyObject.remove();
-        }
-	}
-
-	public static void saveOrUpdate(Object obj)  throws DotHibernateException{
-		try{
-		    forceDirtyObject.set(obj);
-			Session session = getSession();
-			session.saveOrUpdate(obj);
-			session.flush();
-		}catch (Exception e) {
-			throw new DotHibernateException("Unable to save/update Object to Hibernate Session ", e);
-		}
-		finally {
-		    forceDirtyObject.remove();
-		}
-	}
-
-	/**
-	 * Merge is pretty similar to saveOrUpdate method, but specially util for add/update detached objects (objects that are not longer in the current session or
-	 * objects that were loaded from JDBC)
-	 * @param obj Object
-	 * @throws DotHibernateException
-	 */
-	public static void merge(final Object obj)  throws DotHibernateException{
-		try{
-			forceDirtyObject.set(obj);
-			Session session = getSession();
-			session.saveOrUpdateCopy(obj);
-			session.flush();
-		}catch (Exception e) {
-			throw new DotHibernateException("Unable to merge Object to Hibernate Session ", e);
-		}
-		finally {
-			forceDirtyObject.remove();
-		}
-	}
-
-	public static void update(Object obj)  throws DotHibernateException{
-		try{
-		    forceDirtyObject.set(obj);
-			Session session = getSession();
-			session.update(obj);
-			session.flush();
-		}catch (Exception e) {
-			throw new DotHibernateException("Unable to update Object to Hibernate Session ", e);
-		}
-		finally {
-            forceDirtyObject.remove();
-        }
-	}
-
-	// Session management methods
-
-	protected static ThreadLocal forceDirtyObject=new ThreadLocal();
-
-	protected static class NoDirtyFlushInterceptor implements Interceptor {
-
-        protected final static int[] EMPTY=new int[0];
-
-        public int[] findDirty(Object entity, Serializable id, Object[] currentState, Object[] previousState, String[] propertyNames,Type[] types) {
-            if(forceDirtyObject.get() == entity)
-                return null;
-            else
-                return EMPTY;
-        }
-
-        public Object instantiate(Class entityClass, Serializable id) throws CallbackException { return null; }
-        public Boolean isUnsaved(Object arg0) { return null; }
-        public void onDelete(Object arg0, Serializable arg1, Object[] arg2, String[] arg3, Type[] arg4) throws CallbackException { }
-        public boolean onFlushDirty(Object arg0, Serializable arg1,Object[] arg2, Object[] arg3, String[] arg4, Type[] arg5) throws CallbackException { return false; }
-        public boolean onLoad(Object arg0, Serializable arg1, Object[] arg2,String[] arg3, Type[] arg4) throws CallbackException { return false; }
-        public boolean onSave(Object arg0, Serializable arg1, Object[] arg2, String[] arg3, Type[] arg4) throws CallbackException { return false; }
-        public void postFlush(Iterator arg0) throws CallbackException { }
-        public void preFlush(Iterator arg0) throws CallbackException { }
-    }
-
-	private static void buildSessionFactory() throws DotHibernateException{
-		long start = System.currentTimeMillis();
-		try {
-			// Initialize the Hibernate environment
-			/*
-			################################
-			##
-			##	USE THE FILE hibernate.cfg.xml to point to mapping files
-			##
-			#################################
-			*/
-			Configuration cfg = new Configuration().configure();
-			cfg.setProperty("hibernate.cache.provider_class", "com.dotmarketing.db.NoCacheProvider");
-			
-
-			if (DbConnectionFactory.isMySql()) {
-				//http://jira.dotmarketing.net/browse/DOTCMS-4937
-				cfg.setNamingStrategy(new LowercaseNamingStrategy());
-				cfg.addResource("com/dotmarketing/beans/DotCMSId.hbm.xml");
-				cfg.addResource("com/dotmarketing/beans/DotCMSId_NOSQLGEN.hbm.xml");
-				getPluginsHBM("Id",cfg);
-				cfg.setProperty("hibernate.dialect", "com.dotcms.repackage.net.sf.hibernate.dialect.MySQLDialect");
-			} else if (DbConnectionFactory.isPostgres()) {
-				cfg.addResource("com/dotmarketing/beans/DotCMSSeq.hbm.xml");
-				cfg.addResource("com/dotmarketing/beans/DotCMSSeq_NOSQLGEN.hbm.xml");
-				getPluginsHBM("Seq",cfg);
-				cfg.setProperty("hibernate.dialect", "com.dotcms.repackage.net.sf.hibernate.dialect.PostgreSQLDialect");
-			} else if (DbConnectionFactory.isMsSql()) {
-				cfg.addResource("com/dotmarketing/beans/DotCMSId.hbm.xml");
-				cfg.addResource("com/dotmarketing/beans/DotCMSId_NOSQLGEN.hbm.xml");
-				getPluginsHBM("Id",cfg);
-				cfg.setProperty("hibernate.dialect", "com.dotcms.repackage.net.sf.hibernate.dialect.SQLServerDialect");
-			} else if (DbConnectionFactory.isOracle()) {
-				cfg.addResource("com/dotmarketing/beans/DotCMSSeq.hbm.xml");
-				cfg.addResource("com/dotmarketing/beans/DotCMSSeq_NOSQLGEN.hbm.xml");
-				getPluginsHBM("Seq",cfg);
-				cfg.setProperty("hibernate.dialect", "com.dotcms.repackage.net.sf.hibernate.dialect.OracleDialect");
-			} else if (DbConnectionFactory.isH2()) {
-			    cfg.addResource("com/dotmarketing/beans/DotCMSId.hbm.xml");
-                cfg.addResource("com/dotmarketing/beans/DotCMSId_NOSQLGEN.hbm.xml");
-                getPluginsHBM("Id",cfg);
-                cfg.setProperty("hibernate.dialect", "com.dotcms.repackage.net.sf.hibernate.dialect.HSQLDialect");
-			}
-
-			cfg.setInterceptor(new NoDirtyFlushInterceptor());
-
-			mappings = cfg.createMappings();
-			
-			sessionFactory = cfg.buildSessionFactory();
-			dialect = cfg.getProperty("hibernate.dialect");
-			System.setProperty(WebKeys.DOTCMS_STARTUP_TIME_DB, String.valueOf(System.currentTimeMillis() - start));
-			
-		}catch (Exception e) {
-			throw new DotHibernateException("Unable to build Session Factory ", e);
-		}
-	}
-
-
-
-	private static void getPluginsHBM(String type,Configuration cfg) {
-		Logger.debug(HibernateUtil.class, "Loading Hibernate Mappings from plugins ");
-		PluginAPI pAPI=APILocator.getPluginAPI();
-
-		File pluginDir=pAPI.getPluginJarDir();
-		if (pluginDir==null) {
-		return;
-		}
-		File[] plugins=pluginDir.listFiles(new FilenameFilter(){
-
-			public boolean accept(File dir, String name) {
-				if (name.startsWith("plugin-") && name.endsWith(".jar")) {
-					return true;
-				}
-				return false;
-			}
-
-		});
-		for (File plugin:plugins) {
-			try {
-				JarFile jar = new JarFile(plugin);
-				JarEntry entry=jar.getJarEntry("conf/DotCMS"+type+".hbm.xml");
-				if (entry!=null) {
-					InputStream in = new BufferedInputStream(jar.getInputStream(entry));
-					StringBuffer out = new StringBuffer();
-					byte[] b = new byte[4096];
-					for (int n; (n = in.read(b)) != -1;) {
-				        out.append(new String(b, 0, n));
-				    }
-					Logger.debug(HibernateUtil.class, "Loading Hibernate Mapping from: " + plugin.getName());
-					cfg.addXML(out.toString());
-				}
-			} catch (IOException e) {
-				Logger.debug(HibernateUtil.class,"IOException: " + e.getMessage(),e);
-			} catch (MappingException e) {
-				Logger.debug(HibernateUtil.class,"MappingException: " + e.getMessage(),e);
-			}
-		}
-		Logger.debug(HibernateUtil.class, "Done loading Hibernate Mappings from plugins ");
-	}
-
-
-	/**
-	 * Attempts to find a session associated with the Thread. If there isn't a
-	 * session, it will create one.
-	 */
-	public static Session getSession() throws DotHibernateException{
-		try{
-			if (sessionFactory == null) {
-				buildSessionFactory();
-			}
-			Session session = (Session) sessionHolder.get();
-
-			if (session == null) {
-					session = sessionFactory.openSession(DbConnectionFactory.getConnection());
-			} else {
-				try {
-					if (session.connection().isClosed()) {
-                        try {
-                            session.close();
-                        } catch (HibernateException e1) {
-                            Logger.error(HibernateUtil.class,e1.getMessage(),e1);
-                        }
-                        session = null;
-						session = sessionFactory.openSession(DbConnectionFactory.getConnection());
-					}
-    			} catch (Exception e) {
-    	        	try {
-    	        		session.close();
-    				}
-    				catch (Exception ex) {
-    					Logger.error(HibernateUtil.class,e.getMessage() );
-    		        	Logger.debug(HibernateUtil.class,e.getMessage(),e);
-    				}
-    				session = null;
-    				try{
-    					session = sessionFactory.openSession(DbConnectionFactory.getConnection());
-
-    				}
-    				catch (Exception ex) {
-    					Logger.error(HibernateUtil.class,ex.getMessage() );
-    		        	Logger.debug(HibernateUtil.class,ex.getMessage(),ex);
-    				}
-            	}
-			}
-			sessionHolder.set(session);
-			session.setFlushMode(FlushMode.NEVER);
-			return session;
-		}catch (Exception e) {
-			throw new DotHibernateException("Unable to get Hibernate Session ", e);
-		}
-	}
-
-	/**
-	 * Returns the listeners status currently associated to the thread-local -based transaction (ENABLED by default)
-	 */
-	public static TransactionListenerStatus getTransactionListenersStatus() {
-		return listenersStatus.get();
-	}
-	/**
-	 * Allows to override the status of the listeners associated to the current thread-local -based transaction (DISABLED if overriden)
-	 * When using TransactionListenerStatus.DISABLED, client code should be aware of controlling the operations that are suppossed to be done by listeners
-	 * @param status TransactionListenerStatus
-	 */
-	public static void setTransactionListenersStatus(TransactionListenerStatus status) {
-		listenersStatus.set(status);
-	}
-
-	public static boolean getAsyncCommitListenersFinalization() {
-		return asyncCommitListenersFinalization.get();
-	}
-
-	public static void setAsyncCommitListenersFinalization(boolean finalizeAsync) {
-		asyncCommitListenersFinalization.set(finalizeAsync);
-	}
-
-	/**
-	 * Adds a commit listener to the current database transaction/session. There are several
-	 * types of commit listeners, namely:
-	 * <ul>
-	 * <li>{@link DotSyncRunnable}</li>
-	 * <li>{@link DotAsyncRunnable}</li>
-	 * <li>{@link FlushCacheRunnable}</li>
-	 * <li>{@link ReindexRunnable}</li>
-	 * <li>Among others.</li>
-	 * </ul>
-	 * Commit listeners allow developers to execute code after a transaction has been committed
-	 * or the session has ended.
-	 *
-	 * @param listener The commit listener wrapped as a {@link Runnable} object.
-	 *
-	 * @throws DotHibernateException An error occurred when registering the commit listener.
-	 */
-	public static void addCommitListener(final Runnable listener) throws DotHibernateException {
-	    addCommitListener(UUIDGenerator.generateUuid(),listener);
-	}
-
-	/**
-	 * Allows you to add an asynchronous commit listener to the current database
-	 * session/transaction. This means that the current flow of the application will take care of
-	 * running the specified commit listener. This is particularly useful when you need to keep
-	 * database objects that were created during the database transaction.
-	 * <p>For example, if you created a temporary table that your commit listener needs to access,
-	 * you will definitely need to create a synchronous listener for it to be able to access the
-	 * such a table as temporary tables are only available for the duration of the transaction or
-	 * the session. With synchronous commit listeners, dotCMS will use the its main execution thread
-	 * to call the listener; therefore, it can access the same database connection and see the
-	 * temporary table.</p>
-	 *
-	 * @param runnable The commit listener wrapped as a {@link Runnable} object.
-	 *
-	 * @throws DotHibernateException An error occurred when registering the commit listener.
-	 */
-	public static void addSyncCommitListener(final Runnable runnable) throws
-			DotHibernateException {
-		addCommitListener(new DotSyncRunnable(runnable));
-	}
-
-	/**
-	 * Allows you to create an asynchronous commit listener, which represents code that will be
-	 * called after a database transaction has been committed or the session has been closed.
-	 * This type of listener will be spawned in a new thread. This way, the main dotCMS main thread
-	 * can move on.
-	 */
-	public static class DotAsyncRunnable implements Runnable {
-
-		private final Runnable runnable;
-		private final int      order;
-
-		public DotAsyncRunnable(final Runnable runnable) {
-			this(runnable, 0);
-		}
-
-		public DotAsyncRunnable(final Runnable runnable, final int order) {
-			this.runnable = runnable;
-			this.order    = order;
-		}
-
-		@Override
-		public void run() {
-			runnable.run();
-		}
-
-		public Runnable getRunnable() {
-			return runnable;
-		}
-
-		public int getOrder() {
-			return order;
-		}
-	}
-
-	/**
-	 * Allows you to create a synchronous commit listener, which represents code that will be
-	 * called after a database transaction has been committed or the session has been closed.
-	 * Synchronous listeners will NOT RUN ON A NEW THREAD, they will use the main dotCMS thread.
-	 */
-	public static class DotSyncRunnable implements Runnable {
-
-		private final Runnable runnable;
-		private final int      order;
-
-		public DotSyncRunnable(final Runnable runnable) {
-			this(runnable, 0);
-		}
-		public DotSyncRunnable(final Runnable runnable, final int order) {
-
-			this.runnable = runnable;
-			this.order    = order;
-		}
-
-		@Override
-		public void run() {
-			runnable.run();
-		}
-
-		public Runnable getRunnable() {
-			return runnable;
-		}
-
-		public int getOrder() {
-			return order;
-		}
-	}
-
-
-
-	/**
-	 * Adds a commit listener to the current database transaction/session. There are several
-	 * types of commit listeners, namely:
-	 * <ul>
-	 * <li>{@link DotSyncRunnable}</li>
-	 * <li>{@link DotAsyncRunnable}</li>
-	 * <li>{@link FlushCacheRunnable}</li>
-	 * <li>{@link ReindexRunnable}</li>
-	 * <li>Among others.</li>
-	 * </ul>
-	 * Commit listeners allow developers to execute code after a transaction has been committed
-	 * or the session has ended. For listeners that are not instances of {@link DotSyncRunnable}
-	 * or {@link DotAsyncRunnable} a configuration property called {@code
-	 * REINDEX_ON_SAVE_IN_SEPARATE_THREAD} determines whether listeners are executed in a
-	 * separate thread, or in the same dotCMS thread. By default, they run in a brand new thread.
-	 *
-	 * @param tag      A unique ID for the specified listener.
-	 * @param listener The commit listener wrapped as a {@link Runnable} object.
-	 *
-	 * @throws DotHibernateException An error occurred when registering the commit listener.
-	 */
-	public static void addCommitListener(final String tag, final Runnable listener) throws
-			DotHibernateException {
-		if (getTransactionListenersStatus() != TransactionListenerStatus.DISABLED) {
-			try {
-				if(getSession().connection().getAutoCommit()) {
-					listener.run();
-				} else {
-
-					if(listener instanceof ReindexRunnable && asyncReindexCommitListeners()) {
-						asyncCommitListeners.get().put(tag, listener);
-					} else if(listener instanceof ReindexRunnable) {
-						syncCommitListeners.get().put(tag, listener);
-					} else if (listener instanceof DotSyncRunnable) {
-						syncCommitListeners.get().put(tag, listener);
-					} else {
-						if (getAsyncCommitListenersFinalization() && asyncCommitListeners()) {
-							asyncCommitListeners.get().put(tag, listener);
-						} else {
-							syncCommitListeners.get().put(tag, listener);
-						}
-					}
-				}
-			} catch(Exception ex) {
-				throw new DotHibernateException(ex.getMessage(),ex);
-			}
-		}
-	}
-
-	public static void addRollbackListener(Runnable listener) throws DotHibernateException{
-		if (getTransactionListenersStatus() != TransactionListenerStatus.DISABLED) {
-	        try {
-	            if(getSession().connection().getAutoCommit())
-	                listener.run();
-	            else
-	                rollbackListeners.get().add(listener);
-	        }
-	        catch(Exception ex) {
-	            throw new DotHibernateException(ex.getMessage(),ex);
-	        }
-		}
-    }
-
-	public static void closeSessionSilently() {
-
-		try {
-			closeSession();
-		} catch (DotHibernateException e) {
-
-		}
-	}
-
-	public static void closeSession()  throws DotHibernateException{
-		try{
-			// if there is nothing to close
-			if (null == sessionHolder.get()){
-				return;
-			}
-			Session session = getSession();
-
-			if (null != session) {
-				session.flush();
-				if (!session.connection().getAutoCommit()) {
-					Logger.debug(HibernateUtil.class, "Closing session. Commiting changes!");
-					session.connection().commit();
-					session.connection().setAutoCommit(true);
-					if (!syncCommitListeners.get().isEmpty() || !asyncCommitListeners.get().isEmpty()) {
-						finalizeCommitListeners();
-					}
-				}
-				DbConnectionFactory.closeConnection();
-				session.close();
-				session = null;
-				sessionHolder.set(null);
-			}
-		}catch (Exception e) {
-			Logger.error(HibernateUtil.class, e.getMessage(), e);
-			throw new DotHibernateException("Unable to close Hibernate Session ", e);
-		} finally {
-		    syncCommitListeners.get().clear();
-			asyncCommitListeners.get().clear();
-		    rollbackListeners.get().clear();
-		}
-	}
-
-	/**
-	 * Traverses the lists of both synchronous and asynchronous commit listeners and starts them
-	 * up. The asynchronous listeners are executed as separate threads, whereas synchronous
-	 * listeners use the main dotCMS thread to run.
-	 */
-	private static void finalizeCommitListeners() {
-		final List<Runnable> asyncListeners = new ArrayList<>(asyncCommitListeners.get().values());
-		final List<Runnable> syncListeners = new ArrayList<>(syncCommitListeners.get().values());
-		asyncCommitListeners.get().clear();
-		syncCommitListeners.get().clear();
-
-		if (!asyncListeners.isEmpty()) {
-			DotConcurrentFactory.getInstance()
-					.getSubmitter(DotConcurrentFactory.DOT_SYSTEM_THREAD_POOL)
-					.submit(new DotRunnableThread(asyncListeners, true));
-		}
-
-		if (!syncListeners.isEmpty()) {
-			new DotRunnableThread(syncListeners).run();
-		}
-	}
-
-	public static void startTransaction()  throws DotHibernateException{
-		try{
-		/*
-		 * Transactions are now used by default
-		 *
-		 */
-			getSession().connection().setAutoCommit(false);
-			rollbackListeners.get().clear();
-			syncCommitListeners.get().clear();
-			asyncCommitListeners.get().clear();
-			Logger.debug(HibernateUtil.class, "Starting Transaction!");
-		}catch (Exception e) {
-			throw new DotHibernateException("Unable to set AutoCommit to false on Hibernate Session ", e);
-		}
-	}
-
-	/**
-	 * This just commit the transaction and process the listeners.
-	 * @throws DotHibernateException
-	 */
-	public static void commitTransaction()  throws DotHibernateException{
-
-		try{
-			// if there is nothing to close
-			if (null == sessionHolder.get()) {
-				return;
-			}
-			Session session = getSession();
-
-			if (null != session) {
-				session.flush();
-				if (!session.connection().getAutoCommit()) {
-					Logger.debug(HibernateUtil.class, "Closing session. Commiting changes!");
-					session.connection().commit();
-					session.connection().setAutoCommit(true);
-					if (!asyncCommitListeners.get().isEmpty() || !syncCommitListeners.get().isEmpty()) {
-						finalizeCommitListeners();
-					}
-				}
-			}
-		}catch (Exception e) {
-			Logger.error(HibernateUtil.class, e.getMessage(), e);
-			throw new DotHibernateException("Unable to close Hibernate Session ", e);
-		} finally {
-			syncCommitListeners.get().clear();
-			asyncCommitListeners.get().clear();
-			rollbackListeners.get().clear();
-		}
-	}
-
-	/**
-	 * This commit and close the current session, connection
-	 * @return
-	 * @throws DotHibernateException
-	 */
-	public static boolean closeAndCommitTransaction()  throws DotHibernateException{
-		closeSession();
-		return true;
-	}
-
-	public static void rollbackTransaction() throws DotHibernateException {
-
-		sessionCleanupAndRollback();
-
-	}
-
-	public static boolean startLocalTransactionIfNeeded() throws DotDataException{
-    	boolean startTransaction = false;
-
-    	try {
-    		startTransaction = DbConnectionFactory.getConnection().getAutoCommit();
-			if(startTransaction){
-				HibernateUtil.startTransaction();
-			}
-		} catch (SQLException e) {
-			Logger.error(HibernateUtil.class,e.getMessage(),e);
-			throw new DotDataException(e.getMessage(),e);
-		}
-		return startTransaction;
-    }
-
-	public static void flush()  throws DotHibernateException{
-		try{
-			Session session = getSession();
-			session.flush();
-		}catch (Exception e) {
-			throw new DotHibernateException("Unable to flush Hibernate Session ", e);
-		}
-	}
-
-	public static void sessionCleanupAndRollback()  throws DotHibernateException{
-		syncCommitListeners.get().clear();
-		asyncCommitListeners.get().clear();
-		Logger.debug(HibernateUtil.class, "sessionCleanupAndRollback");
-		Session session = getSession();
-		session.clear();
-
-		try {
-			session.connection().rollback();
-			session.connection().setAutoCommit(true);
-		} catch (Exception ex) {
-			Logger.debug(HibernateUtil.class, "---------- DotHibernate: error on rollbackTransaction ---------------",
-					ex);
-			Logger.error(HibernateUtil.class, "---------- DotHibernate: error on rollbackTransaction ---------------\n"+ ex);
-			// throw new DotRuntimeException(ex.toString());
-		}
-
-		try {
-			DbConnectionFactory.closeConnection();
-			session.close();
-			session = null;
-			sessionHolder.set(null);
-		} catch (Exception ex) {
-			Logger.debug(HibernateUtil.class, "---------- DotHibernate: error on rollbackTransaction ---------------",
-					ex);
-			Logger.error(HibernateUtil.class, "---------- DotHibernate: error on rollbackTransaction ---------------\n"+ ex);
-			// throw new DotRuntimeException(ex.toString());
-		}
-
-		if(rollbackListeners.get().size()>0) {
-            List<Runnable> r = new ArrayList<>(rollbackListeners.get());
-            rollbackListeners.get().clear();
-            for(Runnable runnable :r){
-            	runnable.run();
-            }
-        }
-	}
-
-    public static Savepoint setSavepoint() throws DotHibernateException {
-    	Connection conn;
-		try {
-			conn = getSession().connection();
-			if(!conn.getAutoCommit())
-				return conn.setSavepoint();
-			return null;
-		} catch (HibernateException e) {
-			throw new DotHibernateException(e.getMessage(), e);
-		} catch (SQLException e) {
-			throw new DotHibernateException(e.getMessage(), e);
-		}
-    }
-
-	public static void rollbackSavepoint(Savepoint savepoint) throws DotHibernateException {
-
-		try {
-			getSession().connection().rollback(savepoint);
-		} catch (HibernateException e) {
-			throw new DotHibernateException(e.getMessage(), e);
-		} catch (SQLException e) {
-			throw new DotHibernateException(e.getMessage(), e);
-		}
-
-	}
-
-	public static void saveWithPrimaryKey(Object obj, Serializable id)  throws DotHibernateException{
-		try{
-			Session session = getSession();
-			session.save(obj, id);
-		}catch (Exception e) {
-			throw new DotHibernateException("Unable to save Object with primary key " + id + " to Hibernate Session ", e);
-		}try{
-			Session session = getSession();
-			session.flush();
-		}catch (Exception e) {
-			throw new DotHibernateException("Unable to flush Hibernate Session ", e);
-		}
-	}
-
-    public void setDate(java.util.Date g) {
-        query.setDate(t, g);
-        t++;
-    }
-
-    public static void evict(Object obj) throws DotHibernateException{
-        Session session = getSession();
-        try {
-            session.evict(obj);
-        } catch (HibernateException e) {
-        	throw new DotHibernateException("Unable to evict from Hibernate Session ", e);
-        }
-    }
-
-    private static boolean asyncReindexCommitListeners() {
-		return Config.getBooleanProperty("ASYNC_REINDEX_COMMIT_LISTENERS", true);
-	}
-
-	private static boolean asyncCommitListeners() {
-		return Config.getBooleanProperty("ASYNC_COMMIT_LISTENERS", true);
-	}
-
-}
+package com.dotmarketing.db;
+
+import com.dotcms.concurrent.DotConcurrentFactory;
+import com.dotcms.repackage.net.sf.hibernate.*;
+import com.dotcms.repackage.net.sf.hibernate.cfg.Configuration;
+import com.dotcms.repackage.net.sf.hibernate.cfg.Mappings;
+import com.dotcms.repackage.net.sf.hibernate.type.Type;
+import com.dotmarketing.business.APILocator;
+import com.dotmarketing.exception.DotDataException;
+import com.dotmarketing.exception.DotHibernateException;
+import com.dotmarketing.exception.DotRuntimeException;
+import com.dotmarketing.plugin.business.PluginAPI;
+import com.dotmarketing.util.Config;
+import com.dotmarketing.util.Logger;
+import com.dotmarketing.util.UUIDGenerator;
+import com.dotmarketing.util.WebKeys;
+import com.google.common.annotations.VisibleForTesting;
+
+import java.io.*;
+import java.sql.Connection;
+import java.sql.SQLException;
+import java.sql.Savepoint;
+import java.util.*;
+import java.util.jar.JarEntry;
+import java.util.jar.JarFile;
+
+/**
+ * This class provides a great number of utility methods that allow developers to interact with
+ * the underlying data source in dotCMS. Without regards to using the legacy Hibernate queries or
+ * the new {@link com.dotmarketing.common.db.DotConnect} class, developers can manage
+ * database transactions, connections, commit listeners, and many other configuration settings.
+ *
+ * @author will & david (2005)
+ */
+public class HibernateUtil {
+	private static String dialect;
+	private static SessionFactory sessionFactory;
+
+	private static ThreadLocal sessionHolder = new ThreadLocal();
+
+	private Class thisClass;
+
+	private Query query;
+
+	private int maxResults;
+
+	private int firstResult;
+
+	private int t;
+
+	private static Mappings mappings;
+
+	private static final boolean useCache = true;
+	
+	public HibernateUtil(SessionFactory sessionFac){
+		this.sessionFactory = sessionFac;
+	}
+
+	public enum TransactionListenerStatus {
+		ENABLED, DISABLED;
+	}
+
+	public static final String addToIndex="-add-to-index";
+	public static final String removeFromIndex="-remove-from-index";
+
+	/**
+	 * Status for listeners of thread-local -based transactions. This allows to control whether listeners are appended or not (ENABLED by default)
+	 */
+	private static final ThreadLocal< TransactionListenerStatus > listenersStatus = new ThreadLocal< TransactionListenerStatus >(){
+        protected TransactionListenerStatus initialValue() {
+            return TransactionListenerStatus.ENABLED;
+        }
+    };
+
+	private static final ThreadLocal<Boolean> asyncCommitListenersFinalization = ThreadLocal.withInitial(()->true);
+
+	@VisibleForTesting
+	static final ThreadLocal<Map<String, Runnable>> asyncCommitListeners = ThreadLocal
+			.withInitial(LinkedHashMap::new);
+
+	@VisibleForTesting
+	static final ThreadLocal<Map<String, Runnable>> syncCommitListeners = ThreadLocal
+			.withInitial(LinkedHashMap::new);
+
+	private static final ThreadLocal< List<Runnable> > rollbackListeners= ThreadLocal
+			.withInitial(ArrayList::new);
+
+	public HibernateUtil(Class c) {
+		setClass(c);
+	}
+
+	public HibernateUtil() {
+	}
+
+	public void setClass(Class c) {
+		thisClass = c;
+	}
+
+	public static String getTableName(Class c) {
+
+		return mappings.getClass(c).getTable().getName();
+	}
+
+	public static String getDialect() throws DotHibernateException{
+		if (sessionFactory == null) {
+			buildSessionFactory();
+		}
+		return dialect;
+	}
+	public int getCount() throws DotHibernateException {
+		try{
+			getSession();
+			int i = 0;
+			if (maxResults > 0) {
+				query.setMaxResults(maxResults);
+			}
+			if (firstResult > 0) {
+				query.setFirstResult(firstResult);
+			}
+			i = ((Integer) query.list().iterator().next()).intValue();
+			return i;
+		}catch (Exception e) {
+			throw new DotHibernateException("Unable to get count ", e);
+		}
+	}
+
+	public void setFirstResult(int firstResult) {
+		this.firstResult = firstResult;
+	}
+
+	public void setMaxResults(int g) {
+		this.maxResults = g;
+	}
+
+	public void setParam(long g) {
+		query.setLong(t, g);
+		t++;
+	}
+
+	public void setParam(Long g) {
+		query.setLong(t, g);
+		t++;
+	}
+
+	public void setParam(String g) {
+		query.setString(t, g);
+		t++;
+	}
+
+	public void setParam(int g) {
+		query.setInteger(t, g);
+		t++;
+	}
+
+	public void setParam(Integer g) {
+		query.setInteger(t, g);
+		t++;
+	}
+
+	public void setParam(java.util.Date g) {
+		query.setTimestamp(t, g);
+		t++;
+	}
+
+	public void setParam(boolean g) {
+		query.setBoolean(t, g);
+		t++;
+	}
+
+	public void setParam(Boolean g) {
+		query.setBoolean(t, g);
+		t++;
+	}
+
+	public void setParam(double g) {
+		query.setDouble(t, g);
+		t++;
+	}
+
+	public void setParam(Double g) {
+		query.setDouble(t, g);
+		t++;
+	}
+
+	public void setParam(float g) {
+		query.setFloat(t, g);
+		t++;
+	}
+
+	public void setParam(Float g) {
+		query.setFloat(t, g);
+		t++;
+	}
+
+	public void setParam(Object g) {
+		query.setEntity(t, g);
+		t++;
+	}
+
+	public void setQuery(String x) throws DotHibernateException{
+		try{
+			Session session = getSession();
+			query = session.createQuery(x);
+			query.setCacheable(useCache);
+		}catch(Exception ex){
+			throw new DotHibernateException("Error setting Query",ex);
+		}
+	}
+
+	public void setSQLQuery(String x) throws DotHibernateException{
+		try{
+		Session session = getSession();
+			query = session.createSQLQuery(x, getTableName(thisClass), thisClass);
+			query.setCacheable(useCache);
+		}catch (Exception e) {
+			throw new DotHibernateException("Error setting SQLQuery ", e);
+		}
+	}
+
+	/*
+	 * hibernate delete object
+	 */
+	public static void delete(Object obj) throws DotHibernateException {
+		try{
+			Session session = getSession();
+			session.delete(obj);
+			session.flush();
+		}catch (Exception e) {
+			throw new DotHibernateException("Error deleting object " + e.getMessage(), e);
+		}
+	}
+
+	/**
+	 * Do a query, settings the parameters (if exists) and return a unique result
+	 * @param clazz
+	 * @param query
+	 * @param parameters
+	 * @param <T>
+	 * @return
+	 * @throws DotHibernateException
+	 * @throws HibernateException
+	 */
+	public static <T> T load(final Class<T> clazz, final String query,
+							 final Object ...parameters) throws DotHibernateException {
+
+		T result = null;
+		int index = 0;
+		Query hibernateQuery = null;
+
+		try {
+
+			hibernateQuery = getSession().createQuery(query).setCacheable(useCache);
+
+			for (Object parameter : parameters) {
+				hibernateQuery.setParameter(index++, parameter);
+			}
+
+			result         = (T)hibernateQuery.list().get(0);
+			hibernateQuery = null;
+		} catch (java.lang.IndexOutOfBoundsException iob) {
+			// if no object is found in db, return an new Object
+			try {
+				result = clazz.newInstance();
+			} catch (Exception ex) {
+				Logger.error(HibernateUtil.class, hibernateQuery.getQueryString(), ex);
+				throw new DotRuntimeException(ex.toString());
+			}
+		} catch ( ObjectNotFoundException e ) {
+			Logger.warn(HibernateUtil.class, "---------- DotHibernate: can't load- no results from query---------------", e);
+			try {
+				result = clazz.newInstance();
+			} catch (Exception ee) {
+				Logger.error(HibernateUtil.class, "---------- DotHibernate: can't load- thisClass.newInstance()---------------", e);
+				throw new DotRuntimeException(e.toString());
+			}
+		} catch ( Exception e ) {
+			throw new DotRuntimeException( e.getMessage(), e );
+		}
+
+		return result;
+	}
+
+	/*
+	 * hibernate delete object
+	 */
+	public static void delete(String sql) throws DotHibernateException {
+		try{
+			Session session = getSession();
+			session.delete(sql);
+		}catch (Exception e) {
+			throw new DotHibernateException("Error deleteing SQL " + e.getMessage(), e);
+		}
+	}
+
+	public static java.util.List find(String x)  throws DotHibernateException{
+		try{
+			Session session = getSession();
+			return (ArrayList) session.find(x);
+		}catch (Exception e) {
+			throw new DotHibernateException("Error executing a find on Hibernate Session " + e.getMessage(), e);
+		}
+	}
+
+    public static Object load(Class c, Serializable key)  throws DotHibernateException{
+    	Session session = getSession();
+    	
+    	try{
+            return (Object) session.load(c, key);
+		}catch (Exception e) {
+			try
+			{
+				/*
+				 * DOTCMS-1398
+				 * when we try to find an object that doesn't exist the session become "dirty" cause:
+				 *
+				 * "Like all Hibernate exceptions, this exception is considered unrecoverable."
+				 *  http://hibernate.bluemars.net/hib_docs/v3/api/org/hibernate/ObjectNotFoundException.html
+				 *
+				 *  and we have to close the session, cause it can't be used anymore.
+				 */
+				session.close();
+			}
+			catch(Exception ex)
+			{
+				Logger.debug(HibernateUtil.class,ex.toString());
+			}
+			throw new DotHibernateException("Error loading object from Hibernate Session ", e);
+		}
+    }
+
+	/*
+	 * hibernate RecipientList object
+	 */
+	public List list() throws DotHibernateException{
+		try{
+			getSession();
+			if (maxResults > 0) {
+				query.setMaxResults(maxResults);
+			}
+			if (firstResult > 0) {
+				query.setFirstResult(firstResult);
+			}
+			long before = System.currentTimeMillis();
+			java.util.List l = query.list();
+			long after = System.currentTimeMillis();
+			if(((after - before) / 1000) > 20) {
+				String[] paramsA = query.getNamedParameters();
+				String params = "";
+				for(String s : paramsA)
+					params = s + ", ";
+				Logger.warn(this, "Too slow query sql: " + query.getQueryString() + " " + params);
+			}
+			return l;
+        } catch ( ObjectNotFoundException e ) {
+            Logger.warn(this, "---------- DotHibernate: error on list ---------------", e);
+			/*Ozzy i comment this because see DOTCMS-206. it have nonsence to make a rollback
+			 * when we are doing a search and the object is not found. this make some other operation
+			 * to rollback when this is not required
+			 **/
+			//handleSessionException();
+			// throw new DotRuntimeException(e.toString());
+			return new java.util.ArrayList();
+        } catch ( Exception e ) {
+            throw new DotRuntimeException( e.getMessage(), e );
+        }
+    }
+
+	public Object load(long id)throws DotHibernateException {
+		Session session = getSession();
+
+		if (id == 0) {
+			try {
+				return thisClass.newInstance();
+			} catch (Exception e) {
+				throw new DotRuntimeException(e.toString());
+			}
+		}
+
+		try {
+			return session.load(thisClass, new Long(id));
+        } catch ( ObjectNotFoundException e ) {
+            Logger.debug(this, "---------- DotHibernate: error on load ---------------", e);
+			/*Ozzy i comment this because see DOTCMS-206. it have nonsence to make a rollback
+			 * when we are doing a search and the object is not found. this make some other operation
+			 * to rollback when this is not required
+			 **/
+			//handleSessionException();
+
+			// if no object is found in db, return an new Object
+			try {
+				return thisClass.newInstance();
+			} catch (Exception ex) {
+				throw new DotRuntimeException(e.toString());
+			}
+		} catch ( Exception e ) {
+            throw new DotRuntimeException( e.getMessage(), e );
+        }
+	}
+
+	/**
+	 * Will return null if object not found
+	 * @param id
+	 * @return
+	 * @throws DotHibernateException
+	 */
+	public Object load(String id) throws DotHibernateException{
+		Session session = getSession();
+
+		if (id == null) {
+			try {
+				return thisClass.newInstance();
+			} catch (Exception e) {
+				throw new DotRuntimeException(e.toString());
+			}
+		}
+
+		try {
+			return session.load(thisClass, id);
+        } catch ( ObjectNotFoundException e ) {
+            Logger.debug(this, "---------- DotHibernate: error on load ---------------", e);
+
+			/*Ozzy i comment this because see DOTCMS-206. it have nonsence to make a rollback
+			 * when we are doing a search and the object is not found. this make some other operation
+			 * to rollback when this is not required
+			 **/
+			//handleSessionException();
+
+			// if no object is found in db, return an new Object
+			try {
+				return thisClass.newInstance();
+			} catch (Exception ex) {
+				throw new DotRuntimeException(e.toString());
+			}
+		} catch ( Exception e ) {
+            throw new DotRuntimeException( e.getMessage(), e );
+        }
+	}
+
+	public Object get(long id)throws DotHibernateException {
+		try{
+			Session session = getSession();
+			if (id == 0) {
+				return thisClass.newInstance();
+			}
+				return session.get(thisClass, new Long(id));
+		}catch (Exception e) {
+			throw new DotHibernateException("Unable to get Object with id " + id + " from Hibernate Session ", e);
+		}
+	}
+
+	public Object get(String id) throws DotHibernateException{
+		try{
+			Session session = getSession();
+			if (id == null)
+				return thisClass.newInstance();
+			return session.get(thisClass, id);
+		}catch (Exception e) {
+			throw new DotHibernateException("Unable to get Object with id " + id + " from Hibernate Session ", e);
+		}
+	}
+
+	/**
+	 *
+	 * @return The object loaded from the query or null if no object matches the query
+	 * @throws DotHibernateException
+	 */
+	public Object load() throws DotHibernateException{
+		getSession();
+		Object obj;
+
+		try {
+			if (maxResults > 0) {
+				query.setMaxResults(maxResults);
+			}
+
+			List l = (java.util.List) query.list();
+			obj = l.get(0);
+			query = null;
+		} catch (java.lang.IndexOutOfBoundsException iob) {
+			// if no object is found in db, return an new Object
+			try {
+				obj = thisClass.newInstance();
+			} catch (Exception ex) {
+				Logger.error(this, query.getQueryString(), ex);
+				throw new DotRuntimeException(ex.toString());
+			}
+        } catch ( ObjectNotFoundException e ) {
+            Logger.warn(this, "---------- DotHibernate: can't load- no results from query---------------", e);
+			/*Ozzy i comment this because see DOTCMS-206. it have nonsence to make a rollback
+			 * when we are doing a search and the object is not found. this make some other operation
+			 * to rollback when this is not required
+			 **/
+			//handleSessionException();
+
+			try {
+				obj = thisClass.newInstance();
+			} catch (Exception ee) {
+				Logger.error(this, "---------- DotHibernate: can't load- thisClass.newInstance()---------------", e);
+				throw new DotRuntimeException(e.toString());
+			}
+		} catch ( Exception e ) {
+            throw new DotRuntimeException( e.getMessage(), e );
+        }
+
+		return obj;
+	}
+
+	public String getQuery() throws DotHibernateException {
+		try{
+		StringBuffer sb = new StringBuffer(this.query.getQueryString() + "\n");
+			for (int i = 0; i < this.query.getNamedParameters().length; i++) {
+				sb.append("param " + i + " = " + query.getNamedParameters()[i]);
+			}
+
+		return sb.toString();
+		}catch (Exception e) {
+			throw new DotHibernateException("Unable to set Query ", e);
+		}
+	}
+
+	public static void save(Object obj)  throws DotHibernateException{
+		try{
+		    forceDirtyObject.set(obj);
+			Session session = getSession();
+			session.save(obj);
+			session.flush();
+		}catch (Exception e) {
+			throw new DotHibernateException("Unable to save Object to Hibernate Session ", e);
+		}
+		finally {
+            forceDirtyObject.remove();
+        }
+	}
+
+	public static void saveOrUpdate(Object obj)  throws DotHibernateException{
+		try{
+		    forceDirtyObject.set(obj);
+			Session session = getSession();
+			session.saveOrUpdate(obj);
+			session.flush();
+		}catch (Exception e) {
+			throw new DotHibernateException("Unable to save/update Object to Hibernate Session ", e);
+		}
+		finally {
+		    forceDirtyObject.remove();
+		}
+	}
+
+	/**
+	 * Merge is pretty similar to saveOrUpdate method, but specially util for add/update detached objects (objects that are not longer in the current session or
+	 * objects that were loaded from JDBC)
+	 * @param obj Object
+	 * @throws DotHibernateException
+	 */
+	public static void merge(final Object obj)  throws DotHibernateException{
+		try{
+			forceDirtyObject.set(obj);
+			Session session = getSession();
+			session.saveOrUpdateCopy(obj);
+			session.flush();
+		}catch (Exception e) {
+			throw new DotHibernateException("Unable to merge Object to Hibernate Session ", e);
+		}
+		finally {
+			forceDirtyObject.remove();
+		}
+	}
+
+	public static void update(Object obj)  throws DotHibernateException{
+		try{
+		    forceDirtyObject.set(obj);
+			Session session = getSession();
+			session.update(obj);
+			session.flush();
+		}catch (Exception e) {
+			throw new DotHibernateException("Unable to update Object to Hibernate Session ", e);
+		}
+		finally {
+            forceDirtyObject.remove();
+        }
+	}
+
+	// Session management methods
+
+	protected static ThreadLocal forceDirtyObject=new ThreadLocal();
+
+	protected static class NoDirtyFlushInterceptor implements Interceptor {
+
+        protected final static int[] EMPTY=new int[0];
+
+        public int[] findDirty(Object entity, Serializable id, Object[] currentState, Object[] previousState, String[] propertyNames,Type[] types) {
+            if(forceDirtyObject.get() == entity)
+                return null;
+            else
+                return EMPTY;
+        }
+
+        public Object instantiate(Class entityClass, Serializable id) throws CallbackException { return null; }
+        public Boolean isUnsaved(Object arg0) { return null; }
+        public void onDelete(Object arg0, Serializable arg1, Object[] arg2, String[] arg3, Type[] arg4) throws CallbackException { }
+        public boolean onFlushDirty(Object arg0, Serializable arg1,Object[] arg2, Object[] arg3, String[] arg4, Type[] arg5) throws CallbackException { return false; }
+        public boolean onLoad(Object arg0, Serializable arg1, Object[] arg2,String[] arg3, Type[] arg4) throws CallbackException { return false; }
+        public boolean onSave(Object arg0, Serializable arg1, Object[] arg2, String[] arg3, Type[] arg4) throws CallbackException { return false; }
+        public void postFlush(Iterator arg0) throws CallbackException { }
+        public void preFlush(Iterator arg0) throws CallbackException { }
+    }
+
+	private static void buildSessionFactory() throws DotHibernateException{
+		long start = System.currentTimeMillis();
+		try {
+			// Initialize the Hibernate environment
+			/*
+			################################
+			##
+			##	USE THE FILE hibernate.cfg.xml to point to mapping files
+			##
+			#################################
+			*/
+			Configuration cfg = new Configuration().configure();
+			cfg.setProperty("hibernate.cache.provider_class", "com.dotmarketing.db.NoCacheProvider");
+			
+
+			if (DbConnectionFactory.isMySql()) {
+				//http://jira.dotmarketing.net/browse/DOTCMS-4937
+				cfg.setNamingStrategy(new LowercaseNamingStrategy());
+				cfg.addResource("com/dotmarketing/beans/DotCMSId.hbm.xml");
+				cfg.addResource("com/dotmarketing/beans/DotCMSId_NOSQLGEN.hbm.xml");
+				getPluginsHBM("Id",cfg);
+				cfg.setProperty("hibernate.dialect", "com.dotcms.repackage.net.sf.hibernate.dialect.MySQLDialect");
+			} else if (DbConnectionFactory.isPostgres()) {
+				cfg.addResource("com/dotmarketing/beans/DotCMSSeq.hbm.xml");
+				cfg.addResource("com/dotmarketing/beans/DotCMSSeq_NOSQLGEN.hbm.xml");
+				getPluginsHBM("Seq",cfg);
+				cfg.setProperty("hibernate.dialect", "com.dotcms.repackage.net.sf.hibernate.dialect.PostgreSQLDialect");
+			} else if (DbConnectionFactory.isMsSql()) {
+				cfg.addResource("com/dotmarketing/beans/DotCMSId.hbm.xml");
+				cfg.addResource("com/dotmarketing/beans/DotCMSId_NOSQLGEN.hbm.xml");
+				getPluginsHBM("Id",cfg);
+				cfg.setProperty("hibernate.dialect", "com.dotcms.repackage.net.sf.hibernate.dialect.SQLServerDialect");
+			} else if (DbConnectionFactory.isOracle()) {
+				cfg.addResource("com/dotmarketing/beans/DotCMSSeq.hbm.xml");
+				cfg.addResource("com/dotmarketing/beans/DotCMSSeq_NOSQLGEN.hbm.xml");
+				getPluginsHBM("Seq",cfg);
+				cfg.setProperty("hibernate.dialect", "com.dotcms.repackage.net.sf.hibernate.dialect.OracleDialect");
+			} else if (DbConnectionFactory.isH2()) {
+			    cfg.addResource("com/dotmarketing/beans/DotCMSId.hbm.xml");
+                cfg.addResource("com/dotmarketing/beans/DotCMSId_NOSQLGEN.hbm.xml");
+                getPluginsHBM("Id",cfg);
+                cfg.setProperty("hibernate.dialect", "com.dotcms.repackage.net.sf.hibernate.dialect.HSQLDialect");
+			}
+
+			cfg.setInterceptor(new NoDirtyFlushInterceptor());
+
+			mappings = cfg.createMappings();
+			
+			sessionFactory = cfg.buildSessionFactory();
+			dialect = cfg.getProperty("hibernate.dialect");
+			System.setProperty(WebKeys.DOTCMS_STARTUP_TIME_DB, String.valueOf(System.currentTimeMillis() - start));
+			
+		}catch (Exception e) {
+			throw new DotHibernateException("Unable to build Session Factory ", e);
+		}
+	}
+
+
+
+	private static void getPluginsHBM(String type,Configuration cfg) {
+		Logger.debug(HibernateUtil.class, "Loading Hibernate Mappings from plugins ");
+		PluginAPI pAPI=APILocator.getPluginAPI();
+
+		File pluginDir=pAPI.getPluginJarDir();
+		if (pluginDir==null) {
+		return;
+		}
+		File[] plugins=pluginDir.listFiles(new FilenameFilter(){
+
+			public boolean accept(File dir, String name) {
+				if (name.startsWith("plugin-") && name.endsWith(".jar")) {
+					return true;
+				}
+				return false;
+			}
+
+		});
+		for (File plugin:plugins) {
+			try {
+				JarFile jar = new JarFile(plugin);
+				JarEntry entry=jar.getJarEntry("conf/DotCMS"+type+".hbm.xml");
+				if (entry!=null) {
+					InputStream in = new BufferedInputStream(jar.getInputStream(entry));
+					StringBuffer out = new StringBuffer();
+					byte[] b = new byte[4096];
+					for (int n; (n = in.read(b)) != -1;) {
+				        out.append(new String(b, 0, n));
+				    }
+					Logger.debug(HibernateUtil.class, "Loading Hibernate Mapping from: " + plugin.getName());
+					cfg.addXML(out.toString());
+				}
+			} catch (IOException e) {
+				Logger.debug(HibernateUtil.class,"IOException: " + e.getMessage(),e);
+			} catch (MappingException e) {
+				Logger.debug(HibernateUtil.class,"MappingException: " + e.getMessage(),e);
+			}
+		}
+		Logger.debug(HibernateUtil.class, "Done loading Hibernate Mappings from plugins ");
+	}
+
+
+	/**
+	 * Attempts to find a session associated with the Thread. If there isn't a
+	 * session, it will create one.
+	 */
+	public static Session getSession() throws DotHibernateException{
+		try{
+			if (sessionFactory == null) {
+				buildSessionFactory();
+			}
+			Session session = (Session) sessionHolder.get();
+
+			if (session == null) {
+					session = sessionFactory.openSession(DbConnectionFactory.getConnection());
+			} else {
+				try {
+					if (session.connection().isClosed()) {
+                        try {
+                            session.close();
+                        } catch (HibernateException e1) {
+                            Logger.error(HibernateUtil.class,e1.getMessage(),e1);
+                        }
+                        session = null;
+						session = sessionFactory.openSession(DbConnectionFactory.getConnection());
+					}
+    			} catch (Exception e) {
+    	        	try {
+    	        		session.close();
+    				}
+    				catch (Exception ex) {
+    					Logger.error(HibernateUtil.class,e.getMessage() );
+    		        	Logger.debug(HibernateUtil.class,e.getMessage(),e);
+    				}
+    				session = null;
+    				try{
+    					session = sessionFactory.openSession(DbConnectionFactory.getConnection());
+
+    				}
+    				catch (Exception ex) {
+    					Logger.error(HibernateUtil.class,ex.getMessage() );
+    		        	Logger.debug(HibernateUtil.class,ex.getMessage(),ex);
+    				}
+            	}
+			}
+			sessionHolder.set(session);
+			session.setFlushMode(FlushMode.NEVER);
+			return session;
+		}catch (Exception e) {
+			throw new DotHibernateException("Unable to get Hibernate Session ", e);
+		}
+	}
+
+	/**
+	 * Returns the listeners status currently associated to the thread-local -based transaction (ENABLED by default)
+	 */
+	public static TransactionListenerStatus getTransactionListenersStatus() {
+		return listenersStatus.get();
+	}
+	/**
+	 * Allows to override the status of the listeners associated to the current thread-local -based transaction (DISABLED if overriden)
+	 * When using TransactionListenerStatus.DISABLED, client code should be aware of controlling the operations that are suppossed to be done by listeners
+	 * @param status TransactionListenerStatus
+	 */
+	public static void setTransactionListenersStatus(TransactionListenerStatus status) {
+		listenersStatus.set(status);
+	}
+
+	public static boolean getAsyncCommitListenersFinalization() {
+		return asyncCommitListenersFinalization.get();
+	}
+
+	public static void setAsyncCommitListenersFinalization(boolean finalizeAsync) {
+		asyncCommitListenersFinalization.set(finalizeAsync);
+	}
+
+	/**
+	 * Adds a commit listener to the current database transaction/session. There are several
+	 * types of commit listeners, namely:
+	 * <ul>
+	 * <li>{@link DotSyncRunnable}</li>
+	 * <li>{@link DotAsyncRunnable}</li>
+	 * <li>{@link FlushCacheRunnable}</li>
+	 * <li>{@link ReindexRunnable}</li>
+	 * <li>Among others.</li>
+	 * </ul>
+	 * Commit listeners allow developers to execute code after a transaction has been committed
+	 * or the session has ended.
+	 *
+	 * @param listener The commit listener wrapped as a {@link Runnable} object.
+	 *
+	 * @throws DotHibernateException An error occurred when registering the commit listener.
+	 */
+	public static void addCommitListener(final Runnable listener) throws DotHibernateException {
+	    addCommitListener(UUIDGenerator.generateUuid(),listener);
+	}
+
+	/**
+	 * Allows you to add an asynchronous commit listener to the current database
+	 * session/transaction. This means that the current flow of the application will take care of
+	 * running the specified commit listener. This is particularly useful when you need to keep
+	 * database objects that were created during the database transaction.
+	 * <p>For example, if you created a temporary table that your commit listener needs to access,
+	 * you will definitely need to create a synchronous listener for it to be able to access the
+	 * such a table as temporary tables are only available for the duration of the transaction or
+	 * the session. With synchronous commit listeners, dotCMS will use the its main execution thread
+	 * to call the listener; therefore, it can access the same database connection and see the
+	 * temporary table.</p>
+	 *
+	 * @param runnable The commit listener wrapped as a {@link Runnable} object.
+	 *
+	 * @throws DotHibernateException An error occurred when registering the commit listener.
+	 */
+	public static void addSyncCommitListener(final Runnable runnable) throws
+			DotHibernateException {
+		addCommitListener(new DotSyncRunnable(runnable));
+	}
+
+	/**
+	 * Allows you to create an asynchronous commit listener, which represents code that will be
+	 * called after a database transaction has been committed or the session has been closed.
+	 * This type of listener will be spawned in a new thread. This way, the main dotCMS main thread
+	 * can move on.
+	 */
+	public static class DotAsyncRunnable implements Runnable {
+
+		private final Runnable runnable;
+		private final int      order;
+
+		public DotAsyncRunnable(final Runnable runnable) {
+			this(runnable, 0);
+		}
+
+		public DotAsyncRunnable(final Runnable runnable, final int order) {
+			this.runnable = runnable;
+			this.order    = order;
+		}
+
+		@Override
+		public void run() {
+			runnable.run();
+		}
+
+		public Runnable getRunnable() {
+			return runnable;
+		}
+
+		public int getOrder() {
+			return order;
+		}
+	}
+
+	/**
+	 * Allows you to create a synchronous commit listener, which represents code that will be
+	 * called after a database transaction has been committed or the session has been closed.
+	 * Synchronous listeners will NOT RUN ON A NEW THREAD, they will use the main dotCMS thread.
+	 */
+	public static class DotSyncRunnable implements Runnable {
+
+		private final Runnable runnable;
+		private final int      order;
+
+		public DotSyncRunnable(final Runnable runnable) {
+			this(runnable, 0);
+		}
+		public DotSyncRunnable(final Runnable runnable, final int order) {
+
+			this.runnable = runnable;
+			this.order    = order;
+		}
+
+		@Override
+		public void run() {
+			runnable.run();
+		}
+
+		public Runnable getRunnable() {
+			return runnable;
+		}
+
+		public int getOrder() {
+			return order;
+		}
+	}
+
+
+
+	/**
+	 * Adds a commit listener to the current database transaction/session. There are several
+	 * types of commit listeners, namely:
+	 * <ul>
+	 * <li>{@link DotSyncRunnable}</li>
+	 * <li>{@link DotAsyncRunnable}</li>
+	 * <li>{@link FlushCacheRunnable}</li>
+	 * <li>{@link ReindexRunnable}</li>
+	 * <li>Among others.</li>
+	 * </ul>
+	 * Commit listeners allow developers to execute code after a transaction has been committed
+	 * or the session has ended. For listeners that are not instances of {@link DotSyncRunnable}
+	 * or {@link DotAsyncRunnable} a configuration property called {@code
+	 * REINDEX_ON_SAVE_IN_SEPARATE_THREAD} determines whether listeners are executed in a
+	 * separate thread, or in the same dotCMS thread. By default, they run in a brand new thread.
+	 *
+	 * @param tag      A unique ID for the specified listener.
+	 * @param listener The commit listener wrapped as a {@link Runnable} object.
+	 *
+	 * @throws DotHibernateException An error occurred when registering the commit listener.
+	 */
+	public static void addCommitListener(final String tag, final Runnable listener) throws
+			DotHibernateException {
+		if (getTransactionListenersStatus() != TransactionListenerStatus.DISABLED) {
+			try {
+				if(getSession().connection().getAutoCommit()) {
+					listener.run();
+				} else {
+
+					if(listener instanceof ReindexRunnable && asyncReindexCommitListeners()) {
+						asyncCommitListeners.get().put(tag, listener);
+					} else if(listener instanceof ReindexRunnable) {
+						syncCommitListeners.get().put(tag, listener);
+					} else if (listener instanceof DotSyncRunnable) {
+						syncCommitListeners.get().put(tag, listener);
+					} else {
+						if (getAsyncCommitListenersFinalization() && asyncCommitListeners()) {
+							asyncCommitListeners.get().put(tag, listener);
+						} else {
+							syncCommitListeners.get().put(tag, listener);
+						}
+					}
+				}
+			} catch(Exception ex) {
+				throw new DotHibernateException(ex.getMessage(),ex);
+			}
+		}
+	}
+
+	public static void addRollbackListener(Runnable listener) throws DotHibernateException{
+		if (getTransactionListenersStatus() != TransactionListenerStatus.DISABLED) {
+	        try {
+	            if(getSession().connection().getAutoCommit())
+	                listener.run();
+	            else
+	                rollbackListeners.get().add(listener);
+	        }
+	        catch(Exception ex) {
+	            throw new DotHibernateException(ex.getMessage(),ex);
+	        }
+		}
+    }
+
+	public static void closeSessionSilently() {
+
+		try {
+			closeSession();
+		} catch (DotHibernateException e) {
+
+		}
+	}
+
+	public static void closeSession()  throws DotHibernateException{
+		try{
+			// if there is nothing to close
+			if (null == sessionHolder.get()){
+				return;
+			}
+			Session session = getSession();
+
+			if (null != session) {
+				session.flush();
+				if (!session.connection().getAutoCommit()) {
+					Logger.debug(HibernateUtil.class, "Closing session. Commiting changes!");
+					session.connection().commit();
+					session.connection().setAutoCommit(true);
+					if (!syncCommitListeners.get().isEmpty() || !asyncCommitListeners.get().isEmpty()) {
+						finalizeCommitListeners();
+					}
+				}
+				DbConnectionFactory.closeConnection();
+				session.close();
+				session = null;
+				sessionHolder.set(null);
+			}
+		}catch (Exception e) {
+			Logger.error(HibernateUtil.class, e.getMessage(), e);
+			throw new DotHibernateException("Unable to close Hibernate Session ", e);
+		} finally {
+		    syncCommitListeners.get().clear();
+			asyncCommitListeners.get().clear();
+		    rollbackListeners.get().clear();
+		}
+	}
+
+	/**
+	 * Traverses the lists of both synchronous and asynchronous commit listeners and starts them
+	 * up. The asynchronous listeners are executed as separate threads, whereas synchronous
+	 * listeners use the main dotCMS thread to run.
+	 */
+	private static void finalizeCommitListeners() {
+		final List<Runnable> asyncListeners = new ArrayList<>(asyncCommitListeners.get().values());
+		final List<Runnable> syncListeners = new ArrayList<>(syncCommitListeners.get().values());
+		asyncCommitListeners.get().clear();
+		syncCommitListeners.get().clear();
+
+		if (!asyncListeners.isEmpty()) {
+			DotConcurrentFactory.getInstance()
+					.getSubmitter(DotConcurrentFactory.DOT_SYSTEM_THREAD_POOL)
+					.submit(new DotRunnableThread(asyncListeners, true));
+		}
+
+		if (!syncListeners.isEmpty()) {
+			new DotRunnableThread(syncListeners).run();
+		}
+	}
+
+	public static void startTransaction()  throws DotHibernateException{
+		try{
+		/*
+		 * Transactions are now used by default
+		 *
+		 */
+			getSession().connection().setAutoCommit(false);
+			rollbackListeners.get().clear();
+			syncCommitListeners.get().clear();
+			asyncCommitListeners.get().clear();
+			Logger.debug(HibernateUtil.class, "Starting Transaction!");
+		}catch (Exception e) {
+			throw new DotHibernateException("Unable to set AutoCommit to false on Hibernate Session ", e);
+		}
+	}
+
+	/**
+	 * This just commit the transaction and process the listeners.
+	 * @throws DotHibernateException
+	 */
+	public static void commitTransaction()  throws DotHibernateException{
+
+		try{
+			// if there is nothing to close
+			if (null == sessionHolder.get()) {
+				return;
+			}
+			Session session = getSession();
+
+			if (null != session) {
+				session.flush();
+				if (!session.connection().getAutoCommit()) {
+					Logger.debug(HibernateUtil.class, "Closing session. Commiting changes!");
+					session.connection().commit();
+					session.connection().setAutoCommit(true);
+					if (!asyncCommitListeners.get().isEmpty() || !syncCommitListeners.get().isEmpty()) {
+						finalizeCommitListeners();
+					}
+				}
+			}
+		}catch (Exception e) {
+			Logger.error(HibernateUtil.class, e.getMessage(), e);
+			throw new DotHibernateException("Unable to close Hibernate Session ", e);
+		} finally {
+			syncCommitListeners.get().clear();
+			asyncCommitListeners.get().clear();
+			rollbackListeners.get().clear();
+		}
+	}
+
+	/**
+	 * This commit and close the current session, connection
+	 * @return
+	 * @throws DotHibernateException
+	 */
+	public static boolean closeAndCommitTransaction()  throws DotHibernateException{
+		closeSession();
+		return true;
+	}
+
+	public static void rollbackTransaction() throws DotHibernateException {
+
+		sessionCleanupAndRollback();
+
+	}
+
+	public static boolean startLocalTransactionIfNeeded() throws DotDataException{
+    	boolean startTransaction = false;
+
+    	try {
+    		startTransaction = DbConnectionFactory.getConnection().getAutoCommit();
+			if(startTransaction){
+				HibernateUtil.startTransaction();
+			}
+		} catch (SQLException e) {
+			Logger.error(HibernateUtil.class,e.getMessage(),e);
+			throw new DotDataException(e.getMessage(),e);
+		}
+		return startTransaction;
+    }
+
+	public static void flush()  throws DotHibernateException{
+		try{
+			Session session = getSession();
+			session.flush();
+		}catch (Exception e) {
+			throw new DotHibernateException("Unable to flush Hibernate Session ", e);
+		}
+	}
+
+	public static void sessionCleanupAndRollback()  throws DotHibernateException{
+		syncCommitListeners.get().clear();
+		asyncCommitListeners.get().clear();
+		Logger.debug(HibernateUtil.class, "sessionCleanupAndRollback");
+		Session session = getSession();
+		session.clear();
+
+		try {
+			session.connection().rollback();
+			session.connection().setAutoCommit(true);
+		} catch (Exception ex) {
+			Logger.debug(HibernateUtil.class, "---------- DotHibernate: error on rollbackTransaction ---------------",
+					ex);
+			Logger.error(HibernateUtil.class, "---------- DotHibernate: error on rollbackTransaction ---------------\n"+ ex);
+			// throw new DotRuntimeException(ex.toString());
+		}
+
+		try {
+			DbConnectionFactory.closeConnection();
+			session.close();
+			session = null;
+			sessionHolder.set(null);
+		} catch (Exception ex) {
+			Logger.debug(HibernateUtil.class, "---------- DotHibernate: error on rollbackTransaction ---------------",
+					ex);
+			Logger.error(HibernateUtil.class, "---------- DotHibernate: error on rollbackTransaction ---------------\n"+ ex);
+			// throw new DotRuntimeException(ex.toString());
+		}
+
+		if(rollbackListeners.get().size()>0) {
+            List<Runnable> r = new ArrayList<>(rollbackListeners.get());
+            rollbackListeners.get().clear();
+            for(Runnable runnable :r){
+            	runnable.run();
+            }
+        }
+	}
+
+    public static Savepoint setSavepoint() throws DotHibernateException {
+    	Connection conn;
+		try {
+			conn = getSession().connection();
+			if(!conn.getAutoCommit())
+				return conn.setSavepoint();
+			return null;
+		} catch (HibernateException e) {
+			throw new DotHibernateException(e.getMessage(), e);
+		} catch (SQLException e) {
+			throw new DotHibernateException(e.getMessage(), e);
+		}
+    }
+
+	public static void rollbackSavepoint(Savepoint savepoint) throws DotHibernateException {
+
+		try {
+			getSession().connection().rollback(savepoint);
+		} catch (HibernateException e) {
+			throw new DotHibernateException(e.getMessage(), e);
+		} catch (SQLException e) {
+			throw new DotHibernateException(e.getMessage(), e);
+		}
+
+	}
+
+	public static void saveWithPrimaryKey(Object obj, Serializable id)  throws DotHibernateException{
+		try{
+			Session session = getSession();
+			session.save(obj, id);
+		}catch (Exception e) {
+			throw new DotHibernateException("Unable to save Object with primary key " + id + " to Hibernate Session ", e);
+		}try{
+			Session session = getSession();
+			session.flush();
+		}catch (Exception e) {
+			throw new DotHibernateException("Unable to flush Hibernate Session ", e);
+		}
+	}
+
+    public void setDate(java.util.Date g) {
+        query.setDate(t, g);
+        t++;
+    }
+
+    public static void evict(Object obj) throws DotHibernateException{
+        Session session = getSession();
+        try {
+            session.evict(obj);
+        } catch (HibernateException e) {
+        	throw new DotHibernateException("Unable to evict from Hibernate Session ", e);
+        }
+    }
+
+    private static boolean asyncReindexCommitListeners() {
+		return Config.getBooleanProperty("ASYNC_REINDEX_COMMIT_LISTENERS", true);
+	}
+
+	private static boolean asyncCommitListeners() {
+		return Config.getBooleanProperty("ASYNC_COMMIT_LISTENERS", true);
+	}
+
+}