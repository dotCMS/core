<<<<<<< HEAD

package com.dotmarketing.db;

import com.dotmarketing.exception.DotDataException;
=======
package com.dotmarketing.db;

>>>>>>> b85e558f
import com.dotmarketing.exception.DotRuntimeException;
import com.dotmarketing.util.Config;
import com.dotmarketing.util.Constants;
import com.dotmarketing.util.Logger;
<<<<<<< HEAD
import com.dotmarketing.util.StringUtils;
=======
>>>>>>> b85e558f
import com.dotmarketing.util.UtilMethods;
import com.liferay.util.JNDIUtil;

import net.sourceforge.jtds.jdbc.ConnectionJDBC2;

import java.sql.Connection;
import java.sql.DatabaseMetaData;
import java.sql.SQLException;
import java.util.ArrayList;
import java.util.HashMap;
import java.util.Map.Entry;

import javax.naming.Binding;
import javax.naming.Context;
import javax.naming.InitialContext;
import javax.naming.NamingEnumeration;
import javax.naming.NamingException;
import javax.sql.DataSource;

public class DbConnectionFactory {


    protected static final String MYSQL = "MySQL";
    protected static final String POSTGRESQL = "PostgreSQL";
    protected static final String ORACLE = "Oracle";
    protected static final String MSSQL = "Microsoft SQL Server";
    protected static final String H2 = "H2";

<<<<<<< HEAD
    public enum DataBaseType {
        POSTGRES, MySQL, MSSQL, ORACLE, H2;
    }

=======
>>>>>>> b85e558f
    private static String _dbType = null;

    private static final ThreadLocal<HashMap<String, Connection>>
        connectionsHolder =
        new ThreadLocal<HashMap<String, Connection>>();

    public static DataSource getDataSource() {
        try {
            InitialContext ctx = new InitialContext();
            DataSource ds = (DataSource) JNDIUtil.lookup(ctx, Constants.DATABASE_DEFAULT_DATASOURCE);
            return ds;

        } catch (Exception e) {
            Logger.error(DbConnectionFactory.class,
                "---------- DBConnectionFactory: error getting dbconnection " + Constants.DATABASE_DEFAULT_DATASOURCE,
                e);
            throw new DotRuntimeException(e.toString());
        }
    }

    /**
     * This is used to get data source to other database != than the default dotCMS one
     */
    public static DataSource getDataSource(String dataSource) {
        try {
            InitialContext ctx = new InitialContext();
            DataSource ds = (DataSource) JNDIUtil.lookup(ctx, dataSource);
            return ds;

        } catch (Exception e) {
            Logger.error(DbConnectionFactory.class,
                "---------- DBConnectionFactory: error getting dbconnection ---------------" + dataSource, e);
            throw new DotRuntimeException(e.toString());
        }
    }

    /**
     * This method retrieves the default connection to the dotCMS DB
     */
    public static Connection getConnection() {

        try {
            HashMap<String, Connection> connectionsList = (HashMap<String, Connection>) connectionsHolder.get();
            Connection connection = null;

            if (connectionsList == null) {
                connectionsList = new HashMap<String, Connection>();
                connectionsHolder.set(connectionsList);
            }

            connection = connectionsList.get(Constants.DATABASE_DEFAULT_DATASOURCE);

            if (connection == null || connection.isClosed()) {
                DataSource db = getDataSource();
                connection = db.getConnection();
                connectionsList.put(Constants.DATABASE_DEFAULT_DATASOURCE, connection);
                Logger.debug(DbConnectionFactory.class,
                    "Connection opened for thread " + Thread.currentThread().getId() + "-" +
                        Constants.DATABASE_DEFAULT_DATASOURCE);
            }

            // _dbType would only be null until the getDbType was called, then it is static
            if (_dbType != null && MSSQL.equals(getDBType())) {
                connection.setTransactionIsolation(ConnectionJDBC2.TRANSACTION_SNAPSHOT);
            }

            return connection;
        } catch (Exception e) {
            Logger.error(DbConnectionFactory.class, "---------- DBConnectionFactory: error : " + e);
            Logger.debug(DbConnectionFactory.class, "---------- DBConnectionFactory: error ", e);
            throw new DotRuntimeException(e.toString());
        }
    }

    /**
     * Returns if the db is in a transaction - it will not open a db connection
     * if there is not one already open - instead, it will return false
     */
    public static boolean inTransaction() {

        HashMap<String, Connection> connectionsList = (HashMap<String, Connection>) connectionsHolder.get();
        if (connectionsList == null || connectionsList.size() == 0) {
            return false;
        }
        Connection connection = connectionsList.get(Constants.DATABASE_DEFAULT_DATASOURCE);

        try {
            if (connection == null || connection.isClosed()) {
                return false;
            }
            return (!connection.getAutoCommit());
        } catch (SQLException e) {
            Logger.error(DbConnectionFactory.class, "---------- DBConnectionFactory: error : " + e);
            throw new DotRuntimeException(e.toString());

        }

    }


    /**
     * Retrieves the list of all valid dataSources setup in the dotCMS
     */
    @SuppressWarnings("unchecked")
    public static ArrayList<String> getAllDataSources() throws NamingException {
        ArrayList<String> results = new ArrayList<String>();
        Context ctx;

        ctx = (Context) new InitialContext().lookup("java:comp/env");
        NamingEnumeration ne = null;
        try {
            ne = ctx.listBindings("jdbc");
        } catch (NamingException e) {
            ctx = new InitialContext();
            ne = ctx.listBindings("jdbc");
        }
        while (ne.hasMore()) {
            Binding binding = (Binding) ne.next();
            Connection cn = null;
            try {
                DataSource db = (DataSource) ctx.lookup("jdbc/" + binding.getName());
                cn = db.getConnection();
                results.add("jdbc/" + binding.getName());
            } catch (Exception e) {
                Logger.info(DbConnectionFactory.class,
                    "Unable to add " + binding.getName() + " to list of datasources: " + e.getMessage());
            } finally {
                if (cn != null) {
                    try {
                        cn.close();
                    } catch (SQLException e) {
                    }
                }
            }
        }
        return results;
    }

    /**
     * Retrieves a connection to the given dataSource
     */
    public static Connection getConnection(String dataSource) {

        try {
            HashMap<String, Connection> connectionsList = (HashMap<String, Connection>) connectionsHolder.get();
            Connection connection = null;

            if (connectionsList == null) {
                connectionsList = new HashMap<String, Connection>();
                connectionsHolder.set(connectionsList);
            }

            connection = connectionsList.get(dataSource);

            if (connection == null || connection.isClosed()) {
                DataSource db = getDataSource(dataSource);
                Logger.debug(DbConnectionFactory.class,
                    "Opening connection for thread " + Thread.currentThread().getId() + "-" +
                        dataSource + "\n" + UtilMethods.getDotCMSStackTrace());
                connection = db.getConnection();
                connectionsList.put(dataSource, connection);
                Logger.debug(DbConnectionFactory.class,
                    "Connection opened for thread " + Thread.currentThread().getId() + "-" +
                        dataSource);
            }

            return connection;
        } catch (Exception e) {
            Logger.error(DbConnectionFactory.class,
                "---------- DBConnectionFactory: error getting dbconnection conn named", e);
            throw new DotRuntimeException(e.toString());
        }

    }

    /**
     * This method closes all the possible opened connections
     */
    public static void closeConnection() {
        try {
            HashMap<String, Connection> connectionsList = (HashMap<String, Connection>) connectionsHolder.get();

            if (connectionsList == null) {
                connectionsList = new HashMap<String, Connection>();
                connectionsHolder.set(connectionsList);
            }

            Logger.debug(DbConnectionFactory.class, "Closing all connections for " + Thread.currentThread().getId() +
                "\n" + UtilMethods.getDotCMSStackTrace());
            for (Entry<String, Connection> entry : connectionsList.entrySet()) {

                String ds = entry.getKey();
                Connection cn = entry.getValue();
                if (cn != null) {
                    try {
                        cn.close();
                    } catch (Exception e) {
                        Logger.warn(DbConnectionFactory.class,
                            "---------- DBConnectionFactory: error closing the db dbconnection: " + ds
                                + " ---------------", e);
                    }
                }
            }

            Logger.debug(DbConnectionFactory.class, "All connections closed for " + Thread.currentThread().getId());
            connectionsList.clear();

        } catch (Exception e) {
            Logger.error(DbConnectionFactory.class,
                "---------- DBConnectionFactory: error closing the db dbconnection ---------------", e);
            throw new DotRuntimeException(e.toString());
        }

    }

    /**
     * This method closes a connection to the given datasource
     */
    public static void closeConnection(String ds) {
        try {
            HashMap<String, Connection> connectionsList = (HashMap<String, Connection>) connectionsHolder.get();

            if (connectionsList == null) {
                connectionsList = new HashMap<String, Connection>();
                connectionsHolder.set(connectionsList);
            }

            Connection cn = connectionsList.get(ds);

            if (cn != null) {
                Logger.debug(DbConnectionFactory.class,
                    "Closing connection for " + Thread.currentThread().getId() + "-" + ds +
                        "\n" + UtilMethods.getDotCMSStackTrace());
                cn.close();
                connectionsList.remove(ds);
                Logger.debug(DbConnectionFactory.class,
                    "Connection closed for " + Thread.currentThread().getId() + "-" + ds);
            }

        } catch (Exception e) {
            Logger.error(DbConnectionFactory.class,
                "---------- DBConnectionFactory: error closing the db dbconnection: " + ds + " ---------------", e);
            throw new DotRuntimeException(e.toString());
        }

    }

    public static String getDBType() {

		/*
		 * Here is what this out outputs : MySQL PostgreSQL Microsoft SQL Server
		 * Oracle
		 */

        if (_dbType != null) {
            return _dbType;
        }

        Connection conn = getConnection();

        try {
            _dbType = conn.getMetaData().getDatabaseProductName();

        } catch (Exception e) {

        } finally {
            try {
                closeConnection();
            } catch (Exception e) {

            }
        }

        return _dbType;
    }

    public static String getDBDateTimeFunction() {
        if (MSSQL.equals(getDBType())) {
            return "GETDATE()";
        } else if (ORACLE.equals(getDBType())) {
            return "SYSDATE";
        } else {
            return "now()";
        }
    }

    public static String getDBDateTimeType() {
        if (isOracle() || isPostgres()) {
            return "timestamp";
        } else {
            return "datetime";
        }
    }

    public static String getDBTrue() {
        String x = getDBType();

        if (MYSQL.equals(x)) {
            return "1";
        } else if (POSTGRESQL.equals(x)) {
            return "'true'";
        } else if (MSSQL.equals(x)) {
            return "1";
        } else if (ORACLE.equals(x)) {
            return "1";
        }
        return "true";

    }

    public static String getDBFalse() {
        String x = getDBType();

        if (MYSQL.equals(x)) {
            return "0";
        } else if (POSTGRESQL.equals(x)) {
            return "'false'";
        } else if (MSSQL.equals(x)) {
            return "0";
        } else if (ORACLE.equals(x)) {
            return "0";
        }
        return "false";

    }

    public static boolean isDBTrue(String value) {
        String x = getDBType();

        if (MYSQL.equals(x)) {
            return value.trim().equals("1") || value.trim().equals("true");
        } else if (POSTGRESQL.equals(x) || H2.equals(x)) {
            return value.trim().equals("t") || value.trim().equals("true");
        } else if (MSSQL.equals(x)) {
            return value.trim().equals("1");
        } else if (ORACLE.equals(x)) {
            return value.trim().equals("1");
        }
        return false;

    }

    public static boolean isOracle() {
        return ORACLE.equals(getDBType());
    }

    public static boolean isMsSql() {
        return MSSQL.equals(getDBType());
    }

    public static boolean isPostgres() {
        return POSTGRESQL.equals(getDBType());
    }

    public static boolean isMySql() {
        return MYSQL.equals(getDBType());
    }

    public static boolean isH2() {
        return H2.equals(getDBType());
    }

    public static int getDbVersion() {
        int version = 0;
        try {
            Connection con = getConnection();
            DatabaseMetaData meta = con.getMetaData();
            version = meta.getDatabaseMajorVersion();
        } catch (Exception e) {
            Logger.error(DbConnectionFactory.class,
                "---------- DBConnectionFactory: Error getting DB version " + "---------------", e);
            throw new DotRuntimeException(e.toString());
        }
        return version;
    }

    /**
     * Returns the correct MySQL system variable used to define the database
     * Storage Engine. The old {@code storage_variable} was deprecated as of
     * version 5.5.3, and deemed completely invalid as of version 5.7.5.
     * <p>
     * This method reads the {@code mysql_storage_engine_varname} property from
     * the {@code dotmarketing-config.properties} file to get the correct
     * variable name. By default, returns the most recent system variable name.
     * If your MySQL database version is old, this variable name must change.
     * </p>
     *
     * @return The most recent system variable name for the Storage Engine
     * definition.
     */
    public static String getMySQLStorageEngine() {
        return Config.getStringProperty("mysql_storage_engine_varname", "default_storage_engine");
    }

    /**
     * Return Temporary word depending on the Database in the data source.
     */
    public static String getTempKeyword() {
        String tempKeyword = "temporary";

        if (isMsSql()) {
            tempKeyword = "";
        } else if (isOracle()) {
            tempKeyword = "global " + tempKeyword;
        }

        return tempKeyword;
    }

    /**
     * Moved from UtilMethods
     */
    public static void closeSilently() {
        try {
            HibernateUtil.closeSession();
        } catch (Exception e) {

        } finally {
            try {

                DbConnectionFactory.closeConnection();
            } catch (Exception e) {

            }
        }
    }
<<<<<<< HEAD

    /**
     * Returns if the db is in a transaction - it will not open a db connection
     * if there is not one already open - instead, it will return false
     */
    public static boolean startTransactionIfNeeded() throws DotDataException {
        boolean startTransaction = !inTransaction();
        ;

        try {
            if (startTransaction) {
                DbConnectionFactory.getConnection().setAutoCommit(false);
            }
        } catch (SQLException e) {
            Logger.error(DbConnectionFactory.class, e.getMessage(), e);
            throw new DotDataException(e.getMessage(), e);
        }
        return startTransaction;
    }

    public static void closeAndCommit() throws DotDataException {
        try {
            if (inTransaction()) {
                DbConnectionFactory.getConnection().commit();
            }
            closeConnection();
        } catch (Exception e) {
            throw new DotDataException(e.getMessage(), e);
        }

    }


    public static void rollbackTransaction() throws DotDataException {
        boolean inTransaction = inTransaction();
        try {
            if (inTransaction) {
                DbConnectionFactory.getConnection().rollback();
                DbConnectionFactory.getConnection().setAutoCommit(true);
            }
        } catch (SQLException e) {
            Logger.error(DbConnectionFactory.class, e.getMessage(), e);
            throw new DotDataException(e.getMessage(), e);
        }
    }

    public static Integer getInt(String value) {
        Integer defaultInteger = 0;

        if (StringUtils.isSet(value)) {
            try {
                defaultInteger = Integer.parseInt(value);
            } catch (Exception e) {
                Logger.error(DbConnectionFactory.class, "Can't parse String to Integer, value: " + value, e);
            }
        }

        return defaultInteger;
    }


}
=======
}
>>>>>>> b85e558f
<|MERGE_RESOLUTION|>--- conflicted
+++ resolved
@@ -1,20 +1,12 @@
-<<<<<<< HEAD
 
 package com.dotmarketing.db;
 
 import com.dotmarketing.exception.DotDataException;
-=======
-package com.dotmarketing.db;
-
->>>>>>> b85e558f
 import com.dotmarketing.exception.DotRuntimeException;
 import com.dotmarketing.util.Config;
 import com.dotmarketing.util.Constants;
 import com.dotmarketing.util.Logger;
-<<<<<<< HEAD
 import com.dotmarketing.util.StringUtils;
-=======
->>>>>>> b85e558f
 import com.dotmarketing.util.UtilMethods;
 import com.liferay.util.JNDIUtil;
 
@@ -43,13 +35,10 @@
     protected static final String MSSQL = "Microsoft SQL Server";
     protected static final String H2 = "H2";
 
-<<<<<<< HEAD
     public enum DataBaseType {
         POSTGRES, MySQL, MSSQL, ORACLE, H2;
     }
 
-=======
->>>>>>> b85e558f
     private static String _dbType = null;
 
     private static final ThreadLocal<HashMap<String, Connection>>
@@ -476,7 +465,6 @@
             }
         }
     }
-<<<<<<< HEAD
 
     /**
      * Returns if the db is in a transaction - it will not open a db connection
@@ -538,7 +526,4 @@
     }
 
 
-}
-=======
-}
->>>>>>> b85e558f
+}