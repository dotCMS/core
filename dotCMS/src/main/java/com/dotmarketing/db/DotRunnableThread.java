package com.dotmarketing.db;

import com.dotcms.concurrent.DotConcurrentFactory;
import com.dotcms.concurrent.DotSubmitter;
import com.dotmarketing.business.APILocator;
import com.dotmarketing.business.DotStateException;
import com.dotmarketing.exception.DotDataException;
import com.dotmarketing.portlets.contentlet.model.Contentlet;
import com.dotmarketing.util.Config;
import com.dotmarketing.util.Logger;
import com.dotmarketing.util.UtilMethods;
import org.elasticsearch.action.ActionListener;
import org.elasticsearch.action.bulk.BulkResponse;

import java.util.ArrayList;
import java.util.HashSet;
import java.util.List;
import java.util.Set;
import java.util.concurrent.TimeUnit;
import java.util.stream.Collectors;

public class DotRunnableThread extends Thread {

<<<<<<< HEAD
    private static final int INDEX_ONLY                          = 0;
    private static final int RUN_ONLY_LISTENERS                  = 1;
    private static final int INDEX_AND_RUN_LISTENERS             = 2;

    private final static String LISTENER_SUBMITTER               = DotConcurrentFactory.DOT_SYSTEM_THREAD_POOL;
    public static final String  NETWORK_CACHE_FLUSH_DELAY        = "NETWORK_CACHE_FLUSH_DELAY";
    public static final String  INDEX_COMMIT_LISTENER_BATCH_SIZE = "INDEX_COMMIT_LISTENER_BATCH_SIZE";

    private final List<DotRunnable> listeners;
    private final List<DotRunnable> flushers;
    private final boolean isSync;


    public DotRunnableThread(final List<DotRunnable> allListeners) {
    this(allListeners, false);
=======
  private final List<Runnable> listeners;
  private final List<Runnable> flushers;
  private final Thread networkCacheFlushThread = new Thread("NetworkCacheFlushThread") {
    @Override
    public void run() {
      try {
        Thread.sleep(Config.getLongProperty("NETWORK_CACHE_FLUSH_DELAY", 3000));
      } catch (InterruptedException e) {
        Logger.warn(this.getClass(), e.getMessage());
      }
      flushers.forEach(runner -> runner.run());
    }
  };

  public DotRunnableThread(final List<Runnable> allListeners) {
    this.listeners = getListeners(allListeners);
    this.flushers = getFlushers(allListeners);
>>>>>>> eeb7e0f2
  }

    public DotRunnableThread(final List<DotRunnable> allListeners, final boolean isSync) {
        this.isSync    = isSync;
        this.listeners = getListeners(allListeners);
        this.flushers  = getFlushers(allListeners);
    }

    private void runNetworkflowCacheFlushThread() {

        flushers.forEach(runner -> runner.run());
    }

    @Override
    public void run() {

<<<<<<< HEAD
        try {

            if (UtilMethods.isSet(this.flushers)) {

                final DotSubmitter submitter = DotConcurrentFactory.getInstance().getSubmitter(LISTENER_SUBMITTER);
                submitter.submit(this::runNetworkflowCacheFlushThread,
                        Config.getLongProperty(NETWORK_CACHE_FLUSH_DELAY, 3000), TimeUnit.MILLISECONDS);
            }

            LocalTransaction.wrap(this::internalRunner);
        } catch (Exception dde) {
              throw new DotStateException(dde);
        }
    }

  private void internalRunner() {

      final Set<String> reindexInodes                = new HashSet<>();
      final List<List<Contentlet>> reindexList       = new ArrayList<>();
      final List<DotRunnable>      otherListenerList = new ArrayList<>();
      List<Contentlet> contentToIndex                = new ArrayList<>();
      final int batchSize = Config.getIntProperty(INDEX_COMMIT_LISTENER_BATCH_SIZE, 50);
=======
      final List<List<Contentlet>> reindexList        = new ArrayList<>();
      final List<Runnable>      otherListenerList = new ArrayList<>();
      final int batchSize = Config.getIntProperty("INDEX_COMMIT_LISTENER_BATCH_SIZE", 50);
>>>>>>> eeb7e0f2

      for (final Runnable runner : listeners) {

          if (runner instanceof ReindexRunnable) {

              final ReindexRunnable reindexRunnable = (ReindexRunnable) runner;

              if (ReindexRunnable.Action.REMOVING.equals(reindexRunnable.getAction())) {

                  reindexRunnable.run();
                  continue;
              }

              for (final Contentlet contentlet : reindexRunnable.getReindexIds()) {

                if (reindexInodes.add(contentlet.getInode())) {

                  contentToIndex.add(contentlet);

                  if (contentToIndex.size() == batchSize) {

                    reindexList.add(contentToIndex);
                    contentToIndex = new ArrayList<>();
                  }
                }
              }
          } else {

            if (this.isOrdered (runner)) {
                otherListenerList.add(runner);
            } else {
                runner.run();
            }
          }
      }

      // If there is some contentlet left
      if (UtilMethods.isSet(contentToIndex)) {

          reindexList.add(contentToIndex);
      }

      if (reindexList.isEmpty()) {

          otherListenerList.stream().forEach(Runnable::run);
      } else {
<<<<<<< HEAD

          this.indexContentList(reindexList, otherListenerList);
      }
  }

  private void indexContentList(final List<List<Contentlet>> reindexList,
                                  final List<DotRunnable> otherListenerList) {

        for (int i = 0; i < reindexList.size(); ++i) {

            try {

                int action                       = INDEX_ONLY;
                final List<Contentlet> batchList = reindexList.get(i);

                if (i == reindexList.size() -1) { // if it is the last one batch

                    action = (UtilMethods.isSet(batchList))?
                                UtilMethods.isSet(otherListenerList)?
                                        INDEX_AND_RUN_LISTENERS: INDEX_ONLY
                                :RUN_ONLY_LISTENERS;
                }

                switch (action) {

                    case RUN_ONLY_LISTENERS:
                        otherListenerList.stream().forEach(DotRunnable::run);
                    break;

                    case INDEX_AND_RUN_LISTENERS:
                        APILocator.getContentletIndexAPI().indexContentList(batchList, null, false, new ReindexActionListeners(otherListenerList));
                    break;

                    default:
                        APILocator.getContentletIndexAPI().indexContentList(batchList, null, false);
                }
            } catch (DotDataException e) {
                Logger.error(this, e.getMessage(), e);
            }
        }
    }

    private static class ReindexActionListeners implements ActionListener<BulkResponse> {

        private final List<DotRunnable> listeners;

        public ReindexActionListeners(final List<DotRunnable> listeners) {
            this.listeners = listeners;
        }

        @Override
        public void onResponse(BulkResponse bulkItemResponses) {
            listeners.stream().forEach(DotRunnable::run);
        }

        @Override
        public void onFailure(final Exception e) {
            Logger.error(this, e.getMessage(), e);
        }
    }

    private boolean isOrdered(final DotRunnable runner) {
=======
          for (final List<Contentlet> batchList : reindexList) {

              try {
                  APILocator.getContentletIndexAPI().indexContentList(batchList, null, false, new ActionListener<BulkResponse>() {
                      @Override
                      public void onResponse(BulkResponse bulkItemResponses) {
                          otherListenerList.stream().forEach(Runnable::run);
                      }

                      @Override
                      public void onFailure(Exception e) {
                          Logger.error(this, e.getMessage(), e);
                      }
                  });
              } catch (DotDataException e) {
                  Logger.error(this, e.getMessage(), e);
              }
          }
      }
  }

  private boolean isOrdered(final Runnable runner) {
>>>>>>> eeb7e0f2

    return this.getOrder(runner) > 0;
  }

  private List<Runnable> getFlushers(final List<Runnable> allListeners) {
    return allListeners.stream().filter(this::isFlushCacheRunnable).collect(Collectors.toList());
  }

  private List<Runnable> getListeners(final List<Runnable> allListeners) {
    return allListeners.stream().filter(this::isNotFlushCacheRunnable).sorted(this::compare).collect(Collectors.toList());
  }

  private int compare(final Runnable runnable, final Runnable runnable1) {
    return this.getOrder(runnable).compareTo(this.getOrder(runnable1));
  }

  private Integer  getOrder(final Runnable runnable) {

    final int order = (runnable instanceof HibernateUtil.DotSyncRunnable)?
            HibernateUtil.DotSyncRunnable.class.cast(runnable).getOrder():0;

    return (runnable instanceof HibernateUtil.DotAsyncRunnable)?
            HibernateUtil.DotAsyncRunnable.class.cast(runnable).getOrder(): order;
  }

  private boolean isNotFlushCacheRunnable (final Runnable listener) {

      return !this.isFlushCacheRunnable(listener);
  }

  private boolean isFlushCacheRunnable (final Runnable listener) {

      return  (
                listener instanceof FlushCacheRunnable ||
                (listener instanceof HibernateUtil.DotAsyncRunnable
                        && HibernateUtil.DotAsyncRunnable.class.cast(listener).getRunnable() instanceof FlushCacheRunnable) ||
                (listener instanceof HibernateUtil.DotSyncRunnable
                        && HibernateUtil.DotSyncRunnable.class.cast(listener).getRunnable() instanceof FlushCacheRunnable)
              );
  }
}<|MERGE_RESOLUTION|>--- conflicted
+++ resolved
@@ -21,58 +21,37 @@
 
 public class DotRunnableThread extends Thread {
 
-<<<<<<< HEAD
-    private static final int INDEX_ONLY                          = 0;
-    private static final int RUN_ONLY_LISTENERS                  = 1;
-    private static final int INDEX_AND_RUN_LISTENERS             = 2;
-
-    private final static String LISTENER_SUBMITTER               = DotConcurrentFactory.DOT_SYSTEM_THREAD_POOL;
-    public static final String  NETWORK_CACHE_FLUSH_DELAY        = "NETWORK_CACHE_FLUSH_DELAY";
-    public static final String  INDEX_COMMIT_LISTENER_BATCH_SIZE = "INDEX_COMMIT_LISTENER_BATCH_SIZE";
-
-    private final List<DotRunnable> listeners;
-    private final List<DotRunnable> flushers;
+    private static final int INDEX_ONLY = 0;
+    private static final int RUN_ONLY_LISTENERS = 1;
+    private static final int INDEX_AND_RUN_LISTENERS = 2;
+
+    private final static String LISTENER_SUBMITTER = DotConcurrentFactory.DOT_SYSTEM_THREAD_POOL;
+    public static final String NETWORK_CACHE_FLUSH_DELAY = "NETWORK_CACHE_FLUSH_DELAY";
+    public static final String INDEX_COMMIT_LISTENER_BATCH_SIZE = "INDEX_COMMIT_LISTENER_BATCH_SIZE";
+
+    private final List<Runnable> listeners;
+    private final List<Runnable> flushers;
     private final boolean isSync;
 
 
-    public DotRunnableThread(final List<DotRunnable> allListeners) {
-    this(allListeners, false);
-=======
-  private final List<Runnable> listeners;
-  private final List<Runnable> flushers;
-  private final Thread networkCacheFlushThread = new Thread("NetworkCacheFlushThread") {
+    public DotRunnableThread(final List<Runnable> allListeners) {
+        this(allListeners, false);
+    }
+
+    public DotRunnableThread(final List<Runnable> allListeners, final boolean isSync) {
+        this.isSync = isSync;
+        this.listeners = getListeners(allListeners);
+        this.flushers = getFlushers(allListeners);
+    }
+
+    private void runNetworkflowCacheFlushThread() {
+
+        flushers.forEach(runner -> runner.run());
+    }
+
     @Override
     public void run() {
-      try {
-        Thread.sleep(Config.getLongProperty("NETWORK_CACHE_FLUSH_DELAY", 3000));
-      } catch (InterruptedException e) {
-        Logger.warn(this.getClass(), e.getMessage());
-      }
-      flushers.forEach(runner -> runner.run());
-    }
-  };
-
-  public DotRunnableThread(final List<Runnable> allListeners) {
-    this.listeners = getListeners(allListeners);
-    this.flushers = getFlushers(allListeners);
->>>>>>> eeb7e0f2
-  }
-
-    public DotRunnableThread(final List<DotRunnable> allListeners, final boolean isSync) {
-        this.isSync    = isSync;
-        this.listeners = getListeners(allListeners);
-        this.flushers  = getFlushers(allListeners);
-    }
-
-    private void runNetworkflowCacheFlushThread() {
-
-        flushers.forEach(runner -> runner.run());
-    }
-
-    @Override
-    public void run() {
-
-<<<<<<< HEAD
+
         try {
 
             if (UtilMethods.isSet(this.flushers)) {
@@ -84,101 +63,95 @@
 
             LocalTransaction.wrap(this::internalRunner);
         } catch (Exception dde) {
-              throw new DotStateException(dde);
-        }
-    }
-
-  private void internalRunner() {
-
-      final Set<String> reindexInodes                = new HashSet<>();
-      final List<List<Contentlet>> reindexList       = new ArrayList<>();
-      final List<DotRunnable>      otherListenerList = new ArrayList<>();
-      List<Contentlet> contentToIndex                = new ArrayList<>();
-      final int batchSize = Config.getIntProperty(INDEX_COMMIT_LISTENER_BATCH_SIZE, 50);
-=======
-      final List<List<Contentlet>> reindexList        = new ArrayList<>();
-      final List<Runnable>      otherListenerList = new ArrayList<>();
-      final int batchSize = Config.getIntProperty("INDEX_COMMIT_LISTENER_BATCH_SIZE", 50);
->>>>>>> eeb7e0f2
-
-      for (final Runnable runner : listeners) {
-
-          if (runner instanceof ReindexRunnable) {
-
-              final ReindexRunnable reindexRunnable = (ReindexRunnable) runner;
-
-              if (ReindexRunnable.Action.REMOVING.equals(reindexRunnable.getAction())) {
-
-                  reindexRunnable.run();
-                  continue;
-              }
-
-              for (final Contentlet contentlet : reindexRunnable.getReindexIds()) {
-
-                if (reindexInodes.add(contentlet.getInode())) {
-
-                  contentToIndex.add(contentlet);
-
-                  if (contentToIndex.size() == batchSize) {
-
-                    reindexList.add(contentToIndex);
-                    contentToIndex = new ArrayList<>();
-                  }
-                }
-              }
-          } else {
-
-            if (this.isOrdered (runner)) {
-                otherListenerList.add(runner);
+            throw new DotStateException(dde);
+        }
+    }
+
+    private void internalRunner() {
+
+        final Set<String> reindexInodes = new HashSet<>();
+        final List<List<Contentlet>> reindexList = new ArrayList<>();
+        final List<Runnable> otherListenerList = new ArrayList<>();
+        List<Contentlet> contentToIndex = new ArrayList<>();
+        final int batchSize = Config.getIntProperty(INDEX_COMMIT_LISTENER_BATCH_SIZE, 50);
+
+        for (final Runnable runner : listeners) {
+
+            if (runner instanceof ReindexRunnable) {
+
+                final ReindexRunnable reindexRunnable = (ReindexRunnable) runner;
+
+                if (ReindexRunnable.Action.REMOVING.equals(reindexRunnable.getAction())) {
+
+                    reindexRunnable.run();
+                    continue;
+                }
+
+                for (final Contentlet contentlet : reindexRunnable.getReindexIds()) {
+
+                    if (reindexInodes.add(contentlet.getInode())) {
+
+                        contentToIndex.add(contentlet);
+
+                        if (contentToIndex.size() == batchSize) {
+
+                            reindexList.add(contentToIndex);
+                            contentToIndex = new ArrayList<>();
+                        }
+                    }
+                }
             } else {
-                runner.run();
+
+                if (this.isOrdered(runner)) {
+                    otherListenerList.add(runner);
+                } else {
+                    runner.run();
+                }
             }
-          }
-      }
-
-      // If there is some contentlet left
-      if (UtilMethods.isSet(contentToIndex)) {
-
-          reindexList.add(contentToIndex);
-      }
-
-      if (reindexList.isEmpty()) {
-
-          otherListenerList.stream().forEach(Runnable::run);
-      } else {
-<<<<<<< HEAD
-
-          this.indexContentList(reindexList, otherListenerList);
-      }
-  }
-
-  private void indexContentList(final List<List<Contentlet>> reindexList,
-                                  final List<DotRunnable> otherListenerList) {
+        }
+
+        // If there is some contentlet left
+        if (UtilMethods.isSet(contentToIndex)) {
+
+            reindexList.add(contentToIndex);
+        }
+
+        if (reindexList.isEmpty()) {
+
+            otherListenerList.stream().forEach(Runnable::run);
+        } else {
+
+            this.indexContentList(reindexList, otherListenerList);
+        }
+    }
+
+    private void indexContentList(final List<List<Contentlet>> reindexList,
+                                  final List<Runnable> otherListenerList) {
 
         for (int i = 0; i < reindexList.size(); ++i) {
 
             try {
 
-                int action                       = INDEX_ONLY;
+                int action = INDEX_ONLY;
                 final List<Contentlet> batchList = reindexList.get(i);
 
-                if (i == reindexList.size() -1) { // if it is the last one batch
-
-                    action = (UtilMethods.isSet(batchList))?
-                                UtilMethods.isSet(otherListenerList)?
-                                        INDEX_AND_RUN_LISTENERS: INDEX_ONLY
-                                :RUN_ONLY_LISTENERS;
+                if (i == reindexList.size() - 1) { // if it is the last one batch
+
+                    action = (UtilMethods.isSet(batchList)) ?
+                            UtilMethods.isSet(otherListenerList) ?
+                                    INDEX_AND_RUN_LISTENERS : INDEX_ONLY
+                            : RUN_ONLY_LISTENERS;
                 }
 
                 switch (action) {
 
                     case RUN_ONLY_LISTENERS:
-                        otherListenerList.stream().forEach(DotRunnable::run);
-                    break;
+                        otherListenerList.stream().forEach(Runnable::run);
+                        break;
 
                     case INDEX_AND_RUN_LISTENERS:
                         APILocator.getContentletIndexAPI().indexContentList(batchList, null, false, new ReindexActionListeners(otherListenerList));
-                    break;
+                        break;
 
                     default:
                         APILocator.getContentletIndexAPI().indexContentList(batchList, null, false);
@@ -191,15 +164,15 @@
 
     private static class ReindexActionListeners implements ActionListener<BulkResponse> {
 
-        private final List<DotRunnable> listeners;
-
-        public ReindexActionListeners(final List<DotRunnable> listeners) {
+        private final List<Runnable> listeners;
+
+        public ReindexActionListeners(final List<Runnable> listeners) {
             this.listeners = listeners;
         }
 
         @Override
         public void onResponse(BulkResponse bulkItemResponses) {
-            listeners.stream().forEach(DotRunnable::run);
+            listeners.stream().forEach(Runnable::run);
         }
 
         @Override
@@ -208,69 +181,46 @@
         }
     }
 
-    private boolean isOrdered(final DotRunnable runner) {
-=======
-          for (final List<Contentlet> batchList : reindexList) {
-
-              try {
-                  APILocator.getContentletIndexAPI().indexContentList(batchList, null, false, new ActionListener<BulkResponse>() {
-                      @Override
-                      public void onResponse(BulkResponse bulkItemResponses) {
-                          otherListenerList.stream().forEach(Runnable::run);
-                      }
-
-                      @Override
-                      public void onFailure(Exception e) {
-                          Logger.error(this, e.getMessage(), e);
-                      }
-                  });
-              } catch (DotDataException e) {
-                  Logger.error(this, e.getMessage(), e);
-              }
-          }
-      }
-  }
-
-  private boolean isOrdered(final Runnable runner) {
->>>>>>> eeb7e0f2
-
-    return this.getOrder(runner) > 0;
-  }
-
-  private List<Runnable> getFlushers(final List<Runnable> allListeners) {
-    return allListeners.stream().filter(this::isFlushCacheRunnable).collect(Collectors.toList());
-  }
-
-  private List<Runnable> getListeners(final List<Runnable> allListeners) {
-    return allListeners.stream().filter(this::isNotFlushCacheRunnable).sorted(this::compare).collect(Collectors.toList());
-  }
-
-  private int compare(final Runnable runnable, final Runnable runnable1) {
-    return this.getOrder(runnable).compareTo(this.getOrder(runnable1));
-  }
-
-  private Integer  getOrder(final Runnable runnable) {
-
-    final int order = (runnable instanceof HibernateUtil.DotSyncRunnable)?
-            HibernateUtil.DotSyncRunnable.class.cast(runnable).getOrder():0;
-
-    return (runnable instanceof HibernateUtil.DotAsyncRunnable)?
-            HibernateUtil.DotAsyncRunnable.class.cast(runnable).getOrder(): order;
-  }
-
-  private boolean isNotFlushCacheRunnable (final Runnable listener) {
-
-      return !this.isFlushCacheRunnable(listener);
-  }
-
-  private boolean isFlushCacheRunnable (final Runnable listener) {
-
-      return  (
+
+    private boolean isOrdered(final Runnable runner) {
+
+        return this.getOrder(runner) > 0;
+    }
+
+    private List<Runnable> getFlushers(final List<Runnable> allListeners) {
+        return allListeners.stream().filter(this::isFlushCacheRunnable).collect(Collectors.toList());
+    }
+
+    private List<Runnable> getListeners(final List<Runnable> allListeners) {
+        return allListeners.stream().filter(this::isNotFlushCacheRunnable).sorted(this::compare).collect(Collectors.toList());
+    }
+
+    private int compare(final Runnable runnable, final Runnable runnable1) {
+        return this.getOrder(runnable).compareTo(this.getOrder(runnable1));
+    }
+
+    private Integer getOrder(final Runnable runnable) {
+
+        final int order = (runnable instanceof HibernateUtil.DotSyncRunnable) ?
+                HibernateUtil.DotSyncRunnable.class.cast(runnable).getOrder() : 0;
+
+        return (runnable instanceof HibernateUtil.DotAsyncRunnable) ?
+                HibernateUtil.DotAsyncRunnable.class.cast(runnable).getOrder() : order;
+    }
+
+    private boolean isNotFlushCacheRunnable(final Runnable listener) {
+
+        return !this.isFlushCacheRunnable(listener);
+    }
+
+    private boolean isFlushCacheRunnable(final Runnable listener) {
+
+        return (
                 listener instanceof FlushCacheRunnable ||
-                (listener instanceof HibernateUtil.DotAsyncRunnable
-                        && HibernateUtil.DotAsyncRunnable.class.cast(listener).getRunnable() instanceof FlushCacheRunnable) ||
-                (listener instanceof HibernateUtil.DotSyncRunnable
-                        && HibernateUtil.DotSyncRunnable.class.cast(listener).getRunnable() instanceof FlushCacheRunnable)
-              );
-  }
+                        (listener instanceof HibernateUtil.DotAsyncRunnable
+                                && HibernateUtil.DotAsyncRunnable.class.cast(listener).getRunnable() instanceof FlushCacheRunnable) ||
+                        (listener instanceof HibernateUtil.DotSyncRunnable
+                                && HibernateUtil.DotSyncRunnable.class.cast(listener).getRunnable() instanceof FlushCacheRunnable)
+        );
+    }
 }