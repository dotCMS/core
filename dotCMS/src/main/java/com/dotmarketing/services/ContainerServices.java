--- conflicted
+++ resolved
@@ -22,10 +22,7 @@
 import com.dotmarketing.util.ConfigUtils;
 import com.dotmarketing.util.Logger;
 import com.dotmarketing.util.UtilMethods;
-import com.dotmarketing.util.VelocityUtil;
 import com.dotmarketing.velocity.DotResourceCache;
-import com.dotmarketing.viewtools.DotTemplateTool;
-import com.liferay.portal.model.User;
 import com.liferay.util.FileUtil;
 
 /**
@@ -58,13 +55,8 @@
         List<ContainerStructure> csList = new ArrayList<>();
         try{
             csList = APILocator.getContainerAPI().getContainerStructures(container);
-<<<<<<< HEAD
-        }catch(DotSecurityException | DotDataException e){
-            throw new DotStateException(e);
-=======
         }catch(Exception e){
             throw new DotStateException(e.getMessage());
->>>>>>> 12922179
         }
         
         //  let's write this puppy out to our file
@@ -213,17 +205,6 @@
 
                 sb.append("#if($isWidget == true)");
                 	sb.append("$widgetCode");
-<<<<<<< HEAD
-                sb.append(" #else ");
-
-                for (ContainerStructure cs : csList) {
-                  sb.append("#if($ContentletStructure ==\"" + cs.getStructureId() + "\")" );
-                  sb.append(cs.getCode());
-                  sb.append("#end");
-                }
-                
-                sb.append(" #end ");
-=======
                 sb.append(" #else");
                 /*
                   for (ContainerStructure cs : csList) {
@@ -247,7 +228,6 @@
                   
                   
                 sb.append("#end");
->>>>>>> 12922179
               //The empty div added for styling issue in Internet Explorer is closed here
                 //http://jira.dotmarketing.net/browse/DOTCMS-1974
             	sb.append("#if($EDIT_MODE)");
