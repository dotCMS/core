--- conflicted
+++ resolved
@@ -165,14 +165,6 @@
                		sb.append("#if($_hasPermissionToViewContent)");
                	}
 
-<<<<<<< HEAD
-
-                String code =  "";
-                
-                sb.append("#set ($structureCode" ).append(
-                		" = $containerAPI.getStructureCode(\"").append( container.getIdentifier() ).append("\", \"$ContentletStructure\"))" );
-=======
->>>>>>> e9903ec6
 
                 String code =  "";
                 
