package com.dotmarketing.servlets;

import java.io.DataInputStream;
import java.io.DataOutputStream;
import java.io.File;
import java.io.IOException;
import java.lang.management.ManagementFactory;
import java.net.HttpURLConnection;
import java.net.InetAddress;
import java.net.URL;
import java.net.URLEncoder;
import java.net.UnknownHostException;
import java.util.Date;
import java.util.List;
import javax.management.InstanceAlreadyExistsException;
import javax.management.MBeanRegistrationException;
import javax.management.MBeanServer;
import javax.management.MalformedObjectNameException;
import javax.management.NotCompliantMBeanException;
import javax.management.ObjectName;
import javax.servlet.ServletConfig;
import javax.servlet.ServletException;
import javax.servlet.http.HttpServlet;

import org.apache.commons.lang.SystemUtils;
import org.apache.felix.framework.OSGIUtil;
import org.apache.lucene.search.BooleanQuery;
import org.quartz.SchedulerException;
import com.dotcms.business.CloseDBIfOpened;
import com.dotcms.cluster.business.HazelcastUtil;
import com.dotcms.enterprise.LicenseUtil;
import com.maxmind.geoip2.exception.GeoIp2Exception;

import com.dotcms.util.GeoIp2CityDbUtil;
import com.dotmarketing.beans.Host;
import com.dotmarketing.business.APILocator;
import com.dotmarketing.business.CacheLocator;
import com.dotmarketing.business.PermissionAPI;
import com.dotmarketing.common.reindex.ReindexThread;
import com.dotmarketing.db.HibernateUtil;
import com.dotmarketing.exception.DotDataException;
import com.dotmarketing.exception.DotHibernateException;
import com.dotmarketing.exception.DotRuntimeException;
import com.dotmarketing.exception.DotSecurityException;
import com.dotmarketing.init.DotInitScheduler;
import com.dotmarketing.loggers.mbeans.Log4jConfig;
import com.dotmarketing.menubuilders.RefreshMenus;
import com.dotmarketing.plugin.PluginLoader;
import com.dotmarketing.portlets.contentlet.action.ImportAuditUtil;
import com.dotmarketing.portlets.contentlet.business.HostAPI;
import com.dotmarketing.portlets.languagesmanager.business.LanguageAPI;
import com.dotmarketing.portlets.languagesmanager.model.Language;
import com.dotmarketing.quartz.job.ShutdownHookThread;
import com.dotmarketing.util.Config;
import com.dotmarketing.util.ConfigUtils;
import com.dotmarketing.util.Logger;
import com.dotmarketing.util.UtilMethods;
import com.dotmarketing.util.VelocityUtil;
import com.dotmarketing.util.WebKeys;
import com.liferay.portal.util.ReleaseInfo;

/**
 * Initialization servlet for specific dotCMS components and features.
 *
 * @author root
 *
 */
public class InitServlet extends HttpServlet {

    private static final long serialVersionUID = 1L;

    PermissionAPI             permissionAPI    = APILocator.getPermissionAPI();
    private LanguageAPI langAPI = APILocator.getLanguageAPI();

    /**
     * @param permissionAPI
     *            the permissionAPI to set
     */
    public void setPermissionAPI(PermissionAPI permissionAPI) {
        this.permissionAPI = permissionAPI;
    }

    public void destroy() {

        if (System.getProperty(WebKeys.OSGI_ENABLED) != null) {
            Logger.info(this, "dotCMS shutting down OSGI");
            OSGIUtil.getInstance().stopFramework();
        }

        Logger.info(this, "dotCMS shutting down Elastic Search");
        Logger.info(this, "dotCMS shutting down Hazelcast");
        HazelcastUtil.getInstance().shutdown();

        Logger.info(this, "dotCMS shutting down");
    }

    public static Date startupDate;

    /**
     * Initializes several application features.
     *
     * @throws DotDataException
     */
    public void init(ServletConfig config) throws ServletException {

        startupDate = new java.util.Date();
        new StartupLogger().log();

        //Check and start the ES Content Store
        APILocator.getContentletIndexAPI().checkAndInitialiazeIndex();
        Logger.info(this, "");

        Logger.info(this, "");

        String classPath = config.getServletContext().getRealPath("/WEB-INF/lib");

        new PluginLoader().loadPlugins(config.getServletContext().getRealPath("/"),classPath);

        int mc = Config.getIntProperty("lucene_max_clause_count", 4096);
        BooleanQuery.setMaxClauseCount(mc);

        ImportAuditUtil.voidValidateAuditTableOnStartup();

        // set the application context for use all over the site
        Logger.debug(this, "");
        Logger.debug(this, "InitServlet: Setting Application Context!!!!!!");

        // creates the velocity folders to make sure they are there
        new java.io.File(ConfigUtils.getDynamicVelocityPath() + File.separator + "live").mkdirs();
        new java.io.File(ConfigUtils.getDynamicVelocityPath() + File.separator + "working").mkdirs();

        //Used com.dotcms.rendering.velocity.viewtools.NavigationWebAPI
        String velocityRootPath = ConfigUtils.getDynamicVelocityPath() + java.io.File.separator;
        String menuVLTPath = velocityRootPath + "menus" + java.io.File.separator;

        java.io.File fileFolder = new java.io.File(menuVLTPath);
        if (!fileFolder.exists()) {
            fileFolder.mkdirs();
        }

        if(Config.getBooleanProperty("CACHE_DISK_SHOULD_DELETE_NAVTOOL", false)){
            // deletes all menues that have been generated
            RefreshMenus.deleteMenus();
            CacheLocator.getCacheAdministrator().flushGroupLocalOnly("navCache", false);
        }

        try {

          APILocator.getVanityUrlAPI().populateAllVanityURLsCache();
        }
        catch(Exception e) {
            Logger.error(InitServlet.class, e.getMessage(), e);
        }
        
        Language language = langAPI.getDefaultLanguage();

        if (language.getId() == 0) {
            Logger.debug(this, "Creating Default Language");
            langAPI.createDefaultLanguage();
        }

        try {
            DotInitScheduler.start();
        } catch (SchedulerException e2) {
            Logger.fatal(InitServlet.class, e2.getMessage(), e2);
            throw new ServletException(e2.getMessage(), e2);
        }

        //Adding the shutdown hook
        Runtime.getRuntime().addShutdownHook(new ShutdownHookThread());

        /*
         * Delete the files out of the temp dir (this gets huge)
         */

        deleteFiles(new File(SystemUtils.JAVA_IO_TMPDIR));

        // runs the InitThread

        InitThread it = new InitThread();
        it.start();

        //Ensure the system host is in the system
        try {
            APILocator.getHostAPI().findSystemHost(APILocator.getUserAPI().getSystemUser(), false);
        } catch (DotDataException e1) {
            Logger.fatal(InitServlet.class, e1.getMessage(), e1);
            throw new ServletException("Unable to initialize system host", e1);
        } catch (DotSecurityException e) {
            Logger.fatal(InitServlet.class, e.getMessage(), e);
            throw new ServletException("Unable to initialize system host", e);
        }
<<<<<<< HEAD
            APILocator.getFolderAPI().findSystemFolder();
=======
        APILocator.getFolderAPI().findSystemFolder();
>>>>>>> 454c570b

        // Create the GeoIP2 database reader on startup since it takes around 2
        // seconds to load the file. If the prop is not set, just move on
        if (UtilMethods.isSet(Config.getStringProperty(
                "GEOIP2_CITY_DATABASE_PATH", ""))) {
            try {
                Logger.info(this, "");
                GeoIp2CityDbUtil geoIp2Util = GeoIp2CityDbUtil.getInstance();
                // Validation query to initialize the GeoIP DB
                String state = geoIp2Util
                        .getSubdivisionIsoCode("www.google.com");
                Logger.info(this,
                        "Local GeoIP2 DB connection established successfully!");
            } catch (IOException | GeoIp2Exception | DotRuntimeException e) {
                Logger.info(this,
                        "Could not read from GeoIP2 DB: " + e.getMessage());
            }
            Logger.info(this, "");
        }

        /*
         * SHOULD BE LAST THING THAT HAPPENS
         */
        try {
            HibernateUtil.closeSession();
        } catch (DotHibernateException e1) {
            Logger.error(InitServlet.class, e1.getMessage(), e1);
        }

        try {
            MBeanServer mbs = ManagementFactory.getPlatformMBeanServer();
            ObjectName name = new ObjectName("org.dotcms:type=Log4J");
            Log4jConfig mbean = new Log4jConfig();
            mbs.registerMBean(mbean, name);
        } catch (MalformedObjectNameException e) {
            Logger.debug(InitServlet.class,"MalformedObjectNameException: " + e.getMessage(),e);
        } catch (InstanceAlreadyExistsException e) {
            Logger.debug(InitServlet.class,"InstanceAlreadyExistsException: " + e.getMessage(),e);
        } catch (MBeanRegistrationException e) {
            Logger.debug(InitServlet.class,"MBeanRegistrationException: " + e.getMessage(),e);
        } catch (NotCompliantMBeanException e) {
            Logger.debug(InitServlet.class,"NotCompliantMBeanException: " + e.getMessage(),e);
        } catch (NullPointerException e) {
            Logger.debug(InitServlet.class,"NullPointerException: " + e.getMessage(),e);
        }

        //Just get the Engine to make sure it gets inited on time before the first request
        VelocityUtil.getEngine();

        // Tell the world we are started up
        System.setProperty(WebKeys.DOTCMS_STARTED_UP, "true");

        //Initializing felix
        OSGIUtil.getInstance().initializeFramework();

        // Record how long it took to start us up.
        try{

            long startupTime = ManagementFactory.getRuntimeMXBean().getUptime();

            System.setProperty(WebKeys.DOTCMS_STARTUP_TIME, String.valueOf(startupTime));

        } catch (Exception e) {
            Logger.warn(this.getClass(), "Unable to record startup time :" + e);
        }
        // Starting the re-indexation thread
        ReindexThread.startThread();
        
        

    }

    protected void deleteFiles(java.io.File directory) {
        if (directory.isDirectory()) {
            // get all files for this directory
            java.io.File[] files = directory.listFiles();
            for (int i = 0; i < files.length; i++) {
                // deletes all files on the directory
                ((java.io.File) files[i]).delete();
            }
        }
    }

    public static Date getStartupDate() {
        return startupDate;
    }

    /**
     *
     * @author will
     * This thread will fire and send host ids to dotcms.com for internal
     * corporate information (we are dying to know who is using dotCMS!).
     * This can be turned off by setting RUN_INIT_THREAD=0 in the config
     *
     */

    private class InitThread extends Thread {

        @CloseDBIfOpened
        public void run() {
            try {
                long runInitThread = Config.getIntProperty("RUN_INIT_THREAD", 6000);
                if(runInitThread<1){return;}

                Thread.sleep(runInitThread);
            } catch (InterruptedException e) {
                Logger.debug(this,e.getMessage(),e);
            }
            String address = null;
            String hostname = "unknown";
            try {
                InetAddress addr = InetAddress.getLocalHost();
                // Get IP Address
                byte[] ipAddr = addr.getAddress();
                addr = InetAddress.getByAddress(ipAddr);
                address = addr.getHostAddress();
                // Get hostname
                hostname = addr.getHostName();
            } catch (Exception e) {
                Logger.debug(this, "InitThread broke:", e);
            }
            try{

                HostAPI hostAPI = APILocator.getHostAPI();
                String defaultHost = hostAPI.findDefaultHost(APILocator.getUserAPI().getSystemUser(), false).getHostname();
                StringBuilder sb = new StringBuilder();
                List<Host> hosts = hostAPI.findAll(APILocator.getUserAPI().getSystemUser(), false);
                for (Host h : hosts) {
                    if(!"System Host".equals(h.getHostname())){
                        sb.append(h.getHostname() + "\r\n");
                    }
                    if (UtilMethods.isSet(h.getAliases())) {
                        String[] x = h.getAliases().split("\\n|\\r");
                        for(String y : x){
                            if(UtilMethods.isSet(y) && !y.contains("dotcms.com") || !"host".equals(y)){
                                sb.append(y + "\r\n");
                            }
                        }
                    }
                }

                // Construct data
                StringBuilder data = new StringBuilder();
                data.append(URLEncoder.encode("ipAddr", "UTF-8"));
                data.append("=");
                data.append(URLEncoder.encode(address, "UTF-8"));
                data.append("&");
                data.append(URLEncoder.encode("hostname", "UTF-8"));
                data.append("=");
                data.append(URLEncoder.encode(hostname, "UTF-8"));
                data.append("&");
                data.append(URLEncoder.encode("defaultHost", "UTF-8"));
                data.append("=");
                data.append(URLEncoder.encode(defaultHost, "UTF-8"));
                data.append("&");
                data.append(URLEncoder.encode("allHosts", "UTF-8"));
                data.append("=");
                data.append(URLEncoder.encode(sb.toString(), "UTF-8"));
                data.append("&");
                data.append(URLEncoder.encode("version", "UTF-8"));
                data.append("=");
                data.append(URLEncoder.encode(ReleaseInfo.getReleaseInfo(), "UTF-8"));
                data.append("&");
                data.append(URLEncoder.encode("build", "UTF-8"));
                data.append("=");
                if(UtilMethods.isSet(System.getProperty(WebKeys.DOTCMS_STARTUP_TIME))){
                    data.append("&");
                    data.append(URLEncoder.encode("startupTime", "UTF-8"));
                    data.append("=");
                    data.append(URLEncoder.encode(System.getProperty(WebKeys.DOTCMS_STARTUP_TIME), "UTF-8"));
                }
                data.append("&");
                data.append(URLEncoder.encode("serverId", "UTF-8"));
                data.append("=");
                data.append(URLEncoder.encode(String.valueOf(LicenseUtil.getDisplayServerId()), "UTF-8"));
                data.append("&");

                data.append(URLEncoder.encode("licenseId", "UTF-8"));
                data.append("=");
                data.append(URLEncoder.encode(String.valueOf(LicenseUtil.getSerial()), "UTF-8"));
                data.append("&");

                data.append(URLEncoder.encode("licenseLevel", "UTF-8"));
                data.append("=");
                data.append(URLEncoder.encode(String.valueOf(LicenseUtil.getLevel()), "UTF-8"));
                data.append("&");

                if(UtilMethods.isSet(LicenseUtil.getValidUntil())){
                    data.append(URLEncoder.encode("licenseValid", "UTF-8"));
                    data.append("=");
                    data.append(URLEncoder.encode(UtilMethods.dateToJDBC(LicenseUtil.getValidUntil())));
                    data.append("&");
                }
                data.append(URLEncoder.encode("perpetual", "UTF-8"));
                data.append("=");
                data.append(URLEncoder.encode(String.valueOf(LicenseUtil.isPerpetual()), "UTF-8"));
                data.append("&");
                data.append(URLEncoder.encode("stName", "UTF-8"));
                data.append("=");
                data.append(URLEncoder.encode("DotcmsStartup", "UTF-8"));
                data.append("&");
                data.append(URLEncoder.encode("clientName", "UTF-8"));
                data.append("=");
                data.append(URLEncoder.encode(String.valueOf(LicenseUtil.getClientName()), "UTF-8"));
                data.append("&");

                data.append(URLEncoder.encode("hostfolder", "UTF-8"));
                data.append("=");
                data.append(URLEncoder.encode("dotcms.com:/private", "UTF-8"));
                data.append("&");

                String portalUrl = Config.getStringProperty("DOTCMS_PORTAL_URL", "dotcms.com");
                String portalUrlProtocol = Config.getStringProperty("DOTCMS_PORTAL_URL_PROTOCOL", "https");
                String portalUrlUri = Config.getStringProperty("DOTCMS_PORTAL_URL_URI", "/api/content/save/1");

                // Send data

                sb = new StringBuilder();
                sb.append(portalUrlProtocol + "://" + portalUrl + portalUrlUri);
                URL url = new URL(sb.toString());
                HttpURLConnection conn = (HttpURLConnection) url.openConnection();
                conn.setRequestMethod("PUT");
                conn.setDoOutput(true);
                conn.setDoInput(true);
                conn.setConnectTimeout(5000);
                conn.setReadTimeout(5000);
                conn.setUseCaches(false);
                conn.setRequestProperty("Content-Type", "application/x-www-form-urlencoded");

                conn.setRequestProperty("DOTAUTH", "bGljZW5zZXJlcXVlc3RAZG90Y21zLmNvbTpKbnM0QHdAOCZM");

                DataOutputStream wr = new DataOutputStream(conn.getOutputStream());
                wr.writeBytes(data.toString());
                wr.flush();
                wr.close();
                DataInputStream input = new DataInputStream(conn.getInputStream());
                input.close();


            } catch (UnknownHostException e) {
                Logger.debug(this, "Unable to get Hostname", e);
            } catch (Exception e) {
                Logger.debug(this, "InitThread broke:", e);
            }
        }

    }

}<|MERGE_RESOLUTION|>--- conflicted
+++ resolved
@@ -190,11 +190,7 @@
             Logger.fatal(InitServlet.class, e.getMessage(), e);
             throw new ServletException("Unable to initialize system host", e);
         }
-<<<<<<< HEAD
-            APILocator.getFolderAPI().findSystemFolder();
-=======
         APILocator.getFolderAPI().findSystemFolder();
->>>>>>> 454c570b
 
         // Create the GeoIP2 database reader on startup since it takes around 2
         // seconds to load the file. If the prop is not set, just move on
