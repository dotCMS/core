package com.dotmarketing.sitesearch.business;

import java.io.IOException;
import java.text.ParseException;
import java.util.List;
import java.util.Map;

import org.elasticsearch.ElasticsearchException;
import org.elasticsearch.search.aggregations.Aggregation;
import org.quartz.SchedulerException;

import com.dotcms.enterprise.publishing.sitesearch.SiteSearchConfig;
import com.dotcms.enterprise.publishing.sitesearch.SiteSearchPublishStatus;
import com.dotcms.enterprise.publishing.sitesearch.SiteSearchResult;
import com.dotcms.enterprise.publishing.sitesearch.SiteSearchResults;
import com.dotmarketing.exception.DotDataException;
import com.dotmarketing.quartz.ScheduledTask;


public interface SiteSearchAPI {
<<<<<<< HEAD
    public static final String ES_SITE_SEARCH_NAME = "sitesearch";
    public static final String ES_SITE_SEARCH_MAPPING = "_doc";
=======
	public static final String ES_SITE_SEARCH_NAME = "sitesearch";
	public static final String ES_SITE_SEARCH_MAPPING = "_doc";
>>>>>>> d7858b3c
    public static final String ES_SITE_SEARCH_EXECUTE_JOB_NAME = "runningOnce";

	List<String> listIndices();

	void activateIndex(String indexName) throws DotDataException;

	void deactivateIndex(String indexName) throws DotDataException, IOException;

	boolean createSiteSearchIndex(String indexName, String alias, int shards) throws ElasticsearchException, IOException;

	List<ScheduledTask> getTasks() throws SchedulerException;

	void deleteTask(String taskName) throws SchedulerException;

	void scheduleTask(SiteSearchConfig config) throws SchedulerException, ParseException, ClassNotFoundException;

	void putToIndex(String idx, SiteSearchResult res, String resultType);

	void putToIndex(String idx, List<SiteSearchResult> res, String resultType);

	void deleteFromIndex(String idx, String docId);

	SiteSearchResults search(String query, int start, int rows);
	
	SiteSearchResults search(String indexName, String query, int start, int rows);

	ScheduledTask getTask(String taskName) throws SchedulerException;
	
	void pauseTask(String taskName)  throws SchedulerException;

	SiteSearchPublishStatus getTaskProgress(String jobName) throws SchedulerException;

	boolean isTaskRunning(String jobName) throws SchedulerException;

	void executeTaskNow(SiteSearchConfig config) throws SchedulerException, ParseException, ClassNotFoundException;

	SiteSearchResult getFromIndex(String index, String id);

	Map<String, Aggregation> getAggregations(String indexName, String query) throws DotDataException;

	/***
	 * @deprecated use getAggregations instead
	 */
	@Deprecated
	Map<String, Aggregation> getFacets(String indexName, String query) throws DotDataException;

    List<String> listClosedIndices();
}
<|MERGE_RESOLUTION|>--- conflicted
+++ resolved
@@ -1,75 +1,70 @@
-package com.dotmarketing.sitesearch.business;
-
-import java.io.IOException;
-import java.text.ParseException;
-import java.util.List;
-import java.util.Map;
-
-import org.elasticsearch.ElasticsearchException;
-import org.elasticsearch.search.aggregations.Aggregation;
-import org.quartz.SchedulerException;
-
-import com.dotcms.enterprise.publishing.sitesearch.SiteSearchConfig;
-import com.dotcms.enterprise.publishing.sitesearch.SiteSearchPublishStatus;
-import com.dotcms.enterprise.publishing.sitesearch.SiteSearchResult;
-import com.dotcms.enterprise.publishing.sitesearch.SiteSearchResults;
-import com.dotmarketing.exception.DotDataException;
-import com.dotmarketing.quartz.ScheduledTask;
-
-
-public interface SiteSearchAPI {
-<<<<<<< HEAD
-    public static final String ES_SITE_SEARCH_NAME = "sitesearch";
-    public static final String ES_SITE_SEARCH_MAPPING = "_doc";
-=======
-	public static final String ES_SITE_SEARCH_NAME = "sitesearch";
-	public static final String ES_SITE_SEARCH_MAPPING = "_doc";
->>>>>>> d7858b3c
-    public static final String ES_SITE_SEARCH_EXECUTE_JOB_NAME = "runningOnce";
-
-	List<String> listIndices();
-
-	void activateIndex(String indexName) throws DotDataException;
-
-	void deactivateIndex(String indexName) throws DotDataException, IOException;
-
-	boolean createSiteSearchIndex(String indexName, String alias, int shards) throws ElasticsearchException, IOException;
-
-	List<ScheduledTask> getTasks() throws SchedulerException;
-
-	void deleteTask(String taskName) throws SchedulerException;
-
-	void scheduleTask(SiteSearchConfig config) throws SchedulerException, ParseException, ClassNotFoundException;
-
-	void putToIndex(String idx, SiteSearchResult res, String resultType);
-
-	void putToIndex(String idx, List<SiteSearchResult> res, String resultType);
-
-	void deleteFromIndex(String idx, String docId);
-
-	SiteSearchResults search(String query, int start, int rows);
-	
-	SiteSearchResults search(String indexName, String query, int start, int rows);
-
-	ScheduledTask getTask(String taskName) throws SchedulerException;
-	
-	void pauseTask(String taskName)  throws SchedulerException;
-
-	SiteSearchPublishStatus getTaskProgress(String jobName) throws SchedulerException;
-
-	boolean isTaskRunning(String jobName) throws SchedulerException;
-
-	void executeTaskNow(SiteSearchConfig config) throws SchedulerException, ParseException, ClassNotFoundException;
-
-	SiteSearchResult getFromIndex(String index, String id);
-
-	Map<String, Aggregation> getAggregations(String indexName, String query) throws DotDataException;
-
-	/***
-	 * @deprecated use getAggregations instead
-	 */
-	@Deprecated
-	Map<String, Aggregation> getFacets(String indexName, String query) throws DotDataException;
-
-    List<String> listClosedIndices();
-}
+package com.dotmarketing.sitesearch.business;
+
+import java.io.IOException;
+import java.text.ParseException;
+import java.util.List;
+import java.util.Map;
+
+import org.elasticsearch.ElasticsearchException;
+import org.elasticsearch.search.aggregations.Aggregation;
+import org.quartz.SchedulerException;
+
+import com.dotcms.enterprise.publishing.sitesearch.SiteSearchConfig;
+import com.dotcms.enterprise.publishing.sitesearch.SiteSearchPublishStatus;
+import com.dotcms.enterprise.publishing.sitesearch.SiteSearchResult;
+import com.dotcms.enterprise.publishing.sitesearch.SiteSearchResults;
+import com.dotmarketing.exception.DotDataException;
+import com.dotmarketing.quartz.ScheduledTask;
+
+
+public interface SiteSearchAPI {
+	public static final String ES_SITE_SEARCH_NAME = "sitesearch";
+	public static final String ES_SITE_SEARCH_MAPPING = "_doc";
+    public static final String ES_SITE_SEARCH_EXECUTE_JOB_NAME = "runningOnce";
+
+	List<String> listIndices();
+
+	void activateIndex(String indexName) throws DotDataException;
+
+	void deactivateIndex(String indexName) throws DotDataException, IOException;
+
+	boolean createSiteSearchIndex(String indexName, String alias, int shards) throws ElasticsearchException, IOException;
+
+	List<ScheduledTask> getTasks() throws SchedulerException;
+
+	void deleteTask(String taskName) throws SchedulerException;
+
+	void scheduleTask(SiteSearchConfig config) throws SchedulerException, ParseException, ClassNotFoundException;
+
+	void putToIndex(String idx, SiteSearchResult res, String resultType);
+
+	void putToIndex(String idx, List<SiteSearchResult> res, String resultType);
+
+	void deleteFromIndex(String idx, String docId);
+
+	SiteSearchResults search(String query, int start, int rows);
+	
+	SiteSearchResults search(String indexName, String query, int start, int rows);
+
+	ScheduledTask getTask(String taskName) throws SchedulerException;
+	
+	void pauseTask(String taskName)  throws SchedulerException;
+
+	SiteSearchPublishStatus getTaskProgress(String jobName) throws SchedulerException;
+
+	boolean isTaskRunning(String jobName) throws SchedulerException;
+
+	void executeTaskNow(SiteSearchConfig config) throws SchedulerException, ParseException, ClassNotFoundException;
+
+	SiteSearchResult getFromIndex(String index, String id);
+
+	Map<String, Aggregation> getAggregations(String indexName, String query) throws DotDataException;
+
+	/***
+	 * @deprecated use getAggregations instead
+	 */
+	@Deprecated
+	Map<String, Aggregation> getFacets(String indexName, String query) throws DotDataException;
+
+    List<String> listClosedIndices();
+}