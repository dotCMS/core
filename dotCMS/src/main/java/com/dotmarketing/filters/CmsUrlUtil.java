--- conflicted
+++ resolved
@@ -2,22 +2,12 @@
 
 import com.dotcms.vanityurl.business.VanityUrlAPI;
 import com.dotcms.vanityurl.model.CachedVanityUrl;
-<<<<<<< HEAD
-import com.dotcms.vanityurl.model.VanityUrl;
-=======
->>>>>>> 0dc498a6
 import com.dotmarketing.beans.Host;
 import com.dotmarketing.beans.Identifier;
 import com.dotmarketing.business.APILocator;
-import com.dotmarketing.business.CacheLocator;
 import com.dotmarketing.business.DotStateException;
 import com.dotmarketing.business.PermissionAPI;
 import com.dotmarketing.business.Versionable;
-<<<<<<< HEAD
-import com.dotmarketing.exception.DotDataException;
-import com.dotmarketing.exception.DotSecurityException;
-=======
->>>>>>> 0dc498a6
 import com.dotmarketing.portlets.contentlet.model.Contentlet;
 import com.dotmarketing.portlets.contentlet.model.ContentletVersionInfo;
 import com.dotmarketing.portlets.languagesmanager.model.Language;
@@ -27,35 +17,52 @@
 import com.dotmarketing.util.UtilMethods;
 import com.liferay.portal.model.User;
 import java.util.List;
-import java.util.regex.Matcher;
 
 /**
  * Utilitary class used by the CMS Filter
  */
 public class CmsUrlUtil {
-<<<<<<< HEAD
+
 	private static CmsUrlUtil urlUtil;
-
+	private static final String CONTENTLET = "contentlet";
+	private static final String HTMLPAGE = "htmlpage";
+	private static final String FILE_ASSET = "file_asset";
+	private static final String FOLDER = "folder";
+	private static final String NOT_FOUND = "NOTFOUND";
+	private static final String UNABLE_TO_FIND = "Unable to find ";
+
+	/**
+	 * Get the CmsUrlUtil singleton instance
+	 *
+	 * @return a CmsUrlUtil instance
+	 */
 	public static CmsUrlUtil getInstance() {
 		if (urlUtil == null) {
 
 			synchronized (CmsUrlUtil.class) {
 				urlUtil = new CmsUrlUtil();
-                //urlUtil.loadCachedVanityUrlCache();
 			}
 
 		}
 		return urlUtil;
 	}
 
-
+	private CmsUrlUtil() {
+	}
+
+	/**
+	 * Indicates if the versionable object is a Page Asset
+	 *
+	 * @param asset Versionable assset
+	 * @return true if the URI is a Page Asset, false if not
+	 */
 	public boolean isPageAsset(Versionable asset) {
 		try {
 			Identifier id = APILocator.getIdentifierAPI().find(asset);
-			if ("contentlet".equals(id.getAssetType()) && asset instanceof Contentlet) {
+			if (CONTENTLET.equals(id.getAssetType()) && asset instanceof Contentlet) {
 				Contentlet c = (Contentlet) asset;
 				return (c.getStructure().getStructureType() == Structure.STRUCTURE_TYPE_HTMLPAGE);
-			}else 	if ("htmlpage".equals(id.getAssetType())) {
+			} else if (HTMLPAGE.equals(id.getAssetType())) {
 				return true;
 			}
 
@@ -65,41 +72,53 @@
 		}
 
 	}
+
+	/**
+	 * Indicates if the uri belongs to a Page Asset
+	 *
+	 * @param uri The current uri
+	 * @param host The current host
+	 * @param languageId The current language Id
+	 * @return true if the URI is a Page Asset, false if not
+	 */
 	public boolean isPageAsset(String uri, Host host, Long languageId) {
 		Identifier id;
-		if(!UtilMethods.isSet(uri)){
+		if (!UtilMethods.isSet(uri)) {
 			return false;
 		}
 		try {
 			id = APILocator.getIdentifierAPI().find(host, uri);
 		} catch (Exception e) {
-			Logger.error(this.getClass(), "Unable to find" + uri);
-			return false;
-		}
-		if (id == null || id.getId() == null)
-			return false;
-		if ("htmlpage".equals(id.getAssetType())) {
+			Logger.error(this.getClass(), UNABLE_TO_FIND + uri);
+			return false;
+		}
+		if (id == null || id.getId() == null) {
+			return false;
+		}
+		if (HTMLPAGE.equals(id.getAssetType())) {
 			return true;
 		}
-		if ("contentlet".equals(id.getAssetType())) {
+		if (CONTENTLET.equals(id.getAssetType())) {
 			try {
 
 				//Get the list of languages use by the application
 				List<Language> languages = APILocator.getLanguageAPI().getLanguages();
 
 				//First try with the given language
-				ContentletVersionInfo cinfo = APILocator.getVersionableAPI().getContentletVersionInfo( id.getId(), languageId );
-				if ( cinfo == null || cinfo.getWorkingInode().equals( "NOTFOUND" ) ) {
-
-					for ( Language language : languages ) {
-						/*
-						If we found nothing with the given language it does not mean is not a page,
+				ContentletVersionInfo cinfo = APILocator.getVersionableAPI()
+						.getContentletVersionInfo(id.getId(), languageId);
+				if (cinfo == null || cinfo.getWorkingInode().equals(NOT_FOUND)) {
+
+					for (Language language : languages) {
+                        /*
+                        If we found nothing with the given language it does not mean is not a page,
 						could be just a page but it does not exist for the given language.
 						Trying with the other languages use in the app.
 						 */
-						if ( languageId != language.getId() ) {
-							cinfo = APILocator.getVersionableAPI().getContentletVersionInfo( id.getId(), language.getId() );
-							if ( cinfo != null && !cinfo.getWorkingInode().equals( "NOTFOUND" ) ) {
+						if (languageId != language.getId()) {
+							cinfo = APILocator.getVersionableAPI()
+									.getContentletVersionInfo(id.getId(), language.getId());
+							if (cinfo != null && !cinfo.getWorkingInode().equals(NOT_FOUND)) {
 								//Found it
 								break;
 							}
@@ -107,20 +126,31 @@
 					}
 
 				}
-				if ( cinfo == null || cinfo.getWorkingInode().equals( "NOTFOUND" ) ) {
+				if (cinfo == null || cinfo.getWorkingInode().equals(NOT_FOUND)) {
 					return false;//At this point we know is not a page
 				} else {
-					Contentlet c = APILocator.getContentletAPI().find( cinfo.getWorkingInode(), APILocator.getUserAPI().getSystemUser(), false );
-					return (c.getStructure().getStructureType() == Structure.STRUCTURE_TYPE_HTMLPAGE);
+					Contentlet c = APILocator.getContentletAPI()
+							.find(cinfo.getWorkingInode(), APILocator.getUserAPI().getSystemUser(),
+									false);
+					return (c.getStructure().getStructureType()
+							== Structure.STRUCTURE_TYPE_HTMLPAGE);
 				}
 			} catch (Exception e) {
-				Logger.error(this.getClass(), "Unable to find" + uri);
+				Logger.error(this.getClass(), UNABLE_TO_FIND + uri);
 				return false;
 			}
 		}
 		return false;
 	}
 
+	/**
+	 * Indicates if the uri belongs to a File Asset
+	 *
+	 * @param uri The current uri
+	 * @param host The current host
+	 * @param languageId The current language Id
+	 * @return true if the URI is a File Asset, false if not
+	 */
 	public boolean isFileAsset(String uri, Host host, Long languageId) {
 
 		// languageId is not used now, but will be used in future functionality. Issue #7141
@@ -129,89 +159,122 @@
 		try {
 			id = APILocator.getIdentifierAPI().find(host, uri);
 		} catch (Exception e) {
-			Logger.error(this.getClass(), "Unable to find" + uri);
-			return false;
-		}
-		if (id == null || id.getId() == null)
-			return false;
-		if ("file_asset".equals(id.getAssetType())) {
+			Logger.error(this.getClass(), UNABLE_TO_FIND + uri);
+			return false;
+		}
+		if (id == null || id.getId() == null) {
+			return false;
+		}
+		if (FILE_ASSET.equals(id.getAssetType())) {
 			return true;
 		}
 
-		if ("contentlet".equals(id.getAssetType())) {
+		if (CONTENTLET.equals(id.getAssetType())) {
 			try {
-				ContentletVersionInfo cinfo = APILocator.getVersionableAPI().getContentletVersionInfo(id.getId(), languageId);
-
-				if ( (cinfo == null || cinfo.getWorkingInode().equals( "NOTFOUND" )) && Config.getBooleanProperty("DEFAULT_FILE_TO_DEFAULT_LANGUAGE", false)) {
+				ContentletVersionInfo cinfo = APILocator.getVersionableAPI()
+						.getContentletVersionInfo(id.getId(), languageId);
+
+				if ((cinfo == null || cinfo.getWorkingInode().equals(NOT_FOUND)) && Config
+						.getBooleanProperty("DEFAULT_FILE_TO_DEFAULT_LANGUAGE", false)) {
 					//Get the Default Language
 					Language defaultLang = APILocator.getLanguageAPI().getDefaultLanguage();
 					//If the fallback to Default Language is set to true, let's see if the requested file is stored with Default Language
-					cinfo = APILocator.getVersionableAPI().getContentletVersionInfo( id.getId(), defaultLang.getId() );
-				}
-
-				if ( cinfo == null || cinfo.getWorkingInode().equals( "NOTFOUND" ) ) {
+					cinfo = APILocator.getVersionableAPI()
+							.getContentletVersionInfo(id.getId(), defaultLang.getId());
+				}
+
+				if (cinfo == null || cinfo.getWorkingInode().equals(NOT_FOUND)) {
 					return false;//At this point we know is not a File Asset
 				} else {
-					Contentlet c = APILocator.getContentletAPI().find( cinfo.getWorkingInode(), APILocator.getUserAPI().getSystemUser(), false );
-					return (c.getStructure().getStructureType() == Structure.STRUCTURE_TYPE_FILEASSET);
+					Contentlet c = APILocator.getContentletAPI()
+							.find(cinfo.getWorkingInode(), APILocator.getUserAPI().getSystemUser(),
+									false);
+					return (c.getStructure().getStructureType()
+							== Structure.STRUCTURE_TYPE_FILEASSET);
 				}
 			} catch (Exception e) {
-				Logger.error(this.getClass(), "Unable to find" + uri);
+				Logger.error(this.getClass(), UNABLE_TO_FIND + uri);
 				return false;
 			}
 		}
 		return false;
 	}
 
+	/**
+	 * Indicates if the uri belongs to a Folder
+	 *
+	 * @param uri The current uri
+	 * @param host The current host
+	 * @return true if the URI is a folder, false if not
+	 */
 	public boolean isFolder(String uri, Host host) {
 		Identifier id;
-		if("/".equals(uri)){
+		if ("/".equals(uri)) {
 			return true;
 		}
-		while(uri.endsWith("/") && uri.length()>1){
-			uri = uri.substring(0,uri.length()-1);
-		}
-
-		if(!uri.startsWith("/"))
+		while (uri.endsWith("/") && uri.length() > 1) {
+			uri = uri.substring(0, uri.length() - 1);
+		}
+
+		if (!uri.startsWith("/")) {
 			uri = "/" + uri;
+		}
 
 		try {
 			id = APILocator.getIdentifierAPI().find(host, uri);
 			if (id == null || id.getId() == null) {
 				return false;
 			}
-			if ("folder".equals(id.getAssetType())) {
+			if (FOLDER.equals(id.getAssetType())) {
 				return true;
 			}
 		} catch (Exception e) {
-			Logger.error(this.getClass(), "Unable to find" + uri);
+			Logger.error(this.getClass(), UNABLE_TO_FIND + uri);
 		}
 
 		return false;
 	}
 
+	/**
+	 * Indicates if the uri belongs to a VanityUrl
+	 *
+	 * @param uri The current uri
+	 * @param host The current host
+	 * @param languageId The current language Id
+	 * @return true if the URI is a vanity URL, false if not
+	 */
 	public boolean isVanityUrl(String uri, Host host, long languageId) {
 
-		if (uri.length()>1 && uri.endsWith("/"))
+		if (uri.length() > 1 && uri.endsWith("/")) {
 			uri = uri.substring(0, uri.length() - 1);
-
-		CachedVanityUrl cachedVanityUrl = getCachedVanityUrl(uri,host,languageId);
-		boolean isVanityURL =  UtilMethods.isSet(cachedVanityUrl) && !cachedVanityUrl.getVanityUrlId().equals(VanityUrlAPI.CACHE_404_VANITY_URL);
+		}
+
+		CachedVanityUrl cachedVanityUrl = APILocator.getVanityUrlAPI()
+				.getLiveCachedVanityUrl(uri, host, languageId, APILocator.systemUser());
+		boolean isVanityURL =
+				UtilMethods.isSet(cachedVanityUrl) && !cachedVanityUrl.getVanityUrlId()
+						.equals(VanityUrlAPI.CACHE_404_VANITY_URL);
 
 		if (!isVanityURL) {
-			cachedVanityUrl = getCachedVanityUrl(uri,null,languageId);
-			isVanityURL =  UtilMethods.isSet(cachedVanityUrl) && !cachedVanityUrl.getVanityUrlId().equals(VanityUrlAPI.CACHE_404_VANITY_URL);
+			cachedVanityUrl = APILocator.getVanityUrlAPI()
+					.getLiveCachedVanityUrl(uri, null, languageId, APILocator.systemUser());
+			isVanityURL = UtilMethods.isSet(cachedVanityUrl) && !cachedVanityUrl.getVanityUrlId()
+					.equals(VanityUrlAPI.CACHE_404_VANITY_URL);
 		}
 		// Still support legacy cmsHomePage
-		if("/".equals(uri) && !isVanityURL){
+		if ("/".equals(uri) && !isVanityURL) {
 			uri = "/cmsHomePage";
-			cachedVanityUrl = getCachedVanityUrl(uri,host,languageId);
-			isVanityURL =  UtilMethods.isSet(cachedVanityUrl) && !cachedVanityUrl.getVanityUrlId().equals(VanityUrlAPI.CACHE_404_VANITY_URL);
-
+			cachedVanityUrl = APILocator.getVanityUrlAPI()
+					.getLiveCachedVanityUrl(uri, host, languageId, APILocator.systemUser());
+			isVanityURL = UtilMethods.isSet(cachedVanityUrl) && !cachedVanityUrl.getVanityUrlId()
+					.equals(VanityUrlAPI.CACHE_404_VANITY_URL);
 
 			if (!isVanityURL) {
-				cachedVanityUrl = getCachedVanityUrl(uri,null,languageId);
-				isVanityURL =  UtilMethods.isSet(cachedVanityUrl) && !cachedVanityUrl.getVanityUrlId().equals(VanityUrlAPI.CACHE_404_VANITY_URL);
+				cachedVanityUrl = APILocator.getVanityUrlAPI()
+						.getLiveCachedVanityUrl(uri, null, languageId, APILocator.systemUser());
+				isVanityURL =
+						UtilMethods.isSet(cachedVanityUrl) && !cachedVanityUrl.getVanityUrlId()
+								.equals(VanityUrlAPI.CACHE_404_VANITY_URL);
 			}
 		}
 
@@ -219,19 +282,30 @@
 
 	}
 
+	/**
+	 * Indicate if the user have permision to read
+	 * the contentlet associated to the identifier
+	 *
+	 * @param ident The object Identifier
+	 * @param languageId The object language Id
+	 * @param user The current user
+	 */
 	public boolean canRead(Identifier ident, long languageId, User user) {
 		if (ident == null || ident.getId() == null) {
 			throw new DotStateException("Identifier cannot be null");
 		}
-		if (ident.getAssetType().equals("contentlet")) {
+		if (ident.getAssetType().equals(CONTENTLET)) {
 			try {
-				ContentletVersionInfo cinfo = APILocator.getVersionableAPI().getContentletVersionInfo(ident.getId(), languageId);
+				ContentletVersionInfo cinfo = APILocator.getVersionableAPI()
+						.getContentletVersionInfo(ident.getId(), languageId);
 
 				// If we did not find a version with for given
 				// language lets try with the default language
-				if (cinfo == null && languageId != APILocator.getLanguageAPI().getDefaultLanguage().getId()) {
+				if (cinfo == null && languageId != APILocator.getLanguageAPI().getDefaultLanguage()
+						.getId()) {
 					languageId = APILocator.getLanguageAPI().getDefaultLanguage().getId();
-					cinfo = APILocator.getVersionableAPI().getContentletVersionInfo(ident.getId(), languageId);
+					cinfo = APILocator.getVersionableAPI()
+							.getContentletVersionInfo(ident.getId(), languageId);
 				}
 
 				Contentlet proxy = new Contentlet();
@@ -239,385 +313,29 @@
 				proxy.setInode(cinfo.getWorkingInode());
 				proxy.setIdentifier(cinfo.getIdentifier());
 				proxy.setLanguageId(cinfo.getLang());
-				return APILocator.getPermissionAPI().doesUserHavePermission(proxy, PermissionAPI.PERMISSION_READ, user, true);
+				return APILocator.getPermissionAPI()
+						.doesUserHavePermission(proxy, PermissionAPI.PERMISSION_READ, user, true);
 			} catch (Exception e) {
-				Logger.warn(this, "Unable to find file asset contentlet with identifier " + ident.getId(), e);
+				Logger.warn(this,
+						"Unable to find file asset contentlet with identifier " + ident.getId(), e);
 			}
 		}
 
 		return false;
 	}
 
+	/**
+	 * Indicates if the uri belongs to a File Asset or Vanity Url
+	 * or Page Asset or Folder
+	 *
+	 * @param uri the current uri
+	 * @param host The current host
+	 * @param languageId The object language Id
+	 * @return true if is a File Asset or Vanity Url or Page Asset or Folder, false if not
+	 */
 	public boolean amISomething(String uri, Host host, Long languageId) {
-		return (urlUtil.isFileAsset(uri, host, languageId) || urlUtil.isVanityUrl(uri, host,languageId)
+		return (urlUtil.isFileAsset(uri, host, languageId) || urlUtil
+				.isVanityUrl(uri, host, languageId)
 				|| urlUtil.isPageAsset(uri, host, languageId) || urlUtil.isFolder(uri, host));
 	}
-
-	/**
-	 * Search for the Cached Vanity Url
-	 * @param uri The URI to match
-	 * @param host The current host
-	 * @param languagueId The current languageId
-	 * @return The cached vanity Url
-	 */
-	public CachedVanityUrl getCachedVanityUrl(String uri, Host host, long languagueId){
-		CachedVanityUrl result = null;
-
-		if(host == null){
-			try {
-				host = APILocator.getHostAPI().findSystemHost();
-			} catch (DotDataException e) {
-				Logger.error(this,"Error searching for System host",e);
-			}
-		}
-		//Search fot the URI in the vanityURL cached cache
-		List<CachedVanityUrl> cachedVanityUrls = CacheLocator.getVanityURLCache().getCachedVanityUrls(host);
-		for(CachedVanityUrl vanity : cachedVanityUrls){
-		    if(vanity != null) {
-                Matcher matcher = vanity.getPattern().matcher(uri);
-                if (matcher.matches()) {
-                    result = vanity;
-                    break;
-                }
-            }else{
-		        Logger.info(this,"Vanity:"+vanity+" - URI:"+uri);
-            }
-		}
-		if(result == null) {
-			VanityUrl vanityUrl = APILocator.getVanityUrlAPI().getLiveVanityUrl(uri, host, languagueId, APILocator.systemUser());
-			if(vanityUrl != null && !vanityUrl.getIdentifier().equals(VanityUrlAPI.CACHE_404_VANITY_URL)){
-				result = new CachedVanityUrl(vanityUrl);
-				cachedVanityUrls.add(result);
-				CacheLocator.getVanityURLCache().setCachedVanityUrls(host, cachedVanityUrls);
-			}else if(vanityUrl.getIdentifier().equals(VanityUrlAPI.CACHE_404_VANITY_URL)){
-			    //generated a 404 cache for this uri
-			    vanityUrl.setLanguageId(languagueId);
-                vanityUrl.setURI(uri);
-                vanityUrl.setSite(host.getIdentifier());
-                result = new CachedVanityUrl(vanityUrl);
-                cachedVanityUrls.add(result);
-                CacheLocator.getVanityURLCache().setCachedVanityUrls(host, cachedVanityUrls);
-            }
-		}
-
-		return result;
-	}
-=======
-
-    private static CmsUrlUtil urlUtil;
-    private static final String CONTENTLET = "contentlet";
-    private static final String HTMLPAGE = "htmlpage";
-    private static final String FILE_ASSET = "file_asset";
-    private static final String FOLDER = "folder";
-    private static final String NOT_FOUND = "NOTFOUND";
-    private static final String UNABLE_TO_FIND = "Unable to find ";
-
-    /**
-     * Get the CmsUrlUtil singleton instance
-     *
-     * @return a CmsUrlUtil instance
-     */
-    public static CmsUrlUtil getInstance() {
-        if (urlUtil == null) {
-
-            synchronized (CmsUrlUtil.class) {
-                urlUtil = new CmsUrlUtil();
-            }
-
-        }
-        return urlUtil;
-    }
-
-    private CmsUrlUtil() {
-    }
-
-    /**
-     * Indicates if the versionable object is a Page Asset
-     *
-     * @param asset Versionable assset
-     * @return true if the URI is a Page Asset, false if not
-     */
-    public boolean isPageAsset(Versionable asset) {
-        try {
-            Identifier id = APILocator.getIdentifierAPI().find(asset);
-            if (CONTENTLET.equals(id.getAssetType()) && asset instanceof Contentlet) {
-                Contentlet c = (Contentlet) asset;
-                return (c.getStructure().getStructureType() == Structure.STRUCTURE_TYPE_HTMLPAGE);
-            } else if (HTMLPAGE.equals(id.getAssetType())) {
-                return true;
-            }
-
-            return false;
-        } catch (Exception e) {
-            throw new DotStateException("Getting id failed" + e.getMessage(), e);
-        }
-
-    }
-
-    /**
-     * Indicates if the uri belongs to a Page Asset
-     *
-     * @param uri The current uri
-     * @param host The current host
-     * @param languageId The current language Id
-     * @return true if the URI is a Page Asset, false if not
-     */
-    public boolean isPageAsset(String uri, Host host, Long languageId) {
-        Identifier id;
-        if (!UtilMethods.isSet(uri)) {
-            return false;
-        }
-        try {
-            id = APILocator.getIdentifierAPI().find(host, uri);
-        } catch (Exception e) {
-            Logger.error(this.getClass(), UNABLE_TO_FIND + uri);
-            return false;
-        }
-        if (id == null || id.getId() == null) {
-            return false;
-        }
-        if (HTMLPAGE.equals(id.getAssetType())) {
-            return true;
-        }
-        if (CONTENTLET.equals(id.getAssetType())) {
-            try {
-
-                //Get the list of languages use by the application
-                List<Language> languages = APILocator.getLanguageAPI().getLanguages();
-
-                //First try with the given language
-                ContentletVersionInfo cinfo = APILocator.getVersionableAPI()
-                        .getContentletVersionInfo(id.getId(), languageId);
-                if (cinfo == null || cinfo.getWorkingInode().equals(NOT_FOUND)) {
-
-                    for (Language language : languages) {
-                        /*
-                        If we found nothing with the given language it does not mean is not a page,
-						could be just a page but it does not exist for the given language.
-						Trying with the other languages use in the app.
-						 */
-                        if (languageId != language.getId()) {
-                            cinfo = APILocator.getVersionableAPI()
-                                    .getContentletVersionInfo(id.getId(), language.getId());
-                            if (cinfo != null && !cinfo.getWorkingInode().equals(NOT_FOUND)) {
-                                //Found it
-                                break;
-                            }
-                        }
-                    }
-
-                }
-                if (cinfo == null || cinfo.getWorkingInode().equals(NOT_FOUND)) {
-                    return false;//At this point we know is not a page
-                } else {
-                    Contentlet c = APILocator.getContentletAPI()
-                            .find(cinfo.getWorkingInode(), APILocator.getUserAPI().getSystemUser(),
-                                    false);
-                    return (c.getStructure().getStructureType()
-                            == Structure.STRUCTURE_TYPE_HTMLPAGE);
-                }
-            } catch (Exception e) {
-                Logger.error(this.getClass(), UNABLE_TO_FIND + uri);
-                return false;
-            }
-        }
-        return false;
-    }
-
-    /**
-     * Indicates if the uri belongs to a File Asset
-     *
-     * @param uri The current uri
-     * @param host The current host
-     * @param languageId The current language Id
-     * @return true if the URI is a File Asset, false if not
-     */
-    public boolean isFileAsset(String uri, Host host, Long languageId) {
-
-        // languageId is not used now, but will be used in future functionality. Issue #7141
-
-        Identifier id;
-        try {
-            id = APILocator.getIdentifierAPI().find(host, uri);
-        } catch (Exception e) {
-            Logger.error(this.getClass(), UNABLE_TO_FIND + uri);
-            return false;
-        }
-        if (id == null || id.getId() == null) {
-            return false;
-        }
-        if (FILE_ASSET.equals(id.getAssetType())) {
-            return true;
-        }
-
-        if (CONTENTLET.equals(id.getAssetType())) {
-            try {
-                ContentletVersionInfo cinfo = APILocator.getVersionableAPI()
-                        .getContentletVersionInfo(id.getId(), languageId);
-
-                if ((cinfo == null || cinfo.getWorkingInode().equals(NOT_FOUND)) && Config
-                        .getBooleanProperty("DEFAULT_FILE_TO_DEFAULT_LANGUAGE", false)) {
-                    //Get the Default Language
-                    Language defaultLang = APILocator.getLanguageAPI().getDefaultLanguage();
-                    //If the fallback to Default Language is set to true, let's see if the requested file is stored with Default Language
-                    cinfo = APILocator.getVersionableAPI()
-                            .getContentletVersionInfo(id.getId(), defaultLang.getId());
-                }
-
-                if (cinfo == null || cinfo.getWorkingInode().equals(NOT_FOUND)) {
-                    return false;//At this point we know is not a File Asset
-                } else {
-                    Contentlet c = APILocator.getContentletAPI()
-                            .find(cinfo.getWorkingInode(), APILocator.getUserAPI().getSystemUser(),
-                                    false);
-                    return (c.getStructure().getStructureType()
-                            == Structure.STRUCTURE_TYPE_FILEASSET);
-                }
-            } catch (Exception e) {
-                Logger.error(this.getClass(), UNABLE_TO_FIND + uri);
-                return false;
-            }
-        }
-        return false;
-    }
-
-    /**
-     * Indicates if the uri belongs to a Folder
-     *
-     * @param uri The current uri
-     * @param host The current host
-     * @return true if the URI is a folder, false if not
-     */
-    public boolean isFolder(String uri, Host host) {
-        Identifier id;
-        if ("/".equals(uri)) {
-            return true;
-        }
-        while (uri.endsWith("/") && uri.length() > 1) {
-            uri = uri.substring(0, uri.length() - 1);
-        }
-
-        if (!uri.startsWith("/")) {
-            uri = "/" + uri;
-        }
-
-        try {
-            id = APILocator.getIdentifierAPI().find(host, uri);
-            if (id == null || id.getId() == null) {
-                return false;
-            }
-            if (FOLDER.equals(id.getAssetType())) {
-                return true;
-            }
-        } catch (Exception e) {
-            Logger.error(this.getClass(), UNABLE_TO_FIND + uri);
-        }
-
-        return false;
-    }
-
-    /**
-     * Indicates if the uri belongs to a VanityUrl
-     *
-     * @param uri The current uri
-     * @param host The current host
-     * @param languageId The current language Id
-     * @return true if the URI is a vanity URL, false if not
-     */
-    public boolean isVanityUrl(String uri, Host host, long languageId) {
-
-        if (uri.length() > 1 && uri.endsWith("/")) {
-            uri = uri.substring(0, uri.length() - 1);
-        }
-
-        CachedVanityUrl cachedVanityUrl = APILocator.getVanityUrlAPI()
-                .getLiveCachedVanityUrl(uri, host, languageId, APILocator.systemUser());
-        boolean isVanityURL =
-                UtilMethods.isSet(cachedVanityUrl) && !cachedVanityUrl.getVanityUrlId()
-                        .equals(VanityUrlAPI.CACHE_404_VANITY_URL);
-
-        if (!isVanityURL) {
-            cachedVanityUrl = APILocator.getVanityUrlAPI()
-                    .getLiveCachedVanityUrl(uri, null, languageId, APILocator.systemUser());
-            isVanityURL = UtilMethods.isSet(cachedVanityUrl) && !cachedVanityUrl.getVanityUrlId()
-                    .equals(VanityUrlAPI.CACHE_404_VANITY_URL);
-        }
-        // Still support legacy cmsHomePage
-        if ("/".equals(uri) && !isVanityURL) {
-            uri = "/cmsHomePage";
-            cachedVanityUrl = APILocator.getVanityUrlAPI()
-                    .getLiveCachedVanityUrl(uri, host, languageId, APILocator.systemUser());
-            isVanityURL = UtilMethods.isSet(cachedVanityUrl) && !cachedVanityUrl.getVanityUrlId()
-                    .equals(VanityUrlAPI.CACHE_404_VANITY_URL);
-
-            if (!isVanityURL) {
-                cachedVanityUrl = APILocator.getVanityUrlAPI()
-                        .getLiveCachedVanityUrl(uri, null, languageId, APILocator.systemUser());
-                isVanityURL =
-                        UtilMethods.isSet(cachedVanityUrl) && !cachedVanityUrl.getVanityUrlId()
-                                .equals(VanityUrlAPI.CACHE_404_VANITY_URL);
-            }
-        }
-
-        return isVanityURL;
-
-    }
-
-    /**
-     * Indicate if the user have permision to read
-     * the contentlet associated to the identifier
-     *
-     * @param ident The object Identifier
-     * @param languageId The object language Id
-     * @param user The current user
-     */
-    public boolean canRead(Identifier ident, long languageId, User user) {
-        if (ident == null || ident.getId() == null) {
-            throw new DotStateException("Identifier cannot be null");
-        }
-        if (ident.getAssetType().equals(CONTENTLET)) {
-            try {
-                ContentletVersionInfo cinfo = APILocator.getVersionableAPI()
-                        .getContentletVersionInfo(ident.getId(), languageId);
-
-                // If we did not find a version with for given
-                // language lets try with the default language
-                if (cinfo == null && languageId != APILocator.getLanguageAPI().getDefaultLanguage()
-                        .getId()) {
-                    languageId = APILocator.getLanguageAPI().getDefaultLanguage().getId();
-                    cinfo = APILocator.getVersionableAPI()
-                            .getContentletVersionInfo(ident.getId(), languageId);
-                }
-
-                Contentlet proxy = new Contentlet();
-
-                proxy.setInode(cinfo.getWorkingInode());
-                proxy.setIdentifier(cinfo.getIdentifier());
-                proxy.setLanguageId(cinfo.getLang());
-                return APILocator.getPermissionAPI()
-                        .doesUserHavePermission(proxy, PermissionAPI.PERMISSION_READ, user, true);
-            } catch (Exception e) {
-                Logger.warn(this,
-                        "Unable to find file asset contentlet with identifier " + ident.getId(), e);
-            }
-        }
-
-        return false;
-    }
-
-    /**
-     * Indicates if the uri belongs to a File Asset or Vanity Url
-     * or Page Asset or Folder
-     *
-     * @param uri the current uri
-     * @param host The current host
-     * @param languageId The object language Id
-     * @return true if is a File Asset or Vanity Url or Page Asset or Folder, false if not
-     */
-    public boolean amISomething(String uri, Host host, Long languageId) {
-        return (urlUtil.isFileAsset(uri, host, languageId) || urlUtil
-                .isVanityUrl(uri, host, languageId)
-                || urlUtil.isPageAsset(uri, host, languageId) || urlUtil.isFolder(uri, host));
-    }
->>>>>>> 0dc498a6
 }