package com.dotmarketing.filters;

import com.dotcms.api.web.HttpServletRequestThreadLocal;
import com.dotcms.vanityurl.business.VanityUrlAPI;
import com.dotcms.vanityurl.handler.VanityUrlHandler;
import com.dotcms.vanityurl.handler.VanityUrlHandlerResolver;
import com.dotcms.vanityurl.model.CachedVanityUrl;
import com.dotcms.vanityurl.model.VanityUrlResult;
import com.dotcms.visitor.business.VisitorAPI;
import com.dotcms.visitor.domain.Visitor;
import com.dotmarketing.beans.Host;
import com.dotmarketing.beans.Identifier;
import com.dotmarketing.business.APILocator;
import com.dotmarketing.business.web.HostWebAPI;
<<<<<<< HEAD
=======
import com.dotmarketing.business.web.UserWebAPI;
>>>>>>> 0dc498a6
import com.dotmarketing.business.web.WebAPILocator;
import com.dotmarketing.db.DbConnectionFactory;
import com.dotmarketing.db.HibernateUtil;
import com.dotmarketing.exception.DotDataException;
import com.dotmarketing.portlets.rules.business.RulesEngine;
import com.dotmarketing.portlets.rules.model.Rule;
<<<<<<< HEAD
import com.dotmarketing.util.*;
import com.liferay.util.Xss;
import org.apache.commons.logging.LogFactory;

import javax.servlet.*;
import javax.servlet.http.HttpServletRequest;
import javax.servlet.http.HttpServletResponse;
import javax.servlet.http.HttpSession;
=======
import com.dotmarketing.util.Config;
import com.dotmarketing.util.InodeUtils;
import com.dotmarketing.util.Logger;
import com.dotmarketing.util.NumberOfTimeVisitedCounter;
import com.dotmarketing.util.PageRequestModeUtil;
import com.dotmarketing.util.UtilMethods;
import com.dotmarketing.util.WebKeys;
import com.liferay.util.Xss;
>>>>>>> 0dc498a6
import java.io.IOException;
import java.io.StringWriter;
import java.net.URLDecoder;
import java.util.Optional;
import java.util.Set;
<<<<<<< HEAD
=======
import javax.servlet.Filter;
import javax.servlet.FilterChain;
import javax.servlet.FilterConfig;
import javax.servlet.ServletException;
import javax.servlet.ServletRequest;
import javax.servlet.ServletResponse;
import javax.servlet.http.HttpServletRequest;
import javax.servlet.http.HttpServletResponse;
import javax.servlet.http.HttpSession;
import org.apache.commons.logging.LogFactory;
>>>>>>> 0dc498a6

public class CMSFilter implements Filter {

    private final HttpServletRequestThreadLocal requestThreadLocal =
            HttpServletRequestThreadLocal.INSTANCE;

    public void destroy() {

    }

    String ASSET_PATH = null;

    CmsUrlUtil urlUtil = CmsUrlUtil.getInstance();

    VanityUrlHandlerResolver vanityUrlHandlerResolver = VanityUrlHandlerResolver.getInstance();

<<<<<<< HEAD
	public enum IAm{
		PAGE,
		FOLDER,
		FILE,
		VANITY_URL,
		NOTHING_IN_THE_CMS
	}

	public static final String CMS_INDEX_PAGE = Config.getStringProperty("CMS_INDEX_PAGE", "index");
	public static final String CMS_FILTER_IDENTITY = "CMS_FILTER_IDENTITY";
	public static final String CMS_FILTER_URI_OVERRIDE = "CMS_FILTER_URLMAP_OVERRIDE";
=======
    public enum IAm {
        PAGE,
        FOLDER,
        FILE,
        VANITY_URL,
        NOTHING_IN_THE_CMS
    }
>>>>>>> 0dc498a6

    VanityUrlAPI vanityUrlAPI = APILocator.getVanityUrlAPI();

    public static final String CMS_INDEX_PAGE = Config.getStringProperty("CMS_INDEX_PAGE", "index");
    public static final String CMS_FILTER_IDENTITY = "CMS_FILTER_IDENTITY";
    public static final String CMS_FILTER_URI_OVERRIDE = "CMS_FILTER_URLMAP_OVERRIDE";

    private static VisitorAPI visitorAPI = APILocator.getVisitorAPI();

    public void doFilter(ServletRequest req, ServletResponse res, FilterChain chain)
            throws IOException, ServletException {
        HttpServletRequest request = (HttpServletRequest) req;
        HttpServletResponse response = (HttpServletResponse) res;

        // set the request in the threadlocal.
        this.requestThreadLocal.setRequest(request);

        final String uri =
                (request.getAttribute(CMS_FILTER_URI_OVERRIDE) != null) ? (String) request
                        .getAttribute(CMS_FILTER_URI_OVERRIDE)
                        : URLDecoder.decode(request.getRequestURI(), "UTF-8");

        String xssRedirect = xssCheck(uri, request.getQueryString());
        if (xssRedirect != null) {
            response.sendRedirect(xssRedirect);
            return;
        }

        IAm iAm = IAm.NOTHING_IN_THE_CMS;

        LogFactory.getLog(this.getClass()).debug("CMS Filter URI = " + uri);




		/*
         * Getting host object form the session
		 */
        HostWebAPI hostWebAPI = WebAPILocator.getHostWebAPI();
        Host host;
        try {
            host = hostWebAPI.getCurrentHost(request);
            request.setAttribute("host", host);
        } catch (Exception e) {
            Logger.error(this, "Unable to retrieve current request host for URI " + uri);
            throw new ServletException(e.getMessage(), e);
        }

		/*
         * If someone is trying to go right to an asset without going through
		 * the cms, give them a 404
		 */

<<<<<<< HEAD
		if (UtilMethods.isSet(ASSET_PATH) && uri.startsWith(ASSET_PATH)) {
			response.sendError(403, "Forbidden");
			return;
		}

		// get the users language
		long languageId = WebAPILocator.getLanguageWebAPI().getLanguage(request).getId();

		if (urlUtil.isFileAsset(uri, host, languageId)) {
			iAm= IAm.FILE;
		} else if (urlUtil.isVanityUrl(uri, host, languageId)) {
			iAm = IAm.VANITY_URL;
		} else if (urlUtil.isPageAsset(uri, host, languageId)) {
			iAm = IAm.PAGE;
		} else if (urlUtil.isFolder(uri, host)) {
			iAm = IAm.FOLDER;
		}

		String rewrite = null;
		String queryString = request.getQueryString();
		// if a vanity URL
		if (iAm == IAm.VANITY_URL) {
			CachedVanityUrl vanityUrl = urlUtil.getCachedVanityUrl(("/".equals(uri) ? "/cmsHomePage" : uri.endsWith("/")?uri.substring(0, uri.length() - 1):uri), host, languageId);

			if (vanityUrl == null || VanityUrlAPI.CACHE_404_VANITY_URL.equals(vanityUrl.getVanityUrlId())|| (!InodeUtils.isSet(vanityUrl.getVanityUrlId()) && !UtilMethods.isSet(vanityUrl.getForwardTo()))) {
				vanityUrl = urlUtil.getCachedVanityUrl(("/".equals(uri) ? "/cmsHomePage" : uri.endsWith("/")?uri.substring(0, uri.length() - 1):uri), null, languageId);
			}

			VanityUrlHandler vanityUrlHandler = vanityUrlHandlerResolver.getVanityUrlHandler();
			VanityUrlResult vanityUrlResult = vanityUrlHandler.handle(vanityUrl,response,host,languageId);
			if(vanityUrlResult.isResult()){
				closeDbSilently();
				return;
			}
			if(vanityUrlResult.getQueryString() != null) {
				queryString = vanityUrlResult.getQueryString();
			}
			iAm = vanityUrlResult.getiAm();
			rewrite = vanityUrlResult.getRewrite();
		}

		if (iAm == IAm.FOLDER) {
			if (!uri.endsWith("/")) {
				// If the value comes from the uri override attribute, used it, if not use the same uri as the
				// current request, no decoding needed.
				String undecodeUri = (request.getAttribute(CMS_FILTER_URI_OVERRIDE) != null) ? (String) request.getAttribute(CMS_FILTER_URI_OVERRIDE)
						: request.getRequestURI();
				if(UtilMethods.isSet(queryString)){
					response.setHeader("Location", undecodeUri + "/?" + queryString );
				}
				else{
					response.setHeader("Location", undecodeUri +"/" );

				}
				response.setStatus(301);
				closeDbSilently();
				return;
			} else {
				if(UtilMethods.isSet(rewrite)) {

					rewrite = rewrite + CMS_INDEX_PAGE;
				} else {
					rewrite = uri + CMS_INDEX_PAGE;
				}
				if(urlUtil.isPageAsset(rewrite, host, languageId)){
					iAm = IAm.PAGE;
				}
			}
		}

		if(iAm == IAm.PAGE){
			countPageVisit(request);
			countSiteVisit(request, response);
		}

		// if we are not rewriting anything, use the uri
		rewrite = (rewrite == null) ? uri : rewrite;

		if (iAm == IAm.PAGE) {
			request.setAttribute(CMSFilter.CMS_FILTER_URI_OVERRIDE, rewrite);
		}

		// run rules engine for all requests
		RulesEngine.fireRules(request, response, Rule.FireOn.EVERY_REQUEST);

		//if we have committed the response, die
		if(response.isCommitted()){
			return;
		}



		if (iAm == IAm.FILE) {
			Identifier ident = null;
			try {
				//Serving the file through the /dotAsset servlet
				StringWriter forward = new StringWriter();
				forward.append("/dotAsset/");

				ident = APILocator.getIdentifierAPI().find(host, rewrite);
				request.setAttribute(CMS_FILTER_IDENTITY, ident);

				//If language is in session, set as query string
				if(UtilMethods.isSet(languageId)){
					forward.append('?');
					forward.append(WebKeys.HTMLPAGE_LANGUAGE + "=" + languageId);
				}
				request.getRequestDispatcher(forward.toString()).forward(request, response);

			} catch (DotDataException e) {
				Logger.error(CMSFilter.class, e.getMessage(), e);
				throw new IOException(e.getMessage());
			}
			return;
		}
=======
        if (UtilMethods.isSet(ASSET_PATH) && uri.startsWith(ASSET_PATH)) {
            response.sendError(403, "Forbidden");
            return;
        }

        // get the users language
        long languageId = WebAPILocator.getLanguageWebAPI().getLanguage(request).getId();

        if (urlUtil.isFileAsset(uri, host, languageId)) {
            iAm = IAm.FILE;
        } else if (urlUtil.isVanityUrl(uri, host, languageId)) {
            iAm = IAm.VANITY_URL;
        } else if (urlUtil.isPageAsset(uri, host, languageId)) {
            iAm = IAm.PAGE;
        } else if (urlUtil.isFolder(uri, host)) {
            iAm = IAm.FOLDER;
        }

        String rewrite = null;
        String queryString = request.getQueryString();
        // if a vanity URL
        if (iAm == IAm.VANITY_URL) {
            UserWebAPI userWebAPI = WebAPILocator.getUserWebAPI();
            CachedVanityUrl vanityUrl = APILocator.getVanityUrlAPI()
                    .getLiveCachedVanityUrl(("/".equals(uri) ? "/cmsHomePage"
                                    : uri.endsWith("/") ? uri.substring(0, uri.length() - 1) : uri), host,
                            languageId, userWebAPI.getUser(request));

            if (vanityUrl == null || VanityUrlAPI.CACHE_404_VANITY_URL
                    .equals(vanityUrl.getVanityUrlId()) || (
                    !InodeUtils.isSet(vanityUrl.getVanityUrlId()) && !UtilMethods
                            .isSet(vanityUrl.getForwardTo()))) {
                vanityUrl = APILocator.getVanityUrlAPI()
                        .getLiveCachedVanityUrl(("/".equals(uri) ? "/cmsHomePage"
                                        : uri.endsWith("/") ? uri.substring(0, uri.length() - 1) : uri),
                                null,
                                languageId, userWebAPI.getUser(request));
            }

            VanityUrlHandler vanityUrlHandler = vanityUrlHandlerResolver.getVanityUrlHandler();
            VanityUrlResult vanityUrlResult = vanityUrlHandler
                    .handle(vanityUrl, response, host, languageId);
            if (vanityUrlResult.isResult()) {
                closeDbSilently();
                return;
            }
            if (vanityUrlResult.getQueryString() != null) {
                queryString = vanityUrlResult.getQueryString();
            }
            iAm = vanityUrlResult.getiAm();
            rewrite = vanityUrlResult.getRewrite();
        }

        if (iAm == IAm.FOLDER) {
            if (!uri.endsWith("/")) {
                // If the value comes from the uri override attribute, used it, if not use the same uri as the
                // current request, no decoding needed.
                String undecodeUri =
                        (request.getAttribute(CMS_FILTER_URI_OVERRIDE) != null) ? (String) request
                                .getAttribute(CMS_FILTER_URI_OVERRIDE)
                                : request.getRequestURI();
                if (UtilMethods.isSet(queryString)) {
                    response.setHeader("Location", undecodeUri + "/?" + queryString);
                } else {
                    response.setHeader("Location", undecodeUri + "/");

                }
                response.setStatus(301);
                closeDbSilently();
                return;
            } else {
                if (UtilMethods.isSet(rewrite)) {

                    rewrite = rewrite + CMS_INDEX_PAGE;
                } else {
                    rewrite = uri + CMS_INDEX_PAGE;
                }
                if (urlUtil.isPageAsset(rewrite, host, languageId)) {
                    iAm = IAm.PAGE;
                }
            }
        }

        if (iAm == IAm.PAGE) {
            countPageVisit(request);
            countSiteVisit(request, response);
        }

        // if we are not rewriting anything, use the uri
        rewrite = (rewrite == null) ? uri : rewrite;

        if (iAm == IAm.PAGE) {
            request.setAttribute(CMSFilter.CMS_FILTER_URI_OVERRIDE, rewrite);
        }
>>>>>>> 0dc498a6

        // run rules engine for all requests
        RulesEngine.fireRules(request, response, Rule.FireOn.EVERY_REQUEST);

        //if we have committed the response, die
        if (response.isCommitted()) {
            return;
        }

        if (iAm == IAm.FILE) {
            Identifier ident = null;
            try {
                //Serving the file through the /dotAsset servlet
                StringWriter forward = new StringWriter();
                forward.append("/dotAsset/");

                ident = APILocator.getIdentifierAPI().find(host, rewrite);
                request.setAttribute(CMS_FILTER_IDENTITY, ident);

                //If language is in session, set as query string
                if (UtilMethods.isSet(languageId)) {
                    forward.append('?');
                    forward.append(WebKeys.HTMLPAGE_LANGUAGE + "=" + languageId);
                }
                request.getRequestDispatcher(forward.toString()).forward(request, response);

            } catch (DotDataException e) {
                Logger.error(CMSFilter.class, e.getMessage(), e);
                throw new IOException(e.getMessage());
            }
            return;
        }

<<<<<<< HEAD
		if(rewrite.startsWith("/contentAsset/")){
			if(response.isCommitted()){
				/* Some form of redirect, error, or the request has already been fulfilled in some fashion by one or more of the actionlets. */
				return;
			}
		}
=======
        if (iAm == IAm.PAGE) {
            // Serving a page through the velocity servlet
            StringWriter forward = new StringWriter();
            forward.append("/servlets/VelocityServlet");
>>>>>>> 0dc498a6

            if (UtilMethods.isSet(queryString)) {
                if (queryString.indexOf(WebKeys.HTMLPAGE_LANGUAGE) == -1) {
                    queryString = queryString + "&" + WebKeys.HTMLPAGE_LANGUAGE + "=" + languageId;
                }
                forward.append('?');
                forward.append(queryString);
            }

            request.getRequestDispatcher(forward.toString()).forward(request, response);
            return;
        }

        if (rewrite.startsWith("/contentAsset/")) {
            if (response.isCommitted()) {
				/* Some form of redirect, error, or the request has already been fulfilled in some fashion by one or more of the actionlets. */
                return;
            }
        }

        // otherwise, pass
        chain.doFilter(req, res);

    }

    private void countSiteVisit(HttpServletRequest request, HttpServletResponse response) {

        HttpSession session = request.getSession(false);
        boolean PAGE_MODE = true;

        if (session != null) {
            PAGE_MODE = PageRequestModeUtil.isPageMode(session);
        }

        if (PAGE_MODE) {
            NumberOfTimeVisitedCounter.maybeCount(request, response);

        }
    }

    private void countPageVisit(HttpServletRequest request) {

        HttpSession session = request.getSession(false);
        boolean PAGE_MODE = true;

        if (session != null) {
            PAGE_MODE = PageRequestModeUtil.isPageMode(session);
        }

        if (PAGE_MODE) {
            Optional<Visitor> visitor = visitorAPI.getVisitor(request);

            if (visitor.isPresent()) {
                visitor.get().addPagesViewed(request.getRequestURI());
            }

        }
    }


    public void init(FilterConfig config) throws ServletException {
        this.ASSET_PATH = APILocator.getFileAssetAPI().getRealAssetsRootPath();
    }

    @Deprecated
    private static Set<String> excludeList = null;
    @Deprecated
    private static final Integer mutex = new Integer(0);


    @Deprecated
    private static void buildExcludeList() {
        // not needed anymore
    }

    @Deprecated
    public static void addExclude(String URLPattern) {

        // not needed anymore
    }

    @Deprecated
    public static void removeExclude(String URLPattern) {
        // not needed anymore
    }

    public static boolean excludeURI(String uri) {

        return true;
    }

    private void closeDbSilently() {
        try {
            HibernateUtil.closeSession();
        } catch (Exception e) {

        } finally {
            try {

                DbConnectionFactory.closeConnection();
            } catch (Exception e) {

            }
        }
    }

    private String xssCheck(String uri, String queryString) throws ServletException {

        String rewrite = null;
        if (Xss.URIHasXSS(uri)) {
            Logger.warn(this, "XSS Found in request URI: " + uri);
            try {
                rewrite = Xss.encodeForURL(uri);
            } catch (Exception e) {
                Logger.error(this, "Encoding failure. Unable to encode URI " + uri);
                throw new ServletException(e.getMessage(), e);
            }
        } else if (queryString != null && !UtilMethods.decodeURL(queryString).equals(null)) {
            if (Xss.ParamsHaveXSS(queryString)) {
                Logger.warn(this, "XSS Found in Query String: " + queryString);
                rewrite = uri;
            }
        }

        return rewrite;
    }


}<|MERGE_RESOLUTION|>--- conflicted
+++ resolved
@@ -12,26 +12,13 @@
 import com.dotmarketing.beans.Identifier;
 import com.dotmarketing.business.APILocator;
 import com.dotmarketing.business.web.HostWebAPI;
-<<<<<<< HEAD
-=======
 import com.dotmarketing.business.web.UserWebAPI;
->>>>>>> 0dc498a6
 import com.dotmarketing.business.web.WebAPILocator;
 import com.dotmarketing.db.DbConnectionFactory;
 import com.dotmarketing.db.HibernateUtil;
 import com.dotmarketing.exception.DotDataException;
 import com.dotmarketing.portlets.rules.business.RulesEngine;
 import com.dotmarketing.portlets.rules.model.Rule;
-<<<<<<< HEAD
-import com.dotmarketing.util.*;
-import com.liferay.util.Xss;
-import org.apache.commons.logging.LogFactory;
-
-import javax.servlet.*;
-import javax.servlet.http.HttpServletRequest;
-import javax.servlet.http.HttpServletResponse;
-import javax.servlet.http.HttpSession;
-=======
 import com.dotmarketing.util.Config;
 import com.dotmarketing.util.InodeUtils;
 import com.dotmarketing.util.Logger;
@@ -40,14 +27,11 @@
 import com.dotmarketing.util.UtilMethods;
 import com.dotmarketing.util.WebKeys;
 import com.liferay.util.Xss;
->>>>>>> 0dc498a6
 import java.io.IOException;
 import java.io.StringWriter;
 import java.net.URLDecoder;
 import java.util.Optional;
 import java.util.Set;
-<<<<<<< HEAD
-=======
 import javax.servlet.Filter;
 import javax.servlet.FilterChain;
 import javax.servlet.FilterConfig;
@@ -58,7 +42,6 @@
 import javax.servlet.http.HttpServletResponse;
 import javax.servlet.http.HttpSession;
 import org.apache.commons.logging.LogFactory;
->>>>>>> 0dc498a6
 
 public class CMSFilter implements Filter {
 
@@ -75,19 +58,6 @@
 
     VanityUrlHandlerResolver vanityUrlHandlerResolver = VanityUrlHandlerResolver.getInstance();
 
-<<<<<<< HEAD
-	public enum IAm{
-		PAGE,
-		FOLDER,
-		FILE,
-		VANITY_URL,
-		NOTHING_IN_THE_CMS
-	}
-
-	public static final String CMS_INDEX_PAGE = Config.getStringProperty("CMS_INDEX_PAGE", "index");
-	public static final String CMS_FILTER_IDENTITY = "CMS_FILTER_IDENTITY";
-	public static final String CMS_FILTER_URI_OVERRIDE = "CMS_FILTER_URLMAP_OVERRIDE";
-=======
     public enum IAm {
         PAGE,
         FOLDER,
@@ -95,7 +65,6 @@
         VANITY_URL,
         NOTHING_IN_THE_CMS
     }
->>>>>>> 0dc498a6
 
     VanityUrlAPI vanityUrlAPI = APILocator.getVanityUrlAPI();
 
@@ -149,123 +118,6 @@
 		 * the cms, give them a 404
 		 */
 
-<<<<<<< HEAD
-		if (UtilMethods.isSet(ASSET_PATH) && uri.startsWith(ASSET_PATH)) {
-			response.sendError(403, "Forbidden");
-			return;
-		}
-
-		// get the users language
-		long languageId = WebAPILocator.getLanguageWebAPI().getLanguage(request).getId();
-
-		if (urlUtil.isFileAsset(uri, host, languageId)) {
-			iAm= IAm.FILE;
-		} else if (urlUtil.isVanityUrl(uri, host, languageId)) {
-			iAm = IAm.VANITY_URL;
-		} else if (urlUtil.isPageAsset(uri, host, languageId)) {
-			iAm = IAm.PAGE;
-		} else if (urlUtil.isFolder(uri, host)) {
-			iAm = IAm.FOLDER;
-		}
-
-		String rewrite = null;
-		String queryString = request.getQueryString();
-		// if a vanity URL
-		if (iAm == IAm.VANITY_URL) {
-			CachedVanityUrl vanityUrl = urlUtil.getCachedVanityUrl(("/".equals(uri) ? "/cmsHomePage" : uri.endsWith("/")?uri.substring(0, uri.length() - 1):uri), host, languageId);
-
-			if (vanityUrl == null || VanityUrlAPI.CACHE_404_VANITY_URL.equals(vanityUrl.getVanityUrlId())|| (!InodeUtils.isSet(vanityUrl.getVanityUrlId()) && !UtilMethods.isSet(vanityUrl.getForwardTo()))) {
-				vanityUrl = urlUtil.getCachedVanityUrl(("/".equals(uri) ? "/cmsHomePage" : uri.endsWith("/")?uri.substring(0, uri.length() - 1):uri), null, languageId);
-			}
-
-			VanityUrlHandler vanityUrlHandler = vanityUrlHandlerResolver.getVanityUrlHandler();
-			VanityUrlResult vanityUrlResult = vanityUrlHandler.handle(vanityUrl,response,host,languageId);
-			if(vanityUrlResult.isResult()){
-				closeDbSilently();
-				return;
-			}
-			if(vanityUrlResult.getQueryString() != null) {
-				queryString = vanityUrlResult.getQueryString();
-			}
-			iAm = vanityUrlResult.getiAm();
-			rewrite = vanityUrlResult.getRewrite();
-		}
-
-		if (iAm == IAm.FOLDER) {
-			if (!uri.endsWith("/")) {
-				// If the value comes from the uri override attribute, used it, if not use the same uri as the
-				// current request, no decoding needed.
-				String undecodeUri = (request.getAttribute(CMS_FILTER_URI_OVERRIDE) != null) ? (String) request.getAttribute(CMS_FILTER_URI_OVERRIDE)
-						: request.getRequestURI();
-				if(UtilMethods.isSet(queryString)){
-					response.setHeader("Location", undecodeUri + "/?" + queryString );
-				}
-				else{
-					response.setHeader("Location", undecodeUri +"/" );
-
-				}
-				response.setStatus(301);
-				closeDbSilently();
-				return;
-			} else {
-				if(UtilMethods.isSet(rewrite)) {
-
-					rewrite = rewrite + CMS_INDEX_PAGE;
-				} else {
-					rewrite = uri + CMS_INDEX_PAGE;
-				}
-				if(urlUtil.isPageAsset(rewrite, host, languageId)){
-					iAm = IAm.PAGE;
-				}
-			}
-		}
-
-		if(iAm == IAm.PAGE){
-			countPageVisit(request);
-			countSiteVisit(request, response);
-		}
-
-		// if we are not rewriting anything, use the uri
-		rewrite = (rewrite == null) ? uri : rewrite;
-
-		if (iAm == IAm.PAGE) {
-			request.setAttribute(CMSFilter.CMS_FILTER_URI_OVERRIDE, rewrite);
-		}
-
-		// run rules engine for all requests
-		RulesEngine.fireRules(request, response, Rule.FireOn.EVERY_REQUEST);
-
-		//if we have committed the response, die
-		if(response.isCommitted()){
-			return;
-		}
-
-
-
-		if (iAm == IAm.FILE) {
-			Identifier ident = null;
-			try {
-				//Serving the file through the /dotAsset servlet
-				StringWriter forward = new StringWriter();
-				forward.append("/dotAsset/");
-
-				ident = APILocator.getIdentifierAPI().find(host, rewrite);
-				request.setAttribute(CMS_FILTER_IDENTITY, ident);
-
-				//If language is in session, set as query string
-				if(UtilMethods.isSet(languageId)){
-					forward.append('?');
-					forward.append(WebKeys.HTMLPAGE_LANGUAGE + "=" + languageId);
-				}
-				request.getRequestDispatcher(forward.toString()).forward(request, response);
-
-			} catch (DotDataException e) {
-				Logger.error(CMSFilter.class, e.getMessage(), e);
-				throw new IOException(e.getMessage());
-			}
-			return;
-		}
-=======
         if (UtilMethods.isSet(ASSET_PATH) && uri.startsWith(ASSET_PATH)) {
             response.sendError(403, "Forbidden");
             return;
@@ -360,7 +212,6 @@
         if (iAm == IAm.PAGE) {
             request.setAttribute(CMSFilter.CMS_FILTER_URI_OVERRIDE, rewrite);
         }
->>>>>>> 0dc498a6
 
         // run rules engine for all requests
         RulesEngine.fireRules(request, response, Rule.FireOn.EVERY_REQUEST);
@@ -394,19 +245,10 @@
             return;
         }
 
-<<<<<<< HEAD
-		if(rewrite.startsWith("/contentAsset/")){
-			if(response.isCommitted()){
-				/* Some form of redirect, error, or the request has already been fulfilled in some fashion by one or more of the actionlets. */
-				return;
-			}
-		}
-=======
         if (iAm == IAm.PAGE) {
             // Serving a page through the velocity servlet
             StringWriter forward = new StringWriter();
             forward.append("/servlets/VelocityServlet");
->>>>>>> 0dc498a6
 
             if (UtilMethods.isSet(queryString)) {
                 if (queryString.indexOf(WebKeys.HTMLPAGE_LANGUAGE) == -1) {
