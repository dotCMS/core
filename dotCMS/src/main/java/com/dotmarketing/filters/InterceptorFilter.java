--- conflicted
+++ resolved
@@ -5,11 +5,8 @@
 import com.dotcms.filters.interceptor.WebInterceptorDelegate;
 import com.dotcms.filters.interceptor.meta.ResponseMetaDataWebInterceptor;
 import com.dotcms.graphql.GraphqlCacheWebInterceptor;
-<<<<<<< HEAD
 import com.dotcms.security.multipart.MultiPartRequestSecurityWebInterceptor;
-=======
 import com.dotcms.prerender.PreRenderSEOWebInterceptor;
->>>>>>> 75c68015
 
 import javax.servlet.FilterConfig;
 import javax.servlet.ServletException;
@@ -33,11 +30,8 @@
         final WebInterceptorDelegate delegate =
                 this.getDelegate(config.getServletContext());
 
-<<<<<<< HEAD
         delegate.add(new MultiPartRequestSecurityWebInterceptor());
-=======
         delegate.add(new PreRenderSEOWebInterceptor());
->>>>>>> 75c68015
         delegate.add(new EMAWebInterceptor());
         delegate.add(new GraphqlCacheWebInterceptor());
         delegate.add(new ResponseMetaDataWebInterceptor());
