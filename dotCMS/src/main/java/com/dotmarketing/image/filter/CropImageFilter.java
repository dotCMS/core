package com.dotmarketing.image.filter;

import java.awt.Dimension;
import java.awt.Point;
import java.awt.image.BufferedImage;
import java.io.File;
import java.io.IOException;
import java.util.Map;
import java.util.Optional;
import javax.imageio.ImageIO;
import com.dotmarketing.image.focalpoint.FocalPoint;
import com.dotmarketing.image.focalpoint.FocalPointAPIImpl;
import com.dotmarketing.util.Logger;

/**
 * Crop a image focusing in a point
 */
public class CropImageFilter extends ImageFilter {

	public static final String X_PARAM_KEY = "x";
	public static final String Y_PARAM_KEY = "y";
	public static final String WIDTH_PARAM_KEY  = "w";
	public static final String HEIGHT_PARAM_KEY = "h";

	public String[] getAcceptedParameters(){
		return  new String[] {
				"x (int) for left of crop",
				"y (int) for top of crop",
				"w (int) for width of crop",
				"h (int) for height of crop",
				"fp (int,int) the focal point of the crop"
		};
	}
	
	
	
<<<<<<< HEAD
	public File runFilter(File file,  Map<String, String[]> parameters) {
		int x = parameters.get(getPrefix() + "x") != null ? Integer.parseInt(parameters.get(getPrefix() + "x")[0]) : 0;
		int y = parameters.get(getPrefix() + "y") != null ? Integer.parseInt(parameters.get(getPrefix() + "y")[0]) : 0;
		float wIn = parameters.get(getPrefix() + "w") != null ? Float.parseFloat(parameters.get(getPrefix() + "w")[0]) : 0f;
		float hIn = parameters.get(getPrefix() + "h") != null ? Float.parseFloat(parameters.get(getPrefix() + "h")[0]) : 0f;
		int w=0,h=0;


        

		
		
		
		
		File resultFile = getResultsFile(file, parameters);
=======
	public File runFilter(final File file,  final Map<String, String[]> parameters) {
		int x = parameters.get(getPrefix() + X_PARAM_KEY) != null ? Integer.parseInt(parameters.get(getPrefix() + X_PARAM_KEY)[0]) : 0;
		int y = parameters.get(getPrefix() + Y_PARAM_KEY) != null ? Integer.parseInt(parameters.get(getPrefix() + Y_PARAM_KEY)[0]) : 0;
		final float widthInput  = parameters.get(getPrefix() + WIDTH_PARAM_KEY)  != null ? Float.parseFloat(parameters.get(getPrefix()  + WIDTH_PARAM_KEY)[0]) : 0f;
		final float heightInput = parameters.get(getPrefix() + HEIGHT_PARAM_KEY) != null ? Float.parseFloat(parameters.get(getPrefix() + HEIGHT_PARAM_KEY)[0]) : 0f;
		int width  = 0;
		int height = 0;

		final File resultFile = getResultsFile(file, parameters);
>>>>>>> 7b15e5ac
		
		if (!overwrite(resultFile, parameters)) {
			return resultFile;
		}
		
		try {
<<<<<<< HEAD
			src = ImageIO.read(file);
			
			Dimension current = new Dimension(src.getWidth(), src.getHeight());

			
	        if(wIn ==0 && hIn >0){
	            h = Math.round(hIn <=1  ? current.height * hIn : hIn);
	            w = Math.round(h * current.width / current.height);
	        }
	        else if(wIn >0 && hIn ==0){
	            w = Math.round(wIn <= 1 ? current.width * wIn : wIn);
	            h = Math.round(w * current.height / current.width);
	        }
            else if(wIn >0 && hIn >0){
                w = Math.round(wIn <= 1 ? current.width * wIn : wIn);
                h = Math.round(hIn <= 1 ? current.height * hIn : hIn);
            }
	        else{
	            w = current.width;
	            h = current.height;
	        }
	        
			
	        if(x > current.getWidth() || y > current.getHeight()){
	            return file;   
	        }
	        
		    Optional<Point> centerOpt = (x==0 && y==0) ? calcFocalPoint(src, parameters)  : Optional.empty();

            if (centerOpt.isPresent()) {

                final int halfWidth = Math.floorDiv(w, 2);
                final int halfHeight = Math.floorDiv(h, 2);
                final Point p = centerOpt.get();
                
                x = Math.max(p.x - halfWidth, 0);
                y = Math.max(p.y - halfHeight, 0);

                
                
                w = x + halfWidth > current.width ? current.width - x : w;
                h = y + halfHeight > current.height ? current.height - y : h;
            }
			
			if(x + w > current.width){
				w = src.getWidth()-x -1;
			}
			if(y + h > current.height){
				h = src.getHeight()-y-1;
=======

			final BufferedImage src = ImageIO.read(file);
			final Dimension current = new Dimension(src.getWidth(), src.getHeight());

	        if(widthInput ==0 && heightInput >0){
	            height = Math.round(heightInput <=1  ? current.height * heightInput : heightInput);
	            width = Math.round(height * current.width / current.height);
	        }
	        else if(widthInput >0 && heightInput ==0){
	            width = Math.round(widthInput <= 1 ? current.width * widthInput : widthInput);
	            height = Math.round(width * current.height / current.width);
	        }
            else if(widthInput >0 && heightInput >0){
                width = Math.round(widthInput <= 1 ? current.width * widthInput : widthInput);
                height = Math.round(heightInput <= 1 ? current.height * heightInput : heightInput);
            }
	        else{
	            width = current.width;
	            height = current.height;
	        }
	        
	        if(x > current.getWidth() || y > current.getHeight()){
	            return file;   
	        }
	        
		    final Optional<Point> centerOpt = (x==0 && y==0) ? calcFocalPoint(src, parameters)  : Optional.empty();

            if (centerOpt.isPresent()) {

                final int halfWidth = Math.floorDiv(width, 2);
                final int halfHeight = Math.floorDiv(height, 2);
                final Point p = centerOpt.get();
                
                x = Math.max(p.x - halfWidth, 0);
                y = Math.max(p.y - halfHeight, 0);
                width  = x + halfWidth  > current.width  ? current.width  - x : width;
                height = y + halfHeight > current.height ? current.height - y : height;
            }
			
			if(x + width > current.width){
				width = src.getWidth()-x -1;
			}
			if(y + height > current.height){
				height = src.getHeight()-y-1;
>>>>>>> 7b15e5ac
			}

			final BufferedImage out = src.getSubimage(x, y, width, height);
			ImageIO.write(out, FILE_EXT, resultFile);
			out.flush();
		} catch (IOException e) {
			Logger.error(this.getClass(), e.getMessage());
		}

		
		return resultFile;
	}


<<<<<<< HEAD
    protected Optional<Point> calcFocalPoint(BufferedImage src, Map<String, String[]> parameters) {
        Dimension current = new Dimension(src.getWidth(), src.getHeight());
    
        
        String[] param = parameters.get("fp");
        if (param == null || param.length == 0) {
            String inode = parameters.get("assetInodeOrIdentifier")[0];
            String fieldVar = parameters.get("fieldVarName")[0];

            Optional<FocalPoint> optPoint =new FocalPointAPIImpl().readFocalPoint(inode, fieldVar);
            if(optPoint.isPresent()) {
                return Optional.of(new Point(Math.round(current.width * optPoint.get().x), Math.round(current.height * optPoint.get().y)));
            }
            return Optional.empty();
            //return Optional.of(new Point(current.width/2, current.height/2));
        }
        
        
        String[] p = param[0].split(":|,");
        if (p.length > 1 && p[0].contains(".") || p[1].contains(".")) {
            try {
                return Optional.of(new Point(Math.round(current.width * Float.parseFloat(p[0])), Math.round(current.height * Float.parseFloat(p[1]))));
            } catch (Exception e) {
                Logger.warnAndDebug(this.getClass(), e);
            }
            
        }
        else {
            try {
     
                return Optional.of(new Point(Integer.parseInt(p[0]), Integer.parseInt(p[1])));
            } catch (Exception e) {
                Logger.warnAndDebug(this.getClass(), e);
            }
        }
        return Optional.empty();

=======
    protected Optional<Point> calcFocalPoint(final BufferedImage src, final Map<String, String[]> parameters) {

        final Dimension current = new Dimension(src.getWidth(), src.getHeight());
		Optional<FocalPoint> optPoint = new FocalPointAPIImpl().parseFocalPointFromParams(parameters);
        
        if (!optPoint.isPresent()) {
            final String inode = parameters.get("assetInodeOrIdentifier")[0];
            final String fieldVar = parameters.get("fieldVarName")[0];
            optPoint = new FocalPointAPIImpl().readFocalPoint(inode, fieldVar);
        }

        if (optPoint.isPresent()) {

            return Optional.of(new Point(Math.round(current.width * optPoint.get().x),
                            Math.round(current.height * optPoint.get().y)));
        }

        return Optional.empty();
>>>>>>> 7b15e5ac
    }

}<|MERGE_RESOLUTION|>--- conflicted
+++ resolved
@@ -34,23 +34,6 @@
 	
 	
 	
-<<<<<<< HEAD
-	public File runFilter(File file,  Map<String, String[]> parameters) {
-		int x = parameters.get(getPrefix() + "x") != null ? Integer.parseInt(parameters.get(getPrefix() + "x")[0]) : 0;
-		int y = parameters.get(getPrefix() + "y") != null ? Integer.parseInt(parameters.get(getPrefix() + "y")[0]) : 0;
-		float wIn = parameters.get(getPrefix() + "w") != null ? Float.parseFloat(parameters.get(getPrefix() + "w")[0]) : 0f;
-		float hIn = parameters.get(getPrefix() + "h") != null ? Float.parseFloat(parameters.get(getPrefix() + "h")[0]) : 0f;
-		int w=0,h=0;
-
-
-        
-
-		
-		
-		
-		
-		File resultFile = getResultsFile(file, parameters);
-=======
 	public File runFilter(final File file,  final Map<String, String[]> parameters) {
 		int x = parameters.get(getPrefix() + X_PARAM_KEY) != null ? Integer.parseInt(parameters.get(getPrefix() + X_PARAM_KEY)[0]) : 0;
 		int y = parameters.get(getPrefix() + Y_PARAM_KEY) != null ? Integer.parseInt(parameters.get(getPrefix() + Y_PARAM_KEY)[0]) : 0;
@@ -60,64 +43,12 @@
 		int height = 0;
 
 		final File resultFile = getResultsFile(file, parameters);
->>>>>>> 7b15e5ac
 		
 		if (!overwrite(resultFile, parameters)) {
 			return resultFile;
 		}
 		
 		try {
-<<<<<<< HEAD
-			src = ImageIO.read(file);
-			
-			Dimension current = new Dimension(src.getWidth(), src.getHeight());
-
-			
-	        if(wIn ==0 && hIn >0){
-	            h = Math.round(hIn <=1  ? current.height * hIn : hIn);
-	            w = Math.round(h * current.width / current.height);
-	        }
-	        else if(wIn >0 && hIn ==0){
-	            w = Math.round(wIn <= 1 ? current.width * wIn : wIn);
-	            h = Math.round(w * current.height / current.width);
-	        }
-            else if(wIn >0 && hIn >0){
-                w = Math.round(wIn <= 1 ? current.width * wIn : wIn);
-                h = Math.round(hIn <= 1 ? current.height * hIn : hIn);
-            }
-	        else{
-	            w = current.width;
-	            h = current.height;
-	        }
-	        
-			
-	        if(x > current.getWidth() || y > current.getHeight()){
-	            return file;   
-	        }
-	        
-		    Optional<Point> centerOpt = (x==0 && y==0) ? calcFocalPoint(src, parameters)  : Optional.empty();
-
-            if (centerOpt.isPresent()) {
-
-                final int halfWidth = Math.floorDiv(w, 2);
-                final int halfHeight = Math.floorDiv(h, 2);
-                final Point p = centerOpt.get();
-                
-                x = Math.max(p.x - halfWidth, 0);
-                y = Math.max(p.y - halfHeight, 0);
-
-                
-                
-                w = x + halfWidth > current.width ? current.width - x : w;
-                h = y + halfHeight > current.height ? current.height - y : h;
-            }
-			
-			if(x + w > current.width){
-				w = src.getWidth()-x -1;
-			}
-			if(y + h > current.height){
-				h = src.getHeight()-y-1;
-=======
 
 			final BufferedImage src = ImageIO.read(file);
 			final Dimension current = new Dimension(src.getWidth(), src.getHeight());
@@ -162,7 +93,6 @@
 			}
 			if(y + height > current.height){
 				height = src.getHeight()-y-1;
->>>>>>> 7b15e5ac
 			}
 
 			final BufferedImage out = src.getSubimage(x, y, width, height);
@@ -177,45 +107,6 @@
 	}
 
 
-<<<<<<< HEAD
-    protected Optional<Point> calcFocalPoint(BufferedImage src, Map<String, String[]> parameters) {
-        Dimension current = new Dimension(src.getWidth(), src.getHeight());
-    
-        
-        String[] param = parameters.get("fp");
-        if (param == null || param.length == 0) {
-            String inode = parameters.get("assetInodeOrIdentifier")[0];
-            String fieldVar = parameters.get("fieldVarName")[0];
-
-            Optional<FocalPoint> optPoint =new FocalPointAPIImpl().readFocalPoint(inode, fieldVar);
-            if(optPoint.isPresent()) {
-                return Optional.of(new Point(Math.round(current.width * optPoint.get().x), Math.round(current.height * optPoint.get().y)));
-            }
-            return Optional.empty();
-            //return Optional.of(new Point(current.width/2, current.height/2));
-        }
-        
-        
-        String[] p = param[0].split(":|,");
-        if (p.length > 1 && p[0].contains(".") || p[1].contains(".")) {
-            try {
-                return Optional.of(new Point(Math.round(current.width * Float.parseFloat(p[0])), Math.round(current.height * Float.parseFloat(p[1]))));
-            } catch (Exception e) {
-                Logger.warnAndDebug(this.getClass(), e);
-            }
-            
-        }
-        else {
-            try {
-     
-                return Optional.of(new Point(Integer.parseInt(p[0]), Integer.parseInt(p[1])));
-            } catch (Exception e) {
-                Logger.warnAndDebug(this.getClass(), e);
-            }
-        }
-        return Optional.empty();
-
-=======
     protected Optional<Point> calcFocalPoint(final BufferedImage src, final Map<String, String[]> parameters) {
 
         final Dimension current = new Dimension(src.getWidth(), src.getHeight());
@@ -234,7 +125,6 @@
         }
 
         return Optional.empty();
->>>>>>> 7b15e5ac
     }
 
 }