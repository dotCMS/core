/**
 *
 */
package com.dotmarketing.business;

import java.lang.reflect.InvocationTargetException;
import java.text.SimpleDateFormat;
import java.util.ArrayList;
import java.util.HashSet;
import java.util.LinkedList;
import java.util.List;
import java.util.Map;
import java.util.Queue;
import java.util.Set;

import com.dotcms.repackage.org.apache.commons.beanutils.BeanUtils;

import com.dotmarketing.business.RoleCache.UserRoleCacheHelper;
import com.dotmarketing.common.db.DotConnect;
import com.dotmarketing.db.DbConnectionFactory;
import com.dotmarketing.db.HibernateUtil;
import com.dotmarketing.exception.DotDataException;
import com.dotmarketing.util.AdminLogger;
import com.dotmarketing.util.InodeUtils;
import com.dotmarketing.util.Logger;
import com.dotmarketing.util.StringUtils;
import com.dotmarketing.util.UUIDGenerator;
import com.dotmarketing.util.UtilMethods;
import com.dotmarketing.util.VelocityUtil;
import com.liferay.portal.model.User;

/**
 * @author Jason Tesser
 *
 */
public class RoleFactoryImpl extends RoleFactory {

	private RoleCache rc = CacheLocator.getCmsRoleCache();

	@Override
	protected List<Role> findAllAssignableRoles(boolean showSystemRoles) throws DotDataException {
		HibernateUtil hu = new HibernateUtil(Role.class);
		String query = "from com.dotmarketing.business.Role where edit_permissions = ?";
		if(!showSystemRoles){
			query = query + " and system = ?";
		}

		hu.setQuery(query);
		hu.setParam(true);
		if(!showSystemRoles){
			hu.setParam(false);
		}
		return hu.list();
	}

	@Override
	protected Role getRoleById(String roleId) throws DotDataException {
		return getRoleById(roleId, true);
	}

	protected Role getRoleById(String roleId, boolean translateFQN) throws DotDataException {
		Role r = null;
		r = rc.get(roleId);
		if(r == null){
			HibernateUtil hu = new HibernateUtil(Role.class);
			hu.setQuery("from com.dotmarketing.business.Role where id = ?");
			hu.setParam(roleId);
			r = (Role)hu.load();
			if(r == null)
				return null;
			rc.add(r);
			try {
				if(r != null && InodeUtils.isSet(r.getId())){
					List<Role> roles = new ArrayList<Role>();
					roles.add(r);
					populatChildrenForRoles(roles);
					if(translateFQN) {
						for (Role role : roles) {
							translateFQNFromDB(role);
						}
					}
					r = roles.get(0);
				}else{
					return null;
				}
			} catch (Exception e) {
				Logger.error(this, e.getMessage(), e);
				throw new DotDataException(e.getMessage(), e);
			}
			rc.add(r);
			HibernateUtil.evict(r);
		}
		return r;
	}

	@Override
	protected List<Role> loadRolesForUser(String userId, boolean includeImplicitRoles) throws DotDataException {
		try {
			List<Role> roles = new ArrayList<Role>();
			List<UserRoleCacheHelper> helpers = rc.getRoleIdsForUser(userId);
			if(helpers != null){
				for (UserRoleCacheHelper h : helpers) {
					if(includeImplicitRoles || !h.isInherited()){
						Role r = getRoleById(h.getRoleId());
						if(r != null){
							roles.add(r);
						}
					}
				}
			}else{
				helpers = new ArrayList<RoleCache.UserRoleCacheHelper>();
				LinkedList<Role> rolesToProcess = new LinkedList<Role>();
				Set<String> rids = new HashSet<String>();
				DotConnect dc = new DotConnect();
				dc.setSQL("select distinct role_id from users_cms_roles where users_cms_roles.user_id  = ?");
				dc.addParam(userId);
				List<Map<String,Object>> rows = dc.loadObjectResults();
				for (Map<String, Object> map : rows) {
					Role r = null;
					try{
						r = getRoleById(map.get("role_id").toString());
					}catch (Exception e) {
						Logger.error(this, e.getMessage() + " While loading the user with id " + userId == null? "not passed in":userId + " Unable to load role with roleid " + map.get("role_id").toString() == null? "null":map.get("role_id").toString(), e);
					}
					rids.add(r.getId());
					rolesToProcess.add(r);
				}

				if(APILocator.getUserAPI().getAnonymousUser().getUserId().equals(userId)
						&& !rolesToProcess.contains(APILocator.getRoleAPI().loadCMSAnonymousRole())){
					rolesToProcess.add(APILocator.getRoleAPI().loadCMSAnonymousRole());
				}
				while(!rolesToProcess.isEmpty()) {
					Role r = rolesToProcess.poll();
					if(r ==null) continue;
					UserRoleCacheHelper h = new UserRoleCacheHelper(r.getId(),rids.contains(r.getId())?false:true);
					helpers.add(h);
					if(includeImplicitRoles || rids.contains(r.getId())){
						roles.add(r);
					}
					if(r.getRoleChildren() != null && includeImplicitRoles)
						for(String roleId: r.getRoleChildren()) {
							rolesToProcess.add(getRoleById(roleId));
						}
				}
				rc.addRoleListForUser(helpers, userId);
			}

			return roles;
		} catch (Exception e) {
			Logger.error(this,e.getMessage() + " Unable to load the user roles for user " + userId == null? "not passed in":userId, e);
			throw new DotDataException(e.getMessage() + " Unable to load the user roles for user " + userId == null? "not passed in":userId, e);
		}
	}


	@Override
	protected List<Role> getRolesByName(String filter, int start, int limit) throws DotDataException {
		if(filter==null) return new ArrayList<Role>();

		filter = "%" + filter.toLowerCase() + "%";
		return getRolesByNameFiltered(filter, start, limit);
	}


	@Override
	protected List<Role> getRolesByNameFiltered(String filter, int start, int limit) throws DotDataException {
		HibernateUtil hu = new HibernateUtil(Role.class);
		hu.setQuery("from " + Role.class.getName() + " where lower(role_name) like ? order by role_name");
		if(filter ==null)filter ="";
		filter = filter.toLowerCase();
		hu.setParam(filter);
		hu.setFirstResult(start);
		hu.setMaxResults(limit);
		List<Role> roles = (List<Role>)hu.list();
		try {
			populatChildrenForRoles(roles);
			for (Role role : roles) {
				HibernateUtil.evict(role);
				translateFQNFromDB(role);
			}
		} catch (Exception e) {
			Logger.error(this, e.getMessage(), e);
			throw new DotDataException(e.getMessage(), e);
		}
		if(roles != null){
			for (Role role : roles) {
				rc.add(role);
			}
		}
		return roles;
	}

	@Override
	protected Role findRoleByName(String rolename, Role parent) throws DotDataException {
		HibernateUtil hu = new HibernateUtil(Role.class);
		if(parent == null){
			hu.setQuery("from " + Role.class.getName() + " as r where r.name = ? and r.parent = r.id");
		}else{
			hu.setQuery("from " + Role.class.getName() + " as r where r.name = ? and r.parent = ? and r.parent <> r.id");
		}
		hu.setParam(rolename);
		if(parent != null){
			hu.setParam(parent.getId());
		}
		List<Role> roles = (List<Role>)hu.list();
		try {
			populatChildrenForRoles(roles);
			for (Role role : roles) {
				translateFQNFromDB(role);
			}
		} catch (Exception e) {
			Logger.error(this, e.getMessage(), e);
			throw new DotDataException(e.getMessage(), e);
		}
		if(roles != null){
			for (Role role : roles) {
				HibernateUtil.evict(role);
				rc.add(role);
			}
		}
		Role role = null;
		if(roles != null && roles.size()>0){
			role = roles.get(0);
			if(roles.size()>1){
				Logger.error(this, "Found more then one role with the same name : " + rolename != null ? rolename : "");
			}
		}
		return role;
	}

	@Override
	protected void addRoleToUser(Role role, User user) throws DotDataException {
		UsersRoles ur = new UsersRoles();
		ur.setRoleId(role.getId());
		ur.setUserId(user.getUserId());
		HibernateUtil.save(ur);
		rc.remove(user.getUserId());
	}

	@Override
	protected void removeRoleFromUser(Role role, User user)	throws DotDataException {
		DotConnect dc = new DotConnect();
		dc.setSQL("delete from users_cms_roles where user_id = ? and role_id = ?");
		dc.addParam(user.getUserId());
		dc.addParam(role.getId());
		dc.loadResult();
		rc.remove(user.getUserId());
	}

	@Override
	protected Role save(Role role) throws DotDataException {
//		role.setRoleKey(UUIDGenerator.generateUuid());
		HibernateUtil hu = new HibernateUtil(Role.class);

		Role r = null;
		if(InodeUtils.isSet(role.getId())) {
			hu.setQuery("from com.dotmarketing.business.Role where id = ?");
			hu.setParam(role.getId());
			r = (Role)hu.load();
			rc.remove(r.getId());
			if(UtilMethods.isSet(r.getParent())) {
				rc.remove(r.getParent());
			}
			try {
				BeanUtils.copyProperties(r, role);
			} catch (IllegalAccessException e) {
				Logger.error(this, "Error populating role to save", e);
				throw new DotDataException("Error populating role to save", e);
			} catch (InvocationTargetException e) {
				Logger.error(this, "Error populating role to save", e);
				throw new DotDataException("Error populating role to save", e);
			}
		} else {

			r = role;
			if(DbConnectionFactory.isMsSql()){
				String roleKey= StringUtils.camelCaseLower(r.getName());
				DotConnect dc = new DotConnect();
				dc.setSQL("select count(*) as total from cms_role where role_key =?");
				dc.addParam(roleKey);
				int total= dc.getInt("total");
				SimpleDateFormat sdf = new SimpleDateFormat("yyyy-MM-dd H:mm:ss.S");
				String date= sdf.format(new java.util.Date());
				if(total>0){

					roleKey= UtilMethods.toCamelCase(r.getName())+date;
				}
				r.setRoleKey(roleKey);
				r.setFQN(UUIDGenerator.generateUuid());
			}
			HibernateUtil.save(r);
		}

		//We need to update the role FQN and well as the role children, grand-children, etc as well
		List<Role> rolesToUpdate = new ArrayList<Role>();
		Queue<String> roleIdsToProcess = new LinkedList<String>();
		roleIdsToProcess.add(r.getId());
		while(roleIdsToProcess.size()>0) {
			String parentId = roleIdsToProcess.poll();
			hu = new HibernateUtil(Role.class);
			hu.setQuery("from com.dotmarketing.business.Role where id = ?");
			hu.setParam(parentId);
			Role parentRole = (Role)hu.load();
			rolesToUpdate.add(parentRole);
			List<Role> toPopulate = new ArrayList<Role>();
			toPopulate.add(parentRole);
			try {
				populatChildrenForRoles(toPopulate);
			} catch (Exception e) {
				throw new DotDataException(e.getMessage(), e);
			}
			if(parentRole.getRoleChildren() != null)
				roleIdsToProcess.addAll(parentRole.getRoleChildren());
		}

		for(Role roleToUpdate : rolesToUpdate) {
			setFQNForDB(roleToUpdate);
			HibernateUtil.save(roleToUpdate);
		}

		translateFQNFromDB(r);

		if(r.getParent() != null){
			rc.remove(r.getParent());
			Role parent = getRoleById(r.getParent());
			rc.remove(parent.getRoleKey());
		}

		List<Role> singleRole = new ArrayList<Role>();
		singleRole.add(r);
		try {
			populatChildrenForRoles(singleRole);
		} catch (Exception e) {
			Logger.error(this, "Error populating role children", e);
			throw new DotDataException("Error populating role children", e);
		}
		if(r.getParent().equals(r.getId())){
			rc.clearRootRoleCache();
		}
		rc.add(r);
		HibernateUtil.evict(r);
		AdminLogger.log(RoleFactoryImpl.class, "save", "Role saved Id :"+r.getId());

		return r;
	}
	
	@Override
	protected Role save(Role role, String existingId) throws DotDataException {
        if(!UtilMethods.isSet(role.getId())){
            throw new DotStateException("Cannot save a Role without an Id");
        }
        HibernateUtil.saveWithPrimaryKey(role, existingId);
        rc.add(role);
		HibernateUtil.evict(role);
		
		return role;
    }

	@Override
	protected void delete(Role role) throws DotDataException {

		DotConnect dc = new DotConnect();
		dc.setSQL("delete from users_cms_roles where role_id = ?");
		dc.addParam(role.getId());
		dc.loadResult();
		HibernateUtil hu = new HibernateUtil(Role.class);
		hu.setQuery("from com.dotmarketing.business.Role where id = ?");
		hu.setParam(role.getId());
		Role r = (Role)hu.load();

		HibernateUtil.delete(r);
		if(r.getParent().equals(r.getId())){
			rc.clearRootRoleCache();
		}

		rc.clearRoleCache();

		AdminLogger.log(RoleFactoryImpl.class, "delete", "Role deleted Id :"+r.getId());

	}

	@Override
	protected List<Role> findRootRoles() throws DotDataException {
		List<Role> roles = rc.getRootRoles();
		if(roles == null){
			HibernateUtil hu = new HibernateUtil(Role.class);
			hu.setQuery("from " + Role.class.getName() + " where parent = id and (role_key = '' or role_key is null or role_key <> '" + RoleAPI.USERS_ROOT_ROLE_KEY + "') order by role_name");
			roles = (List<Role>)hu.list();
			try {
				populatChildrenForRoles(roles);
				for (Role role : roles) {
					translateFQNFromDB(role);
				}
			} catch (Exception e) {
				Logger.error(this, e.getMessage(), e);
				throw new DotDataException(e.getMessage(), e);
			}
			if(roles != null){
				for (Role role : roles) {
					HibernateUtil.evict(role);
					rc.add(role);
				}
			}
			rc.addRootRoles(roles);
		}
		return roles;
	}

    /**
     * Returns for a given Role the users associated with that role
     *
     * @param role
     * @param includeInherited Searches for the Inherited users of given role
     * @return
     * @throws DotDataException
     */
    @Override
    protected List<String> findUserIdsForRole ( Role role, boolean includeInherited ) throws DotDataException {

        List<String> result = new ArrayList<String>();
        if ( !includeInherited ) {
            return findUserIdsForRole( role );
        }

        /*
         At this point we may have a Role that was implicitly added, meaning it have not a direct
         relation with a user, and for that we should use the db_fqn column to track the parent that
         have the relationship.

         Lets say our role have this id: 'ca09c3b4-99bd-4d93-87f3-7fd93b354131'
         And this is its db_fqn: "47984cad-c263-47b8-91de-006f5679d2a1 --> 498c9afa-453c-4a16-a88a-c4acccdc2637 --> ca09c3b4-99bd-4d93-87f3-7fd93b354131"
         Our role it is at the bottom and it is possible that the root is the only one with a direct relationship
         with a user and the children are implicit roles.
         */
        DotConnect dc = new DotConnect();
        dc.setSQL( "select db_fqn from cms_role where db_fqn LIKE ?" );
        dc.addParam( "%" + role.getId() );
        List<Map<String, Object>> rows = dc.loadObjectResults();

        List<String> roles = new ArrayList<String>();
        if ( rows != null ) {
            for ( Map<String, Object> row : rows ) {

                //Parse each role id from this result
                String fqn = row.get( "db_fqn" ).toString();
                if ( fqn != null && !fqn.isEmpty() ) {

                    String[] rolesIds = fqn.split( "-->" );
                    for ( String id : rolesIds ) {
                        if ( !roles.contains( id.trim() ) ) {
                            roles.add( id.trim() );
                        }
                    }
                }
            }
        }
        if ( !roles.isEmpty() ) {

            int maxRecords = 100;
            int current = 0;
            StringBuffer inQuery = new StringBuffer();
            for ( String roleId : roles ) {
                if ( inQuery.length() > 0 ) {
                    inQuery.append( ",'" ).append( roleId ).append( "'" );
                } else {
                    inQuery.append( "'" ).append( roleId ).append( "'" );
                }

                current++;
                //Another group of 100 roles ids is ready...
                if ( current >= maxRecords ) {
                    result.addAll( getUserIdsForRoleIds( inQuery ) );
                    inQuery = new StringBuffer();
                    current = 0;
                }
            }

            //And if something left..
            if ( inQuery.length() > 0 ) {
                result.addAll( getUserIdsForRoleIds( inQuery ) );
            }

        }

        return result;
    }

    /**
     * Returns a list of user ids related to a list of given role ids
     *
     * @param inRolesIdsQuery
     * @return
     * @throws DotDataException
     */
    private List<String> getUserIdsForRoleIds ( StringBuffer inRolesIdsQuery ) throws DotDataException {

        List<String> result = new ArrayList<String>();

        DotConnect dc = new DotConnect();
        dc.setSQL( "select distinct user_id from users_cms_roles where role_id in ( " + inRolesIdsQuery.toString() + " )" );
        dc.addParam( inRolesIdsQuery );
        List<Map<String, Object>> rows = dc.loadObjectResults();
        if ( rows != null ) {
            for ( Map<String, Object> row : rows ) {
                result.add( row.get( "user_id" ).toString() );
            }
        }

        return result;
    }

    @Override
	protected List<String> findUserIdsForRole(Role role) throws DotDataException {
		HibernateUtil hu = new HibernateUtil(Role.class);
		hu.setQuery("from " + UsersRoles.class.getName() + " where role_id = ?");
		hu.setParam(role.getId());
		List<UsersRoles> urs = (List<UsersRoles>)hu.list();
		List<String> ret = null;
		if(urs != null){
			ret = new ArrayList<String>();
			for (UsersRoles ur : urs) {
				ret.add(ur.getUserId());
			}
		}
		return ret;
	}

	protected void fillChildrensRecursive(List<String> list, List<String> ids) throws DotDataException {
	    DotConnect dc=new DotConnect();
	    StringBuilder sb=new StringBuilder();
	    sb.append("SELECT id FROM cms_role WHERE parent in (");
	    boolean first=true;
	    for(String id : ids) {
	        if(first) first=false;
	        else sb.append(',');
	        sb.append('\'').append(id).append('\'');
	    }
	    sb.append(") AND parent<>id");
	    dc.setSQL(sb.toString());
	    List<Map<String,String>> childs=dc.loadResults();
	    List<String> newchilds=new ArrayList<String>();
	    for(Map<String,String> cc : childs) {
	        final String cid=cc.get("id");
	        if(!list.contains(cid)) {
	            list.add(cid); newchilds.add(cid);
	        }
	    }
	    if(newchilds.size()>0)
	        fillChildrensRecursive(list, newchilds);
	}

	@Override
	protected boolean doesUserHaveRole(User user, Role role) throws DotDataException {
		
		if(user == null || role ==null) {
			Logger.debug(this, "User or Role was Null");
			return false;
		}
		if("system".equals(user.getUserId())){
			return true;
		}
		List<UserRoleCacheHelper> helpers = rc.getRoleIdsForUser(user.getUserId());
		List<String> roleIds = null;
		if(helpers != null){
			for (UserRoleCacheHelper helper : helpers) {
				if(roleIds == null){
					roleIds = new ArrayList<String>();
				}
				roleIds.add(helper.getRoleId());
			}
		}
		if(roleIds == null){
			List<Role> roles = new ArrayList<Role>();
		    roles=loadRolesForUser(user.getUserId(),true);
		    roleIds= new ArrayList<String>();
		    for (Role r : roles) {
				roleIds.add(r.getId());
			}
		}
		if(roleIds != null && roleIds.contains(role.getId())){
			return true;
		}else{
			Logger.debug(this,"User ("+user.getUserId()+") does not have the role ("+role.getId()+")");
			Logger.debug(this, "User ("+user.getUserId()+") has roles: "+ roleIds ==null?"null":roleIds.toString());
			return false;
		}
	}

	@Override
	protected List<String> loadLayoutIdsForRole(Role role) throws DotDataException {
		List<String> layouts = rc.getLayoutsForRole(role.getId());
		if(layouts == null){
			layouts = new ArrayList<String>();
			HibernateUtil hu = new HibernateUtil(Role.class);
			hu.setQuery("from " + LayoutsRoles.class.getName() + " where role_id = ?");
			hu.setParam(role.getId());
			List<LayoutsRoles> urs = (List<LayoutsRoles>)hu.list();
			if(urs != null){
				for (LayoutsRoles ur : urs) {
					layouts.add(ur.getLayoutId());
				}
			}
			rc.addLayoutsToRole(layouts, role.getId());
		}
		return layouts;
	}

	@Override
	protected void addLayoutToRole(Layout layout, Role role) throws DotDataException {
		LayoutsRoles lr = new LayoutsRoles();
		lr.setLayoutId(layout.getId());
		lr.setRoleId(role.getId());
		HibernateUtil.save(lr);
		rc.removeLayoutsOnRole(role.getId());
	}

	@Override
	protected void removeLayoutFromRole(Layout layout, Role role) throws DotDataException {
		DotConnect dc = new DotConnect();
		dc.setSQL("delete from layouts_cms_roles where role_id = ? and layout_id = ?");
		dc.addParam(role.getId());
		dc.addParam(layout.getId());
		dc.loadResult();
		rc.removeLayoutsOnRole(role.getId());
	}

	@Override
	protected Role findRoleByFQN(String FQN) throws DotDataException {
		if(FQN == null){
			throw new DotDataException("FQN is null");
		}
		Role r = null;
		if(!FQN.contains("-->")){
			r = findRoleByName(FQN, null);
		}else{
			Role parent = null;
			String rFQN = "";
			String[] rids = FQN.split(" --> ");
			String parentId = null;
			for (String rid : rids) {
				if(parentId == null){
					parent = findRoleByName(rid, null);
					parentId = parent.getId();
					rFQN = parent.getId();
				}else{
					parent = findRoleByName(rid, parent);
					parentId = parent.getId();
					rFQN = rFQN + " --> " + parentId;
				}
			}

			HibernateUtil hu = new HibernateUtil(Role.class);
			hu.setQuery("from " + Role.class.getName() + " where db_fqn like ?");
			hu.setParam(rFQN);
			r = (Role)hu.load();
			translateFQNFromDB(r);
			rc.add(r);
			HibernateUtil.evict(r);
		}
		return r;
	}

	@Override
	protected Role loadRoleByKey(String key) throws DotDataException {
		Role r = null;
		r = rc.get(key);
		if(r == null){
			HibernateUtil hu = new HibernateUtil(Role.class);
			hu.setQuery("from com.dotmarketing.business.Role where role_key = ?");
			hu.setParam(key);
			r = (Role)hu.load();
			try {
				if(r != null && InodeUtils.isSet(r.getId())){
					List<Role> roles = new ArrayList<Role>();
					roles.add(r);
					populatChildrenForRoles(roles);
					for (Role role : roles) {
						translateFQNFromDB(role);
					}
					r = roles.get(0);
				}else{
					return null;
				}
			} catch (Exception e) {
				Logger.error(this, e.getMessage(), e);
				throw new DotDataException(e.getMessage(), e);
			}
			rc.add(r);
			HibernateUtil.evict(r);
		}
		return r;
	}

	private void populatChildrenForRoles(List<Role> roles) throws Exception{
		Map<String,Role> roleMap = UtilMethods.convertListToHashMap(roles, "getId", String.class);
<<<<<<< HEAD
		String sql = "select cr1.id as childId, cr1.role_name as roleName, cr2.id as parentId  from cms_role cr1, cms_role cr2 where cr1.parent in (:param1) and cr1.parent = cr2.id " +
				"and cr1.parent != cr1.id order by lower(cr1.role_name) asc";
=======
		String sql = "select distinct cr1.id as childId, cr1.role_name as roleName, cr2.id as parentId  from cms_role cr1, cms_role cr2 where cr1.parent in (:param1) and cr1.parent = cr2.id " +
				"and cr1.parent != cr1.id order by roleName asc";
>>>>>>> af0a3016
		DotConnect dc = new DotConnect();
		List<Map<String,String>> sqlResults = new ArrayList<Map<String,String>>();
		String ids = "";
		int count = 0;
		for (Role role : roles) {
			if(role ==null) continue;
			if(count > 200){
				dc.setSQL(sql.replace(":param1", ids));
				sqlResults = dc.loadResults();
				populatChildrenForRolesHelper(roleMap,sqlResults);
				count = 0;
				ids = "";
			}
			if(ids.length() < 1){
				ids += "'" + role.getId() + "'";
			}else{
				ids += ", '" + role.getId() + "'";
			}
			count++;
		}
		if(ids.length() > 0){
			dc.setSQL(sql.replace(":param1", ids));
			sqlResults = dc.loadResults();
			populatChildrenForRolesHelper(roleMap,sqlResults);
		}

	}

	private void populatChildrenForRolesHelper(Map<String,Role> roleMap, List<Map<String,String>> sqlResults){
		for (Map<String, String> row : sqlResults) {
			List<String> childrenList = roleMap.get(row.get("parentid")) != null?
					roleMap.get(row.get("parentid")).getRoleChildren(): null;
			if(childrenList == null){
				childrenList = new ArrayList<String>();
			}
			childrenList.add(row.get("childid"));
			if(roleMap.get(row.get("parentid")) != null)
				roleMap.get(row.get("parentid")).setRoleChildren(childrenList);
		}
	}

	private void setFQNForDB(Role role) throws DotDataException{
		if(role.getParent().equals(role.getId())){
			role.setDBFQN(role.getId());
		}else{
			String fqn = role.getId();
			Role current = role;
			do{
				Role parent = getRoleById(current.getParent(), false);
				fqn = parent.getId() + " --> "+ fqn;
				current = parent;
			} while (!current.getParent().equals(current.getId()));
			role.setDBFQN(fqn);
		}
	}

	private void translateFQNFromDB(Role role) throws DotDataException{
		String fqn = role.getDBFQN();
		if(!fqn.contains("-->")){
			role.setFQN(role.getName());
		}else{
			String[] rids = fqn.split(" --> ");
			boolean first = true;
			for (String rid : rids) {
				if(first){
					if(!rid.equals(role.getId()))
						fqn = getRoleById(rid).getName();
					else
						fqn = role.getName();
				}else{
					if(!rid.equals(role.getId()))
						fqn += " --> " + getRoleById(rid).getName();
					else
						fqn += " --> " + role.getName();
				}
				first = false;
			}
			role.setFQN(fqn);
		}
	}

	@Override
	protected Role addUserRole(User user) throws DotDataException {
		Role parent = loadRoleByKey(RoleAPI.USERS_ROOT_ROLE_KEY);

		DotConnect dc = new DotConnect();
		dc.setSQL("insert into cms_role (id, role_name, description, role_key, db_fqn, parent, edit_permissions, edit_users, edit_layouts, locked, system) values (?, ?, ?, ?, ?, ?, ?, ?, ?, ?, ?)");
		String roleUUID = UUIDGenerator.generateUuid();
		dc.addParam(roleUUID);
		dc.addParam(user.getFullName());
		dc.addParam("");
		dc.addParam(user.getUserId());
		dc.addParam(parent.getId() + " --> " + roleUUID);
		dc.addParam(parent.getId());
		dc.addParam(true);
		dc.addParam(false);
		dc.addParam(true);
		dc.addParam(false);
		dc.addParam(true);
		dc.loadResult();

		dc.setSQL("insert into users_cms_roles (id, user_id, role_id) values (?, ?, ?)");
		String uuid = UUIDGenerator.generateUuid();
		dc.addParam(uuid);
		dc.addParam(user.getUserId());
		dc.addParam(roleUUID);
		dc.loadResult();

		rc.remove(user.getUserId());

		return loadRoleByKey(user.getUserId());

	}

}<|MERGE_RESOLUTION|>--- conflicted
+++ resolved
@@ -694,13 +694,10 @@
 
 	private void populatChildrenForRoles(List<Role> roles) throws Exception{
 		Map<String,Role> roleMap = UtilMethods.convertListToHashMap(roles, "getId", String.class);
-<<<<<<< HEAD
+
 		String sql = "select cr1.id as childId, cr1.role_name as roleName, cr2.id as parentId  from cms_role cr1, cms_role cr2 where cr1.parent in (:param1) and cr1.parent = cr2.id " +
 				"and cr1.parent != cr1.id order by lower(cr1.role_name) asc";
-=======
-		String sql = "select distinct cr1.id as childId, cr1.role_name as roleName, cr2.id as parentId  from cms_role cr1, cms_role cr2 where cr1.parent in (:param1) and cr1.parent = cr2.id " +
-				"and cr1.parent != cr1.id order by roleName asc";
->>>>>>> af0a3016
+    
 		DotConnect dc = new DotConnect();
 		List<Map<String,String>> sqlResults = new ArrayList<Map<String,String>>();
 		String ids = "";
