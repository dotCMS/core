/**
 *
 */
package com.dotmarketing.business;

import java.util.List;
import java.util.Map;
import java.util.Set;
import com.dotcms.cluster.bean.Server;
import com.dotcms.enterprise.cache.provider.CacheProviderAPI;
import com.dotmarketing.business.cache.provider.CacheProviderStats;
import com.dotmarketing.business.cache.transport.CacheTransportException;
import com.dotmarketing.business.jgroups.NullTransport;
import com.dotmarketing.exception.DotRuntimeException;
import com.dotmarketing.util.Logger;

/**
 * Cache administrator that uses the CacheProviders infrastructure (Cache chains)
 *
 * @author Jason Tesser
 * @version 1.6.5
 *
 */
public class ChainableCacheAdministratorImpl implements DotCacheAdministrator {


    private CacheProviderAPI cacheProviderAPI;


    public static final String TEST_MESSAGE = "HELLO CLUSTER!";
    public static final String TEST_MESSAGE_NODE = "TESTNODE";
    public static final String VALIDATE_CACHE = "validateCacheInCluster-";
    public static final String VALIDATE_CACHE_RESPONSE = "validateCacheInCluster-response-";
    public static final String VALIDATE_SEPARATOR = "_";
    public static final String DUMMY_TEXT_TO_SEND = "DUMMY MSG TO TEST SEND";


<<<<<<< HEAD
=======
    @WrapInTransaction
    public void setCluster(Server localServer) throws Exception {
        Logger.info(this, "***\t Starting Cluster Setup");

        ServerAPI serverAPI = APILocator.getServerAPI();

        String cacheProtocol, bindAddr, bindPort, cacheTCPInitialHosts, mCastAddr, mCastPort, preferIPv4;

        if (ClusterUtils.isTransportAutoWire()) {
            Logger.info(this, "Using automatic port placement as AUTOWIRE_CLUSTER_TRANSPORT is ON");

            String bindAddressFromProperty = Config.getStringProperty("CACHE_BINDADDRESS", null);

            if (UtilMethods.isSet(bindAddressFromProperty)) {
                try {
                    InetAddress addr = InetAddress.getByName(bindAddressFromProperty);
                    if (ClusterFactory.isValidIP(bindAddressFromProperty)) {
                        bindAddressFromProperty = addr.getHostAddress();
                    } else {
                        Logger.info(ClusterFactory.class,
                                "Address provided in CACHE_BINDADDRESS property is not " + "valid: " + bindAddressFromProperty);
                        bindAddressFromProperty = null;
                    }
                } catch (UnknownHostException e) {
                    Logger.info(ClusterFactory.class,
                            "Address provided in CACHE_BINDADDRESS property is not " + " valid: " + bindAddressFromProperty);
                    bindAddressFromProperty = null;
                }
            }
>>>>>>> 1ed0ccf4




    /*
     * (non-Javadoc)
     *
     * @see com.dotmarketing.business.DotCacheAdministrator#flushAll()
     */
    public void flushAll() {

        flushAlLocalOnly(false);

        if (!cacheProviderAPI.isDistributed()) {
            try {
                getTransport().send("0:" + ROOT_GOUP);
            } catch (Exception e) {
                Logger.error(ChainableCacheAdministratorImpl.class, "Unable to send invalidation to cluster : " + e.getMessage(),
                                e);
            }
        }
        

    }

    /*
     * (non-Javadoc)
     *
     * @see com.dotmarketing.business.DotCacheAdministrator#flushGroup(java.lang. String)
     */

    public void flushGroup(String group) {

        if (group == null) {
            return;
        }
        group = group.toLowerCase();

        flushGroupLocalOnly(group, false);


        if (!cacheProviderAPI.isGroupDistributed(group)) {
            try {
                getTransport().send("0:" + group);
            } catch (Exception e) {
                Logger.error(ChainableCacheAdministratorImpl.class,
                                "Unable to send invalidation to cluster : " + e.getMessage(), e);
            }
        }
        
    }

    public void flushAlLocalOnly(boolean ignoreDistributed) {

        // Invalidates all the Cache
        cacheProviderAPI.removeAll(ignoreDistributed);
    }

    public void flushGroupLocalOnly(String group, boolean ignoreDistributed) {

        if (group == null) {
            return;
        }

        group = group.toLowerCase();

        // Invalidates the Cache for the given group
        cacheProviderAPI.remove(group, ignoreDistributed);
    }

    public Object get(String key, String group) throws DotCacheException {

        if (key == null || group == null) {
            return null;
        }

        key = key.toLowerCase();
        group = group.toLowerCase();

        // Find the Object for a given key in a given group
        return cacheProviderAPI.get(group, key);
    }

    /*
     * (non-Javadoc)
     *
     * @see com.dotmarketing.business.DotCacheAdministrator#put(java.lang.String, java.lang.Object,
     * java.lang.String[])
     */
    public void put(String key, final Object content, String group) {

        if (key == null || group == null) {
            return;
        }

        key = key.toLowerCase();
        group = group.toLowerCase();

        // Adds a given object gor a given group to a given key
        cacheProviderAPI.put(group, key, content);
    }

    /*
     * (non-Javadoc)
     *
     * @see com.dotmarketing.business.DotCacheAdministrator#remove(java.lang.String)
     */
    public void remove(final String key, final String group) {

        if (key == null || group == null) {
            return;
        }

        String k = key.toLowerCase();
        String g = group.toLowerCase();
        removeLocalOnly(k, g, false);

        if (!cacheProviderAPI.isGroupDistributed(group)) {
            try {
                getTransport().send(k + ":" + g);
            } catch (Exception e) {
                Logger.warnAndDebug(ChainableCacheAdministratorImpl.class,
                                "Unable to send invalidation to cluster : " + e.getMessage(), e);
            }
        }
    }

    public void removeLocalOnly(final String key, final String group, boolean ignoreDistributed) {

        if (key == null || group == null) {
            return;
        }
        // Invalidates from Cache a key from a given group
        cacheProviderAPI.remove(group, key, ignoreDistributed);
    }

    public Set<String> getGroups() {
        // Returns all groups in the cache
        return cacheProviderAPI.getGroups();
    }

    public List<CacheProviderStats> getCacheStatsList() {
        // Returns the stats for all the cache providers
        return cacheProviderAPI.getStats();
    }

    public void shutdown() {
        cacheProviderAPI.shutdown();
    }

    public void shutdownChannel() {
        getTransport().shutdown();
    }

    public boolean isClusteringEnabled() {
        return !(getTransport() instanceof NullTransport);
    }

    public void send(String msg) {
        try {
            getTransport().send(msg);
        } catch (Exception e) {
            Logger.warn(ChainableCacheAdministratorImpl.class, "Unable to send message to cluster : " + e.getMessage(), e);
        }
    }

    /**
     * Tests the transport channel of a cluster sending and receiving messages for a given number of
     * servers
     *
     * @param dateInMillis String use as Key on out Map of results.
     * @param numberServers Number of servers to wait for a response.
     * @param maxWaitSeconds seconds to wait for a response.
     * @return Map with DateInMillis, ServerInfo for each cache/live server in Cluster.
     */
    public Map<String, Boolean> validateCacheInCluster(String dateInMillis, int numberServers, int maxWaitSeconds)
                    throws DotCacheException {
        try {
            return getTransport().validateCacheInCluster(dateInMillis, numberServers, maxWaitSeconds);
        } catch (CacheTransportException e) {
            Logger.error(ChainableCacheAdministratorImpl.class, e.getMessage(), e);
            throw new DotCacheException(e);
        }


    }


    public void invalidateCacheMesageFromCluster(String message) {
        if (message == null) {
            return;
        } ;
        int i = message.lastIndexOf(":");
        if (i > 0) {

            String key = message.substring(0, i);
            String group = message.substring(i + 1, message.length());

            key = key.toLowerCase();
            group = group.toLowerCase();

            if (key.equals("0")) {

                if (group.equalsIgnoreCase(DotCacheAdministrator.ROOT_GOUP)) {
                    CacheLocator.getCacheAdministrator().flushAlLocalOnly(true);
                } else {
                    CacheLocator.getCacheAdministrator().flushGroupLocalOnly(group, true);
                }
            } else {
                CacheLocator.getCacheAdministrator().removeLocalOnly(key, group, true);
            }
        } else {
            Logger.error(this, "The cache to locally remove key is invalid. The value was " + message);
        }
    }

    @Override
    public Class getImplementationClass() {
        return ChainableCacheAdministratorImpl.class;
    }

    @Override
    public DotCacheAdministrator getImplementationObject() {
        return this;
    }

}<|MERGE_RESOLUTION|>--- conflicted
+++ resolved
@@ -3,16 +3,24 @@
  */
 package com.dotmarketing.business;
 
+import java.net.InetAddress;
+import java.net.UnknownHostException;
 import java.util.List;
 import java.util.Map;
 import java.util.Set;
+import com.dotcms.business.WrapInTransaction;
+import com.dotcms.cluster.ClusterUtils;
 import com.dotcms.cluster.bean.Server;
+import com.dotcms.cluster.business.ServerAPI;
 import com.dotcms.enterprise.cache.provider.CacheProviderAPI;
+import com.dotcms.enterprise.cluster.ClusterFactory;
 import com.dotmarketing.business.cache.provider.CacheProviderStats;
 import com.dotmarketing.business.cache.transport.CacheTransportException;
 import com.dotmarketing.business.jgroups.NullTransport;
 import com.dotmarketing.exception.DotRuntimeException;
+import com.dotmarketing.util.Config;
 import com.dotmarketing.util.Logger;
+import com.dotmarketing.util.UtilMethods;
 
 /**
  * Cache administrator that uses the CacheProviders infrastructure (Cache chains)
@@ -35,8 +43,7 @@
     public static final String DUMMY_TEXT_TO_SEND = "DUMMY MSG TO TEST SEND";
 
 
-<<<<<<< HEAD
-=======
+
     @WrapInTransaction
     public void setCluster(Server localServer) throws Exception {
         Logger.info(this, "***\t Starting Cluster Setup");
@@ -66,8 +73,10 @@
                     bindAddressFromProperty = null;
                 }
             }
->>>>>>> 1ed0ccf4
-
+
+        }
+        
+    }
 
 
 
