--- conflicted
+++ resolved
@@ -9,6 +9,7 @@
 import java.util.List;
 import java.util.Map;
 import java.util.Set;
+
 import com.dotcms.business.WrapInTransaction;
 import com.dotcms.cluster.ClusterUtils;
 import com.dotcms.cluster.bean.Server;
@@ -85,7 +86,6 @@
             throw new DotRuntimeException("Error initializing Cache providers", e);
         }
 
-<<<<<<< HEAD
     }
 
     @WrapInTransaction
@@ -289,289 +289,32 @@
         if (key == null || group == null) {
             return null;
         }
-=======
-	public static final String TEST_MESSAGE = "HELLO CLUSTER!";
-	public static final String TEST_MESSAGE_NODE = "TESTNODE";
-	public static final String VALIDATE_CACHE = "validateCacheInCluster-";
-	public static final String VALIDATE_CACHE_RESPONSE = "validateCacheInCluster-response-";
-	public static final String VALIDATE_SEPARATOR = "_";
-	public static final String DUMMY_TEXT_TO_SEND = "DUMMY MSG TO TEST SEND";
-
-	public CacheTransport getTransport () {
-		return cacheTransport;
-	}
-
-	public void setTransport ( CacheTransport transport ) {
-
-		if ( getTransport() != null ) {
-			getTransport().shutdown();
-		}
-
-		this.cacheTransport = transport;
-	}
-
-	public ChainableCacheAdministratorImpl () {
-		this(null);
-	}
-
-	public ChainableCacheAdministratorImpl ( CacheTransport transport ) {
-
-		if ( transport != null ) {
-			useTransportChannel = true;
-			this.cacheTransport = transport;
-		} else {
-			useTransportChannel = false;
-		}
-
-		APILocator.getDistributedJournalAPI();
-	}
-
-	public void initProviders () {
-
-		try {
-			//Initializing all the Cache providers
-			cacheProviderAPI = APILocator.getCacheProviderAPI();
-			cacheProviderAPI.init();
-		} catch ( Exception e ) {
-			throw new DotRuntimeException("Error initializing Cache providers", e);
-		}
-
-	}
-	@WrapInTransaction
-	public void setCluster(Server localServer) throws Exception {
-		Logger.info(this, "***\t Starting Cluster Setup");
-
-
-		ServerAPI serverAPI = APILocator.getServerAPI();
-
-		String cacheProtocol, bindAddr, bindPort, cacheTCPInitialHosts, mCastAddr, mCastPort, preferIPv4;
-
-		if(ClusterUtils.isTransportAutoWire()) {
-			Logger.info(this, "Using automatic port placement as AUTOWIRE_CLUSTER_TRANSPORT is ON");
-
-			String bindAddressFromProperty = Config.getStringProperty("CACHE_BINDADDRESS", null, false);
-
-			if(UtilMethods.isSet(bindAddressFromProperty)) {
-				try {
-					InetAddress addr = InetAddress.getByName(bindAddressFromProperty);
-					if(ClusterFactory.isValidIP(bindAddressFromProperty)){
-						bindAddressFromProperty = addr.getHostAddress();
-					}else{
-						Logger.info(ClusterFactory.class, "Address provided in CACHE_BINDADDRESS property is not "
-							+ "valid: " + bindAddressFromProperty);
-						bindAddressFromProperty = null;
-					}
-				} catch(UnknownHostException e) {
-					Logger.info(ClusterFactory.class, "Address provided in CACHE_BINDADDRESS property is not "
-						+ " valid: " + bindAddressFromProperty);
-					bindAddressFromProperty = null;
-				}
-			}
-
-			cacheProtocol = Config.getStringProperty("CACHE_PROTOCOL", "tcp");
-
-			bindAddr = bindAddressFromProperty!=null ? bindAddressFromProperty : localServer.getIpAddress();
-
-			if(UtilMethods.isSet(localServer.getCachePort())){
-				bindPort = Long.toString(localServer.getCachePort());
-			} else {
-				bindPort = ClusterFactory.getNextAvailablePort(localServer.getServerId(), ServerPort.CACHE_PORT);
-			}
-			localServer = Server.builder(localServer).withCachePort(Integer.parseInt(bindPort)).build();
-
-			List<Server> aliveServers = serverAPI
-					.getAliveServers(Collections.singletonList(localServer.getServerId()));
-			aliveServers.add(localServer);
-
-			StringBuilder initialHosts = new StringBuilder();
-
-			int i=0;
-			for (Server server : aliveServers) {
-				if(i>0) {
-					initialHosts.append(",");
-				}
-
-				if(UtilMethods.isSet(server.getHost()) && !server.getHost().equals("localhost")) {
-					initialHosts.append(server.getHost()).append("[").append(server.getCachePort()).append("]");
-				} else {
-					initialHosts.append(server.getIpAddress()).append("[").append(server.getCachePort()).append("]");
-				}
-				i++;
-			}
-
-			if(initialHosts.length()==0) {
-				if(bindAddr.equals("localhost")) {
-					initialHosts.append(localServer.getIpAddress()).append("[").append(bindPort).append("]");
-				} else {
-					initialHosts.append(bindAddr).append("[").append(bindPort).append("]");
-				}
-			}
-
-			cacheTCPInitialHosts = Config.getStringProperty("CACHE_TCP_INITIAL_HOSTS", initialHosts.toString());
-
-			mCastAddr = Config.getStringProperty("CACHE_MULTICAST_ADDRESS", "228.10.10.10");
-			mCastPort = Config.getStringProperty("CACHE_MULTICAST_PORT", "45588");
-			preferIPv4 = Config.getStringProperty("CACHE_FORCE_IPV4", "true");
-		} else {
-			Logger.info(this, "Using manual port placement as AUTOWIRE_CLUSTER_TRANSPORT is OFF");
-
-			cacheProtocol = Config.getStringProperty("CACHE_PROTOCOL", "tcp");
-			bindAddr = Config.getStringProperty("CACHE_BINDADDRESS", null);
-			bindPort = Config.getStringProperty("CACHE_BINDPORT", null);
-			cacheTCPInitialHosts = Config.getStringProperty("CACHE_TCP_INITIAL_HOSTS", "localhost[5701]");
-			mCastAddr = Config.getStringProperty("CACHE_MULTICAST_ADDRESS", "228.10.10.10");
-			mCastPort = Config.getStringProperty("CACHE_MULTICAST_PORT", "45588");
-			preferIPv4 = Config.getStringProperty("CACHE_FORCE_IPV4", "true");
-		}
-
-		if (UtilMethods.isSet(bindAddr)) {
-			Logger.info(this, "***\t Using " + bindAddr + " as the bindaddress");
-
-			Config.setProperty(WebKeys.DOTCMS_CACHE_TRANSPORT_BIND_ADDRESS, bindAddr);
-		}
-		else {
-			Logger.info(this, "***\t bindaddress is not set");
-		}
-
-		if (UtilMethods.isSet(bindPort)) {
-			Logger.info(this, "***\t Using " + bindPort + " as the bindport");
-
-			Config.setProperty(WebKeys.DOTCMS_CACHE_TRANSPORT_BIND_PORT, bindPort);
-		}
-		else {
-			Logger.info(this, "***\t bindport is not set");
-		}
-
-		if (cacheProtocol.equals("tcp")) {
-			Logger.info(this, "***\t Setting up TCP initial hosts: "+cacheTCPInitialHosts);
-
-			Config.setProperty(WebKeys.DOTCMS_CACHE_TRANSPORT_TCP_INITIAL_HOSTS, cacheTCPInitialHosts);
-		} else if (cacheProtocol.equals("udp")) {
-			Logger.info(this, "***\t Setting up UDP address and port: "+mCastAddr+":"+mCastPort);
-
-			Config.setProperty(WebKeys.DOTCMS_CACHE_TRANSPORT_UDP_MCAST_ADDRESS, mCastAddr);
-			Config.setProperty(WebKeys.DOTCMS_CACHE_TRANSPORT_UDP_MCAST_PORT, mCastPort);
-		} else {
-			Logger.info(this, "Not Setting up any Properties as no protocal was found");
-		}
-
-		Logger.info(this, "***\t Prefer IPv4: "+(preferIPv4.equals("true") ? "enabled" : "disabled"));
-		System.setProperty("java.net.preferIPv4Stack", preferIPv4);
-
-		if (cacheTransport != null &&
-			(cacheTransport.shouldReinit() || !cacheTransport.isInitialized())) {
-			cacheTransport.init(localServer);
-			useTransportChannel = true;
-		} else {
-			throw new CacheTransportException("No Cache transport implementation is defined");
-		}
-	}
-
-	/*
-	 * (non-Javadoc)
-	 *
-	 * @see com.dotmarketing.business.DotCacheAdministrator#flushAll()
-	 */
-	public void flushAll() {
-
-		flushAlLocalOnly(false);
-
-
-		if ( useTransportChannel ) {
-
-			if (! cacheProviderAPI.isDistributed()) {
-				if ( getTransport() != null ) {
-					try {
-						getTransport().send("0:" + ROOT_GOUP);
-					} catch ( Exception e ) {
-						Logger.error(ChainableCacheAdministratorImpl.class, "Unable to send invalidation to cluster : " + e.getMessage(), e);
-					}
-				} else {
-					throw new CacheTransportException("No Cache transport implementation is defined");
-				}
-			}
-		}
-
-	}
-
-	/*
-	 * (non-Javadoc)
-	 *
-	 * @see
-	 * com.dotmarketing.business.DotCacheAdministrator#flushGroup(java.lang.
-	 * String)
-	 */
-
-	public void flushGroup(String group) {
-
-		if(group ==null ){
-			return ;
-		}
-		group = group.toLowerCase();
-
-		flushGroupLocalOnly(group, false);
-
-		if ( useTransportChannel ) {
-			if (! cacheProviderAPI.isGroupDistributed( group )) {
-				try {
-					cacheTransport.send("0:" + group);
-				} catch (Exception e) {
-					Logger.error(ChainableCacheAdministratorImpl.class, "Unable to send invalidation to cluster : " + e.getMessage(), e);
-				}
-			}
-		} 
-	}
-
-	public void flushAlLocalOnly (boolean ignoreDistributed) {
-
-		//Invalidates all the Cache
-		cacheProviderAPI.removeAll(ignoreDistributed);
-	}
-
-	public void flushGroupLocalOnly ( String group, boolean ignoreDistributed ) {
-
-		if ( group == null ) {
-			return;
-		}
-
-		group = group.toLowerCase();
-
-		//Invalidates the Cache for the given group
-		cacheProviderAPI.remove(group, ignoreDistributed);
-	}
-
-	public Object get ( String key, String group ) throws DotCacheException {
-
-		if ( key == null || group == null ) {
-			return null;
-		}
-
-		key = key.toLowerCase();
-		group = group.toLowerCase();
-
-		//Find the Object for a given key in a given group
-		return cacheProviderAPI.get(group, key);
-	}
-
-	/*
-	 * (non-Javadoc)
-	 *
-	 * @see
-	 * com.dotmarketing.business.DotCacheAdministrator#put(java.lang.String,
-	 * java.lang.Object, java.lang.String[])
-	 */
-	public void put ( String key, final Object content, String group ) {
-
-		if ( key == null || group == null ) {
-			return;
-		}
-
-		key = key.toLowerCase();
-		group = group.toLowerCase();
-
-		//Adds a given object gor a given group to a given key
-		cacheProviderAPI.put(group, key, content);
-	}
+
+        key = key.toLowerCase();
+        group = group.toLowerCase();
+
+        // Find the Object for a given key in a given group
+        return cacheProviderAPI.get(group, key);
+    }
+
+    /*
+     * (non-Javadoc)
+     *
+     * @see com.dotmarketing.business.DotCacheAdministrator#put(java.lang.String, java.lang.Object,
+     * java.lang.String[])
+     */
+    public void put(String key, final Object content, String group) {
+
+        if (key == null || group == null) {
+            return;
+        }
+
+        key = key.toLowerCase();
+        group = group.toLowerCase();
+
+        // Adds a given object gor a given group to a given key
+        cacheProviderAPI.put(group, key, content);
+    }
 
     /*
      * (non-Javadoc)
@@ -606,192 +349,15 @@
 
     }
 
-	public void removeLocalOnly ( final String key, final String group, boolean ignoreDistributed ) {
-
-		if ( key == null || group == null ) {
-			return;
-		}
-
-		Runnable cacheRemoveRunnable = new Runnable() {
-			public void run () {
-				//Invalidates from Cache a key from a given group
-				cacheProviderAPI.remove(group, key, ignoreDistributed);
-			}
-		};
-		cacheRemoveRunnable.run();
-	}
-
-	public Set<String> getGroups () {
-		//Returns all groups in the cache
-		return cacheProviderAPI.getGroups();
-	}
-
-	public List<CacheProviderStats> getCacheStatsList () {
-		//Returns the stats for all the cache providers
-		return cacheProviderAPI.getStats();
-	}
-
-	public void shutdown () {
-		cacheProviderAPI.shutdown();
-	}
-
-	public void shutdownChannel () {
-
-		if ( getTransport() != null ) {
-			getTransport().shutdown();
-			useTransportChannel = false;
-		} else {
-			throw new CacheTransportException("No Cache transport implementation is defined");
-		}
-
-	}
-
-	public boolean isClusteringEnabled() {
-		return useTransportChannel;
-	}
-
-	public void send ( String msg ) {
-
-		if ( getTransport() != null ) {
-
-			try {
-				getTransport().send(msg);
-			} catch ( Exception e ) {
-				Logger.warn(ChainableCacheAdministratorImpl.class, "Unable to send message to cluster : " + e.getMessage(), e);
-			}
-
-		} else {
-			throw new CacheTransportException("No Cache transport implementation is defined");
-		}
-
-	}
-
-	/**
-	 * Tests the transport channel of a cluster sending and receiving messages for a given number of servers
-	 *
-	 * @param dateInMillis   String use as Key on out Map of results.
-	 * @param numberServers  Number of servers to wait for a response.
-	 * @param maxWaitSeconds seconds to wait for a response.
-	 * @return Map with DateInMillis, ServerInfo for each cache/live server in Cluster.
-	 */
-	public Map<String, Boolean> validateCacheInCluster ( String dateInMillis, int numberServers, int maxWaitSeconds ) throws DotCacheException {
-
-		if ( getTransport() != null ) {
-
-			try {
-				return getTransport().validateCacheInCluster(dateInMillis, numberServers, maxWaitSeconds);
-			} catch ( CacheTransportException e ) {
-				Logger.error(ChainableCacheAdministratorImpl.class, e.getMessage(), e);
-				throw new DotCacheException(e);
-			}
-
-		} else {
-			throw new CacheTransportException("No Cache transport implementation is defined");
-		}
-	}
-
-	public void testCluster () {
-
-		if ( getTransport() != null ) {
-
-			try {
-				getTransport().testCluster();
-			} catch ( Exception e ) {
-				Logger.error(ChainableCacheAdministratorImpl.class, e.getMessage(), e);
-			}
-
-		} else {
-			throw new CacheTransportException("No Cache transport implementation is defined");
-		}
-
-	}
-
-
-
-	public void invalidateCacheMesageFromCluster ( String message ) {
-		if(message==null){return;};
-		int i = message.lastIndexOf(":");
-		if ( i > 0 ) {
-
-			String key = message.substring(0, i);
-			String group = message.substring(i + 1, message.length());
-
-			key = key.toLowerCase();
-			group = group.toLowerCase();
->>>>>>> d90620c7
-
-        key = key.toLowerCase();
-        group = group.toLowerCase();
-
-        // Find the Object for a given key in a given group
-        return cacheProviderAPI.get(group, key);
-    }
-
-    /*
-     * (non-Javadoc)
-     *
-     * @see com.dotmarketing.business.DotCacheAdministrator#put(java.lang.String, java.lang.Object,
-     * java.lang.String[])
-     */
-    public void put(String key, final Object content, String group) {
+    public void removeLocalOnly(final String key, final String group, boolean ignoreDistributed) {
 
         if (key == null || group == null) {
             return;
         }
 
-        key = key.toLowerCase();
-        group = group.toLowerCase();
-
-        // Adds a given object gor a given group to a given key
-        cacheProviderAPI.put(group, key, content);
-    }
-
-    /*
-     * (non-Javadoc)
-     *
-     * @see com.dotmarketing.business.DotCacheAdministrator#remove(java.lang.String)
-     */
-    public void remove(final String key, final String group) {
-
-        if (key == null || group == null) {
-            return;
-        }
-
-        String k = key.toLowerCase();
-        String g = group.toLowerCase();
-        removeLocalOnly(k, g, false);
-
-        if (useTransportChannel) {
-            if (!cacheProviderAPI.isGroupDistributed(group)) {
-                if (getTransport() != null) {
-                    try {
-                        getTransport().send(k + ":" + g);
-                    } catch (Exception e) {
-                        Logger.warnAndDebug(ChainableCacheAdministratorImpl.class,
-                                "Unable to send invalidation to cluster : " + e.getMessage(), e);
-                    }
-                } else {
-                    Logger.warn(ChainableCacheAdministratorImpl.class,
-                            "No Cache transport implementation is defined - clustered dotcms will not work properly without a valid cache transport");
-                }
-            }
-        }
-
-    }
-
-    public void removeLocalOnly(final String key, final String group, boolean ignoreDistributed) {
-
-        if (key == null || group == null) {
-            return;
-        }
-
-        Runnable cacheRemoveRunnable = new Runnable() {
-            public void run() {
-                // Invalidates from Cache a key from a given group
-                cacheProviderAPI.remove(group, key, ignoreDistributed);
-            }
-        };
-        cacheRemoveRunnable.run();
+        // Invalidates from Cache a key from a given group
+        cacheProviderAPI.remove(group, key, ignoreDistributed);
+
     }
 
     public Set<String> getGroups() {
