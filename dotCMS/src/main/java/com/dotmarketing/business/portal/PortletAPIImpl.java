--- conflicted
+++ resolved
@@ -1,6 +1,5 @@
 package com.dotmarketing.business.portal;
 
-<<<<<<< HEAD
 import static com.dotcms.util.CollectionsUtils.list;
 import com.dotcms.api.system.event.message.SystemMessageEventUtil;
 import com.dotcms.api.system.event.message.builder.SystemMessageBuilder;
@@ -25,23 +24,11 @@
 
 import java.util.stream.Collectors;
 import javax.servlet.ServletContext;
-=======
-import java.util.ArrayList;
-import java.util.List;
-import java.util.Map;
-import java.util.stream.Collectors;
->>>>>>> cfc0fe88
 
 import com.dotcms.business.CloseDBIfOpened;
 import com.dotcms.repackage.javax.portlet.PortletConfig;
 import com.dotcms.repackage.javax.portlet.PortletContext;
 import com.dotmarketing.business.APILocator;
-<<<<<<< HEAD
-=======
-import com.dotmarketing.business.Layout;
-import com.dotmarketing.common.db.DotConnect;
-import com.dotmarketing.exception.DotDataException;
->>>>>>> cfc0fe88
 import com.dotmarketing.exception.DotRuntimeException;
 import com.dotmarketing.util.CompanyUtils;
 import com.dotmarketing.util.Config;
@@ -54,301 +41,222 @@
 import com.liferay.portlet.PortletConfigImpl;
 import com.liferay.portlet.PortletContextImpl;
 
-import io.vavr.control.Try;
-
 public class PortletAPIImpl implements PortletAPI {
 
-  String companyId = CompanyUtils.getDefaultCompany().getCompanyId();
-
-  private ServletContext context;
-
-  public PortletAPIImpl(PortletFactory portletFac, ServletContext context) {
-    this.portletFac = portletFac;
-    this.context = context;
-  }
-
-  public PortletAPIImpl() {
-    this(new PortletFactoryImpl(), Config.CONTEXT);
-  }
-
-  final PortletFactory portletFac;
-
-  @CloseDBIfOpened
-  protected boolean hasPortletRights(final User user, final String pId) {
-    boolean hasRights = false;
-    try {
-      return APILocator.getLayoutAPI().loadLayoutsForUser(user).stream().anyMatch(layout -> layout.getPortletIds().contains(pId));
-    } catch (Exception ex) {
-      Logger.warn(this, "can't determine if user " + user.getUserId() + " has rights to portlet " + pId, ex);
-      hasRights = false;
-    }
-    return hasRights;
-  }
-
-  public boolean hasUserAdminRights(User user) {
-    return hasPortletRights(user, "users");
-  }
-
-  public boolean hasContainerManagerRights(User user) {
-    return hasPortletRights(user, "containers");
-  }
-
-  public boolean hasTemplateManagerRights(User user) {
-    return hasPortletRights(user, "templates");
-  }
-
-  @Override
-  @CloseDBIfOpened
-  public Portlet findPortlet(String portletId) {
-    if(portletId==null) {
-      return null;
-    }
-    return portletFac.findById(portletId);
-
-  }
-
-  @Override
-  @WrapInTransaction
-  public void deletePortlet(String portletId) {
-
-    try {
-      portletFac.deletePortlet(portletId);
-    } catch (Exception e) {
-      throw new DotRuntimeException(e);
-    }
-  }
-
-  @Override
-  @WrapInTransaction
-  public Portlet savePortlet(final Portlet portlet, final User user) throws DotDataException, LanguageException {
-
-    if(!UtilMethods.isSet(portlet.getPortletId())) {
-      throw new DotDataValidationException("Portlet Id is Required");
-    }
-    final String portletId = "c_" + portlet.getPortletId();
-    if (UtilMethods.isSet(findPortlet(portletId))) {
-      throw new DotDataValidationException("Portlet Id already Exists");
-    }
-    if(!UtilMethods.isSet(portlet.getInitParams().get("name"))) {
-      throw new DotDataValidationException("Portlet Name is Required");
-    }
-    if(!UtilMethods.isSet(portlet.getPortletClass())) {
-      throw new DotDataValidationException("You cannot save a portlet without an implementing portletClass");
-    }
-
-    final List<String> contentTypes = checkContentTypes(portlet.getInitParams().get("contentTypes")).stream().map(ct -> ct.variable())
-            .collect(Collectors.toList());
-    final List<String> baseTypes = checkBaseTypes(portlet.getInitParams().get("baseTypes")).stream().map(bt -> bt.name())
-            .collect(Collectors.toList());
-
-    if (contentTypes.size() + baseTypes.size() == 0) {
-      throw new DotDataValidationException("You must specify at least one baseType or Content Type");
-    }
-    
-    final HashMap<String,String> newMap=new HashMap<>();
-    newMap.putAll(portlet.getInitParams());
-    newMap.put("portletSource", "db");
-
-      final Portlet newPortlet =  portletFac.insertPortlet(new Portlet(portletId, portlet.getPortletClass(),newMap));
-      //Add Languague Variable
-      Map<String, String> keys = ImmutableMap
-              .of(com.dotcms.repackage.javax.portlet.Portlet.class.getPackage().getName()
-                      + ".title." + portletId, newPortlet.getInitParams().get("name"));
-      try {
-        for (Language lang : APILocator.getLanguageAPI().getLanguages()) {
-          APILocator.getLanguageAPI()
-                  .saveLanguageKeys(lang, keys, ImmutableMap.of(), ImmutableSet.of());
-        }
-      } catch (DotDataException e) {
-        Logger.warnAndDebug(this.getClass(), e.getMessage(), e);
-      }
-
-    SystemMessageEventUtil.getInstance().pushMessage(portletId + user.getUserId(), new SystemMessageBuilder()
-            .setMessage(Try.of(() -> LanguageUtil.get(user.getLocale(), "custom.content.portlet.created"))
-                    .getOrElse("Custom Content Created")).create(),list(user.getUserId()));
-
-      return newPortlet;
-  }
-  
-  
-  
-  @CloseDBIfOpened
-  public void InitPortlets() throws SystemException {
-    portletFac.getPortlets();
-  }
-  @Override
-  @CloseDBIfOpened
-  public Collection<Portlet> findAllPortlets() throws SystemException {
-    return portletFac.getPortlets();
-  }
-  @Override
-  public boolean canAddPortletToLayout(Portlet portlet) {
-    String[] portlets = PropsUtil.getArray(PropsUtil.PORTLETS_EXCLUDED_FOR_LAYOUT);
-    for (String portletId : portlets) {
-      if (portletId.trim().equals(portlet.getPortletId()))
-        return false;
-    }
-    return true;
-  }
-  @Override
-  public boolean canAddPortletToLayout(String portletId) {
-    String[] attachablePortlets = PropsUtil.getArray(PropsUtil.PORTLETS_EXCLUDED_FOR_LAYOUT);
-    for (String attachablePortlet : attachablePortlets) {
-      if (attachablePortlet.trim().equals(portletId))
-        return false;
-    }
-    return true;
-  }
-
-  @Override
-  public com.dotcms.repackage.javax.portlet.Portlet getImplementingInstance(final Portlet portlet) {
-
-    if (portlet.getCachedInstance().isPresent()) {
-      return portlet.getCachedInstance().get();
-    } 
-
-
-    PortletConfig config = getPortletConfig(portlet);
-
-    return portlet.getCachedInstance(config);
-  }
-
-  @Override
-  public PortletConfig getPortletConfig(Portlet portlet) {
-    return new PortletConfigImpl(portlet.getPortletId(), getPortletContext(), portlet.getInitParams(), portlet.getResourceBundle());
-  }
-
-  @Override
-  public PortletContext getPortletContext() {
-
-    return new PortletContextImpl(context);
-  }
-
-  /**
-   * This method checks if every baseType in the String exists and adds it
-   * to a list.
-   * @param baseTypes
-   * @return list of Base Types
-   */
-  private List<BaseContentType> checkBaseTypes(final String baseTypes) {
-    if (!UtilMethods.isSet(baseTypes)) {
-      return ImmutableList.of();
-    }
-    String[] baseTypesArray = baseTypes.trim().split(",");
-    List<BaseContentType> baseTypeList = new ArrayList<>();
-    for (String type : baseTypesArray) {
-      if (UtilMethods.isSet(type) && UtilMethods.isNumeric(type.trim())) {
-        baseTypeList.add(BaseContentType.getBaseContentType(Integer.parseInt(type.trim())));
-      } else {
-        baseTypeList.add(BaseContentType.getBaseContentType(type.trim()));
-      }
-    }
-    return baseTypeList;
-  }
-
-  /**
-   * This method checks if every content Type in the String exists and adds it
-   * to a list.
-   * @param contentTypes
-   * @return list of Content Types
-   */
-  private List<ContentType> checkContentTypes(final String contentTypes) {
-    if (!UtilMethods.isSet(contentTypes)) {
-      return ImmutableList.of();
-    }
-    ContentTypeAPI contentTypeApi = APILocator.getContentTypeAPI(APILocator.systemUser());
-    List<ContentType> contentTypeList = new ArrayList<>();
-    String[] contentTypesArray = contentTypes.trim().split(",");
-
-    for (String type : contentTypesArray) {
-      ContentType contentType = Try.of(() -> contentTypeApi.find(type.trim())).getOrNull();
-      if (contentType != null) {
-        contentTypeList.add(contentType);
-      }
-    }
-
-    if(contentTypeList.size() < contentTypesArray.length){
-      throw new IllegalArgumentException("One or more of the Content Types defined does not exist");
-    }
-
-<<<<<<< HEAD
-    return contentTypeList;
-  }
-=======
-	public boolean hasContainerManagerRights(User user) {
-		return hasPortletRights(user,"containers");
-	}
-
-	public boolean hasTemplateManagerRights(User user) {
-	    return hasPortletRights(user,"templates");
-	}
-
-	@CloseDBIfOpened
-	public Portlet findPortlet(String portletId) {
-		String companyId = CompanyUtils.getDefaultCompany().getCompanyId();
-		try {
-			return PortletManagerUtil.getPortletById(companyId, portletId);
-		} catch (SystemException e) {
-			throw new DotRuntimeException(e.getMessage(), e);
-		}
-	}
-
-	@SuppressWarnings("unchecked")
-	@CloseDBIfOpened
-	public List<Portlet> findAllPortlets() throws SystemException {
-		String companyId = CompanyUtils.getDefaultCompany().getCompanyId();
-
-		List<Portlet>allPortlets = new ArrayList<>();
-		allPortlets.addAll(PortletManagerUtil.getPortlets(companyId));
-		Try.of(()->allPortlets.addAll(findPortletsInDb())).onFailure(e-> Logger.warn(PortletAPIImpl.class, e.getMessage()));
-		return allPortlets;
-	}
-
-	public boolean canAddPortletToLayout(Portlet portlet) {
-		String[] portlets = PropsUtil.getArray(PropsUtil.PORTLETS_EXCLUDED_FOR_LAYOUT);
-		for(String portletId : portlets) {
-			if(portletId.trim().equals(portlet.getPortletId()))
-				return false;
-		}
-		return true;
-	}
-
-	public boolean canAddPortletToLayout(String portletId) {
-		String[] attachablePortlets = PropsUtil.getArray(PropsUtil.PORTLETS_EXCLUDED_FOR_LAYOUT);
-		for(String attachablePortlet : attachablePortlets) {
-			if(attachablePortlet.trim().equals(portletId))
-				return false;
-		}
-		return true;
-	}
->>>>>>> cfc0fe88
-
-	
-	
-	private List<Portlet> findPortletsInDb() throws DotDataException{
-	    String companyId = CompanyUtils.getDefaultCompany().getCompanyId();
-        List<Map<String, Object>> ports = new DotConnect()
-                .setSQL("select portletid ,groupid ,companyid , defaultpreferences, narrow,roles ,active_  from portlet where companyid=?")
-                .addParam(companyId).loadObjectResults();
-        final List<Portlet> portlets =
-                ports.stream()
-                        .map(m -> new Portlet(
-                                (String) m.get("portletid"), 
-                                (String) m.get("groupid"), 
-                                (String) m.get("companyid"),
-                                (String) m.get("defaultpreferences"), 
-                                false, 
-                                null, 
-                                Boolean.parseBoolean((String) m.get("active_"))))
-                        .collect(Collectors.toList());
-        
-        
-	    return portlets;
-	    
-	    
-	}
-	
-	
-	
-	
+    String companyId = CompanyUtils.getDefaultCompany().getCompanyId();
+
+    private ServletContext context;
+
+    public PortletAPIImpl(PortletFactory portletFac, ServletContext context) {
+        this.portletFac = portletFac;
+        this.context = context;
+    }
+
+    public PortletAPIImpl() {
+        this(new PortletFactoryImpl(), Config.CONTEXT);
+    }
+
+    final PortletFactory portletFac;
+
+    @CloseDBIfOpened
+    protected boolean hasPortletRights(final User user, final String pId) {
+        boolean hasRights = false;
+        try {
+            return APILocator.getLayoutAPI().loadLayoutsForUser(user).stream().anyMatch(layout -> layout.getPortletIds().contains(pId));
+        } catch (Exception ex) {
+            Logger.warn(this, "can't determine if user " + user.getUserId() + " has rights to portlet " + pId, ex);
+            hasRights = false;
+        }
+        return hasRights;
+    }
+
+    public boolean hasUserAdminRights(User user) {
+        return hasPortletRights(user, "users");
+    }
+
+    public boolean hasContainerManagerRights(User user) {
+        return hasPortletRights(user, "containers");
+    }
+
+    public boolean hasTemplateManagerRights(User user) {
+        return hasPortletRights(user, "templates");
+    }
+
+    @Override
+    @CloseDBIfOpened
+    public Portlet findPortlet(String portletId) {
+        if(portletId==null) {
+            return null;
+        }
+        return portletFac.findById(portletId);
+
+    }
+
+    @Override
+    @WrapInTransaction
+    public void deletePortlet(String portletId) {
+
+        try {
+            portletFac.deletePortlet(portletId);
+        } catch (Exception e) {
+            throw new DotRuntimeException(e);
+        }
+    }
+
+    @Override
+    @WrapInTransaction
+    public Portlet savePortlet(final Portlet portlet, final User user) throws DotDataException, LanguageException {
+
+        if(!UtilMethods.isSet(portlet.getPortletId())) {
+            throw new DotDataValidationException("Portlet Id is Required");
+        }
+        final String portletId = "c_" + portlet.getPortletId();
+        if (UtilMethods.isSet(findPortlet(portletId))) {
+            throw new DotDataValidationException("Portlet Id already Exists");
+        }
+        if(!UtilMethods.isSet(portlet.getInitParams().get("name"))) {
+            throw new DotDataValidationException("Portlet Name is Required");
+        }
+        if(!UtilMethods.isSet(portlet.getPortletClass())) {
+            throw new DotDataValidationException("You cannot save a portlet without an implementing portletClass");
+        }
+
+        final List<String> contentTypes = checkContentTypes(portlet.getInitParams().get("contentTypes")).stream().map(ct -> ct.variable())
+                .collect(Collectors.toList());
+        final List<String> baseTypes = checkBaseTypes(portlet.getInitParams().get("baseTypes")).stream().map(bt -> bt.name())
+                .collect(Collectors.toList());
+
+        if (contentTypes.size() + baseTypes.size() == 0) {
+            throw new DotDataValidationException("You must specify at least one baseType or Content Type");
+        }
+
+        final HashMap<String,String> newMap=new HashMap<>();
+        newMap.putAll(portlet.getInitParams());
+        newMap.put("portletSource", "db");
+
+        final Portlet newPortlet =  portletFac.insertPortlet(new Portlet(portletId, portlet.getPortletClass(),newMap));
+        //Add Languague Variable
+        Map<String, String> keys = ImmutableMap
+                .of(com.dotcms.repackage.javax.portlet.Portlet.class.getPackage().getName()
+                        + ".title." + portletId, newPortlet.getInitParams().get("name"));
+        try {
+            for (Language lang : APILocator.getLanguageAPI().getLanguages()) {
+                APILocator.getLanguageAPI()
+                        .saveLanguageKeys(lang, keys, ImmutableMap.of(), ImmutableSet.of());
+            }
+        } catch (DotDataException e) {
+            Logger.warnAndDebug(this.getClass(), e.getMessage(), e);
+        }
+
+        SystemMessageEventUtil.getInstance().pushMessage(portletId + user.getUserId(), new SystemMessageBuilder()
+                .setMessage(Try.of(() -> LanguageUtil.get(user.getLocale(), "custom.content.portlet.created"))
+                        .getOrElse("Custom Content Created")).create(),list(user.getUserId()));
+
+        return newPortlet;
+    }
+
+
+
+    @CloseDBIfOpened
+    public void InitPortlets() throws SystemException {
+        portletFac.getPortlets();
+    }
+    @Override
+    @CloseDBIfOpened
+    public Collection<Portlet> findAllPortlets() throws SystemException {
+        return portletFac.getPortlets();
+    }
+    @Override
+    public boolean canAddPortletToLayout(Portlet portlet) {
+        String[] portlets = PropsUtil.getArray(PropsUtil.PORTLETS_EXCLUDED_FOR_LAYOUT);
+        for (String portletId : portlets) {
+            if (portletId.trim().equals(portlet.getPortletId()))
+                return false;
+        }
+        return true;
+    }
+    @Override
+    public boolean canAddPortletToLayout(String portletId) {
+        String[] attachablePortlets = PropsUtil.getArray(PropsUtil.PORTLETS_EXCLUDED_FOR_LAYOUT);
+        for (String attachablePortlet : attachablePortlets) {
+            if (attachablePortlet.trim().equals(portletId))
+                return false;
+        }
+        return true;
+    }
+
+    @Override
+    public com.dotcms.repackage.javax.portlet.Portlet getImplementingInstance(final Portlet portlet) {
+
+        if (portlet.getCachedInstance().isPresent()) {
+            return portlet.getCachedInstance().get();
+        }
+
+
+        PortletConfig config = getPortletConfig(portlet);
+
+        return portlet.getCachedInstance(config);
+    }
+
+    @Override
+    public PortletConfig getPortletConfig(Portlet portlet) {
+        return new PortletConfigImpl(portlet.getPortletId(), getPortletContext(), portlet.getInitParams(), portlet.getResourceBundle());
+    }
+
+    @Override
+    public PortletContext getPortletContext() {
+
+        return new PortletContextImpl(context);
+    }
+
+    /**
+     * This method checks if every baseType in the String exists and adds it
+     * to a list.
+     * @param baseTypes
+     * @return list of Base Types
+     */
+    private List<BaseContentType> checkBaseTypes(final String baseTypes) {
+        if (!UtilMethods.isSet(baseTypes)) {
+            return ImmutableList.of();
+        }
+        String[] baseTypesArray = baseTypes.trim().split(",");
+        List<BaseContentType> baseTypeList = new ArrayList<>();
+        for (String type : baseTypesArray) {
+            if (UtilMethods.isSet(type) && UtilMethods.isNumeric(type.trim())) {
+                baseTypeList.add(BaseContentType.getBaseContentType(Integer.parseInt(type.trim())));
+            } else {
+                baseTypeList.add(BaseContentType.getBaseContentType(type.trim()));
+            }
+        }
+        return baseTypeList;
+    }
+
+    /**
+     * This method checks if every content Type in the String exists and adds it
+     * to a list.
+     * @param contentTypes
+     * @return list of Content Types
+     */
+    private List<ContentType> checkContentTypes(final String contentTypes) {
+        if (!UtilMethods.isSet(contentTypes)) {
+            return ImmutableList.of();
+        }
+        ContentTypeAPI contentTypeApi = APILocator.getContentTypeAPI(APILocator.systemUser());
+        List<ContentType> contentTypeList = new ArrayList<>();
+        String[] contentTypesArray = contentTypes.trim().split(",");
+
+        for (String type : contentTypesArray) {
+            ContentType contentType = Try.of(() -> contentTypeApi.find(type.trim())).getOrNull();
+            if (contentType != null) {
+                contentTypeList.add(contentType);
+            }
+        }
+
+        if(contentTypeList.size() < contentTypesArray.length){
+            throw new IllegalArgumentException("One or more of the Content Types defined does not exist");
+        }
+
+        return contentTypeList;
+    }
+
 }