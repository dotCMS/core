
package com.dotmarketing.business.portal;
import com.dotmarketing.util.UtilMethods;
import java.io.ByteArrayInputStream;
import java.io.File;
import java.io.FileInputStream;
import java.io.IOException;
import java.io.InputStream;
import java.io.StringReader;
import java.util.ArrayList;
import java.util.Collection;
import java.util.HashMap;
import java.util.List;
import java.util.Map;
import java.util.Map.Entry;
import java.util.Optional;

import org.jdom.Document;
import org.jdom.Element;
import org.jdom.JDOMException;
import org.jdom.input.SAXBuilder;
import org.jdom.output.Format;
import org.jdom.output.XMLOutputter;

import com.dotcms.api.system.event.Payload;
import com.dotcms.api.system.event.SystemEventType;
<<<<<<< HEAD
import javax.ws.rs.core.Response;
=======
import com.dotcms.business.CloseDBIfOpened;
import com.dotcms.business.WrapInTransaction;
import com.dotcms.repackage.javax.ws.rs.core.Response;
>>>>>>> 7f741e34
import com.dotmarketing.business.APILocator;
import com.dotmarketing.business.CacheLocator;
import com.dotmarketing.common.db.DotConnect;
import com.dotmarketing.exception.DotDataException;
import com.dotmarketing.exception.DotRuntimeException;
import com.dotmarketing.util.Logger;
import com.google.common.annotations.VisibleForTesting;
import com.google.common.collect.Lists;
import com.liferay.portal.SystemException;
import com.liferay.portal.ejb.PrincipalBean;
import com.liferay.portal.model.Portlet;
import com.liferay.util.FileUtil;

import io.vavr.control.Try;
import org.xml.sax.InputSource;

public class PortletFactoryImpl extends PrincipalBean implements PortletFactory {

  public PortletFactoryImpl(String[] systemXmlFiles) {
    this.systemXmlFiles = systemXmlFiles;
  }

  public PortletFactoryImpl() {
    this(new String[] {FileUtil.getRealPath("/WEB-INF/portlet.xml"), FileUtil.getRealPath("/WEB-INF/portlet-ext.xml")});
  }

  private final String[] systemXmlFiles;

  private Map<String, Portlet> xmlToPortlets(final String pathToXmlFile) throws IOException, JDOMException {

    final Map<String, Portlet> portlets = new HashMap<>();

    if (pathToXmlFile == null) {
      return portlets;
    }
    InputStream stream = new FileInputStream(new File(pathToXmlFile));
    return xmlToPortlets(stream);
  }

  private Map<String, Portlet> xmlToPortlets(InputStream fileStream) throws IOException, JDOMException {

    final Map<String, Portlet> portlets = new HashMap<>();

    if (fileStream == null) {
      return portlets;
    }

    SAXBuilder builder = new SAXBuilder();
    Document doc = builder.build(fileStream);

    List<Element> list = doc.getRootElement().getChildren("portlet");

    for (Element node : list) {
      String portletXML = new XMLOutputter(Format.getCompactFormat()).outputString(node);
      Optional<DotPortlet> portlet = xmlToPortlet(portletXML);
      if (portlet.isPresent()) {
        portlets.put(portlet.get().getPortletId(), portlet.get());
      }
    }

    return portlets;
  }

  @Override
  @VisibleForTesting
  public Optional<DotPortlet> xmlToPortlet(String xml) throws IOException, JDOMException {
    InputStream stream = new ByteArrayInputStream(xml.getBytes("UTF-8"));
    SAXBuilder builder = new SAXBuilder();
    Document doc = (Document) builder.build(stream);
    final Element node = doc.getRootElement();
    final String portletId = node.getChildText("portlet-name");

    final String portletClass = node.getChildText("portlet-class");

    Map<String, String> params = new HashMap<>();
    for (Object n : node.getChildren("init-param")) {
      final Element initParam = (Element) n;
      params.put(initParam.getChildText("name"), initParam.getChildText("value"));
    }
    

    if (portletId == null || portletClass == null) {
      return Optional.empty();
    }

    return Optional.of(new DotPortlet(portletId, portletClass, params));

  }

  @Override
  public Map<String, Portlet> xmlToPortlets(final String[] xmlFiles) throws com.liferay.portal.SystemException {
    final Map<String, Portlet> portlets = new HashMap<>();
    for (final String xml : xmlFiles) {
      try {
        portlets.putAll(xmlToPortlets(xml));
      } catch (final Exception e) {
        throw new SystemException(e);
      }
    }
    return portlets;
  }

  @Override
  public Map<String, Portlet> xmlToPortlets(final InputStream[] xmlFiles) throws com.liferay.portal.SystemException {
    final Map<String, Portlet> portlets = new HashMap<>();
    for (final InputStream xml : xmlFiles) {
      try {
        portlets.putAll(xmlToPortlets(xml));
      } catch (final Exception e) {
        throw new SystemException(e);
      }
    }
    return portlets;
  }

  @Override
  public void deletePortlet(final String portletId) throws DotDataException {

    final DotConnect db = new DotConnect();
    db.setSQL("delete from portletpreferences where portletid=?").addParam(portletId).loadResult();
    db.setSQL("delete from portlet where portletid=?").addParam(portletId).loadResult();
    db.setSQL("delete from cms_layouts_portlets where portlet_id=?" ).addParam(portletId).loadResult();
    CacheLocator.getPortletCache().clearCache();
    CacheLocator.getLayoutCache().clearCache();
    APILocator.getSystemEventsAPI().pushAsync(SystemEventType.UPDATE_PORTLET_LAYOUTS, new Payload());
  }

  @Override
  public Portlet findById(final String portletId) {

    return getPortletMap().get(portletId);

  }

  private final Map<String, Portlet> loadSystemPortlets() {
    final Map<String, Portlet> portlets = new HashMap<>();

    try {
      portlets.putAll(xmlToPortlets(systemXmlFiles));
    } catch (final Exception e) {
      Logger.error(this, e.getMessage(), e);
    }

    final List<Portlet> ports = Try.of(() -> findAllDb()).getOrElse(Lists.newArrayList());

    for (Portlet p : ports) {
      portlets.put(p.getPortletId(), (Portlet) p);
    }
    return portlets;

  }

  private Map<String, Portlet> getPortletMap() {

    final PortletCache cache = new PortletCache();

    Map<String, Portlet> portletsMap = cache.getAllPortlets();

    if (portletsMap.isEmpty()) {
      synchronized (PortletCache.class) {
        portletsMap = cache.getAllPortlets();
        if (portletsMap.isEmpty()) {
          Map<String, Portlet> x = loadSystemPortlets();
          portletsMap.putAll(x);
          cache.putAllPortlets(portletsMap);
        }
      }

    }
    return portletsMap;

  }

  @Override
  public Collection<Portlet> getPortlets() throws SystemException {

    return getPortletMap().values();
  }
  @CloseDBIfOpened
  public List<Portlet> findAllDb() throws DotDataException {

    DotConnect db = new DotConnect();
    db.setSQL("select * from portlet where companyid=?").addParam("dotcms.org");
    final List<Portlet> portlets = new ArrayList<>();
    final List<Map<String, Object>> maps = db.loadObjectResults();
    for (Map<String, Object> map : maps) {

      Portlet testPortlet = new Portlet((String) map.get("portletid"), (String) map.get("groupid"), (String) map.get("companyid"),
          (String) map.get("defaultpreferences"), false, (String) map.get("roles"), true);

      try {
        Optional<DotPortlet> xmlPortlet = xmlToPortlet((String) map.get("defaultpreferences"));
        if (xmlPortlet.isPresent()) {
          portlets.add(xmlPortlet.get());
        }

      } catch (Exception e) {
        Logger.warn(this.getClass(), "unable to parse portlet from xml:" + testPortlet.getPortletId() + " " + e);
      }

    }
    return portlets;
  }
  
  private Optional<DotPortlet> fromMap(final Map<String, Object> map) {
    final Portlet portlet = new Portlet((String) map.get("portletid"), (String) map.get("groupid"), (String) map.get("companyid"),
        (String) map.get("defaultpreferences"), false, (String) map.get("roles"), true);
    try {
      return xmlToPortlet((String) map.get("defaultpreferences"));

    } catch (Exception e) {
      Logger.warn(this.getClass(), "unable to parse portlet from xml:" + portlet.getPortletId() + " " + e);
    }
    return Optional.empty();

  }

  @WrapInTransaction
  @Override
  public Portlet insertPortlet(final Portlet portlet) throws DotDataException {
    if (doesPortletExistInDb(portlet)) {
      return updatePortlet(portlet);
    }

    final String portletXML = portletToXml(portlet);
    new DotConnect().setSQL(
        "insert into portlet (portletid, groupid, companyid, defaultpreferences, narrow, active_) values(?,?,?,?,?,?)")
        .addParam(portlet.getPortletId())
            .addParam(UtilMethods.isSet(portlet.getGroupId())?portlet.getGroupId():"SHARED_KEY")
            .addParam(portlet.getCompanyId())
            .addParam(portletXML)
            .addParam(portlet.getNarrow())
            .addParam(portlet.getActive())
            .loadResult();

    new PortletCache().clear();

    return portlet;

  }

  @WrapInTransaction
  @Override
  public Portlet updatePortlet(final Portlet portlet) throws DotDataException {

    if (!doesPortletExistInDb(portlet)) {
      return insertPortlet(portlet);
    }
    final String portletXML = portletToXml(portlet);
    DotConnect db = new DotConnect();

    db.setSQL("update portlet set groupid=?, defaultpreferences=? where portletid=?").addParam(portlet.getGroupId()).addParam(portletXML)
        .addParam(portlet.getPortletId()).loadResult();
    new PortletCache().clear();
    return portlet;

  }

  private boolean doesPortletExistInDb(Portlet portlet) {

    return (new DotConnect().setSQL("select count(*) as test from portlet where portletid=?").addParam(portlet.getPortletId())
        .getInt("test") > 0);

  }

  /**
   * 
   * <portlet> <portlet-name>html-pages</portlet-name> <display-name>HTML Pages Manager</display-name>
   * <portlet-class>com.liferay.portlet.StrutsPortlet</portlet-class> <init-param>
   * <name>view-action</name> <value>/ext/htmlpages/view_htmlpages</value> </init-param>
   * 
   * 
   * <resource-bundle>com.liferay.portlet.StrutsResourceBundle</resource-bundle>
   * 
   * 
   * </portlet>
   * 
   * @param portlet
   * @return
   * @throws DotDataException
   */
  @Override
  public String portletToXml(final Portlet portlet) throws DotDataException {

    Document doc = new Document();
    Element root = new Element("portlet");
    Element child = new Element("portlet-name");
    child.addContent(portlet.getPortletId());
    root.addContent(child);

    child = new Element("portlet-class");
    child.addContent(portlet.getPortletClass());
    root.addContent(child);

    child = new Element("resource-bundle");
    child.addContent(portlet.getResourceBundle());
    root.addContent(child);

    
    Map<String, String> params = portlet.getInitParams();
    for (Entry<String, String> entry : params.entrySet()) {
      child = new Element("init-param");
      Element grandChild = new Element("name");
      grandChild.addContent(entry.getKey());
      child.addContent(grandChild);

      grandChild = new Element("value");
      grandChild.addContent(entry.getValue());
      child.addContent(grandChild);
      root.addContent(child);
    }
    doc.setRootElement(root);

    return new XMLOutputter().outputString(doc);

  }

}
<|MERGE_RESOLUTION|>--- conflicted
+++ resolved
@@ -1,351 +1,347 @@
-
-package com.dotmarketing.business.portal;
-import com.dotmarketing.util.UtilMethods;
-import java.io.ByteArrayInputStream;
-import java.io.File;
-import java.io.FileInputStream;
-import java.io.IOException;
-import java.io.InputStream;
-import java.io.StringReader;
-import java.util.ArrayList;
-import java.util.Collection;
-import java.util.HashMap;
-import java.util.List;
-import java.util.Map;
-import java.util.Map.Entry;
-import java.util.Optional;
-
-import org.jdom.Document;
-import org.jdom.Element;
-import org.jdom.JDOMException;
-import org.jdom.input.SAXBuilder;
-import org.jdom.output.Format;
-import org.jdom.output.XMLOutputter;
-
-import com.dotcms.api.system.event.Payload;
-import com.dotcms.api.system.event.SystemEventType;
-<<<<<<< HEAD
-import javax.ws.rs.core.Response;
-=======
-import com.dotcms.business.CloseDBIfOpened;
-import com.dotcms.business.WrapInTransaction;
-import com.dotcms.repackage.javax.ws.rs.core.Response;
->>>>>>> 7f741e34
-import com.dotmarketing.business.APILocator;
-import com.dotmarketing.business.CacheLocator;
-import com.dotmarketing.common.db.DotConnect;
-import com.dotmarketing.exception.DotDataException;
-import com.dotmarketing.exception.DotRuntimeException;
-import com.dotmarketing.util.Logger;
-import com.google.common.annotations.VisibleForTesting;
-import com.google.common.collect.Lists;
-import com.liferay.portal.SystemException;
-import com.liferay.portal.ejb.PrincipalBean;
-import com.liferay.portal.model.Portlet;
-import com.liferay.util.FileUtil;
-
-import io.vavr.control.Try;
-import org.xml.sax.InputSource;
-
-public class PortletFactoryImpl extends PrincipalBean implements PortletFactory {
-
-  public PortletFactoryImpl(String[] systemXmlFiles) {
-    this.systemXmlFiles = systemXmlFiles;
-  }
-
-  public PortletFactoryImpl() {
-    this(new String[] {FileUtil.getRealPath("/WEB-INF/portlet.xml"), FileUtil.getRealPath("/WEB-INF/portlet-ext.xml")});
-  }
-
-  private final String[] systemXmlFiles;
-
-  private Map<String, Portlet> xmlToPortlets(final String pathToXmlFile) throws IOException, JDOMException {
-
-    final Map<String, Portlet> portlets = new HashMap<>();
-
-    if (pathToXmlFile == null) {
-      return portlets;
-    }
-    InputStream stream = new FileInputStream(new File(pathToXmlFile));
-    return xmlToPortlets(stream);
-  }
-
-  private Map<String, Portlet> xmlToPortlets(InputStream fileStream) throws IOException, JDOMException {
-
-    final Map<String, Portlet> portlets = new HashMap<>();
-
-    if (fileStream == null) {
-      return portlets;
-    }
-
-    SAXBuilder builder = new SAXBuilder();
-    Document doc = builder.build(fileStream);
-
-    List<Element> list = doc.getRootElement().getChildren("portlet");
-
-    for (Element node : list) {
-      String portletXML = new XMLOutputter(Format.getCompactFormat()).outputString(node);
-      Optional<DotPortlet> portlet = xmlToPortlet(portletXML);
-      if (portlet.isPresent()) {
-        portlets.put(portlet.get().getPortletId(), portlet.get());
-      }
-    }
-
-    return portlets;
-  }
-
-  @Override
-  @VisibleForTesting
-  public Optional<DotPortlet> xmlToPortlet(String xml) throws IOException, JDOMException {
-    InputStream stream = new ByteArrayInputStream(xml.getBytes("UTF-8"));
-    SAXBuilder builder = new SAXBuilder();
-    Document doc = (Document) builder.build(stream);
-    final Element node = doc.getRootElement();
-    final String portletId = node.getChildText("portlet-name");
-
-    final String portletClass = node.getChildText("portlet-class");
-
-    Map<String, String> params = new HashMap<>();
-    for (Object n : node.getChildren("init-param")) {
-      final Element initParam = (Element) n;
-      params.put(initParam.getChildText("name"), initParam.getChildText("value"));
-    }
-    
-
-    if (portletId == null || portletClass == null) {
-      return Optional.empty();
-    }
-
-    return Optional.of(new DotPortlet(portletId, portletClass, params));
-
-  }
-
-  @Override
-  public Map<String, Portlet> xmlToPortlets(final String[] xmlFiles) throws com.liferay.portal.SystemException {
-    final Map<String, Portlet> portlets = new HashMap<>();
-    for (final String xml : xmlFiles) {
-      try {
-        portlets.putAll(xmlToPortlets(xml));
-      } catch (final Exception e) {
-        throw new SystemException(e);
-      }
-    }
-    return portlets;
-  }
-
-  @Override
-  public Map<String, Portlet> xmlToPortlets(final InputStream[] xmlFiles) throws com.liferay.portal.SystemException {
-    final Map<String, Portlet> portlets = new HashMap<>();
-    for (final InputStream xml : xmlFiles) {
-      try {
-        portlets.putAll(xmlToPortlets(xml));
-      } catch (final Exception e) {
-        throw new SystemException(e);
-      }
-    }
-    return portlets;
-  }
-
-  @Override
-  public void deletePortlet(final String portletId) throws DotDataException {
-
-    final DotConnect db = new DotConnect();
-    db.setSQL("delete from portletpreferences where portletid=?").addParam(portletId).loadResult();
-    db.setSQL("delete from portlet where portletid=?").addParam(portletId).loadResult();
-    db.setSQL("delete from cms_layouts_portlets where portlet_id=?" ).addParam(portletId).loadResult();
-    CacheLocator.getPortletCache().clearCache();
-    CacheLocator.getLayoutCache().clearCache();
-    APILocator.getSystemEventsAPI().pushAsync(SystemEventType.UPDATE_PORTLET_LAYOUTS, new Payload());
-  }
-
-  @Override
-  public Portlet findById(final String portletId) {
-
-    return getPortletMap().get(portletId);
-
-  }
-
-  private final Map<String, Portlet> loadSystemPortlets() {
-    final Map<String, Portlet> portlets = new HashMap<>();
-
-    try {
-      portlets.putAll(xmlToPortlets(systemXmlFiles));
-    } catch (final Exception e) {
-      Logger.error(this, e.getMessage(), e);
-    }
-
-    final List<Portlet> ports = Try.of(() -> findAllDb()).getOrElse(Lists.newArrayList());
-
-    for (Portlet p : ports) {
-      portlets.put(p.getPortletId(), (Portlet) p);
-    }
-    return portlets;
-
-  }
-
-  private Map<String, Portlet> getPortletMap() {
-
-    final PortletCache cache = new PortletCache();
-
-    Map<String, Portlet> portletsMap = cache.getAllPortlets();
-
-    if (portletsMap.isEmpty()) {
-      synchronized (PortletCache.class) {
-        portletsMap = cache.getAllPortlets();
-        if (portletsMap.isEmpty()) {
-          Map<String, Portlet> x = loadSystemPortlets();
-          portletsMap.putAll(x);
-          cache.putAllPortlets(portletsMap);
-        }
-      }
-
-    }
-    return portletsMap;
-
-  }
-
-  @Override
-  public Collection<Portlet> getPortlets() throws SystemException {
-
-    return getPortletMap().values();
-  }
-  @CloseDBIfOpened
-  public List<Portlet> findAllDb() throws DotDataException {
-
-    DotConnect db = new DotConnect();
-    db.setSQL("select * from portlet where companyid=?").addParam("dotcms.org");
-    final List<Portlet> portlets = new ArrayList<>();
-    final List<Map<String, Object>> maps = db.loadObjectResults();
-    for (Map<String, Object> map : maps) {
-
-      Portlet testPortlet = new Portlet((String) map.get("portletid"), (String) map.get("groupid"), (String) map.get("companyid"),
-          (String) map.get("defaultpreferences"), false, (String) map.get("roles"), true);
-
-      try {
-        Optional<DotPortlet> xmlPortlet = xmlToPortlet((String) map.get("defaultpreferences"));
-        if (xmlPortlet.isPresent()) {
-          portlets.add(xmlPortlet.get());
-        }
-
-      } catch (Exception e) {
-        Logger.warn(this.getClass(), "unable to parse portlet from xml:" + testPortlet.getPortletId() + " " + e);
-      }
-
-    }
-    return portlets;
-  }
-  
-  private Optional<DotPortlet> fromMap(final Map<String, Object> map) {
-    final Portlet portlet = new Portlet((String) map.get("portletid"), (String) map.get("groupid"), (String) map.get("companyid"),
-        (String) map.get("defaultpreferences"), false, (String) map.get("roles"), true);
-    try {
-      return xmlToPortlet((String) map.get("defaultpreferences"));
-
-    } catch (Exception e) {
-      Logger.warn(this.getClass(), "unable to parse portlet from xml:" + portlet.getPortletId() + " " + e);
-    }
-    return Optional.empty();
-
-  }
-
-  @WrapInTransaction
-  @Override
-  public Portlet insertPortlet(final Portlet portlet) throws DotDataException {
-    if (doesPortletExistInDb(portlet)) {
-      return updatePortlet(portlet);
-    }
-
-    final String portletXML = portletToXml(portlet);
-    new DotConnect().setSQL(
-        "insert into portlet (portletid, groupid, companyid, defaultpreferences, narrow, active_) values(?,?,?,?,?,?)")
-        .addParam(portlet.getPortletId())
-            .addParam(UtilMethods.isSet(portlet.getGroupId())?portlet.getGroupId():"SHARED_KEY")
-            .addParam(portlet.getCompanyId())
-            .addParam(portletXML)
-            .addParam(portlet.getNarrow())
-            .addParam(portlet.getActive())
-            .loadResult();
-
-    new PortletCache().clear();
-
-    return portlet;
-
-  }
-
-  @WrapInTransaction
-  @Override
-  public Portlet updatePortlet(final Portlet portlet) throws DotDataException {
-
-    if (!doesPortletExistInDb(portlet)) {
-      return insertPortlet(portlet);
-    }
-    final String portletXML = portletToXml(portlet);
-    DotConnect db = new DotConnect();
-
-    db.setSQL("update portlet set groupid=?, defaultpreferences=? where portletid=?").addParam(portlet.getGroupId()).addParam(portletXML)
-        .addParam(portlet.getPortletId()).loadResult();
-    new PortletCache().clear();
-    return portlet;
-
-  }
-
-  private boolean doesPortletExistInDb(Portlet portlet) {
-
-    return (new DotConnect().setSQL("select count(*) as test from portlet where portletid=?").addParam(portlet.getPortletId())
-        .getInt("test") > 0);
-
-  }
-
-  /**
-   * 
-   * <portlet> <portlet-name>html-pages</portlet-name> <display-name>HTML Pages Manager</display-name>
-   * <portlet-class>com.liferay.portlet.StrutsPortlet</portlet-class> <init-param>
-   * <name>view-action</name> <value>/ext/htmlpages/view_htmlpages</value> </init-param>
-   * 
-   * 
-   * <resource-bundle>com.liferay.portlet.StrutsResourceBundle</resource-bundle>
-   * 
-   * 
-   * </portlet>
-   * 
-   * @param portlet
-   * @return
-   * @throws DotDataException
-   */
-  @Override
-  public String portletToXml(final Portlet portlet) throws DotDataException {
-
-    Document doc = new Document();
-    Element root = new Element("portlet");
-    Element child = new Element("portlet-name");
-    child.addContent(portlet.getPortletId());
-    root.addContent(child);
-
-    child = new Element("portlet-class");
-    child.addContent(portlet.getPortletClass());
-    root.addContent(child);
-
-    child = new Element("resource-bundle");
-    child.addContent(portlet.getResourceBundle());
-    root.addContent(child);
-
-    
-    Map<String, String> params = portlet.getInitParams();
-    for (Entry<String, String> entry : params.entrySet()) {
-      child = new Element("init-param");
-      Element grandChild = new Element("name");
-      grandChild.addContent(entry.getKey());
-      child.addContent(grandChild);
-
-      grandChild = new Element("value");
-      grandChild.addContent(entry.getValue());
-      child.addContent(grandChild);
-      root.addContent(child);
-    }
-    doc.setRootElement(root);
-
-    return new XMLOutputter().outputString(doc);
-
-  }
-
-}
+
+package com.dotmarketing.business.portal;
+import com.dotmarketing.util.UtilMethods;
+import java.io.ByteArrayInputStream;
+import java.io.File;
+import java.io.FileInputStream;
+import java.io.IOException;
+import java.io.InputStream;
+import java.io.StringReader;
+import java.util.ArrayList;
+import java.util.Collection;
+import java.util.HashMap;
+import java.util.List;
+import java.util.Map;
+import java.util.Map.Entry;
+import java.util.Optional;
+
+import org.jdom.Document;
+import org.jdom.Element;
+import org.jdom.JDOMException;
+import org.jdom.input.SAXBuilder;
+import org.jdom.output.Format;
+import org.jdom.output.XMLOutputter;
+
+import com.dotcms.api.system.event.Payload;
+import com.dotcms.api.system.event.SystemEventType;
+import javax.ws.rs.core.Response;
+import com.dotcms.business.CloseDBIfOpened;
+import com.dotcms.business.WrapInTransaction;
+import com.dotmarketing.business.APILocator;
+import com.dotmarketing.business.CacheLocator;
+import com.dotmarketing.common.db.DotConnect;
+import com.dotmarketing.exception.DotDataException;
+import com.dotmarketing.exception.DotRuntimeException;
+import com.dotmarketing.util.Logger;
+import com.google.common.annotations.VisibleForTesting;
+import com.google.common.collect.Lists;
+import com.liferay.portal.SystemException;
+import com.liferay.portal.ejb.PrincipalBean;
+import com.liferay.portal.model.Portlet;
+import com.liferay.util.FileUtil;
+
+import io.vavr.control.Try;
+import org.xml.sax.InputSource;
+
+public class PortletFactoryImpl extends PrincipalBean implements PortletFactory {
+
+  public PortletFactoryImpl(String[] systemXmlFiles) {
+    this.systemXmlFiles = systemXmlFiles;
+  }
+
+  public PortletFactoryImpl() {
+    this(new String[] {FileUtil.getRealPath("/WEB-INF/portlet.xml"), FileUtil.getRealPath("/WEB-INF/portlet-ext.xml")});
+  }
+
+  private final String[] systemXmlFiles;
+
+  private Map<String, Portlet> xmlToPortlets(final String pathToXmlFile) throws IOException, JDOMException {
+
+    final Map<String, Portlet> portlets = new HashMap<>();
+
+    if (pathToXmlFile == null) {
+      return portlets;
+    }
+    InputStream stream = new FileInputStream(new File(pathToXmlFile));
+    return xmlToPortlets(stream);
+  }
+
+  private Map<String, Portlet> xmlToPortlets(InputStream fileStream) throws IOException, JDOMException {
+
+    final Map<String, Portlet> portlets = new HashMap<>();
+
+    if (fileStream == null) {
+      return portlets;
+    }
+
+    SAXBuilder builder = new SAXBuilder();
+    Document doc = builder.build(fileStream);
+
+    List<Element> list = doc.getRootElement().getChildren("portlet");
+
+    for (Element node : list) {
+      String portletXML = new XMLOutputter(Format.getCompactFormat()).outputString(node);
+      Optional<DotPortlet> portlet = xmlToPortlet(portletXML);
+      if (portlet.isPresent()) {
+        portlets.put(portlet.get().getPortletId(), portlet.get());
+      }
+    }
+
+    return portlets;
+  }
+
+  @Override
+  @VisibleForTesting
+  public Optional<DotPortlet> xmlToPortlet(String xml) throws IOException, JDOMException {
+    InputStream stream = new ByteArrayInputStream(xml.getBytes("UTF-8"));
+    SAXBuilder builder = new SAXBuilder();
+    Document doc = (Document) builder.build(stream);
+    final Element node = doc.getRootElement();
+    final String portletId = node.getChildText("portlet-name");
+
+    final String portletClass = node.getChildText("portlet-class");
+
+    Map<String, String> params = new HashMap<>();
+    for (Object n : node.getChildren("init-param")) {
+      final Element initParam = (Element) n;
+      params.put(initParam.getChildText("name"), initParam.getChildText("value"));
+    }
+    
+
+    if (portletId == null || portletClass == null) {
+      return Optional.empty();
+    }
+
+    return Optional.of(new DotPortlet(portletId, portletClass, params));
+
+  }
+
+  @Override
+  public Map<String, Portlet> xmlToPortlets(final String[] xmlFiles) throws com.liferay.portal.SystemException {
+    final Map<String, Portlet> portlets = new HashMap<>();
+    for (final String xml : xmlFiles) {
+      try {
+        portlets.putAll(xmlToPortlets(xml));
+      } catch (final Exception e) {
+        throw new SystemException(e);
+      }
+    }
+    return portlets;
+  }
+
+  @Override
+  public Map<String, Portlet> xmlToPortlets(final InputStream[] xmlFiles) throws com.liferay.portal.SystemException {
+    final Map<String, Portlet> portlets = new HashMap<>();
+    for (final InputStream xml : xmlFiles) {
+      try {
+        portlets.putAll(xmlToPortlets(xml));
+      } catch (final Exception e) {
+        throw new SystemException(e);
+      }
+    }
+    return portlets;
+  }
+
+  @Override
+  public void deletePortlet(final String portletId) throws DotDataException {
+
+    final DotConnect db = new DotConnect();
+    db.setSQL("delete from portletpreferences where portletid=?").addParam(portletId).loadResult();
+    db.setSQL("delete from portlet where portletid=?").addParam(portletId).loadResult();
+    db.setSQL("delete from cms_layouts_portlets where portlet_id=?" ).addParam(portletId).loadResult();
+    CacheLocator.getPortletCache().clearCache();
+    CacheLocator.getLayoutCache().clearCache();
+    APILocator.getSystemEventsAPI().pushAsync(SystemEventType.UPDATE_PORTLET_LAYOUTS, new Payload());
+  }
+
+  @Override
+  public Portlet findById(final String portletId) {
+
+    return getPortletMap().get(portletId);
+
+  }
+
+  private final Map<String, Portlet> loadSystemPortlets() {
+    final Map<String, Portlet> portlets = new HashMap<>();
+
+    try {
+      portlets.putAll(xmlToPortlets(systemXmlFiles));
+    } catch (final Exception e) {
+      Logger.error(this, e.getMessage(), e);
+    }
+
+    final List<Portlet> ports = Try.of(() -> findAllDb()).getOrElse(Lists.newArrayList());
+
+    for (Portlet p : ports) {
+      portlets.put(p.getPortletId(), (Portlet) p);
+    }
+    return portlets;
+
+  }
+
+  private Map<String, Portlet> getPortletMap() {
+
+    final PortletCache cache = new PortletCache();
+
+    Map<String, Portlet> portletsMap = cache.getAllPortlets();
+
+    if (portletsMap.isEmpty()) {
+      synchronized (PortletCache.class) {
+        portletsMap = cache.getAllPortlets();
+        if (portletsMap.isEmpty()) {
+          Map<String, Portlet> x = loadSystemPortlets();
+          portletsMap.putAll(x);
+          cache.putAllPortlets(portletsMap);
+        }
+      }
+
+    }
+    return portletsMap;
+
+  }
+
+  @Override
+  public Collection<Portlet> getPortlets() throws SystemException {
+
+    return getPortletMap().values();
+  }
+  @CloseDBIfOpened
+  public List<Portlet> findAllDb() throws DotDataException {
+
+    DotConnect db = new DotConnect();
+    db.setSQL("select * from portlet where companyid=?").addParam("dotcms.org");
+    final List<Portlet> portlets = new ArrayList<>();
+    final List<Map<String, Object>> maps = db.loadObjectResults();
+    for (Map<String, Object> map : maps) {
+
+      Portlet testPortlet = new Portlet((String) map.get("portletid"), (String) map.get("groupid"), (String) map.get("companyid"),
+          (String) map.get("defaultpreferences"), false, (String) map.get("roles"), true);
+
+      try {
+        Optional<DotPortlet> xmlPortlet = xmlToPortlet((String) map.get("defaultpreferences"));
+        if (xmlPortlet.isPresent()) {
+          portlets.add(xmlPortlet.get());
+        }
+
+      } catch (Exception e) {
+        Logger.warn(this.getClass(), "unable to parse portlet from xml:" + testPortlet.getPortletId() + " " + e);
+      }
+
+    }
+    return portlets;
+  }
+  
+  private Optional<DotPortlet> fromMap(final Map<String, Object> map) {
+    final Portlet portlet = new Portlet((String) map.get("portletid"), (String) map.get("groupid"), (String) map.get("companyid"),
+        (String) map.get("defaultpreferences"), false, (String) map.get("roles"), true);
+    try {
+      return xmlToPortlet((String) map.get("defaultpreferences"));
+
+    } catch (Exception e) {
+      Logger.warn(this.getClass(), "unable to parse portlet from xml:" + portlet.getPortletId() + " " + e);
+    }
+    return Optional.empty();
+
+  }
+
+  @WrapInTransaction
+  @Override
+  public Portlet insertPortlet(final Portlet portlet) throws DotDataException {
+    if (doesPortletExistInDb(portlet)) {
+      return updatePortlet(portlet);
+    }
+
+    final String portletXML = portletToXml(portlet);
+    new DotConnect().setSQL(
+        "insert into portlet (portletid, groupid, companyid, defaultpreferences, narrow, active_) values(?,?,?,?,?,?)")
+        .addParam(portlet.getPortletId())
+            .addParam(UtilMethods.isSet(portlet.getGroupId())?portlet.getGroupId():"SHARED_KEY")
+            .addParam(portlet.getCompanyId())
+            .addParam(portletXML)
+            .addParam(portlet.getNarrow())
+            .addParam(portlet.getActive())
+            .loadResult();
+
+    new PortletCache().clear();
+
+    return portlet;
+
+  }
+
+  @WrapInTransaction
+  @Override
+  public Portlet updatePortlet(final Portlet portlet) throws DotDataException {
+
+    if (!doesPortletExistInDb(portlet)) {
+      return insertPortlet(portlet);
+    }
+    final String portletXML = portletToXml(portlet);
+    DotConnect db = new DotConnect();
+
+    db.setSQL("update portlet set groupid=?, defaultpreferences=? where portletid=?").addParam(portlet.getGroupId()).addParam(portletXML)
+        .addParam(portlet.getPortletId()).loadResult();
+    new PortletCache().clear();
+    return portlet;
+
+  }
+
+  private boolean doesPortletExistInDb(Portlet portlet) {
+
+    return (new DotConnect().setSQL("select count(*) as test from portlet where portletid=?").addParam(portlet.getPortletId())
+        .getInt("test") > 0);
+
+  }
+
+  /**
+   * 
+   * <portlet> <portlet-name>html-pages</portlet-name> <display-name>HTML Pages Manager</display-name>
+   * <portlet-class>com.liferay.portlet.StrutsPortlet</portlet-class> <init-param>
+   * <name>view-action</name> <value>/ext/htmlpages/view_htmlpages</value> </init-param>
+   * 
+   * 
+   * <resource-bundle>com.liferay.portlet.StrutsResourceBundle</resource-bundle>
+   * 
+   * 
+   * </portlet>
+   * 
+   * @param portlet
+   * @return
+   * @throws DotDataException
+   */
+  @Override
+  public String portletToXml(final Portlet portlet) throws DotDataException {
+
+    Document doc = new Document();
+    Element root = new Element("portlet");
+    Element child = new Element("portlet-name");
+    child.addContent(portlet.getPortletId());
+    root.addContent(child);
+
+    child = new Element("portlet-class");
+    child.addContent(portlet.getPortletClass());
+    root.addContent(child);
+
+    child = new Element("resource-bundle");
+    child.addContent(portlet.getResourceBundle());
+    root.addContent(child);
+
+    
+    Map<String, String> params = portlet.getInitParams();
+    for (Entry<String, String> entry : params.entrySet()) {
+      child = new Element("init-param");
+      Element grandChild = new Element("name");
+      grandChild.addContent(entry.getKey());
+      child.addContent(grandChild);
+
+      grandChild = new Element("value");
+      grandChild.addContent(entry.getValue());
+      child.addContent(grandChild);
+      root.addContent(child);
+    }
+    doc.setRootElement(root);
+
+    return new XMLOutputter().outputString(doc);
+
+  }
+
+}