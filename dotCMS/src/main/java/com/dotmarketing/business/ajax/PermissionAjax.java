--- conflicted
+++ resolved
@@ -1,8 +1,6 @@
 package com.dotmarketing.business.ajax;
 
-<<<<<<< HEAD
 import com.dotcms.repackage.com.google.common.annotations.VisibleForTesting;
-=======
 import java.util.*;
 
 import javax.servlet.http.HttpServletRequest;
@@ -11,7 +9,7 @@
 import com.dotcms.contenttype.exception.NotFoundInDbException;
 import com.dotcms.contenttype.model.type.ContentType;
 import com.dotcms.contenttype.transform.contenttype.StructureTransformer;
->>>>>>> b236fbfe
+import com.dotcms.repackage.javax.ws.rs.HEAD;
 import com.dotcms.repackage.org.directwebremoting.WebContext;
 import com.dotcms.repackage.org.directwebremoting.WebContextFactory;
 import com.dotcms.uuid.shorty.ShortType;
@@ -373,26 +371,9 @@
 					"Error resolving the permissionable for the assertId " + assetId, e);
 		}
 
-<<<<<<< HEAD
 		return permissionable;
 	} // retrievePermissionable.
-=======
-		if ( perm == null ) {
-			try {
-				// Now trying with categories
-				perm = APILocator.getCategoryAPI().find(assetId, user, respectFrontendRoles);
-			} catch (NotFoundInDbException e) {
-				// Do nothing
-			}
-		}
-
-		if(perm == null || !UtilMethods.isSet(perm.getPermissionId())) {
-			perm = InodeFactory.getInode(assetId, Inode.class);
-		}
-		
-		return perm;
-	}
->>>>>>> b236fbfe
+
 
 	public void permissionIndividually(String assetId, Long languageId) throws Exception {
 			HibernateUtil.startTransaction();
