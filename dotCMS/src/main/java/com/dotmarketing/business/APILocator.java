--- conflicted
+++ resolved
@@ -1,1298 +1,1278 @@
-package com.dotmarketing.business;
-
-import com.dotcms.api.system.event.SystemEventsAPI;
-import com.dotcms.api.system.event.SystemEventsFactory;
-import com.dotcms.api.tree.TreeableAPI;
-import com.dotcms.auth.providers.jwt.factories.ApiTokenAPI;
-import com.dotcms.browser.BrowserAPI;
-import com.dotcms.browser.BrowserAPIImpl;
-import com.dotcms.cluster.business.ServerAPI;
-import com.dotcms.cluster.business.ServerAPIImpl;
-import com.dotcms.cms.login.LoginServiceAPI;
-import com.dotcms.cms.login.LoginServiceAPIFactory;
-import com.dotcms.company.CompanyAPI;
-import com.dotcms.company.CompanyAPIFactory;
-import com.dotcms.content.elasticsearch.business.ContentletIndexAPI;
-import com.dotcms.content.elasticsearch.business.ContentletIndexAPIImpl;
-import com.dotcms.content.elasticsearch.business.ESContentletAPIImpl;
-import com.dotcms.content.elasticsearch.business.ESIndexAPI;
-import com.dotcms.content.elasticsearch.business.IndiciesAPI;
-import com.dotcms.content.elasticsearch.business.IndiciesAPIImpl;
-import com.dotcms.contenttype.business.ContentTypeAPI;
-import com.dotcms.contenttype.business.ContentTypeAPIImpl;
-import com.dotcms.contenttype.business.ContentTypeFieldLayoutAPI;
-import com.dotcms.contenttype.business.ContentTypeFieldLayoutAPIImpl;
-import com.dotcms.contenttype.business.DotAssetAPI;
-import com.dotcms.contenttype.business.DotAssetAPIImpl;
-import com.dotcms.contenttype.business.FieldAPI;
-import com.dotcms.contenttype.business.FieldAPIImpl;
-import com.dotcms.device.DeviceAPI;
-import com.dotcms.device.DeviceAPIImpl;
-import com.dotcms.enterprise.ESSeachAPI;
-import com.dotcms.enterprise.RulesAPIProxy;
-import com.dotcms.enterprise.ServerActionAPIImplProxy;
-import com.dotcms.enterprise.cache.provider.CacheProviderAPI;
-import com.dotcms.enterprise.cache.provider.CacheProviderAPIImpl;
-import com.dotcms.enterprise.cluster.action.business.ServerActionAPI;
-import com.dotcms.enterprise.linkchecker.LinkCheckerAPIImpl;
-import com.dotcms.enterprise.priv.ESSearchProxy;
-import com.dotcms.enterprise.publishing.sitesearch.ESSiteSearchAPI;
-import com.dotcms.enterprise.rules.RulesAPI;
-import com.dotcms.graphql.business.GraphqlAPI;
-import com.dotcms.graphql.business.GraphqlAPIImpl;
-import com.dotcms.keyvalue.business.KeyValueAPI;
-import com.dotcms.keyvalue.business.KeyValueAPIImpl;
-import com.dotcms.languagevariable.business.LanguageVariableAPI;
-import com.dotcms.languagevariable.business.LanguageVariableAPIImpl;
-import com.dotcms.notifications.business.NotificationAPI;
-import com.dotcms.notifications.business.NotificationAPIImpl;
-import com.dotcms.publisher.assets.business.PushedAssetsAPI;
-import com.dotcms.publisher.assets.business.PushedAssetsAPIImpl;
-import com.dotcms.publisher.bundle.business.BundleAPI;
-import com.dotcms.publisher.bundle.business.BundleAPIImpl;
-import com.dotcms.publisher.business.PublishAuditAPI;
-import com.dotcms.publisher.business.PublishAuditAPIImpl;
-import com.dotcms.publisher.endpoint.business.PublishingEndPointAPI;
-import com.dotcms.publisher.endpoint.business.PublishingEndPointAPIImpl;
-import com.dotcms.publisher.environment.business.EnvironmentAPI;
-import com.dotcms.publisher.environment.business.EnvironmentAPIImpl;
-import com.dotcms.publishing.PublisherAPI;
-import com.dotcms.publishing.PublisherAPIImpl;
-import com.dotcms.repackage.com.google.common.annotations.VisibleForTesting;
-import com.dotcms.rest.api.v1.system.websocket.WebSocketContainerAPI;
-import com.dotcms.rest.api.v1.system.websocket.WebSocketContainerAPIFactory;
-import com.dotcms.rest.api.v1.temp.TempFileAPI;
-import com.dotcms.security.apps.AppsAPI;
-import com.dotcms.storage.FileMetadataAPI;
-import com.dotcms.storage.FileMetadataAPIImpl;
-import com.dotcms.storage.FileStorageAPI;
-import com.dotcms.storage.FileStorageAPIImpl;
-import com.dotcms.system.event.local.business.LocalSystemEventsAPI;
-import com.dotcms.system.event.local.business.LocalSystemEventsAPIFactory;
-import com.dotcms.timemachine.business.TimeMachineAPI;
-import com.dotcms.timemachine.business.TimeMachineAPIImpl;
-import com.dotcms.util.FileWatcherAPI;
-import com.dotcms.util.FileWatcherAPIImpl;
-import com.dotcms.util.ReflectionUtils;
-import com.dotcms.util.SecurityLoggerServiceAPI;
-import com.dotcms.util.SecurityLoggerServiceAPIFactory;
-import com.dotcms.uuid.shorty.ShortyIdAPI;
-import com.dotcms.uuid.shorty.ShortyIdAPIImpl;
-import com.dotcms.vanityurl.business.VanityUrlAPI;
-import com.dotcms.vanityurl.business.VanityUrlAPIImpl;
-import com.dotcms.visitor.business.VisitorAPI;
-import com.dotcms.visitor.business.VisitorAPIImpl;
-import com.dotmarketing.beans.Host;
-import com.dotmarketing.business.portal.PortletAPI;
-import com.dotmarketing.business.portal.PortletAPIImpl;
-import com.dotmarketing.cms.urlmap.URLMapAPIImpl;
-import com.dotmarketing.common.reindex.ReindexQueueAPI;
-import com.dotmarketing.common.reindex.ReindexQueueAPIImpl;
-import com.dotmarketing.exception.DotRuntimeException;
-import com.dotmarketing.factories.MultiTreeAPI;
-import com.dotmarketing.factories.MultiTreeAPIImpl;
-import com.dotmarketing.image.focalpoint.FocalPointAPI;
-import com.dotmarketing.image.focalpoint.FocalPointAPIImpl;
-import com.dotmarketing.plugin.business.PluginAPI;
-import com.dotmarketing.plugin.business.PluginAPIImpl;
-import com.dotmarketing.portlets.calendar.business.CalendarReminderAPI;
-import com.dotmarketing.portlets.calendar.business.CalendarReminderAPIImpl;
-import com.dotmarketing.portlets.calendar.business.EventAPI;
-import com.dotmarketing.portlets.calendar.business.EventAPIImpl;
-import com.dotmarketing.portlets.categories.business.CategoryAPI;
-import com.dotmarketing.portlets.categories.business.CategoryAPIImpl;
-import com.dotmarketing.portlets.containers.business.ContainerAPI;
-import com.dotmarketing.portlets.containers.business.ContainerAPIImpl;
-import com.dotmarketing.portlets.contentlet.business.ContentletAPI;
-import com.dotmarketing.portlets.contentlet.business.ContentletAPIInterceptor;
-import com.dotmarketing.portlets.contentlet.business.HostAPI;
-import com.dotmarketing.portlets.contentlet.business.HostAPIImpl;
-import com.dotmarketing.portlets.dashboard.business.DashboardAPI;
-import com.dotmarketing.portlets.dashboard.business.DashboardAPIImpl;
-import com.dotmarketing.portlets.fileassets.business.FileAssetAPI;
-import com.dotmarketing.portlets.fileassets.business.FileAssetAPIImpl;
-import com.dotmarketing.portlets.folders.business.FolderAPI;
-import com.dotmarketing.portlets.folders.business.FolderAPIImpl;
-import com.dotmarketing.portlets.form.business.FormAPI;
-import com.dotmarketing.portlets.form.business.FormAPIImpl;
-import com.dotmarketing.portlets.hostvariable.bussiness.HostVariableAPI;
-import com.dotmarketing.portlets.hostvariable.bussiness.HostVariableAPIImpl;
-import com.dotmarketing.portlets.htmlpageasset.business.HTMLPageAssetAPI;
-import com.dotmarketing.portlets.htmlpageasset.business.HTMLPageAssetAPIImpl;
-import com.dotmarketing.portlets.htmlpageasset.business.render.HTMLPageAssetRenderedAPI;
-import com.dotmarketing.portlets.htmlpageasset.business.render.HTMLPageAssetRenderedAPIImpl;
-import com.dotmarketing.portlets.languagesmanager.business.LanguageAPI;
-import com.dotmarketing.portlets.languagesmanager.business.LanguageAPIImpl;
-import com.dotmarketing.portlets.linkchecker.business.LinkCheckerAPI;
-import com.dotmarketing.portlets.links.business.MenuLinkAPI;
-import com.dotmarketing.portlets.links.business.MenuLinkAPIImpl;
-import com.dotmarketing.portlets.personas.business.PersonaAPI;
-import com.dotmarketing.portlets.personas.business.PersonaAPIImpl;
-import com.dotmarketing.portlets.structure.business.StructureAPI;
-import com.dotmarketing.portlets.structure.business.StructureAPIImpl;
-import com.dotmarketing.portlets.templates.business.TemplateAPI;
-import com.dotmarketing.portlets.templates.business.TemplateAPIImpl;
-import com.dotmarketing.portlets.widget.business.WidgetAPI;
-import com.dotmarketing.portlets.widget.business.WidgetAPIImpl;
-import com.dotmarketing.portlets.workflows.business.WorkflowAPI;
-import com.dotmarketing.portlets.workflows.business.WorkflowAPIImpl;
-import com.dotmarketing.sitesearch.business.SiteSearchAPI;
-import com.dotmarketing.sitesearch.business.SiteSearchAuditAPI;
-import com.dotmarketing.sitesearch.business.SiteSearchAuditAPIImpl;
-import com.dotmarketing.tag.business.TagAPI;
-import com.dotmarketing.tag.business.TagAPIImpl;
-import com.dotmarketing.util.Config;
-import com.dotmarketing.util.Logger;
-import com.liferay.portal.model.User;
-import java.io.Closeable;
-import java.io.IOException;
-import java.util.Queue;
-import java.util.concurrent.ConcurrentLinkedQueue;
-
-/**
- * APILocator is a factory method (pattern) to get single(ton) service objects.
- * This is a kind of implementation, and there may be others.
- *
- * @author Carlos Rivas (crivas)
- * @author Jason Tesser
- * @version 1.6.5
- * @since 1.6
- */
-public class APILocator extends Locator<APIIndex>{
-
-	protected static APILocator instance;
-	private static Queue<Closeable> closeableQueue = new ConcurrentLinkedQueue<>();
-
-	/**
-	 * Private constructor for the singleton.
-	 */
-	protected APILocator() {
-		super();
-	}
-
-	/**
-	 * Creates a single instance of this class.
-	 */
-	public synchronized static void init(){
-		if(instance != null) {
-			return;
-		}
-
-		String apiLocatorClass = Config.getStringProperty("API_LOCATOR_IMPLEMENTATION", null);
-		if (apiLocatorClass != null) {
-			instance = (APILocator) ReflectionUtils.newInstance(apiLocatorClass);
-		}
-		if (instance == null) {
-			instance = new APILocator();
-		}
-	}
-
-	/**
-	 * This method is just allowed by the own package to register {@link Closeable} resources
-	 * @param closeable
-	 */
-	static void addCloseableResource (final Closeable closeable) {
-
-		closeableQueue.add(closeable);
-	}
-
-	/**
-	 * This method must be called just at the end of the webcontainer process, to close Services API resources
-	 */
-	public static void destroy () {
-
-		Logger.debug(APILocator.class, "Destroying API resources");
-
-		for (Closeable closeable : closeableQueue) {
-
-			if (null != closeable) {
-
-				try {
-
-					Logger.debug(APILocator.class, "Destroying resource: " + closeable);
-					closeable.close();
-				} catch (IOException e) {
-
-					Logger.error(APILocator.class, "Error on Destroying resource: " + closeable, e);
-				}
-			}
-		}
-	} // destroy.
-
-    /**
-     * Creates a single instance of the {@link SecurityLoggerServiceAPI} class.
-     *
-     * @return The {@link SecurityLoggerServiceAPI} class.
-     */
-	public static SecurityLoggerServiceAPI getSecurityLogger() {
-		return (SecurityLoggerServiceAPI)getInstance(APIIndex.SECURITY_LOGGER_API);
-	}
-
-	/**
-	 * Creates a single instance of the {@link CompanyAPI} class.
-	 *
-	 * @return The {@link CompanyAPI} class.
-	 */
-	public static CompanyAPI getCompanyAPI() {
-		return (CompanyAPI) getInstance(APIIndex.COMPANY_API);
-	}
-
-	/**
-	 * Creates a single instance of the {@link WebSocketContainerAPI} class.
-	 *
-	 * @return The {@link WebSocketContainerAPI} class.
-	 */
-	public static WebSocketContainerAPI getWebSocketContainerAPI() {
-		return (WebSocketContainerAPI)getInstance(APIIndex.WEB_SOCKET_CONTAINER_API);
-	}
-
-	/**
-	 * Creates a single instance of the {@link PermissionAPI} class.
-	 *
-	 * @return The {@link PermissionAPI} class.
-	 */
-	public static PermissionAPI getPermissionAPI() {
-		return (PermissionAPI)getInstance(APIIndex.PERMISSION_API);
-	}
-
-	/**
-	 * Creates a single instance of the {@link RoleAPI} class.
-	 *
-	 * @return The {@link RoleAPI} class.
-	 */
-	public static RoleAPI getRoleAPI() {
-		return (RoleAPI)getInstance(APIIndex.ROLE_API);
-	}
-
-	/**
-	 * Creates a single instance of the {@link UserAPI} class.
-	 *
-	 * @return The {@link UserAPI} class.
-	 */
-	public static UserAPI getUserAPI() {
-		return (UserAPI)getInstance(APIIndex.USER_API);
-	}
-
-	/**
-	 * Creates a single instance of the {@link LoginAsAPI} class.
-	 *
-	 * @return The {@link LoginAsAPI} class.
-	 */
-	public static LoginAsAPI getLoginAsAPI() {
-		return (LoginAsAPI) getInstance(APIIndex.LOGIN_AS_USER_API);
-	}
-
-	/**
-	 * Creates a single instance of the {@link EventAPI} class.
-	 *
-	 * @return The {@link EventAPI} class.
-	 */
-	public static EventAPI getEventAPI() {
-		return (EventAPI)getInstance(APIIndex.EVENT_API);
-	}
-
-	/**
-	 * Creates a single instance of the {@link CategoryAPI} class.
-	 *
-	 * @return The {@link CategoryAPI} class.
-	 */
-	public static CategoryAPI getCategoryAPI() {
-		return (CategoryAPI)getInstance(APIIndex.CATEGORY_API);
-	}
-
-	/**
-	 * Creates a single instance of the {@link TemplateAPI} class.
-	 *
-	 * @return The {@link TemplateAPI} class.
-	 */
-	public static TemplateAPI getTemplateAPI() {
-		return (TemplateAPI)getInstance(APIIndex.TEMPLATE_API);
-	}
-
-	/**
-	 * Creates a single instance of the {@link TimeMachineAPI} class.
-	 *
-	 * @return The {@link TimeMachineAPI} class.
-	 */
-	public static TimeMachineAPI getTimeMachineAPI() {
-		return (TimeMachineAPI)getInstance(APIIndex.TIME_MACHINE_API);
-	}
-
-	/**
-	 * This will return to you the intercepter which wraps the
-	 * {@link ContentletAPI}. It handles all the AOP logic in that it controls
-	 * the pre-hooks and post-hooks.
-	 *
-	 * @return The {@link ContentletAPI} class for dealing with interceptors.
-	 */
-	public static ContentletAPI getContentletAPIntercepter() {
-		return (ContentletAPI)getInstance(APIIndex.CONTENTLET_API_INTERCEPTER);
-	}
-
-	/**
-	 * The actual dotCMS {@link ContentletAPI} implementation. This should only
-	 * be needed if you don't want the pre/post hooks to fire. A pre hook that
-	 * is on the checkin method might need to use this as it doesn't want all
-	 * the pre hooks to fire.
-	 *
-	 * @return The {@link ContentletAPI} class.
-	 */
-	public static ContentletAPI getContentletAPIImpl() {
-		return (ContentletAPI)getInstance(APIIndex.CONTENTLET_API);
-	}
-
-	/**
-	 * This is the contentletAPI which an application should use to do ALL
-	 * normal {@link ContentletAPI} logic.
-	 *
-	 * @return The {@link ContentletAPI} class.
-	 */
-	public static ContentletAPI getContentletAPI() {
-		return (ContentletAPI)getInstance(APIIndex.CONTENTLET_API_INTERCEPTER);
-	}
-	
-    /**
-     * This is the contentletAPI which an application should use to do ALL
-     * normal {@link ContentletAPI} logic.
-     *
-     * @return The {@link ContentletAPI} class.
-     */
-    public static FocalPointAPI getFocalPointAPI() {
-        return (FocalPointAPI)getInstance(APIIndex.FOCAL_POINT_API);
-    }
-
-	/**
-	 * Creates a single instance of the {@link IdentifierAPI} class.
-	 *
-	 * @return The {@link IdentifierAPI} class.
-	 */
-	public static IdentifierAPI getIdentifierAPI() {
-		return (IdentifierAPI)getInstance(APIIndex.IDENTIFIER_API);
-	}
-
-	/**
-	 * Creates a single instance of the {@link RelationshipAPI} class.
-	 *
-	 * @return The {@link RelationshipAPI} class.
-	 */
-	public static RelationshipAPI getRelationshipAPI(){
-		return (RelationshipAPI)getInstance(APIIndex.RELATIONSHIP_API);
-	}
-
-	/**
-	 * Creates a single instance of the {@link FieldAPI} class.
-	 *
-	 * @return The {@link FieldAPI} class.
-	 * @deprecated
-	 */
-	@Deprecated
-	public static com.dotmarketing.portlets.structure.business.FieldAPI getFieldAPI(){
-		return (com.dotmarketing.portlets.structure.business.FieldAPI)getInstance(APIIndex.FIELD_API);
-	}
-
-	/**
-	 * Creates a single instance of the {@link PortletAPI} class.
-	 *
-	 * @return The {@link PortletAPI} class.
-	 */
-	public static PortletAPI getPortletAPI(){
-		return (PortletAPI)getInstance(APIIndex.PORTLET_API);
-	}
-
-	/**
-	 * Creates a single instance of the {@link WidgetAPI} class.
-	 *
-	 * @return The {@link WidgetAPI} class.
-	 */
-	public static WidgetAPI getWidgetAPI(){
-		return (WidgetAPI)getInstance(APIIndex.WIDGET_API);
-	}
-
-	/**
-	 * Creates a single instance of the {@link FormAPI} class.
-	 *
-	 * @return The {@link FormAPI} class.
-	 */
-	public static FormAPI getFormAPI(){
-		return (FormAPI)getInstance(APIIndex.FORM_API);
-	}
-
-	/**
-	 * Creates a single instance of the {@link CalendarReminderAPI} class.
-	 *
-	 * @return The {@link CalendarReminderAPI} class.
-	 */
-	public static CalendarReminderAPI getCalendarReminderAPI(){
-		return (CalendarReminderAPI) getInstance(APIIndex.CALENDAR_REMINDER_API);
-	}
-
-	/**
-	 * Creates a single instance of the {@link PluginAPI} class.
-	 *
-	 * @return The {@link PluginAPI} class.
-	 */
-	public static PluginAPI getPluginAPI(){
-		return (PluginAPI) getInstance(APIIndex.PLUGIN_API);
-	}
-
-	/**
-	 * Creates a single instance of the {@link LanguageAPI} class.
-	 *
-	 * @return The {@link LanguageAPI} class.
-	 */
-	public static LanguageAPI getLanguageAPI(){
-		return (LanguageAPI) getInstance(APIIndex.LANGUAGE_API);
-	}
-
-	/**
-	 * Creates a single instance of the {@link ReindexQueueAPI} class.
-	 *
-	 * @return The {@link ReindexQueueAPI} class.
-	 */
-	@SuppressWarnings("unchecked")
-	public static ReindexQueueAPI getReindexQueueAPI(){
-		return (ReindexQueueAPI) getInstance(APIIndex.REINDEX_QUEUE_API);
-	}
-
-	/**
-	 * Creates a single instance of the {@link FolderAPI} class.
-	 *
-	 * @return The {@link FolderAPI} class.
-	 */
-	public static FolderAPI getFolderAPI(){
-		return (FolderAPI) getInstance(APIIndex.FOLDER_API);
-	}
-
-	/**
-	 * Creates a single instance of the {@link HostAPI} class.
-	 *
-	 * @return The {@link HostAPI} class.
-	 */
-	public static HostAPI getHostAPI(){
-		return (HostAPI) getInstance(APIIndex.HOST_API);
-	}
-
-	/**
-	 * Creates a single instance of the {@link ContainerAPI} class.
-	 *
-	 * @return The {@link ContainerAPI} class.
-	 */
-	public static ContainerAPI getContainerAPI(){
-		return (ContainerAPI) getInstance(APIIndex.CONTAINER_API);
-	}
-
-	/**
-	 * Creates a single instance of the {@link UserProxyAPI} class.
-	 *
-	 * @return The {@link UserProxyAPI} class.
-	 */
-	public static UserProxyAPI getUserProxyAPI(){
-		return (UserProxyAPI) getInstance(APIIndex.USER_PROXY_API);
-	}
-
-	/**
-	 * Creates a single instance of the {@link LayoutAPI} class.
-	 *
-	 * @return The {@link LayoutAPI} class.
-	 */
-	public static LayoutAPI getLayoutAPI(){
-		return (LayoutAPI) getInstance(APIIndex.LAYOUT_API);
-	}
-
-	/**
-	 * Creates a single instance of the {@link HostVariableAPI} class.
-	 *
-	 * @return The {@link HostVariableAPI} class.
-	 */
-	public static HostVariableAPI getHostVariableAPI(){
-		return (HostVariableAPI) getInstance(APIIndex.HOST_VARIABLE_API);
-	}
-
-	/**
-	 * Creates a single instance of the {@link MenuLinkAPI} class.
-	 *
-	 * @return The {@link MenuLinkAPI} class.
-	 */
-	public static MenuLinkAPI getMenuLinkAPI(){
-		return (MenuLinkAPI) getInstance(APIIndex.MENULINK_API);
-	}
-
-	/**
-	 * Creates a single instance of the {@link DashboardAPI} class.
-	 *
-	 * @return The {@link DashboardAPI} class.
-	 */
-	public static DashboardAPI getDashboardAPI(){
-		return (DashboardAPI) getInstance(APIIndex.DASHBOARD_API);
-	}
-
-	/**
-	 * Creates a single instance of the {@link SiteSearchAPI} class.
-	 *
-	 * @return The {@link SiteSearchAPI} class.
-	 */
-	public static SiteSearchAPI getSiteSearchAPI(){
-		return (SiteSearchAPI) getInstance(APIIndex.SITESEARCH_API);
-	}
-
-	/**
-	 * Creates a single instance of the {@link FileAssetAPI} class.
-	 *
-	 * @return The {@link FileAssetAPI} class.
-	 */
-	public static FileAssetAPI getFileAssetAPI(){
-		return (FileAssetAPI) getInstance(APIIndex.FILEASSET_API);
-	}
-
-	/**
-	 * Creates the {@link FileStorageAPI}
-	 * @return FileStorageAPI
-	 */
-	public static FileStorageAPI getFileStorageAPI(){
-		return (FileStorageAPI) getInstance(APIIndex.FILESTORAGE_API);
-	}
-
-	/**
-	 * Creates the {@link FileStorageAPI}
-	 * @return FileStorageAPI
-	 */
-	public static FileMetadataAPI getContentletMetadataAPI(){
-		return (FileMetadataAPI) getInstance(APIIndex.CONTENTLET_METADATA_API);
-	}
-
-	/**
-	 * Creates a single instance of the {@link VersionableAPI} class.
-	 *
-	 * @return The {@link VersionableAPI} class.
-	 */
-	public static VersionableAPI getVersionableAPI(){
-		return (VersionableAPI) getInstance(APIIndex.VERSIONABLE_API);
-	}
-
-	/**
-	 * Creates a single instance of the {@link WorkflowAPI} class.
-	 *
-	 * @return The {@link WorkflowAPI} class.
-	 */
-	public static WorkflowAPI getWorkflowAPI(){
-		return (WorkflowAPI) getInstance(APIIndex.WORKFLOW_API);
-	}
-
-	/**
-	 * Creates a single instance of the {@link CacheProviderAPI} class.
-	 *
-	 * @return The {@link CacheProviderAPI} class.
-	 */
-	public static CacheProviderAPI getCacheProviderAPI () {
-		return (CacheProviderAPI) getInstance(APIIndex.CACHE_PROVIDER_API);
-	}
-
-	/**
-	 * Creates a single instance of the {@link TagAPI} class.
-	 *
-	 * @return The {@link TagAPI} class.
-	 */
-	public static TagAPI getTagAPI(){
-		return (TagAPI) getInstance(APIIndex.TAG_API);
-	}
-
-	/**
-	 * Creates a single instance of the {@link LoginServiceAPI} class.
-	 *
-	 * @return The {@link LoginServiceAPI} class.
-	 */
-	public static LoginServiceAPI getLoginServiceAPI(){
-		return (LoginServiceAPI) getInstance(APIIndex.LOGIN_SERVICE_API);
-	}
-
-	/**
-	 * Creates a single instance of the {@link IndiciesAPI} class.
-	 *
-	 * @return The {@link IndiciesAPI} class.
-	 */
-	public static IndiciesAPI getIndiciesAPI() {
-	    return (IndiciesAPI) getInstance(APIIndex.INDICIES_API);
-	}
-
-	/**
-	 * Creates a single instance of the {@link ContentletIndexAPI} class.
-	 *
-	 * @return The {@link ContentletIndexAPI} class.
-	 */
-	public static ContentletIndexAPI getContentletIndexAPI() {
-	    return (ContentletIndexAPI) getInstance(APIIndex.CONTENLET_INDEX_API);
-	}
-
-	/**
-	 * Creates a single instance of the {@link ESIndexAPI} class.
-	 *
-	 * @return The {@link ESIndexAPI} class.
-	 */
-	public static ESIndexAPI getESIndexAPI() {
-	    return (ESIndexAPI) getInstance(APIIndex.ES_INDEX_API);
-	}
-
-	/**
-	 * Creates a single instance of the {@link PublisherAPI} class.
-	 *
-	 * @return The {@link PublisherAPI} class.
-	 */
-	public static PublisherAPI getPublisherAPI() {
-	    return (PublisherAPI) getInstance(APIIndex.PUBLISHER_API);
-	}
-
-	/**
-	 * Creates a single instance of the {@link LinkCheckerAPI} class.
-	 *
-	 * @return The {@link LinkCheckerAPI} class.
-	 */
-	public static LinkCheckerAPI getLinkCheckerAPI() {
-	    return (LinkCheckerAPI) getInstance(APIIndex.LINKCHECKER_API);
-	}
-
-	/**
-	 * Creates a single instance of the {@link PublishingEndPointAPI} class.
-	 *
-	 * @return The {@link PublishingEndPointAPI} class.
-	 */
-	public static PublishingEndPointAPI getPublisherEndPointAPI() {
-		return (PublishingEndPointAPI) getInstance(APIIndex.PUBLISHER_ENDPOINT_API);
-	}
-
-	/**
-	 * Creates a single instance of the {@link StructureAPI} class.
-	 *
-	 * @return The {@link StructureAPI} class.
-	 * @deprecated As of dotCMS 4.1.0, this API has been deprecated. From now on,
-	 *             please use the {@link ContentTypeAPI} class via
-	 *             {@link APILocator#getContentTypeAPI(User)} in order to interact
-	 *             with Content Types.
-	 */
-	@Deprecated
-	public static StructureAPI getStructureAPI() {
-	    return (StructureAPI)getInstance(APIIndex.STRUCTURE_API);
-	}
-
-	/**
-	 * Creates a single instance of the {@link SiteSearchAuditAPI} class.
-	 *
-	 * @return The {@link SiteSearchAuditAPI} class.
-	 */
-	public static SiteSearchAuditAPI getSiteSearchAuditAPI() {
-	    return (SiteSearchAuditAPI)getInstance(APIIndex.SITE_SEARCH_AUDIT_API);
-	}
-
-	/**
-	 * Creates a single instance of the {@link EnvironmentAPI} class.
-	 *
-	 * @return The {@link EnvironmentAPI} class.
-	 */
-	public static EnvironmentAPI getEnvironmentAPI() {
-		return (EnvironmentAPI)getInstance(APIIndex.ENVIRONMENT_API);
-	}
-
-	/**
-	 * Creates a single instance of the {@link BundleAPI} class.
-	 *
-	 * @return The {@link BundleAPI} class.
-	 */
-	public static BundleAPI getBundleAPI() {
-		return (BundleAPI)getInstance(APIIndex.BUNDLE_API);
-	}
-
-	/**
-	 * Creates a single instance of the {@link BrowserAPI} class.
-	 *
-	 * @return The {@link BrowserAPI} class.
-	 */
-	public static BrowserAPI getBrowserAPI() {
-		return (BrowserAPI)getInstance(APIIndex.BROWSER_API);
-	}
-
-	public static TempFileAPI getTempFileAPI() {
-	  return new TempFileAPI();
-	}
-	
-	
-	/**
-	 * Creates a single instance of the {@link PushedAssetsAPI} class.
-	 *
-	 * @return The {@link PushedAssetsAPI} class.
-	 */
-	public static PushedAssetsAPI getPushedAssetsAPI() {
-		return (PushedAssetsAPI)getInstance(APIIndex.PUSHED_ASSETS_API);
-	}
-    /**
-     *
-     * gets an instance of ShortyAPI
-     *
-     * @return The {@link ShortyIdAPI} class.
-     */
-    public static ShortyIdAPI getShortyAPI() {
-		return (ShortyIdAPI) getInstance(APIIndex.SHORTY_ID_API);
-    }
-
-	/**
-	 * Creates a single instance of the {@link ServerAPI} class.
-	 *
-	 * @return The {@link ServerAPI} class.
-	 */
-	public static ServerAPI getServerAPI() {
-		return (ServerAPI)getInstance(APIIndex.SERVER_API);
-	}
-
-	/**
-	 * Creates a single instance of the {@link NotificationAPI} class.
-	 *
-	 * @return The {@link NotificationAPI} class.
-	 */
-	public static NotificationAPI getNotificationAPI() {
-	    return (NotificationAPI)getInstance(APIIndex.NOTIFICATION_API);
-	}
-
-	/**
-	 * Creates a single instance of the {@link HTMLPageAssetAPI} class.
-	 *
-	 * @return The {@link HTMLPageAssetAPI} class.
-	 */
-	public static HTMLPageAssetAPI getHTMLPageAssetAPI() {
-        return (HTMLPageAssetAPI)getInstance(APIIndex.HTMLPAGE_ASSET_API);
-    }
-
-	/**
-	 * Creates a single instance of the {@link PersonaAPI} class.
-	 *
-	 * @return The {@link PersonaAPI} class.
-	 */
-	public static PersonaAPI getPersonaAPI() {
-        return (PersonaAPI)getInstance(APIIndex.PERSONA_API);
-    }
-
-	/**
-	 * Creates a single instance of the {@link ServerActionAPI} class.
-	 *
-	 * @return The {@link ServerActionAPI} class.
-	 */
-	public static ServerActionAPI getServerActionAPI() {
-	    return (ServerActionAPI)getInstance(APIIndex.SERVER_ACTION_API);
-	}
-
-	/**
-	 * Creates a single instance of the {@link ESSeachAPI} class.
-	 *
-	 * @return The {@link ESSeachAPI} class.
-	 */
-	public static ESSeachAPI getEsSearchAPI () {
-		return (ESSeachAPI) getInstance( APIIndex.ES_SEARCH_API );
-	}
-
-	/**
-	 * Creates a single instance of the {@link RulesAPI} class.
-	 *
-	 * @return The {@link RulesAPI} class.
-	 */
-    public static RulesAPI getRulesAPI () {
-		return (RulesAPI) getInstance( APIIndex.RULES_API );
-	}
-
-    /**
-	 * Creates a single instance of the {@link VisitorAPI} class.
-	 *
-	 * @return The {@link VisitorAPI} class.
-	 */
-    public static VisitorAPI getVisitorAPI () {
-		return (VisitorAPI) getInstance( APIIndex.VISITOR_API );
-	}
-
-	/**
-	 * Creates a single instance of the {@link ContentTypeAPI} class setup with the provided arguments
-	 * 
-	 * @param user
-	 *
-	 * @return The {@link ContentTypeAPI} class.
-	 */
-    public static ContentTypeAPI getContentTypeAPI(User user) {
-    	return getContentTypeAPI(user, false);
-    }
-
-    /**
-	 * Creates a single instance of the {@link ContentTypeAPI} class setup with the provided arguments
-	 * 
-	 * @param user
-	 * @param respectFrontendRoles
-	 *
-	 * @return The {@link ContentTypeAPI} class.
-	 */
-    public static ContentTypeAPI getContentTypeAPI(User user, boolean respectFrontendRoles) {
-    	return getAPILocatorInstance().getContentTypeAPIImpl(user, respectFrontendRoles);
-	}
-
-    public static MultiTreeAPI getMultiTreeAPI() {
-        return (MultiTreeAPI) getInstance( APIIndex.MULTI_TREE_API );
-    }
-
-    @VisibleForTesting
-    protected ContentTypeAPI getContentTypeAPIImpl(User user, boolean respectFrontendRoles) {
-    	return new ContentTypeAPIImpl(user, respectFrontendRoles);
-    }
-
-    /**
-     * Creates a single instance of the {@link FieldAPI} class.
-     *
-     * @return The {@link FieldAPI} class.
-     */
-    public static FieldAPI getContentTypeFieldAPI() {
-		return new FieldAPIImpl();
-	}
-
-	/**
-	 * Creates a single instance of the {@link com.dotcms.graphql.business.GraphqlAPI} class.
-	 *
-	 * @return The {@link com.dotcms.graphql.business.GraphqlAPI} class.
-	 */
-	public static GraphqlAPI getGraphqlAPI() {
-		return (GraphqlAPI) getInstance(APIIndex.GRAPHQL_API);
-	}
-
-    /**
-     * Returns the dotCMS System User object.
-     * 
-     * @return The System {@link User}.
-     */
-    public static User systemUser()  {
-      try{
-        return getUserAPI().getSystemUser();
-      }
-      catch(Exception e){
-        throw new DotStateException(e);
-      }
-	}
-
-    /**
-     * Returns the dotCMS System Host object.
-     * 
-     * @return The System {@link Host}.
-     */
-    public static Host systemHost()  {
-      try{
-        return getHostAPI().findSystemHost();
-      }
-      catch(Exception e){
-        throw new DotStateException(e);
-      }
-	}
-
-    /**
-     * Creates a single instance of the {@link TreeableAPI} class.
-     *
-     * @return The {@link TreeableAPI} class.
-     */
-	public static TreeableAPI getTreeableAPI () {return new TreeableAPI();}
-
-	/**
-	 * Returns the System Events API that allows other pieces of the application
-	 * (or third-party services) to interact with events generated by system
-	 * features and react to them.
-	 *
-	 * @return An instance of the {@link SystemEventsAPI}.
-	 */
-	public static SystemEventsAPI getSystemEventsAPI() {
-		return (SystemEventsAPI) getInstance(APIIndex.SYSTEM_EVENTS_API);
-	}
-
-	/**
-	 * Returns the File Watcher API that allows watch events over directories or files.
-	 *
-	 * @return An instance of the {@link FileWatcherAPI}.
-	 */
-	public static FileWatcherAPI getFileWatcherAPI() {
-		return (FileWatcherAPI) getInstance(APIIndex.FILE_WATCHER_API);
-	}
-	
-	/**
-	 * Creates a single instance of the {@link VanityUrlAPI}
-	 *
-	 * @return The {@link VanityUrlAPI} class.
-	 */
-	public static VanityUrlAPI getVanityUrlAPI() {
-		return (VanityUrlAPI) getInstance(APIIndex.VANITY_URLS_API);
-	}
-
-	/**
-     * Creates a single instance of the {@link KeyValueAPI}
-     *
-     * @return The {@link KeyValueAPI} class.
-     */
-    public static KeyValueAPI getKeyValueAPI() {
-        return (KeyValueAPI) getInstance(APIIndex.KEY_VALUE_API);
-    }
-
-	/**
-	 * Creates a single instance of the {@link LocalSystemEventsAPI}
-	 *
-	 * @return The {@link LocalSystemEventsAPI} class.
-	 */
-	public static LocalSystemEventsAPI getLocalSystemEventsAPI() {
-		return (LocalSystemEventsAPI) getInstance(APIIndex.LOCAL_SYSTEM_EVENTS_API);
-	}
-
-    /**
-     * Creates a single instance of the {@link LanguageVariableAPI}
-     *
-     * @return The {@link LanguageVariableAPI} class.
-     */
-    public static LanguageVariableAPI getLanguageVariableAPI() {
-        return (LanguageVariableAPI) getInstance(APIIndex.LANGUAGE_VARIABLE_API);
-    }
-
-	/**
-	 * Creates a single instance of the {@link LanguageVariableAPI}
-	 *
-	 * @return The {@link LanguageVariableAPI} class.
-	 */
-	public static HTMLPageAssetRenderedAPI getHTMLPageAssetRenderedAPI() {
-		return (HTMLPageAssetRenderedAPI) getInstance(APIIndex.HTMLPAGE_ASSET_RENDERED_API);
-	}
-
-	/**
-	 * Creates a single instance of the {@link ThemeAPI} class.
-	 *
-	 * @return The {@link ThemeAPI} class.
-	 */
-	public static ThemeAPI getThemeAPI() {
-		return (ThemeAPI) getInstance(APIIndex.THEME_API);
-	}
-	
-    /**
-     * Creates a single instance of the {@link ApiTokenAPI} class.
-     *
-     * @return The {@link ApiTokenAPI} class.
-     */
-    public static ApiTokenAPI getApiTokenAPI() {
-        return (ApiTokenAPI) getInstance(APIIndex.API_TOKEN_API);
-    }
-
-	/**
-	 * Creates a single instance of the {@link ThemeAPI} class.
-	 *
-	 * @return The {@link ThemeAPI} class.
-	 */
-	public static URLMapAPIImpl getURLMapAPI() {
-		return (URLMapAPIImpl) getInstance(APIIndex.URLMAP_API);
-	}
-
-	/**
-	 * Creates a single instance of the {@link PermissionAPI} class.
-	 *
-	 * @return The {@link PermissionAPI} class.
-	 */
-	public static ContentTypeFieldLayoutAPI getContentTypeFieldLayoutAPI() {
-		return (ContentTypeFieldLayoutAPI)getInstance(APIIndex.CONTENT_TYPE_FIELD_LAYOUT_API);
-	}
-
-	/**
-	 * Creates a single instance of the {@link PublishAuditAPIImpl} class.
-	 *
-	 * @return The {@link PublishAuditAPIImpl} class.
-	 */
-	public static PublishAuditAPI getPublishAuditAPI() {
-		return (PublishAuditAPI) getInstance(APIIndex.PUBLISH_AUDIT_API);
-	}
-
-	/**
-	 * Single point of entry to the service integration api
-	 * @return The {@link AppsAPI} class.
-	 */
-	public static AppsAPI getAppsAPI(){
-	   return (AppsAPI) getInstance(APIIndex.APPS_API);
-	}
-
-	/**
-	 * Single point of entry to the dot asset api
-	 * @return The {@link DotAssetAPI} class.
-	 */
-	public static DotAssetAPI getDotAssetAPI(){
-		return (DotAssetAPI) getInstance(APIIndex.DOT_ASSET_API);
-	}
-
-	/**
-	 * Creates a single instance of the {@link com.dotcms.device.DeviceAPI} class.
-	 *
-	 * @return The {@link com.dotcms.device.DeviceAPI} class.
-	 */
-	public static DeviceAPI getDeviceAPI(){
-		return (DeviceAPI) getInstance(APIIndex.DEVICE_API);
-	}
-
-	/**
-	 * Generates a unique instance of the specified dotCMS API.
-	 *
-	 * @param index
-	 *            - The specified API to retrieve based on the {@link APIIndex}
-	 *            class.
-	 * @return A singleton of the API.
-	 */
-	private static Object getInstance(APIIndex index) {
-
-		APILocator apiLocatorInstance = getAPILocatorInstance();
-
-		Object serviceRef = apiLocatorInstance.getServiceInstance(index);
-
-		if( Logger.isDebugEnabled(APILocator.class) ) {
-			Logger.debug(APILocator.class, apiLocatorInstance.audit(index));
-		}
-
-		return serviceRef;
-	}
-
-	/**
-	 * Creates a unique instance of this API Locator.
-	 * 
-	 * @return A new instance of the {@link APILocator}.
-	 */
-	private static APILocator getAPILocatorInstance() {
-		if(instance == null){
-			init();
-			if(instance == null){
-				Logger.fatal(APILocator.class,"CACHE IS NOT INITIALIZED : THIS SHOULD NEVER HAPPEN");
-				throw new DotRuntimeException("CACHE IS NOT INITIALIZED : THIS SHOULD NEVER HAPPEN");
-			}
-		}
-		return instance;
-	}
-
-	@Override
-	protected Object createService(APIIndex enumObj) {
-		return enumObj.create();
-	}
-
-	@Override
-	protected Locator<APIIndex> getLocatorInstance() {
-		return instance;
-	}
-
-}
-
-/**
- * Assists in the creation of singleton objects representing each of the APIs
- * that dotCMS provides for developers. <b>Every new API in the system must be
- * referenced in this class</b>.
- *
- * @author Carlos Rivas (crivas)
- * @author Jason Tesser
- * @version 1.6.5
- * @since 1.6
- *
- */
-enum APIIndex
-{
-	CATEGORY_API,
-	CONTENTLET_API,
-	CONTENTLET_API_INTERCEPTER,
-	REINDEX_QUEUE_API,
-	EVENT_API,
-	EVENT_RECURRENCE_API,
-	PERMISSION_API,
-	ROLE_API,
-	USER_API,
-	LOGIN_AS_USER_API,
-	LOGIN_SERVICE_API,
-	RELATIONSHIP_API,
-	FIELD_API,
-	IDENTIFIER_API,
-	PORTLET_API,
-	WIDGET_API,
-	CHAIN_API,
-	CALENDAR_REMINDER_API,
-	PLUGIN_API,
-	LANGUAGE_API,
-	POLL_API,
-	TEMPLATE_API,
-	FOLDER_API,
-	HOST_API,
-	CONTAINER_API,
-	USER_PROXY_API,
-	LAYOUT_API,
-	HOST_VARIABLE_API,
-	FORM_API,
-	FILE_API,
-	HTMLPAGE_API,
-	MENULINK_API,
-	DASHBOARD_API,
-	SITESEARCH_API,
-	VERSIONABLE_API,
-	FILEASSET_API,
-	WORKFLOW_API,
-	CACHE_PROVIDER_API,
-	TAG_API,
-	INDICIES_API,
-	CONTENLET_INDEX_API,
-	PUBLISHER_API,
-	ES_INDEX_API,
-	LINKCHECKER_API,
-	TIME_MACHINE_API,
-	PUBLISHER_ENDPOINT_API,
-	STRUCTURE_API,
-	SITE_SEARCH_AUDIT_API,
-	ENVIRONMENT_API,
-	BUNDLE_API,
-	SERVER_API,
-	PUSHED_ASSETS_API,
-	NOTIFICATION_API,
-	HTMLPAGE_ASSET_API,
-	PERSONA_API,
-	SERVER_ACTION_API,
-	ES_SEARCH_API,
-    RULES_API,
-    VISITOR_API,
-	SHORTY_ID_API,
-	SYSTEM_EVENTS_API,
-	WEB_SOCKET_CONTAINER_API,
-	COMPANY_API,
-	SECURITY_LOGGER_API,
-	FILE_WATCHER_API,
-	KEY_VALUE_API,
-	LOCAL_SYSTEM_EVENTS_API,
-	LANGUAGE_VARIABLE_API,
-	VANITY_URLS_API,
-	MULTI_TREE_API,
-	HTMLPAGE_ASSET_RENDERED_API,
-	THEME_API,
-	API_TOKEN_API,
-	GRAPHQL_API,
-	URLMAP_API,
-	CONTENT_TYPE_FIELD_LAYOUT_API,
-	PUBLISH_AUDIT_API,
-<<<<<<< HEAD
-	FOCAL_POINT_API;
-=======
-	APPS_API,
-	DOT_ASSET_API,
-	BROWSER_API,
-	FILESTORAGE_API,
-	CONTENTLET_METADATA_API,
-	DEVICE_API;
->>>>>>> 7b15e5ac
-
-
-
-
-	Object create() {
-		switch(this) {
-    		case PERMISSION_API: return new PermissionBitAPIImpl();
-    		case ROLE_API: return new RoleAPIImpl();
-    		case USER_API: return new UserAPIImpl();
-    		case LOGIN_AS_USER_API: return LoginAsAPIImpl.getInstance();
-    		case LOGIN_SERVICE_API: return LoginServiceAPIFactory.getInstance().getLoginService();
-    		case EVENT_API: return new EventAPIImpl();
-    		case CATEGORY_API: return new CategoryAPIImpl();
-    		case CONTENTLET_API: return new  ESContentletAPIImpl();
-    		case CONTENTLET_API_INTERCEPTER: return new ContentletAPIInterceptor();
-    		case RELATIONSHIP_API: return new RelationshipAPIImpl();
-    		case IDENTIFIER_API: return new IdentifierAPIImpl();
-    		case FIELD_API: return new com.dotmarketing.portlets.structure.business.FieldAPIImpl();
-    		case PORTLET_API: return new PortletAPIImpl();
-    		case WIDGET_API: return new WidgetAPIImpl();
-    		case CALENDAR_REMINDER_API: return new CalendarReminderAPIImpl();
-    		case PLUGIN_API: return new PluginAPIImpl();
-    		case LANGUAGE_API: return new LanguageAPIImpl();
-    		case REINDEX_QUEUE_API : return new ReindexQueueAPIImpl();
-    		case TEMPLATE_API : return new TemplateAPIImpl();
-    		case FOLDER_API: return new FolderAPIImpl();
-    		case CONTAINER_API: return new ContainerAPIImpl();
-    		case USER_PROXY_API : return new UserProxyAPIImpl();
-    		case HOST_API : return new HostAPIImpl();
-    		case LAYOUT_API : return new LayoutAPIImpl();
-    		case HOST_VARIABLE_API : return new HostVariableAPIImpl();
-    		case FORM_API: return new FormAPIImpl();
-    		case MENULINK_API: return new MenuLinkAPIImpl();
-    		case DASHBOARD_API: return new DashboardAPIImpl();
-    		case SITESEARCH_API: return new ESSiteSearchAPI();
-    		case FILEASSET_API: return new FileAssetAPIImpl();
-    		case VERSIONABLE_API: return new VersionableAPIImpl();
-    		case WORKFLOW_API : return new WorkflowAPIImpl();
-    		case CACHE_PROVIDER_API : return new CacheProviderAPIImpl();
-    		case TAG_API: return new TagAPIImpl();
-    		case INDICIES_API: return new IndiciesAPIImpl();
-    		case CONTENLET_INDEX_API: return new ContentletIndexAPIImpl();
-    		case ES_INDEX_API: return new ESIndexAPI();
-    		case PUBLISHER_API: return new PublisherAPIImpl();
-    		case TIME_MACHINE_API: return new TimeMachineAPIImpl();
-    		case LINKCHECKER_API: return new LinkCheckerAPIImpl();
-    		case PUBLISHER_ENDPOINT_API: return new PublishingEndPointAPIImpl(FactoryLocator.getPublisherEndPointFactory());
-    		case STRUCTURE_API: return new StructureAPIImpl();
-    		case SITE_SEARCH_AUDIT_API: return new SiteSearchAuditAPIImpl();
-    		case ENVIRONMENT_API: return new EnvironmentAPIImpl();
-    		case BUNDLE_API: return new BundleAPIImpl();
-    		case PUSHED_ASSETS_API: return new PushedAssetsAPIImpl();
-    		case SERVER_API: return new ServerAPIImpl();
-    		case NOTIFICATION_API: return new NotificationAPIImpl();
-    		case HTMLPAGE_ASSET_API: return new HTMLPageAssetAPIImpl();
-    		case PERSONA_API: return new PersonaAPIImpl();
-    		case SERVER_ACTION_API: return new ServerActionAPIImplProxy();
-    		case ES_SEARCH_API: return new ESSearchProxy();
-    		case RULES_API: return new RulesAPIProxy();
-    		case VISITOR_API: return new VisitorAPIImpl();
-    		case SHORTY_ID_API: return new ShortyIdAPIImpl();
-    		case SYSTEM_EVENTS_API: return SystemEventsFactory.getInstance().getSystemEventsAPI();
-    		case WEB_SOCKET_CONTAINER_API:return WebSocketContainerAPIFactory.getInstance().getWebSocketContainerAPI();
-    		case COMPANY_API: return CompanyAPIFactory.getInstance().getCompanyAPI();
-    		case SECURITY_LOGGER_API: return SecurityLoggerServiceAPIFactory.getInstance().getSecurityLoggerAPI();
-    		case FILE_WATCHER_API: return createFileWatcherAPI();
-    		case VANITY_URLS_API: return createVanityUrlAPI();
-			case KEY_VALUE_API: return new KeyValueAPIImpl();
-    		case LANGUAGE_VARIABLE_API: return new LanguageVariableAPIImpl();
-			case LOCAL_SYSTEM_EVENTS_API: return LocalSystemEventsAPIFactory.getInstance().getLocalSystemEventsAPI();
-			case MULTI_TREE_API: return new MultiTreeAPIImpl();
-			case HTMLPAGE_ASSET_RENDERED_API: return new HTMLPageAssetRenderedAPIImpl();
-			case THEME_API: return new ThemeAPIImpl();
-			case GRAPHQL_API: return  new GraphqlAPIImpl();
-	        case API_TOKEN_API: return new ApiTokenAPI();
-			case URLMAP_API: return new URLMapAPIImpl();
-			case CONTENT_TYPE_FIELD_LAYOUT_API: return new ContentTypeFieldLayoutAPIImpl();
-			case PUBLISH_AUDIT_API: return PublishAuditAPIImpl.getInstance();
-<<<<<<< HEAD
-			case FOCAL_POINT_API: return new FocalPointAPIImpl();
-=======
-			case APPS_API: return AppsAPI.INSTANCE.get();
-			case DOT_ASSET_API: return new DotAssetAPIImpl();
-			case BROWSER_API: return new BrowserAPIImpl();
-			case FILESTORAGE_API: return new FileStorageAPIImpl();
-			case CONTENTLET_METADATA_API: return new FileMetadataAPIImpl();
-			case DEVICE_API: return new DeviceAPIImpl();
->>>>>>> 7b15e5ac
-		}
-		throw new AssertionError("Unknown API index: " + this);
-	}
-
-	/**
-	 * Correctly initializes a new single instance of the {@link VanityUrlAPI}.
-	 *
-	 * @return The {@link VanityUrlAPI}.
-	 */
-	private static VanityUrlAPI createVanityUrlAPI () {
-
-		return new VanityUrlAPIImpl();
-	}
-
-    /**
-     * Correctly initializes a new single instance of the {@link FileWatcherAPI}.
-     * 
-     * @return The {@link FileWatcherAPI}.
-     */
-	private static FileWatcherAPI createFileWatcherAPI () {
-
-		FileWatcherAPIImpl fileWatcherAPI = null;
-
-		try {
-
-			fileWatcherAPI = new FileWatcherAPIImpl();
-			APILocator.addCloseableResource(fileWatcherAPI);
-		} catch (IOException e) {
-			Logger.error(APILocator.class, "The File Watcher API couldn't be created", e);
-		}
-
-		return fileWatcherAPI;
-	} // createFileWatcherAPI.
-
-}
+package com.dotmarketing.business;
+
+import com.dotcms.api.system.event.SystemEventsAPI;
+import com.dotcms.api.system.event.SystemEventsFactory;
+import com.dotcms.api.tree.TreeableAPI;
+import com.dotcms.auth.providers.jwt.factories.ApiTokenAPI;
+import com.dotcms.browser.BrowserAPI;
+import com.dotcms.browser.BrowserAPIImpl;
+import com.dotcms.cluster.business.ServerAPI;
+import com.dotcms.cluster.business.ServerAPIImpl;
+import com.dotcms.cms.login.LoginServiceAPI;
+import com.dotcms.cms.login.LoginServiceAPIFactory;
+import com.dotcms.company.CompanyAPI;
+import com.dotcms.company.CompanyAPIFactory;
+import com.dotcms.content.elasticsearch.business.ContentletIndexAPI;
+import com.dotcms.content.elasticsearch.business.ContentletIndexAPIImpl;
+import com.dotcms.content.elasticsearch.business.ESContentletAPIImpl;
+import com.dotcms.content.elasticsearch.business.ESIndexAPI;
+import com.dotcms.content.elasticsearch.business.IndiciesAPI;
+import com.dotcms.content.elasticsearch.business.IndiciesAPIImpl;
+import com.dotcms.contenttype.business.ContentTypeAPI;
+import com.dotcms.contenttype.business.ContentTypeAPIImpl;
+import com.dotcms.contenttype.business.ContentTypeFieldLayoutAPI;
+import com.dotcms.contenttype.business.ContentTypeFieldLayoutAPIImpl;
+import com.dotcms.contenttype.business.DotAssetAPI;
+import com.dotcms.contenttype.business.DotAssetAPIImpl;
+import com.dotcms.contenttype.business.FieldAPI;
+import com.dotcms.contenttype.business.FieldAPIImpl;
+import com.dotcms.device.DeviceAPI;
+import com.dotcms.device.DeviceAPIImpl;
+import com.dotcms.enterprise.ESSeachAPI;
+import com.dotcms.enterprise.RulesAPIProxy;
+import com.dotcms.enterprise.ServerActionAPIImplProxy;
+import com.dotcms.enterprise.cache.provider.CacheProviderAPI;
+import com.dotcms.enterprise.cache.provider.CacheProviderAPIImpl;
+import com.dotcms.enterprise.cluster.action.business.ServerActionAPI;
+import com.dotcms.enterprise.linkchecker.LinkCheckerAPIImpl;
+import com.dotcms.enterprise.priv.ESSearchProxy;
+import com.dotcms.enterprise.publishing.sitesearch.ESSiteSearchAPI;
+import com.dotcms.enterprise.rules.RulesAPI;
+import com.dotcms.graphql.business.GraphqlAPI;
+import com.dotcms.graphql.business.GraphqlAPIImpl;
+import com.dotcms.keyvalue.business.KeyValueAPI;
+import com.dotcms.keyvalue.business.KeyValueAPIImpl;
+import com.dotcms.languagevariable.business.LanguageVariableAPI;
+import com.dotcms.languagevariable.business.LanguageVariableAPIImpl;
+import com.dotcms.notifications.business.NotificationAPI;
+import com.dotcms.notifications.business.NotificationAPIImpl;
+import com.dotcms.publisher.assets.business.PushedAssetsAPI;
+import com.dotcms.publisher.assets.business.PushedAssetsAPIImpl;
+import com.dotcms.publisher.bundle.business.BundleAPI;
+import com.dotcms.publisher.bundle.business.BundleAPIImpl;
+import com.dotcms.publisher.business.PublishAuditAPI;
+import com.dotcms.publisher.business.PublishAuditAPIImpl;
+import com.dotcms.publisher.endpoint.business.PublishingEndPointAPI;
+import com.dotcms.publisher.endpoint.business.PublishingEndPointAPIImpl;
+import com.dotcms.publisher.environment.business.EnvironmentAPI;
+import com.dotcms.publisher.environment.business.EnvironmentAPIImpl;
+import com.dotcms.publishing.PublisherAPI;
+import com.dotcms.publishing.PublisherAPIImpl;
+import com.dotcms.repackage.com.google.common.annotations.VisibleForTesting;
+import com.dotcms.rest.api.v1.system.websocket.WebSocketContainerAPI;
+import com.dotcms.rest.api.v1.system.websocket.WebSocketContainerAPIFactory;
+import com.dotcms.rest.api.v1.temp.TempFileAPI;
+import com.dotcms.security.apps.AppsAPI;
+import com.dotcms.storage.FileMetadataAPI;
+import com.dotcms.storage.FileMetadataAPIImpl;
+import com.dotcms.storage.FileStorageAPI;
+import com.dotcms.storage.FileStorageAPIImpl;
+import com.dotcms.system.event.local.business.LocalSystemEventsAPI;
+import com.dotcms.system.event.local.business.LocalSystemEventsAPIFactory;
+import com.dotcms.timemachine.business.TimeMachineAPI;
+import com.dotcms.timemachine.business.TimeMachineAPIImpl;
+import com.dotcms.util.FileWatcherAPI;
+import com.dotcms.util.FileWatcherAPIImpl;
+import com.dotcms.util.ReflectionUtils;
+import com.dotcms.util.SecurityLoggerServiceAPI;
+import com.dotcms.util.SecurityLoggerServiceAPIFactory;
+import com.dotcms.uuid.shorty.ShortyIdAPI;
+import com.dotcms.uuid.shorty.ShortyIdAPIImpl;
+import com.dotcms.vanityurl.business.VanityUrlAPI;
+import com.dotcms.vanityurl.business.VanityUrlAPIImpl;
+import com.dotcms.visitor.business.VisitorAPI;
+import com.dotcms.visitor.business.VisitorAPIImpl;
+import com.dotmarketing.beans.Host;
+import com.dotmarketing.business.portal.PortletAPI;
+import com.dotmarketing.business.portal.PortletAPIImpl;
+import com.dotmarketing.cms.urlmap.URLMapAPIImpl;
+import com.dotmarketing.common.reindex.ReindexQueueAPI;
+import com.dotmarketing.common.reindex.ReindexQueueAPIImpl;
+import com.dotmarketing.exception.DotRuntimeException;
+import com.dotmarketing.factories.MultiTreeAPI;
+import com.dotmarketing.factories.MultiTreeAPIImpl;
+import com.dotmarketing.plugin.business.PluginAPI;
+import com.dotmarketing.plugin.business.PluginAPIImpl;
+import com.dotmarketing.portlets.calendar.business.CalendarReminderAPI;
+import com.dotmarketing.portlets.calendar.business.CalendarReminderAPIImpl;
+import com.dotmarketing.portlets.calendar.business.EventAPI;
+import com.dotmarketing.portlets.calendar.business.EventAPIImpl;
+import com.dotmarketing.portlets.categories.business.CategoryAPI;
+import com.dotmarketing.portlets.categories.business.CategoryAPIImpl;
+import com.dotmarketing.portlets.containers.business.ContainerAPI;
+import com.dotmarketing.portlets.containers.business.ContainerAPIImpl;
+import com.dotmarketing.portlets.contentlet.business.ContentletAPI;
+import com.dotmarketing.portlets.contentlet.business.ContentletAPIInterceptor;
+import com.dotmarketing.portlets.contentlet.business.HostAPI;
+import com.dotmarketing.portlets.contentlet.business.HostAPIImpl;
+import com.dotmarketing.portlets.dashboard.business.DashboardAPI;
+import com.dotmarketing.portlets.dashboard.business.DashboardAPIImpl;
+import com.dotmarketing.portlets.fileassets.business.FileAssetAPI;
+import com.dotmarketing.portlets.fileassets.business.FileAssetAPIImpl;
+import com.dotmarketing.portlets.folders.business.FolderAPI;
+import com.dotmarketing.portlets.folders.business.FolderAPIImpl;
+import com.dotmarketing.portlets.form.business.FormAPI;
+import com.dotmarketing.portlets.form.business.FormAPIImpl;
+import com.dotmarketing.portlets.hostvariable.bussiness.HostVariableAPI;
+import com.dotmarketing.portlets.hostvariable.bussiness.HostVariableAPIImpl;
+import com.dotmarketing.portlets.htmlpageasset.business.HTMLPageAssetAPI;
+import com.dotmarketing.portlets.htmlpageasset.business.HTMLPageAssetAPIImpl;
+import com.dotmarketing.portlets.htmlpageasset.business.render.HTMLPageAssetRenderedAPI;
+import com.dotmarketing.portlets.htmlpageasset.business.render.HTMLPageAssetRenderedAPIImpl;
+import com.dotmarketing.portlets.languagesmanager.business.LanguageAPI;
+import com.dotmarketing.portlets.languagesmanager.business.LanguageAPIImpl;
+import com.dotmarketing.portlets.linkchecker.business.LinkCheckerAPI;
+import com.dotmarketing.portlets.links.business.MenuLinkAPI;
+import com.dotmarketing.portlets.links.business.MenuLinkAPIImpl;
+import com.dotmarketing.portlets.personas.business.PersonaAPI;
+import com.dotmarketing.portlets.personas.business.PersonaAPIImpl;
+import com.dotmarketing.portlets.structure.business.StructureAPI;
+import com.dotmarketing.portlets.structure.business.StructureAPIImpl;
+import com.dotmarketing.portlets.templates.business.TemplateAPI;
+import com.dotmarketing.portlets.templates.business.TemplateAPIImpl;
+import com.dotmarketing.portlets.widget.business.WidgetAPI;
+import com.dotmarketing.portlets.widget.business.WidgetAPIImpl;
+import com.dotmarketing.portlets.workflows.business.WorkflowAPI;
+import com.dotmarketing.portlets.workflows.business.WorkflowAPIImpl;
+import com.dotmarketing.sitesearch.business.SiteSearchAPI;
+import com.dotmarketing.sitesearch.business.SiteSearchAuditAPI;
+import com.dotmarketing.sitesearch.business.SiteSearchAuditAPIImpl;
+import com.dotmarketing.tag.business.TagAPI;
+import com.dotmarketing.tag.business.TagAPIImpl;
+import com.dotmarketing.util.Config;
+import com.dotmarketing.util.Logger;
+import com.liferay.portal.model.User;
+import java.io.Closeable;
+import java.io.IOException;
+import java.util.Queue;
+import java.util.concurrent.ConcurrentLinkedQueue;
+
+/**
+ * APILocator is a factory method (pattern) to get single(ton) service objects.
+ * This is a kind of implementation, and there may be others.
+ *
+ * @author Carlos Rivas (crivas)
+ * @author Jason Tesser
+ * @version 1.6.5
+ * @since 1.6
+ */
+public class APILocator extends Locator<APIIndex>{
+
+	protected static APILocator instance;
+	private static Queue<Closeable> closeableQueue = new ConcurrentLinkedQueue<>();
+
+	/**
+	 * Private constructor for the singleton.
+	 */
+	protected APILocator() {
+		super();
+	}
+
+	/**
+	 * Creates a single instance of this class.
+	 */
+	public synchronized static void init(){
+		if(instance != null) {
+			return;
+		}
+
+		String apiLocatorClass = Config.getStringProperty("API_LOCATOR_IMPLEMENTATION", null);
+		if (apiLocatorClass != null) {
+			instance = (APILocator) ReflectionUtils.newInstance(apiLocatorClass);
+		}
+		if (instance == null) {
+			instance = new APILocator();
+		}
+	}
+
+	/**
+	 * This method is just allowed by the own package to register {@link Closeable} resources
+	 * @param closeable
+	 */
+	static void addCloseableResource (final Closeable closeable) {
+
+		closeableQueue.add(closeable);
+	}
+
+	/**
+	 * This method must be called just at the end of the webcontainer process, to close Services API resources
+	 */
+	public static void destroy () {
+
+		Logger.debug(APILocator.class, "Destroying API resources");
+
+		for (Closeable closeable : closeableQueue) {
+
+			if (null != closeable) {
+
+				try {
+
+					Logger.debug(APILocator.class, "Destroying resource: " + closeable);
+					closeable.close();
+				} catch (IOException e) {
+
+					Logger.error(APILocator.class, "Error on Destroying resource: " + closeable, e);
+				}
+			}
+		}
+	} // destroy.
+
+    /**
+     * Creates a single instance of the {@link SecurityLoggerServiceAPI} class.
+     *
+     * @return The {@link SecurityLoggerServiceAPI} class.
+     */
+	public static SecurityLoggerServiceAPI getSecurityLogger() {
+		return (SecurityLoggerServiceAPI)getInstance(APIIndex.SECURITY_LOGGER_API);
+	}
+
+	/**
+	 * Creates a single instance of the {@link CompanyAPI} class.
+	 *
+	 * @return The {@link CompanyAPI} class.
+	 */
+	public static CompanyAPI getCompanyAPI() {
+		return (CompanyAPI) getInstance(APIIndex.COMPANY_API);
+	}
+
+	/**
+	 * Creates a single instance of the {@link WebSocketContainerAPI} class.
+	 *
+	 * @return The {@link WebSocketContainerAPI} class.
+	 */
+	public static WebSocketContainerAPI getWebSocketContainerAPI() {
+		return (WebSocketContainerAPI)getInstance(APIIndex.WEB_SOCKET_CONTAINER_API);
+	}
+
+	/**
+	 * Creates a single instance of the {@link PermissionAPI} class.
+	 *
+	 * @return The {@link PermissionAPI} class.
+	 */
+	public static PermissionAPI getPermissionAPI() {
+		return (PermissionAPI)getInstance(APIIndex.PERMISSION_API);
+	}
+
+	/**
+	 * Creates a single instance of the {@link RoleAPI} class.
+	 *
+	 * @return The {@link RoleAPI} class.
+	 */
+	public static RoleAPI getRoleAPI() {
+		return (RoleAPI)getInstance(APIIndex.ROLE_API);
+	}
+
+	/**
+	 * Creates a single instance of the {@link UserAPI} class.
+	 *
+	 * @return The {@link UserAPI} class.
+	 */
+	public static UserAPI getUserAPI() {
+		return (UserAPI)getInstance(APIIndex.USER_API);
+	}
+
+	/**
+	 * Creates a single instance of the {@link LoginAsAPI} class.
+	 *
+	 * @return The {@link LoginAsAPI} class.
+	 */
+	public static LoginAsAPI getLoginAsAPI() {
+		return (LoginAsAPI) getInstance(APIIndex.LOGIN_AS_USER_API);
+	}
+
+	/**
+	 * Creates a single instance of the {@link EventAPI} class.
+	 *
+	 * @return The {@link EventAPI} class.
+	 */
+	public static EventAPI getEventAPI() {
+		return (EventAPI)getInstance(APIIndex.EVENT_API);
+	}
+
+	/**
+	 * Creates a single instance of the {@link CategoryAPI} class.
+	 *
+	 * @return The {@link CategoryAPI} class.
+	 */
+	public static CategoryAPI getCategoryAPI() {
+		return (CategoryAPI)getInstance(APIIndex.CATEGORY_API);
+	}
+
+	/**
+	 * Creates a single instance of the {@link TemplateAPI} class.
+	 *
+	 * @return The {@link TemplateAPI} class.
+	 */
+	public static TemplateAPI getTemplateAPI() {
+		return (TemplateAPI)getInstance(APIIndex.TEMPLATE_API);
+	}
+
+	/**
+	 * Creates a single instance of the {@link TimeMachineAPI} class.
+	 *
+	 * @return The {@link TimeMachineAPI} class.
+	 */
+	public static TimeMachineAPI getTimeMachineAPI() {
+		return (TimeMachineAPI)getInstance(APIIndex.TIME_MACHINE_API);
+	}
+
+	/**
+	 * This will return to you the intercepter which wraps the
+	 * {@link ContentletAPI}. It handles all the AOP logic in that it controls
+	 * the pre-hooks and post-hooks.
+	 *
+	 * @return The {@link ContentletAPI} class for dealing with interceptors.
+	 */
+	public static ContentletAPI getContentletAPIntercepter() {
+		return (ContentletAPI)getInstance(APIIndex.CONTENTLET_API_INTERCEPTER);
+	}
+
+	/**
+	 * The actual dotCMS {@link ContentletAPI} implementation. This should only
+	 * be needed if you don't want the pre/post hooks to fire. A pre hook that
+	 * is on the checkin method might need to use this as it doesn't want all
+	 * the pre hooks to fire.
+	 *
+	 * @return The {@link ContentletAPI} class.
+	 */
+	public static ContentletAPI getContentletAPIImpl() {
+		return (ContentletAPI)getInstance(APIIndex.CONTENTLET_API);
+	}
+
+	/**
+	 * This is the contentletAPI which an application should use to do ALL
+	 * normal {@link ContentletAPI} logic.
+	 *
+	 * @return The {@link ContentletAPI} class.
+	 */
+	public static ContentletAPI getContentletAPI() {
+		return (ContentletAPI)getInstance(APIIndex.CONTENTLET_API_INTERCEPTER);
+	}
+
+	/**
+	 * Creates a single instance of the {@link IdentifierAPI} class.
+	 *
+	 * @return The {@link IdentifierAPI} class.
+	 */
+	public static IdentifierAPI getIdentifierAPI() {
+		return (IdentifierAPI)getInstance(APIIndex.IDENTIFIER_API);
+	}
+
+	/**
+	 * Creates a single instance of the {@link RelationshipAPI} class.
+	 *
+	 * @return The {@link RelationshipAPI} class.
+	 */
+	public static RelationshipAPI getRelationshipAPI(){
+		return (RelationshipAPI)getInstance(APIIndex.RELATIONSHIP_API);
+	}
+
+	/**
+	 * Creates a single instance of the {@link FieldAPI} class.
+	 *
+	 * @return The {@link FieldAPI} class.
+	 * @deprecated
+	 */
+	@Deprecated
+	public static com.dotmarketing.portlets.structure.business.FieldAPI getFieldAPI(){
+		return (com.dotmarketing.portlets.structure.business.FieldAPI)getInstance(APIIndex.FIELD_API);
+	}
+
+	/**
+	 * Creates a single instance of the {@link PortletAPI} class.
+	 *
+	 * @return The {@link PortletAPI} class.
+	 */
+	public static PortletAPI getPortletAPI(){
+		return (PortletAPI)getInstance(APIIndex.PORTLET_API);
+	}
+
+	/**
+	 * Creates a single instance of the {@link WidgetAPI} class.
+	 *
+	 * @return The {@link WidgetAPI} class.
+	 */
+	public static WidgetAPI getWidgetAPI(){
+		return (WidgetAPI)getInstance(APIIndex.WIDGET_API);
+	}
+
+	/**
+	 * Creates a single instance of the {@link FormAPI} class.
+	 *
+	 * @return The {@link FormAPI} class.
+	 */
+	public static FormAPI getFormAPI(){
+		return (FormAPI)getInstance(APIIndex.FORM_API);
+	}
+
+	/**
+	 * Creates a single instance of the {@link CalendarReminderAPI} class.
+	 *
+	 * @return The {@link CalendarReminderAPI} class.
+	 */
+	public static CalendarReminderAPI getCalendarReminderAPI(){
+		return (CalendarReminderAPI) getInstance(APIIndex.CALENDAR_REMINDER_API);
+	}
+
+	/**
+	 * Creates a single instance of the {@link PluginAPI} class.
+	 *
+	 * @return The {@link PluginAPI} class.
+	 */
+	public static PluginAPI getPluginAPI(){
+		return (PluginAPI) getInstance(APIIndex.PLUGIN_API);
+	}
+
+	/**
+	 * Creates a single instance of the {@link LanguageAPI} class.
+	 *
+	 * @return The {@link LanguageAPI} class.
+	 */
+	public static LanguageAPI getLanguageAPI(){
+		return (LanguageAPI) getInstance(APIIndex.LANGUAGE_API);
+	}
+
+	/**
+	 * Creates a single instance of the {@link ReindexQueueAPI} class.
+	 *
+	 * @return The {@link ReindexQueueAPI} class.
+	 */
+	@SuppressWarnings("unchecked")
+	public static ReindexQueueAPI getReindexQueueAPI(){
+		return (ReindexQueueAPI) getInstance(APIIndex.REINDEX_QUEUE_API);
+	}
+
+	/**
+	 * Creates a single instance of the {@link FolderAPI} class.
+	 *
+	 * @return The {@link FolderAPI} class.
+	 */
+	public static FolderAPI getFolderAPI(){
+		return (FolderAPI) getInstance(APIIndex.FOLDER_API);
+	}
+
+	/**
+	 * Creates a single instance of the {@link HostAPI} class.
+	 *
+	 * @return The {@link HostAPI} class.
+	 */
+	public static HostAPI getHostAPI(){
+		return (HostAPI) getInstance(APIIndex.HOST_API);
+	}
+
+	/**
+	 * Creates a single instance of the {@link ContainerAPI} class.
+	 *
+	 * @return The {@link ContainerAPI} class.
+	 */
+	public static ContainerAPI getContainerAPI(){
+		return (ContainerAPI) getInstance(APIIndex.CONTAINER_API);
+	}
+
+	/**
+	 * Creates a single instance of the {@link UserProxyAPI} class.
+	 *
+	 * @return The {@link UserProxyAPI} class.
+	 */
+	public static UserProxyAPI getUserProxyAPI(){
+		return (UserProxyAPI) getInstance(APIIndex.USER_PROXY_API);
+	}
+
+	/**
+	 * Creates a single instance of the {@link LayoutAPI} class.
+	 *
+	 * @return The {@link LayoutAPI} class.
+	 */
+	public static LayoutAPI getLayoutAPI(){
+		return (LayoutAPI) getInstance(APIIndex.LAYOUT_API);
+	}
+
+	/**
+	 * Creates a single instance of the {@link HostVariableAPI} class.
+	 *
+	 * @return The {@link HostVariableAPI} class.
+	 */
+	public static HostVariableAPI getHostVariableAPI(){
+		return (HostVariableAPI) getInstance(APIIndex.HOST_VARIABLE_API);
+	}
+
+	/**
+	 * Creates a single instance of the {@link MenuLinkAPI} class.
+	 *
+	 * @return The {@link MenuLinkAPI} class.
+	 */
+	public static MenuLinkAPI getMenuLinkAPI(){
+		return (MenuLinkAPI) getInstance(APIIndex.MENULINK_API);
+	}
+
+	/**
+	 * Creates a single instance of the {@link DashboardAPI} class.
+	 *
+	 * @return The {@link DashboardAPI} class.
+	 */
+	public static DashboardAPI getDashboardAPI(){
+		return (DashboardAPI) getInstance(APIIndex.DASHBOARD_API);
+	}
+
+	/**
+	 * Creates a single instance of the {@link SiteSearchAPI} class.
+	 *
+	 * @return The {@link SiteSearchAPI} class.
+	 */
+	public static SiteSearchAPI getSiteSearchAPI(){
+		return (SiteSearchAPI) getInstance(APIIndex.SITESEARCH_API);
+	}
+
+	/**
+	 * Creates a single instance of the {@link FileAssetAPI} class.
+	 *
+	 * @return The {@link FileAssetAPI} class.
+	 */
+	public static FileAssetAPI getFileAssetAPI(){
+		return (FileAssetAPI) getInstance(APIIndex.FILEASSET_API);
+	}
+
+	/**
+	 * Creates the {@link FileStorageAPI}
+	 * @return FileStorageAPI
+	 */
+	public static FileStorageAPI getFileStorageAPI(){
+		return (FileStorageAPI) getInstance(APIIndex.FILESTORAGE_API);
+	}
+
+	/**
+	 * Creates the {@link FileStorageAPI}
+	 * @return FileStorageAPI
+	 */
+	public static FileMetadataAPI getContentletMetadataAPI(){
+		return (FileMetadataAPI) getInstance(APIIndex.CONTENTLET_METADATA_API);
+	}
+
+	/**
+	 * Creates a single instance of the {@link VersionableAPI} class.
+	 *
+	 * @return The {@link VersionableAPI} class.
+	 */
+	public static VersionableAPI getVersionableAPI(){
+		return (VersionableAPI) getInstance(APIIndex.VERSIONABLE_API);
+	}
+
+	/**
+	 * Creates a single instance of the {@link WorkflowAPI} class.
+	 *
+	 * @return The {@link WorkflowAPI} class.
+	 */
+	public static WorkflowAPI getWorkflowAPI(){
+		return (WorkflowAPI) getInstance(APIIndex.WORKFLOW_API);
+	}
+
+	/**
+	 * Creates a single instance of the {@link CacheProviderAPI} class.
+	 *
+	 * @return The {@link CacheProviderAPI} class.
+	 */
+	public static CacheProviderAPI getCacheProviderAPI () {
+		return (CacheProviderAPI) getInstance(APIIndex.CACHE_PROVIDER_API);
+	}
+
+	/**
+	 * Creates a single instance of the {@link TagAPI} class.
+	 *
+	 * @return The {@link TagAPI} class.
+	 */
+	public static TagAPI getTagAPI(){
+		return (TagAPI) getInstance(APIIndex.TAG_API);
+	}
+
+	/**
+	 * Creates a single instance of the {@link LoginServiceAPI} class.
+	 *
+	 * @return The {@link LoginServiceAPI} class.
+	 */
+	public static LoginServiceAPI getLoginServiceAPI(){
+		return (LoginServiceAPI) getInstance(APIIndex.LOGIN_SERVICE_API);
+	}
+
+	/**
+	 * Creates a single instance of the {@link IndiciesAPI} class.
+	 *
+	 * @return The {@link IndiciesAPI} class.
+	 */
+	public static IndiciesAPI getIndiciesAPI() {
+	    return (IndiciesAPI) getInstance(APIIndex.INDICIES_API);
+	}
+
+	/**
+	 * Creates a single instance of the {@link ContentletIndexAPI} class.
+	 *
+	 * @return The {@link ContentletIndexAPI} class.
+	 */
+	public static ContentletIndexAPI getContentletIndexAPI() {
+	    return (ContentletIndexAPI) getInstance(APIIndex.CONTENLET_INDEX_API);
+	}
+
+	/**
+	 * Creates a single instance of the {@link ESIndexAPI} class.
+	 *
+	 * @return The {@link ESIndexAPI} class.
+	 */
+	public static ESIndexAPI getESIndexAPI() {
+	    return (ESIndexAPI) getInstance(APIIndex.ES_INDEX_API);
+	}
+
+	/**
+	 * Creates a single instance of the {@link PublisherAPI} class.
+	 *
+	 * @return The {@link PublisherAPI} class.
+	 */
+	public static PublisherAPI getPublisherAPI() {
+	    return (PublisherAPI) getInstance(APIIndex.PUBLISHER_API);
+	}
+
+	/**
+	 * Creates a single instance of the {@link LinkCheckerAPI} class.
+	 *
+	 * @return The {@link LinkCheckerAPI} class.
+	 */
+	public static LinkCheckerAPI getLinkCheckerAPI() {
+	    return (LinkCheckerAPI) getInstance(APIIndex.LINKCHECKER_API);
+	}
+
+	/**
+	 * Creates a single instance of the {@link PublishingEndPointAPI} class.
+	 *
+	 * @return The {@link PublishingEndPointAPI} class.
+	 */
+	public static PublishingEndPointAPI getPublisherEndPointAPI() {
+		return (PublishingEndPointAPI) getInstance(APIIndex.PUBLISHER_ENDPOINT_API);
+	}
+
+	/**
+	 * Creates a single instance of the {@link StructureAPI} class.
+	 *
+	 * @return The {@link StructureAPI} class.
+	 * @deprecated As of dotCMS 4.1.0, this API has been deprecated. From now on,
+	 *             please use the {@link ContentTypeAPI} class via
+	 *             {@link APILocator#getContentTypeAPI(User)} in order to interact
+	 *             with Content Types.
+	 */
+	@Deprecated
+	public static StructureAPI getStructureAPI() {
+	    return (StructureAPI)getInstance(APIIndex.STRUCTURE_API);
+	}
+
+	/**
+	 * Creates a single instance of the {@link SiteSearchAuditAPI} class.
+	 *
+	 * @return The {@link SiteSearchAuditAPI} class.
+	 */
+	public static SiteSearchAuditAPI getSiteSearchAuditAPI() {
+	    return (SiteSearchAuditAPI)getInstance(APIIndex.SITE_SEARCH_AUDIT_API);
+	}
+
+	/**
+	 * Creates a single instance of the {@link EnvironmentAPI} class.
+	 *
+	 * @return The {@link EnvironmentAPI} class.
+	 */
+	public static EnvironmentAPI getEnvironmentAPI() {
+		return (EnvironmentAPI)getInstance(APIIndex.ENVIRONMENT_API);
+	}
+
+	/**
+	 * Creates a single instance of the {@link BundleAPI} class.
+	 *
+	 * @return The {@link BundleAPI} class.
+	 */
+	public static BundleAPI getBundleAPI() {
+		return (BundleAPI)getInstance(APIIndex.BUNDLE_API);
+	}
+
+	/**
+	 * Creates a single instance of the {@link BrowserAPI} class.
+	 *
+	 * @return The {@link BrowserAPI} class.
+	 */
+	public static BrowserAPI getBrowserAPI() {
+		return (BrowserAPI)getInstance(APIIndex.BROWSER_API);
+	}
+
+	public static TempFileAPI getTempFileAPI() {
+	  return new TempFileAPI();
+	}
+	
+	
+	/**
+	 * Creates a single instance of the {@link PushedAssetsAPI} class.
+	 *
+	 * @return The {@link PushedAssetsAPI} class.
+	 */
+	public static PushedAssetsAPI getPushedAssetsAPI() {
+		return (PushedAssetsAPI)getInstance(APIIndex.PUSHED_ASSETS_API);
+	}
+    /**
+     *
+     * gets an instance of ShortyAPI
+     *
+     * @return The {@link ShortyIdAPI} class.
+     */
+    public static ShortyIdAPI getShortyAPI() {
+		return (ShortyIdAPI) getInstance(APIIndex.SHORTY_ID_API);
+    }
+
+	/**
+	 * Creates a single instance of the {@link ServerAPI} class.
+	 *
+	 * @return The {@link ServerAPI} class.
+	 */
+	public static ServerAPI getServerAPI() {
+		return (ServerAPI)getInstance(APIIndex.SERVER_API);
+	}
+
+	/**
+	 * Creates a single instance of the {@link NotificationAPI} class.
+	 *
+	 * @return The {@link NotificationAPI} class.
+	 */
+	public static NotificationAPI getNotificationAPI() {
+	    return (NotificationAPI)getInstance(APIIndex.NOTIFICATION_API);
+	}
+
+	/**
+	 * Creates a single instance of the {@link HTMLPageAssetAPI} class.
+	 *
+	 * @return The {@link HTMLPageAssetAPI} class.
+	 */
+	public static HTMLPageAssetAPI getHTMLPageAssetAPI() {
+        return (HTMLPageAssetAPI)getInstance(APIIndex.HTMLPAGE_ASSET_API);
+    }
+
+	/**
+	 * Creates a single instance of the {@link PersonaAPI} class.
+	 *
+	 * @return The {@link PersonaAPI} class.
+	 */
+	public static PersonaAPI getPersonaAPI() {
+        return (PersonaAPI)getInstance(APIIndex.PERSONA_API);
+    }
+
+	/**
+	 * Creates a single instance of the {@link ServerActionAPI} class.
+	 *
+	 * @return The {@link ServerActionAPI} class.
+	 */
+	public static ServerActionAPI getServerActionAPI() {
+	    return (ServerActionAPI)getInstance(APIIndex.SERVER_ACTION_API);
+	}
+
+	/**
+	 * Creates a single instance of the {@link ESSeachAPI} class.
+	 *
+	 * @return The {@link ESSeachAPI} class.
+	 */
+	public static ESSeachAPI getEsSearchAPI () {
+		return (ESSeachAPI) getInstance( APIIndex.ES_SEARCH_API );
+	}
+
+	/**
+	 * Creates a single instance of the {@link RulesAPI} class.
+	 *
+	 * @return The {@link RulesAPI} class.
+	 */
+    public static RulesAPI getRulesAPI () {
+		return (RulesAPI) getInstance( APIIndex.RULES_API );
+	}
+
+    /**
+	 * Creates a single instance of the {@link VisitorAPI} class.
+	 *
+	 * @return The {@link VisitorAPI} class.
+	 */
+    public static VisitorAPI getVisitorAPI () {
+		return (VisitorAPI) getInstance( APIIndex.VISITOR_API );
+	}
+
+	/**
+	 * Creates a single instance of the {@link ContentTypeAPI} class setup with the provided arguments
+	 * 
+	 * @param user
+	 *
+	 * @return The {@link ContentTypeAPI} class.
+	 */
+    public static ContentTypeAPI getContentTypeAPI(User user) {
+    	return getContentTypeAPI(user, false);
+    }
+
+    /**
+	 * Creates a single instance of the {@link ContentTypeAPI} class setup with the provided arguments
+	 * 
+	 * @param user
+	 * @param respectFrontendRoles
+	 *
+	 * @return The {@link ContentTypeAPI} class.
+	 */
+    public static ContentTypeAPI getContentTypeAPI(User user, boolean respectFrontendRoles) {
+    	return getAPILocatorInstance().getContentTypeAPIImpl(user, respectFrontendRoles);
+	}
+
+    public static MultiTreeAPI getMultiTreeAPI() {
+        return (MultiTreeAPI) getInstance( APIIndex.MULTI_TREE_API );
+    }
+
+    @VisibleForTesting
+    protected ContentTypeAPI getContentTypeAPIImpl(User user, boolean respectFrontendRoles) {
+    	return new ContentTypeAPIImpl(user, respectFrontendRoles);
+    }
+
+    /**
+     * Creates a single instance of the {@link FieldAPI} class.
+     *
+     * @return The {@link FieldAPI} class.
+     */
+    public static FieldAPI getContentTypeFieldAPI() {
+		return new FieldAPIImpl();
+	}
+
+	/**
+	 * Creates a single instance of the {@link com.dotcms.graphql.business.GraphqlAPI} class.
+	 *
+	 * @return The {@link com.dotcms.graphql.business.GraphqlAPI} class.
+	 */
+	public static GraphqlAPI getGraphqlAPI() {
+		return (GraphqlAPI) getInstance(APIIndex.GRAPHQL_API);
+	}
+
+    /**
+     * Returns the dotCMS System User object.
+     * 
+     * @return The System {@link User}.
+     */
+    public static User systemUser()  {
+      try{
+        return getUserAPI().getSystemUser();
+      }
+      catch(Exception e){
+        throw new DotStateException(e);
+      }
+	}
+
+    /**
+     * Returns the dotCMS System Host object.
+     * 
+     * @return The System {@link Host}.
+     */
+    public static Host systemHost()  {
+      try{
+        return getHostAPI().findSystemHost();
+      }
+      catch(Exception e){
+        throw new DotStateException(e);
+      }
+	}
+
+    /**
+     * Creates a single instance of the {@link TreeableAPI} class.
+     *
+     * @return The {@link TreeableAPI} class.
+     */
+	public static TreeableAPI getTreeableAPI () {return new TreeableAPI();}
+
+	/**
+	 * Returns the System Events API that allows other pieces of the application
+	 * (or third-party services) to interact with events generated by system
+	 * features and react to them.
+	 *
+	 * @return An instance of the {@link SystemEventsAPI}.
+	 */
+	public static SystemEventsAPI getSystemEventsAPI() {
+		return (SystemEventsAPI) getInstance(APIIndex.SYSTEM_EVENTS_API);
+	}
+
+	/**
+	 * Returns the File Watcher API that allows watch events over directories or files.
+	 *
+	 * @return An instance of the {@link FileWatcherAPI}.
+	 */
+	public static FileWatcherAPI getFileWatcherAPI() {
+		return (FileWatcherAPI) getInstance(APIIndex.FILE_WATCHER_API);
+	}
+	
+	/**
+	 * Creates a single instance of the {@link VanityUrlAPI}
+	 *
+	 * @return The {@link VanityUrlAPI} class.
+	 */
+	public static VanityUrlAPI getVanityUrlAPI() {
+		return (VanityUrlAPI) getInstance(APIIndex.VANITY_URLS_API);
+	}
+
+	/**
+     * Creates a single instance of the {@link KeyValueAPI}
+     *
+     * @return The {@link KeyValueAPI} class.
+     */
+    public static KeyValueAPI getKeyValueAPI() {
+        return (KeyValueAPI) getInstance(APIIndex.KEY_VALUE_API);
+    }
+
+	/**
+	 * Creates a single instance of the {@link LocalSystemEventsAPI}
+	 *
+	 * @return The {@link LocalSystemEventsAPI} class.
+	 */
+	public static LocalSystemEventsAPI getLocalSystemEventsAPI() {
+		return (LocalSystemEventsAPI) getInstance(APIIndex.LOCAL_SYSTEM_EVENTS_API);
+	}
+
+    /**
+     * Creates a single instance of the {@link LanguageVariableAPI}
+     *
+     * @return The {@link LanguageVariableAPI} class.
+     */
+    public static LanguageVariableAPI getLanguageVariableAPI() {
+        return (LanguageVariableAPI) getInstance(APIIndex.LANGUAGE_VARIABLE_API);
+    }
+
+	/**
+	 * Creates a single instance of the {@link LanguageVariableAPI}
+	 *
+	 * @return The {@link LanguageVariableAPI} class.
+	 */
+	public static HTMLPageAssetRenderedAPI getHTMLPageAssetRenderedAPI() {
+		return (HTMLPageAssetRenderedAPI) getInstance(APIIndex.HTMLPAGE_ASSET_RENDERED_API);
+	}
+
+	/**
+	 * Creates a single instance of the {@link ThemeAPI} class.
+	 *
+	 * @return The {@link ThemeAPI} class.
+	 */
+	public static ThemeAPI getThemeAPI() {
+		return (ThemeAPI) getInstance(APIIndex.THEME_API);
+	}
+	
+    /**
+     * Creates a single instance of the {@link ApiTokenAPI} class.
+     *
+     * @return The {@link ApiTokenAPI} class.
+     */
+    public static ApiTokenAPI getApiTokenAPI() {
+        return (ApiTokenAPI) getInstance(APIIndex.API_TOKEN_API);
+    }
+
+	/**
+	 * Creates a single instance of the {@link ThemeAPI} class.
+	 *
+	 * @return The {@link ThemeAPI} class.
+	 */
+	public static URLMapAPIImpl getURLMapAPI() {
+		return (URLMapAPIImpl) getInstance(APIIndex.URLMAP_API);
+	}
+
+	/**
+	 * Creates a single instance of the {@link PermissionAPI} class.
+	 *
+	 * @return The {@link PermissionAPI} class.
+	 */
+	public static ContentTypeFieldLayoutAPI getContentTypeFieldLayoutAPI() {
+		return (ContentTypeFieldLayoutAPI)getInstance(APIIndex.CONTENT_TYPE_FIELD_LAYOUT_API);
+	}
+
+	/**
+	 * Creates a single instance of the {@link PublishAuditAPIImpl} class.
+	 *
+	 * @return The {@link PublishAuditAPIImpl} class.
+	 */
+	public static PublishAuditAPI getPublishAuditAPI() {
+		return (PublishAuditAPI) getInstance(APIIndex.PUBLISH_AUDIT_API);
+	}
+
+	/**
+	 * Single point of entry to the service integration api
+	 * @return The {@link AppsAPI} class.
+	 */
+	public static AppsAPI getAppsAPI(){
+	   return (AppsAPI) getInstance(APIIndex.APPS_API);
+	}
+
+	/**
+	 * Single point of entry to the dot asset api
+	 * @return The {@link DotAssetAPI} class.
+	 */
+	public static DotAssetAPI getDotAssetAPI(){
+		return (DotAssetAPI) getInstance(APIIndex.DOT_ASSET_API);
+	}
+
+	/**
+	 * Creates a single instance of the {@link com.dotcms.device.DeviceAPI} class.
+	 *
+	 * @return The {@link com.dotcms.device.DeviceAPI} class.
+	 */
+	public static DeviceAPI getDeviceAPI(){
+		return (DeviceAPI) getInstance(APIIndex.DEVICE_API);
+	}
+
+	/**
+	 * Generates a unique instance of the specified dotCMS API.
+	 *
+	 * @param index
+	 *            - The specified API to retrieve based on the {@link APIIndex}
+	 *            class.
+	 * @return A singleton of the API.
+	 */
+	private static Object getInstance(APIIndex index) {
+
+		APILocator apiLocatorInstance = getAPILocatorInstance();
+
+		Object serviceRef = apiLocatorInstance.getServiceInstance(index);
+
+		if( Logger.isDebugEnabled(APILocator.class) ) {
+			Logger.debug(APILocator.class, apiLocatorInstance.audit(index));
+		}
+
+		return serviceRef;
+	}
+
+	/**
+	 * Creates a unique instance of this API Locator.
+	 * 
+	 * @return A new instance of the {@link APILocator}.
+	 */
+	private static APILocator getAPILocatorInstance() {
+		if(instance == null){
+			init();
+			if(instance == null){
+				Logger.fatal(APILocator.class,"CACHE IS NOT INITIALIZED : THIS SHOULD NEVER HAPPEN");
+				throw new DotRuntimeException("CACHE IS NOT INITIALIZED : THIS SHOULD NEVER HAPPEN");
+			}
+		}
+		return instance;
+	}
+
+	@Override
+	protected Object createService(APIIndex enumObj) {
+		return enumObj.create();
+	}
+
+	@Override
+	protected Locator<APIIndex> getLocatorInstance() {
+		return instance;
+	}
+
+}
+
+/**
+ * Assists in the creation of singleton objects representing each of the APIs
+ * that dotCMS provides for developers. <b>Every new API in the system must be
+ * referenced in this class</b>.
+ *
+ * @author Carlos Rivas (crivas)
+ * @author Jason Tesser
+ * @version 1.6.5
+ * @since 1.6
+ *
+ */
+enum APIIndex
+{
+	CATEGORY_API,
+	CONTENTLET_API,
+	CONTENTLET_API_INTERCEPTER,
+	REINDEX_QUEUE_API,
+	EVENT_API,
+	EVENT_RECURRENCE_API,
+	PERMISSION_API,
+	ROLE_API,
+	USER_API,
+	LOGIN_AS_USER_API,
+	LOGIN_SERVICE_API,
+	RELATIONSHIP_API,
+	FIELD_API,
+	IDENTIFIER_API,
+	PORTLET_API,
+	WIDGET_API,
+	CHAIN_API,
+	CALENDAR_REMINDER_API,
+	PLUGIN_API,
+	LANGUAGE_API,
+	POLL_API,
+	TEMPLATE_API,
+	FOLDER_API,
+	HOST_API,
+	CONTAINER_API,
+	USER_PROXY_API,
+	LAYOUT_API,
+	HOST_VARIABLE_API,
+	FORM_API,
+	FILE_API,
+	HTMLPAGE_API,
+	MENULINK_API,
+	DASHBOARD_API,
+	SITESEARCH_API,
+	VERSIONABLE_API,
+	FILEASSET_API,
+	WORKFLOW_API,
+	CACHE_PROVIDER_API,
+	TAG_API,
+	INDICIES_API,
+	CONTENLET_INDEX_API,
+	PUBLISHER_API,
+	ES_INDEX_API,
+	LINKCHECKER_API,
+	TIME_MACHINE_API,
+	PUBLISHER_ENDPOINT_API,
+	STRUCTURE_API,
+	SITE_SEARCH_AUDIT_API,
+	ENVIRONMENT_API,
+	BUNDLE_API,
+	SERVER_API,
+	PUSHED_ASSETS_API,
+	NOTIFICATION_API,
+	HTMLPAGE_ASSET_API,
+	PERSONA_API,
+	SERVER_ACTION_API,
+	ES_SEARCH_API,
+    RULES_API,
+    VISITOR_API,
+	SHORTY_ID_API,
+	SYSTEM_EVENTS_API,
+	WEB_SOCKET_CONTAINER_API,
+	COMPANY_API,
+	SECURITY_LOGGER_API,
+	FILE_WATCHER_API,
+	KEY_VALUE_API,
+	LOCAL_SYSTEM_EVENTS_API,
+	LANGUAGE_VARIABLE_API,
+	VANITY_URLS_API,
+	MULTI_TREE_API,
+	HTMLPAGE_ASSET_RENDERED_API,
+	THEME_API,
+	API_TOKEN_API,
+	GRAPHQL_API,
+	URLMAP_API,
+	CONTENT_TYPE_FIELD_LAYOUT_API,
+	PUBLISH_AUDIT_API,
+	APPS_API,
+	DOT_ASSET_API,
+	BROWSER_API,
+	FILESTORAGE_API,
+	CONTENTLET_METADATA_API,
+	DEVICE_API;
+
+
+
+
+	Object create() {
+		switch(this) {
+    		case PERMISSION_API: return new PermissionBitAPIImpl();
+    		case ROLE_API: return new RoleAPIImpl();
+    		case USER_API: return new UserAPIImpl();
+    		case LOGIN_AS_USER_API: return LoginAsAPIImpl.getInstance();
+    		case LOGIN_SERVICE_API: return LoginServiceAPIFactory.getInstance().getLoginService();
+    		case EVENT_API: return new EventAPIImpl();
+    		case CATEGORY_API: return new CategoryAPIImpl();
+    		case CONTENTLET_API: return new  ESContentletAPIImpl();
+    		case CONTENTLET_API_INTERCEPTER: return new ContentletAPIInterceptor();
+    		case RELATIONSHIP_API: return new RelationshipAPIImpl();
+    		case IDENTIFIER_API: return new IdentifierAPIImpl();
+    		case FIELD_API: return new com.dotmarketing.portlets.structure.business.FieldAPIImpl();
+    		case PORTLET_API: return new PortletAPIImpl();
+    		case WIDGET_API: return new WidgetAPIImpl();
+    		case CALENDAR_REMINDER_API: return new CalendarReminderAPIImpl();
+    		case PLUGIN_API: return new PluginAPIImpl();
+    		case LANGUAGE_API: return new LanguageAPIImpl();
+    		case REINDEX_QUEUE_API : return new ReindexQueueAPIImpl();
+    		case TEMPLATE_API : return new TemplateAPIImpl();
+    		case FOLDER_API: return new FolderAPIImpl();
+    		case CONTAINER_API: return new ContainerAPIImpl();
+    		case USER_PROXY_API : return new UserProxyAPIImpl();
+    		case HOST_API : return new HostAPIImpl();
+    		case LAYOUT_API : return new LayoutAPIImpl();
+    		case HOST_VARIABLE_API : return new HostVariableAPIImpl();
+    		case FORM_API: return new FormAPIImpl();
+    		case MENULINK_API: return new MenuLinkAPIImpl();
+    		case DASHBOARD_API: return new DashboardAPIImpl();
+    		case SITESEARCH_API: return new ESSiteSearchAPI();
+    		case FILEASSET_API: return new FileAssetAPIImpl();
+    		case VERSIONABLE_API: return new VersionableAPIImpl();
+    		case WORKFLOW_API : return new WorkflowAPIImpl();
+    		case CACHE_PROVIDER_API : return new CacheProviderAPIImpl();
+    		case TAG_API: return new TagAPIImpl();
+    		case INDICIES_API: return new IndiciesAPIImpl();
+    		case CONTENLET_INDEX_API: return new ContentletIndexAPIImpl();
+    		case ES_INDEX_API: return new ESIndexAPI();
+    		case PUBLISHER_API: return new PublisherAPIImpl();
+    		case TIME_MACHINE_API: return new TimeMachineAPIImpl();
+    		case LINKCHECKER_API: return new LinkCheckerAPIImpl();
+    		case PUBLISHER_ENDPOINT_API: return new PublishingEndPointAPIImpl(FactoryLocator.getPublisherEndPointFactory());
+    		case STRUCTURE_API: return new StructureAPIImpl();
+    		case SITE_SEARCH_AUDIT_API: return new SiteSearchAuditAPIImpl();
+    		case ENVIRONMENT_API: return new EnvironmentAPIImpl();
+    		case BUNDLE_API: return new BundleAPIImpl();
+    		case PUSHED_ASSETS_API: return new PushedAssetsAPIImpl();
+    		case SERVER_API: return new ServerAPIImpl();
+    		case NOTIFICATION_API: return new NotificationAPIImpl();
+    		case HTMLPAGE_ASSET_API: return new HTMLPageAssetAPIImpl();
+    		case PERSONA_API: return new PersonaAPIImpl();
+    		case SERVER_ACTION_API: return new ServerActionAPIImplProxy();
+    		case ES_SEARCH_API: return new ESSearchProxy();
+    		case RULES_API: return new RulesAPIProxy();
+    		case VISITOR_API: return new VisitorAPIImpl();
+    		case SHORTY_ID_API: return new ShortyIdAPIImpl();
+    		case SYSTEM_EVENTS_API: return SystemEventsFactory.getInstance().getSystemEventsAPI();
+    		case WEB_SOCKET_CONTAINER_API:return WebSocketContainerAPIFactory.getInstance().getWebSocketContainerAPI();
+    		case COMPANY_API: return CompanyAPIFactory.getInstance().getCompanyAPI();
+    		case SECURITY_LOGGER_API: return SecurityLoggerServiceAPIFactory.getInstance().getSecurityLoggerAPI();
+    		case FILE_WATCHER_API: return createFileWatcherAPI();
+    		case VANITY_URLS_API: return createVanityUrlAPI();
+			case KEY_VALUE_API: return new KeyValueAPIImpl();
+    		case LANGUAGE_VARIABLE_API: return new LanguageVariableAPIImpl();
+			case LOCAL_SYSTEM_EVENTS_API: return LocalSystemEventsAPIFactory.getInstance().getLocalSystemEventsAPI();
+			case MULTI_TREE_API: return new MultiTreeAPIImpl();
+			case HTMLPAGE_ASSET_RENDERED_API: return new HTMLPageAssetRenderedAPIImpl();
+			case THEME_API: return new ThemeAPIImpl();
+			case GRAPHQL_API: return  new GraphqlAPIImpl();
+	        case API_TOKEN_API: return new ApiTokenAPI();
+			case URLMAP_API: return new URLMapAPIImpl();
+			case CONTENT_TYPE_FIELD_LAYOUT_API: return new ContentTypeFieldLayoutAPIImpl();
+			case PUBLISH_AUDIT_API: return PublishAuditAPIImpl.getInstance();
+			case APPS_API: return AppsAPI.INSTANCE.get();
+			case DOT_ASSET_API: return new DotAssetAPIImpl();
+			case BROWSER_API: return new BrowserAPIImpl();
+			case FILESTORAGE_API: return new FileStorageAPIImpl();
+			case CONTENTLET_METADATA_API: return new FileMetadataAPIImpl();
+			case DEVICE_API: return new DeviceAPIImpl();
+		}
+		throw new AssertionError("Unknown API index: " + this);
+	}
+
+	/**
+	 * Correctly initializes a new single instance of the {@link VanityUrlAPI}.
+	 *
+	 * @return The {@link VanityUrlAPI}.
+	 */
+	private static VanityUrlAPI createVanityUrlAPI () {
+
+		return new VanityUrlAPIImpl();
+	}
+
+    /**
+     * Correctly initializes a new single instance of the {@link FileWatcherAPI}.
+     * 
+     * @return The {@link FileWatcherAPI}.
+     */
+	private static FileWatcherAPI createFileWatcherAPI () {
+
+		FileWatcherAPIImpl fileWatcherAPI = null;
+
+		try {
+
+			fileWatcherAPI = new FileWatcherAPIImpl();
+			APILocator.addCloseableResource(fileWatcherAPI);
+		} catch (IOException e) {
+			Logger.error(APILocator.class, "The File Watcher API couldn't be created", e);
+		}
+
+		return fileWatcherAPI;
+	} // createFileWatcherAPI.
+
+}