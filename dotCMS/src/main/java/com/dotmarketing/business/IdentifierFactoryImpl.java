--- conflicted
+++ resolved
@@ -105,15 +105,7 @@
 		Identifier folderId = find(folder);
 		ic.removeFromCacheByVersionable(webasset);
 		identifier.setURI(folderId.getPath() + identifier.getInode());
-<<<<<<< HEAD
-		if (webasset instanceof HTMLPage) {
-			identifier.setURI(folderId.getPath() + ((HTMLPage) webasset).getPageUrl());
-		} else if (webasset instanceof Contentlet){
-=======
-		if (webasset instanceof File) {
-			identifier.setURI(folderId.getPath() + ((File) webasset).getFileName());
-		}else if (webasset instanceof Contentlet){
->>>>>>> ef7b854b
+		if (webasset instanceof Contentlet){
 			Contentlet c =(Contentlet) webasset;
 			if ( c.getStructure().getStructureType() == Structure.STRUCTURE_TYPE_FILEASSET ) {
 				FileAsset fa = APILocator.getFileAssetAPI().fromContentlet( c );
