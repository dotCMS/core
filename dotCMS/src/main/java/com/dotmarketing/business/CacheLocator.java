package com.dotmarketing.business;

import com.dotcms.auth.providers.jwt.factories.ApiTokenCache;
import com.dotcms.business.SystemCache;
import com.dotcms.cache.KeyValueCache;
import com.dotcms.cache.KeyValueCacheImpl;
import com.dotcms.content.elasticsearch.ESQueryCache;
import com.dotcms.content.elasticsearch.business.IndiciesCache;
import com.dotcms.content.elasticsearch.business.IndiciesCacheImpl;
import com.dotcms.contenttype.business.ContentTypeCache2;
import com.dotcms.contenttype.business.ContentTypeCache2Impl;
import com.dotcms.csspreproc.CSSCache;
import com.dotcms.csspreproc.CSSCacheImpl;
import com.dotcms.experiments.business.ExperimentsCache;
import com.dotcms.experiments.business.ExperimentsCacheImpl;
import com.dotcms.graphql.GraphQLCache;
import com.dotcms.graphql.business.GraphQLSchemaCache;
import com.dotcms.notifications.business.NewNotificationCache;
import com.dotcms.notifications.business.NewNotificationCacheImpl;
import com.dotcms.publisher.assets.business.PushedAssetsCache;
import com.dotcms.publisher.assets.business.PushedAssetsCacheImpl;
import com.dotcms.publisher.endpoint.business.PublishingEndPointCache;
import com.dotcms.publisher.endpoint.business.PublishingEndPointCacheImpl;
import com.dotcms.rendering.velocity.services.DotResourceCache;
import com.dotcms.rendering.velocity.viewtools.navigation.NavToolCache;
import com.dotcms.rendering.velocity.viewtools.navigation.NavToolCacheImpl;
import com.dotcms.security.apps.AppsCache;
import com.dotcms.security.apps.AppsCacheImpl;
import com.dotcms.storage.Chainable404StorageCache;
import com.dotcms.test.TestUtil;
import com.dotcms.vanityurl.cache.VanityUrlCache;
import com.dotcms.vanityurl.cache.VanityUrlCacheImpl;
import com.dotcms.variant.business.VariantCache;
import com.dotcms.variant.business.VariantCacheImpl;
import com.dotmarketing.business.cache.provider.NullCacheAdministrator;
import com.dotmarketing.business.portal.PortletCache;
import com.dotmarketing.cache.ContentTypeCache;
import com.dotmarketing.cache.FolderCache;
import com.dotmarketing.cache.FolderCacheImpl;
import com.dotmarketing.cache.LegacyContentTypeCacheImpl;
import com.dotmarketing.cache.MultiTreeCache;
import com.dotmarketing.exception.DotRuntimeException;
import com.dotmarketing.logConsole.model.LogMapperCache;
import com.dotmarketing.logConsole.model.LogMapperCacheImpl;
import com.dotmarketing.plugin.business.PluginCache;
import com.dotmarketing.plugin.business.PluginCacheImpl;
import com.dotmarketing.portlets.categories.business.CategoryCache;
import com.dotmarketing.portlets.categories.business.CategoryCacheImpl;
import com.dotmarketing.portlets.containers.business.ContainerCache;
import com.dotmarketing.portlets.containers.business.ContainerCacheImpl;
import com.dotmarketing.portlets.contentlet.business.ContentletCache;
import com.dotmarketing.portlets.contentlet.business.ContentletCacheImpl;
import com.dotmarketing.portlets.contentlet.business.HostCache;
import com.dotmarketing.portlets.contentlet.business.HostCacheImpl;
import com.dotmarketing.portlets.contentlet.business.MetadataCache;
import com.dotmarketing.portlets.contentlet.business.MetadataCacheImpl;
import com.dotmarketing.portlets.hostvariable.bussiness.HostVariablesCache;
import com.dotmarketing.portlets.hostvariable.bussiness.HostVariablesCacheImpl;
import com.dotmarketing.portlets.htmlpages.business.HTMLPageCache;
import com.dotmarketing.portlets.htmlpages.business.HTMLPageCacheImpl;
import com.dotmarketing.portlets.languagesmanager.business.LanguageCache;
import com.dotmarketing.portlets.languagesmanager.business.LanguageCacheImpl;
import com.dotmarketing.portlets.links.business.MenuLinkCache;
import com.dotmarketing.portlets.links.business.MenuLinkCacheImpl;
import com.dotmarketing.portlets.rules.business.RulesCache;
import com.dotmarketing.portlets.rules.business.RulesCacheImpl;
import com.dotmarketing.portlets.rules.business.SiteVisitCache;
import com.dotmarketing.portlets.rules.business.SiteVisitCacheImpl;
import com.dotmarketing.portlets.structure.factories.RelationshipCache;
import com.dotmarketing.portlets.structure.factories.RelationshipCacheImpl;
import com.dotmarketing.portlets.templates.business.TemplateCache;
import com.dotmarketing.portlets.templates.business.TemplateCacheImpl;
import com.dotmarketing.portlets.workflows.business.WorkflowCache;
import com.dotmarketing.portlets.workflows.business.WorkflowCacheImpl;
import com.dotmarketing.tag.business.TagCache;
import com.dotmarketing.tag.business.TagCacheImpl;
import com.dotmarketing.tag.business.TagInodeCache;
import com.dotmarketing.tag.business.TagInodeCacheImpl;
import com.dotmarketing.util.Logger;
import com.dotmarketing.util.WebKeys;


/**
 * FactoryLocator is a factory method to get single(ton) service objects.
 * This is a kind of implementation, and there may be others.
 * 
 * @author Carlos Rivas (crivas)
 * @author Jason Tesser
 * @version 1.6
 * @since 1.6
 */
public class CacheLocator extends Locator<CacheIndex>{



	private static CacheLocator instance;
	private static DotCacheAdministrator adminCache;

	private CacheLocator() {
		super();
	}

    public synchronized static void init() {
        if (instance != null) {
            return;
        }
        long start = System.currentTimeMillis();
        
        if(TestUtil.isUnitTest()) {
            adminCache= new NullCacheAdministrator();
        }else {
            Logger.info(CacheLocator.class, "loading cache administrator: ChainableCacheAdministratorImpl");
            
        try {

            adminCache = new CommitListenerCacheWrapper(new ChainableCacheAdministratorImpl(new CacheTransportStrategy()));
            adminCache.initProviders();
            
        } catch (Exception e) {
            Logger.fatal(CacheLocator.class, "Unable to load Cache Admin:" + e.getMessage(), e);
        }

        }
        
        
        instance = new CacheLocator();

        /*
         * Initializing the Cache Providers:
         * 
         * It needs to be initialized in a different call as the providers depend on the license level, and
         * the license level needs an already created instance of the CacheLocator to work.
         */

        System.setProperty(WebKeys.DOTCMS_STARTUP_TIME_CACHE, String.valueOf(System.currentTimeMillis() - start));
    }

	public static SystemCache getSystemCache() {
		return (SystemCache)getInstance(CacheIndex.System);
	}

	public static PermissionCache getPermissionCache() {
		return (PermissionCache)getInstance(CacheIndex.Permission);
	}

    public static RoleCache getRoleCache() {
        return (RoleCache)getInstance(CacheIndex.Role);
    }

    public static com.dotmarketing.business.RoleCache getCmsRoleCache() {
        return (com.dotmarketing.business.RoleCache)getInstance(CacheIndex.CMSRole);
    }

	public static CategoryCache getCategoryCache() {
		return (CategoryCache)getInstance(CacheIndex.Category);
	}

	public static TagCache getTagCache() {
		return (TagCache)getInstance(CacheIndex.Tag);
	}

	public static TagInodeCache getTagInodeCache() {
		return (TagInodeCache)getInstance(CacheIndex.TagInode);
	}

	public static ContentletCache getContentletCache() {
		return (ContentletCache)getInstance(CacheIndex.Contentlet);
	}


    public static DotResourceCache getVeloctyResourceCache(){
        return (DotResourceCache)getInstance(CacheIndex.Velocity2);
    }
    public static LogMapperCache getLogMapperCache () {
        return ( LogMapperCache ) getInstance( CacheIndex.LogMapper );
    }

	public static RelationshipCache getRelationshipCache() {
		return (RelationshipCache)getInstance(CacheIndex.Relationship);
	}

	public static PluginCache getPluginCache() {
		return (PluginCache)getInstance(CacheIndex.Plugin);
	}

	public static LanguageCache getLanguageCache() {
		return (LanguageCache)getInstance(CacheIndex.Language);
	}

	public static UserCache getUserCache() {
		return (UserCache)getInstance(CacheIndex.User);
	}

	public static LayoutCache getLayoutCache() {
		return (LayoutCache)getInstance(CacheIndex.Layout);
	}
    public static PortletCache getPortletCache() {
        return (PortletCache)getInstance(CacheIndex.PortletCache);
    }
	public static IdentifierCache getIdentifierCache() {
		return (IdentifierCache)getInstance(CacheIndex.Identifier);
	}

	public static HTMLPageCache getHTMLPageCache() {
		return (HTMLPageCache)getInstance(CacheIndex.HTMLPage);
	}

	public static MenuLinkCache getMenuLinkCache() {
		return (MenuLinkCache)getInstance(CacheIndex.Menulink);
	}

	public static ContainerCache getContainerCache() {
		return (ContainerCache)getInstance(CacheIndex.Container);
	}

	public static TemplateCache getTemplateCache() {
		return (TemplateCache)getInstance(CacheIndex.Template);
	}

	public static HostCache getHostCache() {
		return (HostCache)getInstance(CacheIndex.Host);
	}

	public static BlockDirectiveCache getBlockDirectiveCache() {
		return (BlockDirectiveCache)getInstance(CacheIndex.Block_Directive);
	}

	public static BlockPageCache getBlockPageCache() {
		return (BlockPageCache) getInstance(CacheIndex.Block_Page);
	}

	public static VersionableCache getVersionableCache() {
		return (VersionableCache)getInstance(CacheIndex.Versionable);
	}

	public static FolderCache getFolderCache() {
		return (FolderCache)getInstance(CacheIndex.FolderCache);
	}
	public static WorkflowCache getWorkFlowCache() {
		return (WorkflowCache) getInstance(CacheIndex.WorkflowCache);
	}

	public static HostVariablesCache getHostVariablesCache() {
		return (HostVariablesCache)getInstance(CacheIndex.HostVariables);
	}

	public static IndiciesCache getIndiciesCache() {
	    return (IndiciesCache)getInstance(CacheIndex.Indicies);
	}

    
	public static NavToolCache getNavToolCache() {
	    return (NavToolCache) getInstance(CacheIndex.NavTool);
	}

	public static PublishingEndPointCache getPublishingEndPointCache() {
		return (PublishingEndPointCache)getInstance(CacheIndex.PublishingEndPoint);
	}

	public static PushedAssetsCache getPushedAssetsCache() {
		return (PushedAssetsCache)getInstance(CacheIndex.PushedAssets);
	}

	public static CSSCache getCSSCache() {
	    return (CSSCache)getInstance(CacheIndex.CSSCache);
	}

	public static NewNotificationCache getNewNotificationCache() {
		return (NewNotificationCache)getInstance(CacheIndex.NewNotification);
	}

	public static RulesCache getRulesCache() {
		return (RulesCache) getInstance(CacheIndex.RulesCache);
	}
	
	public static SiteVisitCache getSiteVisitCache() {
		return (SiteVisitCache) getInstance(CacheIndex.SiteVisitCache);
	}
    public static ContentTypeCache getContentTypeCache() {
        return (ContentTypeCache) getInstance(CacheIndex.ContentTypeCache);
    }
    
    public static ContentTypeCache2 getContentTypeCache2() {
        return (ContentTypeCache2) getInstance(CacheIndex.ContentTypeCache2);
    }

    public static VanityUrlCache getVanityURLCache() {
		return (VanityUrlCache) getInstance(CacheIndex.VanityURLCache);
	}
    
    public static MultiTreeCache getMultiTreeCache() {
        return (MultiTreeCache) getInstance(CacheIndex.MultiTreeCache);
    }
    
    public static ESQueryCache getESQueryCache() {
        return (ESQueryCache) getInstance(CacheIndex.ESQueryCache);
    }

	public static GraphQLCache getGraphQLCache() {
		return (GraphQLCache) getInstance(CacheIndex.GraphQLCache);
	}

	/**
	 * Returns the Chainable404StorageCache instance
	 * It is to keep the track of the 404 on the ChainableStorage
	 * @return Chainable404StorageCache
	 */
	public static Chainable404StorageCache getChainable4040StorageCache() {
		return (Chainable404StorageCache) getInstance(CacheIndex.Chainable4040StorageCache);
	}

	/**
     * 
     * @return
     */
    public static KeyValueCache getKeyValueCache() {
    	return (KeyValueCache) getInstance(CacheIndex.KeyValueCache);
    }
    public static ApiTokenCache getApiTokenCache() {
        return (ApiTokenCache) getInstance(CacheIndex.ApiTokenCache);
    }

	/**
	 * This will get you an instance of the singleton apps cache.
 	 * @return
	 */
	public static AppsCache getAppsCache() {
		return (AppsCache) getInstance(CacheIndex.AppsCache);
	}

	/**
	 * This will get you an instance of the singleton GraphQL Schema cache.
	 * @return
	 */
	public static GraphQLSchemaCache getGraphQLSchemaCache() {
		return (GraphQLSchemaCache) getInstance(CacheIndex.GraphQLSchemaCache);
	}

	/**
	 * This will get you an instance of the MetadataCache singleton cache.
	 * @return
	 */
	public static MetadataCache getMetadataCache() {
		return (MetadataCache) getInstance(CacheIndex.Metadata);
	}

	/**
	 * This will get you an instance of the {@link VariantCache} singleton cache.
	 * @return
	 */
	public static VariantCache getVariantCache() {
		return (VariantCache) getInstance(CacheIndex.VariantCache);
	}

	/**
	 * This will get you an instance of the {@link ExperimentsCache} singleton cache.
	 * @return
	 */
	public static ExperimentsCache getExperimentsCache() {
		return (ExperimentsCache) getInstance(CacheIndex.ExperimentsCache);
	}

	/**
	 * The legacy cache administrator will invalidate cache entries within a cluster
	 * on a put where the non legacy one will not.
	 * @return
	 */
	public static DotCacheAdministrator getCacheAdministrator(){
		return adminCache;
	}

	private static Object getInstance(CacheIndex index) {
		if(instance == null){
		    synchronized (CacheLocator.class) {
		        if(instance == null){
        			init();
        			if(instance == null){
        				Logger.fatal(CacheLocator.class, "CACHE IS NOT INITIALIZED : THIS SHOULD NEVER HAPPEN");
        				throw new DotRuntimeException("CACHE IS NOT INITIALIZED : THIS SHOULD NEVER HAPPEN");
        			}
		        }
            }
		}

		Object serviceRef = instance.getServiceInstance(index);

		Logger.debug(CacheLocator.class, instance.audit(index));

		return serviceRef;
	 }

	@Override
	protected Object createService(CacheIndex enumObj) {
		return enumObj.create();
	}

	@Override
	protected Locator<CacheIndex> getLocatorInstance() {
		return instance;
	}

	public static CacheIndex[] getCacheIndexes(){
		return CacheIndex.values();
	}

	public static Cachable getCache (String value) {
		return (Cachable)getInstance(CacheIndex.getCacheIndex(value));
	}

}

/**
 * 
 * @author Carlos Rivas (crivas)
 * @author Jason Tesser
 * @version 1.6
 * @since 1.6
 *
 */
enum CacheIndex
{
	System("System"),
	Permission("Permission"),
	CMSRole("CMS Role"),
	Role("Role"),
	Category("Category"),
	Tag("Tag"),
	TagInode("TagInode"),
	Contentlet("Contentlet"),
	LogMapper("LogMapper"),
	Relationship("Relationship"),
	Plugin("Plugin"),
	Language("Language"),
	User("User"),
	Layout("Layout"),
	Userproxy("User Proxy"),
	Host("Host"),
	HTMLPage("Page"),
	Menulink("Menu Link"),
	Container("Container"),
	Template("Template"),
	Identifier("Identifier"),
	Versionable("Versionable"),
	FolderCache("FolderCache"),
	WorkflowCache("Workflow Cache"),
	HostVariables("Host Variables"),
	Block_Directive("Block Directive"),
	Block_Page("Block Page"),
	Indicies("Indicies"),
	NavTool("Navigation Tool"),
	PublishingEndPoint("PublishingEndPoint Cache"),
	PushedAssets("PushedAssets Cache"),
	CSSCache("Processed CSS Cache"),
	RulesCache("Rules Cache"),
	SiteVisitCache("Rules Engine - Site Visits"),
	NewNotification("NewNotification Cache"),
	VanityURLCache("Vanity URL Cache"),
	ContentTypeCache("Legacy Content Type Cache"),
	ContentTypeCache2("New Content Type Cache"),
	Velocity2("Velocity2"),
	NavTool2("Navigation Tool2"),
	MultiTreeCache("MultiTree Cache"),
	ApiTokenCache("ApiTokenCache"),
	PortletCache("PortletCache"),
	ESQueryCache("ESQueryCache"),
	KeyValueCache("Key/Value Cache"),
	AppsCache("Apps"),
	GraphQLSchemaCache("GraphQLSchemaCache"),
	Metadata("Metadata"),
	GraphQLCache("GraphQLCache"),
	VariantCache("VariantCache"),
<<<<<<< HEAD
	ExperimentsCache("ExperimentsCache"),
	AnalyticsCache("AnalyticsCache"),

	Chainable4040StorageCache("Chainable4040StorageCache");
=======
	ExperimentsCache("ExperimentsCache");
>>>>>>> 15e55793

	Cachable create() {
		switch(this) {
			case System: return new SystemCache();
			case Permission: return new PermissionCacheImpl();
	      	case Category: return new CategoryCacheImpl();
	      	case Tag: return new TagCacheImpl();
	      	case TagInode: return new TagInodeCacheImpl();
	      	case Role: return new RoleCacheImpl();
	      	case Contentlet: return new ContentletCacheImpl();
	        case Velocity2 : return new DotResourceCache();
	      	case Relationship: return new RelationshipCacheImpl();
	        case LogMapper: return new LogMapperCacheImpl();
	      	case Plugin : return new PluginCacheImpl();
	      	case Language : return new LanguageCacheImpl();
	      	case User : return new UserCacheImpl();

	      	case Layout : return new LayoutCacheImpl();
	      	case CMSRole : return new com.dotmarketing.business.RoleCacheImpl();
	      	case HTMLPage : return new HTMLPageCacheImpl();
	      	case Menulink : return new MenuLinkCacheImpl();
	      	case Container : return new ContainerCacheImpl();
	      	case Template : return new TemplateCacheImpl();
	      	case Host : return new HostCacheImpl();
	      	case Identifier : return new IdentifierCacheImpl();
	      	case HostVariables : return new HostVariablesCacheImpl();
	      	case Block_Directive : return new BlockDirectiveCacheImpl();
	      	case Block_Page : return new BlockPageCacheImpl();
	      	case Versionable : return new VersionableCacheImpl();
	      	case FolderCache : return new FolderCacheImpl();
	      	case WorkflowCache : return new WorkflowCacheImpl();
	      	case Indicies: return new IndiciesCacheImpl();
	        case NavTool: return new NavToolCacheImpl();
	      	case PublishingEndPoint: return new PublishingEndPointCacheImpl();
	      	case PushedAssets: return new PushedAssetsCacheImpl();
	      	case CSSCache: return new CSSCacheImpl();
	      	case NewNotification: return new NewNotificationCacheImpl();
	      	case RulesCache : return new RulesCacheImpl();
	      	case SiteVisitCache : return new SiteVisitCacheImpl();
	      	case ContentTypeCache: return new LegacyContentTypeCacheImpl();
	      	case ContentTypeCache2: return new ContentTypeCache2Impl();
	      	case VanityURLCache : return new VanityUrlCacheImpl();
	      	case KeyValueCache : return new KeyValueCacheImpl();
	      	case MultiTreeCache : return new MultiTreeCache();
	      	case ApiTokenCache : return new ApiTokenCache();
	      	case PortletCache : return new PortletCache();
			case AppsCache: return new AppsCacheImpl();
	      	case ESQueryCache : return new com.dotcms.content.elasticsearch.ESQueryCache();
	      	case GraphQLSchemaCache : return new GraphQLSchemaCache();
			case Metadata: return new MetadataCacheImpl();
			case GraphQLCache: return new GraphQLCache();
			case VariantCache: return new VariantCacheImpl();
			case ExperimentsCache: return new ExperimentsCacheImpl();
<<<<<<< HEAD
			case AnalyticsCache: return new AnalyticsCache();
			case Chainable4040StorageCache: return new Chainable404StorageCache();
=======
>>>>>>> 15e55793

		}
		throw new AssertionError("Unknown Cache index: " + this);
	}

	private String value;

	CacheIndex (String value) {
		this.value = value;
	}

	public String toString () {
		return value;
	}

	public static CacheIndex getCacheIndex (String value) {
		CacheIndex[] types = CacheIndex.values();
		for (CacheIndex type : types) {
			if (type.value.equals(value))
				return type;
		}
		return null;
	}

}<|MERGE_RESOLUTION|>--- conflicted
+++ resolved
@@ -469,14 +469,8 @@
 	Metadata("Metadata"),
 	GraphQLCache("GraphQLCache"),
 	VariantCache("VariantCache"),
-<<<<<<< HEAD
 	ExperimentsCache("ExperimentsCache"),
-	AnalyticsCache("AnalyticsCache"),
-
 	Chainable4040StorageCache("Chainable4040StorageCache");
-=======
-	ExperimentsCache("ExperimentsCache");
->>>>>>> 15e55793
 
 	Cachable create() {
 		switch(this) {
@@ -530,11 +524,7 @@
 			case GraphQLCache: return new GraphQLCache();
 			case VariantCache: return new VariantCacheImpl();
 			case ExperimentsCache: return new ExperimentsCacheImpl();
-<<<<<<< HEAD
-			case AnalyticsCache: return new AnalyticsCache();
 			case Chainable4040StorageCache: return new Chainable404StorageCache();
-=======
->>>>>>> 15e55793
 
 		}
 		throw new AssertionError("Unknown Cache index: " + this);
