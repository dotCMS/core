--- conflicted
+++ resolved
@@ -1,14 +1,8 @@
 package com.dotmarketing.business;
 
-import java.util.List;
-import java.util.Set;
-
 import com.dotcms.business.SystemCache;
-<<<<<<< HEAD
 import com.dotcms.cache.KeyValueCache;
 import com.dotcms.cache.KeyValueCacheImpl;
-=======
->>>>>>> 0dc498a6
 import com.dotcms.cache.VanityUrlCache;
 import com.dotcms.cache.VanityUrlCacheImpl;
 import com.dotcms.content.elasticsearch.business.IndiciesCache;
@@ -76,6 +70,10 @@
 import com.dotmarketing.viewtools.navigation.NavToolCache;
 import com.dotmarketing.viewtools.navigation.NavToolCacheImpl;
 
+import java.util.List;
+import java.util.Set;
+
+
 /**
  * FactoryLocator is a factory method to get single(ton) service objects.
  * This is a kind of implementation, and there may be others.
@@ -318,7 +316,6 @@
     public static ContentTypeCache2 getContentTypeCache2() {
         return (ContentTypeCache2) getInstance(CacheIndex.ContentTypeCache2);
     }
-<<<<<<< HEAD
 
     public static VanityUrlCache getVanityURLCache() {
 		return (VanityUrlCache) getInstance(CacheIndex.VanityURLCache);
@@ -332,11 +329,7 @@
     	return (KeyValueCache) getInstance(CacheIndex.KeyValueCache);
     }
 
-=======
-    public static VanityUrlCache getVanityURLCache() {
-		return (VanityUrlCache) getInstance(CacheIndex.VanityURLCache);
-	}
->>>>>>> 0dc498a6
+
 	/**
 	 * The legacy cache administrator will invalidate cache entries within a cluster
 	 * on a put where the non legacy one will not.
@@ -438,7 +431,6 @@
 
 	Cachable create() {
 		switch(this) {
-<<<<<<< HEAD
 			case System: return new SystemCache();
 			case Permission: return new PermissionCacheImpl();
 	      	case Category: return new CategoryCacheImpl();
@@ -480,48 +472,6 @@
 	      	case ContentTypeCache2: return new ContentTypeCache2Impl();
 	      	case VanityURLCache : return new VanityUrlCacheImpl();
 	      	case KeyValueCache : return new KeyValueCacheImpl();
-=======
-		case System: return new SystemCache();
-		case Permission: return new PermissionCacheImpl();
-      	case Category: return new CategoryCacheImpl();
-      	case Tag: return new TagCacheImpl();
-      	case TagInode: return new TagInodeCacheImpl();
-      	case Role: return new RoleCacheImpl();
-      	case Contentlet: return new ContentletCacheImpl();
-      	case Velocity : return new DotResourceCache();
-      	case Relationship: return new RelationshipCacheImpl();
-        case LogMapper: return new LogMapperCacheImpl();
-      	case Plugin : return new PluginCacheImpl();
-      	case Language : return new LanguageCacheImpl();
-      	case User : return new UserCacheImpl();
-      	case Userproxy : return new UserProxyCacheImpl();
-      	case Layout : return new LayoutCacheImpl();
-      	case CMSRole : return new com.dotmarketing.business.RoleCacheImpl();
-      	case HTMLPage : return new HTMLPageCacheImpl();
-      	case Menulink : return new MenuLinkCacheImpl();
-      	case Container : return new ContainerCacheImpl();
-      	case Template : return new TemplateCacheImpl();
-      	case Host : return new HostCacheImpl();
-      	case Identifier : return new IdentifierCacheImpl();
-      	case HostVariables : return new HostVariablesCacheImpl();
-      	case Block_Directive : return new BlockDirectiveCacheImpl();
-      	case Block_Page : return new BlockPageCacheImpl();
-      	case Versionable : return new VersionableCacheImpl();
-      	case FolderCache : return new FolderCacheImpl();
-      	case WorkflowCache : return new WorkflowCacheImpl();
-      	case VirtualLinkCache : return new VirtualLinkCacheImpl();
-      	case Indicies: return new IndiciesCacheImpl();
-      	case NavTool: return new NavToolCacheImpl();
-      	case PublishingEndPoint: return new PublishingEndPointCacheImpl();
-      	case PushedAssets: return new PushedAssetsCacheImpl();
-      	case CSSCache: return new CSSCacheImpl();
-      	case NewNotification: return new NewNotificationCacheImpl();
-      	case RulesCache : return new RulesCacheImpl();
-      	case SiteVisitCache : return new SiteVisitCacheImpl();
-      	case ContentTypeCache: return new LegacyContentTypeCacheImpl();
-      	case ContentTypeCache2: return new ContentTypeCache2Impl();
-      	case VanityURLCache : return new VanityUrlCacheImpl();
->>>>>>> 0dc498a6
 		}
 		throw new AssertionError("Unknown Cache index: " + this);
 	}
