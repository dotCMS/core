--- conflicted
+++ resolved
@@ -406,13 +406,9 @@
 	MultiTreeCache("MultiTree Cache"),
 	ApiTokenCache("ApiTokenCache"),
 	PortletCache("PortletCache"),
-<<<<<<< HEAD
+	ESQueryCache("ESQueryCache"),
 	KeyValueCache("Key/Value Cache"),
 	AppsCache("Apps");
-=======
-	ESQueryCache("ESQueryCache"),
-	KeyValueCache("Key/Value Cache");
->>>>>>> 81b0cad0
 
 	Cachable create() {
 		switch(this) {
@@ -459,11 +455,8 @@
 	      	case MultiTreeCache : return new MultiTreeCache();
 	      	case ApiTokenCache : return new ApiTokenCache();
 	      	case PortletCache : return new PortletCache();
-<<<<<<< HEAD
 			case AppsCache: return new AppsCacheImpl();
-=======
 	      	case ESQueryCache : return new com.dotcms.content.elasticsearch.ESQueryCache();
->>>>>>> 81b0cad0
 	      	
 		}
 		throw new AssertionError("Unknown Cache index: " + this);
