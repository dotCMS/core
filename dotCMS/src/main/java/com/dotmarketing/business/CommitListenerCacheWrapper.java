--- conflicted
+++ resolved
@@ -109,10 +109,7 @@
         return dotcache.getTransport();
     }
 
-<<<<<<< HEAD
-=======
 
->>>>>>> 2725e53f
     @Override
     public void invalidateCacheMesageFromCluster(String message) {
         dotcache.invalidateCacheMesageFromCluster(message);
