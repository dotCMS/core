package com.dotmarketing.business.cache.provider.hazelcast;

import java.io.InputStream;
import java.util.Collection;
import java.util.HashSet;
import java.util.Set;

import com.dotmarketing.business.cache.provider.CacheProvider;
import com.dotmarketing.business.cache.provider.CacheProviderStats;
import com.dotmarketing.business.cache.provider.CacheStats;
import com.dotmarketing.util.Logger;
import com.dotmarketing.util.UtilMethods;
import com.hazelcast.client.HazelcastClient;
import com.hazelcast.client.config.XmlClientConfigBuilder;
import com.hazelcast.core.DistributedObject;
import com.hazelcast.core.HazelcastInstance;

/**
 * Created by jasontesser on 3/14/17.
 */
public class HazelCastClientProvider extends CacheProvider {

    /**
   * 
   */
  private static final long serialVersionUID = 1L;
    protected HazelcastInstance hazel = null;
    protected Boolean initialized = false;

    @Override
    public void init() throws Exception {
        Logger.info(this, "Setting Up HazelCast Client Config");
        InputStream is = null;
        try {
            is = getClass().getClassLoader().getResourceAsStream("hazelcast-client.xml");
            XmlClientConfigBuilder builder = new XmlClientConfigBuilder(is);
            hazel = HazelcastClient.newHazelcastClient(builder.build());
            initialized = true;
        } finally {
            if (is != null) {
                is.close();
            }
        }
    }

    @Override
    public String getName() {
        return "HazelCast Client Provider";
    }

    @Override
    public String getKey() {
        return "HazelCastClientProvider";
    }

    @Override
    public boolean isInitialized() throws Exception {
        return initialized;
    }

    @Override
    public void put(String group, String key, Object content) {
        hazel.getMap(group).set(key, content);
    }

    @Override
    public Object get(String group, String key) {
        return hazel.getMap(group).get(key);
    }

    @Override
    public void remove(String group, String key) {
        hazel.getMap(group).remove(key);
    }

    @Override
    public void remove(String group) {
        hazel.getMap(group).clear();
    }

    @Override
    public void removeAll() {
        Collection<DistributedObject> distObjs = hazel.getDistributedObjects();
        for (DistributedObject distObj : distObjs) {
            if (distObj.getServiceName().contains("mapService")) {
                hazel.getMap(distObj.getName()).clear();
            }
        }
    }

    @Override
    public Set<String> getKeys(String group) {
        Set<String> keys = new HashSet<String>();
        for (Object key : hazel.getMap(group).keySet()) {
            keys.add(key.toString());
        }
        return keys;
    }

    @Override
    public Set<String> getGroups() {
        Set groups = new HashSet();

        Collection<DistributedObject> distObjs = hazel.getDistributedObjects();
        for (DistributedObject distObj : distObjs) {
            if (distObj.getServiceName().contains("mapService")) {
                groups.add(distObj.getName());
            }
        }
        return groups;
    }

    @Override
    public CacheProviderStats getStats() {
        CacheStats providerStats = new CacheStats();
        CacheProviderStats ret = new CacheProviderStats(providerStats,getName());
        Set<String> currentGroups = getGroups();

        for (String group : currentGroups) {
            CacheStats stats = new CacheStats();
<<<<<<< HEAD
            stats.addStat("cache-region", group);
            stats.addStat("cache-local-memory-cost", hazel.getMap(group).getLocalMapStats().getOwnedEntryMemoryCost());
            stats.addStat("cache-local-heap-cost", hazel.getMap(group).getLocalMapStats().getHeapCost());
            stats.addStat("cache-requests", hazel.getMap(group).getLocalMapStats().getGetOperationCount());
            stats.addStat("cache-hits", hazel.getMap(group).getLocalMapStats().getHits());
            stats.addStat("cache-local-size", hazel.getMap(group).getLocalMapStats().getOwnedEntryCount());

=======
            stats.addStat("region", group);
            stats.addStat("size", hazel.getMap(group).keySet().size() + "");
            stats.addStat("local-memory-cost", UtilMethods.prettyByteify(hazel.getMap(group).getLocalMapStats().getOwnedEntryMemoryCost()) + "");
>>>>>>> 2aae6333
            ret.addStatRecord(stats);
        }

        return ret;
    }

    @Override
    public void shutdown() {
        hazel.shutdown();
    }
}<|MERGE_RESOLUTION|>--- conflicted
+++ resolved
@@ -118,7 +118,7 @@
 
         for (String group : currentGroups) {
             CacheStats stats = new CacheStats();
-<<<<<<< HEAD
+
             stats.addStat("cache-region", group);
             stats.addStat("cache-local-memory-cost", hazel.getMap(group).getLocalMapStats().getOwnedEntryMemoryCost());
             stats.addStat("cache-local-heap-cost", hazel.getMap(group).getLocalMapStats().getHeapCost());
@@ -126,11 +126,7 @@
             stats.addStat("cache-hits", hazel.getMap(group).getLocalMapStats().getHits());
             stats.addStat("cache-local-size", hazel.getMap(group).getLocalMapStats().getOwnedEntryCount());
 
-=======
-            stats.addStat("region", group);
-            stats.addStat("size", hazel.getMap(group).keySet().size() + "");
-            stats.addStat("local-memory-cost", UtilMethods.prettyByteify(hazel.getMap(group).getLocalMapStats().getOwnedEntryMemoryCost()) + "");
->>>>>>> 2aae6333
+
             ret.addStatRecord(stats);
         }
 
