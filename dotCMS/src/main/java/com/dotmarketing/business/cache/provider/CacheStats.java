package com.dotmarketing.business.cache.provider;

import java.util.LinkedHashMap;
import java.util.Map;
import java.util.Set;

/**
 * Created by jasontesser on 3/22/17.
 */
public class CacheStats {

  public final static String REGION="cache.stats.region";
  public final static String REGION_DEFAULT="cache.stats.region.default";
  public final static String REGION_CONFIGURED_SIZE="cache.stats.region.configured.size";
  public final static String REGION_SIZE="cache.stats.region.size";
  public final static String REGION_LOAD="cache.stats.region.load";
  public final static String REGION_HITS="cache.stats.region.hits";
  public final static String REGION_HIT_RATE="cache.stats.region.hit.rate";
  public final static String REGION_MEM_TOTAL="cache.stats.region.mem.total";
  public final static String REGION_MEM_TOTAL_PRETTY="cache.stats.region.mem.total.pretty";
  public final static String REGION_MEM_PER_OBJECT="cache.stats.region.mem.per.object";
  public final static String REGION_MEM_PER_OBJECT_PRETTY="cache.stats.region.mem.per.object";
  public final static String REGION_AVG_LOAD_TIME="cache.stats.region.load.time.avg";
  public final static String REGION_EVICTIONS="cache.stats.region.evictions";
  
  
    Map<String, String> stats = new LinkedHashMap<>();

    public CacheStats(){}

    public void addStat(String statName, String value) {
        stats.put(statName, value);
    }
<<<<<<< HEAD
    
=======

>>>>>>> 3100bd71
    public void addStat(String statName, long value) {
      stats.put(statName, value+"");
    }
    
    public Set<String> getStatColumns() {
        return stats.keySet();
    }

    public String getStatValue(String columnName) {
        return stats.get(columnName);
    }
    
    

}<|MERGE_RESOLUTION|>--- conflicted
+++ resolved
@@ -31,11 +31,7 @@
     public void addStat(String statName, String value) {
         stats.put(statName, value);
     }
-<<<<<<< HEAD
-    
-=======
 
->>>>>>> 3100bd71
     public void addStat(String statName, long value) {
       stats.put(statName, value+"");
     }
