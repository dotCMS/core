package com.dotmarketing.business;

import static com.dotcms.content.elasticsearch.business.ESIndexAPI.INDEX_OPERATIONS_TIMEOUT_IN_MS;

import com.dotcms.business.CloseDBIfOpened;
import com.dotcms.business.WrapInTransaction;
import com.dotcms.concurrent.DotConcurrentFactory;
import com.dotcms.concurrent.DotConcurrentFactory.SubmitterConfigBuilder;
import com.dotcms.concurrent.DotSubmitter;
import com.dotcms.concurrent.lock.IdentifierStripedLock;
import com.dotcms.content.elasticsearch.business.ContentletIndexAPI;
import com.dotcms.content.elasticsearch.business.ContentletIndexAPIImpl;
import com.dotcms.content.elasticsearch.util.RestHighLevelClientProvider;
import com.dotcms.contenttype.model.type.BaseContentType;
import com.dotcms.contenttype.model.type.ContentType;
import com.dotcms.contenttype.transform.contenttype.StructureTransformer;
import com.dotcms.rendering.velocity.viewtools.navigation.NavResult;
import com.dotcms.repackage.com.google.common.primitives.Ints;
import com.dotcms.system.SimpleMapAppContext;
import com.dotmarketing.beans.Host;
import com.dotmarketing.beans.Identifier;
import com.dotmarketing.beans.Inode;
import com.dotmarketing.beans.Permission;
import com.dotmarketing.beans.PermissionReference;
import com.dotmarketing.beans.PermissionType;
import com.dotmarketing.beans.PermissionableProxy;
import com.dotmarketing.cms.factories.PublicCompanyFactory;
import com.dotmarketing.common.db.DotConnect;
import com.dotmarketing.common.db.Params;
import com.dotmarketing.db.DbConnectionFactory;
import com.dotmarketing.db.HibernateUtil;
import com.dotmarketing.db.commands.DatabaseCommand.QueryReplacements;
import com.dotmarketing.db.commands.UpsertCommand;
import com.dotmarketing.db.commands.UpsertCommandFactory;
import com.dotmarketing.exception.DotDataException;
import com.dotmarketing.exception.DotHibernateException;
import com.dotmarketing.exception.DotRuntimeException;
import com.dotmarketing.exception.DotSecurityException;
import com.dotmarketing.factories.InodeFactory;
import com.dotmarketing.portlets.calendar.model.Event;
import com.dotmarketing.portlets.categories.business.CategoryAPI;
import com.dotmarketing.portlets.categories.model.Category;
import com.dotmarketing.portlets.containers.business.ContainerAPI;
import com.dotmarketing.portlets.containers.model.Container;
import com.dotmarketing.portlets.contentlet.business.ContentletAPI;
import com.dotmarketing.portlets.contentlet.business.HostAPI;
import com.dotmarketing.portlets.contentlet.model.Contentlet;
import com.dotmarketing.portlets.contentlet.model.IndexPolicy;
import com.dotmarketing.portlets.folders.business.FolderAPI;
import com.dotmarketing.portlets.folders.model.Folder;
import com.dotmarketing.portlets.htmlpageasset.business.HTMLPageAssetAPI;
import com.dotmarketing.portlets.htmlpageasset.model.IHTMLPage;
import com.dotmarketing.portlets.links.business.MenuLinkAPI;
import com.dotmarketing.portlets.links.model.Link;
import com.dotmarketing.portlets.structure.model.Structure;
import com.dotmarketing.portlets.templates.business.TemplateAPI;
import com.dotmarketing.portlets.templates.design.bean.TemplateLayout;
import com.dotmarketing.portlets.templates.model.Template;
import com.dotmarketing.util.Config;
import com.dotmarketing.util.InodeUtils;
import com.dotmarketing.util.Logger;
import com.dotmarketing.util.UtilMethods;
import com.liferay.portal.model.User;
import com.rainerhahnekamp.sneakythrow.Sneaky;
import io.vavr.Lazy;
import io.vavr.Tuple;
import io.vavr.Tuple2;
import io.vavr.control.Try;
import jersey.repackaged.com.google.common.collect.Lists;
import java.lang.reflect.Field;
import java.util.ArrayList;
import java.util.Collections;
import java.util.HashMap;
import java.util.Iterator;
import java.util.LinkedHashSet;
import java.util.List;
import java.util.Map;
import java.util.Set;
import org.elasticsearch.action.bulk.BulkRequest;
import org.elasticsearch.client.RequestOptions;
import org.elasticsearch.common.unit.TimeValue;
import java.util.stream.Collectors;


/**
 * This class upgrades the old permissionsfactoryimpl to handle the storage and retrieval of bit permissions from the database
 * a big storage improvement that will let us reduces the amount of rows in the permissions table
 * as much as three times.
 *
 * @author David Torres (2009)
*/
public class PermissionBitFactoryImpl extends PermissionFactory {

	private PermissionCache permissionCache;
	private static final Map<String, Integer> PERMISION_TYPES = new HashMap<String, Integer>();

	private final IdentifierStripedLock lockManager = DotConcurrentFactory.getInstance().getIdentifierStripedLock();

	private static final String LOCK_PREFIX = "PermissionID:";


	//SQL Queries used to maintain permissions
	/*
	 * To load permissions either individual permissions or inherited permissions as well as inheritable permissions for a
	 * given permissionable id
	 *
	 * Parameters
	 * 1. The permisionable id
	 * 2. The permisionable id
	 */
	private static final String LOAD_PERMISSION_SQL =
		" select {permission.*} from permission where inode_id = ? "+
        " union all "+
        " select {permission.*} from permission join permission_reference "+
        "    on (inode_id = reference_id and permission.permission_type = permission_reference.permission_type) "+
        "    where asset_id = ?";

	/*
	 * To load permission references objects based on the reference they are pointing to
	 * Parameters
	 * 1. The reference id the references are pointing to
	 */
	private static final String LOAD_PERMISSION_REFERENCES_BY_REFERENCEID_HSQL = "from " + PermissionReference.class.getCanonicalName() +
		" permission_reference where reference_id = ?";



	/*
	 * To update a permission reference by the owner asset
	 * Parameters
	 * 1. New reference id to set
	 * 2. Permission type
	 * 3. asset id
	 */
	private static final String UPDATE_PERMISSION_REFERENCE_BY_ASSETID_SQL = "update permission_reference set reference_id = ? where permission_type = ? and asset_id = ?";

	/*
	 * Select permission references based on how are referencing the type of reference
	 * Parameters
	 * 1. Reference id
	 * 2. Permission type
	 */
	private static final String SELECT_PERMISSION_REFERENCE_SQL = "select asset_id from permission_reference where reference_id = ? and permission_type = ?";

	/*
	 * To remove a permission reference of an specific asset or referencing an asset
	 *
	 */
	private static final String DELETE_PERMISSION_REFERENCE_SQL = "delete from permission_reference where asset_id = ? or reference_id = ?";

	/*
	 * To remove all permission references
	 *
	 */
	private static final String DELETE_ALL_PERMISSION_REFERENCES_SQL = "delete from permission_reference";

	/*
	 * To remove a permission reference of an specific asset
	 *
	 */
	private static final String DELETE_PERMISSIONABLE_REFERENCE_SQL = "delete from permission_reference where asset_id = ?";

	/*
	 * To load template identifiers that are children of a host
	 * Parameters
	 * 1. The id of the host
	 */
	private static final String SELECT_CHILD_TEMPLATE_SQL =
		"select id from identifier where identifier.host_inode = ? and asset_type='template' ";

	/*
	 * To load template identifiers that are children of a host and have inheritable permissions
	 * Parameters
	 * 1. The id of the host
	 */
	private static final String SELECT_CHILD_TEMPLATE_WITH_INDIVIDUAL_PERMISSIONS_SQL =
        "select distinct identifier.id from identifier join permission on (inode_id = identifier.id) " +
        "where asset_type='template' and permission_type='" + PermissionAPI.INDIVIDUAL_PERMISSION_TYPE + "' " +
        "and host_inode = ? ";

	/*
	 * To remove all permission of templates attached to an specific host
	 * Parameters
	 * 1. The host id the templates belong to
	 */
	private final String deleteTemplatePermissionsSQL =
		"delete from permission where inode_id in " +
		"	(" + SELECT_CHILD_TEMPLATE_SQL + ")";

	/*
	 * To remove all permission references of templates attached to an specific host
	 * Parameters
	 * 1. The host id the templates belong to
	 */
	private final String deleteTemplateReferencesSQL =
		"delete from permission_reference where asset_id in " +
		"	(" + SELECT_CHILD_TEMPLATE_SQL + ")";


	/*
	 * To load container identifiers that are children of a host
	 * Parameters
	 * 1. The host id
	 */
    private static final String SELECT_CHILD_CONTAINER_SQL =
		"select distinct identifier.id from identifier where " +
		"identifier.host_inode = ? and asset_type='containers' ";

	/*
	 * To load container identifiers that are children of a host and have inheritable permissions
	 * Parameters
	 * 1. The host id
	 */
	private final static String SELECT_CHILD_CONTAINER_WITH_INDIVIDUAL_PERMISSIONS_SQL =
        "select distinct identifier.id from identifier join permission on (inode_id = identifier.id) " +
        "where asset_type='containers' and permission_type='" + PermissionAPI.INDIVIDUAL_PERMISSION_TYPE + "' " +
        "and host_inode = ? ";

	/*
	 * To remove all permissions of containers attached to an specific host
	 * Parameters
	 * 1. The host id the containers belong to
	 */
	private final String deleteContainerPermissionsSQL =
		"delete from permission where inode_id in " +
		"	(" + SELECT_CHILD_CONTAINER_SQL + ")";

	/*
	 * To remove all permission references of containers attached to an specific host
	 * Parameters
	 * 1. The host id the containers belong to
	 */
	private final String deleteContainerReferencesSQL =
		"delete from permission_reference where asset_id in " +
		"	(" + SELECT_CHILD_CONTAINER_SQL + ")";

	/**
	 * Function name to get the folder path. MSSql need owner prefix dbo
	 */
	private static final String DOT_FOLDER_PATH=(DbConnectionFactory.isMsSql() ? "dbo.":"")+"dotFolderPath";

	/*
	 * To load folder inodes that are in the same tree/hierarchy of a parent host/folder
	 * Parameters
	 * 1. The host id
	 * 2. Parent folder like path E.G. '/about/%' pass '%' if you want all from the host
	 * 3. Parent folder exact path E.G. '/about/' pass '' if you want all from the host
	 */
	private static final String SELECT_CHILD_FOLDER_SQL =
		"select distinct folder.inode from folder join identifier on (folder.identifier = identifier.id) where " +
		"identifier.host_inode = ? and "+DOT_FOLDER_PATH+"(parent_path,asset_name) like ? and "+DOT_FOLDER_PATH+"(parent_path,asset_name) <> ? ";

	/*
	 * To load folder identifiers that are children of a host and have either individual and/or inheritable permissions
	 * Parameters
	 * 1. The host id
	 * 2. Parent folder like path E.G. '/about/%' pass '%' if you want all from the host
	 * 3. Parent folder exact path E.G. '/about/' pass '' if you want all from the host
	 */
	private static final String SELECT_CHILD_FOLDER_WITH_DIRECT_PERMISSIONS_SQL =
	     "select distinct folder.inode from folder join identifier on (folder.identifier = identifier.id) join permission on (inode_id=folder.inode) where " +
	     "identifier.host_inode = ? and "+DOT_FOLDER_PATH+"(parent_path,asset_name) like ? and "+DOT_FOLDER_PATH+"(parent_path,asset_name) <> ?";

	/*
	 * To remove all permissions of sub-folders of a given parent folder
	 * Parameters
	 * 1. The host id
	 * 2. Parent folder like path E.G. '/about/%' pass '%' if you want all from the host
	 * 3. Parent folder exact path E.G. '/about/' pass '' if you want all from the host
	 */
	private final String deleteSubfolderPermissionsSQL =
		"delete from permission where inode_id in " +
		"	(" + SELECT_CHILD_FOLDER_SQL + ")";

	/*
	 * To delete all permission references on sub-folders of a given parent folder
	 *
	 * Parameters
	 * 1. host the sub-folders belong to
	 * 2. path like for sub-folder E.G /about/% (everything under /about/)
	 * 3. exact path E.G. /about/ (notice end / that is the way dotCMS saves paths for folders in the identifier table)
	 * 4. host the sub-folders belong to
	 * 5. same as 2
	 */
	private final String deleteSubfolderReferencesSQL =
			"delete from permission_reference where exists (" +
			" " + SELECT_CHILD_FOLDER_SQL + " and " +
			"	permission_type = '" + Folder.class.getCanonicalName() + "' and asset_id = folder.inode)";

	private final String deleteSubfolderReferencesSQLOnAdd =
		"delete from permission_reference where exists(" +
		" " + SELECT_CHILD_FOLDER_SQL + " and " +
		"	permission_type = '" + Folder.class.getCanonicalName() + "' and asset_id = folder.inode) " +
		"and (reference_id in ( " +
			"select distinct folder.inode " +
			"from folder join identifier on (folder.identifier = identifier.id) " +
			"where " +
			"	identifier.host_inode = ? " +
			"	and ("+DOT_FOLDER_PATH+"(parent_path,asset_name) not like ? OR "+DOT_FOLDER_PATH+"(parent_path,asset_name) = ?) " +
			"	and permission_type = 'com.dotmarketing.portlets.folders.model.Folder' " +
			"	and reference_id = folder.inode" +
			")" +
			" OR EXISTS(SELECT c.inode " +
			" FROM contentlet c  " +
			" WHERE c.identifier = reference_id)" +
			")";


	/*
	 * To load html page identifiers that are in the same tree/hierarchy of a parent host/folder
	 *
	 * Parameters
	 * 1. The host id
	 * 2. Parent folder like path E.G. '/about/%' pass '%' if you want all from the host
	 */
	private static final String SELECT_CHILD_HTMLPAGE_SQL =
            "select distinct li.id from identifier li where" +
                " li.asset_type='htmlpage' and li.host_inode = ? and li.parent_path like ?" +
            " UNION ALL" +
                " SELECT distinct li.id FROM identifier li" +
                    " INNER JOIN contentlet lc ON (lc.identifier = li.id and li.asset_type = 'contentlet')" +
                    " INNER JOIN structure ls ON (lc.structure_inode = ls.inode and ls.structuretype = " + BaseContentType.HTMLPAGE.getType() + ")" +
                    " AND li.host_inode = ? and li.parent_path like ?";

	private static final String SELECT_CHILD_HTMLPAGE_ON_PERMISSIONS_SQL =
            "select distinct li.id from identifier li" +
                    " JOIN permission_reference ON permission_type = '" + IHTMLPage.class.getCanonicalName() + "' and asset_id = li.id" +
                    " AND li.asset_type='htmlpage' and li.host_inode = ? and li.parent_path like ?" +
            " UNION ALL" +
                    " SELECT distinct li.id FROM identifier li" +
                    " INNER JOIN contentlet lc ON (lc.identifier = li.id and li.asset_type = 'contentlet')" +
                    " INNER JOIN structure ls ON (lc.structure_inode = ls.inode and ls.structuretype = " + BaseContentType.HTMLPAGE.getType() + ")" +
                    " JOIN permission_reference ON permission_type = '" + IHTMLPage.class.getCanonicalName() + "' and asset_id = li.id" +
                    " AND li.host_inode = ? and li.parent_path like ?";

	/*
	 * To load html pages identifiers that are children of a host and have inheritable permissions
	 * Parameters
	 * 1. The host id
	 * 2. Parent folder like path E.G. '/about/%' pass '%' if you want all from the host
	 */
    private static final String SELECT_CHILD_HTMLPAGE_WITH_INDIVIDUAL_PERMISSIONS_SQL =
            "select distinct li.id from identifier li join permission on (inode_id = li.id) where " +
                    " li.asset_type='htmlpage' and li.host_inode = ? and li.parent_path like ? " +
                    " and permission_type = '" + PermissionAPI.INDIVIDUAL_PERMISSION_TYPE + "'" +
            " UNION ALL" +
                    " SELECT distinct li.id from identifier li" +
                        " INNER JOIN contentlet lc ON (lc.identifier = li.id and li.asset_type = 'contentlet')" +
                        " INNER JOIN structure ls ON (lc.structure_inode = ls.inode and ls.structuretype = " + BaseContentType.HTMLPAGE.getType() + ")" +
                        " JOIN permission lp ON (lp.inode_id = li.id) " +
                        " AND li.host_inode = ? and li.parent_path like ?" +
                        " AND lp.permission_type = '" + PermissionAPI.INDIVIDUAL_PERMISSION_TYPE + "'";

	/*
	 * To remove all permissions of html pages of a given parent folder
	 * Parameters
	 * 1. The host id
	 * 2. Parent folder like path E.G. '/about/%' pass '%' if you want all from the host
	 */
	private final String deleteHTMLPagePermissionsSQL =
		"delete from permission where inode_id in " +
		"	(" + SELECT_CHILD_HTMLPAGE_SQL + ")";


	/*
	 * To delete all permission references on HTML pages under a given folder hierarchy
	 *
	 * Parameters
	 * 1. host the pages belong to
	 * 2. path like to the folder hierarchy the pages live under E.G /about/% (pages under /about/)
	 * 3. host the pages belong to
	 * 4. same as 2
	 */
    private final String deleteHTMLPageReferencesSQL =
			(DbConnectionFactory.isMySql() ?
					"delete from permission_reference where exists ( select id FROM (" + SELECT_CHILD_HTMLPAGE_ON_PERMISSIONS_SQL + ") AS C )" :
					"delete from permission_reference where exists (" + SELECT_CHILD_HTMLPAGE_ON_PERMISSIONS_SQL + ")");

	private final String deleteHTMLPageReferencesOnAddSQL =
		(DbConnectionFactory.isMySql() ?
				"delete from permission_reference where exists ( select id FROM (" + SELECT_CHILD_HTMLPAGE_ON_PERMISSIONS_SQL + ") AS C ) " :
				"delete from permission_reference where exists (" + SELECT_CHILD_HTMLPAGE_ON_PERMISSIONS_SQL + ") ") +
		"and (reference_id in (" +
			"select distinct folder.inode " +
			" from folder join identifier on (folder.identifier = identifier.id) " +
			" where identifier.host_inode = ? " +
			" and ("+DOT_FOLDER_PATH+"(parent_path,asset_name) not like ? OR "+DOT_FOLDER_PATH+"(parent_path,asset_name) = ?) " +
			" and reference_id = folder.inode" +
			") " +
			" OR EXISTS(SELECT c.inode " +
			"  FROM contentlet c " +
			"  WHERE c.identifier = reference_id)	" +
			")";

	/**
	 * Delete permission by Inode
	 * Parameter
	 * 1. inode
	 */
	private static final String DELETE_PERMISSION_BY_INODE = "delete from permission where inode_id=?";


	/*
	 * To load link identifiers that are in the same tree/hierarchy of a parent host/folder
	 *
	 * Parameters
	 * 1. The host id
	 * 2. Parent folder like path E.G. '/about/%' pass '%' if you want all from the host
	 */
    private static final String SELECT_CHILD_LINK_SQL =
		"select distinct identifier.id from identifier where " +
		"asset_type='links' and identifier.host_inode = ? and identifier.parent_path like ?";

	/*
	 * To load link identifiers that are children of a host and have inheritable permissions
	 * Parameters
	 * 1. The host id
	 * 2. Parent folder like path E.G. '/about/%' pass '%' if you want all from the host
	 */
	private static final String SELECT_CHILD_LINK_WITH_INDIVIDUAL_PERMISSIONS_SQL =
        "select distinct identifier.id from identifier join permission on (inode_id = identifier.id) where " +
        "asset_type='links' and identifier.host_inode = ? and identifier.parent_path like ? " +
        "and permission_type = '" + PermissionAPI.INDIVIDUAL_PERMISSION_TYPE + "'";

	/*
	 * To remove all permissions of links of a given parent folder
	 * Parameters
	 * 1. The host id
	 * 2. Parent folder like path E.G. '/about/%' pass '%' if you want all from the host
	 */
	private final String deleteLinkPermissionsSQL =
		"delete from permission where inode_id in " +
		"	(" + SELECT_CHILD_LINK_SQL + ")";

	/*
	 * To delete all permission references on menu links under a given folder hierarchy
	 *
	 * Parameters
	 * 1. host the links belong to
	 * 2. path like to the folder hierarchy the links live under E.G /about/% (files under /about/)
	 * 3. host the links belong to
	 * 4. same as 2
	 */
	private final String deleteLinkReferencesSQL =
			"delete from permission_reference where exists (" +
			"	" + SELECT_CHILD_LINK_SQL + " and" +
			"	permission_type = '" + Link.class.getCanonicalName() + "' and asset_id = identifier.id)";

	private final String deleteLinkReferencesOnAddSQL =
		"delete from permission_reference where exists (" +
		"	" + SELECT_CHILD_LINK_SQL + " and" +
		"	permission_type = '" + Link.class.getCanonicalName() + "' and asset_id = identifier.id) " +
		"and (reference_id in (" +
		"select distinct folder.inode " +
		"from folder join identifier on (folder.identifier = identifier.id) " +
		"where " +
		" identifier.host_inode = ? " +
		" and ("+DOT_FOLDER_PATH+"(parent_path,asset_name) not like ? OR "+DOT_FOLDER_PATH+"(parent_path,asset_name) = ?) " +
		" and permission_type = 'com.dotmarketing.portlets.folders.model.Folder' " +
		" and reference_id = folder.inode" +
		") " +
		"OR EXISTS(SELECT c.inode " +
		"FROM contentlet c " +
		"  WHERE c.identifier = reference_id)	" +
		")";


	/*
	 * To load content identifiers that are in the same tree/hierarchy of a parent host/folder
	 *
	 * Parameters
	 * 1. The host id
	 * 2. Parent folder like path E.G. '/about/%' pass '%' if you want all from the host
	 */
    private static final String SELECT_CHILD_CONTENT_BY_PATH_SQL =
        "select distinct identifier.id from identifier where asset_type='contentlet' " +
        " and identifier.id <> identifier.host_inode and identifier.host_inode = ? " +
        " and identifier.parent_path like ?";

	/*
	 * To load content identifiers that are children of a host and have inheritable permissions
	 * Parameters
	 * 1. The host id
	 * 2. Parent folder like path E.G. '/about/%' pass '%' if you want all from the host
	 */
    private static final String SELECT_CHILD_CONTENT_WITH_INDIVIDUAL_PERMISSIONS_BY_PATH_SQL =
            "select distinct li.id from identifier li" +
                " join permission lp on (lp.inode_id = li.id) " +
                " INNER JOIN contentlet lc ON (lc.identifier = li.id and li.asset_type = 'contentlet')" +
                " INNER JOIN structure ls ON (lc.structure_inode = ls.inode)" +
                " where li.asset_type='contentlet' and lp.permission_type = '" + PermissionAPI.INDIVIDUAL_PERMISSION_TYPE + "' " +
                " AND ls.structuretype <> " + BaseContentType.HTMLPAGE.getType() +
                " and li.id <> li.host_inode and li.host_inode = ? " +
                " and li.parent_path like ?";

	/*
	 * To load content identifiers that are of the type of a structure
	 *
	 * Parameters
	 * 1. The content type inode
	 */
	private static final String SELECT_CHILD_CONTENT_BY_CONTENTTYPE_SQL =
			" select distinct contentlet.identifier as id from contentlet " +
			" where contentlet.structure_inode = ?";

	/*
	 * To remove all permissions of content under a given parent folder
	 * Parameters
	 * 1. The host id
	 * 2. Parent folder like path E.G. '/about/%' pass '%' if you want all from the host
	 */
	private final String deleteContentPermissionsByPathSQL =
		"delete from permission where inode_id in " +
		"	(" + SELECT_CHILD_CONTENT_BY_PATH_SQL + ")";

	/*
	 * To delete all permission references on content under a given host/folder hierarchy
	 *
	 * Parameters
	 * 1. host the content belong to
	 * 2. path like to the folder hierarchy the content live under E.G /about/% (files under /about/)
	 * 3. host the content belong to
	 * 4. same as 2
	 */
	private final String deleteContentReferencesByPathSQL =
			"delete from permission_reference where exists (" +
			"	" + SELECT_CHILD_CONTENT_BY_PATH_SQL + " and " +
			"permission_type = '" + Contentlet.class.getCanonicalName() + "' and asset_id = identifier.id)";

	private final String deleteContentReferencesByPathOnAddSQL =
		"delete from permission_reference where exists (" +
		"	" + SELECT_CHILD_CONTENT_BY_PATH_SQL + " and " +
		"permission_type = '" + Contentlet.class.getCanonicalName() + "' and asset_id = identifier.id) " +
		"and (reference_id in (" +
		"select distinct folder.inode " +
		"from folder join identifier on (folder.identifier = identifier.id) " +
		"where identifier.host_inode = ? " +
		"and ("+DOT_FOLDER_PATH+"(parent_path,asset_name) not like ? OR "+DOT_FOLDER_PATH+"(parent_path,asset_name) = ?) " +
		"and permission_type = '"+Contentlet.class.getCanonicalName()+"' " +
		"and reference_id = folder.inode" +
		") " +
		"OR EXISTS(SELECT c.inode " +
		"FROM contentlet c WHERE c.identifier = reference_id)	" +
		")";

	/*
	 * To remove all permissions of content under a given parent folder
	 * Parameters
	 * 1. content type inode
	 */
	private final String deleteContentPermissionsByStructureSQL =
		"delete from permission where inode_id in " +
		"	(" + SELECT_CHILD_CONTENT_BY_CONTENTTYPE_SQL + ")";

	/*
	 * To delete all permission references on content under a given content type
	 *
	 * Parameters
	 * 1. content type inode
	 */
	private static final String DELETE_CONTENT_REFERENCES_BY_CONTENTTYPE_SQL =
		"delete from permission_reference where exists (" +
		" select contentlet.identifier from contentlet " +
		" where contentlet.structure_inode = ? " +
		" and permission_reference.asset_id = contentlet.identifier " +
		" and permission_reference.permission_type = 'com.dotmarketing.portlets.contentlet.model.Contentlet' " +
		" group by contentlet.identifier)";




	/*
	 * To load content type identifiers that are in the same tree/hierarchy of a parent host/folder
	 *
	 * Parameters
	 * 1. path like to the folder hierarchy the content type lives under E.G /about/% (files under /about/)
	 * 2. The host id
	 * 3. The host id
	 */
	private static final String SELECT_CHILD_CONTENTTYPE_BY_PATH_SQL =
		"select distinct structure.inode from structure where ( " +
		"(structure.folder <> 'SYSTEM_FOLDER' AND exists(" +
		"         select folder.inode from folder join identifier on (identifier.id=folder.identifier) " +
		"         where structure.folder = folder.inode and "+DOT_FOLDER_PATH+"(parent_path,asset_name) like ?)) OR " +
		"(structure.host <> 'SYSTEM_HOST' AND structure.host = ?) OR " +
		"(structure.host = 'SYSTEM_HOST' AND exists (select inode from contentlet where title = 'System Host' AND inode = ?)))";


	/*
	 * To load content type identifiers that are in the same tree/hierarchy of a parent host/folder
	 *
	 * Parameters
	 * 1. path like to the folder hierarchy the content type lives under E.G /about/% (files under /about/)
	 * 2. The host id
	 * 3. The host id
	 */
	private static final String SELECT_CHILD_CONTENTTYPE_BY_PATH_SQL_FOLDER =
		"select distinct structure.inode from structure where ( " +
		"(structure.folder <> 'SYSTEM_FOLDER' AND exists(" +
		"            select folder.inode from folder join identifier on(identifier.id=folder.identifier) " +
		"            where structure.folder = folder.inode and "+DOT_FOLDER_PATH+"(parent_path,asset_name) like ?)) OR " +
		"(structure.host = 'SYSTEM_HOST' AND exists (select inode from contentlet where title = 'System Host' AND inode = ?)))";

	/*
	 * To delete all permission references on a content type under a given host/folder hierarchy
	 *
	 * Parameters
	 * 1. path like to the folder hierarchy the content type lives under E.G /about/% (files under /about/)
	 * 2. host the content type belongs to
	 * 3. host the content type belongs to
	 * 4. host the content type belongs to
	 * 5. same as 1
	 */
	private static final String DELETE_CONTENTTYPE_REFERENCES_BY_PATH_SQL =
			"delete from permission_reference where exists (" +
			"	" + SELECT_CHILD_CONTENTTYPE_BY_PATH_SQL + " and asset_id = structure.inode and " +
			"permission_type = '" + Structure.class.getCanonicalName() + "' and reference_id not in (" +
			"select ref_folder.inode from folder ref_folder join identifier ref_ident on (ref_folder.identifier = ref_ident.id) where " +
			"ref_ident.host_inode = ? and "+DOT_FOLDER_PATH+"(ref_ident.parent_path,ref_ident.asset_name) like ?))";


	/*
	 * To delete all permission references on a content type under a given host/folder hierarchy
	 *
	 * Parameters
	 * 1. path like to the folder hierarchy the content type lives under E.G /about/% (files under /about/)
	 * 2. host the content type belongs to
	 * 3. host the content type belongs to
	 * 4. host the content type belongs to
	 * 5. same as 1
	 */
	private final String deleteStructureReferencesByPathSQLFolder =
			"delete from permission_reference where exists (" +
			"	" + SELECT_CHILD_CONTENTTYPE_BY_PATH_SQL_FOLDER + " and asset_id = structure.inode and " +
			"permission_type = '" + Structure.class.getCanonicalName() + "' and reference_id not in (" +
			"select ref_folder.inode from folder ref_folder join identifier ref_ident on (ref_folder.identifier = ref_ident.id) where " +
			"ref_ident.host_inode = ? and "+DOT_FOLDER_PATH+"(ref_ident.parent_path,ref_ident.asset_name) like ?))";


	private static final String DELETE_CONTENTTYPE_REFERENCES_BY_PATH_ON_ADD_SQL =
		"delete from permission_reference where exists(" +
		"	" + SELECT_CHILD_CONTENTTYPE_BY_PATH_SQL + " and asset_id = structure.inode and " +
		"permission_type = '" + Structure.class.getCanonicalName() + "' and reference_id not in (" +
		"select ref_folder.inode from folder ref_folder join identifier ref_ident on (ref_folder.identifier = ref_ident.id) where " +
		"ref_ident.host_inode = ? and "+DOT_FOLDER_PATH+"(ref_ident.parent_path,ref_ident.asset_name) like ?)) " +
		"and (reference_id in (" +
		"select distinct folder.inode " +
		"from folder join identifier on(folder.identifier = identifier.id) " +
		"where " +
		"identifier.host_inode = ? " +
		"and ("+DOT_FOLDER_PATH+"(parent_path,asset_name) not like ? OR "+DOT_FOLDER_PATH+"(parent_path,asset_name) = ?) " +
		"and permission_type = 'com.dotmarketing.portlets.folders.model.Folder' " +
		"and reference_id = folder.inode" +
		") " +
		"OR EXISTS(SELECT c.inode " +
		"FROM contentlet c " +
		"  WHERE c.identifier = reference_id)	" +
		")";


	private final String deleteStructureReferencesByPathOnAddSQLFolder =
			"delete from permission_reference where exists(" +
			"	" + SELECT_CHILD_CONTENTTYPE_BY_PATH_SQL_FOLDER + " and asset_id = structure.inode and " +
			"permission_type = '" + Structure.class.getCanonicalName() + "' and reference_id not in (" +
			"select ref_folder.inode from folder ref_folder join identifier ref_ident on(ref_folder.identifier = ref_ident.id) where  " +
			"ref_ident.host_inode = ? and "+DOT_FOLDER_PATH+"(ref_ident.parent_path,ref_ident.asset_name) like ?)) " +
			"and (reference_id in (" +
			"select distinct folder.inode " +
			"from folder join identifier on (folder.identifier = identifier.id) " +
			"where " +
			"identifier.host_inode = ? " +
			"and ("+DOT_FOLDER_PATH+"(parent_path,asset_name) not like ? OR "+DOT_FOLDER_PATH+"(parent_path,asset_name) = ?) " +
			"and permission_type = 'com.dotmarketing.portlets.folders.model.Folder' " +
			"and reference_id = folder.inode" +
			") " +
			"OR EXISTS(SELECT c.inode " +
			"FROM contentlet c " +
			"  WHERE c.identifier = reference_id)	" +
			")";





	/*
	 * To remove all permissions of structures under a given parent folder
	 * Parameters
	 * 1. path like to the folder hierarchy the content type lives under E.G /about/% (files under /about/)
	 * 2. The host id
	 * 3. The host id
	 */
	private static final String DELETE_CONTENTTYPE_PERMISSIONS_BY_PATH_SQL =
		"delete from permission where inode_id in " +
		"	(" + SELECT_CHILD_CONTENTTYPE_BY_PATH_SQL + ")";


	/*
	 * To remove all permissions of structures under a given parent folder
	 * Parameters
	 * 1. path like to the folder hierarchy the content type lives under E.G /about/% (files under /about/)
	 * 2. The host id
	 * 3. The host id
	 */
	private final String deleteStructurePermissionsByPathSQLFolder =
		"delete from permission where inode_id in " +
		"	(" + SELECT_CHILD_CONTENTTYPE_BY_PATH_SQL_FOLDER + ")";

	/*
	 * To load content type identifiers that are children of a host and have inheritable permissions
	 * Parameters
	 * 1. path like to the folder hierarchy the content type lives under E.G /about/% (files under /about/)
	 * 2. The host id
	 * 3. The host id
	 */
	private static final String SELECT_CHILD_CONTENTTYPE_WITH_INDIVIDUAL_PERMISSIONS_BY_PATH_SQL =
		SELECT_CHILD_CONTENTTYPE_BY_PATH_SQL + " and exists (select * from permission where inode_id = structure.inode and " +
		"permission_type = '" + PermissionAPI.INDIVIDUAL_PERMISSION_TYPE + "')";

	private static final Map<PermissionType, String> SELECT_CHILDREN_WITH_INDIVIDUAL_PERMISSIONS_SQLS = new HashMap<>();

	static {
		String[] listOfMasks = PermissionAPI.PERMISSION_TYPES;
		for(String mask : listOfMasks) {
	        for (Field f : PermissionAPI.class.getDeclaredFields()) {
	        	if(f.getName().equals(mask)){
	        		try {
						PERMISION_TYPES.put(mask, f.getInt(null));
					} catch (Exception e) {
						Logger.error(PermissionBitFactoryImpl.class,e.getMessage(),e);
					}
	        	}

	        }

		}

		SELECT_CHILDREN_WITH_INDIVIDUAL_PERMISSIONS_SQLS.put(PermissionType.TEMPLATE, SELECT_CHILD_TEMPLATE_WITH_INDIVIDUAL_PERMISSIONS_SQL);
		SELECT_CHILDREN_WITH_INDIVIDUAL_PERMISSIONS_SQLS.put(PermissionType.CONTAINER, SELECT_CHILD_CONTAINER_WITH_INDIVIDUAL_PERMISSIONS_SQL);
		SELECT_CHILDREN_WITH_INDIVIDUAL_PERMISSIONS_SQLS.put(PermissionType.FOLDER, SELECT_CHILD_FOLDER_WITH_DIRECT_PERMISSIONS_SQL);
		SELECT_CHILDREN_WITH_INDIVIDUAL_PERMISSIONS_SQLS.put(PermissionType.IHTMLPAGE, SELECT_CHILD_HTMLPAGE_WITH_INDIVIDUAL_PERMISSIONS_SQL);
		SELECT_CHILDREN_WITH_INDIVIDUAL_PERMISSIONS_SQLS.put(PermissionType.LINK, SELECT_CHILD_LINK_WITH_INDIVIDUAL_PERMISSIONS_SQL);
		SELECT_CHILDREN_WITH_INDIVIDUAL_PERMISSIONS_SQLS.put(PermissionType.CONTENTLET, SELECT_CHILD_CONTENT_WITH_INDIVIDUAL_PERMISSIONS_BY_PATH_SQL);
		SELECT_CHILDREN_WITH_INDIVIDUAL_PERMISSIONS_SQLS.put(PermissionType.STRUCTURE, SELECT_CHILD_CONTENTTYPE_WITH_INDIVIDUAL_PERMISSIONS_BY_PATH_SQL);
	}

	/**
	 * @param permissionCache
	 */
	public PermissionBitFactoryImpl(PermissionCache permissionCache) {
		super();
		this.permissionCache = permissionCache;
	}

	@Override
	protected Permission getPermission(String x) {
		try {
			Permission p = (Permission) new HibernateUtil(Permission.class).load(Long.parseLong(x));
			p.setBitPermission(true);
			return p;
		} catch (Exception e) {
			try {
				return (Permission) new HibernateUtil(Permission.class).load(x);
			} catch (DotHibernateException e1) {
				Logger.error(this, e1.getMessage(), e1);
				throw new DataAccessException(e1.getMessage(), e1);
			}
		}
	}

	@Override
	protected List<Permission> getInheritablePermissions(Permissionable permissionable, String type) throws DotDataException {
		final List<Permission> permissions = getInheritablePermissions(permissionable, true);
		return permissions.stream().filter(permission -> permission.getType().equals(type)).collect(Collectors.toList());
	}

	@Override
	protected List<Permission> getInheritablePermissions(Permissionable permissionable) throws DotDataException {
		return getInheritablePermissions(permissionable, true);
	}

	@Override
	protected List<Permission> getInheritablePermissions(Permissionable permissionable, boolean bitPermissions) throws DotDataException {
		List<Permission> bitPermissionsList = permissionCache.getPermissionsFromCache(permissionable.getPermissionId());
		if (bitPermissionsList == null) {
			bitPermissionsList = loadPermissions(permissionable);
		}

		if(!bitPermissions)
			return convertToNonBitPermissions(filterOnlyInheritablePermissions(bitPermissionsList, permissionable.getPermissionId()));
		else
			return filterOnlyInheritablePermissions(bitPermissionsList, permissionable.getPermissionId());

	}

	@Override
	protected List<Permission> getPermissions(Permissionable permissionable) throws DotDataException {
		return getPermissions(permissionable, true);
	}


	@Override
	protected List<Permission> getPermissions(Permissionable permissionable, boolean bitPermissions) throws DotDataException {
		return getPermissions(permissionable, bitPermissions, false);
	}

    @Override
    protected void addPermissionsToCache ( Permissionable permissionable ) throws DotDataException {

        //Checking individual permissions
        List<Permission> bitPermissionsList = permissionCache.getPermissionsFromCache( permissionable.getPermissionId() );
        if (bitPermissionsList == null) {//Already in cache
            bitPermissionsList = loadPermissions( permissionable );
            permissionCache.addToPermissionCache( permissionable.getPermissionId(), bitPermissionsList );
        }
    }

	@Override
	protected List<Permission> getPermissions(Permissionable permissionable, boolean bitPermissions, boolean onlyIndividualPermissions) throws DotDataException {

		return getPermissions(permissionable, bitPermissions, onlyIndividualPermissions, false);

	}

	@Override
	protected List<Permission> getPermissions(Permissionable permissionable, boolean bitPermissions,
			boolean onlyIndividualPermissions, boolean forceLoadFromDB) throws DotDataException {

		if (!InodeUtils.isSet(permissionable.getPermissionId())) {
			return new ArrayList<>();
		}

		List<Permission> bitPermissionsList = null;

		bitPermissionsList = loadPermissions(permissionable, forceLoadFromDB);
		bitPermissionsList = filterOnlyNonInheritablePermissions(bitPermissionsList,
				permissionable.getPermissionId());

		if (!bitPermissions) {
			bitPermissionsList = convertToNonBitPermissions(bitPermissionsList);
		}
		return onlyIndividualPermissions ? filterOnlyIndividualPermissions(bitPermissionsList,
				permissionable.getPermissionId()) : bitPermissionsList;
	}

	@Override
	protected void removePermissions(final Permissionable permissionable) throws DotDataException {
		removePermissions(Collections.singletonList(permissionable));
	}


	protected void removePermissions(final List<Permissionable> permissionables) throws DotDataException{

		final List<Params> paramsList = permissionables.stream()
				.map(permissionable -> new Params(
						permissionable.getPermissionId())
				).collect(Collectors.toList());

		final List<Integer> batchResult =
				Ints.asList(new DotConnect().executeBatch(DELETE_PERMISSION_BY_INODE, paramsList));

		Logger.debug(PermissionBitFactoryImpl.class,
				() -> "removePermissions batch results: " + batchResult.stream().map(Object::toString)
						.collect(Collectors.joining(",")));

        for(final Permissionable permissionable:permissionables){
		   resetPermissionReferences(permissionable);
		   permissionCache.remove(permissionable.getPermissionId());
		}
	}

	/*
	 * updates all permission references that are not pointing to the given permissionable but should,
	 * this happens when a new inheritable permission is added
	 *
	 */
	@SuppressWarnings("unchecked")
	private void updatePermissionReferencesOnAdd(final Permissionable permissionable) throws DotDataException {

		String parentPermissionableId = permissionable.getPermissionId();

		final boolean isHost = permissionable instanceof Host ||
		(permissionable instanceof Contentlet && ((Contentlet)permissionable).isHost());
		final boolean isFolder = permissionable instanceof Folder;
		final boolean isCategory = permissionable instanceof Category;
		final boolean isContentType = permissionable instanceof Structure || permissionable instanceof ContentType;

		if(!isHost && !isFolder && !isCategory && !isContentType) {
			return;
		}
		final HostAPI hostAPI = APILocator.getHostAPI();
		final Host systemHost = hostAPI.findSystemHost();
		final DotConnect dc = new DotConnect();

		boolean ran01=false,ran02=false,ran03=false,ran04=false,
		        ran06=false,ran07=false,ran08=false,ran09=false,ran10=false;

		final List<Map<String, Object>> idsToClear = new ArrayList<>();
		final List<Permission> permissions = filterOnlyInheritablePermissions(loadPermissions(permissionable, true), parentPermissionableId);
		for(final Permission p : permissions) {

			if (isHost || isFolder) {

				Contentlet parentHost = null;
				if(isFolder)
					try {
						parentHost = hostAPI.findParentHost((Folder)permissionable, APILocator.getUserAPI().getSystemUser(), false);
					} catch (DotSecurityException e) {
						Logger.error(this, e.getMessage(), e);
					}
				else {
					parentHost = (Contentlet) permissionable;
				}
				final String path = isFolder ? APILocator.getIdentifierAPI().find((Folder) permissionable).getPath() : "";

				// Only if permissions were updated to a host != to the system
				// host
				if (!permissionable.getPermissionId().equals(systemHost.getPermissionId())) {

					if (isHost && p.getType().equals(Template.class.getCanonicalName()) && !ran01) {
						// Find all host templates pointing to the system host
						// and update their references

						// Removing all references to the system host
						dc.setSQL(this.deleteTemplateReferencesSQL);
						dc.addParam(permissionable.getPermissionId());
						dc.loadResult();


						// Retrieving the list of templates changed to clear
						// their caches
						dc.setSQL(SELECT_CHILD_TEMPLATE_SQL);
						dc.addParam(permissionable.getPermissionId());
						idsToClear.addAll(dc.loadResults());

						ran01=true;
					} else if (isHost && p.getType().equals(Container.class.getCanonicalName()) && !ran02) {
						// Find all host containers pointing to the system host
						// and update their references

						// Removing all references to the system host
						dc.setSQL(this.deleteContainerReferencesSQL);
						dc.addParam(permissionable.getPermissionId());
						dc.loadResult();

						// Retrieving the list of container changed to clear
						// their caches
						dc.setSQL(SELECT_CHILD_CONTAINER_SQL);
						dc.addParam(permissionable.getPermissionId());
						idsToClear.addAll(dc.loadResults());

						ran02=true;

					}else if (p.getType().equals(Folder.class.getCanonicalName()) && !ran03) {
						// Find all subfolders
						// Removing all references to the system host
						dc.setSQL(this.deleteSubfolderReferencesSQLOnAdd);
						dc.addParam(parentHost.getPermissionId());
						dc.addParam(path + "%");
						dc.addParam(isHost ? " " : path);
						dc.addParam(parentHost.getPermissionId());
						dc.addParam(path + "%");
						dc.addParam(path);
						dc.loadResult();


						// Retrieving the list of container changed to clear
						// their caches
						dc.setSQL(SELECT_CHILD_FOLDER_SQL);
						dc.addParam(parentHost.getPermissionId());
						dc.addParam(path + "%");
						dc.addParam(isHost ? " " : path);
						idsToClear.addAll(dc.loadResults());

						ran03=true;
					} else if (p.getType().equals(IHTMLPage.class.getCanonicalName()) && !ran04) {

						// Update html page references

						// Removing all references to the system host
						dc.setSQL(this.deleteHTMLPageReferencesOnAddSQL);
						// All the pages that belongs to the host
						dc.addParam(parentHost.getPermissionId());
						// Under any folder
						dc.addParam(path + "%");
                        dc.addParam(parentHost.getPermissionId());
                        dc.addParam(path + "%");
						dc.addParam(parentHost.getPermissionId());
						dc.addParam( path + "%" );
						dc.addParam(path);
						dc.loadResult();


						// Retrieving the list of pages changed to clear their
						// caches
						dc.setSQL(SELECT_CHILD_HTMLPAGE_SQL);
						dc.addParam(parentHost.getPermissionId());
						dc.addParam(path + "%");
						dc.addParam(parentHost.getPermissionId());
						dc.addParam(path + "%");
						idsToClear.addAll(dc.loadResults());

						ran04=true;
					} else if (p.getType().equals(Link.class.getCanonicalName()) && !ran06) {
						// Find all files to update their references

						// Removing all references to the system host
						dc.setSQL(this.deleteLinkReferencesOnAddSQL);
						// All the links that belongs to the host
						dc.addParam(parentHost.getPermissionId());
						// Under any folder
						dc.addParam(path + "%");
						dc.addParam(parentHost.getPermissionId());
						dc.addParam(path + "%");
						dc.addParam(path);
						dc.loadResult();



						// Retrieving the list of links changed to clear their
						// caches
						dc.setSQL(SELECT_CHILD_LINK_SQL);
						dc.addParam(parentHost.getPermissionId());
						dc.addParam(path + "%");
						idsToClear.addAll(dc.loadResults());

						ran06=true;

					} else if (p.getType().equals(Contentlet.class.getCanonicalName()) && !ran07) {
						// Find all content

						// Removing all references to the system host
						dc.setSQL(this.deleteContentReferencesByPathOnAddSQL);
						// All the content that belongs to the host
						dc.addParam(parentHost.getPermissionId());
						// Under any folder
						dc.addParam(path + "%");
						dc.addParam(parentHost.getPermissionId());
						dc.addParam(path + "%");
						dc.addParam(path);
						dc.loadResult();



						// Retrieving the list of links changed to clear their
						// caches
						dc.setSQL(SELECT_CHILD_CONTENT_BY_PATH_SQL);
						dc.addParam(parentHost.getPermissionId());
						dc.addParam(path + "%");
						idsToClear.addAll(dc.loadResults());

						ran07=true;

					} else if (p.getType().equals(Structure.class.getCanonicalName()) && !ran08) {

						if(isHost){
							dc.setSQL(DELETE_CONTENTTYPE_REFERENCES_BY_PATH_ON_ADD_SQL);
							dc.addParam(path + "%");
							dc.addParam(parentHost.getPermissionId());
							dc.addParam(parentHost.getPermissionId());
							dc.addParam(parentHost.getPermissionId());
							dc.addParam(path + "%");
							dc.addParam(parentHost.getPermissionId());
							dc.addParam(path + "%");
							dc.addParam(path);
							dc.loadResult();



							// Retrieving the list of structures changed to clear
							// their caches

							dc.setSQL(SELECT_CHILD_CONTENTTYPE_BY_PATH_SQL);
							dc.addParam(path + "%");
							dc.addParam(parentHost.getPermissionId());
							dc.addParam(parentHost.getPermissionId());
							idsToClear.addAll(dc.loadResults());

						}else{
							dc.setSQL(this.deleteStructureReferencesByPathOnAddSQLFolder);
							dc.addParam(path + "%");
							dc.addParam(parentHost.getPermissionId());
							dc.addParam(parentHost.getPermissionId());
							dc.addParam(path + "%");
							dc.addParam(parentHost.getPermissionId());
							dc.addParam(path + "%");
							dc.addParam(path);
							dc.loadResult();


							// Retrieving the list of structures changed to clear
							// their caches
							dc.setSQL(SELECT_CHILD_CONTENTTYPE_BY_PATH_SQL_FOLDER);
							dc.addParam(path + "%");
							dc.addParam(parentHost.getPermissionId());
							List<Map<String,Object>> sts=dc.loadResults();
							idsToClear.addAll(sts);

							Iterator<Map<String,Object>> it = sts.iterator();
							while(it.hasNext()) {
							    dc.setSQL(SELECT_CHILD_CONTENT_BY_CONTENTTYPE_SQL);
							    dc.addParam(it.next().get("inode"));
							    idsToClear.addAll(dc.loadResults());
							}
						}
						ran08=true;
					}
				} else {
					// If the system host we need to force all references of the
					// type of the permissionable
				    dc.setSQL(SELECT_PERMISSION_REFERENCE_SQL);
				    dc.addParam(permissionable.getPermissionId());
				    dc.addParam(p.getType());
				    idsToClear.addAll(dc.loadResults());
				}
			} else if(isCategory) {
			    if(!ran09) {
    				Category cat = (Category) permissionable;
    				CategoryAPI catAPI = APILocator.getCategoryAPI();
    				User systemUser = APILocator.getUserAPI().getSystemUser();
    				try {
    					List<Category> children = catAPI.getCategoryTreeDown(cat, cat, systemUser, false);
    					for(Category child : children) {
    						dc.setSQL(UPDATE_PERMISSION_REFERENCE_BY_ASSETID_SQL);
    						dc.addParam(cat.getInode());
    						dc.addParam(Category.class.getCanonicalName());
    						dc.addParam(child.getInode());
    						dc.loadResult();
    						idsToClear.add(child.getMap());
    					}
    				} catch (DotSecurityException e) {
    					Logger.error(PermissionBitFactoryImpl.class, e.getMessage(), e);
    					throw new DotRuntimeException(e.getMessage(), e);
    				}
    				ran09=true;
			    }
			} else if (isContentType) {
			    if(!ran10) {
    				// Removing all references to the system host
    				dc.setSQL(DELETE_CONTENT_REFERENCES_BY_CONTENTTYPE_SQL);
    				// All the content that belongs to the host
    				dc.addParam(permissionable.getPermissionId());
    				dc.loadResult();

    				dc.setSQL(SELECT_CHILD_CONTENT_BY_CONTENTTYPE_SQL);
    				dc.addParam(permissionable.getPermissionId());
    				idsToClear.addAll(dc.loadResults());
        				
    				ran10=true;
			    }
			}
		}

		//Clearing the caches
		for(Map<String, Object> idToClear: idsToClear) {
		    String inode = (String)(idToClear.get("inode") != null?idToClear.get("inode"):idToClear.get("asset_id"));
		    if(inode==null) inode=(String)idToClear.get("id");
		    permissionCache.remove(inode);
		}

        if(isFolder) {
            ContentletAPI contAPI = APILocator.getContentletAPI();
            contAPI.refreshContentUnderFolder((Folder)permissionable);
        }
	}

	
	/**
	 * returns all permission references that reference 
	 * a given permissionable
	 * @param permissionable
	 * @return
	 * @throws DotDataException
	 */
	private List<PermissionReference> loadAllPermissionReferencesTo(Permissionable permissionable) throws DotDataException{
	    HibernateUtil hu = new HibernateUtil(PermissionReference.class);
	    hu.setQuery(LOAD_PERMISSION_REFERENCES_BY_REFERENCEID_HSQL);
	    hu.setParam(permissionable.getPermissionId());
	    return  hu.list();
	}
	
	
	
	/*
	 * updates all permission references that are pointing to the given permissionable if this
	 * permissionable no longer provides the inheritable permissions that the children require
	 * this happens when inheritable permissions have being removed from the given permissionable
	 */
	private void dbDeletePermissionReferences(final List<Permissionable> permissionables)
			throws DotDataException {
		final DotConnect dotConnect = new DotConnect();
		final List<Params> paramsList = permissionables.stream()
				.map(permissionable -> new Params(
				       permissionable.getPermissionId(), permissionable.getPermissionId())
				).collect(Collectors.toList());
		final List<Integer> batchResult = Ints
				.asList(dotConnect.executeBatch(DELETE_PERMISSION_REFERENCE_SQL, paramsList));
		for (final Permissionable permissionable : permissionables) {
			permissionCache.remove(permissionable.getPermissionId());
		}
		Logger.debug(PermissionBitFactoryImpl.class,
				() -> "dbDeletePermissionReferences batch results: " + batchResult.stream().map(Object::toString)
						.collect(Collectors.joining(",")));
	}


	private enum PersistResult {
		NEW, UPDATED, REMOVED, NOTHING;
	};

	private PersistResult persistPermission(Permission p) throws DotDataException {
		// Persisting changes
		Permission toPersist;
		boolean newPermission = false;
		boolean persist = true;
		if (p.isBitPermission()) {
			toPersist = findPermissionByInodeAndRole(p.getInode(), p.getRoleId(), p.getType());
			if (toPersist == null || toPersist.getId()== 0 ) {
				toPersist = p;
				newPermission = true;
			}

			if(toPersist.getPermission() == p.getPermission() && !newPermission) {
				persist = false;
			}

			toPersist.setPermission(p.getPermission());
		} else {
			toPersist = findPermissionByInodeAndRole(p.getInode(), p.getRoleId(), p.getType());
			if (toPersist == null || toPersist.getId()== 0 ) {
				toPersist = new Permission(p.getType(), p.getInode(), p.getRoleId(), 0);
				newPermission = true;
			}
			if((toPersist.getPermission() | p.getPermission()) == toPersist.getPermission() && !newPermission)
				persist = false;
			toPersist.setPermission(toPersist.getPermission() | p.getPermission());
		}

		if(toPersist.getPermission() == 0 && toPersist.getId() > 0) {
			dbDeletePermission(toPersist);
			return PersistResult.REMOVED;
		} else if(toPersist.getPermission() != 0 && persist) {
			if(newPermission)
				HibernateUtil.save(toPersist);
			else
				HibernateUtil.saveOrUpdate(toPersist);
			return newPermission?PersistResult.NEW:PersistResult.UPDATED;
		}
		return PersistResult.NOTHING;
	}




	/* 
	 * @deprecated Use savePermission(permission) instead.
	 */
	@Override
    @Deprecated
	protected void assignPermissions(List<Permission> permissions, Permissionable permissionable) throws DotDataException {

    for(Permission permission:permissions) {
      savePermission(permission, permissionable);
    }
	}

	@Override
	protected Permission savePermission(Permission permission, Permissionable permissionable) throws DotDataException {

		if(!permission.getInode().equals(permissionable.getPermissionId()))
			throw new DotDataException("You cannot update permissions of a different permissionable id than the one you are passing to the method");

		PersistResult result = persistPermission(permission);

		if (!permission.isIndividualPermission()) {
			switch(result) {
				case NEW:
					updatePermissionReferencesOnAdd(permissionable);
					break;
				case REMOVED:
				  resetPermissionReferences(permissionable);
					break;
				case UPDATED:
				  resetPermissionReferences(permissionable);
					break;
				}
		} else {
			if(result == PersistResult.NEW) {
			  resetPermissionReferences(permissionable);
			}
		}

		permissionCache.remove(permissionable.getPermissionId());

		if(permissionable instanceof Structure) {
			ContentletAPI contAPI = APILocator.getContentletAPI();
			contAPI.refresh((Structure)permissionable);
		} else if (permissionable instanceof ContentType) {
            final Structure contentType = new StructureTransformer(ContentType.class.cast(permissionable)).asStructure();
            APILocator.getContentletAPI().refresh(contentType);
        } else if(permissionable instanceof Contentlet) {
			ContentletAPI contAPI = APILocator.getContentletAPI();
			((Contentlet)permissionable).setLowIndexPriority(true);
			contAPI.refresh((Contentlet)permissionable);
		}

		return findPermissionByInodeAndRole(permission.getInode(), permission.getRoleId(), permission.getType());
	}

	@SuppressWarnings("unchecked")
	@Override
	protected List<User> getUsers(Permissionable permissionable, int permissionType, String filter, int start, int limit) {
    	try
    	{

    		RoleAPI roleAPI = APILocator.getRoleAPI();

    		List<Permission> allPermissions = getPermissions(permissionable);
    		List<String> roleIds = new ArrayList<String>();
    		for(Permission p : allPermissions) {
    			if(p.matchesPermission(permissionType)) {
    				roleIds.add(p.getRoleId());
    			}
    		}
    		roleIds.add(roleAPI.loadCMSAdminRole().getId());

    		StringBuilder roleIdsSB = new StringBuilder();
    		boolean first = true;
    		for(String roleId: roleIds) {
    			if(!first)
    				roleIdsSB.append(",");
    			roleIdsSB.append("'" + roleId + "'");
    			first=false;

    		}

			ArrayList<User> users = new ArrayList<User>();

			DotConnect dotConnect = new DotConnect();
			String userFullName = DotConnect.concat(new String[] { "user_.firstName", "' '", "user_.lastName" });

			StringBuffer baseSql = new StringBuffer("select distinct (user_.userid), ");
			baseSql.append(userFullName);
			baseSql.append(" from user_, users_cms_roles where");
			baseSql.append(" user_.companyid = ? and user_.userid <> 'system' ");
			baseSql.append(" and users_cms_roles.role_id in (" + roleIdsSB.toString() + ")");
			baseSql.append(" and user_.userId = users_cms_roles.user_id ");

			baseSql.append(" and user_.delete_in_progress = ");
			baseSql.append(DbConnectionFactory.getDBFalse());

			boolean isFilteredByName = UtilMethods.isSet(filter);
			if (isFilteredByName) {
				baseSql.append(" and lower(");
				baseSql.append(userFullName);
				baseSql.append(") like ?");
			}
			baseSql.append(" order by ");
			baseSql.append(userFullName);

			String sql = baseSql.toString();
			dotConnect.setSQL(sql);
			Logger.debug(PermissionBitFactoryImpl.class, "::getUsers -> query: " + dotConnect.getSQL());

			dotConnect.addParam(PublicCompanyFactory.getDefaultCompanyId());
			if (isFilteredByName) {
				dotConnect.addParam("%" + filter.toLowerCase() + "%");
			}

			if (start > -1)
				dotConnect.setStartRow(start);
			if (limit > -1)
				dotConnect.setMaxRows(limit);

			ArrayList<Map<String, Object>> results = dotConnect.loadResults();

			for (int i = 0; i < results.size(); i++) {
				Map<String, Object> hash = (Map<String, Object>) results.get(i);
				String userId = (String) hash.get("userid");
				users.add(APILocator.getUserAPI().loadUserById(userId,APILocator.getUserAPI().getSystemUser(),false));
			}

			return users;
		}
    	catch(Exception ex)
    	{
    		Logger.error(PermissionBitFactoryImpl.class, ex.toString(), ex);
    		throw new DotRuntimeException(ex.getMessage(), ex);
    	}
	}

	@Override
	protected int getUserCount(Permissionable permissionable, int permissionType, String filter) {
    	try
    	{
    		RoleAPI roleAPI = APILocator.getRoleAPI();

    		List<Permission> allPermissions = getPermissions(permissionable);
    		List<String> roleIds = new ArrayList<String>();
    		for(Permission p : allPermissions) {
    			if(p.matchesPermission(permissionType)) {
    				roleIds.add(p.getRoleId());
    			}
    		}
    		roleIds.add(roleAPI.loadCMSAdminRole().getId());

    		StringBuilder roleIdsSB = new StringBuilder();
    		boolean first = true;
    		for(String roleId: roleIds) {
    			if(!first)
    				roleIdsSB.append(",");
    			roleIdsSB.append("'" + roleId + "'");
    			first=false;

    		}

			DotConnect dotConnect = new DotConnect();
			String userFullName = DotConnect.concat(new String[] { "user_.firstName", "' '", "user_.lastName" });

			StringBuffer baseSql = new StringBuffer("select count(distinct user_.userid) as total ");
			baseSql.append(" from user_, users_cms_roles where");
			baseSql.append(" user_.companyid = ? and user_.userid <> 'system' ");
			baseSql.append(" and users_cms_roles.role_id in (" + roleIdsSB.toString() + ") ");
			baseSql.append(" and user_.userId = users_cms_roles.user_id ");
			baseSql.append(" and user_.delete_in_progress = ");
			baseSql.append(DbConnectionFactory.getDBFalse());

			boolean isFilteredByName = UtilMethods.isSet(filter);
			if (isFilteredByName) {
				baseSql.append(" and lower(");
				baseSql.append(userFullName);
				baseSql.append(") like ?");
			}

			String sql = baseSql.toString();
			dotConnect.setSQL(sql);
			Logger.debug(PermissionBitFactoryImpl.class, "::getUsers -> query: " + dotConnect.getSQL());

			dotConnect.addParam(PublicCompanyFactory.getDefaultCompanyId());
			if (isFilteredByName) {
				dotConnect.addParam("%" + filter.toLowerCase() + "%");
			}

    		return dotConnect.getInt("total");
    	}
    	catch(Exception ex)
    	{
    		Logger.error(PermissionBitFactoryImpl.class, ex.toString(), ex);
    		throw new DotRuntimeException(ex.getMessage(), ex);
    	}
	}

	@Override
	protected List<Permission> getPermissionsFromCache(String permissionableId) {
		List<Permission> l = null;
		l = permissionCache.getPermissionsFromCache(permissionableId);
		return l;
	}

	@Override
	protected Map<Permissionable, List<Permission>> getPermissions(List<Permissionable> permissionables) throws DotDataException, DotSecurityException {

		return getPermissions(permissionables, true);
	}

	@Override
	protected Map<Permissionable, List<Permission>> getPermissions(List<Permissionable> permissionables, boolean bitPermission)
		throws DotDataException, DotSecurityException {

		Map<Permissionable, List<Permission>> result = new HashMap<Permissionable, List<Permission>>();

		for(Permissionable p : permissionables) {
			List<Permission> permission = getPermissions(p, bitPermission);
			result.put(p, permission);
		}

		return result;

	}

	@Override
	public void removePermissionsByRole(String roleId) {

		try {
			DotConnect db = new DotConnect();
			db.setSQL("delete from permission where roleid='"+roleId+"'");
			db.loadResult();

			permissionCache.clearCache();
		} catch (DotDataException e) {
			Logger.error(this, e.getMessage(), e);
			throw new DataAccessException (e.getMessage(), e);
		}
	}

	@Override
	protected Map<String, Integer> getPermissionTypes() {
		return PERMISION_TYPES;
	}


	@SuppressWarnings("unchecked")
	@Override
	void updateOwner(Permissionable asset, String ownerId)
			throws DotDataException {

		String permissionId = asset.getPermissionId();

		DotConnect dc = new DotConnect();
		if (ownerId != null && ownerId.startsWith("user-")) {
			ownerId = ownerId.substring(5, ownerId.length());
		}
		String updateIdentifierSql = "update inode set owner = ? "
				+ "where inode = ? ";

		dc.setSQL(updateIdentifierSql);
		dc.addParam(ownerId);
		dc.addParam(permissionId);

		dc.loadResult();

		asset.setOwner(ownerId);

		List<HashMap<String, String>> inodes = new ArrayList<HashMap<String, String>>();
		String assetType ="";
		dc.setSQL("Select asset_type from identifier where id =?");
		dc.addParam(permissionId);
		ArrayList assetResult = dc.loadResults();
		if(assetResult.size()>0){
			assetType = (String) ((Map)assetResult.get(0)).get("asset_type");
		}
		if(UtilMethods.isSet(assetType)){
			dc.setSQL("select i.inode, type from inode i,"+assetType+" a where i.inode = a.inode and a.identifier = ?");
			dc.addParam(permissionId);
			inodes= dc.loadResults();
		}

		StringBuilder inodeCondition = new StringBuilder(128);
		inodeCondition.ensureCapacity(32);
		inodeCondition.append("");

		for (HashMap<String, String> inode : inodes) {
			if (0 < inodeCondition.length())
				inodeCondition.append(", " + inode.get("inode"));
			else
				inodeCondition.append(inode.get("inode"));
		}

		String updateVersionsSql = "update inode set owner = ? where inode in ('"
				+ inodeCondition + "')";
		dc.setSQL(updateVersionsSql);
		dc.addParam(ownerId);
		dc.loadResult();

		if (InodeUtils.isSet(permissionId) && asset instanceof Versionable) {
			CacheLocator.getIdentifierCache().removeFromCacheByVersionable((Versionable)asset);
		}

		if(asset instanceof Contentlet) {
			ContentletAPI contAPI = APILocator.getContentletAPI();
			contAPI.refresh((Contentlet)asset);
		}

	}

	@Override
	protected int maskOfAllPermissions () {
		int result = 0;
		for(Integer mask : PERMISION_TYPES.values()) {
			result = result | mask;
		}
		return result;
	}

	//Private utility methods

	/**
	 * This method returns a bit permission object based on the given inode and roleId
	 * @param p permission
	 * @return boolean
	 * @version 1.7
	 * @since 1.0
	 */
	private Permission findPermissionByInodeAndRole (String inode, String roleId, String permissionType) {
		try {
			HibernateUtil persistanceService = new HibernateUtil(Permission.class);

			persistanceService.setQuery("from inode in class com.dotmarketing.beans.Permission where inode_id = ? and roleid = ? " +
					"and permission_type = ?");
			persistanceService.setParam(inode);
			persistanceService.setParam(roleId);
			persistanceService.setParam(permissionType);
			return (Permission) persistanceService.load();
		} catch (DotHibernateException e) {
			throw new DataAccessException(e.getMessage(), e);
		}

	}



	/**
	 * This method let you convert a list of bit permission to the old non bit kind of permission, so you
	 * end up with a longer list
	 * @param p permission
	 * @return boolean
	 * @version 1.7
	 * @since 1.7
	 */
	private List<Permission> convertToNonBitPermissions (List<Permission> bitPermissionsList) {
		Set<Permission> permissionsSet = new LinkedHashSet<Permission>();

		for(Permission p : bitPermissionsList) {
			if(p.isBitPermission()) {
				for(String mask : PERMISION_TYPES.keySet()) {
					if((p.getPermission() & PERMISION_TYPES.get(mask)) > 0){
						permissionsSet.add(new Permission(p.getType(), p.getInode(), p.getRoleId(), PERMISION_TYPES.get(mask)));
					}
				}
			} else {
				permissionsSet.add(p);
			}
		}
		return new ArrayList<Permission> (permissionsSet);

	}

	/**
	 * This method let you convert a list of non bit permission to the new  bit kind of permission, so you should
	 * end up with a compressed list
	 * @param p permission
	 * @return boolean
	 * @version 1.7
	 * @since 1.7
	 */
	@SuppressWarnings("unused")
	private List<Permission> convertToBitPermissions (List<Permission> nonbitPermissionsList) {

		Map<String, Permission> tempList = new HashMap<String, Permission>();

		for(Permission p : nonbitPermissionsList) {
			if(!p.isBitPermission()) {
				Permission pt = tempList.get(p.getInode() + "-" + p.getRoleId());
				if(pt == null)
					pt = new Permission(p.getInode(), p.getRoleId(), p.getPermission());
				else
					pt = new Permission(p.getInode(), p.getRoleId(), pt.getPermission() | p.getPermission());
				tempList.put(pt.getInode() + "-" + pt.getRoleId(), pt);
			} else {
				tempList.put(p.getInode() + "-" + p.getRoleId(), p);
			}
		}
		return new ArrayList<Permission> (tempList.values());

	}


  private void dbDeletePermission(Permission p) {

    try {
      new DotConnect().setSQL("delete from permission where id=?").addParam(p.getId()).loadResult();

      if(p.isBitPermission()) {
        new DotConnect().setSQL("delete from permission where inode_id=? and roleid=? and permission=?").addParam(p.getInode()).addParam(p.getRoleId()).addParam(p.getPermission()).loadResult();
      }
      permissionCache.remove(p.getInode());
      new HibernateUtil().evict(p);

    } catch (DotDataException dhe) {
      String cause = String.format("deletePermission: Unable to delete %s in database", p.toString());
      Logger.error(this.getClass(), cause, dhe);
      throw new DataAccessException(cause, dhe);
    }

  }

  @CloseDBIfOpened
  private List<Permission> loadPermissions(final Permissionable permissionable, final boolean forceDB) throws DotDataException {
     	if(forceDB){
     	   permissionCache.remove(permissionable.getPermissionId());
     	}
     	return loadPermissions(permissionable);
  }

  
  private Lazy<DotSubmitter> submitter = Lazy.of(()-> DotConcurrentFactory.getInstance().getSubmitter("permissionreferences", new SubmitterConfigBuilder().maxPoolSize(10).queueCapacity(10000).build()));
  
  
  @CloseDBIfOpened
  @SuppressWarnings("unchecked")
  private List<Permission> loadPermissions(final Permissionable permissionable) throws DotDataException {

    final String permissionKey = Try.of(() -> permissionable.getPermissionId())
        .getOrElseThrow(() -> new DotDataException("Invalid Permissionable passed in. permissionable:" + permissionable));

    
    // Step 1. cache lookup first
    List<Permission> permissionList = permissionCache.getPermissionsFromCache(permissionKey);
    if (permissionList != null) {
      return permissionList;
    }

    /*
     * Step 2. check the permission_reference table 
     * In this step, we try to find our entries in the
     * permission_reference table We lock to lookup, check if cache has been loaded while we have been
     * waiting, and if so, use it, otherwise we query the permission_reference table
     */
    permissionList = _loadPermissionsFromDb(permissionable,permissionKey);

<<<<<<< HEAD
=======
    permissionList = Try.of(() -> lockManager.tryLock(LOCK_PREFIX + permissionKey, () -> {
      List<Permission> bitPermissionsList = permissionCache.getPermissionsFromCache(permissionKey);
      if (bitPermissionsList != null) {
        return bitPermissionsList;
      }
      HibernateUtil persistenceService = new HibernateUtil(Permission.class);
      persistenceService.setSQLQuery(LOAD_PERMISSION_SQL);
      persistenceService.setParam(permissionable.getPermissionId());
      persistenceService.setParam(permissionable.getPermissionId());
      bitPermissionsList = (List<Permission>) persistenceService.list();
      
      // adding to cache if found
      if (!bitPermissionsList.isEmpty()) {
          bitPermissionsList.forEach(p -> p.setBitPermission(true));
          permissionCache.addToPermissionCache(permissionKey, bitPermissionsList);
      }
      return bitPermissionsList;

    })).getOrElseThrow(e -> new DotDataException(e));
>>>>>>> 10e1b727

    // if we've found permissions, return'em
    if (!permissionList.isEmpty()) {
      return permissionList;
    }

    /*
     * Step 3. Recursive calls to find our "parent permissionable" 
     * If we don't have any permissions in
     * cache or entries in the permission_reference table, we need to find our "parent permissionable"
     * and store that in the permission_reference table for a faster lookup in Step 2.
     */
    final String type = resolvePermissionType(permissionable);
    final Tuple2<Permissionable,List<Permission>> parentPerms =_loadParentPermissions(permissionable,permissionKey);
    final Permissionable finalNewReference = parentPerms._1;
    permissionList = parentPerms._2;
    permissionCache.addToPermissionCache(permissionKey, permissionList);
    /*
     * Step 4. Upsert into the permission_reference table 
     * We have found our "parent permissionable", now
     * we have to lock again in order to UPSERT our parent permissionable in the permission_reference
     * table
     */
    
    if(Config.getBooleanProperty("PERMISSION_REFERENCES_UPDATE_ASYNC", true)) {
        submitter.get().submit( () -> {
            deleteInsertPermission(permissionable, type, finalNewReference);
        });
    }
    else {
        deleteInsertPermission(permissionable, type, finalNewReference);
    }
    
  	Logger.debug(this.getClass(), () -> "permission inherited: " + Try
			  .of(() -> type.substring(type.lastIndexOf(".") + 1)).getOrElse(type)
			  + " : " + permissionKey + " -> " + finalNewReference);
	
    return permissionList;

  }

  private List<Permission> _loadPermissionsFromDb(final Permissionable permissionable, final String permissionKey) throws DotDataException {
      return Try.of(() -> lockManager.tryLock(LOCK_PREFIX + permissionKey, () -> {
          List<Permission> bitPermissionsList = permissionCache.getPermissionsFromCache(permissionKey);
          if (bitPermissionsList != null) {
            return bitPermissionsList;
          }
          HibernateUtil persistenceService = new HibernateUtil(Permission.class);
          persistenceService.setSQLQuery(LOAD_PERMISSION_SQL);
          persistenceService.setParam(permissionable.getPermissionId());
          persistenceService.setParam(permissionable.getPermissionId());
          bitPermissionsList = (List<Permission>) persistenceService.list();
    
          // adding to cache if found
          if (!bitPermissionsList.isEmpty()) {
              bitPermissionsList.forEach(p -> p.setBitPermission(true));
              permissionCache.addToPermissionCache(permissionKey, bitPermissionsList);
          }
          return bitPermissionsList;
      })).getOrElseThrow(e -> new DotDataException(e));
  }
  
  private Tuple2<Permissionable,List<Permission>> _loadParentPermissions(final Permissionable permissionable, final String permissionKey) throws DotDataException {

      List<Permission> permissionList = Lists.newArrayList();
      final String type = resolvePermissionType(permissionable);

      Permissionable parentPermissionable = permissionable.getParentPermissionable();

      while (parentPermissionable != null) {
        permissionList = getInheritablePermissions(parentPermissionable, type);
        if (!permissionList.isEmpty() || Host.SYSTEM_HOST.equals(parentPermissionable.getPermissionId())) {
           break;
        }
        parentPermissionable = parentPermissionable.getParentPermissionable();
      }

      final Permissionable finalNewReference = (parentPermissionable == null) ? APILocator.systemHost() : parentPermissionable;
      return Tuple.of(finalNewReference,permissionList);

  }
  
  private String resolvePermissionType(final Permissionable permissionable) {
    // Need to determine who this asset should inherit from
    String type = permissionable.getPermissionType();
    if (permissionable instanceof Host || (permissionable instanceof Contentlet && ((Contentlet) permissionable).getStructure() != null
        && ((Contentlet) permissionable).getStructure().getVelocityVarName() != null
        && ((Contentlet) permissionable).getStructure().getVelocityVarName().equals("Host"))) {
      type = Host.class.getCanonicalName();
    } else if (permissionable instanceof Contentlet
        && BaseContentType.FILEASSET.getType() == ((Contentlet) permissionable).getStructure().getStructureType()) {
      type = Contentlet.class.getCanonicalName();
    } else if (permissionable instanceof IHTMLPage || (permissionable instanceof Contentlet
        && BaseContentType.HTMLPAGE.getType() == ((Contentlet) permissionable).getStructure().getStructureType())) {
      type = IHTMLPage.class.getCanonicalName();
    } else if (permissionable instanceof Event) {
      type = Contentlet.class.getCanonicalName();
    } else if (permissionable instanceof Identifier) {
      Permissionable perm = InodeFactory.getInode(permissionable.getPermissionId(), Inode.class);
      Logger.error(this,
          "PermissionBitFactoryImpl :  loadPermissions Method : was passed an identifier. This is a problem. We will get inode as a fallback but this should be reported");
      if (perm != null) {
        if (perm instanceof IHTMLPage || (perm instanceof Contentlet
            && BaseContentType.HTMLPAGE.getType() == ((Contentlet) perm).getStructure().getStructureType())) {
          type = IHTMLPage.class.getCanonicalName();
        } else if (perm instanceof Container) {
          type = Container.class.getCanonicalName();
        } else if (perm instanceof Folder) {
          type = Folder.class.getCanonicalName();
        } else if (perm instanceof Link) {
          type = Link.class.getCanonicalName();
        } else if (perm instanceof Template) {
          type = Template.class.getCanonicalName();
        } else if (perm instanceof Structure || perm instanceof ContentType) {
          type = Structure.class.getCanonicalName();
        } else if (perm instanceof Contentlet || perm instanceof Event) {
          type = Contentlet.class.getCanonicalName();
        }
      }
    }

    if (permissionable instanceof Template && UtilMethods.isSet(((Template) permissionable).isDrawed())
        && ((Template) permissionable).isDrawed()) {
      type = TemplateLayout.class.getCanonicalName();
    }

    if (permissionable instanceof NavResult) {
      type = ((NavResult) permissionable).getEnclosingPermissionClassName();
    }
    return type;
  }




	protected static final String PERMISSION_REFERENCE = "permission_reference";
	protected static final String ASSET_ID = "asset_id";
	protected static final String REFERENCE_ID = "reference_id";
	protected static final String PERMISSION_TYPE = "permission_type";
	protected static final String ID = "id";

    @WrapInTransaction
	private void deleteInsertPermission(Permissionable permissionable, String type,
            Permissionable newReference)  {

        final String permissionId = permissionable.getPermissionId();

        try{
            Logger.debug(this.getClass(), ()-> "PERMDEBUG: " + Thread.currentThread().getName() + " - " + permissionId
                    + " - started");

            DotConnect dc1 = new DotConnect();
            
            // trying an upsert first
            if(Config.getBooleanProperty("PERMISSION_REFERENCES_UPSERT_ONLY", true)) {
                
                Logger.debug(this.getClass(), ()-> "UPSERTING permission_reference = assetId:" + permissionId + " type:" + type + " reference:" + newReference.getPermissionId());
                
                upsertPermission(dc1, permissionId, newReference, type);
                return;
            }
            
            dc1.setSQL("SELECT inode FROM inode WHERE inode = ?");
            dc1.addParam(permissionId);
            List<Map<String, Object>> inodeList = dc1.loadObjectResults();

            dc1.setSQL("SELECT id FROM identifier WHERE id = ?");
            dc1.addParam(permissionId);
            List<Map<String, Object>> identifierList = dc1.loadObjectResults();

            if((inodeList != null && inodeList.size()>0) || (identifierList!=null && identifierList.size()>0)){
                dc1.executeUpdate(DELETE_PERMISSIONABLE_REFERENCE_SQL, permissionId);

				upsertPermission(dc1, permissionId, newReference, type);
            }
            
            

        } catch(Exception exception){
            if(permissionable != null && newReference != null){
                Logger.warn(this.getClass(), "Failed to insert Permission Ref. Usually not a problem. Permissionable:" + permissionId
                        + " Parent : " + newReference.getPermissionId() + " Type: " + type);
            }
            else{
                Logger.warn(this.getClass(), "Failed to insert Permission Ref. Usually not a problem. Setting Parent Permissions to null value: Permissionable:" + permissionable + " Parent:" + newReference + " Type: " + type);
            }
            Logger.debug(this.getClass(), "Failed to insert Permission Ref. : " + exception.toString(), exception);

            throw new DotRuntimeException(exception.getMessage(), exception);
        } finally {
            Logger.debug(this.getClass(), "PERMDEBUG: " + Thread.currentThread().getName() + " - " + permissionId
                    + " - ended");
        }
    }

	/**
	 * Method to Insert or Update a Permission Reference
	 * @param dc DotConnect
	 * @param permissionId the asset id to be inserted in the permission reference
	 * @param newReference the reference
	 * @param type the asset type
	 * @throws DotDataException
	 */
    private void upsertPermission(DotConnect dc, String permissionId, Permissionable newReference, String type)
									throws DotDataException {
		UpsertCommand upsertCommand = UpsertCommandFactory.getUpsertCommand();

		SimpleMapAppContext replacements = new SimpleMapAppContext();
		replacements.setAttribute(QueryReplacements.TABLE, PERMISSION_REFERENCE);
		replacements.setAttribute(QueryReplacements.CONDITIONAL_COLUMN, ASSET_ID);
		replacements.setAttribute(QueryReplacements.CONDITIONAL_VALUE, permissionId);
		replacements.setAttribute(QueryReplacements.EXTRA_COLUMNS, new String[]{REFERENCE_ID, PERMISSION_TYPE});

		if (DbConnectionFactory.isPostgres()) {
			replacements.setAttribute(QueryReplacements.ID_COLUMN, ID);
			replacements.setAttribute(QueryReplacements.ID_VALUE, "nextval('permission_reference_seq')");
		}
		if (DbConnectionFactory.isOracle()) {
			replacements.setAttribute(QueryReplacements.ID_COLUMN, ID);
			replacements.setAttribute(QueryReplacements.ID_VALUE, "permission_reference_seq.NEXTVAL");
		}

		upsertCommand.execute(dc, replacements, permissionId, newReference.getPermissionId(), type);
	}

    private List<Permission> filterOnlyNonInheritablePermissions(List<Permission> permissions, String permissionableId) {
		List<Permission> filteredList = new ArrayList<Permission>();
		for(Permission p: permissions) {
			if((p.isIndividualPermission() && p.getInode().equals(permissionableId)) || !p.getInode().equals(permissionableId))
				filteredList.add(p);
		}
		return filteredList;
	}

	private List<Permission> filterOnlyInheritablePermissions(List<Permission> permissions, String permissionableId) {
		List<Permission> filteredList = new ArrayList<Permission>();
		for(Permission p: permissions) {
			if(!p.isIndividualPermission() && p.getInode().equals(permissionableId))
				filteredList.add(p);
		}
		return filteredList;
	}

	private Permission filterInheritablePermission(List<Permission> permissions, String permissionableId, String type, String roleId) {
		for(Permission p: permissions) {
			if(!p.isIndividualPermission() && p.getInode().equals(permissionableId) && p.getType().equals(type) && p.getRoleId().equals(roleId))
				return p;
		}
		return null;
	}

	private List<Permission> filterOnlyIndividualPermissions(List<Permission> permissions, String permissionableId) {
		List<Permission> filteredList = new ArrayList<Permission>();
		for(Permission p: permissions) {
			if(p.isIndividualPermission() && p.getInode().equals(permissionableId))
				filteredList.add(p);
		}
		return filteredList;
	}



	@SuppressWarnings("unchecked")
	@Override
	List<Permission> getPermissionsByRole(Role role, boolean onlyFoldersAndHosts, boolean bitPermissions) throws DotDataException {


		StringBuilder query = new StringBuilder();
		query.append("select distinct {permission.*} from permission ");
		if(onlyFoldersAndHosts) {
		    query.append("  join contentlet on (contentlet.identifier=permission.inode_id and structure_inode=?) ")
		         .append("  where permission.roleid =? ")
		         .append("  union all ")
		         .append("  select {permission.*} from permission join folder on (permission.inode_id=folder.inode) ");
		}
		query.append(" where permission.roleid = ? ");

		HibernateUtil persistenceService = new HibernateUtil(Permission.class);
		persistenceService.setSQLQuery(query.toString());
		if(onlyFoldersAndHosts) {
            Structure hostStructure = CacheLocator.getContentTypeCache().getStructureByVelocityVarName("Host");
            persistenceService.setParam(hostStructure.getInode());
            persistenceService.setParam(role.getId());
        }
		persistenceService.setParam(role.getId());

		List<Permission> bitPermissionsList = (List<Permission>) persistenceService.list();

		for(Permission p : bitPermissionsList) {
			p.setBitPermission(true);
		}

		if(bitPermissions)
			return bitPermissionsList;
		else
			return convertToNonBitPermissions(bitPermissionsList);
	}

	@SuppressWarnings("unchecked")
	@Override
	void resetPermissionsUnder(final Permissionable permissionable) throws DotDataException {

		if(!permissionable.isParentPermissionable())
			return;

		final boolean isHost = permissionable instanceof Host ||
			(permissionable instanceof Contentlet && ((Contentlet)permissionable).getStructure().getVelocityVarName().equals("Host"));
		final boolean isFolder = permissionable instanceof Folder;
		final boolean isContentType = permissionable instanceof Structure || permissionable instanceof ContentType;
		final boolean isCategory = permissionable instanceof Category;

		DotConnect dc = new DotConnect();
		HostAPI hostAPI = APILocator.getHostAPI();
		User systemUser = APILocator.getUserAPI().getSystemUser();

		//Search all children remove individual permissions and permission references and make them point to this permissionable
		List<Map<String, String>> idsToClear = new ArrayList<Map<String,String>>();
		if(isHost || isFolder) {

			Permissionable host = null;
			try {
				host = isHost?permissionable:hostAPI.findParentHost((Folder)permissionable, systemUser, false);
			} catch (DotSecurityException e) {
				Logger.error(PermissionBitFactoryImpl.class, e.getMessage(), e);
				throw new DotRuntimeException(e.getMessage(), e);
			}
			Folder folder = isFolder?(Folder)permissionable:null;


			if(isHost) {
				//Removing permissions and permission references for all children templates
				dc.setSQL(deleteTemplateReferencesSQL);
				dc.addParam(host.getPermissionId());
				dc.loadResult();
				dc.setSQL(deleteTemplatePermissionsSQL);
				dc.addParam(host.getPermissionId());
				dc.loadResult();

				//Retrieving the list of templates to clear their caches later
				dc.setSQL(SELECT_CHILD_TEMPLATE_SQL);
				dc.addParam(host.getPermissionId());
				idsToClear.addAll(dc.loadResults());

				//Removing permissions and permission references for all children containers
				dc.setSQL(deleteContainerReferencesSQL);
				dc.addParam(host.getPermissionId());
				dc.loadResult();
				dc.setSQL(deleteContainerPermissionsSQL);
				dc.addParam(host.getPermissionId());
				dc.loadResult();

				//Retrieving the list of containers to clear their caches later
				dc.setSQL(SELECT_CHILD_CONTAINER_SQL);
				dc.addParam(host.getPermissionId());
				idsToClear.addAll(dc.loadResults());

			}
			String folderPath = "";
			if(!isHost) {
				folderPath = APILocator.getIdentifierAPI().find(folder).getPath();
			}
			//Removing permissions and permission references for all children subfolders
			dc.setSQL(deleteSubfolderReferencesSQL);
			dc.addParam(host.getPermissionId());
			dc.addParam(isHost?"%":folderPath+"%");
			dc.addParam(isHost?" ":folderPath+"");
			dc.loadResult();
			dc.setSQL(deleteSubfolderPermissionsSQL);
			dc.addParam(host.getPermissionId());
			dc.addParam(isHost?"%":folderPath+"%");
			dc.addParam(isHost?" ":folderPath+"");
			dc.loadResult();

			//Retrieving the list of sub folders changed to clear their caches
			dc.setSQL(SELECT_CHILD_FOLDER_SQL);
			dc.addParam(host.getPermissionId());
			dc.addParam(isHost?"%":folderPath+"%");
			dc.addParam(isHost?" ":folderPath+"");
			idsToClear.addAll(dc.loadResults());

			//Removing permissions and permission references for all children containers
			dc.setSQL(deleteHTMLPageReferencesSQL);
			dc.addParam(host.getPermissionId());
			dc.addParam(isHost?"%":folderPath+"%");
            dc.addParam( host.getPermissionId() );
            dc.addParam( isHost ? "%" : folderPath + "%" );
			dc.loadResult();
			dc.setSQL( deleteHTMLPagePermissionsSQL );
			dc.addParam( host.getPermissionId() );
			dc.addParam(isHost?"%":folderPath+"%");
            dc.addParam( host.getPermissionId() );
            dc.addParam(isHost?"%":folderPath+"%");
			dc.loadResult();

			//Retrieving the list of htmlpages changed to clear their caches
			dc.setSQL(SELECT_CHILD_HTMLPAGE_SQL);
			dc.addParam(host.getPermissionId());
			dc.addParam(isHost?"%":folderPath+"%");
			dc.addParam(host.getPermissionId());
			dc.addParam(isHost?"%":folderPath+"%");
			idsToClear.addAll(dc.loadResults());

			//Removing permissions and permission references for all children containers
			dc.setSQL(deleteLinkReferencesSQL);
			dc.addParam(host.getPermissionId());
			dc.addParam(isHost?"%":folderPath+"%");
			dc.loadResult();
			dc.setSQL(deleteLinkPermissionsSQL);
			dc.addParam(host.getPermissionId());
			dc.addParam(isHost?"%":folderPath+"%");
			dc.loadResult();

			//Retrieving the list of links changed to clear their caches
			dc.setSQL(SELECT_CHILD_LINK_SQL);
			dc.addParam(host.getPermissionId());
			dc.addParam(isHost?"%":folderPath+"%");
			idsToClear.addAll(dc.loadResults());

			//Removing permissions and permission references for all children content
			dc.setSQL(deleteContentReferencesByPathSQL);
			dc.addParam(host.getPermissionId());
			dc.addParam(isHost?"%":folderPath+"%");
			dc.loadResult();
			dc.setSQL(deleteContentPermissionsByPathSQL);
			dc.addParam(host.getPermissionId());
			dc.addParam(isHost?"%":folderPath+"%");
			dc.loadResult();

			//Retrieving the list of content changed to clear their caches
			dc.setSQL(SELECT_CHILD_CONTENT_BY_PATH_SQL);
			dc.addParam(host.getPermissionId());
			dc.addParam(isHost?"%":folderPath+"%");
			idsToClear.addAll(dc.loadResults());


			if(isHost){
				//Removing permissions and permission references for all children structures
				dc.setSQL(DELETE_CONTENTTYPE_REFERENCES_BY_PATH_SQL);
				dc.addParam(isHost?"%":folderPath+"%");
				dc.addParam(host.getPermissionId());
				dc.addParam(host.getPermissionId());
				dc.addParam(host.getPermissionId());
				dc.addParam(isHost?"%":folderPath+"%");
				dc.loadResult();
				dc.setSQL(DELETE_CONTENTTYPE_PERMISSIONS_BY_PATH_SQL);
				dc.addParam(isHost?"%":folderPath+"%");
				dc.addParam(host.getPermissionId());
				dc.addParam(host.getPermissionId());
				dc.loadResult();

				// Retrieving the list of structures changed to clear their caches

				dc.setSQL(SELECT_CHILD_CONTENTTYPE_BY_PATH_SQL);
				dc.addParam(isHost?"%":folderPath+"%");
				dc.addParam(host.getPermissionId());
				dc.addParam(host.getPermissionId());
				idsToClear.addAll(dc.loadResults());

			}else if(isFolder){
				//Removing permissions and permission references for all children structures
				dc.setSQL(this.deleteStructureReferencesByPathSQLFolder);
				dc.addParam(isHost?"%":folderPath+"%");
				dc.addParam(host.getPermissionId());
				dc.addParam(host.getPermissionId());
				dc.addParam(isHost?"%":folderPath+"%");
				dc.loadResult();
				dc.setSQL(this.deleteStructurePermissionsByPathSQLFolder);
				dc.addParam(isHost?"%":folderPath+"%");
				dc.addParam(host.getPermissionId());
				dc.loadResult();

				// Retrieving the list of structures changed to clear their caches
				dc.setSQL(SELECT_CHILD_CONTENTTYPE_BY_PATH_SQL_FOLDER);
				dc.addParam(isHost?"%":folderPath+"%");
				dc.addParam(host.getPermissionId());
				idsToClear.addAll(dc.loadResults());

			}


		} else if(isContentType) {

			//Removing permissions and permission references for all children containers
			dc.setSQL(DELETE_CONTENT_REFERENCES_BY_CONTENTTYPE_SQL);
			dc.addParam(permissionable.getPermissionId());
			dc.loadResult();
			dc.setSQL(deleteContentPermissionsByStructureSQL);
			dc.addParam(permissionable.getPermissionId());
			dc.loadResult();

			//Retrieving the list of content changed to clear their caches
			dc.setSQL(SELECT_CHILD_CONTENT_BY_CONTENTTYPE_SQL);
			dc.addParam(permissionable.getPermissionId());
			idsToClear.addAll(dc.loadResults());


		} else if(isCategory) {

			CategoryAPI catAPI = APILocator.getCategoryAPI();
			Category cat = (Category) permissionable;
			UserAPI userAPI = APILocator.getUserAPI();
			List<Category> children;
			try {
				children = catAPI.getCategoryTreeDown(cat, cat, userAPI.getSystemUser(), false);
			} catch (DotSecurityException e) {
				Logger.error(PermissionBitFactoryImpl.class, e.getMessage(), e);
				throw new DotRuntimeException(e.getMessage(), e);
			}
			removePermissions(new ArrayList<>(children));
		}

		if(isFolder || isHost || isContentType) {
			//Ensure every reference that was moved to point to this permissionable has its permissions fulfilled if not
			//look up in the hierarchy
		  resetPermissionReferences(permissionable);

			//Clearing the caches
			for(Map<String, String> idToClear: idsToClear) {
			    String ii=idToClear.get("inode");
			    if(ii==null) ii=idToClear.get("id");
			    permissionCache.remove(ii);
			}
 

			if(isHost) {
				ContentletAPI contentAPI = APILocator.getContentletAPI();
				contentAPI.refreshContentUnderHost((Host)permissionable);
			}

			if(isContentType) {
				ContentletAPI contentAPI = APILocator.getContentletAPI();
				Structure st = CacheLocator.getContentTypeCache().getStructureByInode(permissionable.getPermissionId());
				if(st != null)
					contentAPI.refresh(st);
			}
			if(isFolder) {
				ContentletAPI contAPI = APILocator.getContentletAPI();
				contAPI.refreshContentUnderFolder((Folder)permissionable);
			}
		}

	}

	 void cascadePermissionUnder(Permissionable permissionable, Role role) throws DotDataException {

		Logger.info(this, "Starting cascade role permissions for permissionable " + permissionable.getPermissionId() + " for role " + role.getId());
		if(!permissionable.isParentPermissionable()) {
			Logger.info(this, "Ending cascade role permissions (nothing to do is not parent permissionable) for permissionable " +
					permissionable.getPermissionId() + " for role " + role.getId());
			return;
		}

		boolean isHost = permissionable instanceof Host ||
			(permissionable instanceof Contentlet && ((Contentlet)permissionable).getStructure().getVelocityVarName().equals("Host"));
		boolean isFolder = permissionable instanceof Folder;

		if(!isHost && !isFolder) {
			Logger.info(this, "Ending cascade role permissions (not a folder or a host) for permissionable " + permissionable.getPermissionId() + " for role " + role.getId());
			return;
		}

		HostAPI hostAPI = APILocator.getHostAPI();
		User systemUser = APILocator.getUserAPI().getSystemUser();
		Host systemHost = hostAPI.findSystemHost();

		List<Permission> allPermissions = filterOnlyInheritablePermissions(loadPermissions(permissionable), permissionable.getPermissionId());

		if(isHost && permissionable.getPermissionId().equals(systemHost.getPermissionId())) {
			List<Host> allHosts;
			try {
				allHosts = hostAPI.findAll(systemUser, false);
			} catch (DotSecurityException e) {
				Logger.error(PermissionBitFactoryImpl.class, e.getMessage(), e);
				throw new DotRuntimeException(e.getMessage(), e);
			}
			for(Host host : allHosts) {
				if(!host.isSystemHost()) {

					if(filterOnlyIndividualPermissions(loadPermissions(host), host.getPermissionId()).size() > 0) {
						Permission inheritablePermission = filterInheritablePermission(allPermissions, permissionable
								.getPermissionId(), Host.class.getCanonicalName(), role.getId());
						int permission = 0;
						if (inheritablePermission != null) {
							permission = inheritablePermission.getPermission();
						}
						savePermission(new Permission(host.getPermissionId(), role.getId(), permission, true), host);
					}
					cascadePermissionUnder(host, role, permissionable, allPermissions);
				}
			}
		} else if(isHost || isFolder) {
			cascadePermissionUnder(permissionable, role, permissionable, allPermissions);
		}

		 if(isHost) {
			 ContentletAPI contentAPI = APILocator.getContentletAPI();
			 contentAPI.refreshContentUnderHost((Host)permissionable);
		 }
		 Logger.info(this, "Ending cascade role permissions for permissionable " + permissionable.getPermissionId() + " for role " + role.getId());

	}

	/**
	 * Assign to  a Permissionable the same permission that it's parent
	 *
	 * @param permissionable permissionable link with the permission to update or save
	 * @param role role link with the permission to update or save
	 * @param permissionsPermissionable permissionable's parent
	 * @param allPermissions parent permission
	 * @throws DotDataException
     */
	private void cascadePermissionUnder(Permissionable permissionable, Role role, Permissionable permissionsPermissionable, List<Permission> allPermissions) throws DotDataException {
		boolean isFolder = isFolder(permissionable);

		User systemUser = APILocator.getUserAPI().getSystemUser();

		List<Permission> permissionablePermissions = loadPermissions(permissionable);

		PermissionType[] values = PermissionType.values();

		for (PermissionType permissionType : values) {

			if(isFolder && permissionType.getApplyTo() == PermissionType.ApplyTo.ONLY_HOST){
				continue;
			}

			Permission inheritablePermission = filterInheritablePermission(allPermissions, permissionsPermissionable
					.getPermissionId(), permissionType.getKey(), role.getId());

			Permission permissionToUpdate = filterInheritablePermission(permissionablePermissions, permissionsPermissionable.getPermissionId(),
					Template.class.getCanonicalName(), role.getId());
			if(permissionToUpdate == null) {
				permissionToUpdate = new Permission(permissionType.getKey(), permissionable.getPermissionId(), role.getId(), 0, true);
			}
			if(inheritablePermission != null)
				permissionToUpdate.setPermission(inheritablePermission.getPermission());
			savePermission(permissionToUpdate, permissionable);

			//Looking for children  overriding inheritance to also apply the cascade changes
			List<String> idsToUpdate = getChildrenOverridingInheritancePermission(permissionable, permissionType);

			int permission = 0;
			if (inheritablePermission != null) {
				permission = inheritablePermission.getPermission();
			}
			for (String id : idsToUpdate) {
				List<Permissionable> childPermissionables;
				try {
					childPermissionables = getPermissionable(id, systemUser, permissionType);
				} catch (DotSecurityException e) {
					Logger.error(PermissionBitFactoryImpl.class, e.getMessage(), e);
					throw new DotRuntimeException(e.getMessage(), e);
				}

				for (Permissionable childPermissionable : childPermissionables) {
					savePermission(new Permission(id, role.getId(), permission, true), childPermissionable);
				}

			}
		}

	}

	/**
	 * Return {@link Permissionable}
	 *
	 * @param id {@link Permissionable}'s id
	 * @param user
	 * @param permissionType
	 * @return
	 * @throws DotSecurityException
	 * @throws DotDataException
     */
	private List<Permissionable> getPermissionable(String id, User user, PermissionType permissionType) throws DotSecurityException, DotDataException {

		List<Permissionable> result = new ArrayList<>();

		switch (permissionType){
			case TEMPLATE:
				TemplateAPI templateAPI = APILocator.getTemplateAPI();
				result.add(templateAPI.findWorkingTemplate(id, user, false));
				break;
			case CONTAINER:
				ContainerAPI containerAPI = APILocator.getContainerAPI();
				result.add(containerAPI.getWorkingContainerById(id, user, false));
				break;
			case FOLDER:
				FolderAPI folderAPI = APILocator.getFolderAPI();
				result.add(folderAPI.find(id, user, false));
				break;
			case IHTMLPAGE:
				Identifier identifier = APILocator.getIdentifierAPI().find( id );
				if ( identifier != null ) {
					if ( identifier.getAssetType().equals( Identifier.ASSET_TYPE_CONTENTLET ) ) {
						HTMLPageAssetAPI htmlPageAssetAPI = APILocator.getHTMLPageAssetAPI();
						//Get the contentlet and the HTMLPage asset object related to the given permissionable id
						Contentlet pageWorkingVersion = APILocator.getContentletAPI().findContentletByIdentifier( id, false, APILocator.getLanguageAPI().getDefaultLanguage().getId(), user, false );
						result.add(htmlPageAssetAPI.fromContentlet( pageWorkingVersion ));
					}
				}
				break;
			case LINK:
				MenuLinkAPI linkAPI = APILocator.getMenuLinkAPI();
				result.add(linkAPI.findWorkingLinkById(id, user, false));
				break;
			case CONTENTLET:
				ContentletAPI contentAPI = APILocator.getContentletAPI();
				String luceneQuery = "+identifier:"+id+" +working:true";
				result.addAll(contentAPI.search(luceneQuery, 1, 0, null, user, false));
				break;
			case STRUCTURE:
				result.add(CacheLocator.getContentTypeCache().getStructureByInode(id));
				break;
		}


		return result;
	}


	/**
	 * Returns the permissionable's children that have individual permission.
	 * @return a list of {@link Permissionable} 's id
	 */
	public List<String> getChildrenOverridingInheritancePermission(Permissionable permissionable, PermissionType permissionType) throws DotDataException {
		HostAPI hostAPI = APILocator.getHostAPI();
		User systemUser = APILocator.getUserAPI().getSystemUser();

		String fieldNameFromQueryToreturn = "id";
		DotConnect dc = new DotConnect();

		boolean isHost = isHost(permissionable);
		boolean isFolder = isFolder(permissionable);
		Permissionable host;
		try {
			host = isHost ? permissionable : hostAPI.findParentHost((Folder) permissionable, systemUser, false);
		} catch (DotSecurityException e) {
			Logger.error(PermissionBitFactoryImpl.class, e.getMessage(), e);
			throw new DotRuntimeException(e.getMessage(), e);
		}
		Folder folder = isFolder ? (Folder) permissionable : null;
		String folderPath = folder != null ? APILocator.getIdentifierAPI().find(folder).getPath() : "";
		String query = SELECT_CHILDREN_WITH_INDIVIDUAL_PERMISSIONS_SQLS.get(permissionType);

		List<String> result = new ArrayList<String>();

		if (query != null) {
			dc.setSQL(query);

			switch (permissionType) {
				case TEMPLATE:
					dc.addParam(host.getPermissionId());
					break;
				case CONTAINER:
					dc.addParam(host.getPermissionId());
					break;
				case FOLDER:
					dc.addParam(host.getPermissionId());
					dc.addParam(isHost ? "%" : folderPath + "%");
					dc.addParam(isHost ? " " : folderPath + "");
					fieldNameFromQueryToreturn = "inode";
					break;
				case IHTMLPAGE:
					dc.addParam(host.getPermissionId());
					dc.addParam(isHost ? "%" : folderPath + "%");
					dc.addParam(host.getPermissionId());
					dc.addParam(isHost ? "%" : folderPath + "%");
					break;
				case LINK:
					dc.addParam(host.getPermissionId());
					dc.addParam(isHost ? "%" : folderPath + "%");
					break;
				case CONTENTLET:
					dc.addParam(host.getPermissionId());
					dc.addParam(isHost ? "%" : folderPath + "%");
					break;
				case STRUCTURE:
					dc.addParam(isHost ? "%" : folderPath + "%");
					dc.addParam(host.getPermissionId());
					dc.addParam(host.getPermissionId());
					fieldNameFromQueryToreturn = "inode";
					break;
				default:
					//rules and template layput dont have individual permission
			}


			List<Map<String, String>> idsToUpdate = dc.loadResults();
			for (Map<String, String> permissionableInfo : idsToUpdate) {
				result.add( permissionableInfo.get(fieldNameFromQueryToreturn) );
			}
		}

		return result;
	}

	private boolean isFolder(Permissionable permissionable) {
		return permissionable instanceof Folder;
	}

	private boolean isHost(Permissionable permissionable) {
		return permissionable instanceof Host ||
			(permissionable instanceof Contentlet && ((Contentlet)permissionable).getStructure().getVelocityVarName().equals("Host"));
	}

	@Override
	void resetChildrenPermissionReferences(Structure structure) throws DotDataException {
	    ContentletAPI contAPI = APILocator.getContentletAPI();
	    ContentletIndexAPI indexAPI=new ContentletIndexAPIImpl();

	    DotConnect dc = new DotConnect();
		dc.setSQL(DELETE_CONTENT_REFERENCES_BY_CONTENTTYPE_SQL);
		dc.addParam(structure.getPermissionId());
		dc.loadResult();

		final int limit=500;
		int offset=0;
		List<Contentlet> contentlets;
		do {
			String query="structurename:"+structure.getVelocityVarName();
			try {
			    contentlets=contAPI.search(query, limit, offset, "identifier", APILocator.getUserAPI().getSystemUser(), false);
            } catch (DotSecurityException e) {
                throw new RuntimeException(e);
            }

			BulkRequest bulkRequest=indexAPI.createBulkRequest();
			bulkRequest.timeout(TimeValue.timeValueMillis(INDEX_OPERATIONS_TIMEOUT_IN_MS));

			for(Contentlet cont : contentlets) {
			    permissionCache.remove(cont.getPermissionId());
			    cont.setIndexPolicy(IndexPolicy.DEFER);
			    indexAPI.addContentToIndex(cont, false);
			}
			if(bulkRequest.numberOfActions()>0) {
				Sneaky.sneak(()-> RestHighLevelClientProvider.getInstance().getClient()
						.bulk(bulkRequest, RequestOptions.DEFAULT));
			}

			offset=offset+limit;
		} while(contentlets.size()>0);
	}

	@Override
	void resetPermissionReferences(final Permissionable permissionable) throws DotDataException {
		permissionCache.remove(permissionable.getPermissionId());
		final List<PermissionReference> references = loadAllPermissionReferencesTo(permissionable);
		final List<Permissionable> proxies = references
				.stream().map(reference -> {
					PermissionableProxy proxy = new PermissionableProxy();
					proxy.setIdentifier(reference.getAssetId());
					return proxy;
				}).collect(Collectors.toList());

		dbDeletePermissionReferences(proxies);

		for (final PermissionReference reference : references) {
			APILocator.getReindexQueueAPI().addIdentifierReindex(reference.getAssetId());
		}

		dbDeletePermissionReferences(Collections.singletonList(permissionable));

		if (permissionable instanceof ContentType) {
			APILocator.getReindexQueueAPI()
					.addStructureReindexEntries(permissionable.getPermissionId());
		} else if (permissionable instanceof Contentlet) {
			APILocator.getReindexQueueAPI().addIdentifierReindex(permissionable.getPermissionId());
		}
	}

	@Override
	void resetAllPermissionReferences() throws DotDataException {
		DotConnect dc = new DotConnect();
		dc.setSQL(DELETE_ALL_PERMISSION_REFERENCES_SQL);
		dc.loadResult();
		permissionCache.clearCache();

		// at least we need to regenerate for template and structure
		HibernateUtil hu=new HibernateUtil(Template.class);
		int offset=0;
		int max=100;
		List<Template> list=null;
		do {
    		hu.setQuery("from "+Template.class.getCanonicalName());
    		hu.setFirstResult(offset);
    		hu.setMaxResults(max);
    		list = hu.list();
    		for(Template t : list) {
    		    getPermissions(t);
    		}
    		offset=offset+max;
		} while(list.size()>0);

		hu=new HibernateUtil(Structure.class);
        offset=0;

        List<Structure> listSt=null;
        do {
            hu.setQuery("from "+Structure.class.getCanonicalName());
            hu.setFirstResult(offset);
            hu.setMaxResults(max);
            listSt = hu.list();
            for(Structure st : listSt) {
                getPermissions(st);
            }
            offset=offset+max;
        } while(listSt.size()>0);
	}


	<P extends Permissionable> List<P> filterCollectionByDBPermissionReference(
			List<P> permissionables, int requiredTypePermission,
			boolean respectFrontendRoles, User user) throws DotDataException,
			DotSecurityException {


		Role adminRole;
		Role anonRole;
		Role frontEndUserRole;
		try {
			adminRole = APILocator.getRoleAPI().loadCMSAdminRole();
			anonRole = APILocator.getRoleAPI().loadCMSAnonymousRole();
			frontEndUserRole = APILocator.getRoleAPI().loadLoggedinSiteRole();
		} catch (DotDataException e1) {
			Logger.error(this, e1.getMessage(), e1);
			throw new DotRuntimeException(e1.getMessage(), e1);
		}

		List<String> roleIds = new ArrayList<String>();
		if(respectFrontendRoles){
		// add anonRole and frontEndUser roles
			roleIds.add(anonRole.getId());
			if(user != null ){
			 roleIds.add("'"+frontEndUserRole.getId()+"'");
			}
		}

		//If user is null and roleIds are empty return empty list
		if(roleIds.isEmpty() && user==null){
			return new ArrayList<P>();
		}

		List<Role> roles;
		try {
			roles = APILocator.getRoleAPI().loadRolesForUser(user.getUserId());
		} catch (DotDataException e1) {
			Logger.error(this, e1.getMessage(), e1);
			throw new DotRuntimeException(e1.getMessage(), e1);
		}
		for (Role role : roles) {
			try{
				String roleId = role.getId();
				roleIds.add("'"+roleId+"'");
				if(roleId.equals(adminRole.getId())){
					// if CMS Admin return all permissionables
					return permissionables;
				}
			}catch (Exception e) {
				Logger.error(this, "Roleid should be a long : ",e);
			}
		}

		Map<String, P> permissionableMap = new HashMap<String, P>();
		StringBuilder permissionRefSQL = new StringBuilder();
		permissionRefSQL.append("select asset_id from permission_reference, permission WHERE permission_reference.reference_id = permission.inode_id ");
		permissionRefSQL.append(" and permission.permission_type = permission_reference.permission_type ");
		permissionRefSQL.append("and permission.roleid in( ");
		StringBuilder individualPermissionSQL = new StringBuilder();
		individualPermissionSQL.append("select inode_id from permission where permission_type = 'individual' ");
		individualPermissionSQL.append("and roleid in( ");
		int roleIdCount = 0;
		for(String roleId : roleIds){
			permissionRefSQL.append(roleId);
			individualPermissionSQL.append(roleId);
			if(roleIdCount<roleIds.size()-1){
				permissionRefSQL.append(", ");
				individualPermissionSQL.append(", ");
			}
			roleIdCount++;
		}
		if(DbConnectionFactory.isOracle()){
			permissionRefSQL.append(") and bitand(permission.permission, "+ requiredTypePermission +") > 0 and permission_reference.asset_id in( ");
			individualPermissionSQL.append(") and bitand(permission, "+ requiredTypePermission +") > 0 and inode_id in( ");
		}else{
			permissionRefSQL.append(") and (permission.permission & "+ requiredTypePermission +") > 0 and permission_reference.asset_id in( ");
			individualPermissionSQL.append(") and (permission & "+ requiredTypePermission +") > 0 and inode_id in( ");
		}
		StringBuilder permIds = new StringBuilder();
		//Iterate over 500 at a time to build the SQL
		int permIdCount = 0;
		List<P> permsToReturn = new ArrayList<P>();
		for(P perm : permissionables){
			Inode inode = (Inode)perm;
			permissionableMap.put(inode.getIdentifier(), perm);
			permIds.append("'"+inode.getIdentifier()+"'");
			if((permIdCount>0 && permIdCount%500==0) || (permIdCount==permissionables.size()-1)){
				permIds.append(") ");
				DotConnect dc = new DotConnect();
				dc.setSQL(permissionRefSQL.toString()+permIds.toString() + " UNION " +individualPermissionSQL.toString() + permIds.toString());
				List<Map<String, Object>> results = (ArrayList<Map<String, Object>>)dc.loadResults();
	    		for (int i = 0; i < results.size(); i++) {
	    			Map<String, Object> hash = (Map<String, Object>) results.get(i);
	    			if(!hash.isEmpty()){
	    				String assetId = (String) hash.get("asset_id");
	    				permsToReturn.add(permissionableMap.get(assetId));
	    			}
	    		}
	    		permissionableMap = new HashMap<String, P>();
				permIds = new StringBuilder();
			}else{
				permIds.append(", ");
			}
			permIdCount++;
		}
		return permsToReturn;
	}

	@Override
	boolean isInheritingPermissions(Permissionable permissionable) throws DotDataException {
		// if it haven't a parent to inherit then don't bother looking for individual permissions
		if(permissionable.getParentPermissionable()==null) return false;

		DotConnect dc = new DotConnect();
		dc.setSQL("SELECT COUNT(*) AS cc FROM permission where inode_id=?");
		dc.addParam(permissionable.getPermissionId());
		dc.loadResult();
		return dc.getInt("cc")==0;
	}


	private interface AssetPermissionReferencesSQLProvider {
		String getInsertContainerReferencesToAHostSQL();
		String getInsertContentReferencesByPathSQL();
		String getInsertHTMLPageReferencesSQL();
		String getInsertLinkReferencesSQL();
		String getInsertTemplateReferencesToAHostSQL();
	}

	private class H2AssetPermissionReferencesSQLProvider implements AssetPermissionReferencesSQLProvider {

		@Override
		public String getInsertContainerReferencesToAHostSQL() {
			return
		            "insert into permission_reference (asset_id, reference_id, permission_type) " +
		            "select ident.id, ?, '" + Container.class.getCanonicalName() + "'" +
		            "	from identifier ident, " +
		            "		(" + SELECT_CHILD_CONTAINER_SQL +
		            "			and identifier.id not in (" + 
		            "				select inode_id from permission " +
		            "					where permission_type = '" + PermissionAPI.INDIVIDUAL_PERMISSION_TYPE + "') " + 
		            "					and identifier.id not in (" +
		            "						select asset_id " + 
		            "							from permission_reference " + 
		            "							where permission_type = '" + Container.class.getCanonicalName() + "')) ids " + 
		            "	where ident.id = ids.id"
			;
		}

		@Override
		public String getInsertContentReferencesByPathSQL() {
			return
		            "insert into permission_reference (asset_id, reference_id, permission_type) " +
		            "select identifier.id, ?, '" + Contentlet.class.getCanonicalName() + "' " +
		            "	from identifier where identifier.id in (" +
		            "		" + SELECT_CHILD_CONTENT_BY_PATH_SQL + " and" +
		            "		identifier.id not in (" +
		            "			select asset_id from permission_reference join folder ref_folder on (reference_id = ref_folder.inode)" +
		            "                                join identifier on (identifier.id=ref_folder.identifier) " +
		            "			where "+DOT_FOLDER_PATH+"(parent_path,asset_name) like ? and permission_type = '" + Contentlet.class.getCanonicalName() + "'" +
		            "		) and " +
		            "		identifier.id not in (" +
		            "			select inode_id from permission where " +
		            "			permission_type = '" + PermissionAPI.INDIVIDUAL_PERMISSION_TYPE + "'" +
		            "		) " +
		            "	) " +
		            "and not exists (SELECT asset_id from permission_reference where asset_id = identifier.id)"
			;
		}



		@Override
		public String getInsertHTMLPageReferencesSQL() {
			return
		            "insert into permission_reference (asset_id, reference_id, permission_type) " +
		            "select identifier.id, ?, '" + IHTMLPage.class.getCanonicalName() + "' " +
		            "	from identifier, " +
		            "		(" + SELECT_CHILD_HTMLPAGE_SQL + " and" +
		            "		li.id not in (" +
		            "			select asset_id from " + 
		            "				permission_reference " +
		            "				join folder ref_folder on (reference_id = ref_folder.inode)" +
		            "               join identifier on (ref_folder.identifier=identifier.id) " +
		            "				where "+DOT_FOLDER_PATH+"(parent_path,asset_name) like ? " + 
		            "				and permission_type = '" + IHTMLPage.class.getCanonicalName() + "'" +
		            "		) and " +
		            "		li.id not in (" +
		            "			select inode_id " + 
		            "				from permission " + 
		            "				where permission_type = '" + PermissionAPI.INDIVIDUAL_PERMISSION_TYPE + "'" +
		            "		) " +
		            "	) ids " +
		            "	where identifier.id = ids.id " +
		            "	and not exists (SELECT asset_id " + 
		            "		from permission_reference " + 
		            "		where asset_id = identifier.id)"
			;
		}

		@Override
		public String getInsertLinkReferencesSQL() {
			return
		            "insert into permission_reference (asset_id, reference_id, permission_type) " +
		            "select identifier.id, ?, '" + Link.class.getCanonicalName() + "' " +
		            "	from identifier where identifier.id in (" +
		            "		" + SELECT_CHILD_LINK_SQL + " and" +
		            "		identifier.id not in (" +
		            "			select asset_id from permission_reference join folder ref_folder on (reference_id = ref_folder.inode)" +
		            "            join identifier ii on (ii.id=ref_folder.identifier) where " +
		            "			"+DOT_FOLDER_PATH+"(ii.parent_path,ii.asset_name) like ? and permission_type = '" + Link.class.getCanonicalName() + "'" +
		            "		) and " +
		            "		identifier.id not in (" +
		            "			select inode_id from permission where " +
		            "			permission_type = '" + PermissionAPI.INDIVIDUAL_PERMISSION_TYPE + "'" +
		            "		) " +
		            "	) " +
		            "and not exists (SELECT asset_id from permission_reference where asset_id = identifier.id)"
			;
		}

		@Override
		public String getInsertTemplateReferencesToAHostSQL() {
			return
				    "insert into permission_reference (asset_id, reference_id, permission_type) " +
				    "select ident.id, ?, '" + Template.class.getCanonicalName() + "'" +
				    "	from identifier ident, " + 
				    "		(" + SELECT_CHILD_TEMPLATE_SQL + 
				    "		and identifier.id not in (" + 
				    "			select inode_id " + 
				    "				from permission " +
				    "				where permission_type = '" + PermissionAPI.INDIVIDUAL_PERMISSION_TYPE + "') " + 
				    "				and identifier.id not in (" + 
				    "					select asset_id " + 
				    "						from permission_reference " + 
				    "						where permission_type = '" + Template.class.getCanonicalName() + "')) ids" +
				    "	where ident.id = ids.id"
			;
		}
	}

	private class MsSqlAssetPermissionReferencesSQLProvider implements AssetPermissionReferencesSQLProvider {

		@Override
		public String getInsertContainerReferencesToAHostSQL() {
			return
		            "insert into permission_reference (asset_id, reference_id, permission_type) " +
		            "select ident.id, ?, '" + Container.class.getCanonicalName() + "'" +
		            "	from identifier ident, " +
		            "		(" + SELECT_CHILD_CONTAINER_SQL +
		            "			and identifier.id not in (" + 
		            "				select inode_id from permission " +
		            "					where permission_type = '" + PermissionAPI.INDIVIDUAL_PERMISSION_TYPE + "') " + 
		            "					and identifier.id not in (" +
		            "						select asset_id " + 
		            "							from permission_reference " + 
		            "							where permission_type = '" + Container.class.getCanonicalName() + "')) ids " + 
		            "	where ident.id = ids.id"
			;
		}

		@Override
		public String getInsertContentReferencesByPathSQL() {
			return
		            "insert into permission_reference (asset_id, reference_id, permission_type) " +
		            "select identifier.id, ?, '" + Contentlet.class.getCanonicalName() + "' " +
		            "	from identifier, (" +
		            "		" + SELECT_CHILD_CONTENT_BY_PATH_SQL + " and" +
		            "		identifier.id not in (" +
		            "			select asset_id from permission_reference join folder ref_folder on (reference_id = ref_folder.inode)" +
		            "                                join identifier on (identifier.id=ref_folder.identifier) " +
		            "			where "+DOT_FOLDER_PATH+"(parent_path,asset_name) like ? and permission_type = '" + Contentlet.class.getCanonicalName() + "'" +
		            "		) and " +
		            "		identifier.id not in (" +
		            "			select inode_id from permission where " +
		            "			permission_type = '" + PermissionAPI.INDIVIDUAL_PERMISSION_TYPE + "'" +
		            "		) " +
		            "	) ids " +
		            "where identifier.id = ids.id " +
		            "and not exists (SELECT asset_id from permission_reference where asset_id = identifier.id)"
			;
		}

		@Override
		public String getInsertHTMLPageReferencesSQL() {
			return
		            "insert into permission_reference (asset_id, reference_id, permission_type) " +
		            "select identifier.id, ?, '" + IHTMLPage.class.getCanonicalName() + "' " +
		            "	from identifier, " +
		            "		(" + SELECT_CHILD_HTMLPAGE_SQL + " and" +
		            "		not exists (" +
		            "			select asset_id from " + 
		            "				permission_reference " +
		            "				join folder ref_folder on (reference_id = ref_folder.inode)" +
		            "               join identifier on (ref_folder.identifier=identifier.id) " +
		            "				where asset_id = li.id and "+DOT_FOLDER_PATH+"(parent_path,asset_name) like ? " + 
		            "				and permission_type = '" + IHTMLPage.class.getCanonicalName() + "'" +
		            "		) and " +
		            "		not exists (" +
		            "			select inode_id " + 
		            "				from permission " + 
		            "				where inode_id = li.id and permission_type = '" + PermissionAPI.INDIVIDUAL_PERMISSION_TYPE + "'" +
		            "		) " +
		            "	) ids " +
		            "	where identifier.id = ids.id " +
		            "	and not exists (SELECT asset_id " + 
		            "		from permission_reference " + 
		            "		where asset_id = identifier.id)"
			;
		}

		@Override
		public String getInsertLinkReferencesSQL() {
			return
		            "insert into permission_reference (asset_id, reference_id, permission_type) " +
		            "select identifier.id, ?, '" + Link.class.getCanonicalName() + "' " +
		            "	from identifier, (" +
		            "		" + SELECT_CHILD_LINK_SQL + " and" +
		            "		not exists (" +
		            "			select asset_id from permission_reference join folder ref_folder on (reference_id = ref_folder.inode)" +
		            "            join identifier ii on (ii.id=ref_folder.identifier) where asset_id = identifier.id and " +
		            "			"+DOT_FOLDER_PATH+"(ii.parent_path,ii.asset_name) like ? and permission_type = '" + Link.class.getCanonicalName() + "'" +
		            "		) and " +
		            "		not exists (" +
		            "			select inode_id from permission where inode_id = identifier.id and " +
		            "			permission_type = '" + PermissionAPI.INDIVIDUAL_PERMISSION_TYPE + "'" +
		            "		) " +
		            "	) ids  " +
		            "where identifier.id = ids.id "+
		            "and not exists (SELECT asset_id from permission_reference where asset_id = identifier.id)"
			;
		}

		@Override
		public String getInsertTemplateReferencesToAHostSQL() {
			return
				    "insert into permission_reference (asset_id, reference_id, permission_type) " +
				    "select ident.id, ?, '" + Template.class.getCanonicalName() + "'" +
				    "	from identifier ident, " + 
				    "		(" + SELECT_CHILD_TEMPLATE_SQL + 
				    "		and identifier.id not in (" + 
				    "			select inode_id " + 
				    "				from permission " +
				    "				where permission_type = '" + PermissionAPI.INDIVIDUAL_PERMISSION_TYPE + "') " + 
				    "				and identifier.id not in (" + 
				    "					select asset_id " + 
				    "						from permission_reference " + 
				    "						where permission_type = '" + Template.class.getCanonicalName() + "')) ids" +
				    "	where ident.id = ids.id"
			;
		}
	}

	private class MySqlAssetPermissionReferencesSQLProvider implements AssetPermissionReferencesSQLProvider {

		@Override
		public String getInsertContainerReferencesToAHostSQL() {
			return
		            "insert into permission_reference (asset_id, reference_id, permission_type) " +
		            "select ident.id, ?, '" + Container.class.getCanonicalName() + "'" +
		            "	from identifier ident, " +
		            "		(" + SELECT_CHILD_CONTAINER_SQL + " and " +
		            "		 identifier.id not in (select inode_id from permission " +
		            "			where permission_type = '" + PermissionAPI.INDIVIDUAL_PERMISSION_TYPE + "') and " +
		            "		 identifier.id not in (select asset_id from permission_reference where " +
		            "			permission_type = '" + Container.class.getCanonicalName() + "')) x where ident.id = x.id"
			;
		}

		@Override
		public String getInsertContentReferencesByPathSQL() {
			return
		            "insert into permission_reference (asset_id, reference_id, permission_type) " +
		            "select identifier.id, ?, '" + Contentlet.class.getCanonicalName() + "' " +
		            "	from identifier, (" +
		            "		" + SELECT_CHILD_CONTENT_BY_PATH_SQL + " and" +
		            "		identifier.id not in (" +
		            "			select asset_id from permission_reference join folder ref_folder on (reference_id = ref_folder.inode)" +
		            "                                join identifier on (identifier.id=ref_folder.identifier) " +
		            "			where "+DOT_FOLDER_PATH+"(parent_path,asset_name) like ? and permission_type = '" + Contentlet.class.getCanonicalName() + "'" +
		            "		) and " +
		            "		identifier.id not in (" +
		            "			select inode_id from permission where " +
		            "			permission_type = '" + PermissionAPI.INDIVIDUAL_PERMISSION_TYPE + "'" +
		            "		) " +
		            "	) x " +
		            "WHERE identifier.id = x.id " +
		            "and not exists (SELECT asset_id from permission_reference where asset_id = identifier.id)"
			;
		}

		@Override
		public String getInsertHTMLPageReferencesSQL() {
			return
		            "insert into permission_reference (asset_id, reference_id, permission_type) " +
		            "select identifier.id, ?, '" + IHTMLPage.class.getCanonicalName() + "' " +
		            "	from identifier, (" +
		            "	select distinct li.id as li_id from identifier li where" +
		            " 	li.asset_type='htmlpage' and li.host_inode = ? and li.parent_path like ?" +
		            " UNION ALL" +
		            " SELECT distinct li.id as li_id FROM identifier li" +
		                " INNER JOIN contentlet lc ON (lc.identifier = li.id and li.asset_type = 'contentlet')" +
		                " INNER JOIN structure ls ON (lc.structure_inode = ls.inode and ls.structuretype = " + BaseContentType.HTMLPAGE.getType() + ")" +
		                " AND li.host_inode = ? and li.parent_path like ?" + 
		                " and" +
		            "		li.id not in (" +
		            "			select asset_id from permission_reference join folder ref_folder on (reference_id = ref_folder.inode)" +
		            "                                join identifier on (ref_folder.identifier=identifier.id) " +
		            "			where "+DOT_FOLDER_PATH+"(parent_path,asset_name) like ? and permission_type = '" + IHTMLPage.class.getCanonicalName() + "'" +
		            "		) and " +
		            "		li.id not in (" +
		            "			select inode_id from permission where permission_type = '" + PermissionAPI.INDIVIDUAL_PERMISSION_TYPE + "'" +
		            "		) " +
		            "	) all_ids where identifier.id = all_ids.li_id " +
		            "and not exists (SELECT asset_id from permission_reference where asset_id = identifier.id)"
			;
		}

		@Override
		public String getInsertLinkReferencesSQL() {
			return
		            "insert into permission_reference (asset_id, reference_id, permission_type) " +
		            "select identifier.id, ?, '" + Link.class.getCanonicalName() + "' " +
		            "	from identifier, (" +
		            "		" + SELECT_CHILD_LINK_SQL + " and" +
		            "		identifier.id not in (" +
		            "			select asset_id from permission_reference join folder ref_folder on (reference_id = ref_folder.inode)" +
		            "            join identifier ii on (ii.id=ref_folder.identifier) where " +
		            "			"+DOT_FOLDER_PATH+"(ii.parent_path,ii.asset_name) like ? and permission_type = '" + Link.class.getCanonicalName() + "'" +
		            "		) and " +
		            "		identifier.id not in (" +
		            "			select inode_id from permission where " +
		            "			permission_type = '" + PermissionAPI.INDIVIDUAL_PERMISSION_TYPE + "'" +
		            "		) " +
		            "	) x where identifier.id = x.id " +
		            "and not exists (SELECT asset_id from permission_reference where asset_id = identifier.id)"
			;
		}

		@Override
		public String getInsertTemplateReferencesToAHostSQL() {
			return
				    "insert into permission_reference (asset_id, reference_id, permission_type) " +
				    "select ident.id, ?, '" + Template.class.getCanonicalName() + "'" +
				    "	from identifier ident, " +
				    "		(" + SELECT_CHILD_TEMPLATE_SQL + " and " +
				    "		 identifier.id not in (select inode_id from permission " +
				    "			where permission_type = '" + PermissionAPI.INDIVIDUAL_PERMISSION_TYPE + "') and " +
				    "		 identifier.id not in (select asset_id from permission_reference where " +
				    "			permission_type = '" + Template.class.getCanonicalName() + "')) x where ident.id = x.id"
			;
		}
	}

	private class OracleAssetPermissionReferencesSQLProvider implements AssetPermissionReferencesSQLProvider {

		@Override
		public String getInsertContainerReferencesToAHostSQL() {
			return
		            "insert into permission_reference (id, asset_id, reference_id, permission_type) " +
		            "select permission_reference_seq.NEXTVAL, ident.id, ?, '" + Container.class.getCanonicalName() + "'" +
		            "	from identifier ident, " + 
		            "		(" + SELECT_CHILD_CONTAINER_SQL +
		            " 			and not exists (" +
		            "				select inode_id " + 
		            "					from permission " +
		            "					where inode_id = identifier.id " +
		            "					permission_type = '" + PermissionAPI.INDIVIDUAL_PERMISSION_TYPE + "') " +
		            "			and not exists (" + 
		            "				select asset_id " + 
		            "					from permission_reference " + 
		            "					where asset_id = identifier.id " + 
		            "					and permission_type = '" + Container.class.getCanonicalName() + "')) ids " +
		            "	where ident.id = ids.id"
			;
		}

		@Override
		public String getInsertContentReferencesByPathSQL() {
			return
		            "insert into permission_reference (id, asset_id, reference_id, permission_type) " +
		            "select permission_reference_seq.NEXTVAL, identifier.id, ?, '" + Contentlet.class.getCanonicalName() + "' " +
		            "		from identifier " +
		            "		where asset_type='contentlet' " +
		            "		and identifier.id <> identifier.host_inode " +
		            "		and identifier.host_inode = ? " + 
		            "		and identifier.parent_path like ? and" +
		            "		identifier.id not in (" +
		            "			select asset_id " + 
		            "				from permission_reference " + 
		            "				join folder ref_folder on (reference_id = ref_folder.inode)" +
		            "           	join identifier on (identifier.id=ref_folder.identifier) " +
		            "				where "+DOT_FOLDER_PATH+"(parent_path,asset_name) like ? " +
		            "				and permission_type = '" + Contentlet.class.getCanonicalName() + "'" +
		            "		) and " +
		            "		identifier.id not in (" +
		            "			select inode_id " + 
		            "			from permission where " +
		            "			permission_type = '" + PermissionAPI.INDIVIDUAL_PERMISSION_TYPE + "'" +
		            "		) " +
		            "and not exists (SELECT asset_id from permission_reference where asset_id = identifier.id)"
			;
		}

		@Override
		public String getInsertHTMLPageReferencesSQL() {
			return
		            "insert into permission_reference (id, asset_id, reference_id, permission_type) " +
		            "select permission_reference_seq.NEXTVAL, identifier.id, ?, '" + IHTMLPage.class.getCanonicalName() + "' " +
		            "	from identifier, " +
		            "	(" + SELECT_CHILD_HTMLPAGE_SQL + " and " +
		            "		not exists (" +
		            "			select asset_id " +
		            "				from permission_reference " +
		            "				join folder ref_folder on (reference_id = ref_folder.inode) " +
		            "           	join identifier on (ref_folder.identifier=identifier.id) " +
		            "				where asset_id = li.id " +
		            "				and " + DOT_FOLDER_PATH + "(parent_path,asset_name) like ? " + 
		            "				and permission_type = '" + IHTMLPage.class.getCanonicalName() + "'" +
		            "		) and " +
		            "		not exists (" +
		            "			select inode_id " + 
		            "				from permission " +
		            "				where inode_id = li.id and permission_type = '" + PermissionAPI.INDIVIDUAL_PERMISSION_TYPE + "'" +
		            "		) " +
		            "	) ids" +
		            "	where identifier.id = ids.id " +
		            "	and not exists (" +
		            "		SELECT asset_id " +
		            "			from permission_reference " +
		            "			where asset_id = identifier.id)"
			;
		}

		@Override
		public String getInsertLinkReferencesSQL() {
			return
		            "insert into permission_reference (id, asset_id, reference_id, permission_type) " +
		            "select permission_reference_seq.NEXTVAL, identifier.id, ?, '" + Link.class.getCanonicalName() + "' " +
		            "	from identifier, " + 
		            "		(" + SELECT_CHILD_LINK_SQL + " and" +
		            "		not exists (" +
		            "			select asset_id " + 
		            "				from permission_reference " + 
		            "				join folder ref_folder on (reference_id = ref_folder.inode)" +
		            "            	join identifier ii on (ii.id=ref_folder.identifier) " + 
		            "				where asset_id = identifier.id " +
		            "				and "+DOT_FOLDER_PATH+"(ii.parent_path,ii.asset_name) like ? " + 
		            "				and permission_type = '" + Link.class.getCanonicalName() + "'" +
		            "		) and " +
		            "		not exists (" +
		            "			select inode_id " + 
		            "			from permission " + 
		            "			where inode_id = identifier.id " +
		            "			and permission_type = '" + PermissionAPI.INDIVIDUAL_PERMISSION_TYPE + "'" +
		            "		) " +
		            "	) ids " +
		            "	where identifier.id = ids.id " +
		            "	and not exists (" + 
		            "		SELECT asset_id " + 
		            "			from permission_reference " + 
		            "			where asset_id = identifier.id)"	
			;
		}

		@Override
		public String getInsertTemplateReferencesToAHostSQL() {
			return
				    "insert into permission_reference (id, asset_id, reference_id, permission_type) " +
				    "select permission_reference_seq.NEXTVAL, ident.id, ?, '" + Template.class.getCanonicalName() + "'" +
				    "	from identifier ident, " + 
				    "		(" + SELECT_CHILD_TEMPLATE_SQL + " and " +
				    "		 	not exists (" + 
				    "				select inode_id " +
				    "				from permission " +
				    "				where inode_id = identidier.id " + 
				    "				and permission_type = '" + PermissionAPI.INDIVIDUAL_PERMISSION_TYPE + "') " + 
				    "			and not exists (" +
				    "				select asset_id " + 
				    "				from permission_reference "  + 
				    "				where asset_id = identifier.id " +
				    "				and permission_type = '" + Template.class.getCanonicalName() + "')" + 
				    "	) ids " +
				    " where ident.id = ids.id"
			;
		}
	}

	private class PostgresAssetPermissionReferencesSQLProvider implements AssetPermissionReferencesSQLProvider {

		@Override
		public String getInsertContainerReferencesToAHostSQL() {
			return
		            "insert into permission_reference (id, asset_id, reference_id, permission_type) " +
		            "select nextval('permission_reference_seq'), ident.id, ?, '" + Container.class.getCanonicalName() + "'" +
		            "	from identifier ident, " +
		            "		(" + SELECT_CHILD_CONTAINER_SQL + " and " +
		            "			identifier.id not in (" + 
		            "				select inode_id from permission " +
		            "				where permission_type = '" + PermissionAPI.INDIVIDUAL_PERMISSION_TYPE + "') " +
		            "			and identifier.id not in (" +
		            "				select asset_id from permission_reference where " +
		            "				permission_type = '" + Container.class.getCanonicalName() + "')" +
		            ") ids " + 
		            "where ident.id = ids.id"
			;
		}

		@Override
		public String getInsertContentReferencesByPathSQL() {
			return
		            "insert into permission_reference (id, asset_id, reference_id, permission_type) " +
		            "select nextval('permission_reference_seq'), identifier.id, ?, '" + Contentlet.class.getCanonicalName() + "' " +
		            "	from identifier, " +
		            "		(" + SELECT_CHILD_CONTENT_BY_PATH_SQL + " and" +
		            "			identifier.id not in (" +
		            "				select asset_id " + 
		            "					from permission_reference " + 
		            "					join folder ref_folder on (reference_id = ref_folder.inode)" +
		            "               	join identifier on (identifier.id=ref_folder.identifier) " +
		            "					where "+DOT_FOLDER_PATH+"(parent_path,asset_name) like ? " +
		            "					and permission_type = '" + Contentlet.class.getCanonicalName() + "'" +
		            "		) and " +
		            "		identifier.id not in (" +
		            "			select inode_id from permission where " +
		            "			permission_type = '" + PermissionAPI.INDIVIDUAL_PERMISSION_TYPE + "'" +
		            "		) " +
		            "	) ids " +
		            "where identifier.id = ids.id and not exists (SELECT asset_id from permission_reference where asset_id = identifier.id)"
			;
		}

		@Override
		public String getInsertHTMLPageReferencesSQL() {
			return
		            "insert into permission_reference (id, asset_id, reference_id, permission_type) " +
		            "select nextval('permission_reference_seq'), identifier.id, ?, '" + IHTMLPage.class.getCanonicalName() + "' " +
		            "	from identifier, " +
		            "   (" + SELECT_CHILD_HTMLPAGE_SQL + " and" +
		            "		li.id not in (" +
		            "			select asset_id " +
		            "				from permission_reference "+
		            "				join folder ref_folder on (reference_id = ref_folder.inode)" +
		            "           	join identifier on (ref_folder.identifier=identifier.id) " +
		            "				where "+DOT_FOLDER_PATH+"(parent_path,asset_name) like ? " +
		            "				and permission_type = '" + IHTMLPage.class.getCanonicalName() + "'" +
		            "		) and " +
		            "		li.id not in (" +
		            "			select inode_id " +
		            "				from permission " + 
		            "				where permission_type = '" + PermissionAPI.INDIVIDUAL_PERMISSION_TYPE + "'" +
		            "		) " +
		            "	) ids " +
		            "	where identifier.id = ids.id " +
		            "	and not exists (" +
		            "		SELECT asset_id " + 
		            "			from permission_reference " + 
		            "			where asset_id = identifier.id)"
			;
		}

		@Override
		public String getInsertLinkReferencesSQL() {
			return
		            "insert into permission_reference (id, asset_id, reference_id, permission_type) " +
		            "select nextval('permission_reference_seq'), identifier.id, ?, '" + Link.class.getCanonicalName() + "' " +
		            "	from identifier, " +
		            "		(" + SELECT_CHILD_LINK_SQL + " and" +
		            "		identifier.id not in (" +
		            "			select asset_id " +
		            "				from permission_reference " +
		            "				join folder ref_folder on (reference_id = ref_folder.inode)" +
		            "            	join identifier ii on (ii.id=ref_folder.identifier) "  +
		            "				where " + DOT_FOLDER_PATH+"(ii.parent_path,ii.asset_name) like ? " + 
		            "				and permission_type = '" + Link.class.getCanonicalName() + "'" +
		            "		) and " +
		            "		identifier.id not in (" +
		            "			select inode_id " + 
		            "				from permission where " +
		            "				permission_type = '" + PermissionAPI.INDIVIDUAL_PERMISSION_TYPE + "'" +
		            "		) " +
		            "	) ids " +
		            "	where identifier.id = ids.id " + 
		            "	and not exists (" + 
		            "		SELECT asset_id " + 
		            "			from permission_reference " +
		            "			where asset_id = identifier.id)"
			;
		}

		@Override
		public String getInsertTemplateReferencesToAHostSQL() {
			return
				    "insert into permission_reference (id, asset_id, reference_id, permission_type) " +
				    "select nextval('permission_reference_seq'), ident.id, ?, '" + Template.class.getCanonicalName() + "'" +
				    "	from identifier ident, " +
				    "		(" + SELECT_CHILD_TEMPLATE_SQL + " and " +
				    "		identifier.id not in (" +
				    "			select inode_id from permission " +
				    "			where permission_type = '" + PermissionAPI.INDIVIDUAL_PERMISSION_TYPE + "') " + 
				    "		and " +
				    "		identifier.id not in (" +
				    "			select asset_id from permission_reference where " +
				    "			permission_type = '" + Template.class.getCanonicalName() + "')" +
				    "	) ids " + 
				    "	where ident.id = ids.id"

			;
		}
	}

}<|MERGE_RESOLUTION|>--- conflicted
+++ resolved
@@ -1682,7 +1682,7 @@
   }
 
   
-  private Lazy<DotSubmitter> submitter = Lazy.of(()-> DotConcurrentFactory.getInstance().getSubmitter("permissionreferences", new SubmitterConfigBuilder().maxPoolSize(10).queueCapacity(10000).build()));
+  private Lazy<DotSubmitter> submitter = Lazy.of(()-> DotConcurrentFactory.getInstance().getSubmitter("permissionreferences", new SubmitterConfigBuilder().maxPoolSize(5).queueCapacity(10000).build()));
   
   
   @CloseDBIfOpened
@@ -1707,28 +1707,6 @@
      */
     permissionList = _loadPermissionsFromDb(permissionable,permissionKey);
 
-<<<<<<< HEAD
-=======
-    permissionList = Try.of(() -> lockManager.tryLock(LOCK_PREFIX + permissionKey, () -> {
-      List<Permission> bitPermissionsList = permissionCache.getPermissionsFromCache(permissionKey);
-      if (bitPermissionsList != null) {
-        return bitPermissionsList;
-      }
-      HibernateUtil persistenceService = new HibernateUtil(Permission.class);
-      persistenceService.setSQLQuery(LOAD_PERMISSION_SQL);
-      persistenceService.setParam(permissionable.getPermissionId());
-      persistenceService.setParam(permissionable.getPermissionId());
-      bitPermissionsList = (List<Permission>) persistenceService.list();
-      
-      // adding to cache if found
-      if (!bitPermissionsList.isEmpty()) {
-          bitPermissionsList.forEach(p -> p.setBitPermission(true));
-          permissionCache.addToPermissionCache(permissionKey, bitPermissionsList);
-      }
-      return bitPermissionsList;
-
-    })).getOrElseThrow(e -> new DotDataException(e));
->>>>>>> 10e1b727
 
     // if we've found permissions, return'em
     if (!permissionList.isEmpty()) {
@@ -1755,11 +1733,16 @@
     
     if(Config.getBooleanProperty("PERMISSION_REFERENCES_UPDATE_ASYNC", true)) {
         submitter.get().submit( () -> {
-            deleteInsertPermission(permissionable, type, finalNewReference);
+            try {
+                upsertPermissionReferences(permissionable, type, finalNewReference);
+            }
+            catch(Exception e) {
+                Logger.warnAndDebug(this.getClass(), "Permission References failed to update for permissionable:" + permissionable + " TYPE:" + type + " finalNewReference:" + finalNewReference, e);
+            }
         });
     }
     else {
-        deleteInsertPermission(permissionable, type, finalNewReference);
+        upsertPermissionReferences(permissionable, type, finalNewReference);
     }
     
   	Logger.debug(this.getClass(), () -> "permission inherited: " + Try
@@ -1871,57 +1854,27 @@
 	protected static final String ID = "id";
 
     @WrapInTransaction
-	private void deleteInsertPermission(Permissionable permissionable, String type,
-            Permissionable newReference)  {
-
+    private void upsertPermissionReferences(Permissionable permissionable, final String type,
+                    final Permissionable newReference) throws DotDataException {
+
+        if (permissionable==null || permissionable.getPermissionId() == null || newReference == null || newReference.getPermissionId() == null) {
+            throw new DotRuntimeException("Failed to insert Permission Ref.  Permissionable:" + permissionable
+                            + " Parent : " + newReference + " Type: " + type);
+        }
+        
         final String permissionId = permissionable.getPermissionId();
 
-        try{
-            Logger.debug(this.getClass(), ()-> "PERMDEBUG: " + Thread.currentThread().getName() + " - " + permissionId
-                    + " - started");
-
-            DotConnect dc1 = new DotConnect();
-            
-            // trying an upsert first
-            if(Config.getBooleanProperty("PERMISSION_REFERENCES_UPSERT_ONLY", true)) {
-                
-                Logger.debug(this.getClass(), ()-> "UPSERTING permission_reference = assetId:" + permissionId + " type:" + type + " reference:" + newReference.getPermissionId());
-                
-                upsertPermission(dc1, permissionId, newReference, type);
-                return;
-            }
-            
-            dc1.setSQL("SELECT inode FROM inode WHERE inode = ?");
-            dc1.addParam(permissionId);
-            List<Map<String, Object>> inodeList = dc1.loadObjectResults();
-
-            dc1.setSQL("SELECT id FROM identifier WHERE id = ?");
-            dc1.addParam(permissionId);
-            List<Map<String, Object>> identifierList = dc1.loadObjectResults();
-
-            if((inodeList != null && inodeList.size()>0) || (identifierList!=null && identifierList.size()>0)){
-                dc1.executeUpdate(DELETE_PERMISSIONABLE_REFERENCE_SQL, permissionId);
-
-				upsertPermission(dc1, permissionId, newReference, type);
-            }
-            
-            
-
-        } catch(Exception exception){
-            if(permissionable != null && newReference != null){
-                Logger.warn(this.getClass(), "Failed to insert Permission Ref. Usually not a problem. Permissionable:" + permissionId
-                        + " Parent : " + newReference.getPermissionId() + " Type: " + type);
-            }
-            else{
-                Logger.warn(this.getClass(), "Failed to insert Permission Ref. Usually not a problem. Setting Parent Permissions to null value: Permissionable:" + permissionable + " Parent:" + newReference + " Type: " + type);
-            }
-            Logger.debug(this.getClass(), "Failed to insert Permission Ref. : " + exception.toString(), exception);
-
-            throw new DotRuntimeException(exception.getMessage(), exception);
-        } finally {
-            Logger.debug(this.getClass(), "PERMDEBUG: " + Thread.currentThread().getName() + " - " + permissionId
-                    + " - ended");
-        }
+        Logger.debug(this.getClass(),
+                        () -> "PERMDEBUG: " + Thread.currentThread().getName() + " - " + permissionId + " - started");
+
+        DotConnect dc1 = new DotConnect();
+
+        Logger.debug(this.getClass(), () -> "UPSERTING permission_reference = assetId:" + permissionId + " type:" + type
+                        + " reference:" + newReference.getPermissionId());
+
+        upsertPermission(dc1, permissionId, newReference, type);
+
+
     }
 
 	/**
