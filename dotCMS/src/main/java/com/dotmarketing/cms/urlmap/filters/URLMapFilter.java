/*
 * WebSessionFilter
 *
 * A filter that recognizes return users who have
 * chosen to have their login information remembered.
 * Creates a valid WebSession object and
 * passes it a contact to use to fill its information
 *
 */
package com.dotmarketing.cms.urlmap.filters;

import com.dotcms.util.VanityUrlUtil;
<<<<<<< HEAD
import com.dotcms.vanityurl.model.CachedVanityUrl;
import java.io.IOException;
import java.net.URLDecoder;
import java.util.ArrayList;
import java.util.Collections;
import java.util.Comparator;
import java.util.List;

import javax.servlet.Filter;
import javax.servlet.FilterChain;
import javax.servlet.FilterConfig;
import javax.servlet.ServletException;
import javax.servlet.ServletRequest;
import javax.servlet.ServletResponse;
import javax.servlet.http.HttpServletRequest;
import javax.servlet.http.HttpSession;

import com.dotcms.vanityurl.business.VanityUrlAPI;
=======
import com.dotcms.vanityurl.business.VanityUrlAPI;
import com.dotcms.vanityurl.model.CachedVanityUrl;
>>>>>>> 0dc498a6
import com.dotmarketing.beans.Host;
import com.dotmarketing.beans.Identifier;
import com.dotmarketing.business.APILocator;
import com.dotmarketing.business.CacheLocator;
import com.dotmarketing.business.DotCacheException;
import com.dotmarketing.business.web.HostWebAPI;
import com.dotmarketing.business.web.UserWebAPI;
import com.dotmarketing.business.web.WebAPILocator;
import com.dotmarketing.cache.ContentTypeCache;
import com.dotmarketing.cache.FieldsCache;
import com.dotmarketing.common.model.ContentletSearch;
import com.dotmarketing.exception.DotDataException;
import com.dotmarketing.exception.DotRuntimeException;
import com.dotmarketing.exception.DotSecurityException;
import com.dotmarketing.filters.CMSFilter;
import com.dotmarketing.filters.CmsUrlUtil;
import com.dotmarketing.portlets.contentlet.business.ContentletAPI;
import com.dotmarketing.portlets.contentlet.model.Contentlet;
import com.dotmarketing.portlets.structure.StructureUtil;
import com.dotmarketing.portlets.structure.factories.StructureFactory;
import com.dotmarketing.portlets.structure.model.Field;
import com.dotmarketing.portlets.structure.model.SimpleStructureURLMap;
import com.dotmarketing.portlets.structure.model.Structure;
import com.dotmarketing.tag.model.Tag;
import com.dotmarketing.util.Config;
import com.dotmarketing.util.InodeUtils;
import com.dotmarketing.util.Logger;
import com.dotmarketing.util.RegEX;
import com.dotmarketing.util.RegExMatch;
import com.dotmarketing.util.TagUtil;
import com.dotmarketing.util.UtilMethods;
import com.dotmarketing.util.WebKeys;
import com.liferay.portal.model.User;
import java.io.IOException;
import java.net.URLDecoder;
import java.util.ArrayList;
import java.util.Collections;
import java.util.Comparator;
import java.util.List;
import javax.servlet.Filter;
import javax.servlet.FilterChain;
import javax.servlet.FilterConfig;
import javax.servlet.ServletException;
import javax.servlet.ServletRequest;
import javax.servlet.ServletResponse;
import javax.servlet.http.HttpServletRequest;
import javax.servlet.http.HttpSession;

/**
 * This filter handles all requests regarding URL Maps. These URL maps on
 * content structures are used to create friendly URLs for SEO.
 *
 * @author root
 * @version 1.2
 * @since 03-22-2012
 */
public class URLMapFilter implements Filter {

<<<<<<< HEAD
	private List<PatternCache> patternsCache = new ArrayList<>();
	private ContentletAPI conAPI;
	private UserWebAPI wuserAPI;
	private HostWebAPI whostAPI;
	private boolean urlFallthrough;
	CmsUrlUtil cmsUrlUtil = CmsUrlUtil.getInstance();


	public void destroy() {

	}

	/**
	 * Runs the filter validations on the current request.
	 * 
	 * @param req
	 * @param res
	 * @param chain
	 */
	public void doFilter(ServletRequest req, ServletResponse res, FilterChain chain) throws IOException,
	ServletException {





		HttpServletRequest request = (HttpServletRequest) req;
		HttpSession optSession = request.getSession(false);
		String uri = request.getRequestURI();
		uri = URLDecoder.decode(uri, "UTF-8");

		String previewPage = request.getParameter("previewPage");
		long languageId = WebAPILocator.getLanguageWebAPI().getLanguage(request).getId();
=======
    private List<PatternCache> patternsCache = new ArrayList<>();
    private ContentletAPI conAPI;
    private UserWebAPI wuserAPI;
    private HostWebAPI whostAPI;
    private boolean urlFallthrough;
    CmsUrlUtil cmsUrlUtil = CmsUrlUtil.getInstance();


    public void destroy() {

    }

    /**
     * Runs the filter validations on the current request.
     */
    public void doFilter(ServletRequest req, ServletResponse res, FilterChain chain)
            throws IOException,
            ServletException {

        HttpServletRequest request = (HttpServletRequest) req;
        HttpSession optSession = request.getSession(false);
        String uri = request.getRequestURI();
        uri = URLDecoder.decode(uri, "UTF-8");

        String previewPage = request.getParameter("previewPage");
        long languageId = WebAPILocator.getLanguageWebAPI().getLanguage(request).getId();
>>>>>>> 0dc498a6

		/*
         * Getting host object form the session
		 */
<<<<<<< HEAD
		Host host;
		try {
			host = whostAPI.getCurrentHost(request);
		} catch (Exception e) {
			Logger.warn(this, "Unable to retrieve current request host for URI " + uri);
			throw new ServletException(e.getMessage(), e);
		}

		// http://jira.dotmarketing.net/browse/DOTCMS-6079
		if (uri.endsWith("/"))
			uri = uri.substring(0, uri.length() - 1);

		String pointer = null;

		if(host!=null){
			CachedVanityUrl vanityUrl = cmsUrlUtil.getCachedVanityUrl(VanityUrlUtil.fixURI(uri), host, languageId);
			pointer = vanityUrl != null && !VanityUrlAPI.CACHE_404_VANITY_URL.equals(vanityUrl.getVanityUrlId()) && InodeUtils.isSet(vanityUrl.getVanityUrlId())?vanityUrl.getForwardTo():null;
		}
		if (!UtilMethods.isSet(pointer)) {
			CachedVanityUrl vanityUrl = cmsUrlUtil.getCachedVanityUrl(VanityUrlUtil.fixURI(uri), null, languageId);
			pointer = vanityUrl != null && !VanityUrlAPI.CACHE_404_VANITY_URL.equals(vanityUrl.getVanityUrlId()) && InodeUtils.isSet(vanityUrl.getVanityUrlId())?vanityUrl.getForwardTo():null;
		}
		if(UtilMethods.isSet(pointer)){
			uri = pointer;
		}



		String mastRegEx = null;
		StringBuilder query;
		try {
			mastRegEx = CacheLocator.getContentTypeCache().getURLMasterPattern();
		} catch (DotCacheException e2) {
			Logger.error(URLMapFilter.class, e2.getMessage(), e2);
		}
		if (mastRegEx == null || patternsCache.isEmpty()) {
			synchronized (ContentTypeCache.MASTER_STRUCTURE) {
				try {
					mastRegEx = buildCacheObjects();
				} catch (DotDataException e) {
					Logger.error(URLMapFilter.class, e.getMessage(), e);
					throw new ServletException("Unable to build URLMap patterns", e);
				}
			}
		}
		boolean trailSlash = uri.endsWith("/");
		boolean isDotPage = cmsUrlUtil.isPageAsset(uri, host, languageId);


		String url = (!trailSlash && !isDotPage)?uri+'/':uri;
		if (!UtilMethods.isSet(mastRegEx) || uri.startsWith("/webdav")) {
			chain.doFilter(req, res);
			return;
		}
		if (RegEX.contains(url, mastRegEx)) {
			boolean ADMIN_MODE = (optSession!=null && optSession.getAttribute(com.dotmarketing.util.WebKeys.ADMIN_MODE_SESSION) != null);
			boolean EDIT_MODE = ((optSession!=null && optSession.getAttribute(com.dotmarketing.util.WebKeys.EDIT_MODE_SESSION) != null) && ADMIN_MODE);

			Structure structure = null;
			User user = null;
			try {
				user = wuserAPI.getLoggedInUser(request);
			} catch (Exception e1) {
				Logger.error(URLMapFilter.class, e1.getMessage(), e1);
			}

			List<ContentletSearch> cons = null;
			for (PatternCache pc : patternsCache) {
				List<RegExMatch> matches = RegEX.findForUrlMap(url, pc.getRegEx());
				if (matches != null && matches.size() > 0) {
					query = new StringBuilder();
					List<RegExMatch> groups = matches.get(0).getGroups();
					List<String> fieldMatches = pc.getFieldMatches();
					structure = CacheLocator.getContentTypeCache().getStructureByInode(pc.getStructureInode());
					List<Field> fields = FieldsCache.getFieldsByStructureInode(structure.getInode());
					query.append("+structureName:").append(structure.getVelocityVarName()).append(" +deleted:false ");
					if ((EDIT_MODE || ADMIN_MODE) && UtilMethods.isSet(previewPage)) {
						query.append("+working:true ");
					} else {
						query.append("+live:true ");
					}

					// Set Host Stuff
					boolean hasHostField = false;
					Boolean hostIsRequired = false;
					for (Field field : fields) {
						if (field.getFieldType().equals(Field.FieldType.HOST_OR_FOLDER.toString())) {
							hasHostField = true;
							if (field.isRequired()) {
								hostIsRequired = true;
							}
							break;
						}
					}
					if (hasHostField) {
						if (host != null) {
							//if (hostIsRequired) {
							//query.append("+conhost:" + host.getIdentifier() + " ");
							//} else {
							try {
								query.append("+(conhost:").append(host.getIdentifier()).append(" ")
								.append("conhost:").append(whostAPI.findSystemHost(wuserAPI.getSystemUser(), true).getIdentifier()).append(") ");
							} catch (Exception e) {
								Logger.error(URLMapFilter.class, e.getMessage()
										+ " : Unable to build host in query : ", e);
							}
							//}
						}
					}

					// build fields
					int counter = 0;
					for (RegExMatch regExMatch : groups) {
						String value = regExMatch.getMatch();
						if (value.endsWith("/")) {
							value = value.substring(0, value.length() - 1);
						}
						query.append("+").append(structure.getVelocityVarName()).append(".").append(fieldMatches.get(counter)).append(":")
						.append(value).append(" ");
						counter++;
					}

					try {
						long sessionLang=WebAPILocator.getLanguageWebAPI().getLanguage(request).getId();
						long defaultLang=APILocator.getLanguageAPI().getDefaultLanguage().getId();
						boolean checkIndex=false;

						if(request.getParameter("language_id")==null && Config.getBooleanProperty("DEFAULT_CONTENT_TO_DEFAULT_LANGUAGE",false)) {
							// consider default language. respecting language_id in parameters
							query.append(" +(languageId:").append(defaultLang).append(" languageId:").append(sessionLang).append(") ");
							checkIndex=true;
						}else if(request.getParameter("language_id")!=null){
							query.append(" +languageId:").append(languageId).append(" ");
						}else {
							// respect session language
							query.append(" +languageId:").append(sessionLang).append(" ");
						}

						cons = conAPI.searchIndex(query.toString(), 2, 0, (hostIsRequired?"conhost, modDate": "modDate"), user, true);
						int idx = 0;
						if(checkIndex && cons.size()==2) {
							// prefer session setting
							Contentlet second=conAPI.find(cons.get(1).getInode(), user, true);
							if(second.getLanguageId()==sessionLang)
								idx=1;
						}
						ContentletSearch c = cons.get(idx);
						if(optSession !=null){
							optSession.setAttribute(com.dotmarketing.util.WebKeys.HTMLPAGE_LANGUAGE,String.valueOf(conAPI.find(c.getInode(), user, true).getLanguageId()));
						}
						request.setAttribute(WebKeys.WIKI_CONTENTLET, c.getIdentifier());
						request.setAttribute(WebKeys.WIKI_CONTENTLET_INODE, c.getInode());
						request.setAttribute(WebKeys.CLICKSTREAM_IDENTIFIER_OVERRIDE, c.getIdentifier());
						request.setAttribute(WebKeys.WIKI_CONTENTLET_URL, url);
						String[] x = url.split("/");
						for(int i=0;i<x.length;i++){
							if(UtilMethods.isSet(x[i])){
								request.setAttribute("URL_ARG" + i, x[i]);
							}
						}

						//Check if we want to accrue the tags of URL maps
						if ( Config.getBooleanProperty("ACCRUE_TAGS_IN_URLMAPS", true) ) {

							//Search for the tags asocciated to this contentlet inode
							List<Tag> contentletFoundTags = APILocator.getTagAPI().getTagsByInode(c.getInode());
							if ( contentletFoundTags != null ) {
								//Accrue the found tags
								TagUtil.accrueTags(request, contentletFoundTags);
							}
						}

						break;
					} catch (DotDataException e) {
						Logger.warn(this, "DotDataException", e);
					} catch (DotSecurityException e) {
						Logger.warn(this, "DotSecurityException", e);
					} catch(java.lang.IndexOutOfBoundsException iob){
						Logger.warn(this, "No urlmap contentlent found uri:" + url + " query:" + query.toString());
					}catch(Exception e){
						Logger.warn(this, "No index?" + e.getMessage());
					}
				}
			}


			if (structure != null && UtilMethods.isSet(structure.getDetailPage())) {
				Identifier ident;
				try {
					ident = APILocator.getIdentifierAPI().find(structure.getDetailPage());
					if(ident ==null || ! UtilMethods.isSet(ident.getInode())){
						throw new DotRuntimeException("No valid detail page for structure '" + structure.getName() + "'. Looking for detail page id=" + structure.getDetailPage());
					}


					if((cons != null && cons.size() > 0) || !urlFallthrough){

						request.setAttribute(CMSFilter.CMS_FILTER_URI_OVERRIDE, ident.getURI());

					}

				} catch (Exception e) {
					Logger.error(URLMapFilter.class, e.getMessage(), e);
				}
			}

		}
		chain.doFilter(req, res);
	}

	public void init(FilterConfig config) throws ServletException {
		Config.setMyApp(config.getServletContext());
		conAPI = APILocator.getContentletAPI();
		wuserAPI = WebAPILocator.getUserWebAPI();
		whostAPI = WebAPILocator.getHostWebAPI();

		// persistant on disk cache makes this necessary
		CacheLocator.getContentTypeCache().clearURLMasterPattern();
		urlFallthrough = Config.getBooleanProperty("URLMAP_FALLTHROUGH", true);
	}

	/**
	 * Builds the list of URL maps and sorts them by the number of slashes in
	 * the URL (highest to lowest). This method is called only when a new URL 
	 * map is added, and is marked as <code>synchronized</code> to avoid data 
	 * inconsistency.
	 * 
	 * @return A <code>String</code> containing a Regex, which contains all the
	 *         URL maps in the system.
	 * @throws DotDataException
	 *             An error occurred when retrieving information from the
	 *             database.
	 */
	private synchronized String buildCacheObjects() throws DotDataException {
		List<SimpleStructureURLMap> urlMaps = StructureFactory.findStructureURLMapPatterns();
		StringBuilder masterRegEx = new StringBuilder();
		boolean first = true;
		patternsCache.clear();
		for (SimpleStructureURLMap urlMap : urlMaps) {
			PatternCache pc = new PatternCache();
			String regEx = StructureUtil.generateRegExForURLMap(urlMap.getURLMapPattern());
			// if we have an empty string, move on
			if (!UtilMethods.isSet(regEx) || regEx.trim().length() < 3) {
				continue;

			}
			pc.setRegEx(regEx);
			pc.setStructureInode(urlMap.getInode());
			pc.setURLpattern(urlMap.getURLMapPattern());
			List<RegExMatch> fieldMathed = RegEX.find(urlMap.getURLMapPattern(), "{([^{}]+)}");
			List<String> fields = new ArrayList<String>();
			for (RegExMatch regExMatch : fieldMathed) {
				fields.add(regExMatch.getGroups().get(0).getMatch());
			}
			pc.setFieldMatches(fields);
			patternsCache.add(pc);
			if (!first) {
				masterRegEx.append("|");
			}
			masterRegEx.append(regEx);
			first = false;
		}
		Collections.sort(this.patternsCache, new Comparator<PatternCache>() {
			public int compare(PatternCache o1, PatternCache o2) {
				String regex1 = o1.getRegEx();
				String regex2 = o2.getRegEx();
				if (!regex1.endsWith("/")) {
					regex1 += "/";
				}
				if (!regex2.endsWith("/")) {
					regex2 += "/";
				}
				int regExLength1 = getSlashCount(regex1);
				int regExLength2 = getSlashCount(regex2);
				if (regExLength1 < regExLength2) {
					return 1;
				} else if (regExLength1 > regExLength2) {
					return -1;
				} else {
					return 0;
				}
			}
		});
		CacheLocator.getContentTypeCache().addURLMasterPattern(masterRegEx.toString());
		return masterRegEx.toString();
	}

	private class PatternCache {
		private String regEx;
		private String structureInode;
		private String URLpattern;
		private List<String> fieldMatches;

		public void setRegEx(String regEx) {
			this.regEx = regEx;
		}

		public String getRegEx() {
			return regEx;
		}

		public void setStructureInode(String structureInode) {
			this.structureInode = structureInode;
		}

		public String getStructureInode() {
			return structureInode;
		}

		public void setURLpattern(String uRLpattern) {
			URLpattern = uRLpattern;
		}

		@SuppressWarnings("unused")
		public String getURLpattern() {
			return URLpattern;
		}

		public void setFieldMatches(List<String> fieldMatches) {
			this.fieldMatches = fieldMatches;
		}

		public List<String> getFieldMatches() {
			return fieldMatches;
		}
	}

	private int getSlashCount(String string){
		int ret = 0;
		if(UtilMethods.isSet(string)){
			for(int i=0;i<string.length();i++){
				if(string.charAt(i)=='/'){
					ret+=1;
				}
			}
		}
		return ret;
	}
=======
        Host host;
        try {
            host = whostAPI.getCurrentHost(request);
        } catch (Exception e) {
            Logger.warn(this, "Unable to retrieve current request host for URI " + uri);
            throw new ServletException(e.getMessage(), e);
        }

        User user = null;
        try {
            user = wuserAPI.getLoggedInUser(request);
        } catch (Exception e1) {
            Logger.error(URLMapFilter.class, e1.getMessage(), e1);
        }

        // http://jira.dotmarketing.net/browse/DOTCMS-6079
        if (uri.endsWith("/")) {
            uri = uri.substring(0, uri.length() - 1);
        }

        String pointer = null;

        if (host != null) {
            CachedVanityUrl vanityUrl = APILocator.getVanityUrlAPI()
                    .getLiveCachedVanityUrl(VanityUrlUtil.fixURI(uri), host, languageId, user);
            pointer = vanityUrl != null && !VanityUrlAPI.CACHE_404_VANITY_URL
                    .equals(vanityUrl.getVanityUrlId()) && InodeUtils
                    .isSet(vanityUrl.getVanityUrlId()) ? vanityUrl.getForwardTo() : null;
        }
        if (!UtilMethods.isSet(pointer)) {
            CachedVanityUrl vanityUrl = APILocator.getVanityUrlAPI()
                    .getLiveCachedVanityUrl(VanityUrlUtil.fixURI(uri), null, languageId, user);
            pointer = vanityUrl != null && !VanityUrlAPI.CACHE_404_VANITY_URL
                    .equals(vanityUrl.getVanityUrlId()) && InodeUtils
                    .isSet(vanityUrl.getVanityUrlId()) ? vanityUrl.getForwardTo() : null;
        }
        if (UtilMethods.isSet(pointer)) {
            uri = pointer;
        }

        String mastRegEx = null;
        StringBuilder query;
        try {
            mastRegEx = CacheLocator.getContentTypeCache().getURLMasterPattern();
        } catch (DotCacheException e2) {
            Logger.error(URLMapFilter.class, e2.getMessage(), e2);
        }
        if (mastRegEx == null || patternsCache.isEmpty()) {
            synchronized (ContentTypeCache.MASTER_STRUCTURE) {
                try {
                    mastRegEx = buildCacheObjects();
                } catch (DotDataException e) {
                    Logger.error(URLMapFilter.class, e.getMessage(), e);
                    throw new ServletException("Unable to build URLMap patterns", e);
                }
            }
        }
        boolean trailSlash = uri.endsWith("/");
        boolean isDotPage = cmsUrlUtil.isPageAsset(uri, host, languageId);

        String url = (!trailSlash && !isDotPage) ? uri + '/' : uri;
        if (!UtilMethods.isSet(mastRegEx) || uri.startsWith("/webdav")) {
            chain.doFilter(req, res);
            return;
        }
        if (RegEX.contains(url, mastRegEx)) {
            boolean ADMIN_MODE = (optSession != null
                    && optSession.getAttribute(com.dotmarketing.util.WebKeys.ADMIN_MODE_SESSION)
                    != null);
            boolean EDIT_MODE = ((optSession != null
                    && optSession.getAttribute(com.dotmarketing.util.WebKeys.EDIT_MODE_SESSION)
                    != null) && ADMIN_MODE);

            Structure structure = null;

            List<ContentletSearch> cons = null;
            for (PatternCache pc : patternsCache) {
                List<RegExMatch> matches = RegEX.findForUrlMap(url, pc.getRegEx());
                if (matches != null && matches.size() > 0) {
                    query = new StringBuilder();
                    List<RegExMatch> groups = matches.get(0).getGroups();
                    List<String> fieldMatches = pc.getFieldMatches();
                    structure = CacheLocator.getContentTypeCache()
                            .getStructureByInode(pc.getStructureInode());
                    List<Field> fields = FieldsCache
                            .getFieldsByStructureInode(structure.getInode());
                    query.append("+structureName:").append(structure.getVelocityVarName())
                            .append(" +deleted:false ");
                    if ((EDIT_MODE || ADMIN_MODE) && UtilMethods.isSet(previewPage)) {
                        query.append("+working:true ");
                    } else {
                        query.append("+live:true ");
                    }

                    // Set Host Stuff
                    boolean hasHostField = false;
                    Boolean hostIsRequired = false;
                    for (Field field : fields) {
                        if (field.getFieldType()
                                .equals(Field.FieldType.HOST_OR_FOLDER.toString())) {
                            hasHostField = true;
                            if (field.isRequired()) {
                                hostIsRequired = true;
                            }
                            break;
                        }
                    }
                    if (hasHostField) {
                        if (host != null) {
                            //if (hostIsRequired) {
                            //query.append("+conhost:" + host.getIdentifier() + " ");
                            //} else {
                            try {
                                query.append("+(conhost:").append(host.getIdentifier()).append(" ")
                                        .append("conhost:").append(whostAPI
                                        .findSystemHost(wuserAPI.getSystemUser(), true)
                                        .getIdentifier()).append(") ");
                            } catch (Exception e) {
                                Logger.error(URLMapFilter.class, e.getMessage()
                                        + " : Unable to build host in query : ", e);
                            }
                            //}
                        }
                    }

                    // build fields
                    int counter = 0;
                    for (RegExMatch regExMatch : groups) {
                        String value = regExMatch.getMatch();
                        if (value.endsWith("/")) {
                            value = value.substring(0, value.length() - 1);
                        }
                        query.append("+").append(structure.getVelocityVarName()).append(".")
                                .append(fieldMatches.get(counter)).append(":")
                                .append(value).append(" ");
                        counter++;
                    }

                    try {
                        long sessionLang = WebAPILocator.getLanguageWebAPI().getLanguage(request)
                                .getId();
                        long defaultLang = APILocator.getLanguageAPI().getDefaultLanguage().getId();
                        boolean checkIndex = false;

                        if (request.getParameter("language_id") == null && Config
                                .getBooleanProperty("DEFAULT_CONTENT_TO_DEFAULT_LANGUAGE", false)) {
                            // consider default language. respecting language_id in parameters
                            query.append(" +(languageId:").append(defaultLang)
                                    .append(" languageId:").append(sessionLang).append(") ");
                            checkIndex = true;
                        } else if (request.getParameter("language_id") != null) {
                            query.append(" +languageId:").append(languageId).append(" ");
                        } else {
                            // respect session language
                            query.append(" +languageId:").append(sessionLang).append(" ");
                        }

                        cons = conAPI.searchIndex(query.toString(), 2, 0,
                                (hostIsRequired ? "conhost, modDate" : "modDate"), user, true);
                        int idx = 0;
                        if (checkIndex && cons.size() == 2) {
                            // prefer session setting
                            Contentlet second = conAPI.find(cons.get(1).getInode(), user, true);
                            if (second.getLanguageId() == sessionLang) {
                                idx = 1;
                            }
                        }
                        ContentletSearch c = cons.get(idx);
                        if (optSession != null) {
                            optSession.setAttribute(com.dotmarketing.util.WebKeys.HTMLPAGE_LANGUAGE,
                                    String.valueOf(
                                            conAPI.find(c.getInode(), user, true).getLanguageId()));
                        }
                        request.setAttribute(WebKeys.WIKI_CONTENTLET, c.getIdentifier());
                        request.setAttribute(WebKeys.WIKI_CONTENTLET_INODE, c.getInode());
                        request.setAttribute(WebKeys.CLICKSTREAM_IDENTIFIER_OVERRIDE,
                                c.getIdentifier());
                        request.setAttribute(WebKeys.WIKI_CONTENTLET_URL, url);
                        String[] x = url.split("/");
                        for (int i = 0; i < x.length; i++) {
                            if (UtilMethods.isSet(x[i])) {
                                request.setAttribute("URL_ARG" + i, x[i]);
                            }
                        }

                        //Check if we want to accrue the tags of URL maps
                        if (Config.getBooleanProperty("ACCRUE_TAGS_IN_URLMAPS", true)) {

                            //Search for the tags asocciated to this contentlet inode
                            List<Tag> contentletFoundTags = APILocator.getTagAPI()
                                    .getTagsByInode(c.getInode());
                            if (contentletFoundTags != null) {
                                //Accrue the found tags
                                TagUtil.accrueTags(request, contentletFoundTags);
                            }
                        }

                        break;
                    } catch (DotDataException e) {
                        Logger.warn(this, "DotDataException", e);
                    } catch (DotSecurityException e) {
                        Logger.warn(this, "DotSecurityException", e);
                    } catch (java.lang.IndexOutOfBoundsException iob) {
                        Logger.warn(this,
                                "No urlmap contentlent found uri:" + url + " query:" + query
                                        .toString());
                    } catch (Exception e) {
                        Logger.warn(this, "No index?" + e.getMessage());
                    }
                }
            }

            if (structure != null && UtilMethods.isSet(structure.getDetailPage())) {
                Identifier ident;
                try {
                    ident = APILocator.getIdentifierAPI().find(structure.getDetailPage());
                    if (ident == null || !UtilMethods.isSet(ident.getInode())) {
                        throw new DotRuntimeException(
                                "No valid detail page for structure '" + structure.getName()
                                        + "'. Looking for detail page id=" + structure
                                        .getDetailPage());
                    }

                    if ((cons != null && cons.size() > 0) || !urlFallthrough) {

                        request.setAttribute(CMSFilter.CMS_FILTER_URI_OVERRIDE, ident.getURI());

                    }

                } catch (Exception e) {
                    Logger.error(URLMapFilter.class, e.getMessage(), e);
                }
            }

        }
        chain.doFilter(req, res);
    }

    public void init(FilterConfig config) throws ServletException {
        Config.setMyApp(config.getServletContext());
        conAPI = APILocator.getContentletAPI();
        wuserAPI = WebAPILocator.getUserWebAPI();
        whostAPI = WebAPILocator.getHostWebAPI();

        // persistant on disk cache makes this necessary
        CacheLocator.getContentTypeCache().clearURLMasterPattern();
        urlFallthrough = Config.getBooleanProperty("URLMAP_FALLTHROUGH", true);
    }

    /**
     * Builds the list of URL maps and sorts them by the number of slashes in
     * the URL (highest to lowest). This method is called only when a new URL
     * map is added, and is marked as <code>synchronized</code> to avoid data
     * inconsistency.
     *
     * @return A <code>String</code> containing a Regex, which contains all the URL maps in the
     * system.
     * @throws DotDataException An error occurred when retrieving information from the database.
     */
    private synchronized String buildCacheObjects() throws DotDataException {
        List<SimpleStructureURLMap> urlMaps = StructureFactory.findStructureURLMapPatterns();
        StringBuilder masterRegEx = new StringBuilder();
        boolean first = true;
        patternsCache.clear();
        for (SimpleStructureURLMap urlMap : urlMaps) {
            PatternCache pc = new PatternCache();
            String regEx = StructureUtil.generateRegExForURLMap(urlMap.getURLMapPattern());
            // if we have an empty string, move on
            if (!UtilMethods.isSet(regEx) || regEx.trim().length() < 3) {
                continue;

            }
            pc.setRegEx(regEx);
            pc.setStructureInode(urlMap.getInode());
            pc.setURLpattern(urlMap.getURLMapPattern());
            List<RegExMatch> fieldMathed = RegEX.find(urlMap.getURLMapPattern(), "{([^{}]+)}");
            List<String> fields = new ArrayList<String>();
            for (RegExMatch regExMatch : fieldMathed) {
                fields.add(regExMatch.getGroups().get(0).getMatch());
            }
            pc.setFieldMatches(fields);
            patternsCache.add(pc);
            if (!first) {
                masterRegEx.append("|");
            }
            masterRegEx.append(regEx);
            first = false;
        }
        Collections.sort(this.patternsCache, new Comparator<PatternCache>() {
            public int compare(PatternCache o1, PatternCache o2) {
                String regex1 = o1.getRegEx();
                String regex2 = o2.getRegEx();
                if (!regex1.endsWith("/")) {
                    regex1 += "/";
                }
                if (!regex2.endsWith("/")) {
                    regex2 += "/";
                }
                int regExLength1 = getSlashCount(regex1);
                int regExLength2 = getSlashCount(regex2);
                if (regExLength1 < regExLength2) {
                    return 1;
                } else if (regExLength1 > regExLength2) {
                    return -1;
                } else {
                    return 0;
                }
            }
        });
        CacheLocator.getContentTypeCache().addURLMasterPattern(masterRegEx.toString());
        return masterRegEx.toString();
    }

    private class PatternCache {

        private String regEx;
        private String structureInode;
        private String URLpattern;
        private List<String> fieldMatches;

        public void setRegEx(String regEx) {
            this.regEx = regEx;
        }

        public String getRegEx() {
            return regEx;
        }

        public void setStructureInode(String structureInode) {
            this.structureInode = structureInode;
        }

        public String getStructureInode() {
            return structureInode;
        }

        public void setURLpattern(String uRLpattern) {
            URLpattern = uRLpattern;
        }

        @SuppressWarnings("unused")
        public String getURLpattern() {
            return URLpattern;
        }

        public void setFieldMatches(List<String> fieldMatches) {
            this.fieldMatches = fieldMatches;
        }

        public List<String> getFieldMatches() {
            return fieldMatches;
        }
    }

    private int getSlashCount(String string) {
        int ret = 0;
        if (UtilMethods.isSet(string)) {
            for (int i = 0; i < string.length(); i++) {
                if (string.charAt(i) == '/') {
                    ret += 1;
                }
            }
        }
        return ret;
    }
>>>>>>> 0dc498a6
}<|MERGE_RESOLUTION|>--- conflicted
+++ resolved
@@ -10,29 +10,8 @@
 package com.dotmarketing.cms.urlmap.filters;
 
 import com.dotcms.util.VanityUrlUtil;
-<<<<<<< HEAD
-import com.dotcms.vanityurl.model.CachedVanityUrl;
-import java.io.IOException;
-import java.net.URLDecoder;
-import java.util.ArrayList;
-import java.util.Collections;
-import java.util.Comparator;
-import java.util.List;
-
-import javax.servlet.Filter;
-import javax.servlet.FilterChain;
-import javax.servlet.FilterConfig;
-import javax.servlet.ServletException;
-import javax.servlet.ServletRequest;
-import javax.servlet.ServletResponse;
-import javax.servlet.http.HttpServletRequest;
-import javax.servlet.http.HttpSession;
-
-import com.dotcms.vanityurl.business.VanityUrlAPI;
-=======
 import com.dotcms.vanityurl.business.VanityUrlAPI;
 import com.dotcms.vanityurl.model.CachedVanityUrl;
->>>>>>> 0dc498a6
 import com.dotmarketing.beans.Host;
 import com.dotmarketing.beans.Identifier;
 import com.dotmarketing.business.APILocator;
@@ -91,7 +70,6 @@
  */
 public class URLMapFilter implements Filter {
 
-<<<<<<< HEAD
 	private List<PatternCache> patternsCache = new ArrayList<>();
 	private ContentletAPI conAPI;
 	private UserWebAPI wuserAPI;
@@ -106,17 +84,10 @@
 
 	/**
 	 * Runs the filter validations on the current request.
-	 * 
-	 * @param req
-	 * @param res
-	 * @param chain
 	 */
-	public void doFilter(ServletRequest req, ServletResponse res, FilterChain chain) throws IOException,
-	ServletException {
-
-
-
-
+	public void doFilter(ServletRequest req, ServletResponse res, FilterChain chain)
+			throws IOException,
+			ServletException {
 
 		HttpServletRequest request = (HttpServletRequest) req;
 		HttpSession optSession = request.getSession(false);
@@ -125,39 +96,10 @@
 
 		String previewPage = request.getParameter("previewPage");
 		long languageId = WebAPILocator.getLanguageWebAPI().getLanguage(request).getId();
-=======
-    private List<PatternCache> patternsCache = new ArrayList<>();
-    private ContentletAPI conAPI;
-    private UserWebAPI wuserAPI;
-    private HostWebAPI whostAPI;
-    private boolean urlFallthrough;
-    CmsUrlUtil cmsUrlUtil = CmsUrlUtil.getInstance();
-
-
-    public void destroy() {
-
-    }
-
-    /**
-     * Runs the filter validations on the current request.
-     */
-    public void doFilter(ServletRequest req, ServletResponse res, FilterChain chain)
-            throws IOException,
-            ServletException {
-
-        HttpServletRequest request = (HttpServletRequest) req;
-        HttpSession optSession = request.getSession(false);
-        String uri = request.getRequestURI();
-        uri = URLDecoder.decode(uri, "UTF-8");
-
-        String previewPage = request.getParameter("previewPage");
-        long languageId = WebAPILocator.getLanguageWebAPI().getLanguage(request).getId();
->>>>>>> 0dc498a6
 
 		/*
          * Getting host object form the session
 		 */
-<<<<<<< HEAD
 		Host host;
 		try {
 			host = whostAPI.getCurrentHost(request);
@@ -166,25 +108,37 @@
 			throw new ServletException(e.getMessage(), e);
 		}
 
+		User user = null;
+		try {
+			user = wuserAPI.getLoggedInUser(request);
+		} catch (Exception e1) {
+			Logger.error(URLMapFilter.class, e1.getMessage(), e1);
+		}
+
 		// http://jira.dotmarketing.net/browse/DOTCMS-6079
-		if (uri.endsWith("/"))
+		if (uri.endsWith("/")) {
 			uri = uri.substring(0, uri.length() - 1);
+		}
 
 		String pointer = null;
 
-		if(host!=null){
-			CachedVanityUrl vanityUrl = cmsUrlUtil.getCachedVanityUrl(VanityUrlUtil.fixURI(uri), host, languageId);
-			pointer = vanityUrl != null && !VanityUrlAPI.CACHE_404_VANITY_URL.equals(vanityUrl.getVanityUrlId()) && InodeUtils.isSet(vanityUrl.getVanityUrlId())?vanityUrl.getForwardTo():null;
+		if (host != null) {
+			CachedVanityUrl vanityUrl = APILocator.getVanityUrlAPI()
+					.getLiveCachedVanityUrl(VanityUrlUtil.fixURI(uri), host, languageId, user);
+			pointer = vanityUrl != null && !VanityUrlAPI.CACHE_404_VANITY_URL
+					.equals(vanityUrl.getVanityUrlId()) && InodeUtils
+					.isSet(vanityUrl.getVanityUrlId()) ? vanityUrl.getForwardTo() : null;
 		}
 		if (!UtilMethods.isSet(pointer)) {
-			CachedVanityUrl vanityUrl = cmsUrlUtil.getCachedVanityUrl(VanityUrlUtil.fixURI(uri), null, languageId);
-			pointer = vanityUrl != null && !VanityUrlAPI.CACHE_404_VANITY_URL.equals(vanityUrl.getVanityUrlId()) && InodeUtils.isSet(vanityUrl.getVanityUrlId())?vanityUrl.getForwardTo():null;
-		}
-		if(UtilMethods.isSet(pointer)){
+			CachedVanityUrl vanityUrl = APILocator.getVanityUrlAPI()
+					.getLiveCachedVanityUrl(VanityUrlUtil.fixURI(uri), null, languageId, user);
+			pointer = vanityUrl != null && !VanityUrlAPI.CACHE_404_VANITY_URL
+					.equals(vanityUrl.getVanityUrlId()) && InodeUtils
+					.isSet(vanityUrl.getVanityUrlId()) ? vanityUrl.getForwardTo() : null;
+		}
+		if (UtilMethods.isSet(pointer)) {
 			uri = pointer;
 		}
-
-
 
 		String mastRegEx = null;
 		StringBuilder query;
@@ -206,23 +160,20 @@
 		boolean trailSlash = uri.endsWith("/");
 		boolean isDotPage = cmsUrlUtil.isPageAsset(uri, host, languageId);
 
-
-		String url = (!trailSlash && !isDotPage)?uri+'/':uri;
+		String url = (!trailSlash && !isDotPage) ? uri + '/' : uri;
 		if (!UtilMethods.isSet(mastRegEx) || uri.startsWith("/webdav")) {
 			chain.doFilter(req, res);
 			return;
 		}
 		if (RegEX.contains(url, mastRegEx)) {
-			boolean ADMIN_MODE = (optSession!=null && optSession.getAttribute(com.dotmarketing.util.WebKeys.ADMIN_MODE_SESSION) != null);
-			boolean EDIT_MODE = ((optSession!=null && optSession.getAttribute(com.dotmarketing.util.WebKeys.EDIT_MODE_SESSION) != null) && ADMIN_MODE);
+			boolean ADMIN_MODE = (optSession != null
+					&& optSession.getAttribute(com.dotmarketing.util.WebKeys.ADMIN_MODE_SESSION)
+					!= null);
+			boolean EDIT_MODE = ((optSession != null
+					&& optSession.getAttribute(com.dotmarketing.util.WebKeys.EDIT_MODE_SESSION)
+					!= null) && ADMIN_MODE);
 
 			Structure structure = null;
-			User user = null;
-			try {
-				user = wuserAPI.getLoggedInUser(request);
-			} catch (Exception e1) {
-				Logger.error(URLMapFilter.class, e1.getMessage(), e1);
-			}
 
 			List<ContentletSearch> cons = null;
 			for (PatternCache pc : patternsCache) {
@@ -231,9 +182,12 @@
 					query = new StringBuilder();
 					List<RegExMatch> groups = matches.get(0).getGroups();
 					List<String> fieldMatches = pc.getFieldMatches();
-					structure = CacheLocator.getContentTypeCache().getStructureByInode(pc.getStructureInode());
-					List<Field> fields = FieldsCache.getFieldsByStructureInode(structure.getInode());
-					query.append("+structureName:").append(structure.getVelocityVarName()).append(" +deleted:false ");
+					structure = CacheLocator.getContentTypeCache()
+							.getStructureByInode(pc.getStructureInode());
+					List<Field> fields = FieldsCache
+							.getFieldsByStructureInode(structure.getInode());
+					query.append("+structureName:").append(structure.getVelocityVarName())
+							.append(" +deleted:false ");
 					if ((EDIT_MODE || ADMIN_MODE) && UtilMethods.isSet(previewPage)) {
 						query.append("+working:true ");
 					} else {
@@ -244,7 +198,8 @@
 					boolean hasHostField = false;
 					Boolean hostIsRequired = false;
 					for (Field field : fields) {
-						if (field.getFieldType().equals(Field.FieldType.HOST_OR_FOLDER.toString())) {
+						if (field.getFieldType()
+								.equals(Field.FieldType.HOST_OR_FOLDER.toString())) {
 							hasHostField = true;
 							if (field.isRequired()) {
 								hostIsRequired = true;
@@ -259,7 +214,9 @@
 							//} else {
 							try {
 								query.append("+(conhost:").append(host.getIdentifier()).append(" ")
-								.append("conhost:").append(whostAPI.findSystemHost(wuserAPI.getSystemUser(), true).getIdentifier()).append(") ");
+										.append("conhost:").append(whostAPI
+										.findSystemHost(wuserAPI.getSystemUser(), true)
+										.getIdentifier()).append(") ");
 							} catch (Exception e) {
 								Logger.error(URLMapFilter.class, e.getMessage()
 										+ " : Unable to build host in query : ", e);
@@ -275,56 +232,66 @@
 						if (value.endsWith("/")) {
 							value = value.substring(0, value.length() - 1);
 						}
-						query.append("+").append(structure.getVelocityVarName()).append(".").append(fieldMatches.get(counter)).append(":")
-						.append(value).append(" ");
+						query.append("+").append(structure.getVelocityVarName()).append(".")
+								.append(fieldMatches.get(counter)).append(":")
+								.append(value).append(" ");
 						counter++;
 					}
 
 					try {
-						long sessionLang=WebAPILocator.getLanguageWebAPI().getLanguage(request).getId();
-						long defaultLang=APILocator.getLanguageAPI().getDefaultLanguage().getId();
-						boolean checkIndex=false;
-
-						if(request.getParameter("language_id")==null && Config.getBooleanProperty("DEFAULT_CONTENT_TO_DEFAULT_LANGUAGE",false)) {
+						long sessionLang = WebAPILocator.getLanguageWebAPI().getLanguage(request)
+								.getId();
+						long defaultLang = APILocator.getLanguageAPI().getDefaultLanguage().getId();
+						boolean checkIndex = false;
+
+						if (request.getParameter("language_id") == null && Config
+								.getBooleanProperty("DEFAULT_CONTENT_TO_DEFAULT_LANGUAGE", false)) {
 							// consider default language. respecting language_id in parameters
-							query.append(" +(languageId:").append(defaultLang).append(" languageId:").append(sessionLang).append(") ");
-							checkIndex=true;
-						}else if(request.getParameter("language_id")!=null){
+							query.append(" +(languageId:").append(defaultLang)
+									.append(" languageId:").append(sessionLang).append(") ");
+							checkIndex = true;
+						} else if (request.getParameter("language_id") != null) {
 							query.append(" +languageId:").append(languageId).append(" ");
-						}else {
+						} else {
 							// respect session language
 							query.append(" +languageId:").append(sessionLang).append(" ");
 						}
 
-						cons = conAPI.searchIndex(query.toString(), 2, 0, (hostIsRequired?"conhost, modDate": "modDate"), user, true);
+						cons = conAPI.searchIndex(query.toString(), 2, 0,
+								(hostIsRequired ? "conhost, modDate" : "modDate"), user, true);
 						int idx = 0;
-						if(checkIndex && cons.size()==2) {
+						if (checkIndex && cons.size() == 2) {
 							// prefer session setting
-							Contentlet second=conAPI.find(cons.get(1).getInode(), user, true);
-							if(second.getLanguageId()==sessionLang)
-								idx=1;
+							Contentlet second = conAPI.find(cons.get(1).getInode(), user, true);
+							if (second.getLanguageId() == sessionLang) {
+								idx = 1;
+							}
 						}
 						ContentletSearch c = cons.get(idx);
-						if(optSession !=null){
-							optSession.setAttribute(com.dotmarketing.util.WebKeys.HTMLPAGE_LANGUAGE,String.valueOf(conAPI.find(c.getInode(), user, true).getLanguageId()));
+						if (optSession != null) {
+							optSession.setAttribute(com.dotmarketing.util.WebKeys.HTMLPAGE_LANGUAGE,
+									String.valueOf(
+											conAPI.find(c.getInode(), user, true).getLanguageId()));
 						}
 						request.setAttribute(WebKeys.WIKI_CONTENTLET, c.getIdentifier());
 						request.setAttribute(WebKeys.WIKI_CONTENTLET_INODE, c.getInode());
-						request.setAttribute(WebKeys.CLICKSTREAM_IDENTIFIER_OVERRIDE, c.getIdentifier());
+						request.setAttribute(WebKeys.CLICKSTREAM_IDENTIFIER_OVERRIDE,
+								c.getIdentifier());
 						request.setAttribute(WebKeys.WIKI_CONTENTLET_URL, url);
 						String[] x = url.split("/");
-						for(int i=0;i<x.length;i++){
-							if(UtilMethods.isSet(x[i])){
+						for (int i = 0; i < x.length; i++) {
+							if (UtilMethods.isSet(x[i])) {
 								request.setAttribute("URL_ARG" + i, x[i]);
 							}
 						}
 
 						//Check if we want to accrue the tags of URL maps
-						if ( Config.getBooleanProperty("ACCRUE_TAGS_IN_URLMAPS", true) ) {
+						if (Config.getBooleanProperty("ACCRUE_TAGS_IN_URLMAPS", true)) {
 
 							//Search for the tags asocciated to this contentlet inode
-							List<Tag> contentletFoundTags = APILocator.getTagAPI().getTagsByInode(c.getInode());
-							if ( contentletFoundTags != null ) {
+							List<Tag> contentletFoundTags = APILocator.getTagAPI()
+									.getTagsByInode(c.getInode());
+							if (contentletFoundTags != null) {
 								//Accrue the found tags
 								TagUtil.accrueTags(request, contentletFoundTags);
 							}
@@ -335,25 +302,28 @@
 						Logger.warn(this, "DotDataException", e);
 					} catch (DotSecurityException e) {
 						Logger.warn(this, "DotSecurityException", e);
-					} catch(java.lang.IndexOutOfBoundsException iob){
-						Logger.warn(this, "No urlmap contentlent found uri:" + url + " query:" + query.toString());
-					}catch(Exception e){
+					} catch (java.lang.IndexOutOfBoundsException iob) {
+						Logger.warn(this,
+								"No urlmap contentlent found uri:" + url + " query:" + query
+										.toString());
+					} catch (Exception e) {
 						Logger.warn(this, "No index?" + e.getMessage());
 					}
 				}
 			}
-
 
 			if (structure != null && UtilMethods.isSet(structure.getDetailPage())) {
 				Identifier ident;
 				try {
 					ident = APILocator.getIdentifierAPI().find(structure.getDetailPage());
-					if(ident ==null || ! UtilMethods.isSet(ident.getInode())){
-						throw new DotRuntimeException("No valid detail page for structure '" + structure.getName() + "'. Looking for detail page id=" + structure.getDetailPage());
-					}
-
-
-					if((cons != null && cons.size() > 0) || !urlFallthrough){
+					if (ident == null || !UtilMethods.isSet(ident.getInode())) {
+						throw new DotRuntimeException(
+								"No valid detail page for structure '" + structure.getName()
+										+ "'. Looking for detail page id=" + structure
+										.getDetailPage());
+					}
+
+					if ((cons != null && cons.size() > 0) || !urlFallthrough) {
 
 						request.setAttribute(CMSFilter.CMS_FILTER_URI_OVERRIDE, ident.getURI());
 
@@ -381,15 +351,13 @@
 
 	/**
 	 * Builds the list of URL maps and sorts them by the number of slashes in
-	 * the URL (highest to lowest). This method is called only when a new URL 
-	 * map is added, and is marked as <code>synchronized</code> to avoid data 
+	 * the URL (highest to lowest). This method is called only when a new URL
+	 * map is added, and is marked as <code>synchronized</code> to avoid data
 	 * inconsistency.
-	 * 
-	 * @return A <code>String</code> containing a Regex, which contains all the
-	 *         URL maps in the system.
-	 * @throws DotDataException
-	 *             An error occurred when retrieving information from the
-	 *             database.
+	 *
+	 * @return A <code>String</code> containing a Regex, which contains all the URL maps in the
+	 * system.
+	 * @throws DotDataException An error occurred when retrieving information from the database.
 	 */
 	private synchronized String buildCacheObjects() throws DotDataException {
 		List<SimpleStructureURLMap> urlMaps = StructureFactory.findStructureURLMapPatterns();
@@ -446,6 +414,7 @@
 	}
 
 	private class PatternCache {
+
 		private String regEx;
 		private String structureInode;
 		private String URLpattern;
@@ -485,382 +454,15 @@
 		}
 	}
 
-	private int getSlashCount(String string){
+	private int getSlashCount(String string) {
 		int ret = 0;
-		if(UtilMethods.isSet(string)){
-			for(int i=0;i<string.length();i++){
-				if(string.charAt(i)=='/'){
-					ret+=1;
+		if (UtilMethods.isSet(string)) {
+			for (int i = 0; i < string.length(); i++) {
+				if (string.charAt(i) == '/') {
+					ret += 1;
 				}
 			}
 		}
 		return ret;
 	}
-=======
-        Host host;
-        try {
-            host = whostAPI.getCurrentHost(request);
-        } catch (Exception e) {
-            Logger.warn(this, "Unable to retrieve current request host for URI " + uri);
-            throw new ServletException(e.getMessage(), e);
-        }
-
-        User user = null;
-        try {
-            user = wuserAPI.getLoggedInUser(request);
-        } catch (Exception e1) {
-            Logger.error(URLMapFilter.class, e1.getMessage(), e1);
-        }
-
-        // http://jira.dotmarketing.net/browse/DOTCMS-6079
-        if (uri.endsWith("/")) {
-            uri = uri.substring(0, uri.length() - 1);
-        }
-
-        String pointer = null;
-
-        if (host != null) {
-            CachedVanityUrl vanityUrl = APILocator.getVanityUrlAPI()
-                    .getLiveCachedVanityUrl(VanityUrlUtil.fixURI(uri), host, languageId, user);
-            pointer = vanityUrl != null && !VanityUrlAPI.CACHE_404_VANITY_URL
-                    .equals(vanityUrl.getVanityUrlId()) && InodeUtils
-                    .isSet(vanityUrl.getVanityUrlId()) ? vanityUrl.getForwardTo() : null;
-        }
-        if (!UtilMethods.isSet(pointer)) {
-            CachedVanityUrl vanityUrl = APILocator.getVanityUrlAPI()
-                    .getLiveCachedVanityUrl(VanityUrlUtil.fixURI(uri), null, languageId, user);
-            pointer = vanityUrl != null && !VanityUrlAPI.CACHE_404_VANITY_URL
-                    .equals(vanityUrl.getVanityUrlId()) && InodeUtils
-                    .isSet(vanityUrl.getVanityUrlId()) ? vanityUrl.getForwardTo() : null;
-        }
-        if (UtilMethods.isSet(pointer)) {
-            uri = pointer;
-        }
-
-        String mastRegEx = null;
-        StringBuilder query;
-        try {
-            mastRegEx = CacheLocator.getContentTypeCache().getURLMasterPattern();
-        } catch (DotCacheException e2) {
-            Logger.error(URLMapFilter.class, e2.getMessage(), e2);
-        }
-        if (mastRegEx == null || patternsCache.isEmpty()) {
-            synchronized (ContentTypeCache.MASTER_STRUCTURE) {
-                try {
-                    mastRegEx = buildCacheObjects();
-                } catch (DotDataException e) {
-                    Logger.error(URLMapFilter.class, e.getMessage(), e);
-                    throw new ServletException("Unable to build URLMap patterns", e);
-                }
-            }
-        }
-        boolean trailSlash = uri.endsWith("/");
-        boolean isDotPage = cmsUrlUtil.isPageAsset(uri, host, languageId);
-
-        String url = (!trailSlash && !isDotPage) ? uri + '/' : uri;
-        if (!UtilMethods.isSet(mastRegEx) || uri.startsWith("/webdav")) {
-            chain.doFilter(req, res);
-            return;
-        }
-        if (RegEX.contains(url, mastRegEx)) {
-            boolean ADMIN_MODE = (optSession != null
-                    && optSession.getAttribute(com.dotmarketing.util.WebKeys.ADMIN_MODE_SESSION)
-                    != null);
-            boolean EDIT_MODE = ((optSession != null
-                    && optSession.getAttribute(com.dotmarketing.util.WebKeys.EDIT_MODE_SESSION)
-                    != null) && ADMIN_MODE);
-
-            Structure structure = null;
-
-            List<ContentletSearch> cons = null;
-            for (PatternCache pc : patternsCache) {
-                List<RegExMatch> matches = RegEX.findForUrlMap(url, pc.getRegEx());
-                if (matches != null && matches.size() > 0) {
-                    query = new StringBuilder();
-                    List<RegExMatch> groups = matches.get(0).getGroups();
-                    List<String> fieldMatches = pc.getFieldMatches();
-                    structure = CacheLocator.getContentTypeCache()
-                            .getStructureByInode(pc.getStructureInode());
-                    List<Field> fields = FieldsCache
-                            .getFieldsByStructureInode(structure.getInode());
-                    query.append("+structureName:").append(structure.getVelocityVarName())
-                            .append(" +deleted:false ");
-                    if ((EDIT_MODE || ADMIN_MODE) && UtilMethods.isSet(previewPage)) {
-                        query.append("+working:true ");
-                    } else {
-                        query.append("+live:true ");
-                    }
-
-                    // Set Host Stuff
-                    boolean hasHostField = false;
-                    Boolean hostIsRequired = false;
-                    for (Field field : fields) {
-                        if (field.getFieldType()
-                                .equals(Field.FieldType.HOST_OR_FOLDER.toString())) {
-                            hasHostField = true;
-                            if (field.isRequired()) {
-                                hostIsRequired = true;
-                            }
-                            break;
-                        }
-                    }
-                    if (hasHostField) {
-                        if (host != null) {
-                            //if (hostIsRequired) {
-                            //query.append("+conhost:" + host.getIdentifier() + " ");
-                            //} else {
-                            try {
-                                query.append("+(conhost:").append(host.getIdentifier()).append(" ")
-                                        .append("conhost:").append(whostAPI
-                                        .findSystemHost(wuserAPI.getSystemUser(), true)
-                                        .getIdentifier()).append(") ");
-                            } catch (Exception e) {
-                                Logger.error(URLMapFilter.class, e.getMessage()
-                                        + " : Unable to build host in query : ", e);
-                            }
-                            //}
-                        }
-                    }
-
-                    // build fields
-                    int counter = 0;
-                    for (RegExMatch regExMatch : groups) {
-                        String value = regExMatch.getMatch();
-                        if (value.endsWith("/")) {
-                            value = value.substring(0, value.length() - 1);
-                        }
-                        query.append("+").append(structure.getVelocityVarName()).append(".")
-                                .append(fieldMatches.get(counter)).append(":")
-                                .append(value).append(" ");
-                        counter++;
-                    }
-
-                    try {
-                        long sessionLang = WebAPILocator.getLanguageWebAPI().getLanguage(request)
-                                .getId();
-                        long defaultLang = APILocator.getLanguageAPI().getDefaultLanguage().getId();
-                        boolean checkIndex = false;
-
-                        if (request.getParameter("language_id") == null && Config
-                                .getBooleanProperty("DEFAULT_CONTENT_TO_DEFAULT_LANGUAGE", false)) {
-                            // consider default language. respecting language_id in parameters
-                            query.append(" +(languageId:").append(defaultLang)
-                                    .append(" languageId:").append(sessionLang).append(") ");
-                            checkIndex = true;
-                        } else if (request.getParameter("language_id") != null) {
-                            query.append(" +languageId:").append(languageId).append(" ");
-                        } else {
-                            // respect session language
-                            query.append(" +languageId:").append(sessionLang).append(" ");
-                        }
-
-                        cons = conAPI.searchIndex(query.toString(), 2, 0,
-                                (hostIsRequired ? "conhost, modDate" : "modDate"), user, true);
-                        int idx = 0;
-                        if (checkIndex && cons.size() == 2) {
-                            // prefer session setting
-                            Contentlet second = conAPI.find(cons.get(1).getInode(), user, true);
-                            if (second.getLanguageId() == sessionLang) {
-                                idx = 1;
-                            }
-                        }
-                        ContentletSearch c = cons.get(idx);
-                        if (optSession != null) {
-                            optSession.setAttribute(com.dotmarketing.util.WebKeys.HTMLPAGE_LANGUAGE,
-                                    String.valueOf(
-                                            conAPI.find(c.getInode(), user, true).getLanguageId()));
-                        }
-                        request.setAttribute(WebKeys.WIKI_CONTENTLET, c.getIdentifier());
-                        request.setAttribute(WebKeys.WIKI_CONTENTLET_INODE, c.getInode());
-                        request.setAttribute(WebKeys.CLICKSTREAM_IDENTIFIER_OVERRIDE,
-                                c.getIdentifier());
-                        request.setAttribute(WebKeys.WIKI_CONTENTLET_URL, url);
-                        String[] x = url.split("/");
-                        for (int i = 0; i < x.length; i++) {
-                            if (UtilMethods.isSet(x[i])) {
-                                request.setAttribute("URL_ARG" + i, x[i]);
-                            }
-                        }
-
-                        //Check if we want to accrue the tags of URL maps
-                        if (Config.getBooleanProperty("ACCRUE_TAGS_IN_URLMAPS", true)) {
-
-                            //Search for the tags asocciated to this contentlet inode
-                            List<Tag> contentletFoundTags = APILocator.getTagAPI()
-                                    .getTagsByInode(c.getInode());
-                            if (contentletFoundTags != null) {
-                                //Accrue the found tags
-                                TagUtil.accrueTags(request, contentletFoundTags);
-                            }
-                        }
-
-                        break;
-                    } catch (DotDataException e) {
-                        Logger.warn(this, "DotDataException", e);
-                    } catch (DotSecurityException e) {
-                        Logger.warn(this, "DotSecurityException", e);
-                    } catch (java.lang.IndexOutOfBoundsException iob) {
-                        Logger.warn(this,
-                                "No urlmap contentlent found uri:" + url + " query:" + query
-                                        .toString());
-                    } catch (Exception e) {
-                        Logger.warn(this, "No index?" + e.getMessage());
-                    }
-                }
-            }
-
-            if (structure != null && UtilMethods.isSet(structure.getDetailPage())) {
-                Identifier ident;
-                try {
-                    ident = APILocator.getIdentifierAPI().find(structure.getDetailPage());
-                    if (ident == null || !UtilMethods.isSet(ident.getInode())) {
-                        throw new DotRuntimeException(
-                                "No valid detail page for structure '" + structure.getName()
-                                        + "'. Looking for detail page id=" + structure
-                                        .getDetailPage());
-                    }
-
-                    if ((cons != null && cons.size() > 0) || !urlFallthrough) {
-
-                        request.setAttribute(CMSFilter.CMS_FILTER_URI_OVERRIDE, ident.getURI());
-
-                    }
-
-                } catch (Exception e) {
-                    Logger.error(URLMapFilter.class, e.getMessage(), e);
-                }
-            }
-
-        }
-        chain.doFilter(req, res);
-    }
-
-    public void init(FilterConfig config) throws ServletException {
-        Config.setMyApp(config.getServletContext());
-        conAPI = APILocator.getContentletAPI();
-        wuserAPI = WebAPILocator.getUserWebAPI();
-        whostAPI = WebAPILocator.getHostWebAPI();
-
-        // persistant on disk cache makes this necessary
-        CacheLocator.getContentTypeCache().clearURLMasterPattern();
-        urlFallthrough = Config.getBooleanProperty("URLMAP_FALLTHROUGH", true);
-    }
-
-    /**
-     * Builds the list of URL maps and sorts them by the number of slashes in
-     * the URL (highest to lowest). This method is called only when a new URL
-     * map is added, and is marked as <code>synchronized</code> to avoid data
-     * inconsistency.
-     *
-     * @return A <code>String</code> containing a Regex, which contains all the URL maps in the
-     * system.
-     * @throws DotDataException An error occurred when retrieving information from the database.
-     */
-    private synchronized String buildCacheObjects() throws DotDataException {
-        List<SimpleStructureURLMap> urlMaps = StructureFactory.findStructureURLMapPatterns();
-        StringBuilder masterRegEx = new StringBuilder();
-        boolean first = true;
-        patternsCache.clear();
-        for (SimpleStructureURLMap urlMap : urlMaps) {
-            PatternCache pc = new PatternCache();
-            String regEx = StructureUtil.generateRegExForURLMap(urlMap.getURLMapPattern());
-            // if we have an empty string, move on
-            if (!UtilMethods.isSet(regEx) || regEx.trim().length() < 3) {
-                continue;
-
-            }
-            pc.setRegEx(regEx);
-            pc.setStructureInode(urlMap.getInode());
-            pc.setURLpattern(urlMap.getURLMapPattern());
-            List<RegExMatch> fieldMathed = RegEX.find(urlMap.getURLMapPattern(), "{([^{}]+)}");
-            List<String> fields = new ArrayList<String>();
-            for (RegExMatch regExMatch : fieldMathed) {
-                fields.add(regExMatch.getGroups().get(0).getMatch());
-            }
-            pc.setFieldMatches(fields);
-            patternsCache.add(pc);
-            if (!first) {
-                masterRegEx.append("|");
-            }
-            masterRegEx.append(regEx);
-            first = false;
-        }
-        Collections.sort(this.patternsCache, new Comparator<PatternCache>() {
-            public int compare(PatternCache o1, PatternCache o2) {
-                String regex1 = o1.getRegEx();
-                String regex2 = o2.getRegEx();
-                if (!regex1.endsWith("/")) {
-                    regex1 += "/";
-                }
-                if (!regex2.endsWith("/")) {
-                    regex2 += "/";
-                }
-                int regExLength1 = getSlashCount(regex1);
-                int regExLength2 = getSlashCount(regex2);
-                if (regExLength1 < regExLength2) {
-                    return 1;
-                } else if (regExLength1 > regExLength2) {
-                    return -1;
-                } else {
-                    return 0;
-                }
-            }
-        });
-        CacheLocator.getContentTypeCache().addURLMasterPattern(masterRegEx.toString());
-        return masterRegEx.toString();
-    }
-
-    private class PatternCache {
-
-        private String regEx;
-        private String structureInode;
-        private String URLpattern;
-        private List<String> fieldMatches;
-
-        public void setRegEx(String regEx) {
-            this.regEx = regEx;
-        }
-
-        public String getRegEx() {
-            return regEx;
-        }
-
-        public void setStructureInode(String structureInode) {
-            this.structureInode = structureInode;
-        }
-
-        public String getStructureInode() {
-            return structureInode;
-        }
-
-        public void setURLpattern(String uRLpattern) {
-            URLpattern = uRLpattern;
-        }
-
-        @SuppressWarnings("unused")
-        public String getURLpattern() {
-            return URLpattern;
-        }
-
-        public void setFieldMatches(List<String> fieldMatches) {
-            this.fieldMatches = fieldMatches;
-        }
-
-        public List<String> getFieldMatches() {
-            return fieldMatches;
-        }
-    }
-
-    private int getSlashCount(String string) {
-        int ret = 0;
-        if (UtilMethods.isSet(string)) {
-            for (int i = 0; i < string.length(); i++) {
-                if (string.charAt(i) == '/') {
-                    ret += 1;
-                }
-            }
-        }
-        return ret;
-    }
->>>>>>> 0dc498a6
 }