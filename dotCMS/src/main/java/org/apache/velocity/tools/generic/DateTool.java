--- conflicted
+++ resolved
@@ -1,899 +1,893 @@
-/*
- * Copyright 2003-2004 The Apache Software Foundation.
- *
- * Licensed under the Apache License, Version 2.0 (the "License");
- * you may not use this file except in compliance with the License.
- * You may obtain a copy of the License at
- *
- *     http://www.apache.org/licenses/LICENSE-2.0
- *
- * Unless required by applicable law or agreed to in writing, software
- * distributed under the License is distributed on an "AS IS" BASIS,
- * WITHOUT WARRANTIES OR CONDITIONS OF ANY KIND, either express or implied.
- * See the License for the specific language governing permissions and
- * limitations under the License.
- */
-
-
-
-package org.apache.velocity.tools.generic;
-
-
-import java.lang.reflect.Field;
-import java.text.DateFormat;
-import java.text.SimpleDateFormat;
-import java.util.Date;
-import java.util.Calendar;
-import java.util.Locale;
-import java.util.TimeZone;
-
-import javax.servlet.http.HttpServletRequest;
-
-import com.dotmarketing.business.APILocator;
-import io.vavr.control.Try;
-import org.apache.velocity.tools.view.context.ViewContext;
-import org.apache.velocity.tools.view.tools.ViewTool;
-import com.dotmarketing.business.APILocator;
-
-
-/**
- * Tool for working with {@link Date} and {@link Calendar}
- * in Velocity templates.  It is useful for accessing and
- * formatting the "current" date as well as for formatting
- * arbitrary {@link Date} and {@link Calendar} objects. Also
- * the tool can be used to retrieve {@link DateFormat} instances
- * or make conversions to and from various date types.
- * <p><pre>
- * Example uses:
- *  $date                         -> Oct 19, 2003 9:54:50 PM
- *  $date.long                    -> October 19, 2003 9:54:50 PM PDT
- *  $date.medium_time             -> 9:54:50 PM
- *  $date.full_date               -> Sunday, October 19, 2003
- *  $date.get('default','short')  -> Oct 19, 2003 9:54 PM
- *  $date.get('yyyy-M-d H:m:s')   -> 2003-10-19 21:54:50
- *
- *  $myDate                        -> Tue Oct 07 03:14:50 PDT 2003
- *  $date.format('medium',$myDate) -> Oct 7, 2003 3:14:50 AM
- *
- * Example toolbox.xml config (if you want to use this with VelocityView):
- * &lt;tool&gt;
- *   &lt;key&gt;date&lt;/key&gt;
- *   &lt;scope&gt;application&lt;/scope&gt;
- *   &lt;class&gt;org.apache.velocity.tools.generic.DateTool&lt;/class&gt;
- * &lt;/tool&gt;
- * </pre></p>
- *
- * <p>This tool is entirely threadsafe, and has no instance members.
- * session scope only as it looks at the request.</p>
- *
- * @author <a href="mailto:nathan@esha.com">Nathan Bubna</a>
- * @since VelocityTools 1.0
- * @version $Revision: 154105 $ $Date: 2005-02-16 16:56:54 -0800 (Wed, 16 Feb 2005) $
- */
-public class DateTool implements ViewTool
-{
-
-    /**
-     * The default format to be used when none is specified.
-     *
-     * @since VelocityTools 1.1
-     */
-    public static final String DEFAULT_FORMAT = "default";
-
-    private Date tmDate=null;
-
-    /**
-     * Default constructor.
-     */
-    public DateTool()
-    {
-        // do nothing
-    }
-
-    @Override
-    public void init(Object initData) {
-        if(((ViewContext) initData).getRequest().getSession(false)!=null && ((ViewContext) initData).getRequest().getSession().getAttribute("tm_date")!=null) {
-            tmDate=new Date(Long.parseLong((String)((ViewContext) initData).getRequest().getSession().getAttribute("tm_date")));
-        }
-    }
-
-
-    // ------------------------- system date access ------------------
-
-    /**
-     * @return the system's current time as a {@link Date}
-     */
-    public Date getSystemDate()
-    {
-        return getSystemCalendar().getTime();
-    }
-
-
-    /**
-     * @return the system's current time as a {@link Calendar}
-     */
-    public Calendar getSystemCalendar()
-    {
-        Calendar c=Calendar.getInstance();
-        if(tmDate!=null)
-            c.setTime(tmDate);
-        return c;
-    }
-
-
-    // ------------------------- default parameter access ----------------
-
-    /**
-     * This implementation returns the default locale. Subclasses
-     * may override this to return alternate locales. Please note that
-     * doing so will affect all formatting methods where no locale is
-     * specified in the parameters.
-     *
-     * @return the default {@link Locale}
-     */
-    public Locale getLocale()
-    {
-        return Locale.getDefault();
-    }
-
-    /**
-     * This implementation returns the default TimeZone. Subclasses
-     * may override this to return alternate timezones. Please note that
-     * doing so will affect all formatting methods where no timezone is
-     * specified in the parameters.
-     *
-     * @return the default {@link TimeZone}
-     */
-    public TimeZone getTimeZone()
-    {
-<<<<<<< HEAD
-        return Try.of(() -> APILocator.getCompanyAPI().getCompany().getTimeZone()).get();
-=======
-        return APILocator.getCompanyAPI().getDefaultCompany().getTimeZone();
->>>>>>> 955cff5e
-    }
-
-    /**
-     * Returns a {@link Date} derived from the result of {@link #getCalendar}
-     *
-     * @return a {@link Date} derived from the result of {@link #getCalendar}
-     */
-    public Date getDate()
-    {
-        return getCalendar().getTime();
-    }
-
-    /**
-     * Returns a {@link Calendar} instance created using the timezone and
-     * locale returned by getTimeZone() and getLocale().  This allows subclasses
-     * to easily override the default locale and timezone used by this tool.
-     *
-     * <p>Sub-classes may override this method to return a Calendar instance
-     * not based on the system date.
-     * Doing so will also cause the getDate(), get(String), get(String,String),
-     * and toString() methods to return dates equivalent to the Calendar
-     * returned by this method, because those methods return values derived
-     * from the result of this method.</p>
-     *
-     * @return a {@link Calendar} instance created using the results of
-     *         {@link #getTimeZone()} and {@link #getLocale()}.
-     * @see Calendar#getInstance(TimeZone zone, Locale aLocale)
-     */
-    public Calendar getCalendar()
-    {
-        Calendar c = Calendar.getInstance(getTimeZone(), getLocale());
-        if(tmDate!=null)
-            c.setTime(tmDate);
-        return c;
-    }
-
-    /**
-     * Return the pattern or style to be used for formatting dates when none
-     * is specified. This implementation gives a 'default' date-time format.
-     * Subclasses may override this to provide a different default format.
-     *
-     * <p>NOTE: At some point in the future it may be feasible to configure
-     * this value via the toolbox definition, but at present, it is not possible
-     * to specify custom tool configurations there.  For now you should just
-     * override this in a subclass to have a different default.</p>
-     *
-     * @since VelocityTools 1.1
-     */
-    public String getFormat()
-    {
-        return DEFAULT_FORMAT;
-    }
-
-
-    // ------------------------- date value access ---------------------------
-
-    /**
-     * Returns the year value of the date returned by {@link #getCalendar()}.
-     *
-     * @since VelocityTools 1.2
-     */
-    public Integer getYear()
-    {
-        return getYear(getCalendar());
-    }
-
-    /**
-     * Returns the year value of the specified date.
-     *
-     * @since VelocityTools 1.2
-     */
-    public Integer getYear(Object date)
-    {
-        return getValue(Calendar.YEAR, date);
-    }
-
-    /**
-     * Returns the month value of the date returned by {@link #getCalendar()}.
-     *
-     * @since VelocityTools 1.2
-     */
-    public Integer getMonth()
-    {
-        return getMonth(getCalendar());
-    }
-
-    /**
-     * Returns the month value of the specified date.
-     *
-     * @since VelocityTools 1.2
-     */
-    public Integer getMonth(Object date)
-    {
-        return getValue(Calendar.MONTH, date);
-    }
-
-    /**
-     * Returns the day (of the month) value of the date
-     * returned by {@link #getCalendar()}.
-     * <br><br>
-     * NOTE: Unlike java.util.Date, this returns the day of the month.
-     * It is equivalent to Date.getDate() and
-     * Calendar.get(Calendar.DAY_OF_MONTH).  We could not call this method
-     * getDate() because that already exists in this class with a different
-     * function.
-     *
-     * @since VelocityTools 1.2
-     */
-    public Integer getDay()
-    {
-        return getDay(getCalendar());
-    }
-
-    /**
-     * Returns the day (of the month) value for the specified date.
-     * <br><br>
-     * NOTE: Unlike java.util.Date, this returns the day of the month.
-     * It is equivalent to Date.getDate() and
-     * Calendar.get(Calendar.DAY_OF_MONTH).  We could not call this method
-     * getDate() because that already exists in this class with a different
-     * function.
-     *
-     * @since VelocityTools 1.2
-     */
-    public Integer getDay(Object date)
-    {
-        return getValue(Calendar.DAY_OF_MONTH, date);
-    }
-
-    /**
-     * Return the specified value of the date returned by
-     * {@link #getCalendar()} or null if the field is invalid.
-     *
-     * @since VelocityTools 1.2
-     */
-    public Integer getValue(Object field)
-    {
-        return getValue(field, getCalendar());
-    }
-
-    /**
-     * Returns the specified value of the specified date,
-     * or null if the field or date is invalid.  The field may be
-     * an Integer or it may be the name of the field as a String.
-     *
-     * @param field the corresponding Integer value or String name of the desired value
-     * @param date the date/calendar from which the field value will be taken
-     * @since VelocityTools 1.2
-     */
-    public Integer getValue(Object field, Object date)
-    {
-        if (field == null)
-        {
-            return null;
-        }
-
-        int fieldValue;
-        if (field instanceof Integer)
-        {
-            fieldValue = ((Integer)field).intValue();
-        }
-        // all the public static field names are upper case
-        String fstr = field.toString().toUpperCase();
-        try
-        {
-            Field clsf = Calendar.class.getField(fstr);
-            fieldValue = clsf.getInt(getCalendar());
-        }
-        catch (Exception e)
-        {
-            return null;
-        }
-        return getValue(fieldValue, date);
-    }
-
-    /**
-     * Returns the specified value of the specified date,
-     * or null if the field or date is invalid.
-     *
-     * @param field the int for the desired field (e.g. Calendar.MONTH)
-     * @param date the date/calendar from which the field value will be taken
-     * @since VelocityTools 1.2
-     */
-    public Integer getValue(int field, Object date)
-    {
-        Calendar cal = toCalendar(date);
-        if (cal == null)
-        {
-            return null;
-        }
-        return new Integer(cal.get(field));
-    }
-
-
-    // ------------------------- formatting methods ---------------------------
-
-    /**
-     * Returns a formatted string representing the date returned by
-     * {@link #getDate()}.  In its default implementation, this method
-     * allows you to retrieve the current date in standard formats by
-     * simply doing things like <code>$date.medium</code> or
-     * <code>$date.full</code>.  If you want only the date or time portion
-     * you can specify that along with the standard formats. (e.g.
-     * <code>$date.medium_date</code> or <code>$date.short_time</code>)
-     * More complex or custom formats can be retrieved
-     * by using the full method syntax. (e.g. $date.get('E, MMMM d'))
-     *
-     * @param format the formatting instructions
-     * @return a formatted representation of the date returned by
-     *         {@link #getDate()}
-     * @see #format(String format, Object obj, Locale locale, TimeZone timezone)
-     * @since VelocityTools 1.1
-     */
-    public String get(String format)
-    {
-        return format(format, getDate());
-    }
-
-    /**
-     * Returns a formatted string representing the date and/or time given by
-     * {@link #getDate()} in standard, localized patterns.
-     *
-     * @param dateStyle the style pattern for the date
-     * @param timeStyle the style pattern for the time
-     * @return a formatted representation of the date returned by
-     *         {@link #getDate()}
-     * @see DateFormat
-     * @see #format(String dateStyle, String timeStyle, Object obj, Locale locale, TimeZone timezone)
-     * @since VelocityTools 1.1
-     */
-    public String get(String dateStyle, String timeStyle)
-    {
-        return format(dateStyle, timeStyle, getDate(), getLocale());
-    }
-
-
-    /**
-     * Converts the specified object to a date and formats it according to
-     * the pattern or style returned by {@link #getFormat()}.
-     *
-     * @param obj the date object to be formatted
-     * @return the specified date formatted as a string
-     * @see #format(String format, Object obj, Locale locale, TimeZone timezone)
-     * @since VelocityTools 1.1
-     */
-    public String format(Object obj)
-    {
-        return format(getFormat(), obj);
-    }
-
-    /**
-     * Converts the specified object to a date and returns
-     * a formatted string representing that date in the locale
-     * returned by {@link #getLocale()}.
-     *
-     * @param format the formatting instructions
-     * @param obj the date object to be formatted
-     * @return a formatted string for this locale representing the specified
-     *         date or <code>null</code> if the parameters are invalid
-     * @see #format(String format, Object obj, Locale locale, TimeZone timezone)
-     */
-    public String format(String format, Object obj)
-    {
-        return format(format, obj, getLocale());
-    }
-
-    /**
-     * Converts the specified object to a date and returns
-     * a formatted string representing that date in the specified
-     * {@link Locale}.
-     *
-     * @param format the formatting instructions
-     * @param obj the date object to be formatted
-     * @param locale the locale to be used when formatting
-     * @return the given date as a formatted string
-     * @see #format(String format, Object obj, Locale locale, TimeZone timezone)
-     */
-    public String format(String format, Object obj, Locale locale)
-    {
-        return format(format, obj, locale, getTimeZone());
-    }
-
-    /**
-     * Returns a formatted string representing the specified date,
-     * {@link Locale}, and {@link TimeZone}.
-     *
-     * <p>
-     * The specified format may be a standard style pattern ('full', 'long',
-     * 'medium', 'short', or 'default').
-     * </p>
-     * <p>
-     * You may also specify that you want only the date or time portion be
-     * appending '_date' or '_time' respectively to the standard style pattern.
-     * (e.g. 'full_date' or 'long_time')
-     * </p>
-     * <p>
-     * If the format fits neither of these patterns, then the output
-     * will be formatted according to the symbols defined by
-     * {@link SimpleDateFormat}:
-     * <pre>
-     *   Symbol   Meaning                 Presentation        Example
-     *   ------   -------                 ------------        -------
-     *   G        era designator          (Text)              AD
-     *   y        year                    (Number)            1996
-     *   M        month in year           (Text & Number)     July & 07
-     *   d        day in month            (Number)            10
-     *   h        hour in am/pm (1~12)    (Number)            12
-     *   H        hour in day (0~23)      (Number)            0
-     *   m        minute in hour          (Number)            30
-     *   s        second in minute        (Number)            55
-     *   S        millisecond             (Number)            978
-     *   E        day in week             (Text)              Tuesday
-     *   D        day in year             (Number)            189
-     *   F        day of week in month    (Number)            2 (2nd Wed in July)
-     *   w        week in year            (Number)            27
-     *   W        week in month           (Number)            2
-     *   a        am/pm marker            (Text)              PM
-     *   k        hour in day (1~24)      (Number)            24
-     *   K        hour in am/pm (0~11)    (Number)            0
-     *   z        time zone               (Text)              Pacific Standard Time
-     *   '        escape for text         (Delimiter)
-     *   ''       single quote            (Literal)           '
-     *
-     *   Examples: "E, MMMM d" will result in "Tue, July 24"
-     *             "EEE, M-d (H:m)" will result in "Tuesday, 7-24 (14:12)"
-     * </pre>
-     * </p>
-     *
-     * @param format the custom or standard pattern to be used
-     * @param obj the date to format
-     * @param locale the {@link Locale} to format the date for
-     * @param timezone the {@link TimeZone} to be used when formatting
-     * @return a formatted string representing the specified date or
-     *         <code>null</code> if the parameters are invalid
-     * @since VelocityTools 1.1
-     */
-    public String format(String format, Object obj,
-                         Locale locale, TimeZone timezone)
-    {
-        Date date = toDate(obj);
-        DateFormat df = getDateFormat(format, locale, timezone);
-        if (date == null || df == null)
-        {
-            return null;
-        }
-        return df.format(date);
-    }
-
-
-    /**
-     * Returns the specified date as a string formatted according to the
-     * specified date and/or time styles.
-     *
-     * @param dateStyle the style pattern for the date
-     * @param timeStyle the style pattern for the time
-     * @param obj the date to be formatted
-     * @return a formatted representation of the given date
-     * @see #format(String dateStyle, String timeStyle, Object obj, Locale locale, TimeZone timezone)
-     * @since VelocityTools 1.1
-     */
-    public String format(String dateStyle, String timeStyle, Object obj)
-    {
-        return format(dateStyle, timeStyle, obj, getLocale());
-    }
-
-    /**
-     * Returns the specified date as a string formatted according to the
-     * specified {@link Locale} and date and/or time styles.
-     *
-     * @param dateStyle the style pattern for the date
-     * @param timeStyle the style pattern for the time
-     * @param obj the date to be formatted
-     * @param locale the {@link Locale} to be used for formatting the date
-     * @return a formatted representation of the given date
-     * @see #format(String dateStyle, String timeStyle, Object obj, Locale locale, TimeZone timezone)
-     * @since VelocityTools 1.1
-     */
-    public String format(String dateStyle, String timeStyle,
-                         Object obj, Locale locale)
-    {
-        return format(dateStyle, timeStyle, obj, locale, getTimeZone());
-    }
-
-    /**
-     * Returns the specified date as a string formatted according to the
-     * specified {@link Locale} and date and/or time styles.
-     *
-     * @param dateStyle the style pattern for the date
-     * @param timeStyle the style pattern for the time
-     * @param obj the date to be formatted
-     * @param locale the {@link Locale} to be used for formatting the date
-     * @param timezone the {@link TimeZone} the date should be formatted for
-     * @return a formatted representation of the given date
-     * @see java.text.DateFormat
-     * @see #format(String dateStyle, String timeStyle, Object obj, Locale locale, TimeZone timezone)
-     * @since VelocityTools 1.1
-     */
-    public String format(String dateStyle, String timeStyle,
-                         Object obj, Locale locale, TimeZone timezone)
-    {
-        Date date = toDate(obj);
-        DateFormat df = getDateFormat(dateStyle, timeStyle, locale, timezone);
-        if (date == null || df == null)
-        {
-            return null;
-        }
-        return df.format(date);
-    }
-
-
-    // -------------------------- DateFormat creation methods --------------
-
-    /**
-     * Returns a {@link DateFormat} instance for the specified
-     * format, {@link Locale}, and {@link TimeZone}.  If the format
-     * specified is a standard style pattern, then a date-time instance
-     * will be returned with both the date and time styles set to the
-     * specified style.  If it is a custom format, then a customized
-     * {@link SimpleDateFormat} will be returned.
-     *
-     * @param format the custom or standard formatting pattern to be used
-     * @param locale the {@link Locale} to be used
-     * @param timezone the {@link TimeZone} to be used
-     * @return an instance of {@link DateFormat}
-     * @see SimpleDateFormat
-     * @see DateFormat
-     * @since VelocityTools 1.1
-     */
-    public DateFormat getDateFormat(String format, Locale locale,
-                                    TimeZone timezone)
-    {
-        if (format == null)
-        {
-            return null;
-        }
-
-        DateFormat df = null;
-        // do they want a date instance
-        if (format.endsWith("_date"))
-        {
-            String fmt = format.substring(0, format.length() - 5);
-            int style = getStyleAsInt(fmt);
-            df = getDateFormat(style, -1, locale, timezone);
-        }
-        // do they want a time instance?
-        else if (format.endsWith("_time"))
-        {
-            String fmt = format.substring(0, format.length() - 5);
-            int style = getStyleAsInt(fmt);
-            df = getDateFormat(-1, style, locale, timezone);
-        }
-        // ok, they either want a custom or date-time instance
-        else
-        {
-            int style = getStyleAsInt(format);
-            if (style < 0)
-            {
-                // we have a custom format
-                df = new SimpleDateFormat(format, locale);
-                df.setTimeZone(timezone);
-            }
-            else
-            {
-                // they want a date-time instance
-                df = getDateFormat(style, style, locale, timezone);
-            }
-        }
-        return df;
-    }
-
-    /**
-     * Returns a {@link DateFormat} instance for the specified
-     * date style, time style, {@link Locale}, and {@link TimeZone}.
-     *
-     * @param dateStyle the date style
-     * @param timeStyle the time style
-     * @param locale the {@link Locale} to be used
-     * @param timezone the {@link TimeZone} to be used
-     * @return an instance of {@link DateFormat}
-     * @see #getDateFormat(int timeStyle, int dateStyle, Locale locale, TimeZone timezone)
-     * @since VelocityTools 1.1
-     */
-    public DateFormat getDateFormat(String dateStyle, String timeStyle,
-                                    Locale locale, TimeZone timezone)
-    {
-        int ds = getStyleAsInt(dateStyle);
-        int ts = getStyleAsInt(timeStyle);
-        return getDateFormat(ds, ts, locale, timezone);
-    }
-
-    /**
-     * Returns a {@link DateFormat} instance for the specified
-     * time style, date style, {@link Locale}, and {@link TimeZone}.
-     *
-     * @param dateStyle the date style (date will be ignored if this is
-     *        less than zero and the date style is not)
-     * @param timeStyle the time style (time will be ignored if this is
-     *        less than zero and the date style is not)
-     * @param locale the {@link Locale} to be used
-     * @param timezone the {@link TimeZone} to be used
-     * @return an instance of {@link DateFormat} or <code>null</code>
-     *         if an instance cannot be constructed with the given
-     *         parameters
-     * @since VelocityTools 1.1
-     */
-    protected DateFormat getDateFormat(int dateStyle, int timeStyle,
-                                       Locale locale, TimeZone timezone)
-    {
-        try
-        {
-            DateFormat df;
-            if (dateStyle < 0 && timeStyle < 0)
-            {
-                // no style was specified, use default instance
-                df = DateFormat.getInstance();
-            }
-            else if (timeStyle < 0)
-            {
-                // only a date style was specified
-                df = DateFormat.getDateInstance(dateStyle, locale);
-            }
-            else if (dateStyle < 0)
-            {
-                // only a time style was specified
-                df = DateFormat.getTimeInstance(timeStyle, locale);
-            }
-            else
-            {
-                df = DateFormat.getDateTimeInstance(dateStyle, timeStyle,
-                                                    locale);
-            }
-            df.setTimeZone(timezone);
-            return df;
-        }
-        catch (Exception suppressed)
-        {
-            // let it go...
-            return null;
-        }
-    }
-
-    /**
-     * Checks a string to see if it matches one of the standard DateFormat
-     * style patterns: FULL, LONG, MEDIUM, SHORT, or DEFAULT.  If it does,
-     * it will return the integer constant for that pattern.  If not, it
-     * will return -1.
-     *
-     * @see DateFormat
-     * @param style the string to be checked
-     * @return the int identifying the style pattern
-     * @since VelocityTools 1.1
-     */
-    protected int getStyleAsInt(String style)
-    {
-        // avoid needlessly running through all the string comparisons
-        if (style == null || style.length() < 4 || style.length() > 7) {
-            return -1;
-        }
-        if (style.equalsIgnoreCase("full"))
-        {
-            return DateFormat.FULL;
-        }
-        if (style.equalsIgnoreCase("long"))
-        {
-            return DateFormat.LONG;
-        }
-        if (style.equalsIgnoreCase("medium"))
-        {
-            return DateFormat.MEDIUM;
-        }
-        if (style.equalsIgnoreCase("short"))
-        {
-            return DateFormat.SHORT;
-        }
-        if (style.equalsIgnoreCase("default"))
-        {
-            return DateFormat.DEFAULT;
-        }
-        // ok, it's not any of the standard patterns
-        return -1;
-    }
-
-
-    // ------------------------- date conversion methods ---------------
-
-    /**
-     * Converts an object to an instance of {@link Date} using the
-     * format returned by {@link #getFormat()},the {@link Locale} returned
-     * by {@link #getLocale()}, and the {@link TimeZone} returned by
-     * {@link #getTimeZone()} if the object is not already an instance
-     * of Date, Calendar, or Long.
-     *
-     * @param obj the date to convert
-     * @return the object as a {@link Date} or <code>null</code> if no
-     *         conversion is possible
-     */
-    public Date toDate(Object obj)
-    {
-        return toDate(getFormat(), obj, getLocale(), getTimeZone());
-    }
-
-    /**
-     * Converts an object to an instance of {@link Date} using the
-     * specified format,the {@link Locale} returned by
-     * {@link #getLocale()}, and the {@link TimeZone} returned by
-     * {@link #getTimeZone()} if the object is not already an instance
-     * of Date, Calendar, or Long.
-     *
-     * @param format - the format the date is in
-     * @param obj - the date to convert
-     * @return the object as a {@link Date} or <code>null</code> if no
-     *         conversion is possible
-     * @see #toDate(String format, Object obj, Locale locale)
-     */
-    public Date toDate(String format, Object obj)
-    {
-        return toDate(format, obj, getLocale(), getTimeZone());
-    }
-
-    /**
-     * Converts an object to an instance of {@link Date} using the
-     * specified format and {@link Locale} if the object is not already
-     * an instance of Date, Calendar, or Long.
-     *
-     * @param format - the format the date is in
-     * @param obj - the date to convert
-     * @param locale - the {@link Locale}
-     * @return the object as a {@link Date} or <code>null</code> if no
-     *         conversion is possible
-     * @see SimpleDateFormat#parse
-     */
-    public Date toDate(String format, Object obj, Locale locale)
-    {
-        return toDate(format, obj, locale, getTimeZone());
-    }
-
-    /**
-     * Converts an object to an instance of {@link Date} using the
-     * specified format, {@link Locale}, and {@link TimeZone} if the
-     * object is not already an instance of Date, Calendar, or Long.
-     *
-     * @param format - the format the date is in
-     * @param obj - the date to convert
-     * @param locale - the {@link Locale}
-     * @param timezone - the {@link TimeZone}
-     * @return the object as a {@link Date} or <code>null</code> if no
-     *         conversion is possible
-     * @see #getDateFormat
-     * @see SimpleDateFormat#parse
-     */
-    public Date toDate(String format, Object obj,
-                       Locale locale, TimeZone timezone)
-    {
-        if (obj == null)
-        {
-            return null;
-        }
-        if (obj instanceof Date)
-        {
-            return (Date)obj;
-        }
-        if (obj instanceof Calendar)
-        {
-            return ((Calendar)obj).getTime();
-        }
-        if (obj instanceof Number)
-        {
-            Date d = new Date();
-            d.setTime(((Number)obj).longValue());
-            return d;
-        }
-        try
-        {
-            //try parsing w/a customized SimpleDateFormat
-            DateFormat parser = getDateFormat(format, locale, timezone);
-            return parser.parse(String.valueOf(obj));
-        }
-        catch (Exception e)
-        {
-            return null;
-        }
-    }
-
-    /**
-     * Converts an object to an instance of {@link Calendar} using the
-     * locale returned by {@link #getLocale()} if necessary.
-     *
-     * @param obj the date to convert
-     * @return the converted date
-     * @see #toCalendar(Object obj, Locale locale)
-     */
-    public Calendar toCalendar(Object obj)
-    {
-        return toCalendar(obj, getLocale());
-    }
-
-    /**
-     * Converts an object to an instance of {@link Calendar} using the
-     * locale returned by {@link #getLocale()} if necessary.
-     *
-     * @param obj the date to convert
-     * @param locale the locale used
-     * @return the converted date
-     * @see #toDate(String format, Object obj, Locale locale)
-     * @see Calendar
-     */
-    public Calendar toCalendar(Object obj, Locale locale)
-    {
-        if (obj == null)
-        {
-            return null;
-        }
-        if (obj instanceof Calendar)
-        {
-            return (Calendar)obj;
-        }
-        //try to get a date out of it
-        Date date = toDate(obj);
-        if (date == null)
-        {
-            return null;
-        }
-
-        //convert the date to a calendar
-        Calendar cal = Calendar.getInstance(locale);
-        cal.setTime(date);
-        // HACK: Force all fields to update. see link for explanation of this.
-        //http://java.sun.com/j2se/1.4/docs/api/java/util/Calendar.html
-        cal.getTime();
-        return cal;
-    }
-
-
-    // ------------------------- default toString() implementation ------------
-
-    /**
-     * @return the result of {@link #getDate()} formatted according to the result
-     *         of {@link #getFormat()}.
-     * @see #format(String format, Object obj)
-     */
-    public String toString()
-    {
-        return format(getFormat(), getDate());
-    }
-
-}
+/*
+ * Copyright 2003-2004 The Apache Software Foundation.
+ *
+ * Licensed under the Apache License, Version 2.0 (the "License");
+ * you may not use this file except in compliance with the License.
+ * You may obtain a copy of the License at
+ *
+ *     http://www.apache.org/licenses/LICENSE-2.0
+ *
+ * Unless required by applicable law or agreed to in writing, software
+ * distributed under the License is distributed on an "AS IS" BASIS,
+ * WITHOUT WARRANTIES OR CONDITIONS OF ANY KIND, either express or implied.
+ * See the License for the specific language governing permissions and
+ * limitations under the License.
+ */
+
+
+
+package org.apache.velocity.tools.generic;
+
+
+import java.lang.reflect.Field;
+import java.text.DateFormat;
+import java.text.SimpleDateFormat;
+import java.util.Date;
+import java.util.Calendar;
+import java.util.Locale;
+import java.util.TimeZone;
+
+import javax.servlet.http.HttpServletRequest;
+
+import org.apache.velocity.tools.view.context.ViewContext;
+import org.apache.velocity.tools.view.tools.ViewTool;
+import com.dotmarketing.business.APILocator;
+
+
+/**
+ * Tool for working with {@link Date} and {@link Calendar}
+ * in Velocity templates.  It is useful for accessing and
+ * formatting the "current" date as well as for formatting
+ * arbitrary {@link Date} and {@link Calendar} objects. Also
+ * the tool can be used to retrieve {@link DateFormat} instances
+ * or make conversions to and from various date types.
+ * <p><pre>
+ * Example uses:
+ *  $date                         -> Oct 19, 2003 9:54:50 PM
+ *  $date.long                    -> October 19, 2003 9:54:50 PM PDT
+ *  $date.medium_time             -> 9:54:50 PM
+ *  $date.full_date               -> Sunday, October 19, 2003
+ *  $date.get('default','short')  -> Oct 19, 2003 9:54 PM
+ *  $date.get('yyyy-M-d H:m:s')   -> 2003-10-19 21:54:50
+ *
+ *  $myDate                        -> Tue Oct 07 03:14:50 PDT 2003
+ *  $date.format('medium',$myDate) -> Oct 7, 2003 3:14:50 AM
+ *
+ * Example toolbox.xml config (if you want to use this with VelocityView):
+ * &lt;tool&gt;
+ *   &lt;key&gt;date&lt;/key&gt;
+ *   &lt;scope&gt;application&lt;/scope&gt;
+ *   &lt;class&gt;org.apache.velocity.tools.generic.DateTool&lt;/class&gt;
+ * &lt;/tool&gt;
+ * </pre></p>
+ *
+ * <p>This tool is entirely threadsafe, and has no instance members.
+ * session scope only as it looks at the request.</p>
+ *
+ * @author <a href="mailto:nathan@esha.com">Nathan Bubna</a>
+ * @since VelocityTools 1.0
+ * @version $Revision: 154105 $ $Date: 2005-02-16 16:56:54 -0800 (Wed, 16 Feb 2005) $
+ */
+public class DateTool implements ViewTool
+{
+
+    /**
+     * The default format to be used when none is specified.
+     *
+     * @since VelocityTools 1.1
+     */
+    public static final String DEFAULT_FORMAT = "default";
+
+    private Date tmDate=null;
+
+    /**
+     * Default constructor.
+     */
+    public DateTool()
+    {
+        // do nothing
+    }
+
+    @Override
+    public void init(Object initData) {
+        if(((ViewContext) initData).getRequest().getSession(false)!=null && ((ViewContext) initData).getRequest().getSession().getAttribute("tm_date")!=null) {
+            tmDate=new Date(Long.parseLong((String)((ViewContext) initData).getRequest().getSession().getAttribute("tm_date")));
+        }
+    }
+
+
+    // ------------------------- system date access ------------------
+
+    /**
+     * @return the system's current time as a {@link Date}
+     */
+    public Date getSystemDate()
+    {
+        return getSystemCalendar().getTime();
+    }
+
+
+    /**
+     * @return the system's current time as a {@link Calendar}
+     */
+    public Calendar getSystemCalendar()
+    {
+        Calendar c=Calendar.getInstance();
+        if(tmDate!=null)
+            c.setTime(tmDate);
+        return c;
+    }
+
+
+    // ------------------------- default parameter access ----------------
+
+    /**
+     * This implementation returns the default locale. Subclasses
+     * may override this to return alternate locales. Please note that
+     * doing so will affect all formatting methods where no locale is
+     * specified in the parameters.
+     *
+     * @return the default {@link Locale}
+     */
+    public Locale getLocale()
+    {
+        return Locale.getDefault();
+    }
+
+    /**
+     * This implementation returns the default TimeZone. Subclasses
+     * may override this to return alternate timezones. Please note that
+     * doing so will affect all formatting methods where no timezone is
+     * specified in the parameters.
+     *
+     * @return the default {@link TimeZone}
+     */
+    public TimeZone getTimeZone()
+    {
+        return APILocator.getCompanyAPI().getDefaultCompany().getTimeZone();
+    }
+
+    /**
+     * Returns a {@link Date} derived from the result of {@link #getCalendar}
+     *
+     * @return a {@link Date} derived from the result of {@link #getCalendar}
+     */
+    public Date getDate()
+    {
+        return getCalendar().getTime();
+    }
+
+    /**
+     * Returns a {@link Calendar} instance created using the timezone and
+     * locale returned by getTimeZone() and getLocale().  This allows subclasses
+     * to easily override the default locale and timezone used by this tool.
+     *
+     * <p>Sub-classes may override this method to return a Calendar instance
+     * not based on the system date.
+     * Doing so will also cause the getDate(), get(String), get(String,String),
+     * and toString() methods to return dates equivalent to the Calendar
+     * returned by this method, because those methods return values derived
+     * from the result of this method.</p>
+     *
+     * @return a {@link Calendar} instance created using the results of
+     *         {@link #getTimeZone()} and {@link #getLocale()}.
+     * @see Calendar#getInstance(TimeZone zone, Locale aLocale)
+     */
+    public Calendar getCalendar()
+    {
+        Calendar c = Calendar.getInstance(getTimeZone(), getLocale());
+        if(tmDate!=null)
+            c.setTime(tmDate);
+        return c;
+    }
+
+    /**
+     * Return the pattern or style to be used for formatting dates when none
+     * is specified. This implementation gives a 'default' date-time format.
+     * Subclasses may override this to provide a different default format.
+     *
+     * <p>NOTE: At some point in the future it may be feasible to configure
+     * this value via the toolbox definition, but at present, it is not possible
+     * to specify custom tool configurations there.  For now you should just
+     * override this in a subclass to have a different default.</p>
+     *
+     * @since VelocityTools 1.1
+     */
+    public String getFormat()
+    {
+        return DEFAULT_FORMAT;
+    }
+
+
+    // ------------------------- date value access ---------------------------
+
+    /**
+     * Returns the year value of the date returned by {@link #getCalendar()}.
+     *
+     * @since VelocityTools 1.2
+     */
+    public Integer getYear()
+    {
+        return getYear(getCalendar());
+    }
+
+    /**
+     * Returns the year value of the specified date.
+     *
+     * @since VelocityTools 1.2
+     */
+    public Integer getYear(Object date)
+    {
+        return getValue(Calendar.YEAR, date);
+    }
+
+    /**
+     * Returns the month value of the date returned by {@link #getCalendar()}.
+     *
+     * @since VelocityTools 1.2
+     */
+    public Integer getMonth()
+    {
+        return getMonth(getCalendar());
+    }
+
+    /**
+     * Returns the month value of the specified date.
+     *
+     * @since VelocityTools 1.2
+     */
+    public Integer getMonth(Object date)
+    {
+        return getValue(Calendar.MONTH, date);
+    }
+
+    /**
+     * Returns the day (of the month) value of the date
+     * returned by {@link #getCalendar()}.
+     * <br><br>
+     * NOTE: Unlike java.util.Date, this returns the day of the month.
+     * It is equivalent to Date.getDate() and
+     * Calendar.get(Calendar.DAY_OF_MONTH).  We could not call this method
+     * getDate() because that already exists in this class with a different
+     * function.
+     *
+     * @since VelocityTools 1.2
+     */
+    public Integer getDay()
+    {
+        return getDay(getCalendar());
+    }
+
+    /**
+     * Returns the day (of the month) value for the specified date.
+     * <br><br>
+     * NOTE: Unlike java.util.Date, this returns the day of the month.
+     * It is equivalent to Date.getDate() and
+     * Calendar.get(Calendar.DAY_OF_MONTH).  We could not call this method
+     * getDate() because that already exists in this class with a different
+     * function.
+     *
+     * @since VelocityTools 1.2
+     */
+    public Integer getDay(Object date)
+    {
+        return getValue(Calendar.DAY_OF_MONTH, date);
+    }
+
+    /**
+     * Return the specified value of the date returned by
+     * {@link #getCalendar()} or null if the field is invalid.
+     *
+     * @since VelocityTools 1.2
+     */
+    public Integer getValue(Object field)
+    {
+        return getValue(field, getCalendar());
+    }
+
+    /**
+     * Returns the specified value of the specified date,
+     * or null if the field or date is invalid.  The field may be
+     * an Integer or it may be the name of the field as a String.
+     *
+     * @param field the corresponding Integer value or String name of the desired value
+     * @param date the date/calendar from which the field value will be taken
+     * @since VelocityTools 1.2
+     */
+    public Integer getValue(Object field, Object date)
+    {
+        if (field == null)
+        {
+            return null;
+        }
+
+        int fieldValue;
+        if (field instanceof Integer)
+        {
+            fieldValue = ((Integer)field).intValue();
+        }
+        // all the public static field names are upper case
+        String fstr = field.toString().toUpperCase();
+        try
+        {
+            Field clsf = Calendar.class.getField(fstr);
+            fieldValue = clsf.getInt(getCalendar());
+        }
+        catch (Exception e)
+        {
+            return null;
+        }
+        return getValue(fieldValue, date);
+    }
+
+    /**
+     * Returns the specified value of the specified date,
+     * or null if the field or date is invalid.
+     *
+     * @param field the int for the desired field (e.g. Calendar.MONTH)
+     * @param date the date/calendar from which the field value will be taken
+     * @since VelocityTools 1.2
+     */
+    public Integer getValue(int field, Object date)
+    {
+        Calendar cal = toCalendar(date);
+        if (cal == null)
+        {
+            return null;
+        }
+        return new Integer(cal.get(field));
+    }
+
+
+    // ------------------------- formatting methods ---------------------------
+
+    /**
+     * Returns a formatted string representing the date returned by
+     * {@link #getDate()}.  In its default implementation, this method
+     * allows you to retrieve the current date in standard formats by
+     * simply doing things like <code>$date.medium</code> or
+     * <code>$date.full</code>.  If you want only the date or time portion
+     * you can specify that along with the standard formats. (e.g.
+     * <code>$date.medium_date</code> or <code>$date.short_time</code>)
+     * More complex or custom formats can be retrieved
+     * by using the full method syntax. (e.g. $date.get('E, MMMM d'))
+     *
+     * @param format the formatting instructions
+     * @return a formatted representation of the date returned by
+     *         {@link #getDate()}
+     * @see #format(String format, Object obj, Locale locale, TimeZone timezone)
+     * @since VelocityTools 1.1
+     */
+    public String get(String format)
+    {
+        return format(format, getDate());
+    }
+
+    /**
+     * Returns a formatted string representing the date and/or time given by
+     * {@link #getDate()} in standard, localized patterns.
+     *
+     * @param dateStyle the style pattern for the date
+     * @param timeStyle the style pattern for the time
+     * @return a formatted representation of the date returned by
+     *         {@link #getDate()}
+     * @see DateFormat
+     * @see #format(String dateStyle, String timeStyle, Object obj, Locale locale, TimeZone timezone)
+     * @since VelocityTools 1.1
+     */
+    public String get(String dateStyle, String timeStyle)
+    {
+        return format(dateStyle, timeStyle, getDate(), getLocale());
+    }
+
+
+    /**
+     * Converts the specified object to a date and formats it according to
+     * the pattern or style returned by {@link #getFormat()}.
+     *
+     * @param obj the date object to be formatted
+     * @return the specified date formatted as a string
+     * @see #format(String format, Object obj, Locale locale, TimeZone timezone)
+     * @since VelocityTools 1.1
+     */
+    public String format(Object obj)
+    {
+        return format(getFormat(), obj);
+    }
+
+    /**
+     * Converts the specified object to a date and returns
+     * a formatted string representing that date in the locale
+     * returned by {@link #getLocale()}.
+     *
+     * @param format the formatting instructions
+     * @param obj the date object to be formatted
+     * @return a formatted string for this locale representing the specified
+     *         date or <code>null</code> if the parameters are invalid
+     * @see #format(String format, Object obj, Locale locale, TimeZone timezone)
+     */
+    public String format(String format, Object obj)
+    {
+        return format(format, obj, getLocale());
+    }
+
+    /**
+     * Converts the specified object to a date and returns
+     * a formatted string representing that date in the specified
+     * {@link Locale}.
+     *
+     * @param format the formatting instructions
+     * @param obj the date object to be formatted
+     * @param locale the locale to be used when formatting
+     * @return the given date as a formatted string
+     * @see #format(String format, Object obj, Locale locale, TimeZone timezone)
+     */
+    public String format(String format, Object obj, Locale locale)
+    {
+        return format(format, obj, locale, getTimeZone());
+    }
+
+    /**
+     * Returns a formatted string representing the specified date,
+     * {@link Locale}, and {@link TimeZone}.
+     *
+     * <p>
+     * The specified format may be a standard style pattern ('full', 'long',
+     * 'medium', 'short', or 'default').
+     * </p>
+     * <p>
+     * You may also specify that you want only the date or time portion be
+     * appending '_date' or '_time' respectively to the standard style pattern.
+     * (e.g. 'full_date' or 'long_time')
+     * </p>
+     * <p>
+     * If the format fits neither of these patterns, then the output
+     * will be formatted according to the symbols defined by
+     * {@link SimpleDateFormat}:
+     * <pre>
+     *   Symbol   Meaning                 Presentation        Example
+     *   ------   -------                 ------------        -------
+     *   G        era designator          (Text)              AD
+     *   y        year                    (Number)            1996
+     *   M        month in year           (Text & Number)     July & 07
+     *   d        day in month            (Number)            10
+     *   h        hour in am/pm (1~12)    (Number)            12
+     *   H        hour in day (0~23)      (Number)            0
+     *   m        minute in hour          (Number)            30
+     *   s        second in minute        (Number)            55
+     *   S        millisecond             (Number)            978
+     *   E        day in week             (Text)              Tuesday
+     *   D        day in year             (Number)            189
+     *   F        day of week in month    (Number)            2 (2nd Wed in July)
+     *   w        week in year            (Number)            27
+     *   W        week in month           (Number)            2
+     *   a        am/pm marker            (Text)              PM
+     *   k        hour in day (1~24)      (Number)            24
+     *   K        hour in am/pm (0~11)    (Number)            0
+     *   z        time zone               (Text)              Pacific Standard Time
+     *   '        escape for text         (Delimiter)
+     *   ''       single quote            (Literal)           '
+     *
+     *   Examples: "E, MMMM d" will result in "Tue, July 24"
+     *             "EEE, M-d (H:m)" will result in "Tuesday, 7-24 (14:12)"
+     * </pre>
+     * </p>
+     *
+     * @param format the custom or standard pattern to be used
+     * @param obj the date to format
+     * @param locale the {@link Locale} to format the date for
+     * @param timezone the {@link TimeZone} to be used when formatting
+     * @return a formatted string representing the specified date or
+     *         <code>null</code> if the parameters are invalid
+     * @since VelocityTools 1.1
+     */
+    public String format(String format, Object obj,
+                         Locale locale, TimeZone timezone)
+    {
+        Date date = toDate(obj);
+        DateFormat df = getDateFormat(format, locale, timezone);
+        if (date == null || df == null)
+        {
+            return null;
+        }
+        return df.format(date);
+    }
+
+
+    /**
+     * Returns the specified date as a string formatted according to the
+     * specified date and/or time styles.
+     *
+     * @param dateStyle the style pattern for the date
+     * @param timeStyle the style pattern for the time
+     * @param obj the date to be formatted
+     * @return a formatted representation of the given date
+     * @see #format(String dateStyle, String timeStyle, Object obj, Locale locale, TimeZone timezone)
+     * @since VelocityTools 1.1
+     */
+    public String format(String dateStyle, String timeStyle, Object obj)
+    {
+        return format(dateStyle, timeStyle, obj, getLocale());
+    }
+
+    /**
+     * Returns the specified date as a string formatted according to the
+     * specified {@link Locale} and date and/or time styles.
+     *
+     * @param dateStyle the style pattern for the date
+     * @param timeStyle the style pattern for the time
+     * @param obj the date to be formatted
+     * @param locale the {@link Locale} to be used for formatting the date
+     * @return a formatted representation of the given date
+     * @see #format(String dateStyle, String timeStyle, Object obj, Locale locale, TimeZone timezone)
+     * @since VelocityTools 1.1
+     */
+    public String format(String dateStyle, String timeStyle,
+                         Object obj, Locale locale)
+    {
+        return format(dateStyle, timeStyle, obj, locale, getTimeZone());
+    }
+
+    /**
+     * Returns the specified date as a string formatted according to the
+     * specified {@link Locale} and date and/or time styles.
+     *
+     * @param dateStyle the style pattern for the date
+     * @param timeStyle the style pattern for the time
+     * @param obj the date to be formatted
+     * @param locale the {@link Locale} to be used for formatting the date
+     * @param timezone the {@link TimeZone} the date should be formatted for
+     * @return a formatted representation of the given date
+     * @see java.text.DateFormat
+     * @see #format(String dateStyle, String timeStyle, Object obj, Locale locale, TimeZone timezone)
+     * @since VelocityTools 1.1
+     */
+    public String format(String dateStyle, String timeStyle,
+                         Object obj, Locale locale, TimeZone timezone)
+    {
+        Date date = toDate(obj);
+        DateFormat df = getDateFormat(dateStyle, timeStyle, locale, timezone);
+        if (date == null || df == null)
+        {
+            return null;
+        }
+        return df.format(date);
+    }
+
+
+    // -------------------------- DateFormat creation methods --------------
+
+    /**
+     * Returns a {@link DateFormat} instance for the specified
+     * format, {@link Locale}, and {@link TimeZone}.  If the format
+     * specified is a standard style pattern, then a date-time instance
+     * will be returned with both the date and time styles set to the
+     * specified style.  If it is a custom format, then a customized
+     * {@link SimpleDateFormat} will be returned.
+     *
+     * @param format the custom or standard formatting pattern to be used
+     * @param locale the {@link Locale} to be used
+     * @param timezone the {@link TimeZone} to be used
+     * @return an instance of {@link DateFormat}
+     * @see SimpleDateFormat
+     * @see DateFormat
+     * @since VelocityTools 1.1
+     */
+    public DateFormat getDateFormat(String format, Locale locale,
+                                    TimeZone timezone)
+    {
+        if (format == null)
+        {
+            return null;
+        }
+
+        DateFormat df = null;
+        // do they want a date instance
+        if (format.endsWith("_date"))
+        {
+            String fmt = format.substring(0, format.length() - 5);
+            int style = getStyleAsInt(fmt);
+            df = getDateFormat(style, -1, locale, timezone);
+        }
+        // do they want a time instance?
+        else if (format.endsWith("_time"))
+        {
+            String fmt = format.substring(0, format.length() - 5);
+            int style = getStyleAsInt(fmt);
+            df = getDateFormat(-1, style, locale, timezone);
+        }
+        // ok, they either want a custom or date-time instance
+        else
+        {
+            int style = getStyleAsInt(format);
+            if (style < 0)
+            {
+                // we have a custom format
+                df = new SimpleDateFormat(format, locale);
+                df.setTimeZone(timezone);
+            }
+            else
+            {
+                // they want a date-time instance
+                df = getDateFormat(style, style, locale, timezone);
+            }
+        }
+        return df;
+    }
+
+    /**
+     * Returns a {@link DateFormat} instance for the specified
+     * date style, time style, {@link Locale}, and {@link TimeZone}.
+     *
+     * @param dateStyle the date style
+     * @param timeStyle the time style
+     * @param locale the {@link Locale} to be used
+     * @param timezone the {@link TimeZone} to be used
+     * @return an instance of {@link DateFormat}
+     * @see #getDateFormat(int timeStyle, int dateStyle, Locale locale, TimeZone timezone)
+     * @since VelocityTools 1.1
+     */
+    public DateFormat getDateFormat(String dateStyle, String timeStyle,
+                                    Locale locale, TimeZone timezone)
+    {
+        int ds = getStyleAsInt(dateStyle);
+        int ts = getStyleAsInt(timeStyle);
+        return getDateFormat(ds, ts, locale, timezone);
+    }
+
+    /**
+     * Returns a {@link DateFormat} instance for the specified
+     * time style, date style, {@link Locale}, and {@link TimeZone}.
+     *
+     * @param dateStyle the date style (date will be ignored if this is
+     *        less than zero and the date style is not)
+     * @param timeStyle the time style (time will be ignored if this is
+     *        less than zero and the date style is not)
+     * @param locale the {@link Locale} to be used
+     * @param timezone the {@link TimeZone} to be used
+     * @return an instance of {@link DateFormat} or <code>null</code>
+     *         if an instance cannot be constructed with the given
+     *         parameters
+     * @since VelocityTools 1.1
+     */
+    protected DateFormat getDateFormat(int dateStyle, int timeStyle,
+                                       Locale locale, TimeZone timezone)
+    {
+        try
+        {
+            DateFormat df;
+            if (dateStyle < 0 && timeStyle < 0)
+            {
+                // no style was specified, use default instance
+                df = DateFormat.getInstance();
+            }
+            else if (timeStyle < 0)
+            {
+                // only a date style was specified
+                df = DateFormat.getDateInstance(dateStyle, locale);
+            }
+            else if (dateStyle < 0)
+            {
+                // only a time style was specified
+                df = DateFormat.getTimeInstance(timeStyle, locale);
+            }
+            else
+            {
+                df = DateFormat.getDateTimeInstance(dateStyle, timeStyle,
+                                                    locale);
+            }
+            df.setTimeZone(timezone);
+            return df;
+        }
+        catch (Exception suppressed)
+        {
+            // let it go...
+            return null;
+        }
+    }
+
+    /**
+     * Checks a string to see if it matches one of the standard DateFormat
+     * style patterns: FULL, LONG, MEDIUM, SHORT, or DEFAULT.  If it does,
+     * it will return the integer constant for that pattern.  If not, it
+     * will return -1.
+     *
+     * @see DateFormat
+     * @param style the string to be checked
+     * @return the int identifying the style pattern
+     * @since VelocityTools 1.1
+     */
+    protected int getStyleAsInt(String style)
+    {
+        // avoid needlessly running through all the string comparisons
+        if (style == null || style.length() < 4 || style.length() > 7) {
+            return -1;
+        }
+        if (style.equalsIgnoreCase("full"))
+        {
+            return DateFormat.FULL;
+        }
+        if (style.equalsIgnoreCase("long"))
+        {
+            return DateFormat.LONG;
+        }
+        if (style.equalsIgnoreCase("medium"))
+        {
+            return DateFormat.MEDIUM;
+        }
+        if (style.equalsIgnoreCase("short"))
+        {
+            return DateFormat.SHORT;
+        }
+        if (style.equalsIgnoreCase("default"))
+        {
+            return DateFormat.DEFAULT;
+        }
+        // ok, it's not any of the standard patterns
+        return -1;
+    }
+
+
+    // ------------------------- date conversion methods ---------------
+
+    /**
+     * Converts an object to an instance of {@link Date} using the
+     * format returned by {@link #getFormat()},the {@link Locale} returned
+     * by {@link #getLocale()}, and the {@link TimeZone} returned by
+     * {@link #getTimeZone()} if the object is not already an instance
+     * of Date, Calendar, or Long.
+     *
+     * @param obj the date to convert
+     * @return the object as a {@link Date} or <code>null</code> if no
+     *         conversion is possible
+     */
+    public Date toDate(Object obj)
+    {
+        return toDate(getFormat(), obj, getLocale(), getTimeZone());
+    }
+
+    /**
+     * Converts an object to an instance of {@link Date} using the
+     * specified format,the {@link Locale} returned by
+     * {@link #getLocale()}, and the {@link TimeZone} returned by
+     * {@link #getTimeZone()} if the object is not already an instance
+     * of Date, Calendar, or Long.
+     *
+     * @param format - the format the date is in
+     * @param obj - the date to convert
+     * @return the object as a {@link Date} or <code>null</code> if no
+     *         conversion is possible
+     * @see #toDate(String format, Object obj, Locale locale)
+     */
+    public Date toDate(String format, Object obj)
+    {
+        return toDate(format, obj, getLocale(), getTimeZone());
+    }
+
+    /**
+     * Converts an object to an instance of {@link Date} using the
+     * specified format and {@link Locale} if the object is not already
+     * an instance of Date, Calendar, or Long.
+     *
+     * @param format - the format the date is in
+     * @param obj - the date to convert
+     * @param locale - the {@link Locale}
+     * @return the object as a {@link Date} or <code>null</code> if no
+     *         conversion is possible
+     * @see SimpleDateFormat#parse
+     */
+    public Date toDate(String format, Object obj, Locale locale)
+    {
+        return toDate(format, obj, locale, getTimeZone());
+    }
+
+    /**
+     * Converts an object to an instance of {@link Date} using the
+     * specified format, {@link Locale}, and {@link TimeZone} if the
+     * object is not already an instance of Date, Calendar, or Long.
+     *
+     * @param format - the format the date is in
+     * @param obj - the date to convert
+     * @param locale - the {@link Locale}
+     * @param timezone - the {@link TimeZone}
+     * @return the object as a {@link Date} or <code>null</code> if no
+     *         conversion is possible
+     * @see #getDateFormat
+     * @see SimpleDateFormat#parse
+     */
+    public Date toDate(String format, Object obj,
+                       Locale locale, TimeZone timezone)
+    {
+        if (obj == null)
+        {
+            return null;
+        }
+        if (obj instanceof Date)
+        {
+            return (Date)obj;
+        }
+        if (obj instanceof Calendar)
+        {
+            return ((Calendar)obj).getTime();
+        }
+        if (obj instanceof Number)
+        {
+            Date d = new Date();
+            d.setTime(((Number)obj).longValue());
+            return d;
+        }
+        try
+        {
+            //try parsing w/a customized SimpleDateFormat
+            DateFormat parser = getDateFormat(format, locale, timezone);
+            return parser.parse(String.valueOf(obj));
+        }
+        catch (Exception e)
+        {
+            return null;
+        }
+    }
+
+    /**
+     * Converts an object to an instance of {@link Calendar} using the
+     * locale returned by {@link #getLocale()} if necessary.
+     *
+     * @param obj the date to convert
+     * @return the converted date
+     * @see #toCalendar(Object obj, Locale locale)
+     */
+    public Calendar toCalendar(Object obj)
+    {
+        return toCalendar(obj, getLocale());
+    }
+
+    /**
+     * Converts an object to an instance of {@link Calendar} using the
+     * locale returned by {@link #getLocale()} if necessary.
+     *
+     * @param obj the date to convert
+     * @param locale the locale used
+     * @return the converted date
+     * @see #toDate(String format, Object obj, Locale locale)
+     * @see Calendar
+     */
+    public Calendar toCalendar(Object obj, Locale locale)
+    {
+        if (obj == null)
+        {
+            return null;
+        }
+        if (obj instanceof Calendar)
+        {
+            return (Calendar)obj;
+        }
+        //try to get a date out of it
+        Date date = toDate(obj);
+        if (date == null)
+        {
+            return null;
+        }
+
+        //convert the date to a calendar
+        Calendar cal = Calendar.getInstance(locale);
+        cal.setTime(date);
+        // HACK: Force all fields to update. see link for explanation of this.
+        //http://java.sun.com/j2se/1.4/docs/api/java/util/Calendar.html
+        cal.getTime();
+        return cal;
+    }
+
+
+    // ------------------------- default toString() implementation ------------
+
+    /**
+     * @return the result of {@link #getDate()} formatted according to the result
+     *         of {@link #getFormat()}.
+     * @see #format(String format, Object obj)
+     */
+    public String toString()
+    {
+        return format(getFormat(), getDate());
+    }
+
+}