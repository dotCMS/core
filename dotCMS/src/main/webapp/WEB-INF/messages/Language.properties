--- conflicted
+++ resolved
@@ -1901,12 +1901,9 @@
 open-tasks=Open Tasks
 resolved-tasks=Resolved Tasks
 Workflow-Action=Workflow Action
-<<<<<<< HEAD
 Workflow-Comment-on-workflow=Comment on Workflow
 Workflow-Comment-on-workflow-howto=This actionlet allows you to add a comment on the workflow task.
-=======
 Failed-To-Update-Step = Failed to update step.
->>>>>>> a012d22c
 
 ## CMS MAINTENANCE - Portlet Messages
 message.cmsmaintenance.cache.flushcache=The cache has been flushed
