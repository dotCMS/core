--- conflicted
+++ resolved
@@ -3354,11 +3354,7 @@
 Workflow-could-not-save-action=Could not save the action
 Workflow-action-already-exists=The action could not be saved, it already exists
 Workflow-permission-issue-save-action=The current user does not have the required permissions to save this action
-<<<<<<< HEAD
 Workflow-Content-Needs-Be-Saved=Unable to apply the workflow step, the contentlet should be saved in order to execute this workflow action
-=======
-Workflow-Content-Needs-Be-Saved=Unable to execute Step, the contentlet should be saved before to continue with this action  
->>>>>>> 208ca54b
 
 
 htmlpages=HTML Pages
