<?xml version="1.0"?>
<web-app xmlns="http://java.sun.com/xml/ns/javaee" xmlns:xsi="http://www.w3.org/2001/XMLSchema-instance"
		 xsi:schemaLocation="http://java.sun.com/xml/ns/javaee
<<<<<<< HEAD
                      http://java.sun.com/xml/ns/javaee/web-app_3_0.xsd"
		 version="3.0" metadata-complete="false">
=======
                      http://java.sun.com/xml/ns/javaee/web-app_4_0.xsd"
		 version="4.0" metadata-complete="true">
>>>>>>> f58464fd
    <display-name>dotCMS</display-name>

	<request-character-encoding>UTF-8</request-character-encoding>
	<response-character-encoding>UTF-8</response-character-encoding>

	<!-- Don't ever delete the following comment tags, it will break the build -->
	<!-- BEGIN JSPS --> <!-- END JSPS -->
	<context-param>
		<param-name>company_id</param-name>
		<param-value>dotcms.org</param-value>
	</context-param>
	<context-param>
		<param-name>isLog4jAutoInitializationDisabled</param-name>
		<param-value>true</param-value>
	</context-param>
	<!-- Don't ever delete the following comment tags, it will break the plugin system -->
	<!-- BEGIN CONTEXT-PARAMS -->
    <!-- END CONTEXT-PARAMS -->
	<!-- DOTMARKETING FILTERS -->
	<filter>
		<filter-name>NormalizationFilter</filter-name>
		<filter-class>com.dotcms.filters.NormalizationFilter</filter-class>
		<async-supported>true</async-supported>
	</filter>
	<filter>
		<filter-name>InterceptorFilter</filter-name>
		<filter-class>com.dotmarketing.filters.InterceptorFilter</filter-class>
		<async-supported>true</async-supported>
	</filter>
    <filter>
        <filter-name>HttpHeaderSecurityFilter</filter-name>
        <filter-class>org.apache.catalina.filters.HttpHeaderSecurityFilter</filter-class>
        <async-supported>true</async-supported>
        <init-param>
            <param-name>hstsMaxAgeSeconds</param-name>
            <param-value>3600</param-value>
        </init-param>
        <init-param>
            <param-name>hstsIncludeSubDomains</param-name>
            <param-value>true</param-value>
        </init-param>
        <init-param>
            <param-name>antiClickJackingOption</param-name>
            <param-value>SAMEORIGIN</param-value>
        </init-param>
    </filter>
	<filter>
		<filter-name>CookiesFilter</filter-name>
		<filter-class>com.dotmarketing.filters.CookiesFilter</filter-class>
		<async-supported>true</async-supported>
	</filter>
	
	<filter>
		<filter-name>ThreadNameFilter</filter-name>
		<filter-class>com.dotmarketing.filters.ThreadNameFilter</filter-class>
		<async-supported>true</async-supported>
	</filter>
	
	<filter>
		<filter-name>CharsetEncodingFilter</filter-name>
		<filter-class>com.dotmarketing.filters.CharsetEncodingFilter</filter-class>
		<async-supported>true</async-supported>
	</filter>
	
	<filter>
	    <filter-name>TimeMachineFilter</filter-name>
		<filter-class>com.dotmarketing.filters.TimeMachineFilter</filter-class>
		<async-supported>true</async-supported>
	</filter>
	<filter>
		<filter-name>VanityURLFilter</filter-name>
		<filter-class>com.dotcms.vanityurl.filters.VanityURLFilter</filter-class>
		<async-supported>true</async-supported>
	</filter>
	<filter>
		<filter-name>CMSFilter</filter-name>
		<filter-class>com.dotmarketing.filters.CMSFilter</filter-class>
		<async-supported>true</async-supported>
	</filter>
    <filter>
        <filter-name>VisitorFilter</filter-name>
        <filter-class>com.dotcms.visitor.filter.servlet.VisitorFilter</filter-class>
        <async-supported>true</async-supported>
    </filter>
	<filter>
		<filter-name>AutoLoginFilter</filter-name>
		<filter-class>com.dotmarketing.filters.AutoLoginFilter</filter-class>
		<async-supported>true</async-supported>
	</filter>
	
	<filter>
		<filter-name>LoginRequiredFilter</filter-name>
		<filter-class>com.dotmarketing.filters.LoginRequiredFilter</filter-class>
		<async-supported>true</async-supported>
	</filter>
	<filter>
		<filter-name>Secure MainServlet Filter</filter-name>
		<filter-class>com.dotcms.repackage.com.liferay.filters.secure.SecureFilter</filter-class>
		<init-param>
			<param-name>portal_property_prefix</param-name>
			<param-value>main.servlet.</param-value>
		</init-param>
	</filter>
	
    <filter>
        <filter-name>UrlRewriteFilter</filter-name>
        <filter-class>com.dotmarketing.filters.DotUrlRewriteFilter</filter-class>
		<async-supported>true</async-supported>
    </filter>
	<!--END DOTMARKETING FILTERS-->
	
	
	<!-- Don't ever delete the following comment tags, it will break the plugin system -->
	<!-- BEGIN FILTERS -->
 	<!-- END FILTERS -->
	<!-- Don't ever delete the following comment tags, it will break the plugin system -->
	<!-- BEGIN FILTER-MAPPINGS -->
 	<!-- END FILTER-MAPPINGS -->
 	
	<!--DOTMARKETING FILTER-MAPPINGS-->
	<filter-mapping>
		<filter-name>NormalizationFilter</filter-name>
		<url-pattern>/*</url-pattern>
	</filter-mapping>
    <filter-mapping>
        <filter-name>HttpHeaderSecurityFilter</filter-name>
        <url-pattern>/*</url-pattern>
    </filter-mapping>
	<filter-mapping>
		<filter-name>InterceptorFilter</filter-name>
		<url-pattern>/*</url-pattern>
	</filter-mapping>
    
	<filter-mapping>
		<filter-name>CharsetEncodingFilter</filter-name>
		<url-pattern>/*</url-pattern>
	</filter-mapping>
	
	<filter-mapping>
		<filter-name>CookiesFilter</filter-name>
		<url-pattern>/*</url-pattern>
	</filter-mapping>
	
	<filter-mapping>
		<filter-name>ThreadNameFilter</filter-name>
		<url-pattern>/*</url-pattern>
	</filter-mapping>
	
	<filter-mapping>
		<filter-name>TimeMachineFilter</filter-name>
		<url-pattern>/*</url-pattern>
	</filter-mapping>
	
    <filter-mapping>
        <filter-name>UrlRewriteFilter</filter-name>
        <url-pattern>/*</url-pattern>
    </filter-mapping>
    
    <filter-mapping>
        <filter-name>VanityURLFilter</filter-name>
        <url-pattern>/*</url-pattern>
    </filter-mapping>
    <filter-mapping>
        <filter-name>VisitorFilter</filter-name>
        <url-pattern>/*</url-pattern>
    </filter-mapping>
	<filter-mapping>
		<filter-name>AutoLoginFilter</filter-name>
		<url-pattern>/*</url-pattern>
	</filter-mapping>
	<filter-mapping>
		<filter-name>LoginRequiredFilter</filter-name>
		<url-pattern>/*</url-pattern>
	</filter-mapping>
	<filter-mapping>
		<filter-name>CMSFilter</filter-name>
		<url-pattern>/*</url-pattern>
	</filter-mapping>
	<filter-mapping>
		<filter-name>Secure MainServlet Filter</filter-name>
		<url-pattern>/c/*</url-pattern>
	</filter-mapping>
	<!--END DOTMARKETING FILTER-MAPPINGS-->
	
	
	<!-- Don't ever delete the following comment tags, it will break the plugin system -->
	<!-- BEGIN LISTENERS -->
    <!-- END LISTENERS -->
    
    
	<!-- DOTMARKETING LISTENERS -->
	<listener>
		<listener-class>org.jboss.weld.environment.servlet.Listener</listener-class>
	</listener>
	<listener>
		<listener-class>com.dotmarketing.listeners.ContextLifecycleListener</listener-class>
	</listener>
	<listener>
	    <listener-class>com.dotmarketing.listeners.ClickstreamListener</listener-class>
	</listener>
    <listener>
        <listener-class>org.apache.felix.http.proxy.impl.ProxyServletContextListener</listener-class>
    </listener>
    <listener>
    	<listener-class>com.dotcms.listeners.SessionMonitor</listener-class>
    </listener>
     <listener>
        <display-name>ImageIO service provider loader/unloader</display-name>
        <listener-class>com.twelvemonkeys.servlet.image.IIOProviderContextListener</listener-class>
    </listener>
	<listener>
		<listener-class>com.dotcms.listeners.RegisterMBeansListener</listener-class>
	</listener>
	<listener>
		<listener-class>com.dotcms.listeners.SwitchSiteListener</listener-class>
	</listener>
    <listener>
      <listener-class>com.dotcms.api.web.RequestThreadLocalListener</listener-class>
    </listener>
	<!-- this must be the last listener -->
	<listener>
	  <listener-class>com.dotmarketing.listeners.HibernateSessionsListener</listener-class>
	</listener>
	<!-- END DOTMARKETING LISTENERS -->
	
	
	<!-- DOTMARKETING SERVLETS -->
	<servlet>
		<servlet-name>
			UpdateQuartzCronJobs
		</servlet-name>
		<servlet-class>
			com.dotmarketing.servlets.UpdateQuartzCronJobsServlet
		</servlet-class>
		<load-on-startup>
			98
		</load-on-startup>
	</servlet>
	
	<servlet>
		<servlet-name>Init</servlet-name>
		<servlet-class>com.dotmarketing.servlets.InitServlet</servlet-class>
		<load-on-startup>8</load-on-startup>
	</servlet>
	
	<servlet>
		<servlet-name>VelocityServlet</servlet-name>
		<servlet-class>com.dotcms.rendering.velocity.servlet.VelocityServlet</servlet-class>
	</servlet>
	<servlet>
		<servlet-name>JavascriptServlet</servlet-name>
		<servlet-class>com.dotcms.rendering.js.JsServlet</servlet-class>
	</servlet>
	<servlet>
		<servlet-name>SpeedyAssetServlet</servlet-name>
		<servlet-class>com.dotmarketing.servlets.SpeedyAssetServlet</servlet-class>
	</servlet>
	<servlet>
		<servlet-name>ShortyServlet</servlet-name>
		<servlet-class>com.dotmarketing.servlets.ShortyServlet</servlet-class>
	</servlet>    
	<servlet>
		<servlet-name>CategoriesServlet</servlet-name>
		<servlet-class>com.dotmarketing.servlets.JSONCategoriesServlet</servlet-class>
	</servlet>
    
    <servlet>
        <servlet-name>login_edit_mode</servlet-name>
        <servlet-class>com.dotmarketing.servlets.LoginEditModeServlet</servlet-class>
    </servlet>
	
	<servlet>
	  <servlet-name>dwr-invoker</servlet-name>
	  <servlet-class>com.dotmarketing.servlets.DwrWrapperServlet</servlet-class>
      <init-param>
	      <param-name>debug</param-name>
    	  <param-value>false</param-value>
	  </init-param>
		<init-param>
			<param-name>accessLogLevel</param-name>
			<param-value>EXCEPTION</param-value>
		</init-param>
	  <init-param>
	      <param-name>compressor</param-name>
    	  <param-value>none</param-value>
	  </init-param>
	   <init-param>
	      <param-name>crossDomainSessionSecurity</param-name>
	      <param-value>false</param-value>
	   </init-param>
	</servlet>
	
	<servlet>
		<servlet-name>InitServlet</servlet-name>
		<servlet-class>com.liferay.portal.servlet.InitServlet</servlet-class>
		<load-on-startup>1</load-on-startup>
	</servlet>
	<servlet>
		<servlet-name>MainServlet</servlet-name>
		<servlet-class>com.liferay.portal.servlet.MainServlet</servlet-class>
		<init-param>
			<param-name>ctx_path</param-name>
			<param-value>/</param-value>
		</init-param>
		<init-param>
			<param-name>config</param-name>
			<param-value>/WEB-INF/struts-config.xml,/WEB-INF/struts-config-ext.xml</param-value>
		</init-param>
		<init-param>
			<param-name>debug</param-name>
			<param-value>0</param-value>
		</init-param>
		<init-param>
			<param-name>detail</param-name>
			<param-value>0</param-value>
		</init-param>
		<init-param>
			<param-name>stxxInit</param-name>
			<param-value>/stxx.properties</param-value>
		</init-param>
		<load-on-startup>2</load-on-startup>
	</servlet>
    <servlet>
           <servlet-name>ImageServlet</servlet-name>
           <servlet-class>com.liferay.portal.servlet.ImageServlet</servlet-class>
           <load-on-startup>400</load-on-startup>
    </servlet>
	<servlet>
		<servlet-name>WebDav</servlet-name>
		<servlet-class>com.bradmcevoy.http.MiltonServlet</servlet-class>
		<init-param>
				<param-name>resource.factory.class</param-name>
				<param-value>com.dotmarketing.webdav.ResourceFactoryImpl</param-value>
		</init-param>
	</servlet>
	
	<servlet>
		<servlet-name>BinaryExporterServlet</servlet-name>
		<servlet-class>com.dotmarketing.servlets.BinaryExporterServlet</servlet-class>
	    <load-on-startup>100</load-on-startup>
	</servlet>
	
	<servlet>
		<servlet-name>AjaxDirector</servlet-name>
		<servlet-class>com.dotmarketing.servlets.ajax.AjaxDirectorServlet</servlet-class>
	</servlet>
	
	 <servlet>
		<servlet-name>JSONTagsServlet</servlet-name>
		<servlet-class>com.dotmarketing.servlets.JSONTagsServlet</servlet-class>
	</servlet>
    
    <servlet>
    	<servlet-name>CSSPreProcessServlet</servlet-name>
    	<servlet-class>com.dotcms.csspreproc.CSSPreProcessServlet</servlet-class>
    </servlet>
    <servlet>
        <servlet-name>SassPreProcessServlet</servlet-name>
        <servlet-class>com.dotcms.csspreproc.SassPreProcessServlet</servlet-class>
    </servlet>
    <!-- REST -->
  <servlet>
		<servlet-name>RESTAPI</servlet-name>
		<servlet-class>org.glassfish.jersey.servlet.ServletContainer</servlet-class>
		<init-param>
			<param-name>jersey.config.server.mediaTypeMappings</param-name>
			<param-value>txt : text/plain, xml : application/xml, json : application/json, js : application/javascript</param-value>
		</init-param>
		<load-on-startup>1</load-on-startup>
		<async-supported>true</async-supported>
	</servlet>
	
	<servlet>
		<servlet-name>DotGraphQLHttpServlet</servlet-name>
		<servlet-class>com.dotcms.graphql.DotGraphQLHttpServlet</servlet-class>
	</servlet>
    
	<!--END DOTMARKETING SERVLETS-->
	
	
	<!-- Don't ever delete the following comment tags, it will break the plugin system -->
	<!-- BEGIN SERVLETS -->
 	<!-- END SERVLETS -->
 	
 	
    <!-- TEST FRAMEWORK SERVLETS
       <servlet>
         <servlet-name>ServletTestRunner</servlet-name>
         <servlet-class>com.dotmarketing.servlets.test.ServletTestRunner</servlet-class>
       </servlet>
       
       <servlet-mapping>
         <servlet-name>ServletTestRunner</servlet-name>
         <url-pattern>/dotTest</url-pattern>
      </servlet-mapping>
	END OF TEST FRAMEWORK SERVLETS -->
	
    <!-- DOTCMS SERVLET-MAPPINGS -->

    <servlet-mapping>
      <servlet-name>CSSPreProcessServlet</servlet-name>
      <url-pattern>/DOTLESS/*</url-pattern>
    </servlet-mapping>
    
    <servlet-mapping>
      <servlet-name>SassPreProcessServlet</servlet-name>
      <url-pattern>*.dotsass</url-pattern>
    </servlet-mapping>
    
    <servlet-mapping>
      <servlet-name>CSSPreProcessServlet</servlet-name>
      <url-pattern>/DOTSASS/*</url-pattern>
    </servlet-mapping>
    
    <servlet-mapping>
        <servlet-name>AjaxDirector</servlet-name>
        <url-pattern>/DotAjaxDirector/*</url-pattern>
    </servlet-mapping>
	<servlet-mapping>
        <servlet-name>login_edit_mode</servlet-name>
        <url-pattern>/edit/*</url-pattern>
    </servlet-mapping>
    <servlet-mapping>
        <servlet-name>ImageServlet</servlet-name>
        <url-pattern>/image/company_logo</url-pattern>
    </servlet-mapping>
	<servlet-mapping>
        <servlet-name>login_edit_mode</servlet-name>
        <url-pattern>/admin/*</url-pattern>
    </servlet-mapping>
    
    <servlet-mapping>
        <servlet-name>login_edit_mode</servlet-name>
        <url-pattern>/edit</url-pattern>
    </servlet-mapping>
    
	<servlet-mapping>
        <servlet-name>login_edit_mode</servlet-name>
        <url-pattern>/admin</url-pattern>
    </servlet-mapping>

	<servlet-mapping>
		<servlet-name>WebDav</servlet-name>
		<url-pattern>/webdav/autopub/*</url-pattern>
	</servlet-mapping>
	<servlet-mapping>
		<servlet-name>WebDav</servlet-name>
		<url-pattern>/webdav/nonpub/*</url-pattern>
	</servlet-mapping>
	<servlet-mapping>
		<servlet-name>WebDav</servlet-name>
		<url-pattern>/webdav/live/*</url-pattern>
	</servlet-mapping>
	<servlet-mapping>
		<servlet-name>WebDav</servlet-name>
		<url-pattern>/webdav/working/*</url-pattern>
	</servlet-mapping>
	<servlet-mapping>
		<servlet-name>VelocityServlet</servlet-name>
		<url-pattern>/servlets/VelocityServlet</url-pattern>
	</servlet-mapping>
	<servlet-mapping>
		<servlet-name>JavascriptServlet</servlet-name>
		<url-pattern>/servlets/JavascriptServlet</url-pattern>
	</servlet-mapping>
	<servlet-mapping>
		<servlet-name>SpeedyAssetServlet</servlet-name>
		<url-pattern>/dotAsset/*</url-pattern>
	</servlet-mapping>
	<servlet-mapping>
		<servlet-name>ShortyServlet</servlet-name>
		<url-pattern>/dA/*</url-pattern>
	</servlet-mapping>
	
	<servlet-mapping>
	  <servlet-name>dwr-invoker</servlet-name>
	  <url-pattern>/dwr/*</url-pattern>
	</servlet-mapping>
	
	<servlet-mapping>
		<servlet-name>MainServlet</servlet-name>
		<url-pattern>/c/*</url-pattern>
	</servlet-mapping>
	<servlet-mapping>
		<servlet-name>MainServlet</servlet-name>
		<url-pattern>/dotAdmin/c/*</url-pattern>
	</servlet-mapping>

    <servlet-mapping>
	    <servlet-name>BinaryExporterServlet</servlet-name>
	    <url-pattern>/contentAsset/*</url-pattern>
	</servlet-mapping>
	
	<servlet-mapping>
		<servlet-name>CategoriesServlet</servlet-name>
		<url-pattern>/categoriesServlet</url-pattern>
	</servlet-mapping>
	
	<servlet-mapping>
		<servlet-name>JSONTagsServlet</servlet-name>
		<url-pattern>/JSONTags/*</url-pattern>
	</servlet-mapping>
	<servlet-mapping>
		<servlet-name>DotGraphQLHttpServlet</servlet-name>
		<url-pattern>/api/v1/graphql</url-pattern>
	</servlet-mapping>

	<!--END DOTMARKETING SERVLET-MAPPING-->
	
	<!-- Don't ever delete the following comment tags, it will break the plugin system -->
	<!-- BEGIN SERVLET-MAPPINGS -->
 	<!-- END SERVLET-MAPPINGS -->
	
	<session-config>
		<session-timeout>30</session-timeout>
	</session-config>
	
	<mime-mapping>
		<extension>vtl</extension>
		<mime-type>text/velocity</mime-type>
	</mime-mapping>
	
	<mime-mapping>
		<extension>xsl</extension>
		<mime-type>application/xml</mime-type>
	</mime-mapping>
	<mime-mapping>
		<extension>dotsass</extension>
		<mime-type>text/css</mime-type>
	</mime-mapping>
	
	<mime-mapping>
		<extension>sass</extension>
		<mime-type>text/css</mime-type>
	</mime-mapping>
	
	<mime-mapping>
        <extension>scss</extension>
        <mime-type>text/css</mime-type>
    </mime-mapping>
    
	<mime-mapping>
		<extension>less</extension>
		<mime-type>text/css</mime-type>
	</mime-mapping>
	
	<welcome-file-list>
		<welcome-file>index.jsp</welcome-file>
		<welcome-file>index.html</welcome-file>
	</welcome-file-list>
	
	<error-page>
	   <error-code>404</error-code>
	   <location>/html/error/custom-error-page.jsp</location>
	</error-page>
	
	<error-page>
	   <error-code>401</error-code>
	   <location>/html/error/custom-error-page.jsp</location>
	</error-page>
	
	<error-page>
	   <error-code>403</error-code>
	   <location>/html/error/custom-error-page.jsp</location>
	</error-page>
	
	<error-page>
	   <error-code>500</error-code>
	   <location>/html/error/custom-error-page.jsp</location>
	</error-page>
	
	<error-page>
	   <error-code>503</error-code>
	   <location>/html/error/custom-error-page.jsp</location>
	</error-page>
	
	<jsp-config>
		<jsp-property-group>
			<url-pattern>*.jsp</url-pattern>
			<el-ignored>true</el-ignored>
		</jsp-property-group>
	</jsp-config>
	
	<!-- Prevent access to /dot_secure area.  Here we place files that are too numerous to be stored in WEB-INF, since Tomcat will scan all files in WEB-INF at startup -->
	<security-constraint>
		<display-name>Secure area</display-name>
		<web-resource-collection>
			<web-resource-name>/dotsecure/*</web-resource-name>
			<url-pattern>/dotsecure/*</url-pattern>
		</web-resource-collection>
		<auth-constraint>
		</auth-constraint>
	</security-constraint>
	<security-constraint>
		<display-name>Secure area</display-name>
		<web-resource-collection>
			<web-resource-name>assets</web-resource-name>
			<url-pattern>/assets/*</url-pattern>
		</web-resource-collection>
		<auth-constraint>
		</auth-constraint>
	</security-constraint>
	
	<!-- Don't ever delete the following comment tags, it will break the plugin system -->
	<!-- BEGIN SECURITY-CONSTRAINTS -->
    <!-- END SECURITY-CONSTRAINTS -->
    
</web-app><|MERGE_RESOLUTION|>--- conflicted
+++ resolved
@@ -1,14 +1,9 @@
 <?xml version="1.0"?>
 <web-app xmlns="http://java.sun.com/xml/ns/javaee" xmlns:xsi="http://www.w3.org/2001/XMLSchema-instance"
 		 xsi:schemaLocation="http://java.sun.com/xml/ns/javaee
-<<<<<<< HEAD
-                      http://java.sun.com/xml/ns/javaee/web-app_3_0.xsd"
-		 version="3.0" metadata-complete="false">
-=======
                       http://java.sun.com/xml/ns/javaee/web-app_4_0.xsd"
 		 version="4.0" metadata-complete="true">
->>>>>>> f58464fd
-    <display-name>dotCMS</display-name>
+  <display-name>dotCMS</display-name>
 
 	<request-character-encoding>UTF-8</request-character-encoding>
 	<response-character-encoding>UTF-8</response-character-encoding>
