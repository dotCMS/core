<%@ include file="/html/portlet/ext/folders/init.jsp" %>

<%@ page import="com.dotmarketing.portlets.links.model.Link" %>
<%@ page import="com.dotmarketing.portlets.contentlet.model.Contentlet" %>
<%@page import="com.dotmarketing.util.UtilMethods"%>

<%
	String referer = request.getParameter("referer");
%>

<script language="Javascript">
function submitfmPublish() {
	form = document.getElementById('fm');
	form.cmd.value = "publish";
	form.action = '<portlet:actionURL><portlet:param name="struts_action" value="/ext/folders/publish_folder" /></portlet:actionURL>';
	submitForm(form);
}
function cancel() {
	window.location.href = "<%=referer%>";
}
</script>

<liferay:box top="/html/common/box_top.jsp" bottom="/html/common/box_bottom.jsp">
	<liferay:param name="box_title" value='<%= UtilMethods.escapeSingleQuotes(LanguageUtil.get(pageContext, "Folder-Related-Assets" )) %>'/>

	<table border="0" cellpadding="0" cellspacing="0" width="100%">
		<tr>
			<td>
				<form id="fm" method="post">
				<input type="hidden" name="referer" value="<%=referer%>">
				<input type="hidden" name="cmd" value="publish">
				<input type="hidden" name="inode" value="<%= request.getParameter("inode") %>">
				
				<table border="0" cellpadding="0" cellspacing="0" width="100%" class="listingTable">
					<tr class="header">
						<td>&nbsp;<%= LanguageUtil.get(pageContext, "Title") %></td>
						<td><%= LanguageUtil.get(pageContext, "Description") %></td>
					</tr>
					<% 
						java.util.List relatedAssets = (java.util.List) request.getAttribute(com.dotmarketing.util.WebKeys.FOLDER_RELATED_ASSETS);
						java.util.Iterator relatedAssetsIter = relatedAssets.iterator();
						int k=0;						
						while (relatedAssetsIter.hasNext()) {

							com.dotmarketing.beans.WebAsset webasset =  null;
							Contentlet con = null;
							Object o = relatedAssetsIter.next(); 
							if(o instanceof Contentlet){
								con = (Contentlet)o;
							}else{
								webasset =  (com.dotmarketing.beans.WebAsset) o;	
							}
							
							k++;
							String str_style = "";
							if ((k%2)==0) {
								str_style = "class=\"alternate_2\"";
							}
						    else{
								str_style = "class=\"alternate_1\"";
							}
						%>
						<tr <%=str_style%> >
							<td valign="bottom">
								<table border="0" cellpadding="0" cellspacing="0" width="100%" >
								<tr>
									<td width="20">
										<% if(con != null){ %>
											<%= com.dotmarketing.util.UtilHTML.getAssetIcon(con) %>&nbsp;
										<%}else{ %>
											<%= com.dotmarketing.util.UtilHTML.getAssetIcon(webasset) %>&nbsp;
										<%} %>
									</td>
									<td>
										<%
											String title = "";
											if(con != null){
												title = "Contentlet Title";
											}
											else if (webasset instanceof Link) {
												title = ((Link)webasset).getProtocal() + ((Link)webasset).getUrl();
											}
<<<<<<< HEAD
											else if (webasset instanceof HTMLPage) {
												title = ((HTMLPage)webasset).getPageUrl();
=======
											else if (webasset instanceof File) {
												title = ((File)webasset).getFileName();
>>>>>>> ef7b854b
											}
											else {
												title = webasset.getTitle();
											}
										%>
										<%=title%>
									</td>
								</tr>
								</table>
							</td>
							<td>
								<% if(con != null){ %>
								<%=con.getTitle()%>
								<% } else { %>
								<%=webasset.getFriendlyName()%>
								<% } %>
							</td>
						</tr>
					<%}%>
					<% if (relatedAssets.size() ==0) { %>
					<tr>
						<td colspan="3" align=center>
						<%= LanguageUtil.get(pageContext, "There-are-no-Related-Assets-to-show") %>
						</td>
					</tr>
					<% } %>
					
					<tr><td colspan="3">&nbsp;</td></tr>
					<tr>
						<td colspan="3" align="center">
                        <button dojoType="dijit.form.Button" onClick="submitfmPublish()">
                           <%= UtilMethods.escapeSingleQuotes(LanguageUtil.get(pageContext, "publish-all-related-assets"  )) %>
                        </button>
                        <button dojoType="dijit.form.Button" onClick="cancel()">
                           <%= UtilMethods.escapeSingleQuotes(LanguageUtil.get(pageContext, "cancel" )) %>
                        </button>
						</td>
					</tr>
				</table>
				</form>
			</td>
		</tr>
	</table>
</liferay:box>

<|MERGE_RESOLUTION|>--- conflicted
+++ resolved
@@ -1,134 +1,126 @@
-<%@ include file="/html/portlet/ext/folders/init.jsp" %>
-
-<%@ page import="com.dotmarketing.portlets.links.model.Link" %>
-<%@ page import="com.dotmarketing.portlets.contentlet.model.Contentlet" %>
-<%@page import="com.dotmarketing.util.UtilMethods"%>
-
-<%
-	String referer = request.getParameter("referer");
-%>
-
-<script language="Javascript">
-function submitfmPublish() {
-	form = document.getElementById('fm');
-	form.cmd.value = "publish";
-	form.action = '<portlet:actionURL><portlet:param name="struts_action" value="/ext/folders/publish_folder" /></portlet:actionURL>';
-	submitForm(form);
-}
-function cancel() {
-	window.location.href = "<%=referer%>";
-}
-</script>
-
-<liferay:box top="/html/common/box_top.jsp" bottom="/html/common/box_bottom.jsp">
-	<liferay:param name="box_title" value='<%= UtilMethods.escapeSingleQuotes(LanguageUtil.get(pageContext, "Folder-Related-Assets" )) %>'/>
-
-	<table border="0" cellpadding="0" cellspacing="0" width="100%">
-		<tr>
-			<td>
-				<form id="fm" method="post">
-				<input type="hidden" name="referer" value="<%=referer%>">
-				<input type="hidden" name="cmd" value="publish">
-				<input type="hidden" name="inode" value="<%= request.getParameter("inode") %>">
-				
-				<table border="0" cellpadding="0" cellspacing="0" width="100%" class="listingTable">
-					<tr class="header">
-						<td>&nbsp;<%= LanguageUtil.get(pageContext, "Title") %></td>
-						<td><%= LanguageUtil.get(pageContext, "Description") %></td>
-					</tr>
-					<% 
-						java.util.List relatedAssets = (java.util.List) request.getAttribute(com.dotmarketing.util.WebKeys.FOLDER_RELATED_ASSETS);
-						java.util.Iterator relatedAssetsIter = relatedAssets.iterator();
-						int k=0;						
-						while (relatedAssetsIter.hasNext()) {
-
-							com.dotmarketing.beans.WebAsset webasset =  null;
-							Contentlet con = null;
-							Object o = relatedAssetsIter.next(); 
-							if(o instanceof Contentlet){
-								con = (Contentlet)o;
-							}else{
-								webasset =  (com.dotmarketing.beans.WebAsset) o;	
-							}
-							
-							k++;
-							String str_style = "";
-							if ((k%2)==0) {
-								str_style = "class=\"alternate_2\"";
-							}
-						    else{
-								str_style = "class=\"alternate_1\"";
-							}
-						%>
-						<tr <%=str_style%> >
-							<td valign="bottom">
-								<table border="0" cellpadding="0" cellspacing="0" width="100%" >
-								<tr>
-									<td width="20">
-										<% if(con != null){ %>
-											<%= com.dotmarketing.util.UtilHTML.getAssetIcon(con) %>&nbsp;
-										<%}else{ %>
-											<%= com.dotmarketing.util.UtilHTML.getAssetIcon(webasset) %>&nbsp;
-										<%} %>
-									</td>
-									<td>
-										<%
-											String title = "";
-											if(con != null){
-												title = "Contentlet Title";
-											}
-											else if (webasset instanceof Link) {
-												title = ((Link)webasset).getProtocal() + ((Link)webasset).getUrl();
-											}
-<<<<<<< HEAD
-											else if (webasset instanceof HTMLPage) {
-												title = ((HTMLPage)webasset).getPageUrl();
-=======
-											else if (webasset instanceof File) {
-												title = ((File)webasset).getFileName();
->>>>>>> ef7b854b
-											}
-											else {
-												title = webasset.getTitle();
-											}
-										%>
-										<%=title%>
-									</td>
-								</tr>
-								</table>
-							</td>
-							<td>
-								<% if(con != null){ %>
-								<%=con.getTitle()%>
-								<% } else { %>
-								<%=webasset.getFriendlyName()%>
-								<% } %>
-							</td>
-						</tr>
-					<%}%>
-					<% if (relatedAssets.size() ==0) { %>
-					<tr>
-						<td colspan="3" align=center>
-						<%= LanguageUtil.get(pageContext, "There-are-no-Related-Assets-to-show") %>
-						</td>
-					</tr>
-					<% } %>
-					
-					<tr><td colspan="3">&nbsp;</td></tr>
-					<tr>
-						<td colspan="3" align="center">
-                        <button dojoType="dijit.form.Button" onClick="submitfmPublish()">
-                           <%= UtilMethods.escapeSingleQuotes(LanguageUtil.get(pageContext, "publish-all-related-assets"  )) %>
-                        </button>
-                        <button dojoType="dijit.form.Button" onClick="cancel()">
-                           <%= UtilMethods.escapeSingleQuotes(LanguageUtil.get(pageContext, "cancel" )) %>
-                        </button>
-						</td>
-					</tr>
-				</table>
-				</form>
-			</td>
-		</tr>
-	</table>
-</liferay:box>
-
+<%@ include file="/html/portlet/ext/folders/init.jsp" %>
+
+<%@ page import="com.dotmarketing.portlets.links.model.Link" %>
+<%@ page import="com.dotmarketing.portlets.contentlet.model.Contentlet" %>
+<%@page import="com.dotmarketing.util.UtilMethods"%>
+
+<%
+	String referer = request.getParameter("referer");
+%>
+
+<script language="Javascript">
+function submitfmPublish() {
+	form = document.getElementById('fm');
+	form.cmd.value = "publish";
+	form.action = '<portlet:actionURL><portlet:param name="struts_action" value="/ext/folders/publish_folder" /></portlet:actionURL>';
+	submitForm(form);
+}
+function cancel() {
+	window.location.href = "<%=referer%>";
+}
+</script>
+
+<liferay:box top="/html/common/box_top.jsp" bottom="/html/common/box_bottom.jsp">
+	<liferay:param name="box_title" value='<%= UtilMethods.escapeSingleQuotes(LanguageUtil.get(pageContext, "Folder-Related-Assets" )) %>'/>
+
+	<table border="0" cellpadding="0" cellspacing="0" width="100%">
+		<tr>
+			<td>
+				<form id="fm" method="post">
+				<input type="hidden" name="referer" value="<%=referer%>">
+				<input type="hidden" name="cmd" value="publish">
+				<input type="hidden" name="inode" value="<%= request.getParameter("inode") %>">
+				
+				<table border="0" cellpadding="0" cellspacing="0" width="100%" class="listingTable">
+					<tr class="header">
+						<td>&nbsp;<%= LanguageUtil.get(pageContext, "Title") %></td>
+						<td><%= LanguageUtil.get(pageContext, "Description") %></td>
+					</tr>
+					<% 
+						java.util.List relatedAssets = (java.util.List) request.getAttribute(com.dotmarketing.util.WebKeys.FOLDER_RELATED_ASSETS);
+						java.util.Iterator relatedAssetsIter = relatedAssets.iterator();
+						int k=0;						
+						while (relatedAssetsIter.hasNext()) {
+
+							com.dotmarketing.beans.WebAsset webasset =  null;
+							Contentlet con = null;
+							Object o = relatedAssetsIter.next(); 
+							if(o instanceof Contentlet){
+								con = (Contentlet)o;
+							}else{
+								webasset =  (com.dotmarketing.beans.WebAsset) o;	
+							}
+							
+							k++;
+							String str_style = "";
+							if ((k%2)==0) {
+								str_style = "class=\"alternate_2\"";
+							}
+						    else{
+								str_style = "class=\"alternate_1\"";
+							}
+						%>
+						<tr <%=str_style%> >
+							<td valign="bottom">
+								<table border="0" cellpadding="0" cellspacing="0" width="100%" >
+								<tr>
+									<td width="20">
+										<% if(con != null){ %>
+											<%= com.dotmarketing.util.UtilHTML.getAssetIcon(con) %>&nbsp;
+										<%}else{ %>
+											<%= com.dotmarketing.util.UtilHTML.getAssetIcon(webasset) %>&nbsp;
+										<%} %>
+									</td>
+									<td>
+										<%
+											String title = "";
+											if(con != null){
+												title = "Contentlet Title";
+											}
+											else if (webasset instanceof Link) {
+												title = ((Link)webasset).getProtocal() + ((Link)webasset).getUrl();
+											}
+											else {
+												title = webasset.getTitle();
+											}
+										%>
+										<%=title%>
+									</td>
+								</tr>
+								</table>
+							</td>
+							<td>
+								<% if(con != null){ %>
+								<%=con.getTitle()%>
+								<% } else { %>
+								<%=webasset.getFriendlyName()%>
+								<% } %>
+							</td>
+						</tr>
+					<%}%>
+					<% if (relatedAssets.size() ==0) { %>
+					<tr>
+						<td colspan="3" align=center>
+						<%= LanguageUtil.get(pageContext, "There-are-no-Related-Assets-to-show") %>
+						</td>
+					</tr>
+					<% } %>
+					
+					<tr><td colspan="3">&nbsp;</td></tr>
+					<tr>
+						<td colspan="3" align="center">
+                        <button dojoType="dijit.form.Button" onClick="submitfmPublish()">
+                           <%= UtilMethods.escapeSingleQuotes(LanguageUtil.get(pageContext, "publish-all-related-assets"  )) %>
+                        </button>
+                        <button dojoType="dijit.form.Button" onClick="cancel()">
+                           <%= UtilMethods.escapeSingleQuotes(LanguageUtil.get(pageContext, "cancel" )) %>
+                        </button>
+						</td>
+					</tr>
+				</table>
+				</form>
+			</td>
+		</tr>
+	</table>
+</liferay:box>
+