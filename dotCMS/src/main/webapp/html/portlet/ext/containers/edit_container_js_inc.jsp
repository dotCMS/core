	<%@page import="com.liferay.portal.util.WebKeys"%>
<%@ page import="com.dotmarketing.util.UtilMethods" %>

	var referer = '<%=referer%>';

	function submitfm(form,subcmd) {

			var numContentlets = parseInt(dijit.byId("maxContentlets").value);

			if (numContentlets > 0){

				var inputSts = document.createElement('input');
				inputSts.type = 'hidden';
				inputSts.name = 'structuresIds';
				inputSts.id = 'structuresIds';

				var tabChildren = dijit.byId("tabContainer").getChildren();

				structuresAdded = new Array();

				tabChildren.forEach(function(widget, index, hash){
					var structureInode = widget.id.split("_")[1];
					structuresAdded.push(structureInode);
				});

				if(structuresAdded.length==0) {
					showDotCMSSystemMessage('<%= LanguageUtil.get(pageContext, "message.containers.add.one.content.type") %>');
					return;
				}

				for(var i=0; i < structuresAdded.length; i++) {

					var input = document.createElement('input');
					input.type = 'hidden';
					input.name = 'code_' + structuresAdded[i];
					input.id = 'code_' + structuresAdded[i];

					if(aceMultiEditor[structuresAdded[i]]!=null) {
						dojo.byId("codeMaskMulti"+structuresAdded[i]).value = aceMultiEditor[structuresAdded[i]].getValue();
	   				}

	   				input.value = dojo.byId("codeMaskMulti"+structuresAdded[i]).value;
	   				form.appendChild(input);

	   				inputSts.value = inputSts.value + structuresAdded[i] + "#";
				}

				form.appendChild(inputSts);

			} else {
				if(dijit.byId("toggleEditorCode").checked){
					document.getElementById("codeMask").value=aceEditor.getValue();
				}

				document.getElementById("code").value = document.getElementById("codeMask").value;
			}



			if(dijit.byId("toggleEditorPreLoop").checked && numContentlets > 0){
				document.getElementById("preLoopMask").value=preLoopEditor.getValue();
			}
			else if(numContentlets == 0){
				document.getElementById("preLoopMask").value = "";
			}
			if(dijit.byId("toggleEditorPostLoop").checked && numContentlets > 0){
				document.getElementById("postLoopMask").value=postLoopEditor.getValue();
			}else if(numContentlets == 0){
				document.getElementById("postLoopMask").value="";
			}

			//DOTCMS-5415
			document.getElementById("preLoop").value = document.getElementById("preLoopMask").value;

			document.getElementById("postLoop").value = document.getElementById("postLoopMask").value;

			form.<portlet:namespace />cmd.value = '<%=Constants.ADD%>';
			form.<portlet:namespace />subcmd.value = subcmd;
			form.action = '<portlet:actionURL><portlet:param name="struts_action" value="/ext/containers/edit_container" /></portlet:actionURL>';
			submitForm(form);
	}

	var copyAsset = false;

	function cancelEdit() {
		self.location = '<portlet:actionURL><portlet:param name="struts_action" value="/ext/containers/edit_container" /><portlet:param name="cmd" value="unlock" /><portlet:param name="inode" value="<%=String.valueOf(contentContainer.getInode())%>" /></portlet:actionURL>&referer=' + referer;
	}

	function addVariable() {

		var selectedTab = dijit.byId('tabContainer').selectedChildWidget;
		var structureInode = selectedTab.id.split("_")[1];

<!-- 		var structureInode = dijit.byId("structureSelect").attr('value'); -->
		dijit.registry.remove('variablesDialog');
	 	new dijit.Dialog({
	 		id: 'variablesDialog',
	  		title: "<%= LanguageUtil.get(pageContext, "Add-Variables") %>",
	  		href: "/html/portlet/ext/containers/add_variables.jsp?structureInode=" + structureInode,
	  		style: "width: 450px; height: 500px;"
  		}, 'variablesDialog').show();
	}

	function insertAtCursor( myValue, myFieldName) {

		var selectedTab = dijit.byId('tabContainer').selectedChildWidget;
		var structureInode = selectedTab.id.split("_")[1];

		myField = document.getElementById(myFieldName);

		if(myFieldName=="codeMask") {
			var acetId = document.getElementById('aceEditor');
			if(acetId.className.indexOf("show") == 0) {
				var pos= aceEditor.getCursorPosition();
				aceEditor.getSession().insert(pos, myValue);
			} else {
				myField.value=myField.value+myValue;
			}
		} else if(myFieldName=="codeMaskMulti") {

			myField = dojo.byId("codeMaskMulti"+structureInode);
			var acetId = document.getElementById('aceMaskMulti'+structureInode);

			if(acetId.className.indexOf("show") == 0) {
				var pos= aceMultiEditor[structureInode].getCursorPosition();
				aceMultiEditor[structureInode].getSession().insert(pos, myValue);
			} else {
				myField.value=myField.value+myValue;
			}

		} else if(myFieldName=="preLoopMask") {
			var acetId = document.getElementById('preLoopAceEditor');
			if(acetId.className.indexOf("pShow") == 0) {
				var pos= preLoopEditor.getCursorPosition();
				preLoopEditor.getSession().insert(pos, myValue);
			} else {
				myField.value=myField.value+myValue;
			}
		} else if(myFieldName=="postLoopMask") {
			var acetId = document.getElementById('postLoopAceEditor');
			if(acetId.className.indexOf("pShow") == 0) {
				var pos= postLoopEditor.getCursorPosition();
				postLoopEditor.getSession().insert(pos, myValue);
			} else {
				myField.value=myField.value+myValue;
			}
		} else {
				myField.value=myField.value+myValue
		}
	}

	function add(x){
		insertAtCursor("$!{" + x + "}\n", 'codeMaskMulti');
		dijit.byId('variablesDialog').hide();
	}

	function addImage(velocityVarName){
		var insert = "#if ($UtilMethods.isSet($" + "{" + velocityVarName+"ImageURI})) \n   <img src=\"$!{"+velocityVarName+"ImageURI}\" alt=\"$!{"+velocityVarName+"ImageTitle}\"  /> \n#end \n";
		insertAtCursor(insert, "codeMaskMulti");
		dijit.byId('variablesDialog').hide();
	}

	function addLink(velocityVarName) {
		var insert = "#if ($" + "{" + velocityVarName+"LinkURL}) \n   <a href=\"$!{"+velocityVarName+"LinkProtocol}$!{"+velocityVarName+"LinkURL}\" target=\"$!{"+velocityVarName+"LinkTarget}\">$!{"+velocityVarName+"LinkTitle}</a> \n#end \n";
		insertAtCursor(insert, "codeMaskMulti");
		dijit.byId('variablesDialog').hide();
	}

	function addFile(velocityVarName) {
		var insert = "#if ($" + "{" + velocityVarName+"FileURI}) \n   <a href=\"$!{"+velocityVarName+"FileURI}\">$!{"+velocityVarName+"FileTitle}</a> \n#end \n";
		insertAtCursor(insert, "codeMaskMulti");
		dijit.byId('variablesDialog').hide();
	}
	function addBinaryFile(velocityVarName) {
		var insert = "#if ($UtilMethods.isSet($" + "{" + velocityVarName+"BinaryFileURI})) \n   <a href=\"$!{"+velocityVarName+"BinaryFileURI}?force_download=1&filename=$!{"+velocityVarName+"BinaryFileTitle}\">$!{"+velocityVarName+"BinaryFileTitle}</a> \n#end \n";
		insertAtCursor(insert, "codeMaskMulti");
		dijit.byId('variablesDialog').hide();
	}


	function addBinaryResize(velocityVarName) {
		var insert = "#if ($UtilMethods.isSet($" + "{" + velocityVarName+"BinaryFileURI})) \n   <img src=\"/contentAsset/resize-image/${ContentIdentifier}/" + velocityVarName + "?w=150&h=100&language_id=${language}\" />\n#end \n";
		insertAtCursor(insert, "codeMaskMulti");
		dijit.byId('variablesDialog').hide();
	}

	function addBinaryThumbnail(velocityVarName) {
		var insert = "#if ($UtilMethods.isSet($" + "{" + velocityVarName+"BinaryFileURI})) \n   <img src=\"/contentAsset/image-thumbnail/${ContentIdentifier}/" + velocityVarName + "?w=150&h=150&language_id=${language}\" />\n#end \n";
		insertAtCursor(insert, "codeMaskMulti");
		dijit.byId('variablesDialog').hide();
	}



	function addTextField(velocityVarName) {
		var insert = "<input type=\"text\" name=\"" + velocityVarName + "\" id=\"" + velocityVarName + "\" value=\"$!{" + velocityVarName + "}\"> \n";
		insertAtCursor(insert, "codeMaskMulti");
		dijit.byId('variablesDialog').hide();
	}

	function addInodeField(velocityVarName) {
		var insert = "$!{" + velocityVarName + "}\n";
		insertAtCursor(insert, "codeMaskMulti");
		dijit.byId('variablesDialog').hide();
	}

	function addTextArea(velocityVarName) {
		var insert = "<textarea name=\"" + velocityVarName + "\" id=\"" + velocityVarName + "\">$!{" + velocityVarName + "}</textarea> \n";
		insertAtCursor(insert, "codeMaskMulti");
		dijit.byId('variablesDialog').hide();
	}

	function addCustomField(velocityVarName) {
		var insert = "#if ($" + "{" + velocityVarName+"Code}) \n  $!{"+ velocityVarName + "Code} \n#end \n" ;
		insertAtCursor(insert, "codeMaskMulti");
		dijit.byId('variablesDialog').hide();

	}

	function addButton(buttonValue, velocityVarName) {
		var insert = "<input type=\"button\" value=\"" + buttonValue + "\" name=\"" + velocityVarName + "\" id=\"" + velocityVarName + "\" onClick=\"$!{" + velocityVarName + "ButtonCode}\">\n";
		insertAtCursor(insert, "codeMaskMulti");
		dijit.byId('variablesDialog').hide();
	}

	function paintCode(code) {
		insertAtCursor(code, "codeMaskMulti");
		dijit.byId('variablesDialog').hide();
	}

	function addDropdownList(fieldIdentifier) {
		StructureAjax.getDropDownList(paintCode, fieldIdentifier);
	}

	function addDropdownOptions(fieldIdentifier) {
		StructureAjax.getDropDownOptions(paintCode, fieldIdentifier);
	}

	function addRadioButtons(fieldIdentifier) {
		StructureAjax.getRadioButtons(paintCode, fieldIdentifier);
	}

	function addCheckboxes(fieldIdentifier) {
		StructureAjax.getCheckboxes(paintCode, fieldIdentifier);
	}

	function addIdentifierField(velocityVarName) {
		var insert = "$!{" + velocityVarName + "}\n";
		insertAtCursor(insert, "codeMaskMulti");
		dijit.byId('variablesDialog').hide();
	}

	var postLoopEditorCreated=false;
	var preLoopEditorCreated=false;
	var aceEditorCreated = false;
	var aceMultiEditorCreated = {};

	function showHideCode(){

			var val = document.getElementById("maxContentlets").value;
			var ele = document.getElementById("preLoopDiv");
			var ele2 = document.getElementById("postLoopDiv");
			var ele3 = document.getElementById("multiCodeButtonDiv");
			var ele4 = document.getElementById("codeButtonDiv");

			// select a default value for the filtering select
			var structureSelect = dijit.byId("structureSelect");
			structureSelect.set("value", structureSelect.store.data[0].value);

<!-- 			var selectedTab = dijit.byId('tabContainer').selectedChildWidget; -->
<!-- 			var structureId = selectedTab.id.split("_")[1]; -->

			if(!aceEditorCreated){
				aceEditor=aceArea("aceEditor", "codeMask");
				aceEditorCreated=true;
			}

			for(var i=0; i < structuresAdded.length; i++) {
				if(aceMultiEditor[structuresAdded[i]]==null) {
					aceMultiEditor[structuresAdded[i]]=aceArea("aceMaskMulti"+structuresAdded[i], "codeMaskMulti"+structuresAdded[i]);
  		   			aceMultiEditorCreated[structuresAdded[i]]=true;
   				}
			}

			if(isNaN(parseInt(val)) || parseInt(val)==0){

				if(preLoopEditorCreated){
					preLoopEditor=aceRemover(preLoopEditor,"preLoopMask");
					preLoopEditorCreated=false;
				}
				if(postLoopEditorCreated){
			   		postLoopEditor=aceRemover(postLoopEditor,"postLoopMask");
					postLoopEditorCreated=false;
				}
				ele.style.display="none";
				ele2.style.display="none";
				ele3.style.display="none";
				ele4.style.display="";
			}
			else{
				ele.style.display="";
				ele2.style.display="";
				ele3.style.display="";
				ele4.style.display="none";
				if(!preLoopEditorCreated){
					preLoopEditor=aceArea("preLoopAceEditor" ,"preLoopMask");
					preLoopEditorCreated=true;
				}
				if(!postLoopEditorCreated){
					postLoopEditor=aceArea("postLoopAceEditor" ,"postLoopMask");
					postLoopEditorCreated=true;
				}
			}

			if(structuresAdded.length==0 && val>0) {
				// add a initial structure
				addCodeTab();
			}
	}

	function saveCodeWindowSizePreference (windowName, dimension) {
		var baseActionURL = '<portlet:actionURL><portlet:param name="struts_action" value="/ext/containers/edit_preference" /><portlet:param name="cmd" value="<%= com.liferay.portal.util.Constants.SAVE %>" /><portlet:param name="userId" value="<%=user.getUserId()%>" /></portlet:actionURL>&<%=WebKeys.IN_FRAME%>=true'
		var iframe = document.getElementById("userpreferences_iframe");
		var window = document.getElementById(windowName);
		var newURL = baseActionURL + "&preference=window_"+windowName+"_"+dimension;
		if (dimension == 'height')
			newURL += "&value=" + window.style.height;
		if (dimension == 'width')
			newURL += "&value=" + window.style.width;
		iframe.src = newURL;
	}

	function selectContainerVersion(objId,referer) {
		if(confirm('<%= UtilMethods.escapeSingleQuotes(LanguageUtil.get(pageContext, "message.containers.confirm.replace.version")) %>')){
			window.location = '<portlet:actionURL windowState="<%= WindowState.MAXIMIZED.toString() %>"><portlet:param name="struts_action" value="/ext/containers/edit_container" /></portlet:actionURL>&cmd=getversionback&inode=' + objId + '&inode_version=' + objId + '&referer=' + referer;
		}
	}

	function displayProperties(id) {
		if (id == "properties") {
			//display basic properties
			document.getElementById("properties").style.display = "";
			document.getElementById("permissions").style.display = "none";
			document.getElementById("versions").style.display = "none";
			//changing class for the tabs
			document.getElementById("properties_tab").className ="alpha";
			document.getElementById("permissions_tab").className ="beta";
			document.getElementById("versions_tab").className ="beta";
		} else if (id == "permissions") {
			//display permissions
			document.getElementById("properties").style.display = "none";
			document.getElementById("permissions").style.display = "";
			document.getElementById("versions").style.display = "none";
			//changing class for the tabs
			document.getElementById("properties_tab").className ="beta";
			document.getElementById("permissions_tab").className ="alpha";
			document.getElementById("versions_tab").className ="beta";
		} else if (id == "versions") {
			//display versions
			document.getElementById("properties").style.display = "none";
			document.getElementById("permissions").style.display = "none";
			document.getElementById("versions").style.display = "";
			//changing class for the tabs
			document.getElementById("properties_tab").className ="beta";
			document.getElementById("permissions_tab").className ="beta";
			document.getElementById("versions_tab").className ="alpha";
		}
	}

	var allfields = false;
	var currentfield = "";
	function startSpelling (field, fieldName) {
		allfields = false;
			if(field=='codeMask' && dijit.byId("toggleEditorCode").checked){
				document.getElementById("codeMask").value=aceEditor.getValue();
			}
			if(field=='preLoopMask'&& dijit.byId("toggleEditorPreLoop").checked){
				document.getElementById("preLoopMask").value=preLoopEditor.getValue();
			}
			if(field=='postLoopMask' && dijit.byId("toggleEditorPostLoop").checked){
				document.getElementById("postLoopMask").value=postLoopEditor.getValue();
			}
		checkSpelling (field, false, null, fieldName);
	}

	function startSpellingAllFields () {
		allfields = true;
		checkSpelling ("titleField", false, null, "Title");
		currentfield = "titleField";
	}

	//Spelling callback
	function spellingEnds (w, starting) {
		if (allfields) {
			var fieldTitle = "";
			var nextField = "";
			if (currentfield == "titleField") {
				nextField = "friendlyNameField";
				nextFieldTitle = "Description";
				fieldTitle = "Title"
			} else if (currentfield == "friendlyNameField") {
				nextField = "preLoopMask";
				nextFieldTitle = "Pre Loop";
				fieldTitle = "Description"
			} else if (currentfield == "preLoopMask") {
				nextField = "codeMask";
				nextFieldTitle = "Code";
				fieldTitle = "Pre Loop"
			} else if (currentfield == "codeMask") {
				nextField = "postLoopMask";
				nextFieldTitle = "Post Loop";
				fieldTitle = "Code"
			}
			if (currentfield == "postLoopMask") {
				showDotCMSSystemMessage('<%= UtilMethods.escapeSingleQuotes(LanguageUtil.get(pageContext, "message.containers.alert.spellingcheck")) %>');
				w.focus ();
			} else {
				if (confirm(fieldTitle + ' <%= UtilMethods.escapeSingleQuotes(LanguageUtil.get(pageContext, "message.containers.confirm.spellcheck.confirm")) %>')) {
					if (nextField.value =="")
						spellingEnds (w, starting);
					else {
						checkSpelling (nextField, false, null, nextFieldTitle);
						currentfield = nextField;
						w.focus ();
					}
				} else {
					w.focus ();
				}
			}
		} else {
			showDotCMSSystemMessage('<%= UtilMethods.escapeSingleQuotes(LanguageUtil.get(pageContext, "message.containers.alert.spellingcheck")) %>');
			w.focus ();
		}
	}

	//Struture javascripts

	function structureChanged() {
		fillContentFields();
	}

	function fillContentFields() {
		var structureInode = dijit.byId("structureSelect").attr('value');
		StructureAjax.getSearchableStructureFields (structureInode, fillContentFieldsRet);
	}

	function fillContentFieldsRet (fields) {

		var fieldsData = { identifier: 'value', label: 'name', items: [ { value:'sort_order', name:'None' } ] };

		for (var i = 0; i < fields.length; i++) {
			field = fields[i];
			fieldsData.items.push({ value: field.fieldVelocityVarName, name: field.fieldName });
		}

		dojo.require('dojo.data.ItemFileReadStore');
		var myStore = new dojo.data.ItemFileReadStore({data: fieldsData});

	}

	function setWidths(w) {
		setWidth('preLoopMask','<%=preLoopWidth%>');
		setWidth('codeMask','<%=codeWidth%>');
		setWidth('postLoopMask','<%=postLoopWidth%>');

	}

	function setHeights(h) {
		setHeight('preLoopMask','<%=preLoopHeight%>');
		setHeight('codeMask','<%=codeHeight%>');
		setHeight('postLoopMask','<%=postLoopHeight%>');

	}

	function deleteVersion(objId){
		if(confirm('<%= UtilMethods.escapeSingleQuotes(LanguageUtil.get(pageContext, "message.containers.confirm.delete.container.version")) %>')){
			window.location = '<portlet:actionURL windowState="<%= WindowState.MAXIMIZED.toString() %>"><portlet:param name="struts_action" value="/ext/containers/edit_container" /></portlet:actionURL>&cmd=deleteversion&inode=' + objId + '&referer=' + referer;
		}
	}
	function selectVersion(objId) {
		if(confirm('<%= UtilMethods.escapeSingleQuotes(LanguageUtil.get(pageContext, "message.containers.confirm.replace.version")) %>')){
			window.location = '<portlet:actionURL windowState="<%= WindowState.MAXIMIZED.toString() %>"><portlet:param name="struts_action" value="/ext/containers/edit_container" /></portlet:actionURL>&cmd=getversionback&inode=' + objId + '&inode_version=' + objId + '&referer=' + referer;
		}
	}
	function editVersion(objId) {
		window.location = '<portlet:actionURL windowState="<%= WindowState.MAXIMIZED.toString() %>"><portlet:param name="struts_action" value="/ext/containers/edit_container" /></portlet:actionURL>&cmd=edit&inode=' + objId + '&referer=' + referer;
	}

	function submitfmDelete() {
		if(confirm('<%= UtilMethods.escapeSingleQuotes(LanguageUtil.get(pageContext, "message.containers.confirm.delete.container")) %>'))
		{
			self.location = '<portlet:actionURL><portlet:param name="struts_action" value="/ext/containers/edit_container" /><portlet:param name="cmd" value="full_delete" /><portlet:param name="inode" value="<%=String.valueOf(contentContainer.getInode())%>" /></portlet:actionURL>&referer=' + referer;
		}
	}


	function initContainerPage() {
		showHideCode();
		fillContentFields();
	}

	var preLoopEditor;
	var postLoopEditor;
	var aceEditor = false;
	var aceMultiEditor = {};
	var structuresAdded = new Array();
	var editor;

 	function aceArea(editorId, textarea){
		editor = ace.edit(editorId);
		editor.setTheme("ace/theme/textmate");
		editor.getSession().setMode("ace/mode/velocity");
		var id = document.getElementById(textarea);
		if(id == undefined){
			editor.setValue("");
		}else{
			editor.setValue(document.getElementById(textarea).value);
		}
		editor.clearSelection();
		return editor;
	}



	function aceRemover(removeEditor, textarea){

		var editorText=removeEditor.getValue();
		dojo.query('#'+textarea).style({display:''});
		dojo.query('#'+textarea)[0].value=editorText;
		return null;
	}

	var htmlArea = "<textarea onkeydown='return catchTab(this,event)' property='${textAreaId}' id='${textAreaId}' style='width:${textAreaWidth}; height:${textAreaHeight}; font-size: 12px'></textarea>";
	var aceId;
	var aceClass;

	function aceWrapToggler(e) {
		var editorId = e.target.id;
		var editorInstance;
		if (editorId == "preloopWrapEditor") {
			preLoopEditor.getSession().setUseWrapMode(dijit.byId(editorId).checked);
		} else if (editorId == "postloopWrapEditor") {
			postLoopEditor.getSession().setUseWrapMode(dijit.byId(editorId).checked);
		} else if (editorId == "multiWrapEditor") {
			for(var i=0; i < structuresAdded.length; i++) {
				aceMultiEditor[structuresAdded[i]].getSession().setUseWrapMode(dijit.byId(editorId).checked);
			}
		}
	}

	function aceToggler(editorId, textareaId){

			if(textareaId=="codeMask"){
					aceId = document.getElementById(editorId);
					aceClass = aceId.className;
					if(dijit.byId("toggleEditorCode").checked){
						dijit.byId("toggleEditorCode").disabled=true;
						document.getElementById('codeMask').style.display = "none";
						aceEditor.setValue(document.getElementById(textareaId).value);
						aceEditor.clearSelection();
			   			aceId.className = aceClass.replace('hidden', 'show');
						dijit.byId("toggleEditorCode").disabled=false;
					} else{
						dijit.byId("toggleEditorCode").disabled=true;
						document.getElementById('codeMask').style.display = "inline";
						aceId.className = aceClass.replace('show', 'hidden');
						aceRemover(aceEditor, textareaId);
						aceEditorCreated=false;
						dijit.byId("toggleEditorCode").disabled=false;
					}
			 } else if(textareaId=="codeMaskMulti"){
				if(dijit.byId("toggleEditorCodeMultiple").checked){
					dijit.byId("toggleEditorCodeMultiple").disabled=true;

					for(var i=0; i < structuresAdded.length; i++) {
						aceId = document.getElementById(editorId+structuresAdded[i]);
						aceClass = aceId.className;
						document.getElementById(textareaId+structuresAdded[i]).style.display = "none";
						aceMultiEditor[structuresAdded[i]].setValue(document.getElementById(textareaId+structuresAdded[i]).value);
			 			aceMultiEditor[structuresAdded[i]].clearSelection();
			   			aceId.className = aceClass.replace('hidden', 'show');
					}

					dijit.byId("toggleEditorCodeMultiple").disabled=false;
				} else{
					dijit.byId("toggleEditorCodeMultiple").disabled=true;

					for(var i=0; i < structuresAdded.length; i++) {
						aceId = document.getElementById(editorId+structuresAdded[i]);
						aceClass = aceId.className;
						aceRemover(aceMultiEditor[structuresAdded[i]], textareaId+structuresAdded[i]);
						aceId.className = aceClass.replace('show', 'hidden');
						document.getElementById(textareaId+structuresAdded[i]).style.display = "inline";
						aceMultiEditorCreated[structuresAdded[i]]=false;
					}


					dijit.byId("toggleEditorCodeMultiple").disabled=false;
				}
			}
			else if(textareaId=="preLoopMask"){
				aceId = document.getElementById(editorId);
			 	aceClass = aceId.className;
				if(dijit.byId("toggleEditorPreLoop").checked){
					dijit.byId("toggleEditorPreLoop").disabled=true;
					document.getElementById('preLoopMask').style.display = "none";
					preLoopEditor.setValue(document.getElementById(textareaId).value);
					preLoopEditor.clearSelection();
					aceId.className = aceClass.replace('hidden', 'pShow');
					dijit.byId("toggleEditorPreLoop").disabled=false;
				}
				else{
					dijit.byId("toggleEditorPreLoop").disabled=true;
					document.getElementById('codeMask').style.display = "inline";
					aceId.className = aceClass.replace('pShow', 'hidden');
					aceRemover(preLoopEditor, textareaId);
					preLoopEditorCreated=false;
					dijit.byId("toggleEditorPreLoop").disabled=false;
				}
			}
			else if(textareaId=="postLoopMask"){
				aceId = document.getElementById(editorId);
				aceClass = aceId.className;
				if(dijit.byId("toggleEditorPostLoop").checked){
					dijit.byId("toggleEditorPostLoop").disabled=true;
					document.getElementById('postLoopMask').style.display = "none";
					postLoopEditor.setValue(document.getElementById(textareaId).value);
					postLoopEditor.clearSelection();
					aceId.className = aceClass.replace('hidden', 'pShow');
					dijit.byId("toggleEditorPostLoop").disabled=false;
				}
				else{
					dijit.byId("toggleEditorPostLoop").disabled=true;
					aceId.className = aceClass.replace('pShow', 'hidden');
					aceRemover(postLoopEditor, textareaId);
					preLoopEditorCreated=false;
					dijit.byId("toggleEditorPostLoop").disabled=false;
				}
			}
		 return editor;
	}

	function hideEditButtonsRow() {

		dojo.style('editContainerButtonRow', { display: 'none' });
	}

	function showEditButtonsRow() {
		if( typeof changesMadeToPermissions!= "undefined"){
			if(changesMadeToPermissions == true){
				dijit.byId('applyPermissionsChangesDialog').show();
			}
		}
		dojo.style('editContainerButtonRow', { display: '' });
		changesMadeToPermissions = false;
	}

	function addCodeTab() {

		var structureInode = dijit.byId("structureSelect").attr('value');
		var label = dijit.byId("structureSelect").attr('displayedValue');

		if(structureInode=='') {
			showDotCMSSystemMessage('<%= LanguageUtil.get(pageContext, "message.containers.select.content.type") %>');
			return;
		}

		if(aceMultiEditor[structureInode] != null){
			showDotCMSSystemMessage('<%= LanguageUtil.get(pageContext, "message.containers.content.type.already.added") %>');
			return;
		}

		var tc = dijit.byId("tabContainer");
		var cp1 = new dijit.layout.ContentPane({
		 id: "tab_"+structureInode,
		 title: label,
		 style:"padding:0",
		 closable:true
		});

		require(["dojo/on"], function(on){
		  on(cp1, "close", function(e){
			removeStructure(structureInode);
		  });
		});

		cp1.startup();

		var textarea = new dijit.form.Textarea({
			name: "codeMaskMulti"+structureInode,
			id: "codeMaskMulti"+structureInode,
			value: "",
<<<<<<< HEAD
			class: "aceText",
			style: "display:none"
			
=======
			style: "width:99%; height:300px;display:none"
>>>>>>> 73e01ee7
		  });

		var div = dojo.create("div",{
			id: "aceMaskMulti"+structureInode,
			class: "show",
			style: "position: relative;"
		  });
		cp1.set('content',div);
		cp1.addChild(textarea);
		tc.addChild(cp1);
		tc.selectChild(cp1);
		addStructureToList(structureInode);

	   	// remove the structure added from the filtering select's store

<!-- 		var structureSelect = dijit.byId("structureSelect"); -->
<!-- 		var options = structureSelect.store.data; -->
<!-- 		var indexToRemove = null; -->

<!-- 		dojo.some(options, function(widget, index, hash){ -->
<!-- 			if(widget.value==structureInode) { -->
<!-- 				indexToRemove = index; -->
<!-- 				return false; -->
<!-- 			} -->
<!-- 		}); -->

<!-- 		structureSelect.store.data.splice(indexToRemove,1); -->

		// end removing structure added


		var length = structuresAdded.length;
		aceMultiEditor[structuresAdded[length-1]] = aceArea('aceMaskMulti'+structureInode, 'codeMaskMulti'+structureInode);
		aceMultiEditorCreated[structuresAdded[length]]=true;

	}

	function addStructureToList(structureId) {
		structuresAdded.push(structureId);
	}

	function removeStructure(structureId) {
		aceRemover(aceMultiEditor[structureId], "codeMaskMulti"+structureId);

		dijit.byId('codeMaskMulti'+structureId).destroy();

		aceMultiEditor[structureId] = null;
		var index = structuresAdded.indexOf(structureId);
		structuresAdded.splice(index,1);
	}<|MERGE_RESOLUTION|>--- conflicted
+++ resolved
@@ -690,13 +690,10 @@
 			name: "codeMaskMulti"+structureInode,
 			id: "codeMaskMulti"+structureInode,
 			value: "",
-<<<<<<< HEAD
 			class: "aceText",
 			style: "display:none"
-			
-=======
 			style: "width:99%; height:300px;display:none"
->>>>>>> 73e01ee7
+
 		  });
 
 		var div = dojo.create("div",{
