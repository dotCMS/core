<%@page import="com.dotcms.enterprise.LicenseUtil"%>
<%@page import="com.dotcms.enterprise.license.LicenseLevel"%>

<%@ include file="/html/portlet/ext/cmsconfig/init.jsp" %>
<% request.setAttribute("requiredPortletAccess", PortletID.CONFIGURATION.toString()); %>
<%@ include file="/html/common/uservalidation.jsp"%>
<%@page import="com.dotcms.rest.api.v1.system.ConfigurationHelper"%>

<%
   final boolean hasAdminRole = user.isAdmin();
   final String screenLogo = company.getCity();
   final boolean screenLogoIsSet = screenLogo.startsWith("/dA");
   final String navLogo = company.getState();

   final boolean navLogoIsSet = UtilMethods.isSet(navLogo) && navLogo.startsWith("/dA");
   
   final boolean enterprise = (LicenseUtil.getLevel() >= LicenseLevel.STANDARD.level);
%>
<script type="text/javascript">
	dojo.require("dojox.widget.ColorPicker");
	dojo.require("dojo.parser"); // scan page for widgets and instantiate them

    function getTopNavDropZone() {
        return document.getElementById("topNav__drop-zone");
    }

	function setNewColor(val) {
        const topNavDropZone = getTopNavDropZone();
<<<<<<< HEAD

        const logo = topNavDropZone ? topNavDropZone.querySelector(".logo") : null;

        if (logo) {
            logo.style.backgroundColor = val;
        }
=======
		topNavDropZone.querySelector(".logo").style.backgroundColor = val;
>>>>>>> 91847c5c
	}

	function bgColorStyler(val) {
		setNewColor(val);
		dojo.byId("bgColorBlock").style.background = val;
		dojo.byId("bgColor").value = val;
	}

	function PrimaryColorStyler(val) {
		dojo.byId("pColorBlock").style.background = val;
		dojo.byId("pColor").value = val;
	}

	function SecondaryColorStyler(val) {
		dojo.byId("sColorBlock").style.background = val;
		dojo.byId("sColor").value = val;
	}

	function imgSwap(val) {
		dojo.byId("imageBlock").style.backgroundImage = "url('" + val + "')";
		dojo.byId("bgURL").value = val;
	}

	dojo.addOnLoad(function () {
		bgColorStyler("<%= company.getSize() %>");
		PrimaryColorStyler("<%= company.getType()%>");
		SecondaryColorStyler("<%= company.getStreet()%>");
		imgSwap("<%= company.getHomeURL() %>");
	});

	function regenerateKeyProxy() {
		dijit.byId("regenerateKeyDialog").show();
	}

	function regenerateKeyProxyOk() {
		regenerateKey(function (value) {
			if (value) {
				dojo.byId("key-digest").innerHTML = value;
				dijit.byId("regenerateKeyDialog").hide();
			}
		});
		return true;
	}

	function regenerateKeyProxyCancel() {
		dijit.byId("regenerateKeyDialog").hide();
		return true;
	}

	(function prepareEventListeners() {

      setTimeout(() => {
         const topNavDropZone = getTopNavDropZone();
         const navBarLogoCheckboxWidget = dijit.byId('topNav_logo');
         const navBarLogoCheckbox = dojo.byId('topNav_logo');
         const topNavDropZone = getTopNavDropZone();

         if (navBarLogoCheckbox && navBarLogoCheckbox.checked) {
            topNavDropZone.style.display = "block"
         }

         if (navBarLogoCheckboxWidget) {
            navBarLogoCheckboxWidget.on('change', handleTopNavLogoDisplay)             
         }

      }, 0)

      document.addEventListener('click', logoDelete)
      document.addEventListener('uploadComplete', uploadComplete)
	})();

	function handleTopNavLogoDisplay(checked) {
        const topNavDropZone = getTopNavDropZone();
		topNavDropZone.style.display = checked ? "block" : "none";
	}

	function logoDelete(event) {
      if(!event.target.matches('.logo__delete')) return;

		const logoContainer = event.target.parentElement;
		logoContainer.style.display = "none";

		const logo = logoContainer.querySelector("img");
      logo.remove();

      event.target.closest('.form__group').querySelector('input[type="hidden"]').value = ""
		logoContainer.nextElementSibling.style.display = "block";
	}

   function assetIsMaxLength(asset) {
      return asset.match(/[^\\\/]+(?=\.[\w]+$)|[^\\\/]+$/)[0].length > 40;
   }

<<<<<<< HEAD
    function setLogoAndContainerNodes({ dropZone,  logoNode, details, dropZoneLabel }) {
        const topNavDropZone = getTopNavDropZone();
        const logo = document.createElement("img");
        // Once we received a response add the image URL to the src attribute
        logo.src = details.asset;
        logo.classList.add('logo__image');

        // Grab the previous sibling and append the loo
        dropZone.previousElementSibling
        .querySelector(".logo__container")
        .append(logo);

        // Do we have an error? Remove it as it was a successful upload   
        if(dropZoneLabel.parentElement.querySelector('.error')) {
        dropZoneLabel.parentElement.querySelector('.error').remove()  
        }

        // Reset our values
        logoNode.style.display = "flex";
        dropZone.style.display = "none";
        dropZone.parentElement.querySelector('input[data-hidden]').value = details.asset;
        topNavDropZone.querySelector(".logo__container").style.display = 'flex'
    }
=======
   function setLogoAndContainerNodes({ dropZone,  logoNode, details, dropZoneLabel }) {
      const logo = document.createElement("img");
      // Once we received a response add the image URL to the src attribute
		logo.src = details.asset;
		logo.classList.add('logo__image');

		// Grab the previous sibling and append the loo
		dropZone.previousElementSibling
			.querySelector(".logo__container")
			.append(logo);

      // Do we have an error? Remove it as it was a successful upload   
      if(dropZoneLabel.parentElement.querySelector('.error')) {
         dropZoneLabel.parentElement.querySelector('.error').remove()  
      }

		// Reset our values
		logoNode.style.display = "flex";
		dropZone.style.display = "none";
		dropZone.parentElement.querySelector('input[data-hidden]').value = details.asset;

        const topNavDropZone = getTopNavDropZone();
        topNavDropZone.querySelector(".logo__container").style.display = 'flex'
   }
>>>>>>> 91847c5c

	function uploadComplete(event) {
      if(!event.target.matches('dot-asset-drop-zone')) return

		// Grab the dropzone element
		const dropZone = event.target;

		// create a new logo element to append it later

      const logoNode = dropZone.parentElement.querySelector('.logo');
      const dropZoneLabel = logoNode.closest('.form__group').querySelector('.drop-zone__label');

		// details from the dotAssets upload event
		const [details] = event.detail;

      const logoAndContainerData = {
          dropZone, 
          logoNode, 
          details,
          dropZoneLabel
      }

      if(assetIsMaxLength(details.asset)) {
         createMaxLengthError(dropZoneLabel);
         return;
      }
      setLogoAndContainerNodes(logoAndContainerData)
	}

   function createMaxLengthError(elem) {
      const span = document.createElement('span');
      span.classList.add('error');
      span.textContent = "Make sure the filename of the image has less than 50 characters."
      elem.insertAdjacentElement('afterend', span)
   }
</script>
<style type="text/css">
	.listingTable__form-control {
		display: flex;
		justify-content: space-between;
		margin-bottom: 1rem;
	}

	.listingTable__form-control label {
		align-self: center;
		margin-left: auto;
		margin-right: 1.5rem;
	}

	.listingTable__form-control h3 {
		margin-left: auto;
		margin-right: 1.5rem;
		font-weight: normal;
	}

	.listingTable__form-control span.clusterid {
		display: block;
		width: 250px;
	}

	.listingTable__form {
		width: 33rem;
	}

	#bgButton .colorIcon {
		display: none;
	}

   .logo__container {
      width: 200px; 
      height: 100px; 
      padding: 1rem; 
      border-radius: 2px;
      display: flex;
   }

	.logo {
		position: relative;
      width: 200px;
      height: 100px;
      border: 1px solid lightgray;
      display: flex;
      justify-content: center;
      align-content: center;
      align-items: center;
      border-radius: 2px;
	}

	.logo:hover .logo__delete {
		display: flex;
	}

	.logo__delete {
      cursor: pointer;
      position: absolute;
      right: -10px;
      display: none;
      background: white;
      border: 0;
      border-radius: 50%;
      width: 22px;
      height: 22px;
      justify-content: center;
      box-shadow: 0px 0px 0px 3px rgba(0, 0, 0, 0.1);
      top: -10px;
      align-items: center;
	}

   .logo__image {
      object-fit: scale-down;
      width: 100%;
   }

   dot-asset-drop-zone {
      box-sizing: border-box;
      width: 200px;
      display: block;
   }

   dot-asset-drop-zone .dot-asset-drop-zone__indicators.drop .dot-asset-drop-zone__icon {
      display: none !important;
   }

   dot-asset-drop-zone .dot-asset-drop-zone__indicators.drop dot-progress-bar {
      padding: 1rem;
   }

   dot-asset-drop-zone .dot-asset-drop-zone__indicators {
      padding: 11px 0;
      position: static;
   }

   dot-asset-drop-zone .dot-asset-drop-zone__indicators .dot-asset-drop-zone__icon {
      display: flex !important;
      flex-direction: column;
      align-items: center;
   }

   dot-asset-drop-zone .dot-asset-drop-zone__indicators .dot-asset-drop-zone__icon mwc-icon {
      --mdc-icon-size: 48px;
   }

    dot-asset-drop-zone .dot-asset-drop-zone__indicators .dot-asset-drop-zone__icon span {
       margin-top: 0;
    }

    .drop-zone__label {
       font-weight: normal;
       margin-bottom: 1rem;
    }
    .error {
       margin-bottom: 1rem;
       display: block;
       font-size: .9rem;
       color: red;
    }

    .hint {
       margin-top: .5rem; 
       color: grey;
    }

    .form__group:last-child {
       margin-top: 2rem;
    }
    .logo-upload__container {
       margin-left: 10rem;
    }
</style>
<table class="listingTable">
   <tr>
      <th><%= LanguageUtil.get(pageContext, "basic-information") %></th>
   </tr>
   <tr>
      <td style="display: flex">
         <div class="form-horizontal">
            <dl>
               <dt><%= LanguageUtil.get(pageContext, "portal-url") %></dt>
               <dd><input dojoType="dijit.form.TextBox" id="companyPortalUrl" name="companyPortalUrl" size="25" type="text" value="<%= company.getPortalURL() %>" style="width: 250px"></dd>
            </dl>
            <dl>
               <dt><%= LanguageUtil.get(pageContext, "mail-domain") %></dt>
               <dd><input dojoType="dijit.form.TextBox" id="companyMX" name="companyMX" size="25" type="text" value="<%= company.getMx() %>" style="width: 250px"></dd>
            </dl>
            <dl>
               <dt><%= LanguageUtil.get(pageContext, "email-address") %></dt>
               <dd><input dojoType="dijit.form.TextBox" id="companyEmailAddress" name="companyEmailAddress" size="20" type="text" value="<%= company.getEmailAddress() %>" style="width: 250px"></dd>
            </dl>
            <dl>
               <dt><%= LanguageUtil.get(pageContext, "cluster-id") %></dt>
               <dd>
                  <span><%= ConfigurationHelper.getClusterId() %></span>
               </dd>
            </dl>
            <dl>
               <dt><%= LanguageUtil.get(pageContext, "background.color") %></dt>
               <dd style="position:relative;">
                  <div id="bgColorBlock" style="position:absolute;left:75px;top: 7px;width:18px;height:18px;"></div>
                  <div class="inline-form">
                     <input id="bgColor" dojoType="dijit.form.TextBox" name="companySize" size="5" type="text" value="<%= company.getSize() %>" style="width: 250px">
                     <button id="bgButton" dojoType="dijit.form.Button" type="button" iconClass="colorIcon">
                        <%= LanguageUtil.get(pageContext, "color.picker") %>
                        <script type="dojo/method" data-dojo-event="onClick" data-dojo-args="evt">
                           dijit.byId("bgColorPicker").show();
                        </script>
                     </button>
                  </div>
               </dd>
            </dl>
            <dl>
               <dt><%= LanguageUtil.get(pageContext, "primary.color") %></dt>
               <dd style="position:relative;">
                  <div id="pColorBlock" style="position:absolute;left:75px;top: 7px;width:18px;height:18px;"></div>
                  <div class="inline-form">
                     <input id="pColor" dojoType="dijit.form.TextBox" name="companySize" size="5" type="text" value="<%= company.getType() %>" style="width: 250px">
                     <button id="pButton" dojoType="dijit.form.Button" type="button" iconClass="colorIcon">
                        <%= LanguageUtil.get(pageContext, "color.picker") %>
                        <script type="dojo/method" data-dojo-event="onClick" data-dojo-args="evt">
                           dijit.byId("pColorPicker").show();
                        </script>
                     </button>
                  </div>
               </dd>
            </dl>
            <dl>
               <dt><%= LanguageUtil.get(pageContext, "secondary.color") %></dt>
               <dd style="position:relative;">
                  <div id="sColorBlock" style="position:absolute;left:75px;top: 7px;width:18px;height:18px;"></div>
                  <div class="inline-form">
                     <input id="sColor" dojoType="dijit.form.TextBox" name="companySize" size="5" type="text" value="<%= company.getStreet() %>" style="width: 250px">
                     <button id="sButton" dojoType="dijit.form.Button" type="button" iconClass="colorIcon">
                        <%= LanguageUtil.get(pageContext, "color.picker") %>
                        <script type="dojo/method" data-dojo-event="onClick" data-dojo-args="evt">
                           dijit.byId("sColorPicker").show();
                        </script>
                     </button>
                  </div>
               </dd>
            </dl>
            <dl>
               <dt><%= LanguageUtil.get(pageContext, "background.image") %></dt>
               <dd>
                  <div class="inline-form">
                     <input id="bgURL" dojoType="dijit.form.TextBox" name="companyHomeUrl" size="25" type="text" value="<%= company.getHomeURL() %>" style="width: 250px">
                     <button id="buttonTwo" dojoType="dijit.form.Button" type="button" iconClass="bgIcon">
                        <%= LanguageUtil.get(pageContext, "backgrounds") %>
                        <script type="dojo/method" data-dojo-event="onClick" data-dojo-args="evt">
                           dijit.byId("bgPicker").show();
                        </script>
                     </button>
                  </div>
               </dd>
            </dl>
            <dl>
               <dt>&nbsp;</dt>
               <dd>
                  <div id="imageBlock" style="width:250px; height:170px; border:1px solid #b3b3b3;background-repeat:no-repeat; background-size:100% 100%;"></div>
               </dd>
            </dl>
            <div id="bgColorPicker" data-dojo-type="dijit.Dialog" title="Background Color Picker">
               <div id="bgPickerLive" dojoType="dojox.widget.ColorPicker"
                  webSafe="false"
                  liveUpdate="true"
                  value="<%= company.getSize() %>"
                  onChange="bgColorStyler(arguments[0])">
               </div>
            </div>
            <div id="pColorPicker" data-dojo-type="dijit.Dialog" title="Primary Color Picker">
               <div id="pPickerLive" dojoType="dojox.widget.ColorPicker"
                  webSafe="false"
                  liveUpdate="true"
                  value="<%= company.getType() %>"
                  onChange="PrimaryColorStyler(arguments[0])">
               </div>
            </div>
            <div id="sColorPicker" data-dojo-type="dijit.Dialog" title="Secondary Color Picker">
               <div id="sPickerLive" dojoType="dojox.widget.ColorPicker"
                  webSafe="false"
                  liveUpdate="true"
                  value="<%= company.getStreet() %>"
                  onChange="SecondaryColorStyler(arguments[0])">
               </div>
            </div>
            <div id="bgPicker" data-dojo-type="dijit.Dialog" title="Backgrounds">
               <table class="bgThumbnail">
                  <tr>
                     <td>
                        <div><a href="#" onclick="imgSwap('/html/images/backgrounds/bg-1.jpg'); dijit.byId('bgPicker').hide();"><img src="/html/images/backgrounds/bg-1-sm.jpg" width="75" height="47"></a></div>
                     </td>
                     <td>
                        <div><a href="#" onclick="imgSwap('/html/images/backgrounds/bg-2.jpg'); dijit.byId('bgPicker').hide();"><img src="/html/images/backgrounds/bg-2-sm.jpg" width="75" height="47"></a></div>
                     </td>
                     <td>
                        <div><a href="#" onclick="imgSwap('/html/images/backgrounds/bg-3.jpg'); dijit.byId('bgPicker').hide();"><img src="/html/images/backgrounds/bg-3-sm.jpg" width="75" height="47"></a></div>
                     </td>
                     <td>
                        <div><a href="#" onclick="imgSwap('/html/images/backgrounds/bg-4.jpg'); dijit.byId('bgPicker').hide();"><img src="/html/images/backgrounds/bg-4-sm.jpg" width="75" height="47"></a></div>
                     </td>
                  </tr>
                  <tr>
                     <td>
                        <div><a href="#" onclick="imgSwap('/html/images/backgrounds/bg-5.jpg'); dijit.byId('bgPicker').hide();"><img src="/html/images/backgrounds/bg-5-sm.jpg" width="75" height="47"></a></div>
                     </td>
                     <td>
                        <div><a href="#" onclick="imgSwap('/html/images/backgrounds/bg-6.jpg'); dijit.byId('bgPicker').hide();"><img src="/html/images/backgrounds/bg-6-sm.jpg" width="75" height="47"></a></div>
                     </td>
                     <td>
                        <div><a href="#" onclick="imgSwap('/html/images/backgrounds/bg-7.jpg'); dijit.byId('bgPicker').hide();"><img src="/html/images/backgrounds/bg-7-sm.jpg" width="75" height="47"></a></div>
                     </td>
                     <td>
                        <div><a href="#" onclick="imgSwap('/html/images/backgrounds/bg-8.jpg'); dijit.byId('bgPicker').hide();"><img src="/html/images/backgrounds/bg-8-sm.jpg" width="75" height="47"></a></div>
                     </td>
                  </tr>
                  <tr>
                     <td>
                        <div><a href="#" onclick="imgSwap('/html/images/backgrounds/bg-9.jpg'); dijit.byId('bgPicker').hide();"><img src="/html/images/backgrounds/bg-9-sm.jpg" width="75" height="47"></a></div>
                     </td>
                     <td>
                        <div><a href="#" onclick="imgSwap('/html/images/backgrounds/bg-10.jpg'); dijit.byId('bgPicker').hide();"><img src="/html/images/backgrounds/bg-10-sm.jpg" width="75" height="47"></a></div>
                     </td>
                     <td>
                        <div><a href="#" onclick="imgSwap('/html/images/backgrounds/bg-11.jpg'); dijit.byId('bgPicker').hide();"><img src="/html/images/backgrounds/bg-11-sm.jpg" width="75" height="47"></a></div>
                     </td>
                     <td>
                        <div><a href="#" onclick="imgSwap(''); dijit.byId('bgPicker').hide();"> <img src="/html/images/backgrounds/bg-no-sm.jpg" width="75" height="47"></a></div>
                     </td>
                  </tr>
               </table>
            </div>
         </div>
         <div class="logo-upload__container">
            <div class="form__group">
            <h3 class="drop-zone__label"><%= LanguageUtil.get(pageContext, "loginlogo.label") %></h3>
            <div class="logo">
               <button class="logo__delete">&times;</button>
               <div class="logo__container">
                  <% if(screenLogoIsSet) { %>
                     <img class="logo__image" border="1" hspace="0" src="<%= screenLogo %>" vspace="0" />
                  <% } else { %>
                     <img class="logo__image" border="1" hspace="0" src="<%= IMAGE_PATH %>/company_logo?img_id=<%= company.getCompanyId() %>&key=<%= ImageKey.get(company.getCompanyId()) %>" vspace="0" />
                  <% } %>
               </div>
            </div>
            <dot-asset-drop-zone id="dot-asset-drop-zone-main" style="display: none;" drop-files-text="Drop Image" upload-file-text="Uploading Image..." display-indicator="true"></dot-asset-drop-zone>
            <input type="hidden" name="loginScreenLogoInput" id="loginScreenLogoInput" data-hidden="logo-input" value="<%= ( screenLogoIsSet ? screenLogo : "" ) %>">
            <p class="hint"><%= LanguageUtil.get(pageContext, "login-logo.hint") %></p>
            </div>
            <br />
            <% if ( enterprise ) { %>
            <div class="form__group">
               <label for="topNav_logo">
               <input dojoType="dijit.form.CheckBox" type="checkbox" name="topNav" id="topNav_logo" <%= ( navLogoIsSet ? "checked" : "" ) %> />
                  <%= LanguageUtil.get(pageContext, "navlogo-checkbox.label") %>
               </label>
               <br />
               <p class="hint"><%= LanguageUtil.get(pageContext, "navlogo-checkbox.hint") %></p>
               <div id="topNav__drop-zone" style="display: none;">
                  <h3 class="drop-zone__label"><%= LanguageUtil.get(pageContext, "navlogo.label") %></h3>
                  <div class="logo" <%= ( navLogoIsSet ? "style='display: flex;'" : "style='display: none;'" ) %>>
                     <button class="logo__delete">&times;</button>
                      <%
                        if(navLogoIsSet)  {
                     %>            
                       <div class="logo__container">
                           <img class="logo__image" src="<%= navLogo %>"/>
                        </div>
                     <%
                        } else {
                     %>
                        <div class="logo__container" style="display: none;"></div>
                     <%
                        }
                     %>
                  </div>
                  <dot-asset-drop-zone id="dot-asset-drop-zone-navbar" drop-files-text="Drop Image" upload-file-text="Uploading Image..." display-indicator="true" <%= ( navLogoIsSet ? "style='display: none;'" : "style='display: block;'" ) %>></dot-asset-drop-zone>
                  <input type="hidden" name="topNavLogoInput" id="topNavLogoInput" data-hidden="logo-input" value="<%= ( navLogoIsSet ? navLogo : "" ) %>">	
                  <p class="hint"><%= LanguageUtil.get(pageContext, "navlogo.hint") %></p>
               </div>
            </div>
            <% } %>
         </div>
      </td>
   </tr>
</table>
<div class="buttonRow" style="margin-bottom: 60px;">
   <button dojoType="dijit.form.Button" onclick="saveCompanyBasicInfo();" type="button" id="basicSubmitButton" iconClass="saveIcon">
   <%= LanguageUtil.get(pageContext, "save") %>
   </button>
</div>
<table class="listingTable">
   <tr>
      <th><%= LanguageUtil.get(pageContext, "locale") %></th>
   </tr>
   <tr>
      <td>
         <div class="form-horizontal">
            <dl>
               <dt><%= LanguageUtil.get(pageContext, "language") %></dt>
               <dd>
                  <%
                     User defuser=APILocator.getUserAPI().getDefaultUser();
                     %>
                  <select style="width: 250px" dojoType="dijit.form.FilteringSelect"  value="<%=defuser.getLocale().getLanguage()+ "_" + defuser.getLocale().getCountry()%>"
                     id="companyLanguageId" name="companyLanguageId" style="width: 250px;">
                     <%
                        Locale[] locales = LanguageUtil.getAvailableLocales();
                        for (int i = 0; i < locales.length; i++) {
                        %>
                     <option  value="<%= locales[i].getLanguage() + "_" + locales[i].getCountry() %>"><%= locales[i].getDisplayName(locale) %></option>
                     <%}%>
                  </select>
               </dd>
            </dl>
            <dl>
               <dt><%= LanguageUtil.get(pageContext, "time-zone") %></dt>
               <dd>
                  <span id="userTimezoneWrapper">
                     <input type="hidden" name="currentCompanyTimeZoneId" id="currentCompanyTimeZoneId" value="<%=company.getTimeZone().getID() %>" />
                     <select style="width: 250px" dojoType="dijit.form.FilteringSelect" value="<%=company.getTimeZone().getID() %>"
                        id="companyTimeZoneId" name="companyTimeZoneId" style="width: 250px;">
                        <% String[] ids = TimeZone.getAvailableIDs();
                           Arrays.sort(ids);
                           for(String id : ids) {
                               TimeZone tmz=TimeZone.getTimeZone(id);%>
                        <option value="<%= id %>"><%= tmz.getDisplayName(locale) %> (<%= tmz.getID() %>) </option>
                        <% }%>
                     </select>
                  </span>
               </dd>
            </dl>
         </div>
      </td>
   </tr>
</table>
<div class="buttonRow" style="margin-bottom: 60px;">
   <button dojoType="dijit.form.Button" onclick="saveCompanyLocaleInfo();" type="button" id="locateSubmitButton" iconClass="saveIcon">
   <%= LanguageUtil.get(pageContext, "save") %>
   </button>
</div>
<table class="listingTable">
   <tr>
      <th><%= LanguageUtil.get(pageContext, "security") %></th>
   </tr>
   <tr>
      <td>
         <div class="form-horizontal">
            <dl>
               <dt><%= LanguageUtil.get(pageContext, "authentication-type") %></dt>
               <dd>
                  <select dojoType="dijit.form.FilteringSelect"  value="<%= company.getAuthType()%>"  id="companyAuthType" name="companyAuthType" style="width: 250px">
                     <option value="<%= Company.AUTH_TYPE_EA %>"><%= LanguageUtil.get(pageContext, "email-address") %></option>
                     <option value="<%= Company.AUTH_TYPE_ID %>"><%= LanguageUtil.get(pageContext, "user-id") %></option>
                  </select>
               </dd>
            </dl>
            <% if(userIsAdmin){  %>
            <dl>
               <dt><%= LanguageUtil.get(pageContext, "key-digest") %></dt>
               <dd>
                  <div class="inline-form">
                     <span id="key-digest"><%= company.getKeyDigest() %></span> &nbsp; &nbsp;
                     <button id="regenKeyButton" dojoType="dijit.form.Button" type="button" iconClass="saveIcon" onclick="regenerateKeyProxy()" >
                     <%= LanguageUtil.get(pageContext, "key-digest-regenerate") %>
                     </button>
                  </div>
               </dd>
            </dl>
            <% } %>
         </div>
      </td>
   </tr>
</table>
<div class="buttonRow" style="margin-bottom: 40px;">
   <button dojoType="dijit.form.Button" onclick="saveCompanyAuthTypeInfo();" type="button" id="securitySubmitButton" iconClass="saveIcon">
   <%= LanguageUtil.get(pageContext, "save") %>
   </button>
</div>
<div id="regenerateKeyDialog" dojoType="dijit.Dialog" style="display:none;width:500px;vertical-align: middle; " draggable="true" title="<%= LanguageUtil.get(pageContext, "key-digest-regenerate-prompt") %>" >
   <span class="ui-confirmdialog-message" >
   <%= LanguageUtil.get(pageContext, "key-digest-regenerate-warning") %>
   </span>
   <div>
      <table class="sTypeTable" style="width:90%; border-collapse: separate; border-spacing: 10px 15px;margin-bottom:10px;">
         <tr>
            <td style="width:50%;text-align: right">
               <button id="cancelButton" dojoType="dijit.form.Button" class="dijitButton" data-dojo-props="onClick: regenerateKeyProxyCancel">
               <%= UtilMethods.escapeSingleQuotes(LanguageUtil.get(pageContext, "cancel")) %>
               </button>
            </td>
            <td style="width:50%;text-align: left">
               <button id="okButton" dojoType="dijit.form.Button" class="dijitButton" data-dojo-props="onClick: regenerateKeyProxyOk">
               <%= UtilMethods.escapeSingleQuotes(LanguageUtil.get(pageContext, "key-digest-regenerate")) %>
               </button>
            </td>
         </tr>
      </table>
   </div>
</div><|MERGE_RESOLUTION|>--- conflicted
+++ resolved
@@ -26,16 +26,12 @@
 
 	function setNewColor(val) {
         const topNavDropZone = getTopNavDropZone();
-<<<<<<< HEAD
 
         const logo = topNavDropZone ? topNavDropZone.querySelector(".logo") : null;
 
         if (logo) {
             logo.style.backgroundColor = val;
         }
-=======
-		topNavDropZone.querySelector(".logo").style.backgroundColor = val;
->>>>>>> 91847c5c
 	}
 
 	function bgColorStyler(val) {
@@ -129,7 +125,6 @@
       return asset.match(/[^\\\/]+(?=\.[\w]+$)|[^\\\/]+$/)[0].length > 40;
    }
 
-<<<<<<< HEAD
     function setLogoAndContainerNodes({ dropZone,  logoNode, details, dropZoneLabel }) {
         const topNavDropZone = getTopNavDropZone();
         const logo = document.createElement("img");
@@ -153,32 +148,6 @@
         dropZone.parentElement.querySelector('input[data-hidden]').value = details.asset;
         topNavDropZone.querySelector(".logo__container").style.display = 'flex'
     }
-=======
-   function setLogoAndContainerNodes({ dropZone,  logoNode, details, dropZoneLabel }) {
-      const logo = document.createElement("img");
-      // Once we received a response add the image URL to the src attribute
-		logo.src = details.asset;
-		logo.classList.add('logo__image');
-
-		// Grab the previous sibling and append the loo
-		dropZone.previousElementSibling
-			.querySelector(".logo__container")
-			.append(logo);
-
-      // Do we have an error? Remove it as it was a successful upload   
-      if(dropZoneLabel.parentElement.querySelector('.error')) {
-         dropZoneLabel.parentElement.querySelector('.error').remove()  
-      }
-
-		// Reset our values
-		logoNode.style.display = "flex";
-		dropZone.style.display = "none";
-		dropZone.parentElement.querySelector('input[data-hidden]').value = details.asset;
-
-        const topNavDropZone = getTopNavDropZone();
-        topNavDropZone.querySelector(".logo__container").style.display = 'flex'
-   }
->>>>>>> 91847c5c
 
 	function uploadComplete(event) {
       if(!event.target.matches('dot-asset-drop-zone')) return
