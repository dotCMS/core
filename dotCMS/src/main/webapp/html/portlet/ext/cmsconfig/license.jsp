<%@page import="com.dotcms.repackage.org.apache.struts.Globals"%>
<%@page import="com.dotmarketing.util.Config"%>
<%@page import="com.liferay.portal.struts.MultiMessageResources"%>
<%@ include file="/html/portlet/ext/cmsconfig/init.jsp" %>
<% request.setAttribute("requiredPortletAccess", PortletID.CONFIGURATION.toString()); %>
<%@ include file="/html/common/uservalidation.jsp"%>

<%@page import="com.dotmarketing.business.APILocator"%>
<%@page import="java.util.Map"%>
<%@page import="java.text.SimpleDateFormat"%>
<%@page import="java.util.List"%>
<%@page import="com.dotmarketing.util.UtilMethods"%>
<%@page import="java.util.Date"%>
<%@page import="com.liferay.portal.language.LanguageUtil"%>
<%@page import="com.dotcms.enterprise.LicenseUtil"%>
<%@page import="java.text.SimpleDateFormat"%>

<%
    String licenseTab = "/c/portal/layout?p_l_id=" + layoutId + "&p_p_id="+PortletID.CONFIGURATION+"&tab=licenseTab";

    String error=null;
    String message=null;
    String newLicenseMessage="";
    String newLicenseURL="";

    if ( session.getAttribute( "applyForm" ) != null && session.getAttribute( "applyForm" ).equals( Boolean.TRUE ) ) {
        error = LicenseUtil.processForm( request );
    }

    String serverId = "";
    boolean badId=false;
    try {
        LicenseUtil.getLevel();
        serverId = LicenseUtil.getDisplayServerId();
    }
    catch(Exception ex) {
        badId=true;
    }


    boolean isCommunity =LicenseUtil.getLevel()==100;

    String expireString = "unknown";
    Date expires = null;
    try{
        expires = LicenseUtil.getValidUntil();
        SimpleDateFormat format =
                new SimpleDateFormat("MMMM d, yyyy");
        expireString=  format.format(expires);
    }
    catch(Exception e){

    }
    boolean expired = (expires !=null && expires.before(new Date()));
    boolean isPerpetual = LicenseUtil.isPerpetual();

    String requestCode=(String)request.getAttribute("requestCode");

    SimpleDateFormat df = new SimpleDateFormat("yyyyMMddHHmmss");
    SimpleDateFormat dfOut = new SimpleDateFormat("MMM dd, yyyy");

%>



<script type="text/javascript">

	dojo.declare("dotcms.dijit.cmsconfig.LicenseAdmin", null, {

	    isCommunity		:"<%=isCommunity%>",
	    
	    requestTrial : function(){
	    	var data = {"licenseLevel":"500","licenseType":"trial"};
	   		
	   	    dojo.xhrPost({
	   	        url: "/api/license/requestCode/",
	   	        handleAs: "text",
	   	        postData: data,
	   	        load: function(code) {
					dojo.byId("trialLicenseRequestCode").value=code;
					dojo.byId("trialLicenseForm").submit();
	   	        }
	   	    });
	    },
	
	    doCodeRequest : function () {
	    	
	    	if(dijit.byId("license_type").getValue()==undefined || dijit.byId("license_type").getValue()=="--"){
	    		//console.log("code request: " + dijit.byId("license_type").getValue());
	    		dojo.byId("licenseCode").value="";
	    		return;
	    	}
	    	if(dijit.byId("license_level").getValue() == "100"){
	    		//console.log("code request: " + dijit.byId("license_level").getValue());
	    		dojo.byId("licenseCode").value="";
	    		return;
	    	}
	    	
	    	var data = {"licenseLevel":dijit.byId("license_level").getValue(),"licenseType":dijit.byId("license_type").getValue()};
	   	    dojo.xhrPost({
	   	        url: "/api/license/requestCode/",
	   	        handleAs: "text",
	   	        postData: data,
	   	        load: function(code) {

					dojo.byId("licenseCode").value=code;
					//dijit.byId("getLicenseCodeDia").show();
					
					
	   	        }
	
	   	    });
	   	
	    },

	    showCurrentCustomer : function(){
	    	//console.log("showing");
			dojo.removeClass("currentCustomer", "hidden");
			dojo.addClass("pasteTrial", "hidden");
			dojo.addClass("currentCustomerBtn", "btn-warning");
			
			this.hideCurrentEvent = dojo.connect(dojo.byId("currentCustomerBtn"), "onclick", function(evt){
			    licenseAdmin.hideCurrentCustomer();
			});
	    	
	    },
	    
	    
	    hideCurrentCustomer : function(){
	    	//console.log("hiding");
			dojo.addClass("currentCustomer", "hidden");
			dojo.removeClass("pasteTrial", "hidden");
			dojo.removeClass("currentCustomerBtn", "btn-warning");
			dojo.removeClass("generateCode", "hidden");
			
			this.showCurrentEvent=dojo.connect(dojo.byId("currentCustomerBtn"), "onclick", function(evt){
			    licenseAdmin.showCurrentCustomer();
			});
	    	
	    },
	    
	    
	    
	    resetLicense :function () {

	    	var data = {"licenseText":"reset"};
	   	    dojo.xhrPost({
	   	        url: "/api/license/resetLicense/",
	   	        handleAs: "text",
	   	        postData: data,
	   	        load: function(message) {
	   	        	//licenseAdmin.refreshLayout();
	   	        },
	   	     	error: function(error){
	   	     		showDotCMSSystemMessage("ERROR:" + error,true);
	   	     		//licenseAdmin.refreshLayout();
	   	     	
	   	     	}
	   	    });
	   	 	setTimeout(licenseAdmin.refreshLayout('<%= UtilMethods.javaScriptify(LanguageUtil.get(pageContext, "license-reset")) %>'),3000);
	   	 
	   	},
	   	
	   	
	   	refreshLayout : function(text){
	   		if(dijit.byId('uploadDiaWindow')){
	   			dijit.byId('uploadDiaWindow').hide();
	   		}
	   		if(dijit.byId('uploadgetLicenseCodeDiaDiaWindow')){
	   			dijit.byId('getLicenseCodeDia').hide();
	   		}
	   		
	   		
	   		
	   		loadLicenseTabMessage(text);
	   		//This code will update the license info in the top of the page
	   		dojo.xhrGet({ // 
	   	        url: "<%=licenseTab%>", 
	   	        handleAs: "text",

	   	        // The LOAD function will be called on a successful response.
	   	        load: function(response, ioArgs) {
	   	          var text = response.substring(response.indexOf('<div id="admin-site-tools-div">')+31);
	   	          text = text.substring(0, text.indexOf("</div>"));
	   	          dojo.byId("admin-site-tools-div").innerHTML = text; 
	   	          return text;
	   	        },

	   	        // The ERROR function will be called in an error case.
	   	        error: function(response, ioArgs) {
	   	        	showDotCMSSystemMessage("ERROR HTTP status code: " + ioArgs.xhr.status,true);
   	        		console.log("HTTP status code: ", ioArgs.xhr.status);
   	        		return response;
	   	          }
	   	        });
	   		
	   	},
	   	
	    	
	   	
	    doLicensePaste :function () {

	   		
	    	var data;

	   		if(dojo.byId("licenseCodePasteField").value==undefined || dojo.byId("licenseCodePasteField").value.length>0){
	   			 data = {"licenseText":dojo.byId("licenseCodePasteField").value};
	   		}
	   		else{
	   			console.log("test");
	   			 data = {"licenseText":dojo.byId("licenseCodePasteFieldTwo").value};
	   		}
	   	 		
	   		
	   		
	   	    dojo.xhrPost({
	   	        url: "/api/license/applyLicense/",
	   	        handleAs: "text",
	   	        postData: data,
	   	        load: function(message) {
	   	        	
	   	        	if(! message ){
	   	        		licenseAdmin.refreshLayout('<%= UtilMethods.javaScriptify(LanguageUtil.get(pageContext, "license-applied")) %>');
	   	        	}
	   	        	else{
	   	        		showDotCMSSystemMessage("ERROR: " + message,true);
	   	        		console.log("message:" + message);
	   	        	}
	   	        },
	   	     	error: function(error){
	   	     		
	   	     	
	   	     	}
	   	    });
	   	},

		 levelName : function(level) {
		    switch(level) {
		        case 100: return "Community";break;
		        case 200: return "Professional"; break;
		        case 300: return "Enterprise"; break;
		        case 400: return "Prime"; break;
                case 500: return "Platform"; break;
		        default: return "-";
		    }
		},
        
        typeName : function (type) {
            switch(type) {
                case "dev": return "Development"; break;
                case "prod": return "Production"; break;
                case "trial": return "Trial"; break;
                default: return "-";
            }
        },

         currentServerId :'<%= serverId %>',

         load : function () {
        	if(dojo.byId("repotableBody") ==undefined){
        		return;
        	}
            dojo.empty("repotableBody");
            dojo.xhrGet({
                url: "/api/license/all/",
                handleAs: "json",
                load: function(data) {

                    dojo.forEach(data, function(lic) {
                        var row;

                        if(lic.serverid===licenseAdmin.currentServerId) {
                            row=dojo.create("tr",{"class":"current_server_row selected"},dojo.byId("repotableBody"),"first");
                        }
                        else {
                            row=dojo.create("tr",null,dojo.byId("repotableBody"));
                        }

                        var serial=lic.id;
                        var optd=dojo.create("td",{"nowrap":"true", class: 'license-manager__listing-action'},row);

                        if(lic.serverid==licenseAdmin.currentServerId  ) {
                        	dojo.addClass(dojo.byId("generateCode"), "hidden");
                            dojo.create("span",{"class":"unlockIcon", title:"<%= UtilMethods.javaScriptify(LanguageUtil.get(pageContext, "license-tip-free") )%>"},
                                    dojo.create("a",{href:"javascript:licenseAdmin.free()"},optd));
                        
                        } else if(!lic.available) {    
                        	dojo.addClass(dojo.byId("generateCode"), "hidden");
                            dojo.create("span",{"class":"unlockIcon", title:"<%= UtilMethods.javaScriptify(LanguageUtil.get(pageContext, "license-tip-free") )%>"},
                                    dojo.create("a",{href:"javascript:licenseAdmin.free('"+lic.id+"','"+lic.fullserverid+"')"},optd));	
                        } else if(lic.available) {

                            dojo.create("span",{"class":"downloadIcon",title:"<%= UtilMethods.javaScriptify(LanguageUtil.get(pageContext, "license-tip-pick")) %>"},
                                    dojo.create("a",{href:"javascript:licenseAdmin.pick('"+serial+"')"},optd));

                            dojo.create("span",{"class":"deleteIcon", title:"<%= UtilMethods.javaScriptify(LanguageUtil.get(pageContext, "license-tip-del")) %>"},
                                    dojo.create("a",{href:"javascript:licenseAdmin.del('"+serial+"')"},optd));
                        }

                        dojo.create("td", { innerHTML: (!lic.serverid || lic.serverid === "") ? "Available" : lic.serverid + (lic.available ? " (Available)" : "")}, row);
                        dojo.create("td", { innerHTML: lic.idDisplay}, row);
                        dojo.create("td", { innerHTML: !lic.available || lic.serverid ? lic.lastping : ""}, row);
                        dojo.create("td", { innerHTML: lic.perpetual ? "Perpetual" : lic.validUntil}, row);
                        dojo.create("td", { innerHTML: licenseAdmin.levelName(lic.level)}, row);
                        dojo.create("td", { innerHTML: licenseAdmin.typeName(lic.licenseType)}, row);
                    });
                    if(data.length==0){
                    	var row=dojo.create("tr",null,dojo.byId("repotableBody"));
                    	var optd=dojo.create("td",{"colspan":100,"align":"center"},row);
                    	optd.innerHTML="<a href='#' onclick=\"dijit.byId('uploadDiaWindow').show()\"><%= LanguageUtil.get(pageContext, "No-Results-Found") %></a>";
                    	licenseAdmin.hideCurrentCustomer();
                    }
                    else{
                    	licenseAdmin.showCurrentCustomer();
                    }
                    
                } 
            
            

            });
        	<%if(UtilMethods.isSet(request.getParameter("message"))){ %>
    			showDotCMSSystemMessage('<%= UtilMethods.javaScriptify(request.getParameter("message")) %>');
    		<%} %>
        },

        del:  function (serial) {
            if(!confirm('<%= UtilMethods.javaScriptify(LanguageUtil.get(pageContext, "license-repo-confirm-delete")) %>')) return;
            dojo.xhrDelete({
                url: "/api/license/delete/id/"+serial+"/",
                load: function() {
                	licenseAdmin.refreshLayout('<%= UtilMethods.javaScriptify(LanguageUtil.get(pageContext, "license-deleted")) %>');
                }
            });
        },

        pick:  function (serial) {
            if(!confirm('<%= UtilMethods.javaScriptify(LanguageUtil.get(pageContext, "license-repo-confirm-pick")) %>')) return;
            dojo.xhrPost({
                url: "/api/license/pick/serial/"+serial+"/",
                load: function() {
                	licenseAdmin.refreshLayout('<%= UtilMethods.javaScriptify(LanguageUtil.get(pageContext, "license-applied")) %>');
                }
            });
        },

        free: function () {
            if(!confirm('<%= UtilMethods.javaScriptify(LanguageUtil.get(pageContext, "license-repo-confirm-free")) %>')) return;
            dojo.xhrPost({
                url: "/api/license/free/",
                load: function() {
                	licenseAdmin.refreshLayout('<%= UtilMethods.javaScriptify(LanguageUtil.get(pageContext, "license-freed") )%>');
                }
            });
            
        },

        free: function (serial, serverid) {
            if(!confirm('<%= UtilMethods.javaScriptify(LanguageUtil.get(pageContext, "license-repo-confirm-free-remote")) %>')) return;
            dojo.xhrPost({
                url: "/api/license/free/serial/"+serial+"/serverid/"+serverid+"/",
                load: function() {
                	licenseAdmin.refreshLayout('<%= UtilMethods.javaScriptify(LanguageUtil.get(pageContext, "license-freed") )%>');
                }
            });
            
        },
        
        doPackUpload : function () {

        	if(!dojo.byId("uploadPackFile").value || dojo.byId("uploadPackFile").value.length<1){
        		return;
        	}

        	dojo.io.iframe.send({

	   	     	form: dojo.byId("uploadPackForm"),
	   	        load: function(message, ioArgs) {
	   	        	console.log(message);
	   	        	licenseAdmin.refreshLayout('<%= UtilMethods.javaScriptify(LanguageUtil.get(pageContext, "licenses-uploaded") )%>');
	   	        },
	   	     	error: function(error){
	   	     		//showDotCMSSystemMessage("ERROR:" + error,true);
	   	     	licenseAdmin.refreshLayout('<%= UtilMethods.javaScriptify(LanguageUtil.get(pageContext, "licenses-uploaded") )%>');
	   	     	
	   	     	}
	   	    });
        	
            //dojo.byId('uploadPackForm').submit();
            return false;
        }
	});
	

		var licenseAdmin = new dotcms.dijit.cmsconfig.LicenseAdmin({});

	dojo.require("dojo.io.iframe");
	dojo.ready(licenseAdmin.load);
	
</script>




<style type="text/css">
    .blankTable,  .blankTable th, .blankTable td {
		border: 0px solid #ffffff;
    }
    .blankTable {width: 100%;}
    .blankTable td {padding: 8px 10px;}
    .blankTable th {font-weight: bold;background: #fff;}
    .alert {
    	border-radius: 4px;
    	padding: 25px 20px 20px 20px;
    	border: 1px solid transparent;
    }
    .alert-info {
    	color: #31708f;
		background-color: #d9edf7;
		border-color: #bce8f1;
    }
    .alert-warning {
    	color: #8a6d3b;
		background-color: #fcf8e3;
		border-color: #faebcc;
    }
    .hidden{display: none;}
    hr {
    	margin: 40px 0;
    }
    .stepHeader {
    	color: #31708f;
    	background-color: #d9edf7;
    	border: 1px solid #bce8f1;
    	padding:5px 8px;
    	font-size: 16px;
    	font-weight: bold;
    }
    .stepHeader small {
    	font-weight: 300;
    	font-size: 12px;
    }
    .stepBody {
    	border: 1px solid #bce8f1;
    	padding: 15px 10px;
    	border-top: 0;
    	min-height: 230px;
    }
    .btn{
    	display: inline-blcok;
    	padding: 8px 12px;
    	font-size: 1.2em;
    	font-weight: 100;
    	border-radius: 4px;
    	text-decoration: none;
    	margin-right: 20px;
    	-webkit-transition: background 200ms ease-in 200ms; /* property duration timing-function delay */
	    -moz-transition: background 200ms ease-in 200ms;
	    -o-transition: background 200ms ease-in 200ms;
	    transition: background 200ms ease-in 200ms;
	    background: #f2f2f2;
    	color: #555555;
    }
    .btn:hover{
    	background: #DDD;
    }
    
    .btn-info {
    	background: #088AC8;
    	color: #ffffff;
    }
    .btn-info:hover{
    	background: #22A1D7;
    }
    .btn-warning {
    	background: #f0ad4e;
    	color: #ffffff;
    }
    .btn-warning:hover{
    	background: #ec971f;
    }
</style>



<div class="license-manager">

	<form name="trialLicenseForm" id="trialLicenseForm" method="POST" target="trialRequestWindow" action="https://dotcms.com/licensing/request-a-license-3/">
		<input type="hidden" value="" name="trialLicenseRequestCode" id="trialLicenseRequestCode">
	</form>

	<!-- <%= LanguageUtil.get(pageContext, "com.dotcms.repackage.javax.portlet.title.EXT_LICENSE_MANAGER") %> -->

<<<<<<< HEAD

<!-- CURRENT LICENSE INFO -->
<table class="listingTable">
						 <tr>
					        <th colspan="2">
					        	<% if(!isCommunity){  %>  
									<div style="float:right;font-weight:normal;">
										    <button data-dojo-type="dijit.form.Button" onClick="licenseAdmin.resetLicense()" iconClass="resetIcon">
										        <%= LanguageUtil.get(pageContext, "license-bad-id-button") %>
										    </button>
									</div>
								<%} %>
					        	<%= LanguageUtil.get(pageContext, "license-current-info") %>
					        </th>
					    </tr>
						<tr>
							<td width="25%" nowrap="true">
								<%= LanguageUtil.get(pageContext, "license-level") %>
							</td>
							<td>
								<% if(isCommunity){  %> 
									<a href="/html/blank.jsp" 
											target="trialRequestWindow" 
											onclick="licenseAdmin.requestTrial()" 
											>
										<b><%= LicenseUtil.getLevelName()  %></b>
									</a>
									<div style="float:right;border-bottom:2px dotted silver;">
												<a href="/html/blank.jsp" 
											target="trialRequestWindow" 
											onclick="licenseAdmin.requestTrial()" 
											style="color:#555;">
									
									
										<%= LanguageUtil.get(pageContext, "request-trial-license") %>
									</a>
									</div></a>
								<%}else{ %>
									<b><%= LicenseUtil.getLevelName()  %></b>
								<%} %>
							</td>
						</tr>
						
						<tr>
							<td>
								Server ID: 
							</td>
							<td>
								<%= serverId %>
							</td>
						</tr>
						 <% if(!isCommunity){  %> 
								<tr>
									<td nowrap="true"><%= LanguageUtil.get(pageContext, "license-valid-until") %></td>
									<td>
					            			<% if(isPerpetual) { %>
					            				<%= LanguageUtil.get(pageContext, "request-license-perpetual") %>
					            			<%} else {%>
					            				<%if(expired && !isPerpetual){ %>
					            					<font color="red">
					            				<%} %>
					                			<%= expireString %>
					                			<%if(expired && !isPerpetual){ %>
					                				<%= LanguageUtil.get(pageContext, "request-license-expired") %></font>
					                			<%} %>
					           			 <%}%>
					           		</td>
								</tr>
								
								<tr>
									<td><%= LanguageUtil.get(pageContext, "licensed-to") %>:</td>
									<td><%=  UtilMethods.isSet(LicenseUtil.getClientName()) ? LicenseUtil.getClientName() : "No License Found" %></td>
								</tr>
								<tr>
									<td><%= LanguageUtil.get(pageContext, "license-type") %>:</td>
									<td><%= LicenseUtil.getLicenseType() %></td>
								</tr>
								<tr>
									<td><%= LanguageUtil.get(pageContext, "license-serial") %>:</td>
									<td><%= LicenseUtil.getDisplaySerial() %></td>
								</tr>
							<% } %>
</table>

					<div style="text-align:center;margin:30px 0;">
						
						<a href="/html/blank.jsp" 
							target="trialRequestWindow" 
							onclick="licenseAdmin.requestTrial()" 
							id="trailBtn"
							class="btn btn-info">
							
							<%= LanguageUtil.get(pageContext, "request-trial-license") %>
							
						</a>
	
								

						<span id="currentCustomerToggle">
							<a href="#" id="currentCustomerBtn" class="btn" ><%= LanguageUtil.get(pageContext, "request-license-current-customers") %></a>
						</span>

	
					</div>	


					<div id="currentCustomer" <%if(isCommunity){ %>class="hidden"<%} %>>
						


						
					<!-- CURRENT CUSTOMERS Single License -->
							<div class="generateCode" id="generateCode">
								<hr>
								<div style="padding-bottom: 10px;">
									<h2><%= LanguageUtil.get(pageContext, "request-license-code") %></h2>
									<p><%= LanguageUtil.get(pageContext, "request-license-steps-explaination") %></p>
								</div>
								
								
								<div class="yui-gb">
									<div class="yui-u first">
										<div class="stepHeader"><%= LanguageUtil.get(pageContext, "global-step1") %> <small><%= LanguageUtil.get(pageContext, "request-license-step1-words") %></small></div>
										<div class="stepBody">
											<p>
												<%= LanguageUtil.get(pageContext, "request-license-generate-code") %>
											</p>
											<div style="height:102px;">
												<table border="0" class="blankTable">
													<tr>
														<th style="text-align: right;"><label for="license_type"><%= LanguageUtil.get(pageContext, "request-license-type") %>: </label></th>
														<td>
															<select onchange="licenseAdmin.doCodeRequest()" style="width:120px;"  data-dojo-id="license_type" id="license_type" name="license_type" data-dojo-type="dijit.form.Select">
											                    <option value="--"></option>
											                    <option value="prod"><%= LanguageUtil.get(pageContext, "request-license-prod") %></option>
											                    <option value="dev"><%= LanguageUtil.get(pageContext, "request-license-dev") %></option>
											                </select>
														</td>
													</tr>
													<tr>
														<th style="text-align: right;"><label for="license_level"><%= LanguageUtil.get(pageContext, "request-license-level") %>: </label></th>
														<td>
															<select onchange="licenseAdmin.doCodeRequest()" style="width:120px;" data-dojo-id="license_level" id="license_level" name="license_level" data-dojo-type="dijit.form.Select">
											                    <option value="100"></option>
											                    <option value="200"><%= LanguageUtil.get(pageContext, "request-license-standard") %></option>
											                    <option value="300"><%= LanguageUtil.get(pageContext, "request-license-professional") %></option>
											                    <option value="400"><%= LanguageUtil.get(pageContext, "request-license-prime") %></option>
																<option value="500"><%= LanguageUtil.get(pageContext, "request-license-platform") %></option>
											                </select>
														</td>
													</tr>
												</table>
											</div>
										  </div>
								      </div>
							        
							        <div class="yui-u">
							        	<div class="stepHeader"><%= LanguageUtil.get(pageContext, "global-step2") %> <small><%= LanguageUtil.get(pageContext, "request-license-step2-words") %></small></div>
							        	<div class="stepBody">
							        		<div id="getMeMyLicenseCode">
												<p><%= LanguageUtil.get(pageContext, "request-license-copy-code-to-portal") %></p>
												<div style="word-wrap: break-word;font-family: monospace;">
													<textarea id="licenseCode" style="width:100%;margin:auto;height:100px;font-family: monospace;border:1px solid silver;"></textarea>
												</div>
												<div style="text-align:center;margin-top: 15px;">
							                		<button type="button" onclick="window.open('http://my.dotcms.com')" data-dojo-id="openPortal" id="openPortal"
								                          data-dojo-type="dijit.form.Button" name="openPortal" iconClass="" value="openPortal">
									                  	<%= LanguageUtil.get(pageContext, "request-license-go-to-portal") %> 
									                </button>
									            </div>
											</div>
							        	</div>
							        </div>
							        <div class="yui-u">
							        	<div class="stepHeader"><%= LanguageUtil.get(pageContext, "global-step3") %> <small><%= LanguageUtil.get(pageContext, "request-license-step3-words") %></small></div>
							        	<div class="stepBody">
							        		<p><%= LanguageUtil.get(pageContext, "request-license-paste-code") %></p>
							        		<textarea id="licenseCodePasteField"  name="license_text" style="width:100%;margin:auto;height:100px;font-family: monospace;border:1px solid silver;"></textarea>
							        		<div style="padding:15px;text-align:center;">
											 	<button type="button" onclick="licenseAdmin.doLicensePaste()" data-dojo-id="uploadButton2" id="uploadButton2" data-dojo-type="dijit.form.Button" name="upload_button2" iconClass="keyIcon" value="upload">
											 		<%= LanguageUtil.get(pageContext, "save-license") %>
											 	</button>
											</div>
							        	</div>
							        </div>
								</div>
					      	</div>
				      	
				      		<hr>
				           
				<!-- LICENSE PACK -->
							<div id="licensePack">
								<h2><%= LanguageUtil.get(pageContext, "cluster-licenses") %></h2>	
								<div class="yui-ge">
									<div class="yui-u first">
										<p>
										<%= LanguageUtil.get(pageContext, "request-license-cluster-license-explaination") %>
										
										
										
										</p>
									</div>
									<div class="yui-u" style="text-align: right;">
										<button data-dojo-type="dijit.form.Button" onClick="dijit.byId('uploadDiaWindow').show()" iconClass="uploadIcon">
									        <%= LanguageUtil.get(pageContext, "Upload-license-pack-button") %>
									    </button>
							    	</div>
							   </div>
									
							    <table border="0" width="100%" style="margin:0;border:1px solid silver;border-collapse: collapse;">
							        <thead>
							        <tr>
							            <th>&nbsp;</th>
					                    <th><%= LanguageUtil.get(pageContext, "license-repo-serverid") %></th>
					                    <th><%= LanguageUtil.get(pageContext, "license-serial") %></th>
							            <th><%= LanguageUtil.get(pageContext, "license-repo-last-ping") %></th>
							            <th><%= LanguageUtil.get(pageContext, "license-repo-validuntil") %></th>
							            <th><%= LanguageUtil.get(pageContext, "license-repo-level") %></th>
							            <th><%= LanguageUtil.get(pageContext, "license-repo-type") %></th>
							        </tr>
							        </thead>
							        <tbody id="repotableBody">
										<tr>
											<td colspan="7"><%= LanguageUtil.get(pageContext, "license-repo-type") %></td>
										</tr>
							        </tbody>
							    </table>
							</div>
							
					</div><!-- /CURRENT CUSTOMER -->

					
		
				<!-- PASTE YOUR LICENSE KEY -->
					<div id="pasteTrial" <%if(!isCommunity){ %>class="hidden"<%} %>>
					<hr>
						<h2><%= LanguageUtil.get(pageContext, "I-already-have-a-license") %></h2>
						<div class="alert alert-warning">
							<div class="yui-gf">
								<div class="yui-u first" style="font-weight: bold;text-align: justify;">
									<%= LanguageUtil.get(pageContext, "paste-your-license") %>
								</div>
								<div class="yui-u">
									<textarea rows="5" cols="100"  id="licenseCodePasteFieldTwo"  name="license_text_two" ></textarea>
								</div>
							</div>
							<div style="padding:10px;text-align:center;">
							 	<button type="button" onclick="licenseAdmin.doLicensePaste()" data-dojo-id="uploadButton" id="uploadButton" data-dojo-type="dijit.form.Button" name="upload_button" iconClass="keyIcon" value="upload">
							 		<%= LanguageUtil.get(pageContext, "save-license") %>
							 	</button>
							</div>
						</div>
					</div>
						
				</div><!-- /CONTENT WRAPPER -->
			</td>
		</tr>
</table>
=======
				
	<!-- CURRENT LICENSE INFO -->
	<table class="listingTable">
		 <tr>
			<th colspan="2">
				<% if(!isCommunity){  %>
					<div style="float:right;font-weight:normal;">
						<button data-dojo-type="dijit.form.Button" onClick="licenseAdmin.resetLicense()" iconClass="resetIcon">
							<%= LanguageUtil.get(pageContext, "license-bad-id-button") %>
						</button>
					</div>
				<%} %>
				<%= LanguageUtil.get(pageContext, "license-current-info") %>
			</th>
		</tr>
		<tr>
			<td width="25%" nowrap="true">
				<%= LanguageUtil.get(pageContext, "license-level") %>
			</td>
			<td>
				<% if(isCommunity){  %>
					<a href="/html/blank.jsp"
							target="trialRequestWindow"
							onclick="licenseAdmin.requestTrial()"
							>
						<b><%= LicenseUtil.getLevelName()  %></b>
					</a>
					<div style="float:right;border-bottom:2px dotted silver;">
								<a href="/html/blank.jsp"
							target="trialRequestWindow"
							onclick="licenseAdmin.requestTrial()"
							style="color:#555;">


						<%= LanguageUtil.get(pageContext, "request-trial-license") %>
					</a>
					</div></a>
				<%}else{ %>
					<b><%= LicenseUtil.getLevelName()  %></b>
				<%} %>
			</td>
		</tr>

		<tr>
			<td>
				Server ID:
			</td>
			<td>
				<%= serverId %>
			</td>
		</tr>
		 <% if(!isCommunity){  %>
				<tr>
					<td nowrap="true"><%= LanguageUtil.get(pageContext, "license-valid-until") %></td>
					<td>
							<% if(isPerpetual) { %>
								<%= LanguageUtil.get(pageContext, "request-license-perpetual") %>
							<%} else {%>
								<%if(expired && !isPerpetual){ %>
									<font color="red">
								<%} %>
								<%= expireString %>
								<%if(expired && !isPerpetual){ %>
									<%= LanguageUtil.get(pageContext, "request-license-expired") %></font>
								<%} %>
						 <%}%>
					</td>
				</tr>

				<tr>
					<td><%= LanguageUtil.get(pageContext, "licensed-to") %>:</td>
					<td><%=  UtilMethods.isSet(LicenseUtil.getClientName()) ? LicenseUtil.getClientName() : "No License Found" %></td>
				</tr>
				<tr>
					<td><%= LanguageUtil.get(pageContext, "license-type") %>:</td>
					<td><%= LicenseUtil.getLicenseType() %></td>
				</tr>
				<tr>
					<td><%= LanguageUtil.get(pageContext, "license-serial") %>:</td>
					<td><%= LicenseUtil.getDisplaySerial() %></td>
				</tr>
			<% } %>
	</table>

	<div style="text-align:center;margin:30px 0;">
		<a href="/html/blank.jsp"
			target="trialRequestWindow"
			onclick="licenseAdmin.requestTrial()"
			id="trailBtn"
			class="btn btn-info">
			<%= LanguageUtil.get(pageContext, "request-trial-license") %>
		</a>

		<span id="currentCustomerToggle">
			<a href="#" id="currentCustomerBtn" class="btn" ><%= LanguageUtil.get(pageContext, "request-license-current-customers") %></a>
		</span>
	</div>


	<div id="currentCustomer" <%if(isCommunity){ %>class="hidden"<%} %>>
		<!-- CURRENT CUSTOMERS Single License -->
		<div class="generateCode" id="generateCode">
			<hr>
			<div style="padding-bottom: 10px;">
				<h2><%= LanguageUtil.get(pageContext, "request-license-code") %></h2>
				<p><%= LanguageUtil.get(pageContext, "request-license-steps-explaination") %></p>
			</div>


			<div class="yui-gb">
				<div class="yui-u first">
					<div class="stepHeader"><%= LanguageUtil.get(pageContext, "global-step1") %> <small><%= LanguageUtil.get(pageContext, "request-license-step1-words") %></small></div>
					<div class="stepBody">
						<p>
							<%= LanguageUtil.get(pageContext, "request-license-generate-code") %>
						</p>
						<div style="height:102px;">
							<table border="0" class="blankTable">
								<tr>
									<th style="text-align: right;"><label for="license_type"><%= LanguageUtil.get(pageContext, "request-license-type") %>: </label></th>
									<td>
										<select onchange="licenseAdmin.doCodeRequest()" style="width:120px;"  data-dojo-id="license_type" id="license_type" name="license_type" data-dojo-type="dijit.form.Select">
											<option value="--"></option>
											<option value="prod"><%= LanguageUtil.get(pageContext, "request-license-prod") %></option>
											<option value="dev"><%= LanguageUtil.get(pageContext, "request-license-dev") %></option>
										</select>
									</td>
								</tr>
								<tr>
									<th style="text-align: right;"><label for="license_level"><%= LanguageUtil.get(pageContext, "request-license-level") %>: </label></th>
									<td>
										<select onchange="licenseAdmin.doCodeRequest()" style="width:120px;" data-dojo-id="license_level" id="license_level" name="license_level" data-dojo-type="dijit.form.Select">
											<option value="100"></option>
											<option value="200"><%= LanguageUtil.get(pageContext, "request-license-standard") %></option>
											<option value="300"><%= LanguageUtil.get(pageContext, "request-license-professional") %></option>
											<option value="400"><%= LanguageUtil.get(pageContext, "request-license-prime") %></option>
										</select>
									</td>
								</tr>
							</table>
						</div>
					  </div>
				  </div>

				<div class="yui-u">
					<div class="stepHeader"><%= LanguageUtil.get(pageContext, "global-step2") %> <small><%= LanguageUtil.get(pageContext, "request-license-step2-words") %></small></div>
					<div class="stepBody">
						<div id="getMeMyLicenseCode">
							<p><%= LanguageUtil.get(pageContext, "request-license-copy-code-to-portal") %></p>
							<div style="word-wrap: break-word;font-family: monospace;">
								<textarea id="licenseCode" style="width:100%;margin:auto;height:100px;font-family: monospace;border:1px solid silver;"></textarea>
							</div>
							<div style="text-align:center;margin-top: 15px;">
								<button type="button" onclick="window.open('http://my.dotcms.com')" data-dojo-id="openPortal" id="openPortal"
									  data-dojo-type="dijit.form.Button" name="openPortal" iconClass="" value="openPortal">
									<%= LanguageUtil.get(pageContext, "request-license-go-to-portal") %>
								</button>
							</div>
						</div>
					</div>
				</div>
				<div class="yui-u">
					<div class="stepHeader"><%= LanguageUtil.get(pageContext, "global-step3") %> <small><%= LanguageUtil.get(pageContext, "request-license-step3-words") %></small></div>
					<div class="stepBody">
						<p><%= LanguageUtil.get(pageContext, "request-license-paste-code") %></p>
						<textarea id="licenseCodePasteField"  name="license_text" style="width:100%;margin:auto;height:100px;font-family: monospace;border:1px solid silver;"></textarea>
						<div style="padding:15px;text-align:center;">
							<button type="button" onclick="licenseAdmin.doLicensePaste()" data-dojo-id="uploadButton2" id="uploadButton2" data-dojo-type="dijit.form.Button" name="upload_button2" iconClass="keyIcon" value="upload">
								<%= LanguageUtil.get(pageContext, "save-license") %>
							</button>
						</div>
					</div>
				</div>
			</div>
		</div>
>>>>>>> efe5614f

		<hr>
			           
		<!-- LICENSE PACK -->
		<div id="licensePack">
			<button data-dojo-type="dijit.form.Button" onClick="dijit.byId('uploadDiaWindow').show()" class="license-manager__upload-button">
				<%= LanguageUtil.get(pageContext, "Upload-license-pack-button") %>
			</button>

			<h2><%= LanguageUtil.get(pageContext, "cluster-licenses") %></h2>
			<p><%= LanguageUtil.get(pageContext, "request-license-cluster-license-explaination") %></p>

			<table border="0" width="100%" class="listingTable">
				<thead>
				<tr>
					<th>&nbsp;</th>
					<th><%= LanguageUtil.get(pageContext, "license-repo-serverid") %></th>
					<th><%= LanguageUtil.get(pageContext, "license-serial") %></th>
					<th><%= LanguageUtil.get(pageContext, "license-repo-last-ping") %></th>
					<th><%= LanguageUtil.get(pageContext, "license-repo-validuntil") %></th>
					<th><%= LanguageUtil.get(pageContext, "license-repo-level") %></th>
					<th><%= LanguageUtil.get(pageContext, "license-repo-type") %></th>
				</tr>
				</thead>
				<tbody id="repotableBody">
					<tr>
						<td colspan="7"><%= LanguageUtil.get(pageContext, "license-repo-type") %></td>
					</tr>
				</tbody>
			</table>
		</div>
	</div><!-- /CURRENT CUSTOMER -->

	<!-- PASTE YOUR LICENSE KEY -->
	<div id="pasteTrial" <%if(!isCommunity){ %>class="hidden"<%} %>>
		<h2><%= LanguageUtil.get(pageContext, "I-already-have-a-license") %></h2>
		<div class="alert alert-warning">
			<div class="yui-gf">
				<div class="yui-u first" style="font-weight: bold;text-align: justify;">
					<%= LanguageUtil.get(pageContext, "paste-your-license") %>
				</div>
				<div class="yui-u">
					<textarea rows="5" cols="100"  id="licenseCodePasteFieldTwo"  name="license_text_two" ></textarea>
				</div>
			</div>
			<div style="padding:10px;text-align:center;">
				<button type="button" onclick="licenseAdmin.doLicensePaste()" data-dojo-id="uploadButton" id="uploadButton" data-dojo-type="dijit.form.Button" name="upload_button" iconClass="keyIcon" value="upload">
					<%= LanguageUtil.get(pageContext, "save-license") %>
				</button>
			</div>
		</div>
	</div>
					
</div><!-- /CONTENT WRAPPER -->

<div dojoType="dijit.Dialog" id="uploadDiaWindow" title="<%= LanguageUtil.get(pageContext, "Upload-license-pack") %>">
	<form method="POST" data-dojo-type="dijit.form.Form" action="/api/license/upload/" onSubmit="return false" encType="multipart/form-data" id="uploadPackForm">
		<div class="inline-form">
			<input type="file" name="file" id="uploadPackFile" accept="application/zip"/>
			<button data-dojo-type="dijit.form.Button" name="btnSubmit" iconClass="uploadIcon" onClick="licenseAdmin.doPackUpload()"><%= LanguageUtil.get(pageContext, "Upload-license-pack-button") %></button>
		</div>
	</form>
</div><|MERGE_RESOLUTION|>--- conflicted
+++ resolved
@@ -491,266 +491,6 @@
 
 	<!-- <%= LanguageUtil.get(pageContext, "com.dotcms.repackage.javax.portlet.title.EXT_LICENSE_MANAGER") %> -->
 
-<<<<<<< HEAD
-
-<!-- CURRENT LICENSE INFO -->
-<table class="listingTable">
-						 <tr>
-					        <th colspan="2">
-					        	<% if(!isCommunity){  %>  
-									<div style="float:right;font-weight:normal;">
-										    <button data-dojo-type="dijit.form.Button" onClick="licenseAdmin.resetLicense()" iconClass="resetIcon">
-										        <%= LanguageUtil.get(pageContext, "license-bad-id-button") %>
-										    </button>
-									</div>
-								<%} %>
-					        	<%= LanguageUtil.get(pageContext, "license-current-info") %>
-					        </th>
-					    </tr>
-						<tr>
-							<td width="25%" nowrap="true">
-								<%= LanguageUtil.get(pageContext, "license-level") %>
-							</td>
-							<td>
-								<% if(isCommunity){  %> 
-									<a href="/html/blank.jsp" 
-											target="trialRequestWindow" 
-											onclick="licenseAdmin.requestTrial()" 
-											>
-										<b><%= LicenseUtil.getLevelName()  %></b>
-									</a>
-									<div style="float:right;border-bottom:2px dotted silver;">
-												<a href="/html/blank.jsp" 
-											target="trialRequestWindow" 
-											onclick="licenseAdmin.requestTrial()" 
-											style="color:#555;">
-									
-									
-										<%= LanguageUtil.get(pageContext, "request-trial-license") %>
-									</a>
-									</div></a>
-								<%}else{ %>
-									<b><%= LicenseUtil.getLevelName()  %></b>
-								<%} %>
-							</td>
-						</tr>
-						
-						<tr>
-							<td>
-								Server ID: 
-							</td>
-							<td>
-								<%= serverId %>
-							</td>
-						</tr>
-						 <% if(!isCommunity){  %> 
-								<tr>
-									<td nowrap="true"><%= LanguageUtil.get(pageContext, "license-valid-until") %></td>
-									<td>
-					            			<% if(isPerpetual) { %>
-					            				<%= LanguageUtil.get(pageContext, "request-license-perpetual") %>
-					            			<%} else {%>
-					            				<%if(expired && !isPerpetual){ %>
-					            					<font color="red">
-					            				<%} %>
-					                			<%= expireString %>
-					                			<%if(expired && !isPerpetual){ %>
-					                				<%= LanguageUtil.get(pageContext, "request-license-expired") %></font>
-					                			<%} %>
-					           			 <%}%>
-					           		</td>
-								</tr>
-								
-								<tr>
-									<td><%= LanguageUtil.get(pageContext, "licensed-to") %>:</td>
-									<td><%=  UtilMethods.isSet(LicenseUtil.getClientName()) ? LicenseUtil.getClientName() : "No License Found" %></td>
-								</tr>
-								<tr>
-									<td><%= LanguageUtil.get(pageContext, "license-type") %>:</td>
-									<td><%= LicenseUtil.getLicenseType() %></td>
-								</tr>
-								<tr>
-									<td><%= LanguageUtil.get(pageContext, "license-serial") %>:</td>
-									<td><%= LicenseUtil.getDisplaySerial() %></td>
-								</tr>
-							<% } %>
-</table>
-
-					<div style="text-align:center;margin:30px 0;">
-						
-						<a href="/html/blank.jsp" 
-							target="trialRequestWindow" 
-							onclick="licenseAdmin.requestTrial()" 
-							id="trailBtn"
-							class="btn btn-info">
-							
-							<%= LanguageUtil.get(pageContext, "request-trial-license") %>
-							
-						</a>
-	
-								
-
-						<span id="currentCustomerToggle">
-							<a href="#" id="currentCustomerBtn" class="btn" ><%= LanguageUtil.get(pageContext, "request-license-current-customers") %></a>
-						</span>
-
-	
-					</div>	
-
-
-					<div id="currentCustomer" <%if(isCommunity){ %>class="hidden"<%} %>>
-						
-
-
-						
-					<!-- CURRENT CUSTOMERS Single License -->
-							<div class="generateCode" id="generateCode">
-								<hr>
-								<div style="padding-bottom: 10px;">
-									<h2><%= LanguageUtil.get(pageContext, "request-license-code") %></h2>
-									<p><%= LanguageUtil.get(pageContext, "request-license-steps-explaination") %></p>
-								</div>
-								
-								
-								<div class="yui-gb">
-									<div class="yui-u first">
-										<div class="stepHeader"><%= LanguageUtil.get(pageContext, "global-step1") %> <small><%= LanguageUtil.get(pageContext, "request-license-step1-words") %></small></div>
-										<div class="stepBody">
-											<p>
-												<%= LanguageUtil.get(pageContext, "request-license-generate-code") %>
-											</p>
-											<div style="height:102px;">
-												<table border="0" class="blankTable">
-													<tr>
-														<th style="text-align: right;"><label for="license_type"><%= LanguageUtil.get(pageContext, "request-license-type") %>: </label></th>
-														<td>
-															<select onchange="licenseAdmin.doCodeRequest()" style="width:120px;"  data-dojo-id="license_type" id="license_type" name="license_type" data-dojo-type="dijit.form.Select">
-											                    <option value="--"></option>
-											                    <option value="prod"><%= LanguageUtil.get(pageContext, "request-license-prod") %></option>
-											                    <option value="dev"><%= LanguageUtil.get(pageContext, "request-license-dev") %></option>
-											                </select>
-														</td>
-													</tr>
-													<tr>
-														<th style="text-align: right;"><label for="license_level"><%= LanguageUtil.get(pageContext, "request-license-level") %>: </label></th>
-														<td>
-															<select onchange="licenseAdmin.doCodeRequest()" style="width:120px;" data-dojo-id="license_level" id="license_level" name="license_level" data-dojo-type="dijit.form.Select">
-											                    <option value="100"></option>
-											                    <option value="200"><%= LanguageUtil.get(pageContext, "request-license-standard") %></option>
-											                    <option value="300"><%= LanguageUtil.get(pageContext, "request-license-professional") %></option>
-											                    <option value="400"><%= LanguageUtil.get(pageContext, "request-license-prime") %></option>
-																<option value="500"><%= LanguageUtil.get(pageContext, "request-license-platform") %></option>
-											                </select>
-														</td>
-													</tr>
-												</table>
-											</div>
-										  </div>
-								      </div>
-							        
-							        <div class="yui-u">
-							        	<div class="stepHeader"><%= LanguageUtil.get(pageContext, "global-step2") %> <small><%= LanguageUtil.get(pageContext, "request-license-step2-words") %></small></div>
-							        	<div class="stepBody">
-							        		<div id="getMeMyLicenseCode">
-												<p><%= LanguageUtil.get(pageContext, "request-license-copy-code-to-portal") %></p>
-												<div style="word-wrap: break-word;font-family: monospace;">
-													<textarea id="licenseCode" style="width:100%;margin:auto;height:100px;font-family: monospace;border:1px solid silver;"></textarea>
-												</div>
-												<div style="text-align:center;margin-top: 15px;">
-							                		<button type="button" onclick="window.open('http://my.dotcms.com')" data-dojo-id="openPortal" id="openPortal"
-								                          data-dojo-type="dijit.form.Button" name="openPortal" iconClass="" value="openPortal">
-									                  	<%= LanguageUtil.get(pageContext, "request-license-go-to-portal") %> 
-									                </button>
-									            </div>
-											</div>
-							        	</div>
-							        </div>
-							        <div class="yui-u">
-							        	<div class="stepHeader"><%= LanguageUtil.get(pageContext, "global-step3") %> <small><%= LanguageUtil.get(pageContext, "request-license-step3-words") %></small></div>
-							        	<div class="stepBody">
-							        		<p><%= LanguageUtil.get(pageContext, "request-license-paste-code") %></p>
-							        		<textarea id="licenseCodePasteField"  name="license_text" style="width:100%;margin:auto;height:100px;font-family: monospace;border:1px solid silver;"></textarea>
-							        		<div style="padding:15px;text-align:center;">
-											 	<button type="button" onclick="licenseAdmin.doLicensePaste()" data-dojo-id="uploadButton2" id="uploadButton2" data-dojo-type="dijit.form.Button" name="upload_button2" iconClass="keyIcon" value="upload">
-											 		<%= LanguageUtil.get(pageContext, "save-license") %>
-											 	</button>
-											</div>
-							        	</div>
-							        </div>
-								</div>
-					      	</div>
-				      	
-				      		<hr>
-				           
-				<!-- LICENSE PACK -->
-							<div id="licensePack">
-								<h2><%= LanguageUtil.get(pageContext, "cluster-licenses") %></h2>	
-								<div class="yui-ge">
-									<div class="yui-u first">
-										<p>
-										<%= LanguageUtil.get(pageContext, "request-license-cluster-license-explaination") %>
-										
-										
-										
-										</p>
-									</div>
-									<div class="yui-u" style="text-align: right;">
-										<button data-dojo-type="dijit.form.Button" onClick="dijit.byId('uploadDiaWindow').show()" iconClass="uploadIcon">
-									        <%= LanguageUtil.get(pageContext, "Upload-license-pack-button") %>
-									    </button>
-							    	</div>
-							   </div>
-									
-							    <table border="0" width="100%" style="margin:0;border:1px solid silver;border-collapse: collapse;">
-							        <thead>
-							        <tr>
-							            <th>&nbsp;</th>
-					                    <th><%= LanguageUtil.get(pageContext, "license-repo-serverid") %></th>
-					                    <th><%= LanguageUtil.get(pageContext, "license-serial") %></th>
-							            <th><%= LanguageUtil.get(pageContext, "license-repo-last-ping") %></th>
-							            <th><%= LanguageUtil.get(pageContext, "license-repo-validuntil") %></th>
-							            <th><%= LanguageUtil.get(pageContext, "license-repo-level") %></th>
-							            <th><%= LanguageUtil.get(pageContext, "license-repo-type") %></th>
-							        </tr>
-							        </thead>
-							        <tbody id="repotableBody">
-										<tr>
-											<td colspan="7"><%= LanguageUtil.get(pageContext, "license-repo-type") %></td>
-										</tr>
-							        </tbody>
-							    </table>
-							</div>
-							
-					</div><!-- /CURRENT CUSTOMER -->
-
-					
-		
-				<!-- PASTE YOUR LICENSE KEY -->
-					<div id="pasteTrial" <%if(!isCommunity){ %>class="hidden"<%} %>>
-					<hr>
-						<h2><%= LanguageUtil.get(pageContext, "I-already-have-a-license") %></h2>
-						<div class="alert alert-warning">
-							<div class="yui-gf">
-								<div class="yui-u first" style="font-weight: bold;text-align: justify;">
-									<%= LanguageUtil.get(pageContext, "paste-your-license") %>
-								</div>
-								<div class="yui-u">
-									<textarea rows="5" cols="100"  id="licenseCodePasteFieldTwo"  name="license_text_two" ></textarea>
-								</div>
-							</div>
-							<div style="padding:10px;text-align:center;">
-							 	<button type="button" onclick="licenseAdmin.doLicensePaste()" data-dojo-id="uploadButton" id="uploadButton" data-dojo-type="dijit.form.Button" name="upload_button" iconClass="keyIcon" value="upload">
-							 		<%= LanguageUtil.get(pageContext, "save-license") %>
-							 	</button>
-							</div>
-						</div>
-					</div>
-						
-				</div><!-- /CONTENT WRAPPER -->
-			</td>
-		</tr>
-</table>
-=======
 				
 	<!-- CURRENT LICENSE INFO -->
 	<table class="listingTable">
@@ -926,10 +666,9 @@
 				</div>
 			</div>
 		</div>
->>>>>>> efe5614f
 
 		<hr>
-			           
+
 		<!-- LICENSE PACK -->
 		<div id="licensePack">
 			<button data-dojo-type="dijit.form.Button" onClick="dijit.byId('uploadDiaWindow').show()" class="license-manager__upload-button">
@@ -979,7 +718,7 @@
 			</div>
 		</div>
 	</div>
-					
+
 </div><!-- /CONTENT WRAPPER -->
 
 <div dojoType="dijit.Dialog" id="uploadDiaWindow" title="<%= LanguageUtil.get(pageContext, "Upload-license-pack") %>">
