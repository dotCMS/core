--- conflicted
+++ resolved
@@ -1,560 +1,482 @@
-<%@ page import="java.util.ArrayList" %>
-<%@ page import="com.dotcms.repackage.javax.portlet.WindowState" %>
-<%@ page import="com.dotmarketing.util.UtilMethods" %>
-<%@ page import="com.liferay.portal.util.Constants" %>
-<%@ page import="java.util.List" %>
-<%@ page import="com.dotmarketing.portlets.categories.model.Category" %>
-<%@ page import="com.dotmarketing.portlets.structure.model.Structure" %>
-<%@ page import="com.dotmarketing.beans.Host" %>
-<%@ include file="/html/portlet/ext/structure/init.jsp" %>
-<%@ include file="/html/portlet/ext/remotepublish/init.jsp" %>
-<%@page import="com.dotcms.enterprise.LicenseUtil"%>
-<%@ page import="com.dotcms.publisher.endpoint.bean.PublishingEndPoint" %>
-<%@ page import="com.dotmarketing.business.APILocator" %>
-<%@ page import="com.dotcms.publisher.endpoint.business.PublishingEndPointAPI" %>
-<script type='text/javascript' src='/dwr/interface/StructureAjax.js'></script>
-
-<%
-    java.util.Map params = new java.util.HashMap();
-    String referer = com.dotmarketing.util.PortletURLUtil.getActionURL( request, WindowState.MAXIMIZED.toString(), params );
-    List structures = (List) request.getAttribute( com.dotmarketing.util.WebKeys.Structure.STRUCTURES );
-
-	int pageNumber = 1;
-	if (request.getParameter("pageNumber") != null) {
-		pageNumber = Integer.parseInt(request.getParameter("pageNumber"));
-	}
-    int perPage = com.dotmarketing.util.Config.getIntProperty("PER_PAGE");
-	int minIndex = (pageNumber - 1) * perPage;
-	int maxIndex = perPage * pageNumber;
-
-	//java.util.Map params = new java.util.HashMap();
-	params.put("struts_action", new String[] { "/ext/structure/view_structure" });
-	params.put("pageNumber", new String[] { pageNumber + "" });
-
-
-	java.text.DateFormat modDateFormat = java.text.DateFormat.getDateTimeInstance(java.text.DateFormat.SHORT,
-            java.text.DateFormat.SHORT, locale);
-	modDateFormat.setTimeZone(timeZone);
-
-	String query = (request.getParameter("query") != null) ? request
-			.getParameter("query") : (String) session
-			.getAttribute(com.dotmarketing.util.WebKeys.STRUCTURE_QUERY);
-	String orderby = (request.getParameter("orderBy") != null) ? request
-			.getParameter("orderBy")
-			: "";
-
-	int STRUCTURE_TYPE_CONTENT = 1;
-    int STRUCTURE_TYPE_WIDGET = 2;
-    int STRUCTURE_TYPE_FORM = 3;
-    int STRUCTURE_TYPE_FILEASSET= 4;
-    int STRUCTURE_TYPE_HTMLPAGE= 5;
-    int STRUCTURE_TYPE_PERSONA= 6;
-    List<Integer> structureTypes = new ArrayList<Integer>();
-    structureTypes.add(STRUCTURE_TYPE_CONTENT);
-    structureTypes.add(STRUCTURE_TYPE_WIDGET);
-    if ( LicenseUtil.getLevel() > 100 ) {
-        structureTypes.add( STRUCTURE_TYPE_FORM );
-    }
-    structureTypes.add(STRUCTURE_TYPE_FILEASSET);
-    structureTypes.add(STRUCTURE_TYPE_HTMLPAGE);
-    if(LicenseUtil.getLevel() > 199){
-    	structureTypes.add(STRUCTURE_TYPE_PERSONA);
-    }
-    int structureType = 0;
-    try {
-		if (session.getAttribute(com.dotmarketing.util.WebKeys.Structure.STRUCTURE_EDIT_TYPE) != null)
-			structureType = (Integer)session.getAttribute(com.dotmarketing.util.WebKeys.Structure.STRUCTURE_EDIT_TYPE);
-		if (request.getParameter("structureType") != null)
-			structureType = Integer.parseInt(request.getParameter("structureType"));
-	} catch (NumberFormatException e) {
-	}
-
-    params = new java.util.HashMap();
-	params.put("struts_action",
-			new String[] { "" });
-	String viewStructures = com.dotmarketing.util.PortletURLUtil.getRenderURL(
-			request, WindowState.MAXIMIZED.toString(), params);
-
-
-    boolean enterprise = LicenseUtil.getLevel() > 199;
-
-    PublishingEndPointAPI pepAPI = APILocator.getPublisherEndPointAPI();
-    List<PublishingEndPoint> sendingEndpointsList = pepAPI.getReceivingEndPoints();
-    boolean sendingEndpoints = UtilMethods.isSet(sendingEndpointsList) && !sendingEndpointsList.isEmpty();
-%>
-<script language="Javascript">
-var view = "<%= java.net.URLEncoder.encode("(working=" + com.dotmarketing.db.DbConnectionFactory.getDBTrue() + ")","UTF-8") %>";
-
-var currentStructureInode = "";
-
-function addNewStructure(){
-
-	var href = "<portlet:actionURL windowState='<%=WindowState.MAXIMIZED.toString()%>'>";
-	href = href + "<portlet:param name='struts_action' value='/ext/structure/edit_structure' />";
-	href = href + "</portlet:actionURL>";
-	document.location.href = href;
-}
-
-
-function resetSearch() {
-	form = document.getElementById('fm');
-	form.query.value = '';
-	var ele=dijit.byId("selectStructure");
-	ele.setValue(0);
-}
-
-function submitfm() {
-	form = document.getElementById('fm');
-	form.pageNumber.value = 1;
-	var system = '0';
-	if (form.system.checked)
-		system = '1';
-	form.action = '<portlet:renderURL><portlet:param name="struts_action" value="/ext/structure/view_structure" /></portlet:renderURL>&system=' + system;
-	submitForm(form);
-}
-
-
-
-function addNewRelationship()
-{
-	var href = "<portlet:actionURL windowState='<%=WindowState.MAXIMIZED.toString()%>'>";
- 	href = href + "<portlet:param name='referer' value='<%=referer%>' />";
-	href = href + "<portlet:param name='struts_action' value='/ext/structure/edit_relationship' />";
-	href = href + "</portlet:actionURL>";
-	document.location.href = href;
-}
-
-function viewAllRelationship()
-{
-	var href = "<portlet:actionURL windowState='<%=WindowState.MAXIMIZED.toString()%>'>";
-	href = href + "<portlet:param name='struts_action' value='/ext/structure/view_relationships' />  <portlet:param name='structure_id' value='all' />";
-	href = href + "</portlet:actionURL>";
-	document.location = href;
-}
-
-
-function editStructure(inode){
-	var x ='<portlet:actionURL windowState='<%=WindowState.MAXIMIZED.toString()%>'>
-					 	<portlet:param name='struts_action' value='/ext/structure/edit_structure' />
-					    </portlet:actionURL>' + "&inode=" + inode;
-	window.location=x;
-}
-
-function changeBgOver(inode){
-	dojo.style("tr" + inode, "background", "#CDEAFD");
-}
-function changeBgOut(inode){
-	dojo.style("tr" + inode, "background", "#ffffff");
-}
-
-<<<<<<< HEAD
-=======
-dojo.addOnLoad(function() {
-    var menu = new dijit.Menu({
-        style: "display: none;"
-    });
-    var menuItem1 = new dijit.MenuItem({
-        label: "<%= LanguageUtil.get(pageContext, "Add-New-Structure") %>",
-		iconClass: "plusIcon",
-		onClick: function() {
-           addNewStructure();
-        }
-    });
-    menu.addChild(menuItem1);
-
-    var menuItem2 = new dijit.MenuItem({
-        label: "<%= LanguageUtil.get(pageContext, "Add-New-Relationship") %>",
-		iconClass: "formNewIcon",
-		onClick: function() {
-            addNewRelationship();
-        }
-    });
-    menu.addChild(menuItem2);
-
-	var menuItem3 = new dijit.MenuItem({
-        label: "<%= LanguageUtil.get(pageContext, "View-all-Relationships") %>",
-		iconClass: "previewIcon",
-		onClick: function() {
-            viewAllRelationship();
-        }
-    });
-    menu.addChild(menuItem3);
-
-    var button = new dijit.form.DropDownButton({
-        label: "",
-		iconClass: "actionIcon",
-		class: "dijitDropDownActionButton",
-		dropDown: menu
-    });
-    dojo.byId("addNewStructure").appendChild(button.domNode);
-
-});
-
->>>>>>> f8d8a747
-dojo.require("dotcms.dojo.push.PushHandler");
-var pushHandler = new dotcms.dojo.push.PushHandler('<%=LanguageUtil.get(pageContext, "Remote-Publish")%>');
-
-function remotePublishStructure (inode,isFixed) {
-	if(isFixed){
-		pushHandler.showRestrictedDialog(inode);
-	}else{
-		pushHandler.showDialog(inode);
-	}
-}
-
-function addToBundle (objId) {
-	pushHandler.showAddToBundleDialog(objId, '<%=LanguageUtil.get(pageContext, "Add-To-Bundle")%>');
-}
-
-function deleteStructure(structureInode) {
-	currentStructureInode = structureInode;
-
-	if (confirm('<%= UtilMethods.escapeSingleQuotes(LanguageUtil.get(pageContext, "message.structure.delete.structure.and.content")) %>')) {
-  	  StructureAjax.checkDependencies(structureInode, handleDepResponse);
-  	}
-}
-
-function handleDepResponse(data) {
-	
-	if(data['size'] != 0) {
-		
-		var resultTableStr = '<table class="listingTable"><thead><tr><th><%=LanguageUtil.get(pageContext, "TITLE")%></th><th><%=LanguageUtil.get(pageContext, "IDENTIFIER")%></th><th><%=LanguageUtil.get(pageContext, "INODE")%></th></tr></thead><tbody>';
-		var containers = data['containers'];
-		
-		for(var i = 0; i < data['size'] ; i++){
-			resultTableStr = resultTableStr + "<tr><td>" + containers[i]['title'] + "</td><td>" + containers[i]['identifier'] + "</td><td>" + containers[i]['inode'] + "</td></tr>";
-		}
-		
-		resultTableStr = resultTableStr + '</tbody></table>';
-		dojo.byId("depDiv").innerHTML = "<br />" + resultTableStr;
-		
-		dijit.byId("dependenciesDialog").show();
-	} else {
-		processDelete();
-	}
-}
-
-function processDelete() {
-	var href = "<portlet:actionURL windowState='<%=WindowState.MAXIMIZED.toString()%>'>";
-	href = href + "<portlet:param name='struts_action' value='/ext/structure/edit_structure' />";
-	href = href + "<portlet:param name='referer' value='<%=viewStructures%>' />";
-	href = href + "<portlet:param name='cmd' value='<%=Constants.DELETE%>' />";
-	href = href + "</portlet:actionURL>";
-	href = href + "&inode=" + currentStructureInode;
-	document.location.href = href;
-}
-
-var popupMenusDiv;
-var popupMenus = "";
-var deleteLabel = "";
-
-</script>
-
-
-<liferay:box top="/html/common/box_top.jsp" bottom="/html/common/box_bottom.jsp">
-<liferay:param name="box_title" value='<%= UtilMethods.escapeSingleQuotes(LanguageUtil.get(pageContext, "Structures")) %>' />
-
-<style>
-	.dijitSelect .dijitButtonText{width:150px;text-align:left;}
-</style>
-
-<<<<<<< HEAD
-<div class="portlet-main">
-	<form id="fm" method="post">
-	<input type="hidden" name="pageNumber" value="<%=pageNumber%>">	
-	<div class="portlet-toolbar">
-    	
-    	<div class="portlet-toolbar__actions-primary">
-    		<select name="structureType" autocomplete="false" dojoType="dijit.form.FilteringSelect" id="selectStructure" onChange="submitfm()">
-				<%if(structureTypes.size() > 1){ %>
-					<option value="0"><%= LanguageUtil.get(pageContext, "Any-Structure-Type") %></option>
-				<%}
-				String strTypeName="";
-				for(Integer next: structureTypes){
-						 if(next == STRUCTURE_TYPE_CONTENT){
-							 strTypeName =  LanguageUtil.get(pageContext, "Content");
-						 }else if(next == STRUCTURE_TYPE_WIDGET){
-							 strTypeName = LanguageUtil.get(pageContext, "Widget");
-						 }else if(next == STRUCTURE_TYPE_FORM){
-							 strTypeName = LanguageUtil.get(pageContext, "Form");
-						 }else if(next == STRUCTURE_TYPE_FILEASSET){
-							 strTypeName = LanguageUtil.get(pageContext, "File");
-						 }else if(next == STRUCTURE_TYPE_HTMLPAGE){
-	                         strTypeName = LanguageUtil.get(pageContext, "HTMLPage");
-	                     }else if(next == STRUCTURE_TYPE_PERSONA){
-	                         strTypeName = LanguageUtil.get(pageContext, "Persona");
-	                     }
-				%>
-					<option value="<%=next%>" <%=structureType == next?"selected='true'":""%>><%=strTypeName%></option>
-				<%} %>
-			</select>
-	
-			<input type="text" name="query" dojoType="dijit.form.TextBox" style="width:175px;" value="<%= com.dotmarketing.util.UtilMethods.isSet(query) ? query : "" %>">
-	
-			<button dojoType="dijit.form.Button" type="submit" onClick="submitfm()" iconClass="searchIcon">
-			   <%= UtilMethods.escapeSingleQuotes(LanguageUtil.get(pageContext, "Search")) %>
-			</button>
-	
-			<button dojoType="dijit.form.Button" onClick="resetSearch()" iconClass="resetIcon">
-			   <%= UtilMethods.escapeSingleQuotes(LanguageUtil.get(pageContext, "reset")) %>
-			</button>
-			
-			&nbsp; &nbsp;
-			
-			<input type="checkbox" name="system" id="system" dojoType="dijit.form.CheckBox" <%if (UtilMethods.isSet(request.getParameter("system")) && request.getParameter("system").equals("1")) {%> checked="checked"<%}%> value="1" onClick="submitfm()"/> 
-			<%= LanguageUtil.get(pageContext, "Structure-show-System") %>
-    	</div>
-    	
-    	<div class="portlet-toolbar__info"></div>
-    	
-    	<div class="portlet-toolbar__actions-secondary">
-	    	<!-- START Actions -->			
-			<div data-dojo-type="dijit/form/DropDownButton" data-dojo-props='iconClass:"actionIcon", class:"dijitDropDownActionButton"'>
-	            <span></span>
-	
-	            <div data-dojo-type="dijit/Menu" class="contentlet-menu-actions">
-	                <div data-dojo-type="dijit/MenuItem" onClick="addNewStructure();">
-	                	<%= LanguageUtil.get(pageContext, "Add-New-Structure") %>
-					</div>
-
-					<div data-dojo-type="dijit/MenuItem" onClick="addNewRelationship();">
-						<%= LanguageUtil.get(pageContext, "Add-New-Relationship") %>
-					</div>
-
-					<div data-dojo-type="dijit/MenuItem" onClick="viewAllRelationship();">
-						<%= LanguageUtil.get(pageContext, "View-all-Relationships") %>
-					</div>
-	            </div>
-	        </div>
-	    	<!-- END Actions -->
-	    </div>
-=======
-<!-- START Toolbar -->
-<div class="portlet-toolbar">
-	<div class="portlet-toolbar__actions-primary">
-		<form id="fm" method="post">
-			<div class="inline-form">
-				<input type="hidden" name="pageNumber" value="<%=pageNumber%>">
-				<select name="structureType" autocomplete="false" dojoType="dijit.form.FilteringSelect" id="selectStructure" onChange="submitfm()">
-					<%if(structureTypes.size() > 1){ %>
-						<option value="0"><%= LanguageUtil.get(pageContext, "Any-Structure-Type") %></option>
-					<%}
-					String strTypeName="";
-					for(Integer next: structureTypes){
-							 if(next == STRUCTURE_TYPE_CONTENT){
-								 strTypeName =  LanguageUtil.get(pageContext, "Content");
-							 }else if(next == STRUCTURE_TYPE_WIDGET){
-								 strTypeName = LanguageUtil.get(pageContext, "Widget");
-							 }else if(next == STRUCTURE_TYPE_FORM){
-								 strTypeName = LanguageUtil.get(pageContext, "Form");
-							 }else if(next == STRUCTURE_TYPE_FILEASSET){
-								 strTypeName = LanguageUtil.get(pageContext, "File");
-							 }else if(next == STRUCTURE_TYPE_HTMLPAGE){
-								 strTypeName = LanguageUtil.get(pageContext, "HTMLPage");
-							 }else if(next == STRUCTURE_TYPE_PERSONA){
-								 strTypeName = LanguageUtil.get(pageContext, "Persona");
-							 }
-					%>
-						<option value="<%=next%>" <%=structureType == next?"selected='true'":""%>><%=strTypeName%></option>
-					<%} %>
-				</select>
-
-				<input type="text" name="query" dojoType="dijit.form.TextBox" style="width:175px;" value="<%= com.dotmarketing.util.UtilMethods.isSet(query) ? query : "" %>" />
-
-				<button dojoType="dijit.form.Button" type="submit" onClick="submitfm()" iconClass="searchIcon">
-				   <%= UtilMethods.escapeSingleQuotes(LanguageUtil.get(pageContext, "Search")) %>
-				</button>
-
-				<button dojoType="dijit.form.Button" onClick="resetSearch()" iconClass="resetIcon">
-				   <%= UtilMethods.escapeSingleQuotes(LanguageUtil.get(pageContext, "reset")) %>
-				</button>
-
-				<div class="checkbox">
-					<input type="checkbox" name="system" id="system" dojoType="dijit.form.CheckBox" <%if (UtilMethods.isSet(request.getParameter("system")) && request.getParameter("system").equals("1")) {%> checked="checked"<%}%> value="1" onClick="submitfm()"/>
-					<label id="system"><%= LanguageUtil.get(pageContext, "Structure-show-System") %></label>
-				</div>
-			</div>
-		</form>
-	</div>
-	<div class="portlet-toolbar__actions-secondary">
-		<div id="addNewStructure"></div>
->>>>>>> f8d8a747
-	</div>
-<!-- END Toolbar -->
-
-
-<!-- START Listing Results -->
-	<form action="" method="post" name="order">
-	<div id="results_table_popup_menus"></div>
-	<table class="listingTable" >
-		<tr>
-
-			<th width="40%">
-				<a href="<portlet:actionURL>
-				<portlet:param name='struts_action' value='/ext/structure/view_structure' />
-				<portlet:param name='orderBy' value='name' /><portlet:param name='direction' value='<%=request.getAttribute("direction").toString() %>'/>
-				</portlet:actionURL>" ><%= LanguageUtil.get(pageContext, "Structure-Name") %></a>
-			</th>
-			<th width="10%">
-				<a href="<portlet:actionURL><portlet:param name='struts_action' value='/ext/structure/view_structure' />
-				<portlet:param name='orderBy' value='velocity_var_name' /><portlet:param name='direction' value='<%=request.getAttribute("direction").toString() %>'/>
-				</portlet:actionURL>" >
-				<%= LanguageUtil.get(pageContext, "Variable") %></a>
-
-			</th>
-			<th width="30%" >
-				<a href="<portlet:actionURL><portlet:param name='struts_action' value='/ext/structure/view_structure' />
-				<portlet:param name='orderBy' value='description' /><portlet:param name='direction' value='<%=request.getAttribute("direction").toString() %>'/>
-				</portlet:actionURL>" ><%= LanguageUtil.get(pageContext, "Description") %></a>
-			</th>
-			<th width="10%" style="text-align:center;"><%= LanguageUtil.get(pageContext, "Entries") %></th>
-			<th width="10%" style="text-align:center;"><%= LanguageUtil.get(pageContext, "Relationships") %></th>
-		</tr>
-
-		<%
-		int structuresSize = ((Integer) request.getAttribute(com.dotmarketing.util.WebKeys.STRUCTURES_VIEW_COUNT)).intValue();
-		int k = 0;
-
-		if (structures.size() > 0) {
-		for (int i = 0; i < structures.size(); i++) {
-			Structure structure = (Structure) structures.get(i);
-
-
-
-
-			%>
-
-			<tr id="tr<%=structure.getInode()%>" class="alternate_1" onclick="editStructure('<%=structure.getInode()%>');">
-				<td>
-					<% if(structure.isWidget()){ %>
-						<span class="gearIcon"></span>
-					<% }else if(structure.isForm()){ %>
-						<span class="formIcon"></span>
-					<% }else if(structure.isFileAsset()){ %>
-						<span class="fileIcon"></span>
-				    <% }else if(structure.isHTMLPageAsset()){ %>
-				        <span class="pageIcon"></span>
-				    <% }else if(structure.isPersona()){ %>
-				        <span class="personaIcon"></span>
-					<% }else{ %>
-						<span class="contentIcon"></span>
-					<% } %>
-
-					<%=structure.getName()%>
-				</td>
-				<td><%=structure.getVelocityVarName() %></td>
-				<td><%=structure.getDescription()==null?"":structure.getDescription()%></td>
-				<td align="center">
-					<a href="<portlet:renderURL>
-					<portlet:param name='struts_action' value='/ext/contentlet/view_contentlets' />
-					<portlet:param name='structure_id' value='<%=structure.getInode()%>' /></portlet:renderURL>">
-					<%= LanguageUtil.get(pageContext, "view") %></a>
-				</td>
-				<td align="center">
-					<a href="<portlet:renderURL>
-					<portlet:param name='struts_action' value='/ext/structure/view_relationships' />
-					<portlet:param name='structure_id' value='<%=structure.getInode()%>' /></portlet:renderURL>">
-					<%= LanguageUtil.get(pageContext, "view") %></a>
-				</td>
-			</tr>
-
-			<script>
-
-				<%if(structure.getStructureType() == 3 ){%>
-				deleteLabel = '<%= UtilMethods.escapeSingleQuotes(LanguageUtil.get(pageContext, "Delete-Form-and-Entries")) %>';
-				<%}else{ %>
-				deleteLabel = '<%= UtilMethods.escapeSingleQuotes(LanguageUtil.get(pageContext, "Delete-Structure-and-Content")) %>';
-				<%} %>
-
-		    	popupMenus += "<div dojoType=\"dijit.Menu\" class=\"dotContextMenu\" id=\"popupTr<%=i%>\" contextMenuForWindow=\"false\" style=\"display: none;\" targetNodeIds=\"tr<%=structure.getInode()%>\">";
-
-		    	popupMenus += "<div dojoType=\"dijit.MenuItem\" iconClass=\"editIcon\" onClick=\"editStructure('<%=structure.getInode()%>');\"><%=LanguageUtil.get(pageContext, "Edit") %></div>";
-
-                <% if ( enterprise ) { %>
-                    <% if ( sendingEndpoints ) { %>
-		    	        popupMenus += "<div dojoType=\"dijit.MenuItem\" iconClass=\"sServerIcon\" onClick=\"remotePublishStructure('<%=structure.getInode()%>',<%=structure.isFixed()%>);\"><%=LanguageUtil.get(pageContext, "Remote-Publish") %></div>";
-                    <%}%>
-		    	    popupMenus += "<div dojoType=\"dijit.MenuItem\" iconClass=\"bundleIcon\" onClick=\"addToBundle('<%=structure.getInode()%>');\"><%=LanguageUtil.get(pageContext, "Add-To-Bundle") %></div>";
-                <%}%>
-				<%if(!structure.isFixed()){%>
-                popupMenus += "<div dojoType=\"dijit.MenuItem\" iconClass=\"stopIcon\" onClick=\"deleteStructure('<%=structure.getInode()%>');\">"+deleteLabel+"</div>";
-				<%}%>
-		        popupMenus += "</div>";
-
-		        popupMenusDiv = document.getElementById("results_table_popup_menus");
-		        popupMenusDiv.innerHTML = popupMenus;
-			</script>
-
- 		<% } %>
-<!-- END Listing Results -->
-
-<!-- Start No Results -->
-  <% }else { %>
-		<tr>
-			<td colspan="6">
-				<div class="noResultsMessage"><%= LanguageUtil.get(pageContext, "There-are-no-Structures-to-display") %></div>
-			</td>
-		</tr>
-  <%}%>
-<!-- End No Results -->
-
-	</table>
-
-<!-- Start Pagination -->
-	<div class="yui-gb buttonRow">
-		<div class="yui-u first" style="text-align:left;">
-			<% if (minIndex != 0) { %>
-				<button dojoType="dijit.form.Button" onClick="window.location.href = '<portlet:renderURL windowState="<%= WindowState.MAXIMIZED.toString() %>"><portlet:param name="struts_action" value="/ext/structure/view_structure" /><portlet:param name="pageNumber" value="<%= String.valueOf(pageNumber - 1) %>" /><%if(UtilMethods.isSet(request.getParameter("system")) && request.getParameter("system").equals("1")){ %><portlet:param name="system" value="1" /><%} else {%><portlet:param name="system" value="0" /><%}%><portlet:param name="orderBy" value="<%= orderby %>" /></portlet:renderURL>';" iconClass="previousIcon" type="button">
-					<%= LanguageUtil.get(pageContext, "Previous") %>
-				</button>
-			<% } %>&nbsp;
-		</div>
-		<div class="yui-u">
-			<%= LanguageUtil.get(pageContext, "Viewing") %>  <%= minIndex+1 %> - <% if (maxIndex > structuresSize) { %> <%= structuresSize %> <%}else{%>  <%= maxIndex %> <% } %> <%= LanguageUtil.get(pageContext, "of1") %> <%= structuresSize %>
-		</div>
-		<div class="yui-u" style="text-align:right;">
-			<% if (maxIndex < structuresSize) { %>
-				<button dojoType="dijit.form.Button" onClick="window.location.href = '<portlet:renderURL windowState="<%= WindowState.MAXIMIZED.toString() %>"><portlet:param name="struts_action" value="/ext/structure/view_structure" /><portlet:param name="pageNumber" value="<%= String.valueOf(pageNumber + 1) %>" /><%if(UtilMethods.isSet(request.getParameter("system")) && request.getParameter("system").equals("1")){ %><portlet:param name="system" value="1" /><%} else {%><portlet:param name="system" value="0" /><%}%>%><portlet:param name="orderBy" value="<%= orderby %>" /></portlet:renderURL>';" iconClass="nextIcon" type="button">
-					<%= LanguageUtil.get(pageContext, "Next") %>
-				</button>
-			<% } %>&nbsp;
-		</div>
-	</div>
-<!-- END Pagination -->
-
-<script language="Javascript">
-	/**
-		focus on search box
-	**/
-	require([ "dijit/focus", "dojo/dom", "dojo/domReady!" ], function(focusUtil, dom){
-		dojo.require('dojox.timing');
-		t = new dojox.timing.Timer(500);
-		t.onTick = function(){
-		  focusUtil.focus(dom.byId("dijit_form_TextBox_0"));
-		  t.stop();
-		}
-		t.start();
-	});
-</script> 
-
-</form>
-<form id="remotePublishForm">
-	<input name="assetIdentifier" id="assetIdentifier" type="hidden" value="">
-	<input name="remotePublishDate" id="remotePublishDate" type="hidden" value="">
-	<input name="remotePublishTime" id="remotePublishTime" type="hidden" value="">
-	<input name="remotePublishExpireDate" id="remotePublishExpireDate" type="hidden" value="">
-	<input name="remotePublishExpireTime" id="remotePublishExpireTime" type="hidden" value="">
-	<input name="iWantTo" id=iWantTo type="hidden" value="">
-	<input name="whoToSend" id=whoToSend type="hidden" value="">
-	<input name="bundleName" id=bundleName type="hidden" value="">
-	<input name="bundleSelect" id=bundleSelect type="hidden" value="">
-	<input name="forcePush" id=forcePush type="hidden" value="">
-</form>
-<div id="dependenciesDialog" dojoType="dijit.Dialog" style="display:none;width:1000px;vertical-align: middle; " draggable="true"
-	title="<%= LanguageUtil.get(pageContext, "message.structure.cantdelete") %>" >
-
-	<span style="color: red; font-weight: bold"><%= LanguageUtil.get(pageContext, "message.structure.notdeletestructure.container") %></span>
-
-	<div id="depDiv" style="overflow: auto; height: 220px"></div>
-</div>
-</liferay:box>
+<%@ page import="java.util.ArrayList" %>
+<%@ page import="com.dotcms.repackage.javax.portlet.WindowState" %>
+<%@ page import="com.dotmarketing.util.UtilMethods" %>
+<%@ page import="com.liferay.portal.util.Constants" %>
+<%@ page import="java.util.List" %>
+<%@ page import="com.dotmarketing.portlets.categories.model.Category" %>
+<%@ page import="com.dotmarketing.portlets.structure.model.Structure" %>
+<%@ page import="com.dotmarketing.beans.Host" %>
+<%@ include file="/html/portlet/ext/structure/init.jsp" %>
+<%@ include file="/html/portlet/ext/remotepublish/init.jsp" %>
+<%@page import="com.dotcms.enterprise.LicenseUtil"%>
+<%@ page import="com.dotcms.publisher.endpoint.bean.PublishingEndPoint" %>
+<%@ page import="com.dotmarketing.business.APILocator" %>
+<%@ page import="com.dotcms.publisher.endpoint.business.PublishingEndPointAPI" %>
+<script type='text/javascript' src='/dwr/interface/StructureAjax.js'></script>
+
+<%
+    java.util.Map params = new java.util.HashMap();
+    String referer = com.dotmarketing.util.PortletURLUtil.getActionURL( request, WindowState.MAXIMIZED.toString(), params );
+    List structures = (List) request.getAttribute( com.dotmarketing.util.WebKeys.Structure.STRUCTURES );
+
+	int pageNumber = 1;
+	if (request.getParameter("pageNumber") != null) {
+		pageNumber = Integer.parseInt(request.getParameter("pageNumber"));
+	}
+    int perPage = com.dotmarketing.util.Config.getIntProperty("PER_PAGE");
+	int minIndex = (pageNumber - 1) * perPage;
+	int maxIndex = perPage * pageNumber;
+
+	//java.util.Map params = new java.util.HashMap();
+	params.put("struts_action", new String[] { "/ext/structure/view_structure" });
+	params.put("pageNumber", new String[] { pageNumber + "" });
+
+
+	java.text.DateFormat modDateFormat = java.text.DateFormat.getDateTimeInstance(java.text.DateFormat.SHORT,
+            java.text.DateFormat.SHORT, locale);
+	modDateFormat.setTimeZone(timeZone);
+
+	String query = (request.getParameter("query") != null) ? request
+			.getParameter("query") : (String) session
+			.getAttribute(com.dotmarketing.util.WebKeys.STRUCTURE_QUERY);
+	String orderby = (request.getParameter("orderBy") != null) ? request
+			.getParameter("orderBy")
+			: "";
+
+	int STRUCTURE_TYPE_CONTENT = 1;
+    int STRUCTURE_TYPE_WIDGET = 2;
+    int STRUCTURE_TYPE_FORM = 3;
+    int STRUCTURE_TYPE_FILEASSET= 4;
+    int STRUCTURE_TYPE_HTMLPAGE= 5;
+    int STRUCTURE_TYPE_PERSONA= 6;
+    List<Integer> structureTypes = new ArrayList<Integer>();
+    structureTypes.add(STRUCTURE_TYPE_CONTENT);
+    structureTypes.add(STRUCTURE_TYPE_WIDGET);
+    if ( LicenseUtil.getLevel() > 100 ) {
+        structureTypes.add( STRUCTURE_TYPE_FORM );
+    }
+    structureTypes.add(STRUCTURE_TYPE_FILEASSET);
+    structureTypes.add(STRUCTURE_TYPE_HTMLPAGE);
+    if(LicenseUtil.getLevel() > 199){
+    	structureTypes.add(STRUCTURE_TYPE_PERSONA);
+    }
+    int structureType = 0;
+    try {
+		if (session.getAttribute(com.dotmarketing.util.WebKeys.Structure.STRUCTURE_EDIT_TYPE) != null)
+			structureType = (Integer)session.getAttribute(com.dotmarketing.util.WebKeys.Structure.STRUCTURE_EDIT_TYPE);
+		if (request.getParameter("structureType") != null)
+			structureType = Integer.parseInt(request.getParameter("structureType"));
+	} catch (NumberFormatException e) {
+	}
+
+    params = new java.util.HashMap();
+	params.put("struts_action",
+			new String[] { "" });
+	String viewStructures = com.dotmarketing.util.PortletURLUtil.getRenderURL(
+			request, WindowState.MAXIMIZED.toString(), params);
+
+
+    boolean enterprise = LicenseUtil.getLevel() > 199;
+
+    PublishingEndPointAPI pepAPI = APILocator.getPublisherEndPointAPI();
+    List<PublishingEndPoint> sendingEndpointsList = pepAPI.getReceivingEndPoints();
+    boolean sendingEndpoints = UtilMethods.isSet(sendingEndpointsList) && !sendingEndpointsList.isEmpty();
+%>
+<script language="Javascript">
+var view = "<%= java.net.URLEncoder.encode("(working=" + com.dotmarketing.db.DbConnectionFactory.getDBTrue() + ")","UTF-8") %>";
+
+var currentStructureInode = "";
+
+function addNewStructure(){
+
+	var href = "<portlet:actionURL windowState='<%=WindowState.MAXIMIZED.toString()%>'>";
+	href = href + "<portlet:param name='struts_action' value='/ext/structure/edit_structure' />";
+	href = href + "</portlet:actionURL>";
+	document.location.href = href;
+}
+
+
+function resetSearch() {
+	form = document.getElementById('fm');
+	form.query.value = '';
+	var ele=dijit.byId("selectStructure");
+	ele.setValue(0);
+}
+
+function submitfm() {
+	form = document.getElementById('fm');
+	form.pageNumber.value = 1;
+	var system = '0';
+	if (form.system.checked)
+		system = '1';
+	form.action = '<portlet:renderURL><portlet:param name="struts_action" value="/ext/structure/view_structure" /></portlet:renderURL>&system=' + system;
+	submitForm(form);
+}
+
+
+
+function addNewRelationship()
+{
+	var href = "<portlet:actionURL windowState='<%=WindowState.MAXIMIZED.toString()%>'>";
+ 	href = href + "<portlet:param name='referer' value='<%=referer%>' />";
+	href = href + "<portlet:param name='struts_action' value='/ext/structure/edit_relationship' />";
+	href = href + "</portlet:actionURL>";
+	document.location.href = href;
+}
+
+function viewAllRelationship()
+{
+	var href = "<portlet:actionURL windowState='<%=WindowState.MAXIMIZED.toString()%>'>";
+	href = href + "<portlet:param name='struts_action' value='/ext/structure/view_relationships' />  <portlet:param name='structure_id' value='all' />";
+	href = href + "</portlet:actionURL>";
+	document.location = href;
+}
+
+
+function editStructure(inode){
+	var x ='<portlet:actionURL windowState='<%=WindowState.MAXIMIZED.toString()%>'>
+					 	<portlet:param name='struts_action' value='/ext/structure/edit_structure' />
+					    </portlet:actionURL>' + "&inode=" + inode;
+	window.location=x;
+}
+
+function changeBgOver(inode){
+	dojo.style("tr" + inode, "background", "#CDEAFD");
+}
+function changeBgOut(inode){
+	dojo.style("tr" + inode, "background", "#ffffff");
+}
+
+dojo.addOnLoad(function() {
+    var menu = new dijit.Menu({
+        style: "display: none;"
+    });
+    var menuItem1 = new dijit.MenuItem({
+        label: "<%= LanguageUtil.get(pageContext, "Add-New-Structure") %>",
+		iconClass: "plusIcon",
+		onClick: function() {
+           addNewStructure();
+        }
+    });
+    menu.addChild(menuItem1);
+
+    var menuItem2 = new dijit.MenuItem({
+        label: "<%= LanguageUtil.get(pageContext, "Add-New-Relationship") %>",
+		iconClass: "formNewIcon",
+		onClick: function() {
+            addNewRelationship();
+        }
+    });
+    menu.addChild(menuItem2);
+
+	var menuItem3 = new dijit.MenuItem({
+        label: "<%= LanguageUtil.get(pageContext, "View-all-Relationships") %>",
+		iconClass: "previewIcon",
+		onClick: function() {
+            viewAllRelationship();
+        }
+    });
+    menu.addChild(menuItem3);
+
+    var button = new dijit.form.ComboButton({
+        label: "<%= LanguageUtil.get(pageContext, "Add-New-Structure") %>",
+		iconClass: "plusIcon",
+		dropDown: menu,
+		onClick: function() {
+            addNewStructure();
+        }
+    });
+    dojo.byId("addNewStructure").appendChild(button.domNode);
+
+});
+
+dojo.require("dotcms.dojo.push.PushHandler");
+var pushHandler = new dotcms.dojo.push.PushHandler('<%=LanguageUtil.get(pageContext, "Remote-Publish")%>');
+
+function remotePublishStructure (inode,isFixed) {
+	if(isFixed){
+		pushHandler.showRestrictedDialog(inode);
+	}else{
+		pushHandler.showDialog(inode);
+	}
+}
+
+function addToBundle (objId) {
+	pushHandler.showAddToBundleDialog(objId, '<%=LanguageUtil.get(pageContext, "Add-To-Bundle")%>');
+}
+
+function deleteStructure(structureInode) {
+	currentStructureInode = structureInode;
+
+	if (confirm('<%= UtilMethods.escapeSingleQuotes(LanguageUtil.get(pageContext, "message.structure.delete.structure.and.content")) %>')) {
+  	  StructureAjax.checkDependencies(structureInode, handleDepResponse);
+  	}
+}
+
+function handleDepResponse(data) {
+	
+	if(data['size'] != 0) {
+		
+		var resultTableStr = '<table class="listingTable"><thead><tr><th><%=LanguageUtil.get(pageContext, "TITLE")%></th><th><%=LanguageUtil.get(pageContext, "IDENTIFIER")%></th><th><%=LanguageUtil.get(pageContext, "INODE")%></th></tr></thead><tbody>';
+		var containers = data['containers'];
+		
+		for(var i = 0; i < data['size'] ; i++){
+			resultTableStr = resultTableStr + "<tr><td>" + containers[i]['title'] + "</td><td>" + containers[i]['identifier'] + "</td><td>" + containers[i]['inode'] + "</td></tr>";
+		}
+		
+		resultTableStr = resultTableStr + '</tbody></table>';
+		dojo.byId("depDiv").innerHTML = "<br />" + resultTableStr;
+		
+		dijit.byId("dependenciesDialog").show();
+	} else {
+		processDelete();
+	}
+}
+
+function processDelete() {
+	var href = "<portlet:actionURL windowState='<%=WindowState.MAXIMIZED.toString()%>'>";
+	href = href + "<portlet:param name='struts_action' value='/ext/structure/edit_structure' />";
+	href = href + "<portlet:param name='referer' value='<%=viewStructures%>' />";
+	href = href + "<portlet:param name='cmd' value='<%=Constants.DELETE%>' />";
+	href = href + "</portlet:actionURL>";
+	href = href + "&inode=" + currentStructureInode;
+	document.location.href = href;
+}
+
+var popupMenusDiv;
+var popupMenus = "";
+var deleteLabel = "";
+
+</script>
+
+
+<liferay:box top="/html/common/box_top.jsp" bottom="/html/common/box_bottom.jsp">
+<liferay:param name="box_title" value='<%= UtilMethods.escapeSingleQuotes(LanguageUtil.get(pageContext, "Structures")) %>' />
+
+<style>
+	.dijitSelect .dijitButtonText{width:150px;text-align:left;}
+</style>
+
+<!-- START Toolbar -->
+<div class="yui-g portlet-toolbar">
+<form id="fm" method="post">
+<input type="hidden" name="pageNumber" value="<%=pageNumber%>">
+	<div class="yui-u first" style="white-space: nowrap">
+		<select name="structureType" autocomplete="false" dojoType="dijit.form.FilteringSelect" id="selectStructure" onChange="submitfm()">
+			<%if(structureTypes.size() > 1){ %>
+				<option value="0"><%= LanguageUtil.get(pageContext, "Any-Structure-Type") %></option>
+			<%}
+			String strTypeName="";
+			for(Integer next: structureTypes){
+					 if(next == STRUCTURE_TYPE_CONTENT){
+						 strTypeName =  LanguageUtil.get(pageContext, "Content");
+					 }else if(next == STRUCTURE_TYPE_WIDGET){
+						 strTypeName = LanguageUtil.get(pageContext, "Widget");
+					 }else if(next == STRUCTURE_TYPE_FORM){
+						 strTypeName = LanguageUtil.get(pageContext, "Form");
+					 }else if(next == STRUCTURE_TYPE_FILEASSET){
+						 strTypeName = LanguageUtil.get(pageContext, "File");
+					 }else if(next == STRUCTURE_TYPE_HTMLPAGE){
+                         strTypeName = LanguageUtil.get(pageContext, "HTMLPage");
+                     }else if(next == STRUCTURE_TYPE_PERSONA){
+                         strTypeName = LanguageUtil.get(pageContext, "Persona");
+                     }
+			%>
+				<option value="<%=next%>" <%=structureType == next?"selected='true'":""%>><%=strTypeName%></option>
+			<%} %>
+		</select>
+
+		<input type="text" name="query" dojoType="dijit.form.TextBox" style="width:175px;" value="<%= com.dotmarketing.util.UtilMethods.isSet(query) ? query : "" %>">
+
+		<button dojoType="dijit.form.Button" type="submit" onClick="submitfm()" iconClass="searchIcon">
+		   <%= UtilMethods.escapeSingleQuotes(LanguageUtil.get(pageContext, "Search")) %>
+		</button>
+
+		<button dojoType="dijit.form.Button" onClick="resetSearch()" iconClass="resetIcon">
+		   <%= UtilMethods.escapeSingleQuotes(LanguageUtil.get(pageContext, "reset")) %>
+		</button>
+
+		<input type="checkbox" name="system" id="system" dojoType="dijit.form.CheckBox" <%if (UtilMethods.isSet(request.getParameter("system")) && request.getParameter("system").equals("1")) {%> checked="checked"<%}%> value="1" onClick="submitfm()"/><%= LanguageUtil.get(pageContext, "Structure-show-System") %>
+	</div>
+</form>
+	<div class="yui-u" style="text-align:right;">
+		<div id="addNewStructure"></div>
+	</div>
+</div>
+<!-- END Toolbar -->
+
+<!-- START Listing Results -->
+	<form action="" method="post" name="order">
+	<div id="results_table_popup_menus"></div>
+	<table class="listingTable" >
+		<tr>
+
+			<th width="40%">
+				<a href="<portlet:actionURL>
+				<portlet:param name='struts_action' value='/ext/structure/view_structure' />
+				<portlet:param name='orderBy' value='name' /><portlet:param name='direction' value='<%=request.getAttribute("direction").toString() %>'/>
+				</portlet:actionURL>" ><%= LanguageUtil.get(pageContext, "Structure-Name") %></a>
+			</th>
+			<th width="10%">
+				<a href="<portlet:actionURL><portlet:param name='struts_action' value='/ext/structure/view_structure' />
+				<portlet:param name='orderBy' value='velocity_var_name' /><portlet:param name='direction' value='<%=request.getAttribute("direction").toString() %>'/>
+				</portlet:actionURL>" >
+				<%= LanguageUtil.get(pageContext, "Variable") %></a>
+
+			</th>
+			<th width="30%" >
+				<a href="<portlet:actionURL><portlet:param name='struts_action' value='/ext/structure/view_structure' />
+				<portlet:param name='orderBy' value='description' /><portlet:param name='direction' value='<%=request.getAttribute("direction").toString() %>'/>
+				</portlet:actionURL>" ><%= LanguageUtil.get(pageContext, "Description") %></a>
+			</th>
+			<th width="10%" style="text-align:center;"><%= LanguageUtil.get(pageContext, "Entries") %></th>
+			<th width="10%" style="text-align:center;"><%= LanguageUtil.get(pageContext, "Relationships") %></th>
+		</tr>
+
+		<%
+		int structuresSize = ((Integer) request.getAttribute(com.dotmarketing.util.WebKeys.STRUCTURES_VIEW_COUNT)).intValue();
+		int k = 0;
+
+		if (structures.size() > 0) {
+		for (int i = 0; i < structures.size(); i++) {
+			Structure structure = (Structure) structures.get(i);
+
+
+
+
+			%>
+
+			<tr id="tr<%=structure.getInode()%>" class="alternate_1" onclick="editStructure('<%=structure.getInode()%>');">
+				<td>
+					<% if(structure.isWidget()){ %>
+						<span class="gearIcon"></span>
+					<% }else if(structure.isForm()){ %>
+						<span class="formIcon"></span>
+					<% }else if(structure.isFileAsset()){ %>
+						<span class="fileIcon"></span>
+				    <% }else if(structure.isHTMLPageAsset()){ %>
+				        <span class="pageIcon"></span>
+				    <% }else if(structure.isPersona()){ %>
+				        <span class="personaIcon"></span>
+					<% }else{ %>
+						<span class="contentIcon"></span>
+					<% } %>
+
+					<%=structure.getName()%>
+				</td>
+				<td><%=structure.getVelocityVarName() %></td>
+				<td><%=structure.getDescription()==null?"":structure.getDescription()%></td>
+				<td align="center">
+					<a href="<portlet:renderURL>
+					<portlet:param name='struts_action' value='/ext/contentlet/view_contentlets' />
+					<portlet:param name='structure_id' value='<%=structure.getInode()%>' /></portlet:renderURL>">
+					<%= LanguageUtil.get(pageContext, "view") %></a>
+				</td>
+				<td align="center">
+					<a href="<portlet:renderURL>
+					<portlet:param name='struts_action' value='/ext/structure/view_relationships' />
+					<portlet:param name='structure_id' value='<%=structure.getInode()%>' /></portlet:renderURL>">
+					<%= LanguageUtil.get(pageContext, "view") %></a>
+				</td>
+			</tr>
+
+			<script>
+
+				<%if(structure.getStructureType() == 3 ){%>
+				deleteLabel = '<%= UtilMethods.escapeSingleQuotes(LanguageUtil.get(pageContext, "Delete-Form-and-Entries")) %>';
+				<%}else{ %>
+				deleteLabel = '<%= UtilMethods.escapeSingleQuotes(LanguageUtil.get(pageContext, "Delete-Structure-and-Content")) %>';
+				<%} %>
+
+		    	popupMenus += "<div dojoType=\"dijit.Menu\" class=\"dotContextMenu\" id=\"popupTr<%=i%>\" contextMenuForWindow=\"false\" style=\"display: none;\" targetNodeIds=\"tr<%=structure.getInode()%>\">";
+
+		    	popupMenus += "<div dojoType=\"dijit.MenuItem\" iconClass=\"editIcon\" onClick=\"editStructure('<%=structure.getInode()%>');\"><%=LanguageUtil.get(pageContext, "Edit") %></div>";
+
+                <% if ( enterprise ) { %>
+                    <% if ( sendingEndpoints ) { %>
+		    	        popupMenus += "<div dojoType=\"dijit.MenuItem\" iconClass=\"sServerIcon\" onClick=\"remotePublishStructure('<%=structure.getInode()%>',<%=structure.isFixed()%>);\"><%=LanguageUtil.get(pageContext, "Remote-Publish") %></div>";
+                    <%}%>
+		    	    popupMenus += "<div dojoType=\"dijit.MenuItem\" iconClass=\"bundleIcon\" onClick=\"addToBundle('<%=structure.getInode()%>');\"><%=LanguageUtil.get(pageContext, "Add-To-Bundle") %></div>";
+                <%}%>
+				<%if(!structure.isFixed()){%>
+                popupMenus += "<div dojoType=\"dijit.MenuItem\" iconClass=\"stopIcon\" onClick=\"deleteStructure('<%=structure.getInode()%>');\">"+deleteLabel+"</div>";
+				<%}%>
+		        popupMenus += "</div>";
+
+		        popupMenusDiv = document.getElementById("results_table_popup_menus");
+		        popupMenusDiv.innerHTML = popupMenus;
+			</script>
+
+ 		<% } %>
+<!-- END Listing Results -->
+
+<!-- Start No Results -->
+  <% }else { %>
+		<tr>
+			<td colspan="6">
+				<div class="noResultsMessage"><%= LanguageUtil.get(pageContext, "There-are-no-Structures-to-display") %></div>
+			</td>
+		</tr>
+  <%}%>
+<!-- End No Results -->
+
+	</table>
+
+<!-- Start Pagination -->
+	<div class="yui-gb buttonRow">
+		<div class="yui-u first" style="text-align:left;">
+			<% if (minIndex != 0) { %>
+				<button dojoType="dijit.form.Button" onClick="window.location.href = '<portlet:renderURL windowState="<%= WindowState.MAXIMIZED.toString() %>"><portlet:param name="struts_action" value="/ext/structure/view_structure" /><portlet:param name="pageNumber" value="<%= String.valueOf(pageNumber - 1) %>" /><%if(UtilMethods.isSet(request.getParameter("system")) && request.getParameter("system").equals("1")){ %><portlet:param name="system" value="1" /><%} else {%><portlet:param name="system" value="0" /><%}%><portlet:param name="orderBy" value="<%= orderby %>" /></portlet:renderURL>';" iconClass="previousIcon" type="button">
+					<%= LanguageUtil.get(pageContext, "Previous") %>
+				</button>
+			<% } %>&nbsp;
+		</div>
+		<div class="yui-u">
+			<%= LanguageUtil.get(pageContext, "Viewing") %>  <%= minIndex+1 %> - <% if (maxIndex > structuresSize) { %> <%= structuresSize %> <%}else{%>  <%= maxIndex %> <% } %> <%= LanguageUtil.get(pageContext, "of1") %> <%= structuresSize %>
+		</div>
+		<div class="yui-u" style="text-align:right;">
+			<% if (maxIndex < structuresSize) { %>
+				<button dojoType="dijit.form.Button" onClick="window.location.href = '<portlet:renderURL windowState="<%= WindowState.MAXIMIZED.toString() %>"><portlet:param name="struts_action" value="/ext/structure/view_structure" /><portlet:param name="pageNumber" value="<%= String.valueOf(pageNumber + 1) %>" /><%if(UtilMethods.isSet(request.getParameter("system")) && request.getParameter("system").equals("1")){ %><portlet:param name="system" value="1" /><%} else {%><portlet:param name="system" value="0" /><%}%>%><portlet:param name="orderBy" value="<%= orderby %>" /></portlet:renderURL>';" iconClass="nextIcon" type="button">
+					<%= LanguageUtil.get(pageContext, "Next") %>
+				</button>
+			<% } %>&nbsp;
+		</div>
+	</div>
+<!-- END Pagination -->
+
+<script language="Javascript">
+	/**
+		focus on search box
+	**/
+	require([ "dijit/focus", "dojo/dom", "dojo/domReady!" ], function(focusUtil, dom){
+		dojo.require('dojox.timing');
+		t = new dojox.timing.Timer(500);
+		t.onTick = function(){
+		  focusUtil.focus(dom.byId("dijit_form_TextBox_0"));
+		  t.stop();
+		}
+		t.start();
+	});
+</script> 
+
+</form>
+<form id="remotePublishForm">
+	<input name="assetIdentifier" id="assetIdentifier" type="hidden" value="">
+	<input name="remotePublishDate" id="remotePublishDate" type="hidden" value="">
+	<input name="remotePublishTime" id="remotePublishTime" type="hidden" value="">
+	<input name="remotePublishExpireDate" id="remotePublishExpireDate" type="hidden" value="">
+	<input name="remotePublishExpireTime" id="remotePublishExpireTime" type="hidden" value="">
+	<input name="iWantTo" id=iWantTo type="hidden" value="">
+	<input name="whoToSend" id=whoToSend type="hidden" value="">
+	<input name="bundleName" id=bundleName type="hidden" value="">
+	<input name="bundleSelect" id=bundleSelect type="hidden" value="">
+	<input name="forcePush" id=forcePush type="hidden" value="">
+</form>
+<div id="dependenciesDialog" dojoType="dijit.Dialog" style="display:none;width:1000px;vertical-align: middle; " draggable="true"
+	title="<%= LanguageUtil.get(pageContext, "message.structure.cantdelete") %>" >
+
+	<span style="color: red; font-weight: bold"><%= LanguageUtil.get(pageContext, "message.structure.notdeletestructure.container") %></span>
+
+	<div id="depDiv" style="overflow: auto; height: 220px"></div>
+</div>
+</liferay:box>