<%@page
	import="com.dotmarketing.portlets.workflows.business.WorkflowAPI"%>
<%@page import="com.dotmarketing.portlets.workflows.model.WorkflowStep"%>
<%@page
	import="com.dotmarketing.portlets.workflows.model.WorkflowScheme"%>
<%@page import="com.dotmarketing.business.APILocator"%>
<%@page import="java.util.List"%>
<%@page import="com.liferay.portal.language.LanguageUtil"%>
<%@page import="com.dotmarketing.util.UtilMethods"%>
<%

	WorkflowAPI wapi = APILocator.getWorkflowAPI();
<<<<<<< HEAD

=======
>>>>>>> b112ac57
	boolean showArchived = (request.getParameter("showArchived") != null);
	List<WorkflowScheme> schemes = wapi.findSchemes(showArchived);

%>


<div class="portlet-main">
	
	<!-- START Toolbar -->
	<form id="fm" method="post">
		<div class="portlet-toolbar" style="padding-top:0px;">
            <div class="showPointer" onClick="schemeAdmin.show()"  style="float: left;">
             <h2 style="border-bottom:dotted 1px white;"><%=LanguageUtil.get(pageContext, "Workflow-Schemes")%></h2>
             <p>&nbsp;</p>
            </div> 
            <div style="float: right;">
				
					<input type="checkbox" id="showArchivedChk" name="showArchived"
					<%=(showArchived) ? "checked='true'" : ""%> id="system"
					dojoType="dijit.form.CheckBox" value="1"
					onClick="new function(){schemeAdmin.showArchived = <%=!showArchived%>;schemeAdmin.show();}" />
<<<<<<< HEAD
					<label for="showArchivedChk"><%=LanguageUtil.get(pageContext, "Show-Archived")%></label>
		              &nbsp; &nbsp;

	  
=======
					<label font-size:85%; for="showArchivedChk"><%=LanguageUtil.get(pageContext, "Show-Archived")%></label>
				</div>
			</div>
	    	<div class="portlet-toolbar__actions-secondary">
>>>>>>> b112ac57
				<button dojoType="dijit.form.Button"
						onClick="schemeAdmin.showImport();return false;" iconClass="addIcon">
					<%=LanguageUtil.get(pageContext, "Import-Workflow-Scheme")%>
				</button>
<<<<<<< HEAD

=======
>>>>>>> b112ac57
	    		<button dojoType="dijit.form.Button"
					onClick="schemeAdmin.showAddEdit();return false;" iconClass="addIcon">
					<%=LanguageUtil.get(pageContext, "Add-Workflow-Scheme")%>
				</button>
	    	</div>
	   </div>
	</form>
   <!-- END Toolbar -->
</div>



<!-- START Listing Results -->

<div class="board-wrapper">
	<div class="flex-container flex-wrap">
		<%if (schemes != null && schemes.size() > 0) {%>
			<%for (WorkflowScheme scheme : schemes) {%>
				<div class="flex-item editRow showPointer">
					<div id="td<%=scheme.getId()%>" onclick="stepAdmin.showViewSteps('<%=scheme.getId()%>');">
						<div class="wfSchemeTitle">
						    <%if(scheme.isArchived()){ %>
                                <a class="pull-right showPointer btn-flat btn-primary " href="#" onclick="schemeAdmin.deleteScheme('<%=scheme.getId()%>');"><i class="fa fa-trash" aria-hidden="true"></i></a>
                            <%} %>
							<a class="pull-right showPointer btn-flat btn-primary " href="#" onclick="schemeAdmin.showAddEdit('<%=scheme.getId()%>');"><i class="fa fa-pencil" aria-hidden="true"></i></a>

							
							
							<%List<WorkflowStep> steps = wapi.findSteps(scheme);%>
							<%if(!scheme.isArchived()){ %>
								<span class="workflowIcon"></span> <%=scheme.getName()%>
							<%}else{ %>
								<strike><%=scheme.getName()%></strike>
							<%} %>
							<div style="font-weight:normal;font-size:12px;"><%=UtilMethods.webifyString(scheme.getDescription())%></div>
						</div>
						<ol class="wfStepsList">
							<%if(steps!= null && steps.size() > 0){ %>
								<%for(WorkflowStep step : steps){ %>
									<li><%=step.getName() %></li>
								<%} %>
							<%}else{ %>
								<li><%=LanguageUtil.get(pageContext, "No-steps-have-been-created")%></li>
							<%} %>
						</ol>
					</div>
					<div style="border-top: 1px solid #e0e0e0; padding: 4px 8px 4px 16px;z-index:10;position: absolute; bottom: 0; width:100%;" onclick="stepAdmin.showViewSteps('<%=scheme.getId()%>');">
						<div class="btn-flat btn-primary showPointer" href="#" style="z-index: 10000;" ><%=LanguageUtil.get(pageContext, "View-Steps")%></div>
					</div>
				</div>
			<%}%>
		<%} else {%>
			<table class="listingTable">
				<tr>
					<td><%=LanguageUtil.get(pageContext, "No-Workflow-Schemes")%><br /></td>
				</tr>
			</table>
		<%}%>
	</div>
</div>


<script>
dojo.ready(function(){
	mainAdmin.resetCrumbTrail();
	mainAdmin.addCrumbtrail("<%=LanguageUtil.get(pageContext, "Workflows")%>", schemeAdmin.baseJsp);
	mainAdmin.addCrumbtrail("<%=LanguageUtil.get(pageContext, "Schemes")%>", schemeAdmin.baseJsp);
	
	mainAdmin.refreshCrumbtrail();
	
	
});


</script><|MERGE_RESOLUTION|>--- conflicted
+++ resolved
@@ -10,10 +10,6 @@
 <%
 
 	WorkflowAPI wapi = APILocator.getWorkflowAPI();
-<<<<<<< HEAD
-
-=======
->>>>>>> b112ac57
 	boolean showArchived = (request.getParameter("showArchived") != null);
 	List<WorkflowScheme> schemes = wapi.findSchemes(showArchived);
 
@@ -35,25 +31,14 @@
 					<%=(showArchived) ? "checked='true'" : ""%> id="system"
 					dojoType="dijit.form.CheckBox" value="1"
 					onClick="new function(){schemeAdmin.showArchived = <%=!showArchived%>;schemeAdmin.show();}" />
-<<<<<<< HEAD
+
 					<label for="showArchivedChk"><%=LanguageUtil.get(pageContext, "Show-Archived")%></label>
 		              &nbsp; &nbsp;
 
-	  
-=======
-					<label font-size:85%; for="showArchivedChk"><%=LanguageUtil.get(pageContext, "Show-Archived")%></label>
-				</div>
-			</div>
-	    	<div class="portlet-toolbar__actions-secondary">
->>>>>>> b112ac57
 				<button dojoType="dijit.form.Button"
 						onClick="schemeAdmin.showImport();return false;" iconClass="addIcon">
 					<%=LanguageUtil.get(pageContext, "Import-Workflow-Scheme")%>
 				</button>
-<<<<<<< HEAD
-
-=======
->>>>>>> b112ac57
 	    		<button dojoType="dijit.form.Button"
 					onClick="schemeAdmin.showAddEdit();return false;" iconClass="addIcon">
 					<%=LanguageUtil.get(pageContext, "Add-Workflow-Scheme")%>
