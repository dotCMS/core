<%@page import="com.dotcms.repackage.bsh.This"%>
<%@page import="com.dotmarketing.util.Logger"%>
<%@ include file="/html/portlet/ext/contentlet/init.jsp" %>
<%@ include file="/html/portlet/ext/remotepublish/init.jsp" %>

<%@ page import="java.util.*" %>
<%@ page import="com.dotmarketing.portlets.languagesmanager.model.Language" %>
<%@ page import="com.dotmarketing.portlets.structure.model.Structure" %>
<%@ page import="com.dotmarketing.portlets.structure.factories.StructureFactory" %>
<%@ page import="com.liferay.portal.model.User" %>
<%@ page import="com.dotmarketing.portlets.languagesmanager.business.*" %>
<%@ page import="com.dotmarketing.business.APILocator" %>
<%@ page import="com.dotmarketing.util.Config" %>
<%@ page import="com.dotmarketing.util.UtilMethods" %>
<%@ page import="com.dotmarketing.util.InodeUtils" %>
<%@page import="com.dotmarketing.business.CacheLocator"%>
<%@ page import="com.liferay.portal.language.LanguageUtil"%>
<%@ page import="com.dotcms.publisher.endpoint.bean.PublishingEndPoint"%>
<%@ page import="com.dotcms.publisher.endpoint.business.PublishingEndPointAPI"%>
<%@page import="com.dotcms.enterprise.LicenseUtil"%>

<%
	List<Structure> structures = (List<Structure>)request.getAttribute (com.dotmarketing.util.WebKeys.Structure.STRUCTURES);
	List<Language> languages = (List<Language>)request.getAttribute (com.dotmarketing.util.WebKeys.LANGUAGES);



	java.util.Map params = new java.util.HashMap();
	params.put("struts_action",new String[] {"/ext/contentlet/view_contentlets"});

	String referer = com.dotmarketing.util.PortletURLUtil.getActionURL(request,WindowState.MAXIMIZED.toString(),params);

	Map lastSearch = (Map)session.getAttribute(com.dotmarketing.util.WebKeys.CONTENTLET_LAST_SEARCH);
	Structure structure = StructureFactory.getDefaultStructure();

    Map<String, String> fieldsSearch = new HashMap<String,String>();
    Language selectedLanguage = new Language();
    List<String> categories = new ArrayList();
    boolean showDeleted = false;
    boolean filterSystemHost = false;
    boolean filterLocked = false;
    boolean filterUnpublish = false;
    int currpage = 1;
    String orderBy = "modDate desc";
    Language defaultLang = APILocator.getLanguageAPI().getDefaultLanguage();
    String languageId = String.valueOf(defaultLang.getId());
    if(session.getAttribute(com.dotmarketing.util.WebKeys.LANGUAGE_SEARCHED)!= null){
    	languageId = (String)session.getAttribute(com.dotmarketing.util.WebKeys.LANGUAGE_SEARCHED);
    }



	String structureSelected = "";
	if(UtilMethods.isSet(request.getParameter("structure_id"))){
		structureSelected=request.getParameter("structure_id");
	}

	if (lastSearch != null && !UtilMethods.isSet(structureSelected)) {
		String ssstruc = (String)session.getAttribute("selectedStructure");
		if(session.getAttribute("selectedStructure") != null && CacheLocator.getContentTypeCache().getStructureByInode((String)session.getAttribute("selectedStructure")) !=null){
		        structure = CacheLocator.getContentTypeCache().getStructureByInode((String)session.getAttribute("selectedStructure"));
		        if(structures.contains(structure)){
		                structureSelected = structure.getInode();
		        }else{
		                session.removeAttribute("selectedStructure");

		                structureSelected = null;;
		        }
		}
		if(lastSearch.get("fieldsSearch") != null){
			fieldsSearch = (Map<String, String>) lastSearch.get("fieldsSearch");
		}
		if(lastSearch.get("categories") != null){
			categories = (List<String>) lastSearch.get("categories");
		}
		if(UtilMethods.isSet(lastSearch.get("showDeleted"))){
			showDeleted = (Boolean) lastSearch.get("showDeleted");
		}
		if(UtilMethods.isSet(lastSearch.get("filterSystemHost"))){
			filterSystemHost = (Boolean) lastSearch.get("filterSystemHost");
		}
		if(UtilMethods.isSet(lastSearch.get("filterLocked"))){
			filterLocked = (Boolean) lastSearch.get("filterLocked");
		}
		if(lastSearch.get("filterUnpublish")!=null)
		    filterUnpublish = (Boolean) lastSearch.get("filterUnpublish");
		if(UtilMethods.isSet(lastSearch.get("page"))){
			currpage = (Integer) lastSearch.get("page");
		}
		if(UtilMethods.isSet(lastSearch.get("orderBy"))){
			orderBy = (String) lastSearch.get("orderBy");
		}

	}

        if(!InodeUtils.isSet(structureSelected)){
                if(session.getAttribute("selectedStructure") != null){
                        String longSelectedStructure = (String) session.getAttribute("selectedStructure");
                        if(InodeUtils.isSet(longSelectedStructure)){
                                structureSelected = longSelectedStructure.toString();
                        }
                }
        }

        if (!InodeUtils.isSet(structureSelected) || !structures.contains(CacheLocator.getContentTypeCache().getStructureByInode(structureSelected))) {

                structureSelected = "_all";

        }


        List<Field> fields = new ArrayList<Field>();
        try{
        	fields = FieldsCache.getFieldsByStructureInode(structureSelected);
        }
        catch(Exception e){
        	Logger.debug(this.getClass(), e.getMessage());
        }
        boolean hasNoSearcheableHostFolderField = false;
        boolean hasHostFolderField = false;
        for (Field field: fields) {
                if (field.getFieldType().equals(Field.FieldType.HOST_OR_FOLDER.toString())) {
                        if(APILocator.getPermissionAPI().doesUserHavePermission(APILocator.getHostAPI().findSystemHost(), PermissionAPI.PERMISSION_READ, user, true)){
                           hasHostFolderField = true;
                        }
                        if(!field.isSearchable()){
                           hasNoSearcheableHostFolderField = true;
                        }
                        break;
                }
        }

        if (fieldsSearch == null ||  !UtilMethods.isSet(fieldsSearch.get("conHost")) || hasNoSearcheableHostFolderField) {
                fieldsSearch.put("conHost", (String) session.getAttribute(com.dotmarketing.util.WebKeys.CMS_SELECTED_HOST_ID));
        }

        String crumbtrailSelectedHostId = (String) session.getAttribute(com.dotmarketing.util.WebKeys.CMS_SELECTED_HOST_ID);
        if ((crumbtrailSelectedHostId == null) || crumbtrailSelectedHostId.equals("allHosts"))
                crumbtrailSelectedHostId = "";

        String structureInodesList="";
        String structureVelocityVarNames="";

        for (Structure st : structures) {

                if(structureInodesList!=""){
                        structureInodesList+=";"+st.getInode();
                }
                else
                        structureInodesList+=st.getInode();

                if(structureVelocityVarNames!=""){
                        structureVelocityVarNames+=";"+st.getVelocityVarName();
                }
                else
                        structureVelocityVarNames+=st.getVelocityVarName();

        }



        String _allValue = (UtilMethods.webifyString(fieldsSearch.get("_all")).endsWith("*")) ? UtilMethods.webifyString(fieldsSearch.get("_all")).substring(0,UtilMethods.webifyString(fieldsSearch.get("_all")).length()-1) : UtilMethods.webifyString(fieldsSearch.get("_all"));

		String[] strTypeNames = new String[]{"",LanguageUtil.get(pageContext, "Content"),
				LanguageUtil.get(pageContext, "Widget"),
				LanguageUtil.get(pageContext, "Form"),
				LanguageUtil.get(pageContext, "File"),
				LanguageUtil.get(pageContext, "HTMLPage"),
				LanguageUtil.get(pageContext, "Persona"),
				};

		boolean enterprise = LicenseUtil.getLevel() > 199;

		PublishingEndPointAPI pepAPI = APILocator.getPublisherEndPointAPI();
		List<PublishingEndPoint> sendingEndpointsList = pepAPI.getReceivingEndPoints();
		boolean sendingEndpoints = UtilMethods.isSet(sendingEndpointsList) && !sendingEndpointsList.isEmpty();

%>


<%@page import="com.dotmarketing.business.Role"%>
<%@page import="com.dotmarketing.business.RoleAPI"%>
<%@page import="com.dotmarketing.business.RoleAPIImpl"%>
<%@page import="com.dotmarketing.portlets.folders.model.Folder"%>
<%@page import="com.dotmarketing.beans.Host"%>
<%@page import="com.dotmarketing.cache.FieldsCache"%>
<%@page import="com.dotmarketing.portlets.structure.model.Field"%>

<%@page import="com.dotmarketing.business.PermissionAPI"%>
<jsp:include page="/html/portlet/ext/folders/context_menus_js.jsp" />
<script type='text/javascript' src='/html/js/scriptaculous/prototype.js'></script>
<script type='text/javascript' src='/dwr/interface/StructureAjax.js'></script>
<script type='text/javascript' src='/dwr/interface/CategoryAjax.js'></script>
<script type='text/javascript' src='/dwr/interface/ContentletAjax.js'></script>
<script type='text/javascript' src='/dwr/interface/TagAjax.js'></script>


<jsp:include page="/html/portlet/ext/folders/menu_actions_js.jsp" />

<script type="text/javascript">

	var pushHandler = new dotcms.dojo.push.PushHandler('<%=LanguageUtil.get(pageContext, "Remote-Publish")%>');

    var dataItems = {
        identifier: "name",
        label: "label",
        items: [
				<%if(request.getAttribute("SHOW_FORMS_ONLY") == null){%>
                {
                    name: "_all",
                    label: "<%= UtilMethods.escapeSingleQuotes(LanguageUtil.get(pageContext, "All" )) %>",
                    textLabel: "<%= UtilMethods.escapeSingleQuotes(LanguageUtil.get(pageContext, "All" )) %>"
                },
                <%}%>

                <%boolean started = false;%>
                <%for(Structure s : structures){%>
                        <%=(started) ? "," :""%>
                        {
                            name: "<%=s.getInode()%>",
                            label: "<%=UtilMethods.javaScriptify(s.getName())%>",
                            textLabel: "<%=s.getName()%>"
                        }
                        <%started = true;%>
                <%}%>

        ]
    };

    var dojoStore = new dojo.data.ItemFileReadStore({
        data: dataItems
    });


    dojo.addOnLoad(function() {


        function myLabelFunc(item) {
               return item.textLabel + "";
        }


        var fs = new dijit.form.FilteringSelect({
            id: "structure_inode",
            name: "structure_inode_select",
            value: "<%=structureSelected%>",
            store: dojoStore,
            searchAttr: "textLabel",
            labelAttr: "label",
            labelType: "html",

            onChange: function(){
                structureChanged(true);
                        doSearch(null, "<%=orderBy%>");
            }
        },
        dojo.byId("structSelectBox"));



        })

        function initialLoad() {
                doSearch(<%= currpage %>, "<%=orderBy%>");
                dijit.byId("searchButton").attr("disabled", false);
                dijit.byId("clearButton").setAttribute("disabled", false);

                displayArchiveButton();
        }

</script>





<script language="Javascript">

        <%@ include file="/html/portlet/ext/contentlet/view_contentlets_js_inc.jsp" %>



        function <portlet:namespace />setCalendarDate_0 (year, month, day) {
        var textbox = document.getElementById('lastModDateFrom');
        textbox.value = month + '/' + day + '/' + year;
        }

        function <portlet:namespace />setCalendarDate_1 (year, month, day) {
        var textbox = document.getElementById('lastModDateTo');
        textbox.value = month + '/' + day + '/' + year;
        }

        dojo.addOnLoad(function() {
        var menu = new dijit.Menu({
            style: "display: none;"
        });
        var menuItem1 = new dijit.MenuItem({
            label: "<%= UtilMethods.escapeSingleQuotes(LanguageUtil.get(pageContext, "Add-New-Content" )) %>",
                        iconClass: "plusIcon",
                        onClick: function() {
                addNewContentlet();
            }
        });
        menu.addChild(menuItem1);

        var menuItem2 = new dijit.MenuItem({
            label: "<%= UtilMethods.escapeSingleQuotes(LanguageUtil.get(pageContext, "Import-Content" )) %>",
                        iconClass: "uploadIcon",
                        onClick: function() {
               	window.location='/c/portal/layout?p_l_id=<%= layout.getId() %>&dm_rlout=1&p_p_id=EXT_11&p_p_action=1&p_p_state=maximized&_EXT_11_struts_action=/ext/contentlet/import_contentlets&selectedStructure=' + document.getElementById("structureInode").value;
            }
        });
        menu.addChild(menuItem2);


    });
</script>

<form method="Post" action="" id="search_form" onsubmit="doSearch();return false;">

    <input type="hidden" name="fullCommand" id="fullCommand" value="">
    <input type="hidden" name="expiredInodes" id="expiredInodes" value=""/>
    <input type="hidden" name="expireDateReset" id="expireDateReset" value=""/>
    <input type="hidden" name="luceneQuery" id="luceneQuery" value="">
    <input type="hidden" name="structureInode" id="structureInode" value="">
    <input type="hidden" name="fieldsValues" id="fieldsValues" value="">
    <input type="hidden" name="categoriesValues" id="categoriesValues" value="">
    <input type="hidden" name="showDeleted" id="showDeleted" value="<%= showDeleted %>">
    <input type="hidden" name="filterSystemHost" id="filterSystemHost" value="<%= filterSystemHost %>">
    <input type="hidden" name="filterLocked" id="filterLocked" value="<%= filterLocked %>">
    <input type="hidden" name="filterUnpublish" id="filterUnpublish" value="<%= filterUnpublish %>">
    <input type="hidden" name="currentPage" id="currentPage" value="">
    <input type="hidden" name="currentSortBy" id="currentSortBy" value="modDate desc">
    <input type="hidden" value="" name="lastModDateFrom"  id="lastModDateFrom" size="10" maxlength="10" readonly="true"/>
    <input type="hidden" value="" name="lastModDateTo"  id="lastModDateTo" size="10" maxlength="10" readonly="true"/>
    <input type="hidden" name="structureVelocityVarNames" id="structureVelocityVarNames" value="<%= structureVelocityVarNames %>">
    <input type="hidden" name="structureInodesList" id="structureInodesList" value="<%= structureInodesList %>">
    <input type="hidden" name="hostField" id="hostField" value="<%= conHostValue %>"/>
    <input type="hidden" name="folderField" id="folderField" value="<%= conFolderValue %>"/>
    <input type="hidden" value="" name="Identifier" id="Identifier" size="10"/>
    <input type="hidden" value="" name="allSearchedContentsInodes" id="allSearchedContentsInodes" dojoType="dijit.form.TextBox"/>
    <input type="hidden" value="" name="allUncheckedContentsInodes" id="allUncheckedContentsInodes" dojoType="dijit.form.TextBox"/>
    <!-- START Split Screen -->
<<<<<<< HEAD
    <div dojoType="dijit.layout.BorderContainer" design="sidebar" gutters="false" liveSplitters="true" id="borderContainer" class="shadowBox headerBox">

        <!-- START Left Column -->
        <div dojoType="dijit.layout.ContentPane" id="filterWrapper" splitter="false" region="leading" style="width: 251px;" class="portlet-sidebar-wrapper" >
=======
    <div dojoType="dijit.layout.BorderContainer" design="sidebar" gutters="false" liveSplitters="true" id="borderContainer">

        <!-- START Left Column -->
        <div dojoType="dijit.layout.ContentPane" id="filterWrapper" splitter="false" region="leading" style="width: 200px;" class="portlet-sidebar-wrapper" >
>>>>>>> 53a3a1ba
            <div class="portlet-sidebar">
                <% List<Structure> readStructs = StructureFactory.getStructuresWithReadPermissions(user, true);  %>
                <% if((readStructs.size() == 0)){%>
                    <div align="center" style="text-align:center;">
                        <dt><FONT COLOR="#FF0000"><%= UtilMethods.escapeSingleQuotes(LanguageUtil.get(pageContext, "No-Structure-Read-Permissions" )) %></FONT></dt>
                    </div>
                <%}%>

                <!-- START Advanced Search-->
                <div id="advancedSearch">
                    <dl class="vertical">
                        <dt><label><%=LanguageUtil.get(pageContext, "Type") %>:</label></dt>
                        <dd><span id="structSelectBox"></span></dd>
                        <div class="clear"></div>

                        <dt><label><%= LanguageUtil.get(pageContext, "Search") %>:</label></dt>
                        <dd><input type="text" dojoType="dijit.form.TextBox" tabindex="1" onKeyUp='doSearch()' name="allFieldTB" id="allFieldTB" value="<%=_allValue %>"></dd>
                    </dl>

                    <div id="advancedSearchOptions" style="height:0px;overflow: hidden">

                        <%if (languages.size() > 1) { %>
                            <dl class="vertical">
                                <!-- Language search fields  --->
                                <dt><label><%= LanguageUtil.get(pageContext, "Language") %>:</label></dt>
                                <dd>
                                    <div id="combo_zone2">
                                        <input id="language_id"/>
                                    </div>

                                    <%@include file="languages_select_inc.jsp" %>
                                </dd>
                            </dl>
                        <%} else { %>
                            <% long langId = languages.get(0).getId(); %>
                            <input type="hidden" name="language_id" id="language_id" value="<%= langId %>">
                        <% } %>


                        <!-- Ajax built search fields  --->
                        <div id="search_fields_table"></div>
                        <div class="clear"></div>
                        <!-- /Ajax built search fields  --->

                        <!-- Ajax built Categories   --->
                        <dl class="vertical" id="search_categories_list"></dl>
                        <div class="clear"></div>
                        <!-- /Ajax built Categories   --->

                        <dl class="vertical">
                            <dt><label><%= LanguageUtil.get(pageContext, "Show") %>:</label></dt>
                            <dd>
                                <select name="showingSelect" onchange='doSearch(1);displayArchiveButton()'  id="showingSelect" dojoType="dijit.form.FilteringSelect">
                                    <option value="all" <% if (!showDeleted && !filterLocked && !filterUnpublish) { %> selected <% } %>><%= LanguageUtil.get(pageContext, "All") %></option>
                                    <option value="locked" <% if (filterLocked) { %> selected <% } %>><%= LanguageUtil.get(pageContext, "Locked") %></option>
                                    <option value="unpublished" <% if (filterUnpublish) { %> selected <% } %>><%= LanguageUtil.get(pageContext, "Unpublished") %></option>
                                    <option value="archived" <% if (showDeleted) { %> selected <% } %>><%= LanguageUtil.get(pageContext, "Archived") %></option>
                                </select>
                            </dd>
                        </dl>

                        <div class="clear"></div>

                        <dl class="radio-check-one-line" id="filterSystemHostTable">
                            <dt><label for="filterSystemHostCB"><%= LanguageUtil.get(pageContext, "Exclude-system-host") %></label></dt>
                            <dd>
                                <div class="checkbox">
                                    <input type="checkbox" dojoType="dijit.form.CheckBox" id="filterSystemHostCB" onclick="doSearch(1);" <%=filterSystemHost?"checked=\"checked\"":""%>>
                                </div>
                            </dd>
                        </dl>

                        <div id="measureTheHeightOfSearchTools" class="clear"></div>
                    </div>

                </div>
                <!-- END Advanced Search-->

                <div class="buttonRow">
                    <span id="searchButton"></span>

                    <button dojoType="dijit.form.ComboButton" id="searchButton" optionsTitle='createOptions' onClick="doSearch();return false;" iconClass="searchIcon" title="<%= UtilMethods.escapeSingleQuotes(LanguageUtil.get(pageContext, "search")) %>">
                        <span><%= UtilMethods.escapeSingleQuotes(LanguageUtil.get(pageContext, "search")) %></span>
                        <div dojoType="dijit.Menu" style="display: none;" onClick="doSearch();return false;">
                            <div dojoType="dijit.MenuItem"  iconClass="searchIcon" onClick="doSearch();return false;"><%= UtilMethods.escapeSingleQuotes(LanguageUtil.get(pageContext, "search")) %></div>
                            <div dojoType="dijit.MenuItem" iconClass="queryIcon" onClick="showHideQuery()"><%= LanguageUtil.get(pageContext, "Show-Query")%></div>
                        </div>
                    </button>

                    <button dojoType="dijit.form.Button" id="clearButton" onClick="clearSearch();doSearch();" iconClass="resetIcon" class="dijitButtonFlat">
<<<<<<< HEAD
                        <%= UtilMethods.escapeSingleQuotes(LanguageUtil.get(pageContext, "Clear-Search")) %>
=======
                        <%= UtilMethods.escapeSingleQuotes(LanguageUtil.get(pageContext, "Clear")) %>
>>>>>>> 53a3a1ba
                    </button>
                </div>

               <a href="javascript:toggleAdvancedSearchDiv()" class="advanced-search-button">
                    <div id="toggleDivText">
                        <%= LanguageUtil.get(pageContext, "Advanced") %>
                    </div>
               </a>

            </div>

        </div>
        <!-- END Left Column -->

        <!-- START Right Column -->
        <%boolean canReindexContentlets = APILocator.getRoleAPI().doesUserHaveRole(user,APILocator.getRoleAPI().loadRoleByKey(Role.CMS_POWER_USER))|| com.dotmarketing.business.APILocator.getRoleAPI().doesUserHaveRole(user,com.dotmarketing.business.APILocator.getRoleAPI().loadCMSAdminRole());%>

        <div dojoType="dijit.layout.ContentPane" splitter="true" region="center" class="portlet-content-search" id="contentWrapper" style="overflow-y:auto; overflow-x:auto;">
            <div class="portlet-main">
                <div id="metaMatchingResultsDiv" style="display:none;">
                    <!-- START Listing Results -->
                    <input type="hidden" name="referer" value="<%=referer%>">
                    <input type="hidden" name="cmd" value="prepublish">
                    <div class="portlet-toolbar">
<<<<<<< HEAD
                        <div class="portlet-toolbar__info" id="matchingResultsDiv" style="display: none"></div>
                        <div class="portlet-toolbar__actions" id="portletActions">
=======
                        <div class="portlet-toolbar__actions-primary">
                            <div data-dojo-type="dijit/form/DropDownButton">
                                <span><%= UtilMethods.escapeSingleQuotes(LanguageUtil.get(pageContext, "Add-New-Content" )) %></span>
                                <script type="text/javascript">
                                    function importContent() {
                                        window.location = '/c/portal/layout?p_l_id=<%= layout.getId() %>&dm_rlout=1&p_p_id=EXT_11&p_p_action=1&p_p_state=maximized&_EXT_11_struts_action=/ext/contentlet/import_contentlets&selectedStructure=' + document.getElementById('structureInode').value;
                                    }
                                </script>
                                <ul data-dojo-type="dijit/Menu" id="actionPrimaryMenu" style="display: none;">
                                    <li data-dojo-type="dijit/MenuItem" data-dojo-props="onClick:function() {addNewContentlet()}"><%= UtilMethods.escapeSingleQuotes(LanguageUtil.get(pageContext, "Add-New-Content" )) %></li>
                                    <li data-dojo-type="dijit/MenuItem" data-dojo-props="onClick:importContent">
                                        <%= UtilMethods.escapeSingleQuotes(LanguageUtil.get(pageContext, "Import-Content" )) %>
                                    </li>
                                </ul>
                            </div>
                        </div>
                        <div id="matchingResultsDiv" style="display: none" class="portlet-toolbar__info"></div>
                        <div class="portlet-toolbar__actions-secondary" id="portletActions">
>>>>>>> 53a3a1ba
                            <div id="archiveButtonDiv" style="display:none">
                                <div id="archiveDropDownButton" data-dojo-type="dijit/form/DropDownButton" data-dojo-props='iconClass:"actionIcon", class:"dijitDropDownActionButton"'>
                                    <span></span>

<<<<<<< HEAD
                                    <div data-dojo-type="dijit/Menu">
=======
                                    <div data-dojo-type="dijit/Menu" class="contentlet-menu-actions">
>>>>>>> 53a3a1ba
                                        <div id="unArchiveButton" data-dojo-type="dijit/MenuItem" data-dojo-props="onClick: unArchiveSelectedContentlets">
                                            <%= UtilMethods.escapeSingleQuotes(LanguageUtil.get(pageContext, "Un-Archive")) %>
                                        </div>
                                        <div id="deleteButton" data-dojo-type="dijit/MenuItem" data-dojo-props="onClick: deleteSelectedContentlets">
                                            <%= UtilMethods.escapeSingleQuotes(LanguageUtil.get(pageContext, "Delete"))%>
                                        </div>
                                        <div id="archiveUnlockButton" data-dojo-type="dijit/MenuItem" data-dojo-props="onClick: unlockSelectedContentlets">
                                            <%= UtilMethods.escapeSingleQuotes(LanguageUtil.get(pageContext, "Unlock"))%>
                                        </div>
                                        <% if(canReindexContentlets){ %>
                                            <div id="archiveReindexButton" data-dojo-type="dijit/MenuItem" data-dojo-props="onClick: reindexSelectedContentlets">
                                                <%= UtilMethods.escapeSingleQuotes(LanguageUtil.get(pageContext, "Reindex")) %>
                                            </div>
                                        <% } %>
                                    </div>
                                </div>
                            </div>
                            <div id="unArchiveButtonDiv">
                                <div id="unArchiveDropDownButton" data-dojo-type="dijit/form/DropDownButton" data-dojo-props='iconClass:"actionIcon", class:"dijitDropDownActionButton"'>
                                    <span></span>

<<<<<<< HEAD
                                    <div data-dojo-type="dijit/Menu">
                                        <div id="publishButton" data-dojo-type="dijit/MenuItem" data-dojo-props="onClick: publishSelectedContentlets">
                                            <%= UtilMethods.escapeSingleQuotes(LanguageUtil.get(pageContext, "Publish")) %>
                                        </div>
                                            <% if ( enterprise ) { %>
                                            <% if ( sendingEndpoints ) { %>
                                        <div id="pushPublishButton" data-dojo-type="dijit/MenuItem" data-dojo-props="onClick: pushPublishSelectedContentlets">
                                            <%= UtilMethods.escapeSingleQuotes(LanguageUtil.get(pageContext, "Remote-Publish")) %>
                                        </div>
                                            <% } %>
                                        <div id="addToBundleButton" data-dojo-type="dijit/MenuItem" data-dojo-props="onClick: addToBundleSelectedContentlets">
                                            <%= UtilMethods.escapeSingleQuotes(LanguageUtil.get(pageContext, "Add-To-Bundle")) %>
                                        </div>
                                            <% } %>
                                        <div id="unPublishButton" data-dojo-type="dijit/MenuItem" data-dojo-props="onClick: unPublishSelectedContentlets">
                                            <%= UtilMethods.escapeSingleQuotes(LanguageUtil.get(pageContext, "Unpublish")) %>
                                        </div>
                                        <div id="archiveButton" data-dojo-type="dijit/MenuItem" data-dojo-props="onClick: archiveSelectedContentlets">
                                            <%= UtilMethods.escapeSingleQuotes(LanguageUtil.get(pageContext, "Archive"))%>
                                        </div>
=======
                                    <div data-dojo-type="dijit/Menu" class="contentlet-menu-actions">
                                        <div id="publishButton" data-dojo-type="dijit/MenuItem" data-dojo-props="onClick: publishSelectedContentlets">
                                            <%= UtilMethods.escapeSingleQuotes(LanguageUtil.get(pageContext, "Publish")) %>
                                        </div>
                                        <div id="unPublishButton" data-dojo-type="dijit/MenuItem" data-dojo-props="onClick: unPublishSelectedContentlets">
                                            <%= UtilMethods.escapeSingleQuotes(LanguageUtil.get(pageContext, "Unpublish")) %>
                                        </div>
                                        <div id="archiveButton" data-dojo-type="dijit/MenuItem" data-dojo-props="onClick: archiveSelectedContentlets">
                                            <%= UtilMethods.escapeSingleQuotes(LanguageUtil.get(pageContext, "Archive"))%>
                                        </div>
                                        <div data-dojo-type="dijit/MenuSeparator"></div>
                                        <% if ( enterprise ) { %>
                                            <% if ( sendingEndpoints ) { %>
                                                <div id="pushPublishButton" data-dojo-type="dijit/MenuItem" data-dojo-props="onClick: pushPublishSelectedContentlets">
                                                    <%= UtilMethods.escapeSingleQuotes(LanguageUtil.get(pageContext, "Remote-Publish")) %>
                                                </div>
                                            <% } %>
                                            <div id="addToBundleButton" data-dojo-type="dijit/MenuItem" data-dojo-props="onClick: addToBundleSelectedContentlets">
                                                <%= UtilMethods.escapeSingleQuotes(LanguageUtil.get(pageContext, "Add-To-Bundle")) %>
                                            </div>
                                            <div data-dojo-type="dijit/MenuSeparator"></div>
                                        <% } %>
>>>>>>> 53a3a1ba
                                        <div id="unlockButton" data-dojo-type="dijit/MenuItem" data-dojo-props="onClick: unlockSelectedContentlets">
                                            <%= UtilMethods.escapeSingleQuotes(LanguageUtil.get(pageContext, "Unlock"))%>
                                        </div>
                                        <% if(canReindexContentlets){ %>
                                            <div id="reindexButton" data-dojo-type="dijit/MenuItem" data-dojo-props="onClick: reindexSelectedContentlets">
                                                <%= UtilMethods.escapeSingleQuotes(LanguageUtil.get(pageContext, "Reindex")) %>
                                            </div>
                                        <% } %>
                                    </div>
                                </div>
                            </div>
                        </div>
                    </div>
                    <table id="results_table" class="listingTable"></table>
                    <div id="results_table_popup_menus"></div>
                    <!-- END Listing Results -->
                </div>

                <!-- Start Pagination -->
                <div class="portlet-pagination">
                    <div id="previousDiv" style="display: none;">
                        <button dojoType="dijit.form.Button" onClick="previousPage();return false;" iconClass="previousIcon" id="previousDivButton">
                            <%= LanguageUtil.get(pageContext, "Previous")%>
                        </button>
                    </div>&nbsp;
                    <div id="matchingResultsBottomDiv" class="portlet-pagination__results"></div>
                    <div id="nextDiv" style="display: none;">
                        <button dojoType="dijit.form.Button" onClick="nextPage();return false;" iconClass="nextIcon" id="nextDivButton">
                                <%= LanguageUtil.get(pageContext, "Next")%>
                        </button>
                    </div>&nbsp;
                </div>
            <!-- END Pagination -->
            </div>

        </div>
        <!-- END Right Column -->

        <!-- START Show Query -->
        <div id="queryDiv" dojoType="dijit.Dialog" style="display: none;padding-top:15px\9;">
            <div id="queryResults"></div>
        </div>
        <!-- END Show Query -->

        <!-- START Search Hint -->
        <div id="hintsdiv" dojoType="dijit.Dialog" style="display: none">
            <b><%= LanguageUtil.get(pageContext, "Search-Hints") %></b>
            <ul style="list-style:none; margin:0px; padding:0px;">
                <li><%= LanguageUtil.get(pageContext, "message.contentlet.hints.text1") %></li>
                <li><%= LanguageUtil.get(pageContext, "message.contentlet.hints.text2") %></li>
                <li><%= LanguageUtil.get(pageContext, "message.contentlet.hints.text3") %></li>
                <li><%= LanguageUtil.get(pageContext, "message.contentlet.hints.text4") %></li>
            </ul>
        </div>
        <!-- START Search Hint -->

        <div id="popups"></div>

        <%if(UtilMethods.isSet(structureSelected) && structure.getStructureType()==Structure.STRUCTURE_TYPE_FORM){ %>
            <input type="hidden" name="contentStructureType" value="3"/>
        <% } %>
    </div>

</form>

<div class="messageZone" id="messageZone" style="display: none;">
  <i class="loadingIcon"></i>
  <%= LanguageUtil.get(pageContext, "Loading")%>...
</div>

<div dojoType="dijit.Dialog" id="selectStructureDiv"  title='<%= UtilMethods.escapeSingleQuotes(LanguageUtil.get(pageContext, "Add-New-Content" )) %>'>

	<table class="sTypeTable">
		<tr>
			<%int stType=0; %>
			<%int maxPerCol=Config.getIntProperty("EDIT_CONTENT_STRUCTURES_PER_COLUMN", 15); %>
			<td class="sTypeTd">
				<%int i=0; %>
				<%for( Structure struc : structures) {%>
					<%if(stType != struc.getStructureType()){ %>
						<% stType = struc.getStructureType(); %>
						<div class="sTypeHeader" id="sType<%=strTypeNames[stType] %>"><%=strTypeNames[stType] %></div>
					<%} %>
					<div class="sTypeItem" id="sType<%=struc.getInode() %>"><a href="javascript:addNewContentlet('<%=struc.getInode() %>');"><%=struc.getName() %></a></div>
					<%if(i++ == maxPerCol){ %>
						<%i=0; %>
						</td>
						<td valign="top" class="sTypeTd">
					<%} %>
				<%} %>
		    </td>
		</tr>
	</table>

</div>

<form id="remotePublishForm">
	<input name="assetIdentifier" id="assetIdentifier" type="hidden" value="">
	<input name="remotePublishDate" id="remotePublishDate" type="hidden" value="">
	<input name="remotePublishTime" id="remotePublishTime" type="hidden" value="">
	<input name="remotePublishExpireDate" id="remotePublishExpireDate" type="hidden" value="">
	<input name="remotePublishExpireTime" id="remotePublishExpireTime" type="hidden" value="">
	<input name="iWantTo" id=iWantTo type="hidden" value="">
	<input name="whoToSend" id=whoToSend type="hidden" value="">
	<input name="bundleName" id=bundleName type="hidden" value="">
	<input name="bundleSelect" id=bundleSelect type="hidden" value="">
	<input name="forcePush" id=forcePush type="hidden" value="">
</form>
<|MERGE_RESOLUTION|>--- conflicted
+++ resolved
@@ -1,679 +1,636 @@
-<%@page import="com.dotcms.repackage.bsh.This"%>
-<%@page import="com.dotmarketing.util.Logger"%>
-<%@ include file="/html/portlet/ext/contentlet/init.jsp" %>
-<%@ include file="/html/portlet/ext/remotepublish/init.jsp" %>
-
-<%@ page import="java.util.*" %>
-<%@ page import="com.dotmarketing.portlets.languagesmanager.model.Language" %>
-<%@ page import="com.dotmarketing.portlets.structure.model.Structure" %>
-<%@ page import="com.dotmarketing.portlets.structure.factories.StructureFactory" %>
-<%@ page import="com.liferay.portal.model.User" %>
-<%@ page import="com.dotmarketing.portlets.languagesmanager.business.*" %>
-<%@ page import="com.dotmarketing.business.APILocator" %>
-<%@ page import="com.dotmarketing.util.Config" %>
-<%@ page import="com.dotmarketing.util.UtilMethods" %>
-<%@ page import="com.dotmarketing.util.InodeUtils" %>
-<%@page import="com.dotmarketing.business.CacheLocator"%>
-<%@ page import="com.liferay.portal.language.LanguageUtil"%>
-<%@ page import="com.dotcms.publisher.endpoint.bean.PublishingEndPoint"%>
-<%@ page import="com.dotcms.publisher.endpoint.business.PublishingEndPointAPI"%>
-<%@page import="com.dotcms.enterprise.LicenseUtil"%>
-
-<%
-	List<Structure> structures = (List<Structure>)request.getAttribute (com.dotmarketing.util.WebKeys.Structure.STRUCTURES);
-	List<Language> languages = (List<Language>)request.getAttribute (com.dotmarketing.util.WebKeys.LANGUAGES);
-
-
-
-	java.util.Map params = new java.util.HashMap();
-	params.put("struts_action",new String[] {"/ext/contentlet/view_contentlets"});
-
-	String referer = com.dotmarketing.util.PortletURLUtil.getActionURL(request,WindowState.MAXIMIZED.toString(),params);
-
-	Map lastSearch = (Map)session.getAttribute(com.dotmarketing.util.WebKeys.CONTENTLET_LAST_SEARCH);
-	Structure structure = StructureFactory.getDefaultStructure();
-
-    Map<String, String> fieldsSearch = new HashMap<String,String>();
-    Language selectedLanguage = new Language();
-    List<String> categories = new ArrayList();
-    boolean showDeleted = false;
-    boolean filterSystemHost = false;
-    boolean filterLocked = false;
-    boolean filterUnpublish = false;
-    int currpage = 1;
-    String orderBy = "modDate desc";
-    Language defaultLang = APILocator.getLanguageAPI().getDefaultLanguage();
-    String languageId = String.valueOf(defaultLang.getId());
-    if(session.getAttribute(com.dotmarketing.util.WebKeys.LANGUAGE_SEARCHED)!= null){
-    	languageId = (String)session.getAttribute(com.dotmarketing.util.WebKeys.LANGUAGE_SEARCHED);
-    }
-
-
-
-	String structureSelected = "";
-	if(UtilMethods.isSet(request.getParameter("structure_id"))){
-		structureSelected=request.getParameter("structure_id");
-	}
-
-	if (lastSearch != null && !UtilMethods.isSet(structureSelected)) {
-		String ssstruc = (String)session.getAttribute("selectedStructure");
-		if(session.getAttribute("selectedStructure") != null && CacheLocator.getContentTypeCache().getStructureByInode((String)session.getAttribute("selectedStructure")) !=null){
-		        structure = CacheLocator.getContentTypeCache().getStructureByInode((String)session.getAttribute("selectedStructure"));
-		        if(structures.contains(structure)){
-		                structureSelected = structure.getInode();
-		        }else{
-		                session.removeAttribute("selectedStructure");
-
-		                structureSelected = null;;
-		        }
-		}
-		if(lastSearch.get("fieldsSearch") != null){
-			fieldsSearch = (Map<String, String>) lastSearch.get("fieldsSearch");
-		}
-		if(lastSearch.get("categories") != null){
-			categories = (List<String>) lastSearch.get("categories");
-		}
-		if(UtilMethods.isSet(lastSearch.get("showDeleted"))){
-			showDeleted = (Boolean) lastSearch.get("showDeleted");
-		}
-		if(UtilMethods.isSet(lastSearch.get("filterSystemHost"))){
-			filterSystemHost = (Boolean) lastSearch.get("filterSystemHost");
-		}
-		if(UtilMethods.isSet(lastSearch.get("filterLocked"))){
-			filterLocked = (Boolean) lastSearch.get("filterLocked");
-		}
-		if(lastSearch.get("filterUnpublish")!=null)
-		    filterUnpublish = (Boolean) lastSearch.get("filterUnpublish");
-		if(UtilMethods.isSet(lastSearch.get("page"))){
-			currpage = (Integer) lastSearch.get("page");
-		}
-		if(UtilMethods.isSet(lastSearch.get("orderBy"))){
-			orderBy = (String) lastSearch.get("orderBy");
-		}
-
-	}
-
-        if(!InodeUtils.isSet(structureSelected)){
-                if(session.getAttribute("selectedStructure") != null){
-                        String longSelectedStructure = (String) session.getAttribute("selectedStructure");
-                        if(InodeUtils.isSet(longSelectedStructure)){
-                                structureSelected = longSelectedStructure.toString();
-                        }
-                }
-        }
-
-        if (!InodeUtils.isSet(structureSelected) || !structures.contains(CacheLocator.getContentTypeCache().getStructureByInode(structureSelected))) {
-
-                structureSelected = "_all";
-
-        }
-
-
-        List<Field> fields = new ArrayList<Field>();
-        try{
-        	fields = FieldsCache.getFieldsByStructureInode(structureSelected);
-        }
-        catch(Exception e){
-        	Logger.debug(this.getClass(), e.getMessage());
-        }
-        boolean hasNoSearcheableHostFolderField = false;
-        boolean hasHostFolderField = false;
-        for (Field field: fields) {
-                if (field.getFieldType().equals(Field.FieldType.HOST_OR_FOLDER.toString())) {
-                        if(APILocator.getPermissionAPI().doesUserHavePermission(APILocator.getHostAPI().findSystemHost(), PermissionAPI.PERMISSION_READ, user, true)){
-                           hasHostFolderField = true;
-                        }
-                        if(!field.isSearchable()){
-                           hasNoSearcheableHostFolderField = true;
-                        }
-                        break;
-                }
-        }
-
-        if (fieldsSearch == null ||  !UtilMethods.isSet(fieldsSearch.get("conHost")) || hasNoSearcheableHostFolderField) {
-                fieldsSearch.put("conHost", (String) session.getAttribute(com.dotmarketing.util.WebKeys.CMS_SELECTED_HOST_ID));
-        }
-
-        String crumbtrailSelectedHostId = (String) session.getAttribute(com.dotmarketing.util.WebKeys.CMS_SELECTED_HOST_ID);
-        if ((crumbtrailSelectedHostId == null) || crumbtrailSelectedHostId.equals("allHosts"))
-                crumbtrailSelectedHostId = "";
-
-        String structureInodesList="";
-        String structureVelocityVarNames="";
-
-        for (Structure st : structures) {
-
-                if(structureInodesList!=""){
-                        structureInodesList+=";"+st.getInode();
-                }
-                else
-                        structureInodesList+=st.getInode();
-
-                if(structureVelocityVarNames!=""){
-                        structureVelocityVarNames+=";"+st.getVelocityVarName();
-                }
-                else
-                        structureVelocityVarNames+=st.getVelocityVarName();
-
-        }
-
-
-
-        String _allValue = (UtilMethods.webifyString(fieldsSearch.get("_all")).endsWith("*")) ? UtilMethods.webifyString(fieldsSearch.get("_all")).substring(0,UtilMethods.webifyString(fieldsSearch.get("_all")).length()-1) : UtilMethods.webifyString(fieldsSearch.get("_all"));
-
-		String[] strTypeNames = new String[]{"",LanguageUtil.get(pageContext, "Content"),
-				LanguageUtil.get(pageContext, "Widget"),
-				LanguageUtil.get(pageContext, "Form"),
-				LanguageUtil.get(pageContext, "File"),
-				LanguageUtil.get(pageContext, "HTMLPage"),
-				LanguageUtil.get(pageContext, "Persona"),
-				};
-
-		boolean enterprise = LicenseUtil.getLevel() > 199;
-
-		PublishingEndPointAPI pepAPI = APILocator.getPublisherEndPointAPI();
-		List<PublishingEndPoint> sendingEndpointsList = pepAPI.getReceivingEndPoints();
-		boolean sendingEndpoints = UtilMethods.isSet(sendingEndpointsList) && !sendingEndpointsList.isEmpty();
-
-%>
-
-
-<%@page import="com.dotmarketing.business.Role"%>
-<%@page import="com.dotmarketing.business.RoleAPI"%>
-<%@page import="com.dotmarketing.business.RoleAPIImpl"%>
-<%@page import="com.dotmarketing.portlets.folders.model.Folder"%>
-<%@page import="com.dotmarketing.beans.Host"%>
-<%@page import="com.dotmarketing.cache.FieldsCache"%>
-<%@page import="com.dotmarketing.portlets.structure.model.Field"%>
-
-<%@page import="com.dotmarketing.business.PermissionAPI"%>
-<jsp:include page="/html/portlet/ext/folders/context_menus_js.jsp" />
-<script type='text/javascript' src='/html/js/scriptaculous/prototype.js'></script>
-<script type='text/javascript' src='/dwr/interface/StructureAjax.js'></script>
-<script type='text/javascript' src='/dwr/interface/CategoryAjax.js'></script>
-<script type='text/javascript' src='/dwr/interface/ContentletAjax.js'></script>
-<script type='text/javascript' src='/dwr/interface/TagAjax.js'></script>
-
-
-<jsp:include page="/html/portlet/ext/folders/menu_actions_js.jsp" />
-
-<script type="text/javascript">
-
-	var pushHandler = new dotcms.dojo.push.PushHandler('<%=LanguageUtil.get(pageContext, "Remote-Publish")%>');
-
-    var dataItems = {
-        identifier: "name",
-        label: "label",
-        items: [
-				<%if(request.getAttribute("SHOW_FORMS_ONLY") == null){%>
-                {
-                    name: "_all",
-                    label: "<%= UtilMethods.escapeSingleQuotes(LanguageUtil.get(pageContext, "All" )) %>",
-                    textLabel: "<%= UtilMethods.escapeSingleQuotes(LanguageUtil.get(pageContext, "All" )) %>"
-                },
-                <%}%>
-
-                <%boolean started = false;%>
-                <%for(Structure s : structures){%>
-                        <%=(started) ? "," :""%>
-                        {
-                            name: "<%=s.getInode()%>",
-                            label: "<%=UtilMethods.javaScriptify(s.getName())%>",
-                            textLabel: "<%=s.getName()%>"
-                        }
-                        <%started = true;%>
-                <%}%>
-
-        ]
-    };
-
-    var dojoStore = new dojo.data.ItemFileReadStore({
-        data: dataItems
-    });
-
-
-    dojo.addOnLoad(function() {
-
-
-        function myLabelFunc(item) {
-               return item.textLabel + "";
-        }
-
-
-        var fs = new dijit.form.FilteringSelect({
-            id: "structure_inode",
-            name: "structure_inode_select",
-            value: "<%=structureSelected%>",
-            store: dojoStore,
-            searchAttr: "textLabel",
-            labelAttr: "label",
-            labelType: "html",
-
-            onChange: function(){
-                structureChanged(true);
-                        doSearch(null, "<%=orderBy%>");
-            }
-        },
-        dojo.byId("structSelectBox"));
-
-
-
-        })
-
-        function initialLoad() {
-                doSearch(<%= currpage %>, "<%=orderBy%>");
-                dijit.byId("searchButton").attr("disabled", false);
-                dijit.byId("clearButton").setAttribute("disabled", false);
-
-                displayArchiveButton();
-        }
-
-</script>
-
-
-
-
-
-<script language="Javascript">
-
-        <%@ include file="/html/portlet/ext/contentlet/view_contentlets_js_inc.jsp" %>
-
-
-
-        function <portlet:namespace />setCalendarDate_0 (year, month, day) {
-        var textbox = document.getElementById('lastModDateFrom');
-        textbox.value = month + '/' + day + '/' + year;
-        }
-
-        function <portlet:namespace />setCalendarDate_1 (year, month, day) {
-        var textbox = document.getElementById('lastModDateTo');
-        textbox.value = month + '/' + day + '/' + year;
-        }
-
-        dojo.addOnLoad(function() {
-        var menu = new dijit.Menu({
-            style: "display: none;"
-        });
-        var menuItem1 = new dijit.MenuItem({
-            label: "<%= UtilMethods.escapeSingleQuotes(LanguageUtil.get(pageContext, "Add-New-Content" )) %>",
-                        iconClass: "plusIcon",
-                        onClick: function() {
-                addNewContentlet();
-            }
-        });
-        menu.addChild(menuItem1);
-
-        var menuItem2 = new dijit.MenuItem({
-            label: "<%= UtilMethods.escapeSingleQuotes(LanguageUtil.get(pageContext, "Import-Content" )) %>",
-                        iconClass: "uploadIcon",
-                        onClick: function() {
-               	window.location='/c/portal/layout?p_l_id=<%= layout.getId() %>&dm_rlout=1&p_p_id=EXT_11&p_p_action=1&p_p_state=maximized&_EXT_11_struts_action=/ext/contentlet/import_contentlets&selectedStructure=' + document.getElementById("structureInode").value;
-            }
-        });
-        menu.addChild(menuItem2);
-
-
-    });
-</script>
-
-<form method="Post" action="" id="search_form" onsubmit="doSearch();return false;">
-
-    <input type="hidden" name="fullCommand" id="fullCommand" value="">
-    <input type="hidden" name="expiredInodes" id="expiredInodes" value=""/>
-    <input type="hidden" name="expireDateReset" id="expireDateReset" value=""/>
-    <input type="hidden" name="luceneQuery" id="luceneQuery" value="">
-    <input type="hidden" name="structureInode" id="structureInode" value="">
-    <input type="hidden" name="fieldsValues" id="fieldsValues" value="">
-    <input type="hidden" name="categoriesValues" id="categoriesValues" value="">
-    <input type="hidden" name="showDeleted" id="showDeleted" value="<%= showDeleted %>">
-    <input type="hidden" name="filterSystemHost" id="filterSystemHost" value="<%= filterSystemHost %>">
-    <input type="hidden" name="filterLocked" id="filterLocked" value="<%= filterLocked %>">
-    <input type="hidden" name="filterUnpublish" id="filterUnpublish" value="<%= filterUnpublish %>">
-    <input type="hidden" name="currentPage" id="currentPage" value="">
-    <input type="hidden" name="currentSortBy" id="currentSortBy" value="modDate desc">
-    <input type="hidden" value="" name="lastModDateFrom"  id="lastModDateFrom" size="10" maxlength="10" readonly="true"/>
-    <input type="hidden" value="" name="lastModDateTo"  id="lastModDateTo" size="10" maxlength="10" readonly="true"/>
-    <input type="hidden" name="structureVelocityVarNames" id="structureVelocityVarNames" value="<%= structureVelocityVarNames %>">
-    <input type="hidden" name="structureInodesList" id="structureInodesList" value="<%= structureInodesList %>">
-    <input type="hidden" name="hostField" id="hostField" value="<%= conHostValue %>"/>
-    <input type="hidden" name="folderField" id="folderField" value="<%= conFolderValue %>"/>
-    <input type="hidden" value="" name="Identifier" id="Identifier" size="10"/>
-    <input type="hidden" value="" name="allSearchedContentsInodes" id="allSearchedContentsInodes" dojoType="dijit.form.TextBox"/>
-    <input type="hidden" value="" name="allUncheckedContentsInodes" id="allUncheckedContentsInodes" dojoType="dijit.form.TextBox"/>
-    <!-- START Split Screen -->
-<<<<<<< HEAD
-    <div dojoType="dijit.layout.BorderContainer" design="sidebar" gutters="false" liveSplitters="true" id="borderContainer" class="shadowBox headerBox">
-
-        <!-- START Left Column -->
-        <div dojoType="dijit.layout.ContentPane" id="filterWrapper" splitter="false" region="leading" style="width: 251px;" class="portlet-sidebar-wrapper" >
-=======
-    <div dojoType="dijit.layout.BorderContainer" design="sidebar" gutters="false" liveSplitters="true" id="borderContainer">
-
-        <!-- START Left Column -->
-        <div dojoType="dijit.layout.ContentPane" id="filterWrapper" splitter="false" region="leading" style="width: 200px;" class="portlet-sidebar-wrapper" >
->>>>>>> 53a3a1ba
-            <div class="portlet-sidebar">
-                <% List<Structure> readStructs = StructureFactory.getStructuresWithReadPermissions(user, true);  %>
-                <% if((readStructs.size() == 0)){%>
-                    <div align="center" style="text-align:center;">
-                        <dt><FONT COLOR="#FF0000"><%= UtilMethods.escapeSingleQuotes(LanguageUtil.get(pageContext, "No-Structure-Read-Permissions" )) %></FONT></dt>
-                    </div>
-                <%}%>
-
-                <!-- START Advanced Search-->
-                <div id="advancedSearch">
-                    <dl class="vertical">
-                        <dt><label><%=LanguageUtil.get(pageContext, "Type") %>:</label></dt>
-                        <dd><span id="structSelectBox"></span></dd>
-                        <div class="clear"></div>
-
-                        <dt><label><%= LanguageUtil.get(pageContext, "Search") %>:</label></dt>
-                        <dd><input type="text" dojoType="dijit.form.TextBox" tabindex="1" onKeyUp='doSearch()' name="allFieldTB" id="allFieldTB" value="<%=_allValue %>"></dd>
-                    </dl>
-
-                    <div id="advancedSearchOptions" style="height:0px;overflow: hidden">
-
-                        <%if (languages.size() > 1) { %>
-                            <dl class="vertical">
-                                <!-- Language search fields  --->
-                                <dt><label><%= LanguageUtil.get(pageContext, "Language") %>:</label></dt>
-                                <dd>
-                                    <div id="combo_zone2">
-                                        <input id="language_id"/>
-                                    </div>
-
-                                    <%@include file="languages_select_inc.jsp" %>
-                                </dd>
-                            </dl>
-                        <%} else { %>
-                            <% long langId = languages.get(0).getId(); %>
-                            <input type="hidden" name="language_id" id="language_id" value="<%= langId %>">
-                        <% } %>
-
-
-                        <!-- Ajax built search fields  --->
-                        <div id="search_fields_table"></div>
-                        <div class="clear"></div>
-                        <!-- /Ajax built search fields  --->
-
-                        <!-- Ajax built Categories   --->
-                        <dl class="vertical" id="search_categories_list"></dl>
-                        <div class="clear"></div>
-                        <!-- /Ajax built Categories   --->
-
-                        <dl class="vertical">
-                            <dt><label><%= LanguageUtil.get(pageContext, "Show") %>:</label></dt>
-                            <dd>
-                                <select name="showingSelect" onchange='doSearch(1);displayArchiveButton()'  id="showingSelect" dojoType="dijit.form.FilteringSelect">
-                                    <option value="all" <% if (!showDeleted && !filterLocked && !filterUnpublish) { %> selected <% } %>><%= LanguageUtil.get(pageContext, "All") %></option>
-                                    <option value="locked" <% if (filterLocked) { %> selected <% } %>><%= LanguageUtil.get(pageContext, "Locked") %></option>
-                                    <option value="unpublished" <% if (filterUnpublish) { %> selected <% } %>><%= LanguageUtil.get(pageContext, "Unpublished") %></option>
-                                    <option value="archived" <% if (showDeleted) { %> selected <% } %>><%= LanguageUtil.get(pageContext, "Archived") %></option>
-                                </select>
-                            </dd>
-                        </dl>
-
-                        <div class="clear"></div>
-
-                        <dl class="radio-check-one-line" id="filterSystemHostTable">
-                            <dt><label for="filterSystemHostCB"><%= LanguageUtil.get(pageContext, "Exclude-system-host") %></label></dt>
-                            <dd>
-                                <div class="checkbox">
-                                    <input type="checkbox" dojoType="dijit.form.CheckBox" id="filterSystemHostCB" onclick="doSearch(1);" <%=filterSystemHost?"checked=\"checked\"":""%>>
-                                </div>
-                            </dd>
-                        </dl>
-
-                        <div id="measureTheHeightOfSearchTools" class="clear"></div>
-                    </div>
-
-                </div>
-                <!-- END Advanced Search-->
-
-                <div class="buttonRow">
-                    <span id="searchButton"></span>
-
-                    <button dojoType="dijit.form.ComboButton" id="searchButton" optionsTitle='createOptions' onClick="doSearch();return false;" iconClass="searchIcon" title="<%= UtilMethods.escapeSingleQuotes(LanguageUtil.get(pageContext, "search")) %>">
-                        <span><%= UtilMethods.escapeSingleQuotes(LanguageUtil.get(pageContext, "search")) %></span>
-                        <div dojoType="dijit.Menu" style="display: none;" onClick="doSearch();return false;">
-                            <div dojoType="dijit.MenuItem"  iconClass="searchIcon" onClick="doSearch();return false;"><%= UtilMethods.escapeSingleQuotes(LanguageUtil.get(pageContext, "search")) %></div>
-                            <div dojoType="dijit.MenuItem" iconClass="queryIcon" onClick="showHideQuery()"><%= LanguageUtil.get(pageContext, "Show-Query")%></div>
-                        </div>
-                    </button>
-
-                    <button dojoType="dijit.form.Button" id="clearButton" onClick="clearSearch();doSearch();" iconClass="resetIcon" class="dijitButtonFlat">
-<<<<<<< HEAD
-                        <%= UtilMethods.escapeSingleQuotes(LanguageUtil.get(pageContext, "Clear-Search")) %>
-=======
-                        <%= UtilMethods.escapeSingleQuotes(LanguageUtil.get(pageContext, "Clear")) %>
->>>>>>> 53a3a1ba
-                    </button>
-                </div>
-
-               <a href="javascript:toggleAdvancedSearchDiv()" class="advanced-search-button">
-                    <div id="toggleDivText">
-                        <%= LanguageUtil.get(pageContext, "Advanced") %>
-                    </div>
-               </a>
-
-            </div>
-
-        </div>
-        <!-- END Left Column -->
-
-        <!-- START Right Column -->
-        <%boolean canReindexContentlets = APILocator.getRoleAPI().doesUserHaveRole(user,APILocator.getRoleAPI().loadRoleByKey(Role.CMS_POWER_USER))|| com.dotmarketing.business.APILocator.getRoleAPI().doesUserHaveRole(user,com.dotmarketing.business.APILocator.getRoleAPI().loadCMSAdminRole());%>
-
-        <div dojoType="dijit.layout.ContentPane" splitter="true" region="center" class="portlet-content-search" id="contentWrapper" style="overflow-y:auto; overflow-x:auto;">
-            <div class="portlet-main">
-                <div id="metaMatchingResultsDiv" style="display:none;">
-                    <!-- START Listing Results -->
-                    <input type="hidden" name="referer" value="<%=referer%>">
-                    <input type="hidden" name="cmd" value="prepublish">
-                    <div class="portlet-toolbar">
-<<<<<<< HEAD
-                        <div class="portlet-toolbar__info" id="matchingResultsDiv" style="display: none"></div>
-                        <div class="portlet-toolbar__actions" id="portletActions">
-=======
-                        <div class="portlet-toolbar__actions-primary">
-                            <div data-dojo-type="dijit/form/DropDownButton">
-                                <span><%= UtilMethods.escapeSingleQuotes(LanguageUtil.get(pageContext, "Add-New-Content" )) %></span>
-                                <script type="text/javascript">
-                                    function importContent() {
-                                        window.location = '/c/portal/layout?p_l_id=<%= layout.getId() %>&dm_rlout=1&p_p_id=EXT_11&p_p_action=1&p_p_state=maximized&_EXT_11_struts_action=/ext/contentlet/import_contentlets&selectedStructure=' + document.getElementById('structureInode').value;
-                                    }
-                                </script>
-                                <ul data-dojo-type="dijit/Menu" id="actionPrimaryMenu" style="display: none;">
-                                    <li data-dojo-type="dijit/MenuItem" data-dojo-props="onClick:function() {addNewContentlet()}"><%= UtilMethods.escapeSingleQuotes(LanguageUtil.get(pageContext, "Add-New-Content" )) %></li>
-                                    <li data-dojo-type="dijit/MenuItem" data-dojo-props="onClick:importContent">
-                                        <%= UtilMethods.escapeSingleQuotes(LanguageUtil.get(pageContext, "Import-Content" )) %>
-                                    </li>
-                                </ul>
-                            </div>
-                        </div>
-                        <div id="matchingResultsDiv" style="display: none" class="portlet-toolbar__info"></div>
-                        <div class="portlet-toolbar__actions-secondary" id="portletActions">
->>>>>>> 53a3a1ba
-                            <div id="archiveButtonDiv" style="display:none">
-                                <div id="archiveDropDownButton" data-dojo-type="dijit/form/DropDownButton" data-dojo-props='iconClass:"actionIcon", class:"dijitDropDownActionButton"'>
-                                    <span></span>
-
-<<<<<<< HEAD
-                                    <div data-dojo-type="dijit/Menu">
-=======
-                                    <div data-dojo-type="dijit/Menu" class="contentlet-menu-actions">
->>>>>>> 53a3a1ba
-                                        <div id="unArchiveButton" data-dojo-type="dijit/MenuItem" data-dojo-props="onClick: unArchiveSelectedContentlets">
-                                            <%= UtilMethods.escapeSingleQuotes(LanguageUtil.get(pageContext, "Un-Archive")) %>
-                                        </div>
-                                        <div id="deleteButton" data-dojo-type="dijit/MenuItem" data-dojo-props="onClick: deleteSelectedContentlets">
-                                            <%= UtilMethods.escapeSingleQuotes(LanguageUtil.get(pageContext, "Delete"))%>
-                                        </div>
-                                        <div id="archiveUnlockButton" data-dojo-type="dijit/MenuItem" data-dojo-props="onClick: unlockSelectedContentlets">
-                                            <%= UtilMethods.escapeSingleQuotes(LanguageUtil.get(pageContext, "Unlock"))%>
-                                        </div>
-                                        <% if(canReindexContentlets){ %>
-                                            <div id="archiveReindexButton" data-dojo-type="dijit/MenuItem" data-dojo-props="onClick: reindexSelectedContentlets">
-                                                <%= UtilMethods.escapeSingleQuotes(LanguageUtil.get(pageContext, "Reindex")) %>
-                                            </div>
-                                        <% } %>
-                                    </div>
-                                </div>
-                            </div>
-                            <div id="unArchiveButtonDiv">
-                                <div id="unArchiveDropDownButton" data-dojo-type="dijit/form/DropDownButton" data-dojo-props='iconClass:"actionIcon", class:"dijitDropDownActionButton"'>
-                                    <span></span>
-
-<<<<<<< HEAD
-                                    <div data-dojo-type="dijit/Menu">
-                                        <div id="publishButton" data-dojo-type="dijit/MenuItem" data-dojo-props="onClick: publishSelectedContentlets">
-                                            <%= UtilMethods.escapeSingleQuotes(LanguageUtil.get(pageContext, "Publish")) %>
-                                        </div>
-                                            <% if ( enterprise ) { %>
-                                            <% if ( sendingEndpoints ) { %>
-                                        <div id="pushPublishButton" data-dojo-type="dijit/MenuItem" data-dojo-props="onClick: pushPublishSelectedContentlets">
-                                            <%= UtilMethods.escapeSingleQuotes(LanguageUtil.get(pageContext, "Remote-Publish")) %>
-                                        </div>
-                                            <% } %>
-                                        <div id="addToBundleButton" data-dojo-type="dijit/MenuItem" data-dojo-props="onClick: addToBundleSelectedContentlets">
-                                            <%= UtilMethods.escapeSingleQuotes(LanguageUtil.get(pageContext, "Add-To-Bundle")) %>
-                                        </div>
-                                            <% } %>
-                                        <div id="unPublishButton" data-dojo-type="dijit/MenuItem" data-dojo-props="onClick: unPublishSelectedContentlets">
-                                            <%= UtilMethods.escapeSingleQuotes(LanguageUtil.get(pageContext, "Unpublish")) %>
-                                        </div>
-                                        <div id="archiveButton" data-dojo-type="dijit/MenuItem" data-dojo-props="onClick: archiveSelectedContentlets">
-                                            <%= UtilMethods.escapeSingleQuotes(LanguageUtil.get(pageContext, "Archive"))%>
-                                        </div>
-=======
-                                    <div data-dojo-type="dijit/Menu" class="contentlet-menu-actions">
-                                        <div id="publishButton" data-dojo-type="dijit/MenuItem" data-dojo-props="onClick: publishSelectedContentlets">
-                                            <%= UtilMethods.escapeSingleQuotes(LanguageUtil.get(pageContext, "Publish")) %>
-                                        </div>
-                                        <div id="unPublishButton" data-dojo-type="dijit/MenuItem" data-dojo-props="onClick: unPublishSelectedContentlets">
-                                            <%= UtilMethods.escapeSingleQuotes(LanguageUtil.get(pageContext, "Unpublish")) %>
-                                        </div>
-                                        <div id="archiveButton" data-dojo-type="dijit/MenuItem" data-dojo-props="onClick: archiveSelectedContentlets">
-                                            <%= UtilMethods.escapeSingleQuotes(LanguageUtil.get(pageContext, "Archive"))%>
-                                        </div>
-                                        <div data-dojo-type="dijit/MenuSeparator"></div>
-                                        <% if ( enterprise ) { %>
-                                            <% if ( sendingEndpoints ) { %>
-                                                <div id="pushPublishButton" data-dojo-type="dijit/MenuItem" data-dojo-props="onClick: pushPublishSelectedContentlets">
-                                                    <%= UtilMethods.escapeSingleQuotes(LanguageUtil.get(pageContext, "Remote-Publish")) %>
-                                                </div>
-                                            <% } %>
-                                            <div id="addToBundleButton" data-dojo-type="dijit/MenuItem" data-dojo-props="onClick: addToBundleSelectedContentlets">
-                                                <%= UtilMethods.escapeSingleQuotes(LanguageUtil.get(pageContext, "Add-To-Bundle")) %>
-                                            </div>
-                                            <div data-dojo-type="dijit/MenuSeparator"></div>
-                                        <% } %>
->>>>>>> 53a3a1ba
-                                        <div id="unlockButton" data-dojo-type="dijit/MenuItem" data-dojo-props="onClick: unlockSelectedContentlets">
-                                            <%= UtilMethods.escapeSingleQuotes(LanguageUtil.get(pageContext, "Unlock"))%>
-                                        </div>
-                                        <% if(canReindexContentlets){ %>
-                                            <div id="reindexButton" data-dojo-type="dijit/MenuItem" data-dojo-props="onClick: reindexSelectedContentlets">
-                                                <%= UtilMethods.escapeSingleQuotes(LanguageUtil.get(pageContext, "Reindex")) %>
-                                            </div>
-                                        <% } %>
-                                    </div>
-                                </div>
-                            </div>
-                        </div>
-                    </div>
-                    <table id="results_table" class="listingTable"></table>
-                    <div id="results_table_popup_menus"></div>
-                    <!-- END Listing Results -->
-                </div>
-
-                <!-- Start Pagination -->
-                <div class="portlet-pagination">
-                    <div id="previousDiv" style="display: none;">
-                        <button dojoType="dijit.form.Button" onClick="previousPage();return false;" iconClass="previousIcon" id="previousDivButton">
-                            <%= LanguageUtil.get(pageContext, "Previous")%>
-                        </button>
-                    </div>&nbsp;
-                    <div id="matchingResultsBottomDiv" class="portlet-pagination__results"></div>
-                    <div id="nextDiv" style="display: none;">
-                        <button dojoType="dijit.form.Button" onClick="nextPage();return false;" iconClass="nextIcon" id="nextDivButton">
-                                <%= LanguageUtil.get(pageContext, "Next")%>
-                        </button>
-                    </div>&nbsp;
-                </div>
-            <!-- END Pagination -->
-            </div>
-
-        </div>
-        <!-- END Right Column -->
-
-        <!-- START Show Query -->
-        <div id="queryDiv" dojoType="dijit.Dialog" style="display: none;padding-top:15px\9;">
-            <div id="queryResults"></div>
-        </div>
-        <!-- END Show Query -->
-
-        <!-- START Search Hint -->
-        <div id="hintsdiv" dojoType="dijit.Dialog" style="display: none">
-            <b><%= LanguageUtil.get(pageContext, "Search-Hints") %></b>
-            <ul style="list-style:none; margin:0px; padding:0px;">
-                <li><%= LanguageUtil.get(pageContext, "message.contentlet.hints.text1") %></li>
-                <li><%= LanguageUtil.get(pageContext, "message.contentlet.hints.text2") %></li>
-                <li><%= LanguageUtil.get(pageContext, "message.contentlet.hints.text3") %></li>
-                <li><%= LanguageUtil.get(pageContext, "message.contentlet.hints.text4") %></li>
-            </ul>
-        </div>
-        <!-- START Search Hint -->
-
-        <div id="popups"></div>
-
-        <%if(UtilMethods.isSet(structureSelected) && structure.getStructureType()==Structure.STRUCTURE_TYPE_FORM){ %>
-            <input type="hidden" name="contentStructureType" value="3"/>
-        <% } %>
-    </div>
-
-</form>
-
-<div class="messageZone" id="messageZone" style="display: none;">
-  <i class="loadingIcon"></i>
-  <%= LanguageUtil.get(pageContext, "Loading")%>...
-</div>
-
-<div dojoType="dijit.Dialog" id="selectStructureDiv"  title='<%= UtilMethods.escapeSingleQuotes(LanguageUtil.get(pageContext, "Add-New-Content" )) %>'>
-
-	<table class="sTypeTable">
-		<tr>
-			<%int stType=0; %>
-			<%int maxPerCol=Config.getIntProperty("EDIT_CONTENT_STRUCTURES_PER_COLUMN", 15); %>
-			<td class="sTypeTd">
-				<%int i=0; %>
-				<%for( Structure struc : structures) {%>
-					<%if(stType != struc.getStructureType()){ %>
-						<% stType = struc.getStructureType(); %>
-						<div class="sTypeHeader" id="sType<%=strTypeNames[stType] %>"><%=strTypeNames[stType] %></div>
-					<%} %>
-					<div class="sTypeItem" id="sType<%=struc.getInode() %>"><a href="javascript:addNewContentlet('<%=struc.getInode() %>');"><%=struc.getName() %></a></div>
-					<%if(i++ == maxPerCol){ %>
-						<%i=0; %>
-						</td>
-						<td valign="top" class="sTypeTd">
-					<%} %>
-				<%} %>
-		    </td>
-		</tr>
-	</table>
-
-</div>
-
-<form id="remotePublishForm">
-	<input name="assetIdentifier" id="assetIdentifier" type="hidden" value="">
-	<input name="remotePublishDate" id="remotePublishDate" type="hidden" value="">
-	<input name="remotePublishTime" id="remotePublishTime" type="hidden" value="">
-	<input name="remotePublishExpireDate" id="remotePublishExpireDate" type="hidden" value="">
-	<input name="remotePublishExpireTime" id="remotePublishExpireTime" type="hidden" value="">
-	<input name="iWantTo" id=iWantTo type="hidden" value="">
-	<input name="whoToSend" id=whoToSend type="hidden" value="">
-	<input name="bundleName" id=bundleName type="hidden" value="">
-	<input name="bundleSelect" id=bundleSelect type="hidden" value="">
-	<input name="forcePush" id=forcePush type="hidden" value="">
-</form>
+<%@page import="com.dotcms.repackage.bsh.This"%>
+<%@page import="com.dotmarketing.util.Logger"%>
+<%@ include file="/html/portlet/ext/contentlet/init.jsp" %>
+<%@ include file="/html/portlet/ext/remotepublish/init.jsp" %>
+
+<%@ page import="java.util.*" %>
+<%@ page import="com.dotmarketing.portlets.languagesmanager.model.Language" %>
+<%@ page import="com.dotmarketing.portlets.structure.model.Structure" %>
+<%@ page import="com.dotmarketing.portlets.structure.factories.StructureFactory" %>
+<%@ page import="com.liferay.portal.model.User" %>
+<%@ page import="com.dotmarketing.portlets.languagesmanager.business.*" %>
+<%@ page import="com.dotmarketing.business.APILocator" %>
+<%@ page import="com.dotmarketing.util.Config" %>
+<%@ page import="com.dotmarketing.util.UtilMethods" %>
+<%@ page import="com.dotmarketing.util.InodeUtils" %>
+<%@page import="com.dotmarketing.business.CacheLocator"%>
+<%@ page import="com.liferay.portal.language.LanguageUtil"%>
+<%@ page import="com.dotcms.publisher.endpoint.bean.PublishingEndPoint"%>
+<%@ page import="com.dotcms.publisher.endpoint.business.PublishingEndPointAPI"%>
+<%@page import="com.dotcms.enterprise.LicenseUtil"%>
+
+<%
+	List<Structure> structures = (List<Structure>)request.getAttribute (com.dotmarketing.util.WebKeys.Structure.STRUCTURES);
+	List<Language> languages = (List<Language>)request.getAttribute (com.dotmarketing.util.WebKeys.LANGUAGES);
+
+
+
+	java.util.Map params = new java.util.HashMap();
+	params.put("struts_action",new String[] {"/ext/contentlet/view_contentlets"});
+
+	String referer = com.dotmarketing.util.PortletURLUtil.getActionURL(request,WindowState.MAXIMIZED.toString(),params);
+
+	Map lastSearch = (Map)session.getAttribute(com.dotmarketing.util.WebKeys.CONTENTLET_LAST_SEARCH);
+	Structure structure = StructureFactory.getDefaultStructure();
+
+    Map<String, String> fieldsSearch = new HashMap<String,String>();
+    Language selectedLanguage = new Language();
+    List<String> categories = new ArrayList();
+    boolean showDeleted = false;
+    boolean filterSystemHost = false;
+    boolean filterLocked = false;
+    boolean filterUnpublish = false;
+    int currpage = 1;
+    String orderBy = "modDate desc";
+    Language defaultLang = APILocator.getLanguageAPI().getDefaultLanguage();
+    String languageId = String.valueOf(defaultLang.getId());
+    if(session.getAttribute(com.dotmarketing.util.WebKeys.LANGUAGE_SEARCHED)!= null){
+    	languageId = (String)session.getAttribute(com.dotmarketing.util.WebKeys.LANGUAGE_SEARCHED);
+    }
+
+
+
+	String structureSelected = "";
+	if(UtilMethods.isSet(request.getParameter("structure_id"))){
+		structureSelected=request.getParameter("structure_id");
+	}
+
+	if (lastSearch != null && !UtilMethods.isSet(structureSelected)) {
+		String ssstruc = (String)session.getAttribute("selectedStructure");
+		if(session.getAttribute("selectedStructure") != null && CacheLocator.getContentTypeCache().getStructureByInode((String)session.getAttribute("selectedStructure")) !=null){
+		        structure = CacheLocator.getContentTypeCache().getStructureByInode((String)session.getAttribute("selectedStructure"));
+		        if(structures.contains(structure)){
+		                structureSelected = structure.getInode();
+		        }else{
+		                session.removeAttribute("selectedStructure");
+
+		                structureSelected = null;;
+		        }
+		}
+		if(lastSearch.get("fieldsSearch") != null){
+			fieldsSearch = (Map<String, String>) lastSearch.get("fieldsSearch");
+		}
+		if(lastSearch.get("categories") != null){
+			categories = (List<String>) lastSearch.get("categories");
+		}
+		if(UtilMethods.isSet(lastSearch.get("showDeleted"))){
+			showDeleted = (Boolean) lastSearch.get("showDeleted");
+		}
+		if(UtilMethods.isSet(lastSearch.get("filterSystemHost"))){
+			filterSystemHost = (Boolean) lastSearch.get("filterSystemHost");
+		}
+		if(UtilMethods.isSet(lastSearch.get("filterLocked"))){
+			filterLocked = (Boolean) lastSearch.get("filterLocked");
+		}
+		if(lastSearch.get("filterUnpublish")!=null)
+		    filterUnpublish = (Boolean) lastSearch.get("filterUnpublish");
+		if(UtilMethods.isSet(lastSearch.get("page"))){
+			currpage = (Integer) lastSearch.get("page");
+		}
+		if(UtilMethods.isSet(lastSearch.get("orderBy"))){
+			orderBy = (String) lastSearch.get("orderBy");
+		}
+
+	}
+
+        if(!InodeUtils.isSet(structureSelected)){
+                if(session.getAttribute("selectedStructure") != null){
+                        String longSelectedStructure = (String) session.getAttribute("selectedStructure");
+                        if(InodeUtils.isSet(longSelectedStructure)){
+                                structureSelected = longSelectedStructure.toString();
+                        }
+                }
+        }
+
+        if (!InodeUtils.isSet(structureSelected) || !structures.contains(CacheLocator.getContentTypeCache().getStructureByInode(structureSelected))) {
+
+                structureSelected = "_all";
+
+        }
+
+
+        List<Field> fields = new ArrayList<Field>();
+        try{
+        	fields = FieldsCache.getFieldsByStructureInode(structureSelected);
+        }
+        catch(Exception e){
+        	Logger.debug(this.getClass(), e.getMessage());
+        }
+        boolean hasNoSearcheableHostFolderField = false;
+        boolean hasHostFolderField = false;
+        for (Field field: fields) {
+                if (field.getFieldType().equals(Field.FieldType.HOST_OR_FOLDER.toString())) {
+                        if(APILocator.getPermissionAPI().doesUserHavePermission(APILocator.getHostAPI().findSystemHost(), PermissionAPI.PERMISSION_READ, user, true)){
+                           hasHostFolderField = true;
+                        }
+                        if(!field.isSearchable()){
+                           hasNoSearcheableHostFolderField = true;
+                        }
+                        break;
+                }
+        }
+
+        if (fieldsSearch == null ||  !UtilMethods.isSet(fieldsSearch.get("conHost")) || hasNoSearcheableHostFolderField) {
+                fieldsSearch.put("conHost", (String) session.getAttribute(com.dotmarketing.util.WebKeys.CMS_SELECTED_HOST_ID));
+        }
+
+        String crumbtrailSelectedHostId = (String) session.getAttribute(com.dotmarketing.util.WebKeys.CMS_SELECTED_HOST_ID);
+        if ((crumbtrailSelectedHostId == null) || crumbtrailSelectedHostId.equals("allHosts"))
+                crumbtrailSelectedHostId = "";
+
+        String structureInodesList="";
+        String structureVelocityVarNames="";
+
+        for (Structure st : structures) {
+
+                if(structureInodesList!=""){
+                        structureInodesList+=";"+st.getInode();
+                }
+                else
+                        structureInodesList+=st.getInode();
+
+                if(structureVelocityVarNames!=""){
+                        structureVelocityVarNames+=";"+st.getVelocityVarName();
+                }
+                else
+                        structureVelocityVarNames+=st.getVelocityVarName();
+
+        }
+
+
+
+        String _allValue = (UtilMethods.webifyString(fieldsSearch.get("_all")).endsWith("*")) ? UtilMethods.webifyString(fieldsSearch.get("_all")).substring(0,UtilMethods.webifyString(fieldsSearch.get("_all")).length()-1) : UtilMethods.webifyString(fieldsSearch.get("_all"));
+
+		String[] strTypeNames = new String[]{"",LanguageUtil.get(pageContext, "Content"),
+				LanguageUtil.get(pageContext, "Widget"),
+				LanguageUtil.get(pageContext, "Form"),
+				LanguageUtil.get(pageContext, "File"),
+				LanguageUtil.get(pageContext, "HTMLPage"),
+				LanguageUtil.get(pageContext, "Persona"),
+				};
+
+		boolean enterprise = LicenseUtil.getLevel() > 199;
+
+		PublishingEndPointAPI pepAPI = APILocator.getPublisherEndPointAPI();
+		List<PublishingEndPoint> sendingEndpointsList = pepAPI.getReceivingEndPoints();
+		boolean sendingEndpoints = UtilMethods.isSet(sendingEndpointsList) && !sendingEndpointsList.isEmpty();
+
+%>
+
+
+<%@page import="com.dotmarketing.business.Role"%>
+<%@page import="com.dotmarketing.business.RoleAPI"%>
+<%@page import="com.dotmarketing.business.RoleAPIImpl"%>
+<%@page import="com.dotmarketing.portlets.folders.model.Folder"%>
+<%@page import="com.dotmarketing.beans.Host"%>
+<%@page import="com.dotmarketing.cache.FieldsCache"%>
+<%@page import="com.dotmarketing.portlets.structure.model.Field"%>
+
+<%@page import="com.dotmarketing.business.PermissionAPI"%>
+<jsp:include page="/html/portlet/ext/folders/context_menus_js.jsp" />
+<script type='text/javascript' src='/html/js/scriptaculous/prototype.js'></script>
+<script type='text/javascript' src='/dwr/interface/StructureAjax.js'></script>
+<script type='text/javascript' src='/dwr/interface/CategoryAjax.js'></script>
+<script type='text/javascript' src='/dwr/interface/ContentletAjax.js'></script>
+<script type='text/javascript' src='/dwr/interface/TagAjax.js'></script>
+
+
+<jsp:include page="/html/portlet/ext/folders/menu_actions_js.jsp" />
+
+<script type="text/javascript">
+
+	var pushHandler = new dotcms.dojo.push.PushHandler('<%=LanguageUtil.get(pageContext, "Remote-Publish")%>');
+
+    var dataItems = {
+        identifier: "name",
+        label: "label",
+        items: [
+				<%if(request.getAttribute("SHOW_FORMS_ONLY") == null){%>
+                {
+                    name: "_all",
+                    label: "<%= UtilMethods.escapeSingleQuotes(LanguageUtil.get(pageContext, "All" )) %>",
+                    textLabel: "<%= UtilMethods.escapeSingleQuotes(LanguageUtil.get(pageContext, "All" )) %>"
+                },
+                <%}%>
+
+                <%boolean started = false;%>
+                <%for(Structure s : structures){%>
+                        <%=(started) ? "," :""%>
+                        {
+                            name: "<%=s.getInode()%>",
+                            label: "<%=UtilMethods.javaScriptify(s.getName())%>",
+                            textLabel: "<%=s.getName()%>"
+                        }
+                        <%started = true;%>
+                <%}%>
+
+        ]
+    };
+
+    var dojoStore = new dojo.data.ItemFileReadStore({
+        data: dataItems
+    });
+
+
+    dojo.addOnLoad(function() {
+
+
+        function myLabelFunc(item) {
+               return item.textLabel + "";
+        }
+
+
+        var fs = new dijit.form.FilteringSelect({
+            id: "structure_inode",
+            name: "structure_inode_select",
+            value: "<%=structureSelected%>",
+            store: dojoStore,
+            searchAttr: "textLabel",
+            labelAttr: "label",
+            labelType: "html",
+
+            onChange: function(){
+                structureChanged(true);
+                        doSearch(null, "<%=orderBy%>");
+            }
+        },
+        dojo.byId("structSelectBox"));
+
+
+
+        })
+
+        function initialLoad() {
+                doSearch(<%= currpage %>, "<%=orderBy%>");
+                dijit.byId("searchButton").attr("disabled", false);
+                dijit.byId("clearButton").setAttribute("disabled", false);
+
+                displayArchiveButton();
+        }
+
+</script>
+
+
+
+
+
+<script language="Javascript">
+
+        <%@ include file="/html/portlet/ext/contentlet/view_contentlets_js_inc.jsp" %>
+
+
+
+        function <portlet:namespace />setCalendarDate_0 (year, month, day) {
+        var textbox = document.getElementById('lastModDateFrom');
+        textbox.value = month + '/' + day + '/' + year;
+        }
+
+        function <portlet:namespace />setCalendarDate_1 (year, month, day) {
+        var textbox = document.getElementById('lastModDateTo');
+        textbox.value = month + '/' + day + '/' + year;
+        }
+
+        dojo.addOnLoad(function() {
+        var menu = new dijit.Menu({
+            style: "display: none;"
+        });
+        var menuItem1 = new dijit.MenuItem({
+            label: "<%= UtilMethods.escapeSingleQuotes(LanguageUtil.get(pageContext, "Add-New-Content" )) %>",
+                        iconClass: "plusIcon",
+                        onClick: function() {
+                addNewContentlet();
+            }
+        });
+        menu.addChild(menuItem1);
+
+        var menuItem2 = new dijit.MenuItem({
+            label: "<%= UtilMethods.escapeSingleQuotes(LanguageUtil.get(pageContext, "Import-Content" )) %>",
+                        iconClass: "uploadIcon",
+                        onClick: function() {
+               	window.location='/c/portal/layout?p_l_id=<%= layout.getId() %>&dm_rlout=1&p_p_id=EXT_11&p_p_action=1&p_p_state=maximized&_EXT_11_struts_action=/ext/contentlet/import_contentlets&selectedStructure=' + document.getElementById("structureInode").value;
+            }
+        });
+        menu.addChild(menuItem2);
+
+
+    });
+</script>
+
+<form method="Post" action="" id="search_form" onsubmit="doSearch();return false;">
+
+    <input type="hidden" name="fullCommand" id="fullCommand" value="">
+    <input type="hidden" name="expiredInodes" id="expiredInodes" value=""/>
+    <input type="hidden" name="expireDateReset" id="expireDateReset" value=""/>
+    <input type="hidden" name="luceneQuery" id="luceneQuery" value="">
+    <input type="hidden" name="structureInode" id="structureInode" value="">
+    <input type="hidden" name="fieldsValues" id="fieldsValues" value="">
+    <input type="hidden" name="categoriesValues" id="categoriesValues" value="">
+    <input type="hidden" name="showDeleted" id="showDeleted" value="<%= showDeleted %>">
+    <input type="hidden" name="filterSystemHost" id="filterSystemHost" value="<%= filterSystemHost %>">
+    <input type="hidden" name="filterLocked" id="filterLocked" value="<%= filterLocked %>">
+    <input type="hidden" name="filterUnpublish" id="filterUnpublish" value="<%= filterUnpublish %>">
+    <input type="hidden" name="currentPage" id="currentPage" value="">
+    <input type="hidden" name="currentSortBy" id="currentSortBy" value="modDate desc">
+    <input type="hidden" value="" name="lastModDateFrom"  id="lastModDateFrom" size="10" maxlength="10" readonly="true"/>
+    <input type="hidden" value="" name="lastModDateTo"  id="lastModDateTo" size="10" maxlength="10" readonly="true"/>
+    <input type="hidden" name="structureVelocityVarNames" id="structureVelocityVarNames" value="<%= structureVelocityVarNames %>">
+    <input type="hidden" name="structureInodesList" id="structureInodesList" value="<%= structureInodesList %>">
+    <input type="hidden" name="hostField" id="hostField" value="<%= conHostValue %>"/>
+    <input type="hidden" name="folderField" id="folderField" value="<%= conFolderValue %>"/>
+    <input type="hidden" value="" name="Identifier" id="Identifier" size="10"/>
+    <input type="hidden" value="" name="allSearchedContentsInodes" id="allSearchedContentsInodes" dojoType="dijit.form.TextBox"/>
+    <input type="hidden" value="" name="allUncheckedContentsInodes" id="allUncheckedContentsInodes" dojoType="dijit.form.TextBox"/>
+    <!-- START Split Screen -->
+    <div dojoType="dijit.layout.BorderContainer" design="sidebar" gutters="false" liveSplitters="true" id="borderContainer">
+
+        <!-- START Left Column -->
+        <div dojoType="dijit.layout.ContentPane" id="filterWrapper" splitter="false" region="leading" style="width: 200px;" class="portlet-sidebar-wrapper" >
+            <div class="portlet-sidebar">
+                <% List<Structure> readStructs = StructureFactory.getStructuresWithReadPermissions(user, true);  %>
+                <% if((readStructs.size() == 0)){%>
+                    <div align="center" style="text-align:center;">
+                        <dt><FONT COLOR="#FF0000"><%= UtilMethods.escapeSingleQuotes(LanguageUtil.get(pageContext, "No-Structure-Read-Permissions" )) %></FONT></dt>
+                    </div>
+                <%}%>
+
+                <!-- START Advanced Search-->
+                <div id="advancedSearch">
+                    <dl class="vertical">
+                        <dt><label><%=LanguageUtil.get(pageContext, "Type") %>:</label></dt>
+                        <dd><span id="structSelectBox"></span></dd>
+                        <div class="clear"></div>
+
+                        <dt><label><%= LanguageUtil.get(pageContext, "Search") %>:</label></dt>
+                        <dd><input type="text" dojoType="dijit.form.TextBox" tabindex="1" onKeyUp='doSearch()' name="allFieldTB" id="allFieldTB" value="<%=_allValue %>"></dd>
+                    </dl>
+
+                    <div id="advancedSearchOptions" style="height:0px;overflow: hidden">
+
+                        <%if (languages.size() > 1) { %>
+                            <dl class="vertical">
+                                <!-- Language search fields  --->
+                                <dt><label><%= LanguageUtil.get(pageContext, "Language") %>:</label></dt>
+                                <dd>
+                                    <div id="combo_zone2">
+                                        <input id="language_id"/>
+                                    </div>
+
+                                    <%@include file="languages_select_inc.jsp" %>
+                                </dd>
+                            </dl>
+                        <%} else { %>
+                            <% long langId = languages.get(0).getId(); %>
+                            <input type="hidden" name="language_id" id="language_id" value="<%= langId %>">
+                        <% } %>
+
+
+                        <!-- Ajax built search fields  --->
+                        <div id="search_fields_table"></div>
+                        <div class="clear"></div>
+                        <!-- /Ajax built search fields  --->
+
+                        <!-- Ajax built Categories   --->
+                        <dl class="vertical" id="search_categories_list"></dl>
+                        <div class="clear"></div>
+                        <!-- /Ajax built Categories   --->
+
+                        <dl class="vertical">
+                            <dt><label><%= LanguageUtil.get(pageContext, "Show") %>:</label></dt>
+                            <dd>
+                                <select name="showingSelect" onchange='doSearch(1);displayArchiveButton()'  id="showingSelect" dojoType="dijit.form.FilteringSelect">
+                                    <option value="all" <% if (!showDeleted && !filterLocked && !filterUnpublish) { %> selected <% } %>><%= LanguageUtil.get(pageContext, "All") %></option>
+                                    <option value="locked" <% if (filterLocked) { %> selected <% } %>><%= LanguageUtil.get(pageContext, "Locked") %></option>
+                                    <option value="unpublished" <% if (filterUnpublish) { %> selected <% } %>><%= LanguageUtil.get(pageContext, "Unpublished") %></option>
+                                    <option value="archived" <% if (showDeleted) { %> selected <% } %>><%= LanguageUtil.get(pageContext, "Archived") %></option>
+                                </select>
+                            </dd>
+                        </dl>
+
+                        <div class="clear"></div>
+
+                        <dl class="radio-check-one-line" id="filterSystemHostTable">
+                            <dt><label for="filterSystemHostCB"><%= LanguageUtil.get(pageContext, "Exclude-system-host") %></label></dt>
+                            <dd>
+                                <div class="checkbox">
+                                    <input type="checkbox" dojoType="dijit.form.CheckBox" id="filterSystemHostCB" onclick="doSearch(1);" <%=filterSystemHost?"checked=\"checked\"":""%>>
+                                </div>
+                            </dd>
+                        </dl>
+
+                        <div id="measureTheHeightOfSearchTools" class="clear"></div>
+                    </div>
+
+                </div>
+                <!-- END Advanced Search-->
+
+                <div class="buttonRow">
+                    <span id="searchButton"></span>
+
+                    <button dojoType="dijit.form.ComboButton" id="searchButton" optionsTitle='createOptions' onClick="doSearch();return false;" iconClass="searchIcon" title="<%= UtilMethods.escapeSingleQuotes(LanguageUtil.get(pageContext, "search")) %>">
+                        <span><%= UtilMethods.escapeSingleQuotes(LanguageUtil.get(pageContext, "search")) %></span>
+                        <div dojoType="dijit.Menu" style="display: none;" onClick="doSearch();return false;">
+                            <div dojoType="dijit.MenuItem"  iconClass="searchIcon" onClick="doSearch();return false;"><%= UtilMethods.escapeSingleQuotes(LanguageUtil.get(pageContext, "search")) %></div>
+                            <div dojoType="dijit.MenuItem" iconClass="queryIcon" onClick="showHideQuery()"><%= LanguageUtil.get(pageContext, "Show-Query")%></div>
+                        </div>
+                    </button>
+
+                    <button dojoType="dijit.form.Button" id="clearButton" onClick="clearSearch();doSearch();" iconClass="resetIcon" class="dijitButtonFlat">
+                        <%= UtilMethods.escapeSingleQuotes(LanguageUtil.get(pageContext, "Clear")) %>
+                    </button>
+                </div>
+
+               <a href="javascript:toggleAdvancedSearchDiv()" class="advanced-search-button">
+                    <div id="toggleDivText">
+                        <%= LanguageUtil.get(pageContext, "Advanced") %>
+                    </div>
+               </a>
+
+            </div>
+
+        </div>
+        <!-- END Left Column -->
+
+        <!-- START Right Column -->
+        <%boolean canReindexContentlets = APILocator.getRoleAPI().doesUserHaveRole(user,APILocator.getRoleAPI().loadRoleByKey(Role.CMS_POWER_USER))|| com.dotmarketing.business.APILocator.getRoleAPI().doesUserHaveRole(user,com.dotmarketing.business.APILocator.getRoleAPI().loadCMSAdminRole());%>
+
+        <div dojoType="dijit.layout.ContentPane" splitter="true" region="center" class="portlet-content-search" id="contentWrapper" style="overflow-y:auto; overflow-x:auto;">
+            <div class="portlet-main">
+                <div id="metaMatchingResultsDiv" style="display:none;">
+                    <!-- START Listing Results -->
+                    <input type="hidden" name="referer" value="<%=referer%>">
+                    <input type="hidden" name="cmd" value="prepublish">
+                    <div class="portlet-toolbar">
+                        <div class="portlet-toolbar__actions-primary">
+                            <div data-dojo-type="dijit/form/DropDownButton">
+                                <span><%= UtilMethods.escapeSingleQuotes(LanguageUtil.get(pageContext, "Add-New-Content" )) %></span>
+                                <script type="text/javascript">
+                                    function importContent() {
+                                        window.location = '/c/portal/layout?p_l_id=<%= layout.getId() %>&dm_rlout=1&p_p_id=EXT_11&p_p_action=1&p_p_state=maximized&_EXT_11_struts_action=/ext/contentlet/import_contentlets&selectedStructure=' + document.getElementById('structureInode').value;
+                                    }
+                                </script>
+                                <ul data-dojo-type="dijit/Menu" id="actionPrimaryMenu" style="display: none;">
+                                    <li data-dojo-type="dijit/MenuItem" data-dojo-props="onClick:function() {addNewContentlet()}"><%= UtilMethods.escapeSingleQuotes(LanguageUtil.get(pageContext, "Add-New-Content" )) %></li>
+                                    <li data-dojo-type="dijit/MenuItem" data-dojo-props="onClick:importContent">
+                                        <%= UtilMethods.escapeSingleQuotes(LanguageUtil.get(pageContext, "Import-Content" )) %>
+                                    </li>
+                                </ul>
+                            </div>
+                        </div>
+                        <div id="matchingResultsDiv" style="display: none" class="portlet-toolbar__info"></div>
+                        <div class="portlet-toolbar__actions-secondary" id="portletActions">
+                            <div id="archiveButtonDiv" style="display:none">
+                                <div id="archiveDropDownButton" data-dojo-type="dijit/form/DropDownButton" data-dojo-props='iconClass:"actionIcon", class:"dijitDropDownActionButton"'>
+                                    <span></span>
+
+                                    <div data-dojo-type="dijit/Menu" class="contentlet-menu-actions">
+                                        <div id="unArchiveButton" data-dojo-type="dijit/MenuItem" data-dojo-props="onClick: unArchiveSelectedContentlets">
+                                            <%= UtilMethods.escapeSingleQuotes(LanguageUtil.get(pageContext, "Un-Archive")) %>
+                                        </div>
+                                        <div id="deleteButton" data-dojo-type="dijit/MenuItem" data-dojo-props="onClick: deleteSelectedContentlets">
+                                            <%= UtilMethods.escapeSingleQuotes(LanguageUtil.get(pageContext, "Delete"))%>
+                                        </div>
+                                        <div id="archiveUnlockButton" data-dojo-type="dijit/MenuItem" data-dojo-props="onClick: unlockSelectedContentlets">
+                                            <%= UtilMethods.escapeSingleQuotes(LanguageUtil.get(pageContext, "Unlock"))%>
+                                        </div>
+                                        <% if(canReindexContentlets){ %>
+                                            <div id="archiveReindexButton" data-dojo-type="dijit/MenuItem" data-dojo-props="onClick: reindexSelectedContentlets">
+                                                <%= UtilMethods.escapeSingleQuotes(LanguageUtil.get(pageContext, "Reindex")) %>
+                                            </div>
+                                        <% } %>
+                                    </div>
+                                </div>
+                            </div>
+                            <div id="unArchiveButtonDiv">
+                                <div id="unArchiveDropDownButton" data-dojo-type="dijit/form/DropDownButton" data-dojo-props='iconClass:"actionIcon", class:"dijitDropDownActionButton"'>
+                                    <span></span>
+
+                                    <div data-dojo-type="dijit/Menu" class="contentlet-menu-actions">
+                                        <div id="publishButton" data-dojo-type="dijit/MenuItem" data-dojo-props="onClick: publishSelectedContentlets">
+                                            <%= UtilMethods.escapeSingleQuotes(LanguageUtil.get(pageContext, "Publish")) %>
+                                        </div>
+                                        <div id="unPublishButton" data-dojo-type="dijit/MenuItem" data-dojo-props="onClick: unPublishSelectedContentlets">
+                                            <%= UtilMethods.escapeSingleQuotes(LanguageUtil.get(pageContext, "Unpublish")) %>
+                                        </div>
+                                        <div id="archiveButton" data-dojo-type="dijit/MenuItem" data-dojo-props="onClick: archiveSelectedContentlets">
+                                            <%= UtilMethods.escapeSingleQuotes(LanguageUtil.get(pageContext, "Archive"))%>
+                                        </div>
+                                        <div data-dojo-type="dijit/MenuSeparator"></div>
+                                        <% if ( enterprise ) { %>
+                                            <% if ( sendingEndpoints ) { %>
+                                                <div id="pushPublishButton" data-dojo-type="dijit/MenuItem" data-dojo-props="onClick: pushPublishSelectedContentlets">
+                                                    <%= UtilMethods.escapeSingleQuotes(LanguageUtil.get(pageContext, "Remote-Publish")) %>
+                                                </div>
+                                            <% } %>
+                                            <div id="addToBundleButton" data-dojo-type="dijit/MenuItem" data-dojo-props="onClick: addToBundleSelectedContentlets">
+                                                <%= UtilMethods.escapeSingleQuotes(LanguageUtil.get(pageContext, "Add-To-Bundle")) %>
+                                            </div>
+                                            <div data-dojo-type="dijit/MenuSeparator"></div>
+                                        <% } %>
+                                        <div id="unlockButton" data-dojo-type="dijit/MenuItem" data-dojo-props="onClick: unlockSelectedContentlets">
+                                            <%= UtilMethods.escapeSingleQuotes(LanguageUtil.get(pageContext, "Unlock"))%>
+                                        </div>
+                                        <% if(canReindexContentlets){ %>
+                                            <div id="reindexButton" data-dojo-type="dijit/MenuItem" data-dojo-props="onClick: reindexSelectedContentlets">
+                                                <%= UtilMethods.escapeSingleQuotes(LanguageUtil.get(pageContext, "Reindex")) %>
+                                            </div>
+                                        <% } %>
+                                    </div>
+                                </div>
+                            </div>
+                        </div>
+                    </div>
+                    <table id="results_table" class="listingTable"></table>
+                    <div id="results_table_popup_menus"></div>
+                    <!-- END Listing Results -->
+                </div>
+
+                <!-- Start Pagination -->
+                <div class="portlet-pagination">
+                    <div id="previousDiv" style="display: none;">
+                        <button dojoType="dijit.form.Button" onClick="previousPage();return false;" iconClass="previousIcon" id="previousDivButton">
+                            <%= LanguageUtil.get(pageContext, "Previous")%>
+                        </button>
+                    </div>&nbsp;
+                    <div id="matchingResultsBottomDiv" class="portlet-pagination__results"></div>
+                    <div id="nextDiv" style="display: none;">
+                        <button dojoType="dijit.form.Button" onClick="nextPage();return false;" iconClass="nextIcon" id="nextDivButton">
+                                <%= LanguageUtil.get(pageContext, "Next")%>
+                        </button>
+                    </div>&nbsp;
+                </div>
+            <!-- END Pagination -->
+            </div>
+
+        </div>
+        <!-- END Right Column -->
+
+        <!-- START Show Query -->
+        <div id="queryDiv" dojoType="dijit.Dialog" style="display: none;padding-top:15px\9;">
+            <div id="queryResults"></div>
+        </div>
+        <!-- END Show Query -->
+
+        <!-- START Search Hint -->
+        <div id="hintsdiv" dojoType="dijit.Dialog" style="display: none">
+            <b><%= LanguageUtil.get(pageContext, "Search-Hints") %></b>
+            <ul style="list-style:none; margin:0px; padding:0px;">
+                <li><%= LanguageUtil.get(pageContext, "message.contentlet.hints.text1") %></li>
+                <li><%= LanguageUtil.get(pageContext, "message.contentlet.hints.text2") %></li>
+                <li><%= LanguageUtil.get(pageContext, "message.contentlet.hints.text3") %></li>
+                <li><%= LanguageUtil.get(pageContext, "message.contentlet.hints.text4") %></li>
+            </ul>
+        </div>
+        <!-- START Search Hint -->
+
+        <div id="popups"></div>
+
+        <%if(UtilMethods.isSet(structureSelected) && structure.getStructureType()==Structure.STRUCTURE_TYPE_FORM){ %>
+            <input type="hidden" name="contentStructureType" value="3"/>
+        <% } %>
+    </div>
+
+</form>
+
+<div class="messageZone" id="messageZone" style="display: none;">
+  <i class="loadingIcon"></i>
+  <%= LanguageUtil.get(pageContext, "Loading")%>...
+</div>
+
+<div dojoType="dijit.Dialog" id="selectStructureDiv"  title='<%= UtilMethods.escapeSingleQuotes(LanguageUtil.get(pageContext, "Add-New-Content" )) %>'>
+
+	<table class="sTypeTable">
+		<tr>
+			<%int stType=0; %>
+			<%int maxPerCol=Config.getIntProperty("EDIT_CONTENT_STRUCTURES_PER_COLUMN", 15); %>
+			<td class="sTypeTd">
+				<%int i=0; %>
+				<%for( Structure struc : structures) {%>
+					<%if(stType != struc.getStructureType()){ %>
+						<% stType = struc.getStructureType(); %>
+						<div class="sTypeHeader" id="sType<%=strTypeNames[stType] %>"><%=strTypeNames[stType] %></div>
+					<%} %>
+					<div class="sTypeItem" id="sType<%=struc.getInode() %>"><a href="javascript:addNewContentlet('<%=struc.getInode() %>');"><%=struc.getName() %></a></div>
+					<%if(i++ == maxPerCol){ %>
+						<%i=0; %>
+						</td>
+						<td valign="top" class="sTypeTd">
+					<%} %>
+				<%} %>
+		    </td>
+		</tr>
+	</table>
+
+</div>
+
+<form id="remotePublishForm">
+	<input name="assetIdentifier" id="assetIdentifier" type="hidden" value="">
+	<input name="remotePublishDate" id="remotePublishDate" type="hidden" value="">
+	<input name="remotePublishTime" id="remotePublishTime" type="hidden" value="">
+	<input name="remotePublishExpireDate" id="remotePublishExpireDate" type="hidden" value="">
+	<input name="remotePublishExpireTime" id="remotePublishExpireTime" type="hidden" value="">
+	<input name="iWantTo" id=iWantTo type="hidden" value="">
+	<input name="whoToSend" id=whoToSend type="hidden" value="">
+	<input name="bundleName" id=bundleName type="hidden" value="">
+	<input name="bundleSelect" id=bundleSelect type="hidden" value="">
+	<input name="forcePush" id=forcePush type="hidden" value="">
+</form>