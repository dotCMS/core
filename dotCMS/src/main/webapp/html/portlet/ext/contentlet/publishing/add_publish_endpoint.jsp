--- conflicted
+++ resolved
@@ -51,7 +51,7 @@
 		else{
 			dijit.byId("port").setAttribute('required',false);
 		}
-		
+
 		if (form.validate()) {
 
 			dijit.byId("save").setAttribute('disabled',true);
@@ -76,7 +76,7 @@
 				},
 				error: function(error){
 					dijit.byId("save").setAttribute('disabled',false);
-					
+
 					alert(error);
 				}
 			}
@@ -104,7 +104,7 @@
 		if(sending=='false'){
 			dojo.style("addressFromSpan", "display", "none");
 			dojo.style("addressToSpan", "display", "");
-			
+
 			dojo.style("sendGroupRow", "display", "table-row");
 		}
 		else{
@@ -173,7 +173,7 @@
 	function onChangeProtocolTypeSelectCheck() {
 		currentProtocol = dijit.byId("protocol").value;
 
-		setAddressRow(true);		
+		setAddressRow(true);
 		setAuthPropertiesRow(true);
 	}
 
@@ -193,7 +193,7 @@
 		<% } %>
 
 		if (currentProtocol === "awss3" && isPlatformLicenseLevel()) {
-			dojo.byId("addressRow").hide();				
+			dojo.byId("addressRow").hide();
 		}
 
 		setAddressRow(false);
@@ -264,7 +264,7 @@
 			</tr>
 
 
-			
+
 
 
 			<tr id="addressRow">
@@ -278,35 +278,23 @@
 				</td>
 				<td nowrap="nowrap">
 					<input type="text" dojoType="dijit.form.ValidationTextBox"
-<<<<<<< HEAD
-						   name="address"
-						   id="address"
-						   style="width:300px"
-						   value="<%=UtilMethods.webifyString(currentEndpoint.getAddress()) %>"
-						   promptMessage="<%= LanguageUtil.get(pageContext, "publisher_Endpoint_Validation_Address_Prompt_Message") %>"
-					/>
-					<span id="portSpan">
-						<%= LanguageUtil.get(pageContext, "publisher_Endpoints_Port") %>:
-						<input type="text" dojoType="dijit.form.ValidationTextBox"
-							   name="port" id="port" style="width:50px"
-							   value="<%=UtilMethods.webifyString(currentEndpoint.getPort()) %>"
-							   promptMessage="<%= LanguageUtil.get(pageContext, "publisher_Endpoint_Validation_Port_Prompt_Message") %>" regExp="^[0-9]+$" invalidMessage="<%= LanguageUtil.get(pageContext, "publisher_Endpoint_Validation_Port_Invalid_Message") %>" />
-					</span>
-					<div id="addressHelpText" class="small">e.g. 10.0.1.10 or server2.myhost.com</div>
-				</td>
-			</tr>
-
-			<tr id="authPropertiesRow">
-				<td align="right">
-					<span id="authKeyHttpSpan">
-						<%= LanguageUtil.get(pageContext, "publisher_Endpoints_Auth_key_type_http") %>:
-					</span>
-					<span id="authKeyAwsS3Span" style="display:none;">
-						<%= LanguageUtil.get(pageContext, "publisher_Endpoints_Auth_key_type_awss3") %>:
-					</span>
-				</td>
-				<td>
-=======
+					   name="address"
+					   id="address"
+					   style="width:400px"
+					   value="<%=UtilMethods.webifyString(currentEndpoint.getAddress()) %>"
+					   promptMessage="<%= LanguageUtil.get(pageContext, "publisher_Endpoint_Validation_Address_Prompt_Message") %>"
+					   />
+				   <div id="addressHelpText" class="hint-text">e.g. 10.0.1.10 or server2.myhost.com</div>
+				</dd>
+			</dl>
+		</div>
+
+		<div id="portRow">
+			<dl>
+				<dt><%= LanguageUtil.get(pageContext, "publisher_Endpoints_Port") %>:</dt>
+				<dd>
+
+					<input type="text" dojoType="dijit.form.ValidationTextBox"
 						   name="port" id="port" style="width:100px"
 						   value="<%=UtilMethods.webifyString(currentEndpoint.getPort()) %>"
 						   promptMessage="<%= LanguageUtil.get(pageContext, "publisher_Endpoint_Validation_Port_Prompt_Message") %>" regExp="^[0-9]+$" invalidMessage="<%= LanguageUtil.get(pageContext, "publisher_Endpoint_Validation_Port_Invalid_Message") %>" />
@@ -323,11 +311,16 @@
 			</dl>
 		</div>
 
-		<div id="authKeyRow">
-			<dl>
-				<dt><%= LanguageUtil.get(pageContext, "publisher_Endpoints_Auth_key") %>:</dt>
-				<dd>
->>>>>>> efe5614f
+			<tr id="authPropertiesRow">
+				<td align="right">
+					<span id="authKeyHttpSpan">
+						<%= LanguageUtil.get(pageContext, "publisher_Endpoints_Auth_key_type_http") %>:
+					</span>
+					<span id="authKeyAwsS3Span" style="display:none;">
+						<%= LanguageUtil.get(pageContext, "publisher_Endpoints_Auth_key_type_awss3") %>:
+					</span>
+				</td>
+				<td>
 					<textarea dojoType="dijit.form.SimpleTextarea" name="authKey" id="authKey" style="width:400px;height:105px;"><%=( currentEndpoint.getAuthKey() != null && currentEndpoint.getAuthKey().length() > 0) ? PublicEncryptionFactory.decryptString( currentEndpoint.getAuthKey().toString())  : "" %></textarea>
 				</td>
 			</tr>
