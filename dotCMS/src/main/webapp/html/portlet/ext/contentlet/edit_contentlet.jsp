
<%@page import="com.dotmarketing.portlets.structure.model.Field"%>
<%@page import="com.dotcms.contenttype.model.field.ColumnField"%>
<%@page import="com.dotcms.contenttype.model.field.RowField"%>
<%@page import="com.dotcms.contenttype.transform.field.LegacyFieldTransformer"%>
<%@page import="com.dotmarketing.business.LayoutAPI"%>
<%@page import="com.dotmarketing.beans.Host"%>
<%@page import="com.dotmarketing.beans.Identifier"%>
<%@page import="com.dotmarketing.util.PortletURLUtil"%>
<%@page import="com.dotmarketing.portlets.contentlet.business.DotContentletStateException"%>
<%@ include file="/html/portlet/ext/contentlet/init.jsp"%>
<%@page import="com.dotmarketing.portlets.categories.business.CategoryAPI"%>
<%@page import="com.dotmarketing.business.APILocator"%>
<%@page import="com.dotmarketing.portlets.containers.model.Container"%>
<%@page import="com.dotmarketing.portlets.contentlet.struts.ContentletForm"%>
<%@page import="com.dotmarketing.portlets.structure.model.Field"%>
<%@page import="com.dotmarketing.portlets.structure.model.ContentletRelationships"%>
<%@page import="com.dotmarketing.portlets.structure.model.ContentletRelationships.ContentletRelationshipRecords"%>
<%@page import="com.dotmarketing.portlets.categories.model.Category"%>
<%@page import="com.dotmarketing.portlets.languagesmanager.model.Language"%>
<%@page import="com.dotmarketing.util.UtilMethods"%>
<%@page import="com.dotmarketing.util.InodeUtils"%>
<%@page import="com.dotmarketing.portlets.languagesmanager.business.LanguageAPI"%>
<%@page import="java.util.ArrayList"%>
<%@page import="com.dotcms.rendering.velocity.viewtools.CategoriesWebAPI"%>
<%@page import="com.dotmarketing.portlets.structure.model.Structure"%>
<%@page import="com.dotmarketing.portlets.structure.factories.StructureFactory"%>
<%@page import="com.dotmarketing.business.PermissionAPI"%>
<%@page import="com.dotmarketing.business.Permissionable"%>
<%@page import="com.dotmarketing.factories.InodeFactory"%>
<%@page import="com.dotmarketing.business.Role"%>
<%@page import="com.dotmarketing.portlets.contentlet.business.ContentletAPI"%>
<%@ page import="com.dotmarketing.portlets.htmlpageasset.model.IHTMLPage"%>
<%@ page import="com.dotmarketing.db.DbConnectionFactory" %>
<!DOCTYPE html>
<script type='text/javascript' src='/dwr/interface/LanguageAjax.js'></script>


<style>
.dijitTree {
    width: 100% !important;
    height: 100%;
}
.classAce{
  display: none;
}

</style>










<%
	PermissionAPI conPerAPI = APILocator.getPermissionAPI();
	ContentletAPI conAPI = APILocator.getContentletAPI();
	Contentlet contentlet = (Contentlet) request.getAttribute(com.dotmarketing.util.WebKeys.CONTENTLET_EDIT);
	String inode=request.getParameter("inode") != null ? request.getParameter("inode") :  (String) request.getAttribute("inode");

	contentlet = (contentlet != null) ? contentlet : (inode!=null) ? conAPI.find(inode,user,false) : new Contentlet();

	ContentletForm contentletForm = (ContentletForm) request.getAttribute("ContentletForm");
	if(contentletForm==null)contentletForm=new ContentletForm();
	String copyOptions = ((String) request.getParameter("copyOptions"))==null?"":(String) request.getParameter("copyOptions");
	if(copyOptions == ""){
		copyOptions = ((String) request.getParameter("_copyOptions"))==null?"":(String) request.getParameter("_copyOptions");
	}
	//Content structure or user selected structure
	Structure structure = contentletForm.getStructure();
	if(structure==null){
	    structure=new StructureTransformer( APILocator.getContentTypeAPI(user).findDefault()).asStructure();
	}
	// if host, set this to the current viewing host
	if(structure!= null && UtilMethods.isSet(structure.getInode()) && structure.getVelocityVarName().equals("Host")) {
		if(contentlet != null && UtilMethods.isSet(contentlet.getIdentifier()))
				session.setAttribute(com.dotmarketing.util.WebKeys.CMS_SELECTED_HOST_ID,contentlet.getIdentifier() );

	}

	boolean canUserPublishContentlet = conPerAPI.doesUserHavePermission(contentlet,PermissionAPI.PERMISSION_PUBLISH,user);

	if(!InodeUtils.isSet(contentlet.getInode())) {
		canUserPublishContentlet = conPerAPI.doesUserHavePermission(structure,PermissionAPI.PERMISSION_PUBLISH,user);
		//Set roles = conPerAPI.getPublishRoles();
		if(!canUserPublishContentlet){
			canUserPublishContentlet = conPerAPI.doesRoleHavePermission(structure, PermissionAPI.PERMISSION_PUBLISH,com.dotmarketing.business.APILocator.getRoleAPI().loadCMSOwnerRole());
		}
	}
	request.setAttribute("canUserPublishContentlet", new Boolean(canUserPublishContentlet));

	if (!InodeUtils.isSet(structure.getInode())){
		structure = StructureFactory.getStructureByInode(request.getParameter("sibblingStructure"));
	}
	List<Field> fields = new ArrayList<>(structure.getFields());

	//Categories
	String[] selectedCategories = contentletForm.getCategories ();

	//Contentlet relationships
	ContentletRelationships contentletRelationships = (ContentletRelationships)
		request.getAttribute(com.dotmarketing.util.WebKeys.CONTENTLET_RELATIONSHIPS_EDIT);

	//Contentlet references
	List<Map<String, Object>> references = null;
	try{
		references = conAPI.getContentletReferences(contentlet, user, false);
	}catch(DotContentletStateException dse){
		references = new ArrayList<Map<String, Object>>();
	}

	//This variable controls the name of the struts action used when the form is submitted
	//the normal action is /ext/contentlet/edit_contentlet but that can be changed
	String formAction = request.getParameter("struts_action") == null?"/ext/contentlet/edit_contentlet":request.getParameter("struts_action");

	//Variable used to return after the work is done with the contentlet
	String referer = "";
	if (request.getHeader("referer") != null && 
	                (request.getHeader("referer").contains("baseType") || 
	                                request.getHeader("referer").contains("structure_id"))){
	    referer = request.getHeader("referer");
	}
	else if (request.getParameter("referer") != null) {
		referer = request.getParameter("referer");
	} else {
		Map params = new HashMap();
		params.put("struts_action",new String[] {"/ext/contentlet/edit_contentlet"});
		params.put("inode",new String[] { contentlet.getInode() + "" });
		params.put("cmd",new String[] { Constants.EDIT });
		referer = PortletURLUtil.getActionURL(request,WindowState.MAXIMIZED.toString(),params);
	}

	//Setting request attributes used by the included jsp pages
	request.setAttribute("contentlet", contentlet);
	//request.setAttribute("contentletForm", contentletForm);
	request.setAttribute("structure", structure);
	request.setAttribute("selectedCategories", selectedCategories);


	//TODO: Remove this attribute when the relationships tab is no longer used
	List<ContentletRelationships.ContentletRelationshipRecords> relationshipRecords = (contentletRelationships==null) ? new ArrayList<ContentletRelationships.ContentletRelationshipRecords>() : contentletRelationships.getRelationshipsRecords();
	request.setAttribute("relationshipRecords", relationshipRecords);

	request.setAttribute("references", references);
	request.setAttribute("referer", referer);
	request.setAttribute("fields", fields);

	request.setAttribute(com.dotmarketing.util.WebKeys.PERMISSIONABLE_EDIT, contentlet);
	request.setAttribute(com.dotmarketing.util.WebKeys.PERMISSIONABLE_EDIT_BASE, structure);


	List<Structure> structures = StructureFactory.getStructuresByUser(user, "", "name", 100, 0,"asc");




	/*### DRAW THE DYNAMIC FIELDS ###*/

	int counter = 0;
	boolean tabDividerOpen  = false;
	boolean categoriesTabFieldExists = false;
	boolean permissionsTabFieldExists = false;
	boolean relationshipsTabFieldExists = false;

	/* Events code only */
	Field startDateField = null;
	Field endDateField = null;
	Field locationField = null;
	/* End of Events code only */

	Field widgetUsageField = null;

	for(int i = 0; i < fields.size(); i++){
		if(fields.get(i).getFieldName().equals("Widget Usage")){
			widgetUsageField = fields.get(i);
			fields.remove(i);
			break;
		}
	}

	boolean canEditAsset = conPerAPI.doesUserHavePermission(contentlet, PermissionAPI.PERMISSION_EDIT_PERMISSIONS, user);
	final LayoutAPI layoutAPI = APILocator.getLayoutAPI();
    boolean canSeeRules = layoutAPI.doesUserHaveAccessToPortlet("rules", user)
            && conPerAPI.doesUserHavePermission(contentlet, PermissionAPI.PERMISSION_USE, user)
               && conPerAPI.doesUserHavePermissions(contentlet.getParentPermissionable(), "RULES: " + PermissionAPI.PERMISSION_USE, user);

	Boolean isContentEditable = (Boolean) request.getAttribute(com.dotmarketing.util.WebKeys.CONTENT_EDITABLE);
	isContentEditable = isContentEditable != null ? isContentEditable : false;
	boolean contentEditable = (UtilMethods.isSet(contentlet.getInode()) ? isContentEditable : false);

    Integer catCounter = 0;

	String targetFrame="_top";
	boolean isAngularFrame = UtilMethods.isSet(request.getSession().getAttribute(WebKeys.IN_FRAME));
	if(isAngularFrame){
	   targetFrame = (String)request.getSession().getAttribute(WebKeys.FRAME);
	}

	boolean isLocked=(request.getParameter("sibbling") != null) ? false : contentlet.isLocked();
%>

<!-- global included dependencies -->


<%@ include file="/html/portlet/ext/contentlet/field/edit_field_js.jsp" %>


<html:form action="<%= formAction %>" styleId="fm" target="<%= targetFrame %>" onsubmit="return false;">
	<input name="wfActionAssign" id="wfActionAssign" type="hidden" value="">
	<input name="wfActionComments" id="wfActionComments" type="hidden" value="">
	<input name="wfActionId" id="wfActionId" type="hidden" value="">

	<!-- PUSH PUBLISHING ACTIONLET -->
	<input name="wfPublishDate" id="wfPublishDate" type="hidden" value="">
	<input name="wfPublishTime" id="wfPublishTime" type="hidden" value="">
	<input name="wfExpireDate" id="wfExpireDate" type="hidden" value="">
	<input name="wfExpireTime" id="wfExpireTime" type="hidden" value="">
	<input name="wfNeverExpire" id="wfNeverExpire" type="hidden" value="">
	<input name="whereToSend" id="wfWhereToSend" type="hidden" value="">


	<div dojoAttachPoint="cmsFileBrowserImage" currentView="thumbnails" jsId="cmsFileBrowserImage" onFileSelected="addFileImageCallback" mimeTypes="image" sortBy="modDate" sortByDesc="true" dojoType="dotcms.dijit.FileBrowserDialog"></div>
	<div dojoAttachPoint="cmsFileBrowserFile" currentView="list" jsId="cmsFileBrowserFile" onFileSelected="addFileCallback" dojoType="dotcms.dijit.FileBrowserDialog"></div>



	<!--  START TABS -->
	<div id="mainTabContainer" dolayout="false" dojoType="dijit.layout.TabContainer" class="content-edit__main">
		<!--  IF THE FIRST FIELD IS A TAB-->
		<% if(fields != null &&
			fields.size()>0 &&
			fields.get(0) != null &&
			fields.get(0).getFieldType().equals(Field.FieldType.TAB_DIVIDER.toString())){
				Field f0 = fields.get(0);
				fields.remove(0);%>
			<div id="<%=f0.getVelocityVarName()%>" dojoType="dijit.layout.ContentPane" title="<%=f0.getFieldName()%>">
		<%} else {	%>
			<div id="properties" dojoType="dijit.layout.ContentPane" title="<%= LanguageUtil.get(pageContext, "Content") %>">
		<%}%>

        <!-- START EDIT CONTENT FORM -->
        <div class="content-edit__form">
            <% if(widgetUsageField != null && UtilMethods.isSet(widgetUsageField.getValues())){ %>
                <div class="fieldWrapper">
                    <div class="fieldName">
                        <%=widgetUsageField.getFieldName()%>:
                    </div>
                    <div class="fieldValue">
                        <%
                        String textValue = widgetUsageField.getValues();
                        textValue = textValue.replaceAll("&", "&amp;");
                        textValue =  UtilMethods.htmlLineBreak(textValue);
                        %>
                        <%=textValue %>
                    </div>
                </div>
            <% } %>

			<div class="editcontentlet__row">
				<span class="editcontentlet__col">

            <%-- Begin Looping over fields --%>
            <%
            	boolean legacyContenTType = fields.size() == 0 ||   !fields.get(0).getFieldType().equals(Field.FieldType.LINE_DIVIDER.toString());
            	boolean fieldSetOpen = false;
                int fieldCounter =0;
                int i = legacyContenTType ? 0 : 2;
                for (; i < fields.size(); i++) {
                    Field f = fields.get(i);
                    com.dotcms.contenttype.model.field.Field newField = new LegacyFieldTransformer(f).from();

                    if (fieldSetOpen &&
                        (f.getFieldType().equals(Field.FieldType.LINE_DIVIDER.toString()) ||
                         f.getFieldType().equals(Field.FieldType.TAB_DIVIDER.toString()) )) {
                        fieldSetOpen = false;%>
                    <%}%>

					<%if(newField instanceof RowField){%>
						</div>

						<div class="editcontentlet__row">
                    <%} else if(newField instanceof ColumnField){%>
						</span>

						<span class="editcontentlet__col">
                    <%} else if(f.getFieldType().equals(Field.FieldType.LINE_DIVIDER.toString())) {%>
                        <div class="lineDividerTitle"><%=f.getFieldName() %></div>
                    <%}else if(f.getFieldType().equals(Field.FieldType.TAB_DIVIDER.toString())) {
                        tabDividerOpen = true;%>
                            </div>
                        </div>
                        <div id="<%=f.getVelocityVarName()%>" class="custom-tab" dojoType="dijit.layout.ContentPane" title="<%=f.getFieldName()%>">
                            <div class="content-edit__advaced-form">

                    <%}else if(f.getFieldType().equals(Field.FieldType.CATEGORIES_TAB.toString()) && !categoriesTabFieldExists) {
                        categoriesTabFieldExists = true;%>
                        <jsp:include page="/html/portlet/ext/contentlet/edit_contentlet_categories.jsp" />
                    <%}else if(f.getFieldType().equals(Field.FieldType.PERMISSIONS_TAB.toString()) && !permissionsTabFieldExists){
                        permissionsTabFieldExists = true;%>
                        <%@ include file="/html/portlet/ext/common/edit_permissions_tab_inc.jsp" %>
                    <%}else if(f.getFieldType().equals(Field.FieldType.RELATIONSHIP.toString()) || f.getFieldType().equals(Field.FieldType.RELATIONSHIPS_TAB.toString())){%>
                        <% if(fieldCounter==0){
                            relationshipsTabFieldExists =  true;
                            request.setAttribute("isRelationsihpAField",true); //DOTCMS-6893%>
                            <div class="fieldName">
                                <% if(f.isRequired()) {%>
                                    <span class="required2">
                            		<%} else {%>
                            			<span>
                            		<% } %>
                                <%=f.getFieldName()%>:</span>
                            </div>
                            <div class="fieldValue">
<<<<<<< HEAD
                                <% request.setAttribute("fieldRelationType", f.getFieldRelationType());%>
                                <jsp:include page="/html/portlet/ext/contentlet/edit_contentlet_relationships.jsp"/>
=======
                                <jsp:include page="/html/portlet/ext/contentlet/edit_contentlet_relationships.jsp" />
>>>>>>> 35130ff3
                            </div>
                        <% }
                        counter++;
                        %>
                    <%}else if(f.getFieldType().equals(Field.FieldType.HIDDEN.toString())){%>

                    <%}else{
                        request.setAttribute("field", f);
                        Object formValue = null;
                        if(f.getFieldType().equals(Field.FieldType.CATEGORY.toString())) {
                            CategoryAPI catAPI = APILocator.getCategoryAPI();
                            List<Category> formCategoryList = new ArrayList<Category>();
                            String[] formCategories = contentletForm.getCategories();
                            if(UtilMethods.isSet(formCategories)){
                                for(String catId : formCategories){
                                    formCategoryList.add(catAPI.find(catId,user,false));
                                }
                            }
                            String fInode = f.getInode();
                            try {
                                Category category = catAPI.find(f.getValues(), user, false);
                                if(category != null && catAPI.canUseCategory(category, user, false)) {
                                    catCounter++;
                                }
                            } catch(Exception e) {
                                Logger.debug(this, "Error in CategoryAPI", e);
                            }
                            formValue = (List<Category>) formCategoryList;
                        } else {
                            formValue = (Object) contentletForm.getFieldValueByVar(f.getVelocityVarName());

                            //We need to verify for the metadata field cached data
                            if ( Contentlet.isMetadataFieldCached( contentletForm.getStructureInode(), f.getVelocityVarName(), formValue ) ) {

                                /*
                                 If we populated the information using another language we should use the contentlet used
                                 for that language in order to get the cached metadata.
                                */
                                if ( !InodeUtils.isSet( request.getParameter( "inode" ) )
                                        && UtilMethods.isSet( request.getSession().getAttribute( "ContentletForm_lastLanguage" ) ) ) {

                                    if ( !InodeUtils.isSet( request.getParameter( "inode" ) )
                                            && (UtilMethods.isSet( request.getParameter( "reuseLastLang" ) )
                                            && Boolean.parseBoolean( request.getParameter( "reuseLastLang" ) )) ) {

                                        ContentletForm reusedForm = (ContentletForm) request.getSession().getAttribute( "ContentletForm_lastLanguage" );
                                        //Load its content from cache
                                        formValue = reusedForm.getFieldValueByVar( f.getVelocityVarName() );
                                    }
                                }

                            }
                        }
                        request.setAttribute("value", formValue);

                        if (f.getFieldType().equals(Field.FieldType.WYSIWYG.toString())) {
                            List<String> disabled = contentlet.getDisabledWysiwyg();
                            if(InodeUtils.isSet(contentlet.getInode()) && disabled!=null && disabled.contains(f.getFieldContentlet())) {
                                request.setAttribute("wysiwygDisabled", true);
                            } else {
                                request.setAttribute("wysiwygDisabled", false);
                            }
                        }
                        //http://jira.dotmarketing.net/browse/DOTCMS-3232
                        if(f.getFieldType().equals(Field.FieldType.HOST_OR_FOLDER.toString())){
                            if(InodeUtils.isSet(contentlet.getHost())) {
                                request.setAttribute("host",contentlet.getHost());
                                Identifier ident = APILocator.getIdentifierAPI().find(contentlet);
                                Folder identFolder = APILocator.getFolderAPI().findFolderByPath(ident.getParentPath(), contentlet.getHost(), user, false);
                                request.setAttribute("folder", identFolder.getInode());
                            } else if(f.isRequired()) {
                                String hostId = (String) session.getAttribute(com.dotmarketing.util.WebKeys.CMS_SELECTED_HOST_ID);
                                String folderId = (String) request.getParameter("folder");
                                request.setAttribute("host", hostId);
                                request.setAttribute("folder", folderId);
                            } else if(!f.isRequired()) {
                                Host host = APILocator.getHostAPI().findSystemHost();

                                String hostId = host.getIdentifier();
                                if (!conPerAPI.doesUserHavePermission(host, PermissionAPI.PERMISSION_READ, user)) {
                                    hostId = (String) session.getAttribute(com.dotmarketing.util.WebKeys.CMS_SELECTED_HOST_ID);
                                }

                                request.setAttribute("host", hostId);
                                request.setAttribute("folder", null);
                            }
                        }
                        if (f.getFieldType().equals(Field.FieldType.BINARY.toString())) {
                            if(InodeUtils.isSet(contentlet.getHost())) {
                                request.setAttribute("host",contentlet.getHost());
                            } else if(f.isRequired()) {
                                String hostId = (String) session.getAttribute(com.dotmarketing.util.WebKeys.CMS_SELECTED_HOST_ID);
                                request.setAttribute("host", hostId);
                            } else if(!f.isRequired()) {
                                String hostId = (String) APILocator.getHostAPI().findSystemHost().getIdentifier();
                                request.setAttribute("host", hostId);
                            }
                        }
                        request.setAttribute("inode",contentlet.getInode());
                    request.setAttribute("counter", catCounter.toString());
                    %>

                    <jsp:include page="/html/portlet/ext/contentlet/field/edit_field.jsp" />
                <%}%>
            <%}
			if (legacyContenTType) {
			%>
				</span>
			</div>
			<%}%>
        </div>
        <!-- END START EDIT CONTENT FORM -->
	</div>
	<!-- END TABS -->

	<!-- Relationships -->
	<% if(relationshipRecords != null && relationshipRecords.size() > 0 && !relationshipsTabFieldExists){
		   relationshipsTabFieldExists = true;
		   request.setAttribute("isRelationsihpAField",false); //DOTCMS-6893
	%>
		<div id="relationships" dojoType="dijit.layout.ContentPane" title="<%= LanguageUtil.get(pageContext, "Relationships") %>">
			<jsp:include page="/html/portlet/ext/contentlet/edit_contentlet_relationships.jsp" />
		</div>
	<%}%>


	<!-- -Rules -->
	<% if (canSeeRules) { %>
	   	<%if(InodeUtils.isSet(contentlet.getInode()) && contentlet.getStructure()!=null ){ %>
	   		<%if(contentlet.isHost() || contentlet.getStructure().isHTMLPageAsset()){ %>
				<div id="rulez" dojoType="dijit.layout.ContentPane" title="<%= LanguageUtil.get(pageContext, "Rules") %>" onShow="refreshRulesCp()">
					<div id="contentletRulezDiv" class="rules__tab-container" style="height:100%;">
					</div>
				</div>
			<%} %>
		<%} %>
	<% } %>


	<!-- Permissions -->
	
		<div id="permissionsTab" disabled="<%=!UtilMethods.isSet(contentlet.getInode()) %>" dojoType="dijit.layout.ContentPane" title="<%= LanguageUtil.get(pageContext, "Permissions") %>" onShow="refreshPermissionsTab()">
			<div id="permissionsTabDiv">
                <%-- This loads the edit_permission_tab_inc_wrapper.jsp passing in the contentletId as a request parameter --%>
			</div>
		</div>



		<!-- Versions Tab -->
		<%---if(contentlet != null && InodeUtils.isSet(contentlet.getInode())){
				com.dotmarketing.portlets.contentlet.business.Contentlet fatty = new com.dotmarketing.portlets.contentlet.business.Contentlet();
				APILocator.getContentletAPI().convertContentletToFatContentlet(contentlet, fatty);
		 		request.setAttribute(com.dotmarketing.util.WebKeys.PERMISSIONABLE_EDIT, fatty);
		}--%>

		<div id="versionsTab" disabled="<%=!UtilMethods.isSet(contentlet.getInode()) %>" class="history" dojoType="dijit.layout.ContentPane" title="<%= LanguageUtil.get(pageContext, "History") %>" onShow="refreshVersionCp();">
			<div id="contentletVersionsDiv" style="height:100%;" class="content-edit__history-version">
			</div>
			<hr class="history__divider">
			<div class="history__status">
			<%@ include file="/html/portlet/ext/common/edit_publishing_status_inc.jsp"%>
			</div>
		</div>

		<!-- References Tab -->
		<%if(references != null && references.size() > 0){ %>
			<div id="references" dojoType="dijit.layout.ContentPane" title="<%= LanguageUtil.get(pageContext, "References") %>">
				<jsp:include page="/html/portlet/ext/contentlet/edit_contentlet_references.jsp" />
			</div>
		<%}%>

	</div>

		<!-- START CONTENT ACTIONS -->
		<div class="content-edit__sidebar" id="editContentletButtonRow">
			<%if (InodeUtils.isSet(structure.getInode())) {%>
			<%--If the user has permissions to publish--%>
			<%--A special case happens when the contentlet is new and CMS owner has permissions to publish --%>
			<%--Then the save and publish button should appear--%>

			<jsp:include page="/html/portlet/ext/contentlet/edit_contentlet_basic_properties.jsp" />



				<div id="contentletActionsHanger">
					<%@ include file="/html/portlet/ext/contentlet/contentlet_actions_inc.jsp" %>
				</div>




			<% } %>
		</div>
		<!-- END CONTENT ACTIONS -->

	<%@ include file="/html/portlet/ext/contentlet/edit_contentlet_js_inc.jsp" %>



</html:form>

<%-- http://jira.dotmarketing.net/browse/DOTCMS-2273 --%>

<div id="savingContentDialog" dojoType="dijit.Dialog" title="<%= LanguageUtil.get(pageContext, "saving-content") %>" style="display: none;" onclick="dijit.byId('savingContentDialog').hide()">
	<div id="maxSizeFileAlert" style="color:red; font-weight:bold; width: 200px; margin-bottom: 8px"></div>
	<div dojoType="dijit.ProgressBar" style="width:200px;text-align:center;" indeterminate="true" jsId="saveProgress" id="saveProgress"></div>
</div>
<script type="text/javascript">
	dojo.addOnLoad(function () {
		dojo.style(dijit.byId('savingContentDialog').closeButtonNode, 'visibility', 'hidden');
		
        var tab = dijit.byId("mainTabContainer");
 		dojo.connect(tab, 'selectChild', function (evt) {
            selectedTab = tab.selectedChildWidget;

            var isCustomTab = false;
            if (selectedTab.class != undefined && selectedTab.class == "custom-tab") {
                isCustomTab = true;
            }
        });

        var customEvent = document.createEvent("CustomEvent");
        customEvent.initCustomEvent("ng-event", false, false,  {
            name: "edit-contentlet-loaded",
            data: {
                contentType: '<%=CacheLocator.getContentTypeCache().getStructureByInode(structure.getInode() ).getName()%>'
            }
        });
        setTimeout(function() {
            document.dispatchEvent(customEvent);
        }, 2000)
        
	});

	var onBeforeUnloadHandle = dojo.connect(dijit.byId('mainTabContainer'), "onkeypress", activateOnBeforeUnload);
	function activateOnBeforeUnload(){
		window.onbeforeunload=function(){return "";};
		dojo.disconnect(onBeforeUnloadHandle);
	}
</script>

<div id="saveContentErrors" style="display: none;" dojoType="dijit.Dialog" class="content-edit__dialog-error" title="<%= LanguageUtil.get(pageContext, "error") %>">
	<div dojoType="dijit.layout.ContentPane" id="exceptionData" hasShadow="true"></div>
	<div class="content-edit__dialog-error-actions">
		<button dojoType="dijit.form.Button" class="dijitButtonFlat" onClick="dijit.byId('saveContentErrors').hide()" type="button"><%= LanguageUtil.get(pageContext, "close") %></button>
	</div>
</div>


<%
String sib = request.getParameter("sibbling");
String populateaccept = request.getParameter("populateaccept");

if(!InodeUtils.isSet(inode) && UtilMethods.isSet(sib) && !UtilMethods.isSet(populateaccept)){
	// Sibbling content
	Contentlet sibbling=conAPI.find(sib, user,false);
	Language previousLanguage = APILocator.getLanguageAPI().getLanguage(sibbling.getLanguageId());   
	Language newLanguage=APILocator.getLanguageAPI().getLanguage(contentletForm.getLanguageId());

   	Map<String, String[]> params = new HashMap<String, String[]>();
   	params.put("struts_action", new String[] { "/ext/contentlet/edit_contentlet" });
   	params.put("cmd", new String[] { "edit" });

   	if (request.getParameter("referer") != null) {
   		params.put("referer", new String[] { request.getParameter("referer") });
   	}

   	// container inode
   	if (request.getParameter("contentcontainer_inode") != null) {
   		params.put("contentcontainer_inode", new String[] { request.getParameter("contentcontainer_inode") });
   	}

   	// html page inode
   	if (request.getParameter("htmlpage_inode") != null) {
   		params.put("htmlpage_inode", new String[] { request.getParameter("htmlpage_inode") });
   	}

   	if (InodeUtils.isSet(contentlet.getInode())) {
   		params.put("sibbling", new String[] { contentlet.getInode() + "" });
   	} else {
   		params.put("sibbling", new String[] { (request.getParameter("sibbling") != null) ? request
   		.getParameter("sibbling") : "" });
   	}

   	if (InodeUtils.isSet(contentlet.getInode())) {


   		params.put("sibblingStructure", new String[] { ""+structure.getInode() });
   	}else if(InodeUtils.isSet(request.getParameter("selectedStructure"))){
   		params.put("sibblingStructure", new String[] { request.getParameter("selectedStructure")});

   	}else if(InodeUtils.isSet(request.getParameter("sibblingStructure"))){
   		params.put("sibblingStructure", new String[] { request.getParameter("sibblingStructure")});
   	} else {
   		params.put("sibblingStructure", new String[] { (request.getParameter("selectedStructureFake") != null) ? request
   		.getParameter("selectedStructureFake") : "" });
   	}

   	String editURL = com.dotmarketing.util.PortletURLUtil.getActionURL(request, WindowState.MAXIMIZED
   	.toString(), params)+"&inode=&lang="+ contentletForm.getLanguageId()+ "&reuseLastLang=true&populateaccept=true";

        %>





		<script type="text/javascript">
			 function runpopulate(){
		      	window.location="<%=editURL%>";
		      	dijit.byId('populateDialog').hide();
		     }
			 dojo.addOnLoad(function () {
                 dijit.byId('populateDialog').show();
             });
		</script>

        <div dojoType="dijit.Dialog" id="populateDialog" title='<%=LanguageUtil.get(pageContext, "Populate-Confirmation") %>' style="display: none">
        <table>
	        <tr>
	        	<%

	        	    String previousLanguageName     =previousLanguage.getLanguage() + " - " + previousLanguage.getCountry();
	    			String newLanguageName          =newLanguage.getLanguage() + " - " + newLanguage.getCountry();
	        		String message = LanguageUtil.get(pageContext, "Populate-the-new-language-content-with-previous-language-content");
	        		message = LanguageUtil.format(pageContext, "Populate-the-new-language-content-with-previous-language-content",new String[]{newLanguageName,previousLanguageName},false);
	        	%>
		        <td colspan="2" align="center"><%= message %></td>
		    </tr>
			<tr>
				<td>&nbsp;</td>
			</tr>
		    <tr>
		        <td colspan="2" align="center">
		        <button dojoType="dijit.form.Button" onClick="runpopulate();" type="button"><%= LanguageUtil.get(pageContext, "Yes") %></button>
		        &nbsp; &nbsp;
		        <button dojoType="dijit.form.Button" onClick="dijit.byId('populateDialog').hide();" type="button"><%= LanguageUtil.get(pageContext, "No") %></button>
		        </td>
	        </tr>
        </table>
        </div>

	<%}
    
	/*########################## END  DOTCMS-2692 ###############################*/


%>
<|MERGE_RESOLUTION|>--- conflicted
+++ resolved
@@ -315,12 +315,8 @@
                                 <%=f.getFieldName()%>:</span>
                             </div>
                             <div class="fieldValue">
-<<<<<<< HEAD
                                 <% request.setAttribute("fieldRelationType", f.getFieldRelationType());%>
                                 <jsp:include page="/html/portlet/ext/contentlet/edit_contentlet_relationships.jsp"/>
-=======
-                                <jsp:include page="/html/portlet/ext/contentlet/edit_contentlet_relationships.jsp" />
->>>>>>> 35130ff3
                             </div>
                         <% }
                         counter++;
