--- conflicted
+++ resolved
@@ -40,74 +40,6 @@
          aceEditor.getSession().setUseWrapMode(e);
      }
 
-<<<<<<< HEAD
-	dojo.declare("dotcms.file.EditTextManager", null, {
-
-		fileInode: '',
-
-		editText: function (fileInode) {
-		    this.fileInode = fileInode;
-			FileAssetAjax.getWorkingTextFile(this.fileInode, dojo.hitch(this, this.loadTextCallback));
-		},
-
-		loadTextCallback: function(file) {
-				switch(file.extension) {
-				case 'css':
-					var parser="css";
-					break;
-				case 'vtl':
-					 var parser="velocity";
-					break;
-				case 'html':
-					var parser="text";
-					break;
-				case 'htm':
-					var parser="html";
-					break;
-				case 'js':
-					var parser = "jsp";
-					break;
-				case 'xml':
-					var parser = "xml";
-					break;
-				case 'sql':
-					var parser = "sql";
-					break;
-			    case 'php':
-				    var parser = "php";
-					break;
-			}
-			aceAreaParser(parser, file);
-			dijit.byId('editTextDialog').show();
-
-			dijit.byId('editTextButton').setAttribute('disabled',false);
-
-		},
-
-
-		save: function() {
-			var text = aceEditor.getValue();
-			FileAssetAjax.saveFileText(this.fileInode, text, null, {
-				async: false,
-				callback:function() {
-				editTextManager.close();
-			   }
-		     }
-		   );
-		 },
-
-		saveTextCallback: function() {
-			this.close();
-		},
-
-		close: function() {
-			if(!saveOrCancel){
-				aceEditor.setValue(editorText);
-			}
-			saveOrCancel = false;
-			dijit.byId('editTextDialog').hide();
-		}
-=======
      function loadAce(fileName) {
 				var parser = "text";
 				switch(fileName) {
@@ -138,7 +70,6 @@
 				}
 			aceAreaParser(parser);
      }
->>>>>>> 54235977
 
 
 	function saveText(){
