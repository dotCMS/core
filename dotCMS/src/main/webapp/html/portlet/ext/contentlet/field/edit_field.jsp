--- conflicted
+++ resolved
@@ -178,12 +178,8 @@
             <script src="/html/dotcms-block-editor.js"></script>
             <dotcms-block-editor
                 allowed-content-types="<%=allowedContentTypes%>"
-<<<<<<< HEAD
+                allowed-blocks="<%=allowedBlocks%>"
                 custom-styles="<%=customStyles%>"
-=======
-                allowed-blocks="<%=allowedBlocks%>"
-                class="<%=customClassName%>"
->>>>>>> 182a6029
                 lang="<%=contentLanguage%>">
             </dotcms-block-editor>
             <input type="hidden" name="<%=field.getFieldContentlet()%>" id="<%=field.getVelocityVarName()%>"/>
