--- conflicted
+++ resolved
@@ -244,7 +244,6 @@
 
                     if (content) {
                         blockEditor.value = content;
-<<<<<<< HEAD
                         field.value = JSON.stringify(content); 
                     }
 
@@ -258,12 +257,6 @@
                         } else {
                             field.value = JSON.stringify(event.detail);
                         }
-=======
-                    }
-
-                    blockEditor.addEventListener('valueChange', (event) => {
-                        field.value = event.detail;
->>>>>>> 9bb36aa6
                     });
 
                     blockEditor.showVideoThumbnail = <%=showVideoThumbnail%>;
