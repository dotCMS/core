<%@page import="com.dotmarketing.business.APILocator"%>
<%@page import="com.dotmarketing.portlets.workflows.actionlet.PushPublishActionlet"%>
<%@page import="com.dotmarketing.portlets.workflows.model.*"%>
<%@page import="com.dotmarketing.util.DateUtil"%>
<%@page import="com.dotmarketing.util.UtilMethods"%>
<%@page import="com.liferay.portal.language.LanguageUtil"%>
<%@page import="java.util.List"%>
<%

if(user == null){
	return;	
}
boolean isUserCMSAdmin = APILocator.getRoleAPI().doesUserHaveRole(user, APILocator.getRoleAPI().loadCMSAdminRole());
boolean isHost = ("Host".equals(structure.getVelocityVarName()));

boolean isContLocked=(request.getParameter("sibbling") != null) ? false : contentlet.isLocked();
List<WorkflowScheme> schemes = APILocator.getWorkflowAPI().findSchemesForStruct(structure);
WorkflowTask wfTask = APILocator.getWorkflowAPI().findTaskByContentlet(contentlet); 

List<WorkflowStep> wfSteps = null;
WorkflowStep wfStep = null;
WorkflowScheme scheme = null;
List<WorkflowAction> wfActions = null;
List<WorkflowAction> wfActionsAll = null;
try{
	wfSteps = APILocator.getWorkflowAPI().findStepsByContentlet(contentlet);
	wfActions = APILocator.getWorkflowAPI().findAvailableActions(contentlet, user);
	wfActionsAll= APILocator.getWorkflowAPI().findActions(wfSteps, user);
	if(null != wfSteps && !wfSteps.isEmpty() && wfSteps.size() == 1) {
		wfStep = wfSteps.get(0);
		scheme = APILocator.getWorkflowAPI().findScheme(wfStep.getSchemeId());
	}
}
catch(Exception e){
	wfActions = new ArrayList();
}


%>

<%--check permissions to display the save and publish button or not--%> 
<%boolean canUserWriteToContentlet = conPerAPI.doesUserHavePermission(contentlet,PermissionAPI.PERMISSION_WRITE,user);%> 




<%if(isContLocked && (contentEditable || isUserCMSAdmin)) {%>

		<%if(contentEditable){ %>
		    <a onClick="unlockContent('<%=contentlet.getInode() %>');" id="unlockContentButton">
				<span class="unlockIcon"></span>
				<%= UtilMethods.escapeSingleQuotes(LanguageUtil.get(pageContext, "Release-Lock")) %>
			</a>
		<%}else{ %>
		    <a onClick="stealLock('<%=contentlet.getInode() %>');" id="stealLockContentButton">
				<span class="unlockIcon"></span>
				<%= UtilMethods.escapeSingleQuotes(LanguageUtil.get(pageContext, "Steal-Lock")) %>
			</a>
		<%} %>


<%} %>



<%if ((InodeUtils.isSet(contentlet.getInode())) && (canUserWriteToContentlet) && (!contentlet.isArchived()) && isContLocked && contentEditable) { %> 
	<%if (!InodeUtils.isSet(contentlet.getInode()) || contentlet.isLive() || contentlet.isWorking()) { %> 
		<%if (contentlet.isLive() && !contentlet.isWorking()) {%>
			<a onClick="selectVersion('<%=contentlet.getInode()%>');">
				<span class="reorderIcon"></span>
				<%= UtilMethods.escapeSingleQuotes(LanguageUtil.get(pageContext, "Revert-Working-Changes")) %>
			</a>
		<%} else { %>
			<%if(null == scheme || (null != scheme && !scheme.isMandatory())){ %>
			<a onClick="saveContent(false);">
				<span class="saveIcon"></span>
				<%= UtilMethods.escapeSingleQuotes(LanguageUtil.get(pageContext, "Save")) %>
			</a>
			<%} %>
		<%}%>
	<%} else if (InodeUtils.isSet(contentlet.getInode())) {%>
		<a  onClick="selectVersion('<%=contentlet.getInode()%>');">
			<span class="reorderIcon"></span>
			<%= UtilMethods.escapeSingleQuotes(LanguageUtil.get(pageContext, "Bring-Back-Version")) %>
		</a>
	<%} %>
<%}else if(!InodeUtils.isSet(contentlet.getInode())) {%>
	<%if(null == scheme || (null != scheme && !scheme.isMandatory())){ %>
			<a onClick="saveContent(false);">
			<span class="saveIcon"></span>
			<%= UtilMethods.escapeSingleQuotes(LanguageUtil.get(pageContext, "Save")) %>
		</a>
	<%} %>
<%}else if(!isContLocked) {%>


	<%if((null != scheme && scheme.isMandatory()) || ( wfActionsAll != null && wfActionsAll.size() > 0)){ %>




	    <a onClick="makeEditable('<%=contentlet.getInode() %>');" id="lockContentButton">
			<span class="lockIcon"></span>
			<%= UtilMethods.escapeSingleQuotes(LanguageUtil.get(pageContext, "Make-Editable")) %>
		</a>
	<%} %>
<%}%>


<%if(null == scheme || (null != scheme && !scheme.isMandatory())){ %>
	<%
	boolean canPublish = (InodeUtils.isSet(contentlet.getInode())?canUserPublishContentlet && isContLocked && contentEditable && !contentlet.isArchived():canUserPublishContentlet);
	if (canPublish) {
		String savePublishButtonTitle = UtilMethods.escapeSingleQuotes(LanguageUtil.get(pageContext, "Save-Publish"));
		if(isHost){
			savePublishButtonTitle = UtilMethods.escapeSingleQuotes(LanguageUtil.get(pageContext, "Save-Activate"));
		}%>
		<input type="hidden" id="copyOptions" name="copyOptions" value="<%= copyOptions %>" />
		<a onClick="publishContent()">
			<span class="publishIcon"></span>
			<%= savePublishButtonTitle %>
		</a>
	<% } %>
<% } %>

<%--Start workflow tasks --%>
<%for(WorkflowAction action : wfActions){ %>
	<% List<WorkflowActionClass> actionlets = APILocator.getWorkflowAPI().findActionClasses(action); %>
	<% boolean hasPushPublishActionlet = false; %>
	<% for(WorkflowActionClass actionlet : actionlets){ %>
		<% if(actionlet.getActionlet() != null && actionlet.getActionlet().getClass().getCanonicalName().equals(PushPublishActionlet.class.getCanonicalName())){ %>
			<% hasPushPublishActionlet = true; %>
		<% } %>
	<% } %>
	
<<<<<<< HEAD
	<a onclick="contentAdmin.executeWfAction('<%=action.getId()%>', <%= hasPushPublishActionlet || action.isAssignable() || action.isCommentable() || UtilMethods.isSet(action.getCondition()) %>)">
	<span class="<%=action.getIcon()%>"></span>
		<%= UtilMethods.escapeSingleQuotes(LanguageUtil.get(pageContext, action.getName())) +"<br/><small>( "+
				APILocator.getWorkflowAPI().findScheme(action.getSchemeId()).getName()
				+" )</small>"%>
	</a>
=======
	<%if(contentlet.hasVersion()) {%>
		<a onclick="contentAdmin.executeWfAction('<%=action.getId()%>', <%= hasPushPublishActionlet || action.isAssignable() || action.isCommentable() || UtilMethods.isSet(action.getCondition()) %>)">
		<span class="<%=action.getIcon()%>"></span>
		
		
			<%= UtilMethods.escapeSingleQuotes(LanguageUtil.get(pageContext, action.getName()))%>
			
			 <%if(wfTask ==null || wfTask.getTitle()==null && schemes!=null && schemes.size()>1){ %>
			  	<br/><small>
               		<%=APILocator.getWorkflowAPI().findScheme(action.getSchemeId()).getName() %>
                </small>
              <%}%>

		</a>
	<%} %>
>>>>>>> b4f8e2ba
<%} %>


<a onClick="cancelEdit();">
	<span class="cancelIcon"></span>
	<%= UtilMethods.escapeSingleQuotes(LanguageUtil.get(pageContext, "Cancel")) %>
</a>


<|MERGE_RESOLUTION|>--- conflicted
+++ resolved
@@ -133,30 +133,13 @@
 		<% } %>
 	<% } %>
 	
-<<<<<<< HEAD
 	<a onclick="contentAdmin.executeWfAction('<%=action.getId()%>', <%= hasPushPublishActionlet || action.isAssignable() || action.isCommentable() || UtilMethods.isSet(action.getCondition()) %>)">
 	<span class="<%=action.getIcon()%>"></span>
 		<%= UtilMethods.escapeSingleQuotes(LanguageUtil.get(pageContext, action.getName())) +"<br/><small>( "+
 				APILocator.getWorkflowAPI().findScheme(action.getSchemeId()).getName()
 				+" )</small>"%>
 	</a>
-=======
-	<%if(contentlet.hasVersion()) {%>
-		<a onclick="contentAdmin.executeWfAction('<%=action.getId()%>', <%= hasPushPublishActionlet || action.isAssignable() || action.isCommentable() || UtilMethods.isSet(action.getCondition()) %>)">
-		<span class="<%=action.getIcon()%>"></span>
-		
-		
-			<%= UtilMethods.escapeSingleQuotes(LanguageUtil.get(pageContext, action.getName()))%>
-			
-			 <%if(wfTask ==null || wfTask.getTitle()==null && schemes!=null && schemes.size()>1){ %>
-			  	<br/><small>
-               		<%=APILocator.getWorkflowAPI().findScheme(action.getSchemeId()).getName() %>
-                </small>
-              <%}%>
 
-		</a>
-	<%} %>
->>>>>>> b4f8e2ba
 <%} %>
 
 
