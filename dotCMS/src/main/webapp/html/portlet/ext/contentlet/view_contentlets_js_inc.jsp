--- conflicted
+++ resolved
@@ -1281,10 +1281,6 @@
                         if(type=='host or folder'){
                            hasHostField = true;
                         }
-<<<<<<< HEAD
-                        htmlstr += "<dl class='vertical'>";
-                        htmlstr += "<dt>" + fieldName(data[i]) + "</dt>";
-=======
 
                         var isOneOption = data[i]["fieldValues"].split("\r\n").length === 1;
                         if (type === 'checkbox' && isOneOption || type === 'radio' && isOneOption) {
@@ -1293,7 +1289,6 @@
                             htmlstr += "<dl class='vertical'>";
                         }
                         htmlstr += "<dt><label>" + fieldName(data[i]) + "</label></dt>";
->>>>>>> 8536f26e
                         htmlstr += "<dd>" + renderSearchField(data[i]) + "</dd>";
                         htmlstr += "</dl>";
                         htmlstr += "<div class='clear'></div>";
