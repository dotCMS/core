<%@page import="com.dotcms.enterprise.LicenseUtil"%>
<%@page import="com.dotcms.enterprise.license.LicenseLevel" %>
<%@page import="com.dotcms.repackage.javax.portlet.WindowState"%>
<%@page import="com.dotmarketing.business.APILocator"%>
<%@page import="com.dotmarketing.business.PermissionAPI"%>
<%@page import="com.dotmarketing.business.Role"%>
<%@page import="com.dotcms.contenttype.model.type.ContentType"%>
<%@page import="com.dotmarketing.util.UtilMethods"%>
<%@page import="com.liferay.portal.language.LanguageUtil"%>
<%@page import="com.dotmarketing.portlets.structure.model.Structure"%>
<%@page import="java.util.List"%>
<%@ page import="io.vavr.control.Try" %>


<script language="JavaScript"><!--


<%boolean canReindex= APILocator.getRoleAPI().doesUserHaveRole(user,APILocator.getRoleAPI().loadRoleByKey(Role.CMS_POWER_USER))|| com.dotmarketing.business.APILocator.getRoleAPI().doesUserHaveRole(user,com.dotmarketing.business.APILocator.getRoleAPI().loadCMSAdminRole());%>

<%
final ContentType calendarEventSt = Try.of(()->APILocator.getContentTypeAPI(APILocator.systemUser()).find("calendarEvent")).getOrNull();
final String calendarEventInode = null!=calendarEventSt ? calendarEventSt.inode() : StringPool.BLANK;
%>

        dojo.require("dojox.dtl.filter.strings");
        dojo.require("dijit.form.FilteringSelect");
        dojo.require("dijit.form.MultiSelect");
        dojo.require("dotcms.dijit.form.HostFolderFilteringSelect");
        dojo.require("dojo.aspect");

        const DOTCMS_DATAVIEW_MODE = 'dotcms.dataview.mode';
        const DOTCMS_DEFAULT_CONTENT_SORT_BY = "score,modDate desc";

        var state = {
          data: [],
          view: localStorage.getItem(DOTCMS_DATAVIEW_MODE) || 'list',
          headers: []
        }

        var radiobuttonsIds = new Array();
        var checkboxesIds = new Array();
        var counter_radio = 0;
        var counter_checkbox = 0;
        var userId = '<%= user.getUserId() %>';
        var crumbtrailSelectedHostId = '<%= crumbtrailSelectedHostId %>';
        var hasHostFolderField = false;
        var conHostFolderValue = '';
        var loadingSearchFields = true;
        var categoriesLastSearched = new Array();

        var queryRaw;
        var structureInode;
        var currentStructureFields;
        var currentPage = 1;
        var currentSortBy = DOTCMS_DEFAULT_CONTENT_SORT_BY;
        var setDotFieldTypeStr = "";
        var DOT_FIELD_TYPE = "dotFieldType";
        var cbContentInodeList = new Array();
        var totalContents = 0;
        var perPage = <%= com.dotmarketing.util.Config.getIntProperty("PER_PAGE") %>;
        var headerLength = 0;
        var headers;
        var userRolesIds = new Array ();
        var selectedStructureVarName = '';
        var bindTagFieldEvent;

        var enterprise = <%=LicenseUtil.getLevel() >= LicenseLevel.STANDARD.level%>;
        var formNum=100;
		var sendingEndpoints = <%=UtilMethods.isSet(sendingEndpointsList) && !sendingEndpointsList.isEmpty()%>;

        <%
                List<Role> roles = com.dotmarketing.business.APILocator.getRoleAPI().loadRolesForUser (user.getUserId());
                for (Role role : roles) {
        %>
        userRolesIds[userRolesIds.length] = '<%= role.getId() %>';
        <%
                }
        %>

        var languages = new Array();
        var language;

        <%for (Language language: languages) {%>
                language = new Array(<%= language.getId() %>, "<%= language.getLanguageCode() %>", "<%= language.getCountryCode() %>", "<%= language.getLanguage() %>", "<%= language.getCountry() %>", "<%= LanguageUtil.getLiteralLocale(language.getLanguageCode(), language.getCountryCode()) %>");
                languages[languages.length] = language;
        <%      } %>

        <%for(String category: categories) { %>
                categoriesLastSearched[categoriesLastSearched.length] = '<%= category %>';
        <%      } %>

        var unCheckedInodes = "";
        function updateUnCheckedList(inode,checkId){
	        if(document.getElementById("fullCommand").value == "true"){
	            if(!document.getElementById(checkId).checked){
	                    unCheckedInodes = document.getElementById('allUncheckedContentsInodes').value;

	                    if(unCheckedInodes == "")
	                            unCheckedInodes = inode;
	                    else
	                            unCheckedInodes = unCheckedInodes + ","+ inode;

	            }else{
	                    unCheckedInodes = unCheckedInodes.replace(inode,"-");
              }
	            document.getElementById('allUncheckedContentsInodes').value = unCheckedInodes;
	        }
        }


		function initAdvancedSearch(){
			var x = dojo.cookie("ShAdDi");
			if(x !=null && x != undefined && x != 0){
				setTimeout(resizeAdvancedSearch, 500);
			}
		}


		function resizeAdvancedSearch(){
			var start = dojo.getStyle(dojo.byId('advancedSearchOptions'),'height');
			// how tall should we be
			var end=dojo.position(dojo.byId("measureTheHeightOfSearchTools")).y - dojo.position(dojo.byId("advancedSearchOptions")).y;

			// resize

			dojo.setStyle(dojo.byId('advancedSearchOptions'),'height', '0px');

			dojo.animateProperty({
		        node: dojo.byId("advancedSearchOptions"),
		        properties: {
		            height: {start: start, end: end, unit: "px"},
		        },
		        duration: 500
		    }).play();
			dojo.byId("toggleDivText").innerHTML="<%= LanguageUtil.get(pageContext, "hide") %>";
			dojo.cookie("ShAdDi", end, { });
		}



		function toggleAdvancedSearchDiv(){
			// how tall are we
			var showing = dojo.getStyle(dojo.byId('advancedSearchOptions'),'height');

			// resize
			if("0px" == showing || 0 ==showing){
				dojo.cookie("ShAdDi", "0", { });
				dojo.byId("toggleDivText").innerHTML="<%= LanguageUtil.get(pageContext, "hide") %>";
				resizeAdvancedSearch();
			// hide
			}else{

				dojo.animateProperty({
			        node: dojo.byId("advancedSearchOptions"),
			        properties: {
			            height: {start: showing, end: 0, unit: "px"},
			        },
			        duration: 500
			    }).play();
				dojo.cookie("ShAdDi", 0, { });
				dojo.byId("toggleDivText").innerHTML="<%= LanguageUtil.get(pageContext, "advanced") %>";
			}
		}








		/**
			focus on search box
		**/
		require([ "dijit/focus", "dojo/dom", "dojo/domReady!" ], function(focusUtil, dom){
			dojo.require('dojox.timing');
			t = new dojox.timing.Timer(500);
			t.onTick = function(){
			  focusUtil.focus(dom.byId("allFieldTB"));
			  t.stop();
			}
			t.start();
		});

        function getViewCardEl() {
            return document.querySelector('dot-card-view');
        }

        function getListEl() {
            return document.getElementById('results_table')
        }


        function getSelectButton() {
            return document.querySelector('dot-data-view-button')
        }

		function setDotSelectButton(){
			var dotSelectButton = getSelectButton();
			dotSelectButton.addEventListener('selected', function (event) {
                changeView(event.detail);
			}, false);
		}

        function printData(data, headers) {
            const list = getListEl();
            
            if (state.view === 'list') {
                fillResultsTable(headers, data);   
                const card = getViewCardEl();
                card ? card.style.display = 'none' : false;
                list.style.display = ''
            } else {
                fillCardView(data);
                list.style.display = 'none'
                getViewCardEl().style.display = ''
            }
        }

        function fillResults(data) {
            var counters = data[0];
            var hasNext = counters["hasNext"];
            var hasPrevious = counters["hasPrevious"];
            var total = counters["total"];
            var begin = counters["begin"];
            var end = counters["end"];
            var totalPages = counters["totalPages"];
            const cardEl = getViewCardEl();

            headers = data[1];

            for (var i = 3; i < data.length; i++) {
                data[i - 3] = data[i];
            }
            data.length = data.length - 3;
                
            if (cardEl) {
                cardEl.items = [];
            }
            dwr.util.removeAllRows("results_table");

            var funcs = new Array ();
            if (data.length <= 0) {
                    if (1 < totalPages) {
                            doSearch(totalPages, counters["sortByUF"]);
                    } else {
                            funcs[0] = noResults;
                            dwr.util.addRows("results_table", [ headers ] , funcs, { escapeHtml: false });
                            document.getElementById("nextDiv").style.display = "none";
                            document.getElementById("previousDiv").style.display = "none";
                            state = {
                                ...state,
                                data: []
                            };
                            showMatchingResults(0,0,0,0);
                            fillQuery (counters);
                            dijit.byId("searchButton").attr("disabled", false);
                    }

                    return;
            }

            state = {
              ...state,
              data: data,
              headers: headers
            }

            const selectButton = getSelectButton();
            if (selectButton) {
                selectButton.style.display = '';
            }
            printData(data, headers);
            showMatchingResults(total, begin, end, totalPages);
            fillQuery (counters);


            var popupsiframe = document.getElementById("popups");
            for (var j = 0; j < data.length; j++) {
				var contentlet = data[j];
				var inode = contentlet["inode"];
				var live = contentlet["live"] == "true"?"1":"0";
				var working = contentlet["working"] == "true"?"1":"0";
				var deleted = contentlet["deleted"] == "true"?"1":"0";
				var locked = contentlet["locked"] == "true"?"1":"0";
				var permissions = contentlet["permissions"];
				var read = userHasReadPermission (contentlet, userId)?"1":"0";
				var write = userHasWritePermission (contentlet, userId)?"1":"0";
				var publish = userHasPublishPermission (contentlet, userId)?"1":"0";
            }

            if (hasNext) {
                    document.getElementById("nextDiv").style.display = "";
            } else {
                    document.getElementById("nextDiv").style.display = "none";
            }

            if (hasPrevious) {
                    document.getElementById("previousDiv").style.display = "";
            } else {
                    document.getElementById("previousDiv").style.display = "none";
            }

            dijit.byId("searchButton").attr("disabled", false);
    		dijit.byId("clearButton").setAttribute("disabled", false);
            togglePublish();

            //SelectAll functionality
            if(document.getElementById("fullCommand").value == "true"){
                    dijit.byId('checkAll').attr('checked',true);
                    selectAllContents();
            }


        }



        function titleCell (data,text, x) {

                text = shortenString(text, 100);

                var inode = data["inode"];
                var checkId = "checkbox" + x;
                var live = data["live"] == "true"?true:false;
                var working = data["working"] == "true"?true:false;
                var deleted = data["deleted"] == "true"?true:false;
                var locked = data["locked"] == "true"?true:false;
                var liveSt = live?"1":"0";
                var workingSt = working?"1":"0";
                var permissions = data["permissions"];
                var write = userHasWritePermission (data, userId)?"1":"0";
                var publish = userHasPublishPermission (data, userId)?"1":"0";
                var structure_id = data["structureInode"];

                var editRef ='';

                if(structure_id == '<%=calendarEventInode %>'){
              editRef = " editEvent('" + inode + "','<%=user.getUserId()%>','<%= referer %>'," + liveSt + "," + workingSt + "," + write + ") ";
            }else{
              editRef = " editContentlet('" + inode + "','<%=user.getUserId()%>','<%= referer %>'," + liveSt + "," + workingSt + "," + write + ") ";
            }

            var ref = "<div class='content-search__result-item'><tr>";
                if(publish == "1") {

	                if(dijit.byId(checkId)){
	                	dijit.byId(checkId).destroy();
	                }


					ref+=  "<td style='width:25px;' valign='top'>";
					ref+=  "<input dojoType=\"dijit.form.CheckBox\" type=\"checkbox\" name=\"publishInode\" id=\"";
					ref+=  checkId + "\" value=\"" + inode + "\" onClick=\"togglePublish();updateUnCheckedList(";
					ref+=  "'" + inode + "'" + "," + "'" +  checkId + "'" +  ");\" ";

					if((document.getElementById("fullCommand").value == "true")
							&& (unCheckedInodes.indexOf(inode) == -1)){
						ref+=  "checked = \"checked\" ";
					}
					ref+=  ">";
					ref+=  "</td>";
                }else{
	                ref+=  "<td style='width:25px;' valign='top'>";
	                ref+=  "<span class='newTaskIcon'></span>";
	                ref+=  "</td>";
                }

                ref+=  "<td valign='top'>"
                ref+=   "<a  href=\"javascript: " + editRef + "\">";
                ref+=   text;
                ref+=   "</a>";
                ref+=   "</td>";
                ref+=   "</tr></div>";
                return ref;
        }

        function statusDataCell (data, i) {
                var inode = data["inode"];

                var live = data["live"] == "true"?true:false;
                var working = data["working"] == "true"?true:false;
                var deleted = data["deleted"] == "true"?true:false;
                var locked = data["locked"] == "true"?true:false;
                var hasLive = data["hasLive"] == "true"?true:false;
                var liveSt = live?"1":"0";
                var workingSt = working?"1":"0";
                var permissions = data["permissions"];
                var write = userHasWritePermission (data, userId)?"1":"0";
                var structure_id = data["structureInode"];

                var editRef = '';

            if(structure_id == '<%=calendarEventInode %>'){
              editRef = " editEvent('" + inode + "','<%=user.getUserId()%>','<%= referer %>'," + liveSt + "," + workingSt + "," + write + ") ";
            }else{
              editRef = " editContentlet('" + inode + "','<%=user.getUserId()%>','<%= referer %>'," + liveSt + "," + workingSt + "," + write + ") ";
            }

            var ref = "<a onMouseOver=\"style.cursor='pointer'\" href=\"javascript: " + editRef + "\">";
                //ref = ref + '<span class="editIcon"></span>';
                ref = ref + "</a>";
                ref = ref + data["statusIcons"] ;

                eval("cbContentInodeList[i] = '" + inode + "';++i;");

                return ref;
        }

        function fillCategoryOptions (selectId, data) {
                var select = document.getElementById(selectId);
                if (select != null) {
                        for (var i = 0; i < data.length; i++) {
                                var option = new Option ();
                                option.text = data[i]['categoryName'];
                                option.value = data[i]['inode'];
                                for (var j = 0; j < categoriesLastSearched.length; j++) {
                                        if(categoriesLastSearched[j] == data[i]['inode'])
                                                option.selected = true;
                                }
                                option.style.marginLeft = (data[i]['categoryLevel']*10)+"px";
                        <%
                            if(categories!=null){
                                        for (String cat : categories) {
                        %>
                                        if (option.value == '<%=cat%>')
                                                option.selected = true;
                        <%
                                        }
                                }
                        %>
                                select.options[i]=option;
                        }
                }
        }

        function renderSearchField (field) {

                var structureVelraw=dojo.byId("structureVelocityVarNames").value;
                var structInoderaw=dojo.byId("structureInodesList").value;
                var structureVel=structureVelraw.split(";");
                var structInode=structInoderaw.split(";");
                var fieldStructureInode = field["fieldStructureInode"];
                var fieldContentlet = field["fieldVelocityVarName"];
                var fieldContentlet2 = field["fieldContentlet"];
                var value = "";
        		var selectedStruct="";
                for(var m=0; m <= structInode.length ; m++ ){
             		if(fieldStructureInode==structInode[m]){
                 		selectedStruct=structureVel[m];
                 	}
                }
                selectedStructureVarName = selectedStruct;

        <%
                String conHostValue = fieldsSearch.get("conHost");
                String conFolderValue = fieldsSearch.get("conFolder");
                String conHostFolderValue;
                if (conHostValue != null && !conHostValue.equalsIgnoreCase("allHosts")) {
                        conHostFolderValue = conHostValue;
                        conFolderValue = "";
                } else if (conFolderValue != null) {
                        conHostValue = "";
                        conHostFolderValue = conFolderValue;
                } else {
                        conHostFolderValue = "";
                }

        Set<String> keys = fieldsSearch.keySet();
        String value;
        for (String key : keys) {
                if (UtilMethods.isSet(fieldsSearch.get(key)))
                value = fieldsSearch.get(key);
                else
                        value = "";%>
                                if (selectedStructureVarName+"."+fieldContentlet == '<%=key%>')
                                        value = '<%= UtilMethods.escapeSingleQuotes(value.trim()) %>';
                    <% }%>

                var type = field["fieldFieldType"];
            if(type=='checkbox'){
                   //checkboxes fields
                    var option = field["fieldValues"].split("\r\n");
                    var lastChecked = value.split(",");


                    var result="";

                    for(var i = 0; i < option.length; i++){
                       var actual_option = option[i].split("|");
                       if(actual_option.length > 1 && actual_option[1] !='' && actual_option[1].length > 0){

                                if(dijit.byId(selectedStruct+"."+ fieldContentlet + "Field"+ counter_checkbox)){
                                                dijit.byId(selectedStruct+"."+ fieldContentlet + "Field"+ counter_checkbox).destroy();
                                        }

                                var myD= selectedStruct+"."+ fieldContentlet + "Field"+ counter_checkbox ;



                                result += "<div class=\"checkbox\"><input onchange='doSearch()' type=\"checkbox\" dojoType=\"dijit.form.CheckBox\" value=\""
                                                        + actual_option[1] + "\" id=\"" + selectedStruct + "." + fieldContentlet + "Field"+ counter_checkbox
                                                        + "\" name=\"" + selectedStruct + "." + fieldContentlet + "\"";
                                for(var j = 0;j < lastChecked.length; j++){
                                                if(lastChecked[j] == actual_option[1]){
                                                result = result + "checked = \"checked\"";
                                        }
                                }
                                result = result + "><label for='"+myD+"'>" + actual_option[0] + "</label></div>";
                            checkboxesIds[counter_checkbox] = selectedStruct+"."+fieldContentlet + "Field" + counter_checkbox;

                            setDotFieldTypeStr = setDotFieldTypeStr
                                                                        + "dojo.attr("
                                                                        + "'" + selectedStruct + "." + fieldContentlet + "Field" + counter_checkbox + "'"
                                                                        + ",'" + DOT_FIELD_TYPE + "'"
                                                                        + ",'" + type + "');";

                            counter_checkbox++;
                        }
                    }
                    return result;

          }else if(type=='radio'){
                    //radio buttons fields
                    var option = field["fieldValues"].split("\r\n");
                    var result="";

                    for(var i = 0; i < option.length; i++){

                       dijit.registry.remove(selectedStruct+"."+ fieldContentlet +"Field"+ counter_radio);

                       var myD= selectedStruct+"."+ fieldContentlet + "Field"+ counter_radio;


                       var actual_option = option[i].split("|");
                       if(actual_option.length > 1 && actual_option[1] !='' && actual_option[1].length > 0){
                                result = result + "<div class=\"radio\"><input onchange='doSearch()' type=\"radio\" dojoType=\"dijit.form.RadioButton\" value=\""
                                                        + actual_option[1] + "\" id=\"" + selectedStruct+"."+ fieldContentlet + "Field"+ counter_radio
                                                        + "\" name=\"" + selectedStruct+ "." + fieldContentlet + "\"";
                                        if(value == actual_option[1]){
                                        result = result + "checked = \"checked\"";
                                }
                                result = result + "><label for='" + myD+ "'>" + actual_option[0] + "</label></div>";
                                radiobuttonsIds[counter_radio] = selectedStruct+"."+fieldContentlet + "Field"+ counter_radio;

                                 setDotFieldTypeStr = setDotFieldTypeStr
                                                                        + "dojo.attr("
                                                                        + "'" + selectedStruct + "." + fieldContentlet + "Field" + counter_radio + "'"
                                                                        + ",'" + DOT_FIELD_TYPE + "'"
                                                                        + ",'" + type + "');";

                                 counter_radio++;
                        }
                    }
                    return result;

          }else if(type=='select'){
                    dijit.registry.remove(selectedStruct+"."+ fieldContentlet +"Field");
                    dijit.registry.remove(selectedStruct+"."+ fieldContentlet +"Field_popup");
                    var option = field["fieldValues"].split("\r\n");
                    var result="";
                    if (type=='multi_select')
                                result = result+"<select onchange='doSearch()' dojoType='dijit.form.MultiSelect'  multiple=\"multiple\" size=\"4\" id=\"" + selectedStruct+"."+ fieldContentlet + "Field\" name=\"" + selectedStruct+"."+ fieldContentlet + "\">\n";
                        else
                                result = result+"<select onchange='doSearch()' dojoType='dijit.form.FilteringSelect' id=\"" + selectedStruct+"."+ fieldContentlet + "Field\"  name=\"" + selectedStruct+"."+ fieldContentlet + "\">\n<option value=\"\"></option>";

                    for(var i = 0; i < option.length; i++){
                       var actual_option = option[i].split("|");
                       if(actual_option.length > 1 && actual_option[1] !='' && actual_option[1].length > 0){
                                        auxValue = actual_option[1];
                            if(fieldContentlet2.indexOf("bool") != -1)
                            {
                                        if(actual_option[1] == "true" || actual_option[1] == "t" || actual_option[1] == "1")
                                    {
                                        auxValue = 't';
                                    }else if(actual_option[1] == "false" || actual_option[1] == "f" || actual_option[1] == "0")
                                    {
                                                auxValue = 'f';
                                    }
                                }
                                result = result + "<option value=\""
                                                                + auxValue + "\""
                                if(value == auxValue){
                                        result = result + " selected ";
                                }
                                result = result + " >" + actual_option[0]+"</option>\n";
                        }
                    }

                     setDotFieldTypeStr = setDotFieldTypeStr
                                                                        + "dojo.attr("
                                                                        + "'" + selectedStruct + "." + fieldContentlet + "Field" + "'"
                                                                        + ",'" + DOT_FIELD_TYPE + "'"
                                                                        + ",'" + type + "');";

                    result = result +"</select>\n";
                    return result;

          }else if(type=='multi_select'){
                    var lastSelected = value.split(",");
                    dijit.registry.remove(selectedStruct+"."+ fieldContentlet +"Field");
                    dijit.registry.remove(selectedStruct+"."+ fieldContentlet +"Field_popup");
                    var option = field["fieldValues"].split("\r\n");
                    var result="";
                    if (type=='multi_select')
                                result = result+"<select onchange='doSearch()'  dojoType='dijit.form.MultiSelect'  multiple=\"multiple\" size=\"4\" id=\"" + selectedStruct+"."+ fieldContentlet + "Field\" name=\"" + selectedStruct+"."+ fieldContentlet + "\">\n";
                        else
                                result = result+"<select onchange='doSearch()' dojoType='dijit.form.FilteringSelect' id=\"" + selectedStruct+"."+ fieldContentlet + "Field\" style=\"width:160px;\" name=\"" + selectedStruct+"."+ fieldContentlet + "\">\n<option value=\"\">None</option>";

                    for(var i = 0; i < option.length; i++){
                       var actual_option = option[i].split("|");
                       if(actual_option.length > 1 && actual_option[1] !='' && actual_option[1].length > 0){
                                        auxValue = actual_option[1];
                            if(fieldContentlet2.indexOf("bool") != -1)
                            {
                                        if(actual_option[1] == "true" || actual_option[1] == "t" || actual_option[1] == "1")
                                    {
                                        auxValue = 't';
                                    }else if(actual_option[1] == "false" || actual_option[1] == "f" || actual_option[1] == "0")
                                    {
                                                auxValue = 'f';
                                    }
                                }
                                result = result + "<option value=\""
                                                                + auxValue + "\"";
                                for(var j = 0;j < lastSelected.length; j++){
                                        if(lastSelected[j] == auxValue){
                                                result = result + " selected ";
                                        }
                                }
                                result = result + " >" + actual_option[0]+"</option>\n";
                        }
                    }

                     setDotFieldTypeStr = setDotFieldTypeStr
                                                                        + "dojo.attr("
                                                                        + "'" + selectedStruct + "." + fieldContentlet + "Field" + "'"
                                                                        + ",'" + DOT_FIELD_TYPE + "'"
                                                                        + ",'" + type + "');";

                    result = result +"</select>\n";
                    return result;

          }else if(type=='tag'){
                        var fieldId = selectedStruct + fieldContentlet + "Field";
                        var searchFieldId = selectedStruct + "." + fieldContentlet + "Field";

                        dijit.registry.remove(selectedStruct+"."+ fieldContentlet +"Field");
                        dijit.registry.remove(selectedStruct + fieldContentlet + "Field");

                        var result = [
                            "<div class=\"tagsWrapper\" id=\"" + fieldId + "Wrapper" + "\">",
                            "<input type=\"hidden\" value=\"" + value + "\" id=\"" + searchFieldId + "\" onchange=\"setTimeout(doSearch, 500); resizeAdvancedSearch();\" />",
                            "<input type=\"hidden\" style=\"border: solid 1px red\" id=\"" + fieldId + "Content" + "\" value=\"" + value + "\"  />",
                            "<input type=\"text\" dojoType=\"dijit.form.TextBox\" id=\"" + fieldId + "\" name=\"" + selectedStruct+"."+ fieldContentlet + "Field\" />",
                            "<span class='hint-text'><%= LanguageUtil.get(pageContext, "Type-your-tag-You-can-enter-multiple-comma-separated-tags") %></span>",
                            "<div class=\"tagsOptions\" id=\"" + fieldId.replace(".", "") + "SuggestedTagsDiv" + "\" style=\"display:none;\"></div>",
                            "</div>"
                        ].join("");

                        bindTagFieldEvent = function() {
                          var tagField = dojo.byId(fieldId);
                          dojo.connect(tagField, "onkeyup", function(e) {

                            <%
                                //Search for the selected host
                                String selectedHost = (String) session.getAttribute(com.dotmarketing.util.WebKeys.CMS_SELECTED_HOST_ID);
                                if(UtilMethods.isSet(selectedHost) && !selectedHost.equals("allHosts")) {
                            %>
                                    suggestTagsForSearch(e, searchFieldId,'<%=selectedHost%>');
                            <%
                                } else {
                            %>
                                    suggestTagsForSearch(e, searchFieldId);
                            <%
                                }
                            %>
                          });
                          dojo.connect(tagField, "onblur", closeSuggetionBox);
                          if (value.length) {
                            fillExistingTags(fieldId, value, searchFieldId);
                          }
                        }

                        setDotFieldTypeStr = setDotFieldTypeStr
                                            + "bindTagFieldEvent();\n"
                                            + "dojo.attr("
                                            + "'" + selectedStruct + "." + fieldContentlet + "Field" + "'"
                                            + ",'" + DOT_FIELD_TYPE + "'"
                                            + ",'" + type + "');";

                    return result;
          }//http://jira.dotmarketing.net/browse/DOTCMS-3232
          else if(type=='host or folder'){
                  // Below code is used to fix the "widget already registered error".
                  const folderHostSelectorField = dijit.byId('FolderHostSelector');
                  const folderHostSelectorCurrentValue = folderHostSelectorField ? folderHostSelectorField.value : null;
                  const oldTree = dijit.byId('FolderHostSelector-tree');
                  
                  if(dojo.byId('FolderHostSelector-hostFoldersTreeWrapper')){
                          dojo.byId('FolderHostSelector-hostFoldersTreeWrapper').remove();
                  }
                  if(dijit.byId('FolderHostSelector')){
                          dijit.byId('FolderHostSelector').destroy();
                  }
                  if(dijit.byId('FolderHostSelector-tree')){
                          dijit.byId('FolderHostSelector-tree').destroy();
                 }


                  var field = selectedStruct+"."+fieldContentlet + "Field";
                  var hostId = "";
                  <% if(UtilMethods.isSet(conHostValue)){%>
                        hostId = '<%= conHostValue %>';
                  <%}else if(UtilMethods.isSet(crumbtrailSelectedHostId)){ %>
                        hostId = '<%= conHostValue %>';
                  <%} %>
                  var fieldValue = folderHostSelectorCurrentValue || hostId;
                  <% if(UtilMethods.isSet(conFolderValue)){%>
                        fieldValue = '<%= conFolderValue %>';
                  <%}%>

                  var result = "<div onchange=\"doSearch(null, '<%=orderBy%>')\" id=\"FolderHostSelector\" style='width270px' dojoType=\"dotcms.dijit.form.HostFolderFilteringSelect\" includeAll=\"true\" onClick=\"resetHostValue();\" onChange=\"getHostValue();\" "
                                                +" hostId=\"" + hostId + "\" value = \"" + fieldValue + "\"" + "></div>";

                 hasHostFolderField = true;

                 // Set the previous selected value of the tree. 
                 setTimeout(()=> {
                        const newTree = dijit.byId('FolderHostSelector-tree');
                        if (oldTree) {
                                newTree.set('path', oldTree.path);
                                newTree.set('selectedItem', oldTree.selectedItem );
                        } 
                 },1000);

                return result;
          }else if(type=='category' || type=='hidden'){

             return "";

          }else if(type.indexOf("date") > -1){
                        dijit.registry.remove(selectedStruct+"."+ fieldContentlet + "Field");
                        if(dijit.byId(selectedStruct+"."+ fieldContentlet + "Field")){
                                dijit.byId(selectedStruct+"."+ fieldContentlet + "Field").destroy();
                        }
                        dojo.require("dijit.form.DateTextBox");
                var result = "<input onchange='doSearch()' type=\"text\" displayedValue=\""+value+"\" constraints={datePattern:'MM/dd/yyyy'} dojoType=\"dijit.form.DateTextBox\" validate='return false;' invalidMessage=\"\"  id=\"" + selectedStruct+"."+ fieldContentlet + "Field\" name=\"" + selectedStruct+"."+ fieldContentlet + "\" >";
                return result;
          }else if(type=="relationship"){
	          var relationSearchField= selectedStruct+"."+ fieldContentlet;
	          var relationType = field["fieldRelationType"];

	          var boxTmpl= `
            	   <div id='${relationSearchField}Div'></div>
            	   <input type="hidden" id='${relationSearchField}Field' />
            	   <span class='hint-text'><%= LanguageUtil.get(pageContext, "Type-id-or-title-related-content") %></span>
            	   <script>
            	      dijit.registry.remove("${relationSearchField}Id");
            	      dijit.registry.remove("${relationSearchField}Id_popup");
		              var relationshipSearch = new dijit.form.FilteringSelect({
		                  id: "${relationSearchField}Id",
		                  name: "${relationSearchField}Name",
		                  pageSize:30,
		                  labelAttr: "label",
		                  store:null,
		                  searchAttr: "searchMe",
		                  queryExpr: '*${0}*',
		                  isValid : function(){
		                	  return true;
		                  },
		                  autoComplete: false,
	                      onKeyUp:function(event){
	                    	  if (event.keyCode != 13 &&  event.keyCode!= 38 && event.keyCode!=40) {
	                    		  reloadRelationshipBox(this, "${relationType}");
	                    	  }
                         },
                         onChange : function(value){
                        	 document.getElementById("${relationSearchField}Field").value=this.getValue().split(' ')[0];
                        	 doSearch(null, "<%=orderBy%>");
                         }


		              }, dojo.byId("${relationSearchField}Div"));

		              dojo.aspect.around(relationshipSearch, '_announceOption', function(origFunction) {
                          return function(node) {
                              this.searchAttr = 'label';
                              var r = origFunction.call(this, node);
                              this.searchAttr = 'searchMe';
                              return r;
                          }
                      });

		              reloadRelationshipBox(relationshipSearch,"${relationType}");

                      dojo.connect(dijit.byId("searchButton"), "onClick", null, function() {
                            if (relationshipSearch.get('value')==""){
                                relationshipSearch.set("displayedValue","");
                                reloadRelationshipBox(relationshipSearch,"${relationType}");
                            }
                      });

                      dojo.connect(dijit.byId("clearButton"), "onClick", null, function() {
                            dijit.byId("${relationSearchField}Id").set("displayedValue","");
                            reloadRelationshipBox(relationshipSearch,"${relationType}");
                      });
                </script>
              `;



              return boxTmpl;
          }else{
                dijit.registry.remove(selectedStruct+"."+ fieldContentlet + "Field");
                if(dijit.byId(selectedStruct+"."+ fieldContentlet + "Field")){
                        dijit.byId(selectedStruct+"."+ fieldContentlet + "Field").destroy();
                }
        return "<input type=\"text\" dojoType=\"dijit.form.TextBox\"  id=\"" + selectedStruct+"."+ fieldContentlet + "Field\" name=\"" + selectedStruct+"."+ fieldContentlet + "\"  onkeyup='doSearch()'  value=\"" + value + "\">";

      }

        }


		function updateSelectedStructAux(){
			structureInode = dijit.byId('selectedStructAux').value;
			addNewContentlet(structureInode);
		}

        function dispatchCreateContentletEvent(url) {
            var customEvent = document.createEvent("CustomEvent");
            customEvent.initCustomEvent("ng-event", false, false,  {
                name: "create-contentlet",
                data: {
                    url: url
                }
            });
            document.dispatchEvent(customEvent);
            dijit.byId("selectStructureDiv").hide();
        }


        function addNewContentlet(structureInode){
			if(structureInode == undefined || structureInode==""){
        		structureInode = dijit.byId('structure_inode').value;
        	}
			if(structureInode == undefined || structureInode=="" || structureInode == "catchall"){
				dijit.byId("selectStructureDiv").show();
				return;
			}
          else if(structureInode == '<%=calendarEventInode %>'){
                var href = "<portlet:actionURL windowState='<%= WindowState.MAXIMIZED.toString() %>'>";
                href += "<portlet:param name='struts_action' value='/ext/calendar/edit_event' />";
                href += "<portlet:param name='cmd' value='new' />";
                href += "<portlet:param name='referer' value='<%=java.net.URLDecoder.decode(referer, "UTF-8")%>' />";
                href += "<portlet:param name='inode' value='' />";
                href += "</portlet:actionURL>";
                href += "&selectedStructure=" + structureInode ;
                href += "&lang=" + getSelectedLanguageId();
                dispatchCreateContentletEvent(href);
          }else{
                var href = "<portlet:actionURL windowState='<%= WindowState.MAXIMIZED.toString() %>'>";
                href += "<portlet:param name='struts_action' value='/ext/contentlet/edit_contentlet' />";
                href += "<portlet:param name='cmd' value='new' />";
                href += "<portlet:param name='referer' value='<%=java.net.URLDecoder.decode(referer, "UTF-8")%>' />";
                href += "<portlet:param name='inode' value='' />";
                href += "</portlet:actionURL>";
                href += "&selectedStructure=" + structureInode ;
                href += "&lang=" + getSelectedLanguageId();
                dispatchCreateContentletEvent(href)
          }
        }

        function donwloadToExcel(){
                var structureInode = dijit.byId('structure_inode').value;

                if(structureInode ==""){
                        dijit.byId('structure_inode').focus() ;
                        return false;
                }
                cbContentInodeList = new Array();
                var fieldsValues = new Array ();
                if(currentStructureFields == undefined){
                        currentStructureFields = Array();
                }

                var structureVelraw=dojo.byId("structureVelocityVarNames").value;
                var structInoderaw=dojo.byId("structureInodesList").value;
                var structureVel=structureVelraw.split(";");
                var structInode=structInoderaw.split(";");
                var selectedStruct="";
                for(var m2=0; m2 <= structInode.length ; m2++ ){
             if(structureInode==structInode[m2]){
                 selectedStruct=structureVel[m2];
                 }
                        }

                if (hasHostFolderField) {
                        getHostValue();
                        var hostValue = document.getElementById("hostField").value;
                        var folderValue = document.getElementById("folderField").value;
                        if (isInodeSet(hostValue)) {
                                fieldsValues[fieldsValues.length] = "conHost";
                                fieldsValues[fieldsValues.length] = hostValue;
                        }
                        if (isInodeSet(folderValue)) {
                                fieldsValues[fieldsValues.length] = "conFolder";
                                fieldsValues[fieldsValues.length] = folderValue;
                        }
                }

				var allField = dijit.byId("allFieldTB").getValue();
				if (allField != undefined && allField.length>0 ) {

                        fieldsValues[fieldsValues.length] = "catchall";
                        fieldsValues[fieldsValues.length] = allField + "*";
				}

                for (var j = 0; j < currentStructureFields.length; j++) {
                        var field = currentStructureFields[j];
            var fieldId = selectedStruct+"."+field["fieldVelocityVarName"] + "Field";
                        var formField = document.getElementById(fieldId);
                        var fieldValue = "";

                        if(formField != null){
                                                                if(dojo.attr(formField.id,DOT_FIELD_TYPE) == 'select'){

                                        var tempDijitObj = dijit.byId(formField.id);
                                        fieldsValues[fieldsValues.length] = selectedStruct+"."+field["fieldVelocityVarName"];
                                        fieldsValues[fieldsValues.length] = tempDijitObj.value;

                                }else if(formField.type=='select-one' || formField.type=='select-multiple') {

                                     var values = "";
                                     for (var i=0; i<formField.options.length; i++) {
                                            if (formField.options[i].selected) {
                                              fieldsValues[fieldsValues.length] = selectedStruct+"."+field["fieldVelocityVarName"];
                                              fieldsValues[fieldsValues.length] = formField.options[i].value;

                                            }
                                          }

                                }else {
                                        fieldsValues[fieldsValues.length] = selectedStruct+"."+field["fieldVelocityVarName"];
                                        fieldsValues[fieldsValues.length] = formField.value;

                                }

                        }

                }

        for(var i=0;i < radiobuttonsIds.length ;i++ ){
                        var formField = document.getElementById(radiobuttonsIds[i]);
                        if(formField != null && formField.type=='radio') {
                            var values = "";
                                if (formField.checked) {
                                        values = formField.value;
                                        fieldsValues[fieldsValues.length] = formField.name;
                                        fieldsValues[fieldsValues.length] = values;
                                }
                        }
                }

                for(var i=0;i < checkboxesIds.length ;i++ ){
                        var formField = document.getElementById(checkboxesIds[i]);
                        if(formField != null && formField.type=='checkbox') {
                            var values = "";
                                if (formField.checked) {
                                        values = formField.value;
                                        fieldsValues[fieldsValues.length] = formField.name;
                                        fieldsValues[fieldsValues.length] = values;
                                }
                        }
                }

                if( getSelectedLanguageId() != 0 ){
                	fieldsValues[fieldsValues.length] = "languageId";
                	fieldsValues[fieldsValues.length] = getSelectedLanguageId();
                }

                // if we have an identifier
            if(isInodeSet(document.getElementById("Identifier").value)){
            var contentId = "";
                fieldsValues[fieldsValues.length] = "identifier";
                contentId = document.getElementById("Identifier").value;
                    fieldsValues[fieldsValues.length] = contentId;
            }

                var allField = dijit.byId("allFieldTB").getValue();
                if (allField != undefined && allField.length>0 ) {
                    fieldsValues[fieldsValues.length] = "catchall";
                    fieldsValues[fieldsValues.length] = allField + "*";
                }

                var categoriesValues = new Array ();
                var form = document.getElementById("search_form");
                var categories = document.getElementsByName("categories");
                if (categories != null) {
                        if (categories.options != null) {
                                var opts = categories.options;
                                for (var j = 0; j < opts.length; j++) {
                                        var option = opts[j];
                                        if (option.selected) {
                                                categoriesValues[categoriesValues.length] = option.value;
                                        }
                                }
                        } else {
                                for (var i = 0; i < categories.length; i++) {
                                        var catSelect = categories[i];
                                        var opts = catSelect.options;
                                        for (var j = 0; j < opts.length; j++) {
                                                var option = opts[j];
                                                if (option.selected) {
                                                        categoriesValues[categoriesValues.length] = option.value;
                                                }
                                        }
                                }
                        }
                }

                 var filterSystemHost = false;
                if (document.getElementById("filterSystemHostCB").checked && document.getElementById("filterSystemHostTable").style.display != "none") {
                        filterSystemHost = true;
                }

                var filterLocked = false;

                if (dijit.byId("showingSelect").getValue() == "locked") {
                        filterLocked = true;
                }

                var filterUnpublish = false;
                if (dijit.byId("showingSelect").getValue() == "unpublished") {
                       filterUnpublish = true;
                }

                var showDeleted = false;
                if (dijit.byId("showingSelect").getValue() == "archived") {
                        showDeleted = true;
                }

                dijit.byId("searchButton").attr("disabled", true);
                //dijit.byId("clearButton").attr("disabled", false);

                document.getElementById('fieldsValues').value = fieldsValues;
                document.getElementById('categoriesValues').value = categoriesValues;
                document.getElementById('showDeleted').value = showDeleted;
                document.getElementById('currentSortBy').value = currentSortBy;
                document.getElementById('filterSystemHost').value = filterSystemHost;
                document.getElementById('filterLocked').value = filterLocked;
                document.getElementById('filterUnpublish').value = filterUnpublish;

                var href = "<portlet:actionURL windowState='<%= WindowState.MAXIMIZED.toString() %>'>";
                href += "<portlet:param name='struts_action' value='/ext/contentlet/edit_contentlet' />";
                href += "<portlet:param name='cmd' value='export' />";
                href += "<portlet:param name='referer' value='<%=java.net.URLDecoder.decode(referer, "UTF-8")%>' />";
                href += "</portlet:actionURL>";
                href += "&expStructureInode="+structureInode+"&expFieldsValues="+fieldsValues+"&expCategoriesValues="+categoriesValues+"&showDeleted="+showDeleted+"&expCurrentSortBy="+currentSortBy+"&filterSystemHost="+filterSystemHost+"&filterLocked="+filterLocked+"&filterUnpublish="+filterUnpublish;

                /*if we have a date*/
                        var dateFrom= null;
                        var dateTo= null;
                        if((document.getElementById("lastModDateFrom").value!="")){
                                dateFrom = document.getElementById("lastModDateFrom").value;
                                var dateFromsplit = dateFrom.split("/");
                                if(dateFromsplit[0]< 10) dateFromsplit[0]= "0"+dateFromsplit[0]; if(dateFromsplit[1]< 10) dateFromsplit[1]= "0"+dateFromsplit[1];
                                dateFrom= dateFromsplit[2]+dateFromsplit[0]+dateFromsplit[1]+"000000";
                                href+= "&modDateFrom="+dateFrom;
                        }

                        if((document.getElementById("lastModDateTo").value!="")){
                                dateTo = document.getElementById("lastModDateTo").value;
                                var dateTosplit = dateTo.split("/");
                                if(dateTosplit[0]< 10) dateTosplit[0]= "0"+dateTosplit[0]; if(dateTosplit[1]< 10) dateTosplit[1]= "0"+dateTosplit[1];
                                dateTo= dateTosplit[2]+dateTosplit[0]+dateTosplit[1]+"235959";
                                href+= "&modDateTo="+dateTo;
                        }

                window.location.href=href;

        }


        function copySearchForm(){
        	var newForm = document.createElement("form");
            newForm.style = "display: none";
        	newForm.method="POST";
        	newForm.target="AjaxActionJackson";
         	var oldFormElements = document.getElementById("search_form").elements;
			for (i=0; i < oldFormElements.length; i++){
			    newForm.appendChild(oldFormElements[i].cloneNode(true));
		  	}

		  	//var newForm = document.getElementById("search_form").cloneNode(true);
        	newForm.name="form" + formNum;
        	newForm.id="form" + formNum;
            document.body.appendChild(newForm);

		  	return newForm;
        }

        function pushPublishSelectedContentlets() {

            var selectedInodes = getSelectedInodes ();
			pushHandler.showDialog(selectedInodes);
        }

        function addToBundleSelectedContentlets() {

            var selectedInodes = getSelectedInodes ();
			pushHandler.showAddToBundleDialog(selectedInodes, '<%=LanguageUtil.get(pageContext, "Add-To-Bundle")%>');
        }

        function reindexSelectedContentlets(){
                var form = copySearchForm()
            form.cmd.value = 'full_reindex_list';
                form.action = '<portlet:actionURL><portlet:param name="struts_action" value="/ext/contentlet/edit_contentlet" /><portlet:param name="cmd" value="full_reindex_list" /></portlet:actionURL>';


          /*if we have a date*/
                        var dateFrom= null;
                        var dateTo= null;
                        if((document.getElementById("lastModDateFrom").value!="")){
                                dateFrom = document.getElementById("lastModDateFrom").value;
                                var dateFromsplit = dateFrom.split("/");
                                if(dateFromsplit[0]< 10) dateFromsplit[0]= "0"+dateFromsplit[0]; if(dateFromsplit[1]< 10) dateFromsplit[1]= "0"+dateFromsplit[1];
                                dateFrom= dateFromsplit[2]+dateFromsplit[0]+dateFromsplit[1]+"000000";
                                form.action+= "&modDateFrom="+dateFrom;
                        }

                        if((document.getElementById("lastModDateTo").value!="")){
                                dateTo = document.getElementById("lastModDateTo").value;
                                var dateTosplit = dateTo.split("/");
                                if(dateTosplit[0]< 10) dateTosplit[0]= "0"+dateTosplit[0]; if(dateTosplit[1]< 10) dateTosplit[1]= "0"+dateTosplit[1];
                                dateTo= dateTosplit[2]+dateTosplit[0]+dateTosplit[1]+"235959";
                                form.action+= "&modDateTo="+dateTo;
                        }
            form.action+= "&structure_id=<%=structure.getInode()%>";
            form.submit();
            form.parentNode.removeChild(form);
        }


		function fakeAjaxCallback(){
			clearAllContentsSelection();
			refreshFakeJax();
		}

        function structureChanged (sync) {
		    if(sync != true)
		            async = true;
		    else
		            async = false;

		    var form = document.getElementById("search_form");
		    var structureInode = dijit.byId('structure_inode').value;
		    document.getElementById("structureInode").value = structureInode;
		    hasHostFolderField = false;
		    loadingSearchFields = true;
		    setDotFieldTypeStr = "";

		    StructureAjax.getSearchableStructureFields (structureInode,
		            { callback:fillFields, async: async });
		    StructureAjax.getStructureCategories (structureInode,
		            { callback:fillCategories, async: async });

		    dwr.util.removeAllRows("results_table");
		    hideMatchingResults ();
		    document.getElementById("nextDiv").style.display = "none";
		    document.getElementById("previousDiv").style.display = "none";
		    counter_radio = 0;
			counter_checkbox = 0;
		    var div = document.getElementById("matchingResultsBottomDiv")
		    div.innerHTML = "";



		    initAdvancedSearch();
        }

        function fieldName (field) {
             var type = field["fieldFieldType"];
             if(type=='category' || type=='hidden'){
                  return "";
             }else{
                if ((3 < field["fieldContentlet"].length) && (field["fieldContentlet"].substring(0, 4) == "date")) {
                        var id = field["fieldStructureInode"] + '_' + field["fieldContentlet"];

	             dijit.registry.remove("tipMsg_" + id);
	                     if (dijit.byId("tipMsg_" + id)) {
	                             dijit.byId("tipMsg_" + id).destroy();
	                     }
	                     if(field["fieldFieldType"] == 'date')
	                             var hintLabel = '<%= UtilMethods.escapeSingleQuotes(LanguageUtil.get(pageContext, "viewcontentlets.message.date.hint")) %>';
	                     if(field["fieldFieldType"] == 'date_time')
	                             var hintLabel = '<%= UtilMethods.escapeSingleQuotes(LanguageUtil.get(pageContext, "viewcontentlets.message.datetime.hint")) %>';
	                     else if(field["fieldFieldType"] == 'time')
	                             var hintLabel = '<%= UtilMethods.escapeSingleQuotes(LanguageUtil.get(pageContext, "viewcontentlets.message.time.hint")) %>';
	                     return field["fieldName"] + " <a href=\"#\" id=\"hint_" + id + "\">?</a>:<div dojoType=\"dijit.Tooltip\" connectId=\"hint_" + id + "\" label=\"" + hintLabel + "\"></div>";
	             } else {
	                     var isOneOption = field["fieldValues"].split("\r\n").length === 1;
	                     if (type === 'checkbox' && isOneOption || type === 'radio' && isOneOption) {
	                         return field["fieldName"];
	                     } else {
	                         return field["fieldName"] + ":";
	                     }
	             }
             }
        }

        function getSelectedInodes() {
            const inodes = state.view === 'list' ? getSelectedInodesFromList() : getSelectedInodesFromCardView();
            return inodes;
        }

        function getSelectedInodesFromCardView() {
          let viewCard = getViewCardEl();

          if (viewCard) {
            const value = viewCard.getAttribute('value');
            if (value) {
                return viewCard.getAttribute('value').split(',');
            }
          }

          return [];
        }

        function getSelectedInodesFromList() {
            var selectedInodes;
            if ( document.getElementById("fullCommand").value == "true" ) {

                /*
                 If we choose to select all the elements, not just the ones in the current page, we can't just
                 send the selected elements as we are using pagination, we only have track of the current page, for
                 that reason lets send the lucene query that returned the current values LESS the uncheked values.
                */
                var excludeInodes = "";
                if (unCheckedInodes != undefined && unCheckedInodes != null && unCheckedInodes.length > 0) {

                    var inodesToExcludeColl = unCheckedInodes.split(",");
                    for (var i=0; i < inodesToExcludeColl.length; i++) {
                        if (inodesToExcludeColl[i] != "" && inodesToExcludeColl[i] != " " && inodesToExcludeColl[i] != "-" ) {
                            excludeInodes += " inode:" + inodesToExcludeColl[i];
                        }
                    }
                    //excludeInodes = unCheckedInodes.replace(/,/g, " inode:");
                    excludeInodes = " -(" + excludeInodes + ")";
                }

                selectedInodes = "query_" + queryRaw + excludeInodes;

            } else {
                selectedInodes = dojo.query("input[name='publishInode']")
                                    .filter(function(x){return x.checked;})
                                    .map(function(x){return x.value;});
            }

            return selectedInodes;
        }


        function fillFields (data) {
                currentStructureFields = data;
                var htmlstr = "";
                var hasHostField = false;
                for(var i = 0; i < data.length; i++) {
                        var type = data[i]["fieldFieldType"];
                        if(type=='category' || type=='hidden'){
                                continue;
                        }
                        if(type=='host or folder'){
                           hasHostField = true;
                        }

                        htmlstr += "<dl class='vertical'>";
                        htmlstr += "<dt><label>" + fieldName(data[i]) + "</label></dt>";
                        htmlstr += "<dd style='min-height:0px'>" + renderSearchField(data[i]) + "</dd>";
                        htmlstr += "</dl>";
                        htmlstr += "<div class='clear'></div>";
                }
                $('search_fields_table').update(htmlstr);
                <%if(APILocator.getPermissionAPI().doesUserHavePermission(APILocator.getHostAPI().findSystemHost(), PermissionAPI.PERMISSION_READ, user, true)){%>
                  if(hasHostField){
                     dojo.byId("filterSystemHostTable").style.display = "";
                  }else{
                     dojo.byId("filterSystemHostTable").style.display = "none";
                  }
           <%}%>

                dojo.parser.parse(dojo.byId("search_fields_table"));
                eval(setDotFieldTypeStr);
                loadingSearchFields = false;
        }


        var categories = new Array();

        function fillCategories (data) {

                var searchCategoryList = dojo.byId("search_categories_list");
                searchCategoryList.innerHTML ="";


                var form = document.getElementById("search_form");
                form.categories = null;
                if(form.categories != null){
                	var tempChildNodesLength = form.categories.childNodes.length;
                	for(var i = 0; i < tempChildNodesLength; i++){
                		form.categories.removeChild(form.categories.childNodes[0]);
                	}
                }
                dojo.require("dijit.form.MultiSelect");
                if (data != null) {
                        categories = data;
                        for(i = 0;i< categories.length;i++){
                                dojo.create("dt", { innerHTML: categories[i]["categoryName"] + ":" }, searchCategoryList);
                                var selectId = categories[i]["categoryName"].replace(/[^A-Za-z0-9_]/g, "") + "Select";
                                dijit.registry.remove(selectId);
                                if(dijit.byId(selectId)){
                                        dijit.byId(selectId).destroy();
                                }
                                var selectObj = "<select dojoType='dijit.form.MultiSelect' multiple='true' name=\"categories\" id=\"" + selectId + "\"></select>";

                                dojo.create("dd", { innerHTML: selectObj }, searchCategoryList);

                        }


                }


                fillSelects();
                dojo.parser.parse(dojo.byId("search_categories_list"));
        }

        function fillSelects () {

                for (var i = 0; i < categories.length; i++) {
                        var cat = categories[i];
                        var selectId = cat["categoryName"].replace(/[^A-Za-z0-9_]/g, "") + "Select";
                        var mycallbackfnc = function(data) { fillCategorySelect(selectId, data); }

                        CategoryAjax.getSubCategories(cat["inode"], '', { callback: mycallbackfnc, async: false });
                }
        }

        function fillCategorySelect (selectId, data) {
                fillCategoryOptions (selectId, data);
                var selectObj = document.getElementById (selectId);
                if (data.length > 1) {
                        var len = data.length;
                        if (len > 9) len = 9;
                        selectObj.size = len;
                }
        }

        function getSelectedLanguageId () {
            var obj=dijit.byId('language_id');
            if(!obj)
                obj=dojo.byId('language_id');
            return obj.value;
        }

        function getSelectedWorkflowId(){
            var obj = dijit.byId("scheme_id");
            if(!obj)
               obj = dojo.byId("scheme_id");
            return obj.value;
        }

        function getSelectedStepId(){
           var obj = dijit.byId("step_id");
           if(!obj)
              obj = dojo.byId("step_id");
           return obj.value;
        }


        const debounce = (callback, time = 250, interval) =>
        (...args) => {
          clearTimeout(interval, interval = setTimeout(() => callback(...args), time));

        }
        const debouncedSearch = debounce(doSearch1, 250);

        var currentPage;
        function doSearch (page, sortBy, viewDisplayMode) {
          if (page) {
              currentPage = page;
          } else {
              page = currentPage;
          }

          if (viewDisplayMode) {
              changeView(viewDisplayMode, true);
          }

          // Wait for the "HostFolderFilteringSelect" widget to end the values updating process before proceeding with the search, if necessary.
          if (
              dijit.byId('FolderHostSelector') &&
              dijit
                  .byId('FolderHostSelector')
                  .attr('updatingSelectedValue')
          ) {
              setTimeout(
                  'doSearch (' + page + ", '" + sortBy + "');",
                  250
              );
          } else {
              if (dijit.byId('structure_inode')) {
                  debouncedSearch(page, sortBy);
              } else {
                  setTimeout(
                      'doSearch (' +
                          page +
                          ", '" +
                          sortBy +
                          "');",
                      250
                  );
              }
          }
        }





        function doSearch1 (page, sortBy) {

                if (page == undefined || page == null ) {
                    //Unless we are using pagination we don't need to keep the All selection across searches
                    if(dijit.byId('checkAll')!= undefined)
                    	clearAllContentsSelection();
                }

	            var structureInode;


	            if(dijit.byId('structure_inode')) {
	              structureInode  = dijit.byId('structure_inode').getValue();
	            }



                cbContentInodeList = new Array();
                var fieldsValues = new Array ();
                if(currentStructureFields == undefined){
                        currentStructureFields = Array();
                }



                var structureVelraw=dojo.byId("structureVelocityVarNames").value;
                var structInoderaw=dojo.byId("structureInodesList").value;
                var structureVel=structureVelraw.split(";");
                var structInode=structInoderaw.split(";");
                var selectedStruct="";
                for(var m2=0; m2 <= structInode.length ; m2++ ){
		             if(structureInode==structInode[m2]){
		                 selectedStruct=structureVel[m2];
	                 }
                 }

                if (hasHostFolderField) {
                        getHostValue();
                }
                var hostValue = document.getElementById("hostField").value;
                var folderValue = document.getElementById("folderField").value;
                if (isInodeSet(hostValue)) {
                        fieldsValues[fieldsValues.length] = "conHost";
                        fieldsValues[fieldsValues.length] = hostValue;
                }
                if (isInodeSet(folderValue)) {

                        fieldsValues[fieldsValues.length] = "conFolder";
                        fieldsValues[fieldsValues.length] = folderValue;
                }

                let schemeId = dijit.byId("scheme_id").getValue();
                if ("catchall"!= schemeId) {

                    fieldsValues[fieldsValues.length] = "wfscheme";
                    fieldsValues[fieldsValues.length] = schemeId;
                }

                let stepId = dijit.byId("step_id").getValue();
                if ("catchall"!= stepId) {

                    fieldsValues[fieldsValues.length] = "wfstep";
                    fieldsValues[fieldsValues.length] = stepId;
                }

                var allField = dijit.byId("allFieldTB").getValue();

				if (allField != undefined && allField.length>0 ) {

                        fieldsValues[fieldsValues.length] = "catchall";
                        fieldsValues[fieldsValues.length] = allField + "*";
				}
                for (var j = 0; j < currentStructureFields.length; j++) {
                        var field = currentStructureFields[j];
            			var fieldId = selectedStruct+"."+field["fieldVelocityVarName"] + "Field";
                        var formField = document.getElementById(fieldId);
                        var fieldValue = "";

                        if(formField != null){
                                if(dojo.attr(formField.id,DOT_FIELD_TYPE) == 'select'){

                                        var tempDijitObj = dijit.byId(formField.id);
                                        fieldsValues[fieldsValues.length] = selectedStruct+"."+field["fieldVelocityVarName"];

                                        if (/\s/.test(tempDijitObj.value)) {

                                            fieldsValues[fieldsValues.length] = '"' + tempDijitObj.value + '"';
                                        } else {

                                            fieldsValues[fieldsValues.length] = tempDijitObj.value;
                                        }
                                }else if(formField.type=='select-one' || formField.type=='select-multiple') {

                                     var values = "";
                                     for (var i=0; i<formField.options.length; i++) {
                                            if (formField.options[i].selected) {
                                              fieldsValues[fieldsValues.length] = selectedStruct+"."+field["fieldVelocityVarName"];
                                              fieldsValues[fieldsValues.length] = formField.options[i].value;

                                            }
                                          }

                                }else {
                                        fieldsValues[fieldsValues.length] = selectedStruct+"."+field["fieldVelocityVarName"];
                                        fieldsValues[fieldsValues.length] = formField.value;

                                }

                        }

                }

        		for(var i=0;i < radiobuttonsIds.length ;i++ ){
                        var formField = document.getElementById(radiobuttonsIds[i]);
                        if(formField != null && formField.type=='radio') {
                            var values = "";
                                if (formField.checked) {
                                        values = formField.value;
                                        fieldsValues[fieldsValues.length] = formField.name;
                                        fieldsValues[fieldsValues.length] = values;
                                }
                        }
                }

                for(var i=0;i < checkboxesIds.length ;i++ ){
                        var formField = document.getElementById(checkboxesIds[i]);
                        if(formField != null && formField.type=='checkbox') {
                            var values = "";
                                if (formField.checked) {
                                        values = formField.value;
                                        fieldsValues[fieldsValues.length] = formField.name;
                                        fieldsValues[fieldsValues.length] = values;
                                }
                        }
                }

                if(getSelectedLanguageId() != 0){
                	fieldsValues[fieldsValues.length] = "languageId";
                	fieldsValues[fieldsValues.length] = getSelectedLanguageId();
                }

                if(getSelectedLanguageId() == ""){
                        dijit.byId('language_id').focus() ;
                        return false;
                }

                // if we have an identifier
            if(isInodeSet(document.getElementById("Identifier").value)){
            var contentId = "";
                fieldsValues[fieldsValues.length] = "identifier";
                contentId = document.getElementById("Identifier").value;
                    fieldsValues[fieldsValues.length] = contentId;
            }
                var categoriesValues = new Array ();
                var form = document.getElementById("search_form");
                var categories = document.getElementsByName("categories");

                if (categories != null) {
                        if (categories.options != null) {
                                var opts = categories.options;
                                for (var j = 0; j < opts.length; j++) {
                                        var option = opts[j];
                                        if (option.selected) {
                                                categoriesValues[categoriesValues.length] = option.value;
                                        }
                                }
                        } else {
                                for (var i = 0; i < categories.length; i++) {
                                        var catSelect = categories[i];
                                        var opts = catSelect.options;
                                        for (var j = 0; j < opts.length; j++) {
                                                var option = opts[j];
                                                if (option.selected) {
                                                        categoriesValues[categoriesValues.length] = option.value;
                                                }
                                        }
                                }
                        }
                }

                if (page == null)
                        currentPage = 1;
                else
                        currentPage = page;

                if (sortBy != null && sortBy != "undefined") {
                        if (sortBy == currentSortBy && sortBy.indexOf("desc")==-1)
                                sortBy = sortBy + " desc";
                        currentSortBy = sortBy;
                }
                else {
                        sortBy=document.getElementById('currentSortBy').value;
                }


                var filterSystemHost = false;
                if (document.getElementById("filterSystemHostCB").checked && document.getElementById("filterSystemHostTable").style.display != "none") {
                        filterSystemHost = true;
                }

                var filterLocked = false;

                if (dijit.byId("showingSelect").getValue() == "locked") {
                        filterLocked = true;
                }

                var filterUnpublish = false;
                if (dijit.byId("showingSelect").getValue() == "unpublished") {
                       filterUnpublish = true;
                }

                var showDeleted = false;
                if (dijit.byId("showingSelect").getValue() == "archived") {
                        showDeleted = true;
                }

                //dijit.byId("searchButton").attr("disabled", true);
                //dijit.byId("clearButton").attr("disabled", false);

                document.getElementById('fieldsValues').value = fieldsValues;
                document.getElementById('categoriesValues').value = categoriesValues;
                document.getElementById('showDeleted').value = showDeleted;
               // document.getElementById('currentSortBy').value = currentSortBy;
                document.getElementById('filterSystemHost').value = filterSystemHost;
                document.getElementById('filterLocked').value = filterLocked;
                document.getElementById('filterUnpublish').value = filterUnpublish;
                if(isInodeSet(structureInode) || "catchall" == structureInode){
                        var dateFrom=null;
                        var dateTo= null;
                        if((document.getElementById("lastModDateFrom").value!="")){
                                dateFrom = document.getElementById("lastModDateFrom").value;
                                var dateFromsplit = dateFrom.split("/");
                                if(dateFromsplit[0]< 10) dateFromsplit[0]= "0"+dateFromsplit[0]; if(dateFromsplit[1]< 10) dateFromsplit[1]= "0"+dateFromsplit[1];
                                dateFrom= dateFromsplit[2]+dateFromsplit[0]+dateFromsplit[1]+"000000";
                        }

                        if((document.getElementById("lastModDateTo").value!="")){
                                dateTo = document.getElementById("lastModDateTo").value;
                                var dateTosplit = dateTo.split("/");
                                if(dateTosplit[0]< 10) dateTosplit[0]= "0"+dateTosplit[0]; if(dateTosplit[1]< 10) dateTosplit[1]= "0"+dateTosplit[1];
                                dateTo= dateTosplit[2]+dateTosplit[0]+dateTosplit[1]+"235959";
                        }
                        if("catchall" == structureInode){
                            <%if(request.getAttribute("contentTypesJs")!=null){ %>
                               // setting this to an array
                                structureInode = "<%=request.getAttribute("contentTypesJs") %>";
                            <%} %>
                        }

                        ContentletAjax.searchContentlets (structureInode, fieldsValues, categoriesValues, showDeleted, filterSystemHost, filterUnpublish, filterLocked, currentPage, currentSortBy, dateFrom, dateTo, fillResults);

                }

        }

        function nextPage () {
                doSearch (currentPage + 1);
        }

        function previousPage () {
        	if(parseInt(currentPage-1) > 0)
                doSearch (currentPage - 1);
        }

        function noResults (data) {
                return "<div class='noResultsMessage'><%= LanguageUtil.get(pageContext, "No-Results-Found") %></div>";
        }

        function checkUncheckAll() {
                var checkAll = dijit.byId("checkAll");
                var check;
	            var viewCard = getViewCardEl();

                if (viewCard) {
	                viewCard.value = '';
                }

                for (var i = 0; i < cbContentInodeList.length; ++i) {
                        check = dijit.byId("checkbox" + i);
                        if(check) {
                                check.setChecked(checkAll.checked);
                        }
                }
                if (checkAll.checked) {
                        selectAllContentsMessage();
                }else{
                        clearAllContentsMessage();
                }
                togglePublish();

        }

        function selectAllContentsMessage() {
                var checkAll = document.getElementById("checkAll");
                var table = $('tablemessage');
                if (checkAll.checked) {
                        var html = '' +
                                '       <%= UtilMethods.escapeSingleQuotes(LanguageUtil.get(pageContext, "all")) %> ' + cbContentInodeList.length + ' <%= UtilMethods.escapeSingleQuotes(LanguageUtil.get(pageContext, "contents-on-this-page-are-selected")) %>';
                                if (perPage < totalContents) {
                                        html += ' <a href="javascript: selectAllContents()" style="text-decoration: underline;"> <%= UtilMethods.escapeSingleQuotes(LanguageUtil.get(pageContext, "Select-all" )) %> ' + totalContents + ' <%= UtilMethods.escapeSingleQuotes(LanguageUtil.get(pageContext, "content-s" )) %>.</a>';
                                }
                        html+= '';
                        table.update(html);
                        document.getElementById("fullCommand").value = "false";
                }
        }

        function selectAllContents()
        {
                var table = $('tablemessage');
                        var html = '' +
                '       <%= UtilMethods.escapeSingleQuotes(LanguageUtil.get(pageContext, "all" )) %> ' + totalContents + ' <%= UtilMethods.escapeSingleQuotes(LanguageUtil.get(pageContext, "contents-on-this-page-are-selected" )) %>' +
                '       <a href="javascript: clearAllContentsSelection()"><%= UtilMethods.escapeSingleQuotes(LanguageUtil.get(pageContext, "Clear-Selection" )) %>.</a>' +
                '';
                table.update(html);
                document.getElementById("fullCommand").value = "true";
                //document.getElementById("structureInode").value="<%=structureSelected %>";
        }

        function clearAllContentsSelection() {
                dijit.byId('checkAll').attr('checked',false);
                checkUncheckAll();
                clearAllContentsMessage();
        }

        function clearAllContentsMessage()      {
                $('tablemessage').innerHTML = " &nbsp ";
                unCheckedInodes = "";
                document.getElementById('allUncheckedContentsInodes').value = "";
                document.getElementById("fullCommand").value = "false";
                return true;
        }

        function getHeader (field) {
                var fieldContentlet = field["fieldVelocityVarName"];
                var fieldName = field["fieldName"];
                var stVar = field["fieldStructureVarName"];
                if(fieldContentlet == '__title__'){
                	return "<a href=\"javascript: doSearch (1, 'title')\">" + fieldName + "</a>";
                }else if(fieldContentlet == '__type__'){
                	return "<a href=\"javascript: doSearch (1, 'structurename')\">" + fieldName + "</a>";
                }else if(fieldContentlet == '__wfstep__'){
                    return "<a href=\"javascript: doSearch (1, 'wfCurrentStepName')\">" + fieldName + "</a>";
                }else{
                	return "<a href=\"javascript: doSearch (1, '" + stVar + "." + fieldContentlet + "')\">" + fieldName + "</a>";
                }
        }

        /* Displays the Push Publish dialog. If the content is archived, allow
        users to ONLY do a "Remove", not a "Push" or "Push & Remove". */
        function remotePublish(objId, referrer, isArchived) {
            pushHandler.showDialog(objId, false, isArchived);
        }

        function changeView(view, skipLocalStorage = false) {
          if (!skipLocalStorage) {
            localStorage.setItem(DOTCMS_DATAVIEW_MODE, view)
          }
          state.view = view;

          let card = getViewCardEl();
          const list = getListEl();

          if (state.view === 'list') {
            const selectedInodes = getSelectedInodesFromCardView();

            if (!list.innerHTML.length) {
                fillResultsTable(state.headers, state.data);
            }

            const checkboxes = document.querySelectorAll('[name="publishInode"]')
            checkboxes.forEach((item, i) => {
                dijit.byId('checkbox' + i).setValue(selectedInodes.includes(item.value));
            })

            try {
                card.style.display = 'none';
                list.style.display = '';
            } catch (error) {}

          } else {

            // After append the dot-card-view we have to wait to get the HTML node
            if (!card || !card.items.length) {
                fillCardView(state.data)
                setTimeout(() => {
                    card = getViewCardEl();
                }, 0);
            }

            setTimeout(() => {
                card.style.display = '';
                card.value = getSelectedInodesFromList().join(',');
                list.style.display = 'none';
            }, 0);

          }
        }

        function fillCardView(data) {
          const content = data.map(i => {
            return {
              data: {
                ...i,
                title: i.__title__ // Why not `title` coming?
              },
              actions: fillActions(i)
            }
          })

          let viewCard = getViewCardEl();

          if (!viewCard) {
            viewCard = document.createElement('dot-card-view');
            viewCard.style.padding = '0 1rem';
            viewCard.style.fontSize = '16px';
            viewCard.addEventListener('selected', (e) => {
                if (e.detail.length) {
                    enableBulkAvailableActionsButton();
                } else {
                    disableBulkAvailableActionsButton();
                }
            });
			viewCard.addEventListener('cardClick', (e) => {
				openEditModal(e.detail);
			});
            dojo.byId('metaMatchingResultsDiv').appendChild(viewCard);
          }

          viewCard.items = content;
        };

		function openEditModal(data){
			var inode = data.inode;
			var liveSt = data.live === "true" ? "1" : "0";
			var workingSt = data.working === "true" ? "1" : "0";
			var write = userHasWritePermission (data, userId) ? "1" : "0";

			if (data.structureInode == '<%=calendarEventInode %>') {
				editEvent(inode, '<%=user.getUserId()%>', '<%= referer %>', liveSt, workingSt, write);
			}else{
				editContentlet(inode, '<%=user.getUserId()%>', '<%= referer %>', liveSt, workingSt, write);
			}
		};

		function fillActions(data) {
			let actions = []

			const live = data["live"] == "true";
			const working = data["working"] == "true";
			const deleted = data["deleted"] == "true";
			const locked = data["locked"] == "true";
			const liveSt = live ? "1" : "0";
			const workingSt = working ? "1" : "0";
			const permissions = data["permissions"];
			const read = userHasReadPermission(data, userId) ? "1" : "0";
			const write = userHasWritePermission(data, userId) ? "1" : "0";
			const publish = userHasPublishPermission(data, userId) ? "1" : "0";
			const contentStructureType = data["contentStructureType"];
			const structure_id = data["structureInode"];
			const hasLiveVersion = data["hasLiveVersion"];

			const contentAdmin = new dotcms.dijit.contentlet.ContentAdmin(data.identifier, data.inode, data.languageId);
			const wfActionMapList = JSON.parse(data["wfActionMapList"]);

			if ((live || working) && (read=="1") && (!deleted)) {
				if(structure_id == '<%=calendarEventInode %>'){
					actions.push({ label: write === '1' ? '<%=LanguageUtil.get(pageContext, "Edit") %>' : '<%=LanguageUtil.get(pageContext, "View") %>',
						action: () => { editEvent(data.inode, '<%= user.getUserId() %>', '<%= referer %>', liveSt, workingSt, write)}
					});
				} else {
					actions.push({ label: write === '1' ? '<%=LanguageUtil.get(pageContext, "Edit") %>' : '<%=LanguageUtil.get(pageContext, "View") %>',
						action: () => { editContentlet(data.inode, '<%= user.getUserId() %>', '<%= referer %>', liveSt, workingSt, write)}
					});
				}
			}

			wfActionMapList.map((wfAction) => {
				actions.push({ label: wfAction.name,
					action: () => { contentAdmin.executeWfAction(wfAction.id, wfAction.assignable.toString(), wfAction.commentable.toString(), wfAction.hasPushPublishActionlet.toString(), data.inode, wfAction.moveable ? wfAction.moveable.toString() : 'false')}
				});
			});

			if (enterprise && sendingEndpoints ) {
				actions.push({ label: '<%=LanguageUtil.get(pageContext, "Remote-Publish") %>',
					action: () => { remotePublish(data.inode, '<%= referer %>', deleted )}
				});
				actions.push({ label: '<%=LanguageUtil.get(pageContext, "Add-To-Bundle") %>',
					action: () => { addToBundle(data.inode, '<%= referer %>')}
				});
			}

			if (locked && (write=="1")){
				if(structure_id == '<%=calendarEventInode %>') {
					actions.push({ label: '<%=LanguageUtil.get(pageContext, "Unlock") %>',
						action: () => { unlockEvent(data.inode, '<%= user.getUserId() %>', '<%= referer %>', liveSt, workingSt, write)}
					});
				}else{
					actions.push({ label: '<%=LanguageUtil.get(pageContext, "Unlock") %>',
						action: () => { _unlockAsset(data.inode)}
					});
				}
			}

			return actions;
		}

        function fillResultsTable(headers, data) {
                headerLength = headers.length;
                var table = getListEl();

                //Filling Headers
                var row = table.insertRow(table.rows.length);

                var th = document.createElement('th');
                th.setAttribute("width","64px");
                th.innerHTML = '&nbsp;';
                row.appendChild(th);

                for (var i = 0; i < headers.length; i++) {
                        var header = headers[i];
                        th = document.createElement('th');
                        if (i == 0) {

                                th.innerHTML = '&nbsp;';
                                if(dijit.byId("checkAll")){
                                        dijit.byId("checkAll").destroy();
                                }
                                th.setAttribute("valign","bottom");
                                th.setAttribute("nowrap","true");
                                th.innerHTML = '<input type="checkbox" dojoType="dijit.form.CheckBox" name="checkAll" id="checkAll" onclick="checkUncheckAll()">&nbsp;&nbsp;' + getHeader(header);
                                row.appendChild(th);

                                th = document.createElement('th');
                                th.style.width="32px";
                                th.innerHTML = '&nbsp;';
                                th.setAttribute("nowrap","true");
                                row.appendChild(th);

                                th = document.createElement('th');
                                th.style.width="54px";
                                th.innerHTML = '&nbsp;';
                                th.setAttribute("nowrap","true");
                                row.appendChild(th);

                                th = document.createElement('th');
                                th.style.width="32px";
                                th.innerHTML = '&nbsp;';
                                th.setAttribute("nowrap","true");
                                row.appendChild(th);


                        } else {
                        th.innHTML =
                                th.innerHTML = getHeader(header);
                                th.setAttribute("valign","bottom");
                                row.appendChild(th);
                        }
                }
                th = document.createElement('th');
				th.setAttribute("valign","bottom");
				th.style.width="120px";
                th.innerHTML = "<a href=\"javascript: doSearch (1, 'modUser')\"><%= LanguageUtil.get(pageContext, "Last-Editor") %></a>";
                row.appendChild(th);

                th = document.createElement('th');
				th.setAttribute("valign","bottom");
				th.style.width="120px";
                th.innerHTML = "<a class=\"beta\" href=\"javascript: doSearch (1, 'modDate')\"><%= LanguageUtil.get(pageContext, "Last-Edit-Date") %></a>";
                row.appendChild(th);

                th = document.createElement('th');
                row.appendChild(th);

                th = document.createElement('th');
                row.appendChild(th);


                var languageId;
                var locale;

                var live;
                var working;
                var deleted;
                var locked;
                var liveSt;
                var workingSt;
                var permissions;
                var write;
                var publish;
                var popupMenusDiv = dojo.byId("results_table_popup_menus");
                var popupMenu = "";
                var popupMenu2 = "";
                var wfActionMapList;
                var structure_id;
                var contentStructureType;

                cbContentInodeList = data;

                //Filling data
                for (var i = 0; i < data.length; i++) {
                    var popupMenuItems = "";
                    var row = table.insertRow(table.rows.length);

                    var cellData = data[i];
                    row.setAttribute("id","tr" + cellData.inode);

                    var cell = row.insertCell (row.cells.length);

                    var iconName = cellData.baseType !== 'FILEASSET' ?
                        cellData.contentTypeIcon : getIconName(cellData['__type__']);
                    var hasTitleImage = (cellData.hasTitleImage ==='true');

<<<<<<< HEAD
                    var modDate = cellData.modDateMilis;
                    cell.innerHTML = (hasTitleImage)
                        ? '<img draggable="false" style="width:64px;height: 64px;object-fit: contain;" class="listingTitleImg" onError="replaceWithIcon(this.parentElement, \'' + iconName + '\')" src="/dA/' + cellData.inode + '/titleImage/256w/20q?r=' + modDate +'" alt="' + cellData['__title__'].replace(/[^A-Za-z0-9_]/g, ' ') + '" >'
=======
                    cell.innerHTML = (hasTitleImage)
                        ? '<img draggable="false" style="width:64px;height: 64px;object-fit: contain;" class="listingTitleImg" onError="replaceWithIcon(this.parentElement, \'' + iconName + '\')" src="/dA/' + cellData.inode + '/titleImage/256w" alt="' + cellData['__title__'].replace(/[^A-Za-z0-9_]/g, ' ') + '" >'
>>>>>>> f80f7afb
                        : '<dot-contentlet-icon icon="' + iconName +'" size="48px" />';

                    cell.setAttribute("style","height: 85px; text-align: center;");

                    for (var j = 0; j < headers.length; j++) {
                        var header = headers[j];
                        var cell = row.insertCell (row.cells.length);
                        cell.setAttribute("align","left");

                        if (j == 0 ) {

                            let fieldVarName  = header["fieldVelocityVarName"];
                            let fieldVarTitle = cellData[fieldVarName + "_title_"];
                            fieldVarTitle     = fieldVarTitle || cellData[fieldVarName]
                            var value         = titleCell(cellData,fieldVarTitle, i);

                            if (value != null){
                                cell.innerHTML = value;
                            }

                            var cell = row.insertCell (row.cells.length);
                            cell.setAttribute("align", "center");
                            cell.innerHTML = '<dot-state-icon />';
                            var stateIcon = document.querySelector("#tr" + cellData.inode + " dot-state-icon");
                            stateIcon.state = cellData;
                            stateIcon.size = '16px';


                            var cell = row.insertCell (row.cells.length);
                            cell.setAttribute("align", "center");
                            cell.innerHTML = '<dot-badge style="white-space: nowrap" bordered="true">' + cellData.language + '</dot-badge>';

                            var cell = row.insertCell (row.cells.length);
                            cell.setAttribute("align", "center");
                            cell.innerHTML = '<dot-contentlet-lock-icon locked="' + cellData.locked + '" />';

                        } else {

                            let fieldVarName  = header["fieldVelocityVarName"];
                            let fieldVarTitle = cellData[fieldVarName + "_title_"];
                            fieldVarTitle     = fieldVarTitle || cellData[fieldVarName]
                            var value         = fieldVarTitle;

                            if (value != null){
                                cell.innerHTML = value;
                            }
                        }
                    }

                    var cell = row.insertCell (row.cells.length);
                    cell.innerHTML = cellData["modUser"];
                    cell.style.whiteSpace="nowrap";

                    var cell = row.insertCell (row.cells.length);
                    cell.setAttribute("nowrap","true");
                    cell.style.textAlign="right";
                    cell.style.whiteSpace="nowrap";
                    cell.innerHTML = cellData["modDate"];

                    var cell = row.insertCell (row.cells.length);
                    cell.innerHTML = '<span class=\"dijitIcon actionIcon content-search__action-item\" id=\"touchAction' + i + '\"></span>';

                    live = cellData["live"] == "true"?true:false;
                    working = cellData["working"] == "true"?true:false;
                    deleted = cellData["deleted"] == "true"?true:false;
                    locked = cellData["locked"] == "true"?true:false;
                    liveSt = live?"1":"0";
                    workingSt = working?"1":"0";
                    permissions = cellData["permissions"];
                    read = userHasReadPermission (cellData, userId)?"1":"0";
                    write = userHasWritePermission (cellData, userId)?"1":"0";
                    publish = userHasPublishPermission (cellData, userId)?"1":"0";
                    contentStructureType = cellData["contentStructureType"];
                    structure_id = cellData["structureInode"];
                    hasLiveVersion = cellData["hasLiveVersion"];

                    contentAdmin = new dotcms.dijit.contentlet.ContentAdmin(cellData.identifier,cellData.inode,cellData.languageId);

                    wfActionMapList = JSON.parse(cellData["wfActionMapList"]);

                    dijit.registry.remove("popupTr"+i);

                    if(dijit.byId("popupTr"+i)){
                        dijit.byId("popupTr"+i).destroy();
                    }

                    dijit.registry.remove("popup2Tr"+i);

                    if(dijit.byId("popup2Tr"+i)){
                        dijit.byId("popup2Tr"+i).destroy();
                    }


                    popupMenu += "<div dojoType=\"dijit.Menu\" class=\"dotContextMenu\" id=\"popupTr" + i + "\" contextMenuForWindow=\"false\" style=\"display: none;\" targetNodeIds=\"tr" + cellData.inode + "\">";
                    popupMenu2 += "<div dojoType=\"dijit.Menu\" class=\"dotContextMenu\" id=\"popup2Tr" + i + "\" leftClickToOpen=\"true\" contextMenuForWindow=\"false\" style=\"display: none;\" targetNodeIds=\"touchAction" + i + "\">";

                    // NEW CONTEXT MENU

                    if ((live || working) && (read=="1") && (!deleted)) {
                            if(structure_id == '<%=calendarEventInode %>'){
                                if (write=="1"){
                                popupMenuItems += "<div dojoType=\"dijit.MenuItem\" iconClass=\"editIcon\" onClick=\"editEvent('" + cellData.inode + "','<%= user.getUserId() %>','<%= referer %>'," + liveSt + "," + workingSt + "," + write + ");\"><%=LanguageUtil.get(pageContext, "Edit") %></div>";
                                }else{
                                popupMenuItems += "<div dojoType=\"dijit.MenuItem\" iconClass=\"editIcon\" onClick=\"editEvent('" + cellData.inode + "','<%= user.getUserId() %>','<%= referer %>'," + liveSt + "," + workingSt + "," + write + ");\"><%=LanguageUtil.get(pageContext, "View") %></div>";
                                }
                            }else{
                                if (write=="1"){
                                popupMenuItems += "<div dojoType=\"dijit.MenuItem\" iconClass=\"editIcon\" onClick=\"editContentlet('" + cellData.inode + "','<%= user.getUserId() %>','<%= referer %>'," + liveSt + "," + workingSt + "," + write + ");\"><%=LanguageUtil.get(pageContext, "Edit") %></div>";
                                }else{
                                popupMenuItems += "<div dojoType=\"dijit.MenuItem\" iconClass=\"editIcon\" onClick=\"editContentlet('" + cellData.inode + "','<%= user.getUserId() %>','<%= referer %>'," + liveSt + "," + workingSt + "," + write + ");\"><%=LanguageUtil.get(pageContext, "View") %></div>";
                                }
                            }
                    }


                    for (var k = 0; k < wfActionMapList.length; k++) {
                        var name = wfActionMapList[k].name;
                        var id = wfActionMapList[k].id;
                        var assignable = wfActionMapList[k].assignable;
                        var commentable = wfActionMapList[k].commentable;
                        var moveable = wfActionMapList[k].moveable;
                        var icon = wfActionMapList[k].icon;
                        var requiresCheckout = wfActionMapList[k].requiresCheckout;
                        var wfActionNameStr = wfActionMapList[k].wfActionNameStr;
                        var hasPushPublishActionlet = wfActionMapList[k].hasPushPublishActionlet;

                        popupMenuItems += "<div dojoType=\"dijit.MenuItem\" iconClass=\""+icon+"\" onClick=\"contentAdmin.executeWfAction('" + id + "', '" + assignable + "', '" + commentable + "', '" + hasPushPublishActionlet + "', '" + cellData.inode + "', '" + moveable + "');\">"+wfActionNameStr+"</div>";

                    }

                    if(enterprise && sendingEndpoints ) {
                            popupMenuItems += "<div dojoType=\"dijit.MenuItem\" iconClass=\"sServerIcon\" onClick=\"remotePublish('" + cellData.inode + "','<%= referer %>', " + deleted + ");\"><%=LanguageUtil.get(pageContext, "Remote-Publish") %></div>";

                            popupMenuItems += "<div dojoType=\"dijit.MenuItem\" iconClass=\"bundleIcon\" onClick=\"addToBundle('" + cellData.inode + "','<%= referer %>');\"><%=LanguageUtil.get(pageContext, "Add-To-Bundle") %></div>";
                    }


                    // END NEW CONTEXT

                    if (locked && (write=="1")){
                        if(structure_id == '<%=calendarEventInode %>'){
                            popupMenuItems += "<div dojoType=\"dijit.MenuItem\" iconClass=\"unlockIcon\" onClick=\"unlockEvent('" + cellData.inode + "','<%= user.getUserId() %>','<%= referer %>'," + liveSt + "," + workingSt + "," + write + ");\"><%=LanguageUtil.get(pageContext, "Unlock") %></div>";
                        }else{
                            popupMenuItems += "<div dojoType=\"dijit.MenuItem\" iconClass=\"unlockIcon\" onClick=\"_unlockAsset('" + cellData.inode + "');\"><%=LanguageUtil.get(pageContext, "Unlock") %></div>";
                        }
                    }

                    popupMenu += popupMenuItems + "</div>";
                    popupMenu2 += popupMenuItems + "</div>";
                }
                popupMenusDiv.innerHTML = popupMenu + popupMenu2;


                dojo.parser.parse(dojo.byId("results_table_popup_menus"));
                dojo.parser.parse(dojo.byId("results_table"));

        }

        function getIconName(iconCode) {
            var startIndex = iconCode.indexOf('<span class') + 13;
            var endIndex = iconCode.indexOf('</span>') - 2;
            return iconCode.substring(startIndex, endIndex);
        }

        function replaceWithIcon(parentElement, iconName) {
            parentElement.innerHTML = '<dot-contentlet-icon icon="' + iconName +'" size="48px" />'
        }

        function clearSearch () {

                document.getElementById('currentSortBy').value=DOTCMS_DEFAULT_CONTENT_SORT_BY;
                dijit.byId("scheme_id").set("value",'catchall');
     			dijit.byId("showingSelect").set("value", "all");
     			dijit.byId("allFieldTB").set("value", "");

                var div = document.getElementById("matchingResultsBottomDiv");
                div.innerHTML = "";
                div = document.getElementById("metaMatchingResultsDiv");
                div.style.display='none';

                for (var i = 0; i < categories.length; i++) {
                        var mainCat = categories[i];
                        var selectId = mainCat["categoryName"].replace(/[^A-Za-z0-9_]/g, "") + "Select";
                        var selectObj = document.getElementById(selectId);
                        var options = selectObj.options;
                        for (var j = 0; j < options.length; j++) {
                                var opt = options[j];
                                opt.selected = false;
                        }
                }
                var structureInode = dijit.byId('structure_inode').value;
                var structureVelraw=dojo.byId("structureVelocityVarNames").value;
                var structInoderaw=dojo.byId("structureInodesList").value;
                var structureVel=structureVelraw.split(";");
                var structInode=structInoderaw.split(";");
                var selectedStruct="";
                for(var m2=0; m2 <= structInode.length ; m2++ ){
             if(structureInode==structInode[m2]){
                 selectedStruct=structureVel[m2];
                 }
                        }


                for (var h = 0; h < currentStructureFields.length; h++) {
                        var field = currentStructureFields[h];
                        var fieldId = selectedStruct+"."+field["fieldVelocityVarName"] + "Field";
                        var formField = document.getElementById(fieldId);
                        //DOTCMS-3232
                if(field["fieldFieldType"] == "host or folder"){
                   if(dijit.byId('FolderHostSelector')!=null){
                       dijit.byId('FolderHostSelector')._setValueAttr("<%= UtilMethods.isSet(crumbtrailSelectedHostId)? crumbtrailSelectedHostId: ""%>");
                       getHostValue();
                   }

                }
                        if(formField != null) {
                                 if(formField.type=='select-one' || formField.type=='select-multiple'){
                                          var options = formField.options;
                                          for (var j = 0; j < options.length; j++) {
                                                var opt = options[j];
                                                opt.selected = false;
                                          }
                                  } else {

                                          var dotCurrentFieldType = formField.getAttribute("dotfieldtype");
                                          if (dotCurrentFieldType && dotCurrentFieldType == "tag") {
                                              //Clean up the tag search field
                                              clearSuggestTagsForSearch();
                                              removeAllTags();
                                          } else {

                                              formField.value = "";

                                              var temp = dijit.byId(formField.id);

                                              if(temp){
                                                try{
                                                    temp.attr('value','');
                                                   temp.setDisplayedValue('');
                                                 }catch(e){console.log(e);}
                                              }
					                      }
                                  }
                        }
                }

                for(var i=0;i < radiobuttonsIds.length ;i++ ){
                        var formField = document.getElementById(radiobuttonsIds[i]);
                        if(formField != null && formField.type=='radio') {
                            var values = "";
                                if (formField.checked) {
                                        var temp = dijit.byId(formField.id);
                                        temp.attr('checked',false);
                                }
                        }
                }

                for(var i=0;i < checkboxesIds.length ;i++ ){
                        var formField = document.getElementById(checkboxesIds[i]);
                        if(formField != null && formField.type=='checkbox') {
                            var values = "";
                                if (formField.checked) {
                                        var temp = dijit.byId(formField.id);
                                        //temp.reset();
                                        temp.setValue(false);
                                }
                        }
                }
	        document.getElementById("Identifier").value = "";
	        document.getElementById("lastModDateFrom").value = "";
	        document.getElementById("lastModDateTo").value = "";

       		var showDeletedCB = dijit.byId("showDeletedCB");
	        if(showDeletedCB!=null){
	                if(showDeletedCB.checked) {
	                  showDeletedCB.setValue(false);
	                }
	        }

	        var filterSystemHostCB = dijit.byId("filterSystemHostCB");
	        if(filterSystemHostCB!=null){
	                if(filterSystemHostCB.checked) {
	                  filterSystemHostCB.setValue(false);
	                }
	        }

	        var filterLockedCB = dijit.byId("filterLockedCB");
	        if(filterLockedCB!=null){
	                if(filterLockedCB.checked) {
	                  filterLockedCB.setValue(false);
	                }
	        }

	        var filterUnpublishCB = dijit.byId("filterUnpublishCB");
	        if(filterUnpublishCB!=null){
	               if(filterUnpublishCB.checked) {
	                 filterUnpublishCB.setValue(false);
	               }
	        }

	        dwr.util.removeAllRows("results_table");
	        document.getElementById("nextDiv").style.display = "none";
	        document.getElementById("previousDiv").style.display = "none";



	        hideMatchingResults ();
            doSearch(1, DOTCMS_DEFAULT_CONTENT_SORT_BY);

        }

        function userHasReadPermission (contentlet, userId) {
                <%if(APILocator.getRoleAPI().doesUserHaveRole(user, APILocator.getRoleAPI().loadCMSAdminRole())){ %>
                        return true;
                <%} %>

                var permissions = contentlet["permissions"];
                var owner = contentlet["owner"];
                var ownerCanRead = contentlet["ownerCanRead"];
                var hasPermission = false;
                if(owner == userId && ownerCanRead.valueOf() == 'true'){
                        return true;
                }
                for (var i = 0; i < userRolesIds.length; i++) {
                        var roleId = userRolesIds[i];
                        var re = new RegExp("P" + roleId + "\\.1P");
                        if (permissions.match(re)) {
                                hasPermission = true;
                        }
                }
                return hasPermission;
        }

        function userHasWritePermission (contentlet, userId) {
                <%if(APILocator.getRoleAPI().doesUserHaveRole(user, APILocator.getRoleAPI().loadCMSAdminRole())){ %>
                        return true;
                <%} %>
                var permissions = contentlet["permissions"];
                var owner = contentlet["owner"];
                var ownerCanWrite = contentlet["ownerCanWrite"];
                var hasPermission = false;
                <%if(APILocator.getRoleAPI().doesUserHaveRole(user, APILocator.getRoleAPI().loadCMSAdminRole())){ %>
                        return true;
                <%} %>
                if(owner == userId && ownerCanWrite.valueOf() == 'true'){
                        return true;
                }
                for (var i = 0; i < userRolesIds.length; i++) {
                        var roleId = userRolesIds[i];
                        var re = new RegExp("P" + roleId + "\\.2P");
                        if (permissions.match(re)) {
                                hasPermission = true;
                        }
                }
                return hasPermission;
        }

        function userHasPublishPermission (contentlet, userId) {


                <%if(APILocator.getRoleAPI().doesUserHaveRole(user, APILocator.getRoleAPI().loadCMSAdminRole())){ %>
                        return true;
                <%} %>

                var permissions = contentlet["permissions"];
                var owner = contentlet["owner"];
                var ownerCanPublish = contentlet["ownerCanPublish"];
                var hasPermission = false;
                if(owner == userId && ownerCanPublish.valueOf() == 'true'){
                        return true;
                }
                for (var i = 0; i < userRolesIds.length; i++) {
                        var roleId = userRolesIds[i];
                        var re = new RegExp("P" + roleId + "\\.4P");
                        if (permissions.match(re)) {
                                hasPermission = true;
                        }
                }
                return hasPermission;
        }



        var exportContentButton;
        function showMatchingResults (num,begin,end,totalPages) {
                        if (exportContentButton) {
                            exportContentButton.destroyRendering();
                        }

                        var div = document.getElementById("metaMatchingResultsDiv");

                        div.style.display='';

                    //Top Matching Results

                    eval("totalContents=" + num + ";");

                    let showDataViewButton = '';
                    if (!totalPages) {
                        showDataViewButton = '; opacity: 0'
                        const viewCard = getViewCardEl();
                        if (viewCard) {
                            viewCard.items = [];

                        }

                        const list = getListEl();
                        list.style.display = '';
                    }

                    let dataViewButton = "<dot-data-view-button style=\"margin-left:24px" + showDataViewButton +"\" value=\""+ state.view +"\"></dot-data-view-button>";

                        div = document.getElementById("matchingResultsDiv")
                        var structureInode = dijit.byId('structure_inode').value;
                        var strbuff = "<div id=\"tablemessage\" class=\"contentlet-selection\"></div><div class=\"contentlet-results\"><%= LanguageUtil.get(pageContext, "Showing") %> " + begin + "-" + end + " <%= LanguageUtil.get(pageContext, "of1") %> " + num + "</div>" + dataViewButton ;
                        var actionPrimaryMenu = dijit.byId('actionPrimaryMenu');
                        var donwloadToExcelMenuItem = dijit.byId('donwloadToExcel');
                        if (num > 0 && structureInode != "catchall") {
                            if (!donwloadToExcelMenuItem) {
                                actionPrimaryMenu.addChild(new dijit.MenuItem({
                                    label: "<%= LanguageUtil.get(pageContext, "Export") %>",
                                    onClick: donwloadToExcel,
                                    id: 'donwloadToExcel'
                                }));
                            }
                        } else {
                            if (donwloadToExcelMenuItem) {
                                actionPrimaryMenu.removeChild(donwloadToExcelMenuItem);
                                donwloadToExcelMenuItem.destroy();
                            }

                        }

                        div.innerHTML = strbuff;
                        div.style.display = "";

                        if (totalPages) {
                            setDotSelectButton();
                        }

                        //Bottom Matching Results
                        var div = document.getElementById("matchingResultsBottomDiv")
                        var strbuff = "<table border='0' width=\"100%\"><tr><td align='center' nowrap='true'><b><%= LanguageUtil.get(pageContext, "Showing") %> " + begin + " - " + end + " <%= LanguageUtil.get(pageContext, "of1") %> " + num;
                        if(num > 0)
                        {
                                strbuff += " | <%= LanguageUtil.get(pageContext, "Pages") %> ";
                                for(i = 4;i >= 1;i--)
                                {
                                        var auxPage = currentPage - i;
                                        if(auxPage >= 1)
                                        {
                                                strbuff += "<a href='javascript:doSearch (" + auxPage + ");'> " + auxPage + "</a> ";
                                        }
                                }
                                strbuff += " " + currentPage + " ";
                                for(i = 1;i <= 4;i++)
                                {
                                        var auxPage = currentPage + i;
                                        if(auxPage <= totalPages)
                                        {
                                                strbuff += "<a href='javascript:doSearch(" + auxPage + ");'> " + auxPage + "</a> ";
                                        }
                                }
                        }
                        strbuff += "</b></td></tr></table>";
                        div.innerHTML = strbuff;
        }

        function hideMatchingResults () {
                        var div = document.getElementById("matchingResultsDiv")
                        div.style.display = "none";
        }

        function queryContentJSONPost(url, queryRaw, sortBy) {
            queryRaw = queryRaw.replace(/%27/g, "'").replace(/%22/g, '&quot;');
            var query = `{
    		    "query" : "${queryRaw}" },
	    	    "sort" : { "moddate":"${sortBy}" },
	    	    "size": 20,
	    	    "from": 0
            }`;

            var xhrArgs = {
             url: url,
             postData: query,
             headers: {
                 "Accept" : "application/json",
                 "Content-Type" : "application/json"
              },
             handleAs : "json",
             load: function(data) {
                var myWindow = window.open("", "_blank");
                data = JSON.stringify(data).replace(/[<>&\n]/g, function(x) {
                    return {
                        '<': '&lt;',
                        '>': '&gt;',
                        '&': '&amp;',
                        '\n': '<br />',
                    }[x];
                });
                myWindow.document.write(data);
             }
         }
         dojo.xhrPost(xhrArgs);

        }

        function fillQuery (counters) {
                        <%
                        String restBaseUrl="http://"+
                           APILocator.getHostAPI().find((String)session.getAttribute(com.dotmarketing.util.WebKeys.CMS_SELECTED_HOST_ID), user, false).getHostname()+
                           ((request.getLocalPort()!=80) ? ":"+request.getLocalPort() : "")+
                           "/api/content/render/false";

                        String restBasePostUrl="http://"+
                           APILocator.getHostAPI().find((String)session.getAttribute(com.dotmarketing.util.WebKeys.CMS_SELECTED_HOST_ID), user, false).getHostname()+
                           ((request.getLocalPort()!=80) ? ":"+request.getLocalPort() : "")+
                           "/api/content/_search";
                        %>


                        queryRaw = counters["luceneQueryRaw"];
                        var encodedQueryRaw = queryRaw.replace(/'/g, "%27").replace(/"/g, "%22");
                        var queryfield=document.getElementById("luceneQuery");
                        queryfield.value=queryRaw;
                        var queryFrontend = counters["luceneQueryFrontend"];
                        var relatedQueryByChild = counters["relatedQueryByChild"];
                        var sortBy = counters["sortByUF"];
                        var div = document.getElementById("queryResults");
                        var apicall="<%= restBaseUrl %>/query/"+queryRaw+"/orderby/"+sortBy;
                        var test_api_xml_link="/api/content/render/false/type/xml/query/"+encodeURI(queryRaw)+"/orderby/"+encodeURI(sortBy);
                        var test_api_json_link="/api/content/render/false/type/json/query/"+encodeURI(queryRaw)+"/orderby/"+encodeURI(sortBy);
                        var apicall_urlencode="<%= restBaseUrl %>/query/"+encodeURI(queryRaw)+"/orderby/"+encodeURI(sortBy);

                        var expiredInodes = counters["expiredInodes"];
                        dojo.byId("expiredInodes").value=expiredInodes;
                        dojo.byId("expireDateReset").value="";


                        div.innerHTML = "<div class='contentViewDialog' style=\"white-space: pre;\">" +

                            "<div class='contentViewTitle'><%= LanguageUtil.get(pageContext, "frontend-query") %></div>"+
                            "<div class='contentViewQuery'><code>#foreach($con in $dotcontent.pull(\"" + queryFrontend + "\",10,\"" + sortBy + "\"))<br/>...<br/>#end</code></div>";

                        if (relatedQueryByChild == null){
                            div.innerHTML += "<div class='contentViewTitle'><%= LanguageUtil.get(pageContext, "The-actual-query-") %></div>"+
                                "<div class='contentViewQuery'><code>"+queryRaw+"</code></div>";
                        } else{
                            test_api_xml_link +=  "/related/" + relatedQueryByChild;
                            test_api_json_link += "/related/" + relatedQueryByChild;
                            apicall_urlencode += "/related/" + relatedQueryByChild;
                        }

                        div.innerHTML +=
                            "<style>" +
                                ".dot-api-link {" +
                                    "align-items: center; border-radius: 2px; border: solid 1px var(--color-sec); color: var(--color-sec); " +
                                    "display: inline-flex; line-height: 1em; padding: 0.25rem 6px 0.25rem 0.5rem; text-decoration: none; " +
                                    "text-transform: uppercase; transition: background-color 150ms ease, color 150ms ease; cursor: pointer;" +
                                "}" +
                                ".dot-api-link:hover {" +
                                    "background-color: var(--color-sec);" +
                                    "color: white;" +
                                "}" +
                            "</style>" +
                            "<div class='contentViewTitle'><%= LanguageUtil.get(pageContext, "rest-api-call-post") %></div>"+
                            "<div class='contentViewQuery'><code>" + "curl -XPOST '<%= restBasePostUrl %>' \\<br/>" +
                            "-H 'Content-Type: application/json' \\<br/>" +
                            "-d '{<br/>" +
                            "<span style='margin-left: 20px'>\"query\": \"" + queryRaw + "\",</span><br/>" +
                            "<span style='margin-left: 20px'>\"sort\": \"" + sortBy + "\",</span><br/>" +
                            "<span style='margin-left: 20px'>\"limit\": 20,</span><br/>" +
                            "<span style='margin-left: 20px'>\"offset\": 0</span><br/>" +
                            "}'</code></div>" +

                            "<div class='contentViewTitle'><%= LanguageUtil.get(pageContext, "rest-api-call-urlencoded") %></div>"+
                            "<div class='contentViewQuery'><code>"+apicall_urlencode+"</code></div>"+

                            "<div class='contentViewQuery' style='padding:20px;padding-top:10px;color:#333;'>REST API: " +
	                            "<span class='dot-api-link' " +
                                "onClick=\"queryContentJSONPost('<%= restBasePostUrl %>', '" + encodedQueryRaw + "', '" + sortBy + "')\">API</span></a>"+

                            "</div>"+


                            "<b><%= LanguageUtil.get(pageContext, "Ordered-by") %>:</b> " + sortBy +
                            "<ul><li><%= LanguageUtil.get(pageContext, "message.contentlet.hint2") %> " +
                            "</li><li><%= LanguageUtil.get(pageContext, "message.contentlet.hint3") %> " +
                            "</li><li><%= LanguageUtil.get(pageContext, "message.contentlet.hint4") %> " +
                            "<li><%= LanguageUtil.get(pageContext, "message.contentlet.hint6")%></li>"+
                            "<li><%= UtilMethods.escapeDoubleQuotes(LanguageUtil.get(pageContext, "message.contentlet.note1")) %></li>"+
                            "</ul></div>";

        }

        function showHideQuery () {
                dijit.byId('queryDiv').show();
        }

        function useLoadingMessage(message) {
          var loadingMessage;
          if (message) loadingMessage = message;

          dwr.engine.setPreHook(function() {
              var messageZone = $('messageZone');
              messageZone.innerHTML = loadingMessage;
              messageZone.style.display = '';
            });

          dwr.engine.setPostHook(function() {
                if ($('messageZone') != null)
                    $('messageZone').style.display = 'none';
          });
        }

        function showHideHints () {
                dijit.byId('hintsdiv').show();
        }
        //DOTCMS-3232
        function getHostValue(){
          if(!isInodeSet(dijit.byId('FolderHostSelector').attr('value'))){
            dojo.byId("hostField").value = "";
            dojo.byId("folderField").value = "";
          }else{
            var data = dijit.byId('FolderHostSelector').attr('selectedItem');
                if(data["type"]== "host"){
                        dojo.byId("hostField").value =  dijit.byId('FolderHostSelector').attr('value');
                        dojo.byId("folderField").value = "";
                }else if(data["type"]== "folder"){
                        dojo.byId("hostField").value = "";
                    dojo.byId("folderField").value =  dijit.byId('FolderHostSelector').attr('value');
            }

            conHostFolderValue = dijit.byId('FolderHostSelector').hostFolderSelectedName.value;
          }
   }

    function checkAll(check) {
        selectBox = document.getElementsByName("publishInode");
        for (i=0;i< selectBox.length;i++) {
            selectBox[i].checked = check;
        }
        togglePublish();
    }

    function togglePublish(){
        var cbArray = document.getElementsByName("publishInode");
        var showArchive =  (dijit.byId("showingSelect").getValue() == "archived");
        if(typeof event !== 'undefined' && event.shiftKey && event.target.checked){

            var hasChecked=false;
            for(i = 0;i< cbArray.length ;i++){
                if (cbArray[i].checked) {
                    hasChecked=true;
                }
                dijit.byId(cbArray[i].id).setChecked(hasChecked);
                cbArray[i].checked=true;
                if(cbArray[i].id==event.target.id){
                    break;
                }

            }
        }


        for(i = 0;i< cbArray.length ;i++){
            if (cbArray[i].checked) {
                enableBulkAvailableActionsButton()
                return;
            }
        }

        // nothing selected
        disableBulkAvailableActionsButton();
    }

    function enableBulkAvailableActionsButton() {
        dijit.byId('bulkAvailableActions').setAttribute("disabled", false);
    }

    function disableBulkAvailableActionsButton() {
        dijit.byId('bulkAvailableActions').setAttribute("disabled", true);
    }


    dojo.addOnLoad(function () {
        structureChanged(true);
        //useLoadingMessage("<i class='loadingIcon'></i> Loading");

        //DWR sync mode doesn't work in Chrome. Forcing sync with the flag 'loadingSearchFields'
        if (dojo.isChrome) {
                setTimeout("checkSearchFieldLoaded()", 50);
        } else {
                initialLoad();
        }
    });

    function checkSearchFieldLoaded() {
            if (!loadingSearchFields) {
                    initialLoad();
            } else {
                    setTimeout("checkSearchFieldLoaded()", 50);
            }
    }

    function resetHostValue() {
        if(document.getElementById('FolderHostSelector-hostFolderSelect')){
          if(document.getElementById('FolderHostSelector-hostFolderSelect').value == ""){
              dojo.byId("hostField").value = "";
                  dojo.byId("folderField").value = "";
              dijit.byId('FolderHostSelector')._resetValue();
          }
        }
    }



         function unlockSelectedContentlets(){
            //disableButtonRow();
            var form = copySearchForm()
            form.cmd.value = 'full_unlock_list';
            form.action = '<portlet:actionURL><portlet:param name="struts_action" value="/ext/contentlet/edit_contentlet" /><portlet:param name="cmd" value="full_unlock_list" /></portlet:actionURL>';


          /*if we have a date*/
                        var dateFrom= null;
                        var dateTo= null;
                        if((document.getElementById("lastModDateFrom").value!="")){
                                dateFrom = document.getElementById("lastModDateFrom").value;
                                var dateFromsplit = dateFrom.split("/");
                                if(dateFromsplit[0]< 10) dateFromsplit[0]= "0"+dateFromsplit[0]; if(dateFromsplit[1]< 10) dateFromsplit[1]= "0"+dateFromsplit[1];
                                dateFrom= dateFromsplit[2]+dateFromsplit[0]+dateFromsplit[1]+"000000";
                                form.action+= "&modDateFrom="+dateFrom;
                        }

                        if((document.getElementById("lastModDateTo").value!="")){
                                dateTo = document.getElementById("lastModDateTo").value;
                                var dateTosplit = dateTo.split("/");
                                if(dateTosplit[0]< 10) dateTosplit[0]= "0"+dateTosplit[0]; if(dateTosplit[1]< 10) dateTosplit[1]= "0"+dateTosplit[1];
                                dateTo= dateTosplit[2]+dateTosplit[0]+dateTosplit[1]+"235959";
                                form.action+= "&modDateTo="+dateTo;
                        }
            form.action+= "&structure_id=<%=structure.getInode()%>";
            form.submit();
            form.parentNode.removeChild(form);
         }

    //*************************************
    //
    //
    //  ContentAdmin Obj
    //
    //
    //*************************************




    dojo.declare("dotcms.dijit.contentlet.ContentAdmin", null, {
    	contentletIdentifier : "",
    	contentletInode : "",
    	languageID : "",
    	wfActionId:"",
    	constructor : function(contentletIdentifier, contentletInode,languageId ) {
    		this.contentletIdentifier = contentletIdentifier;
    		this.contentletInode =contentletInode;
    		this.languageId=languageId;


    	},


    	executeWfAction: function(wfId, assignable, commentable, hasPushPublishActionlet, inode, moveable ){
            this.wfActionId = wfId;
    		if(assignable == "true" || commentable == "true" || hasPushPublishActionlet == "true" || moveable === "true" ){

                let workflow = {
                  actionId:wfId,
                  inode:inode
                };

                var pushHandler = new dotcms.dojo.push.PushHandler('<%=LanguageUtil.get(pageContext, "Workflow-Action")%>');
                pushHandler.showWorkflowEnabledDialog(workflow, saveAssignCallBack);
                return;

    		} else{
        		    var wfActionAssign 		= "";
		    		var selectedItem 		= "";
		    		var wfConId 			= inode;
		    		var wfActionId 			= this.wfActionId;
		    		var wfActionComments 	= "";
		    		var publishDate			= "";
		    		var publishTime 		= "";
		    		var expireDate 			= "";
		    		var expireTime 			= "";
		    		var neverExpire 		= "";
		    		var whereToSend 		= "";
                    var pathToMove 			= "";
					BrowserAjax.saveFileAction(selectedItem, wfActionAssign, wfActionId, wfActionComments, wfConId, publishDate,
		    				publishTime, expireDate, expireTime, neverExpire, whereToSend, pathToMove, fileActionCallback
                    );
    		}

    	}
    });


    function saveAssignCallBack(actionId, formData) {

        var pushPublish = formData.pushPublish;
        var assignComment = formData.assignComment;

        var selectedItem = "";
        var wfConId =  pushPublish.inode;
        var comments = assignComment.comment;
        var assignRole = assignComment.assign;
        var pathToMove = assignComment.pathToMove;

        var whereToSend = pushPublish.whereToSend;
        var publishDate = pushPublish.publishDate;
        var publishTime = pushPublish.publishTime;
        var expireDate  = pushPublish.expireDate;
        var expireTime  = pushPublish.expireTime;
        var forcePush   = pushPublish.forcePush;
        var neverExpire = pushPublish.neverExpire;

        BrowserAjax.saveFileAction(selectedItem, assignRole, actionId, comments, wfConId, publishDate,
           publishTime, expireDate, expireTime, neverExpire, whereToSend, forcePush, pathToMove, fileActionCallback
        );
    }

    function fileActionCallback (response) {
        if (response.status == "success") {
            setTimeout("refreshFakeJax()", 1000);
            showDotCMSSystemMessage(response.message);
            return;
        }

        // An error happened
        refreshFakeJax();
        showDotCMSErrorMessage(response.message);
    }


	function _unpublishAsset (inode) {
		BrowserAjax.unPublishAsset(inode, function (data) { _unpublishAssetCallback(data) } );
	}

	function _unpublishAssetCallback (response) {

		if (!response) {
			showDotCMSErrorMessage('<%= UtilMethods.escapeSingleQuotes(LanguageUtil.get(pageContext, "Unpublish-failed-check-you-have-the-required-permissions")) %>');
		} else {

			refreshFakeJax();
		}
	}


	function _publishAsset (inode) {
		BrowserAjax.publishAsset(inode, function (data) { _publishAssetCallback(data) } );
	}

	function _publishAssetCallback (response) {

		if (!response) {
			showDotCMSErrorMessage('<%= UtilMethods.escapeSingleQuotes(LanguageUtil.get(pageContext, "publish-failed-check-you-have-the-required-permissions")) %>');
		} else {
			refreshFakeJax();

		}
	}

	function _archiveAsset (inode) {
		BrowserAjax.archiveAsset(inode, function (data) { _archiveAssetCallback(data) } );
	}

	function _archiveAssetCallback (response) {
		if (!response) {
			showDotCMSErrorMessage('<%= UtilMethods.escapeSingleQuotes(LanguageUtil.get(pageContext, "Failed-to-archive-check-you-have-the-required-permissions")) %>');
		} else {
			refreshFakeJax();
		}
	}

	function _unArchiveAsset (objId, referer) {
		BrowserAjax.unArchiveAsset(objId, _unarchiveAssetCallback);
	}

	function _unarchiveAssetCallback (response) {
		if (!response) {
			showDotCMSErrorMessage('<%= UtilMethods.escapeSingleQuotes(LanguageUtil.get(pageContext, "Failed-to-un-archive-check-you-have-the-required-permissions")) %>');
		} else {
			refreshFakeJax();

		}
	}

	function _copyContentlet (inode) {

		var loc = '<portlet:actionURL windowState="<%= WindowState.MAXIMIZED.toString() %>"><portlet:param name="struts_action" value="/ext/contentlet/edit_contentlet" /><portlet:param name="cmd" value="copy" /></portlet:actionURL>&inode=' + inode ;
		window.AjaxActionJackson.location = loc;

	}

	function _unarchiveAssetCallback (response) {
		if (!response) {
			showDotCMSErrorMessage('<%= UtilMethods.escapeSingleQuotes(LanguageUtil.get(pageContext, "Failed-to-un-archive-check-you-have-the-required-permissions")) %>');
		} else {
			refreshFakeJax();

		}
	}

	function _unlockAsset (inode) {
		BrowserAjax.unlockAsset(inode, function (data) { _unlockAssetCallback(data) } );
	}

	function _unlockAssetCallback (response) {
		if (!response) {
			showDotCMSErrorMessage('<%= UtilMethods.escapeSingleQuotes(LanguageUtil.get(pageContext, "Failed-to-unlock-check-you-have-the-required-permissions")) %>');
		} else {
			refreshFakeJax();
		}
	}


	function refreshFakeJax(){

		doSearch();

		setTimeout(function(){ doSearch() }, 1000);

	}

    function angularWorkflowEventCallback () {
        refreshFakeJax();
        showDotCMSSystemMessage("<%=LanguageUtil.get(pageContext, "Workflow-executed")%>");
    }

    var contentAdmin ;

--></script><|MERGE_RESOLUTION|>--- conflicted
+++ resolved
@@ -2042,14 +2042,9 @@
                         cellData.contentTypeIcon : getIconName(cellData['__type__']);
                     var hasTitleImage = (cellData.hasTitleImage ==='true');
 
-<<<<<<< HEAD
                     var modDate = cellData.modDateMilis;
                     cell.innerHTML = (hasTitleImage)
                         ? '<img draggable="false" style="width:64px;height: 64px;object-fit: contain;" class="listingTitleImg" onError="replaceWithIcon(this.parentElement, \'' + iconName + '\')" src="/dA/' + cellData.inode + '/titleImage/256w/20q?r=' + modDate +'" alt="' + cellData['__title__'].replace(/[^A-Za-z0-9_]/g, ' ') + '" >'
-=======
-                    cell.innerHTML = (hasTitleImage)
-                        ? '<img draggable="false" style="width:64px;height: 64px;object-fit: contain;" class="listingTitleImg" onError="replaceWithIcon(this.parentElement, \'' + iconName + '\')" src="/dA/' + cellData.inode + '/titleImage/256w" alt="' + cellData['__title__'].replace(/[^A-Za-z0-9_]/g, ' ') + '" >'
->>>>>>> f80f7afb
                         : '<dot-contentlet-icon icon="' + iconName +'" size="48px" />';
 
                     cell.setAttribute("style","height: 85px; text-align: center;");
