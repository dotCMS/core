--- conflicted
+++ resolved
@@ -196,12 +196,14 @@
         		var totalPages = counters["totalPages"];
 
             headers = data[1];
+
             for (var i = 3; i < data.length; i++) {
                 data[i - 3] = data[i];
             }
             data.length = data.length - 3;
 
             dwr.util.removeAllRows("results_table");
+
             var funcs = new Array ();
             if (data.length <= 0) {
                     if (1 < totalPages) {
@@ -772,6 +774,7 @@
       }
 
         }
+
 
 		function updateSelectedStructAux(){
 			structureInode = dijit.byId('selectedStructAux').value;
@@ -1719,12 +1722,8 @@
         function changeView(view) {
           localStorage.setItem(DOTCMS_DATAVIEW_MODE, view)
           state.view = view;
-<<<<<<< HEAD
           if (state.view === 'List') {
-=======
-          if (state.view === 'list') {
             const selectedInodes = getSelectedInodesFromCardView();
->>>>>>> 9b67cea9
             document.querySelector('dot-card-view').items = [];
             fillResultsTable(state.headers, state.data, selectedInodes);
           } else {
