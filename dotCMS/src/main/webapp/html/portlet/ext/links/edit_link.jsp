--- conflicted
+++ resolved
@@ -1,622 +1,488 @@
-<%@ include file="/html/portlet/ext/links/init.jsp" %>
-
-<%@ page import="com.dotmarketing.business.PermissionAPI"%>
-<%@ page import="com.dotmarketing.portlets.links.model.Link" %>
-<%@ page import="com.dotmarketing.portlets.links.struts.LinkForm"%>
-<%@ page import="com.dotmarketing.portlets.links.model.Link.LinkType"%>
-<%@ page import="com.dotmarketing.business.APILocator" %>
-<%@ page import="com.dotmarketing.business.PermissionAPI" %>
-<%@ page import="com.dotmarketing.portlets.folders.business.FolderAPI" %>
-<%@ page import="com.dotmarketing.util.*" %>
-<%@ page import="com.dotmarketing.business.Role"%>
-<%@ page import="com.dotmarketing.portlets.links.factories.LinkFactory"%>
-<%
-	PermissionAPI perAPI = APILocator.getPermissionAPI();
-	LinkForm linkForm = (LinkForm)request.getAttribute("LinkForm");
-	Link link = new Link();
-
-	if(request.getAttribute("inode") != null){
-		link = (Link)LinkFactory.getLinkFromInode(request.getAttribute("inode").toString(),user.getUserId());
-		Identifier identifier = APILocator.getIdentifierAPI().find(link);
-%>
-		<script>
-			selectLink('<%=link.getInode()%>','<%=link.getWorkingURL()%>','<%=link.getTitle()%>','<%=link.getTarget()%>','<%=identifier.getInode()%>');
-		</script>
-<%
-	return;
-	}
-
-	// variable that is set to make page a popup
-	boolean popup = false;
-	if(UtilMethods.isSet(request.getParameter(WebKeys.POPUP))){
-		popup = true;
-	}
-
-	com.dotmarketing.portlets.links.model.Link contentLink;
-	if (request.getAttribute(com.dotmarketing.util.WebKeys.LINK_EDIT)!=null) {
-		contentLink = (com.dotmarketing.portlets.links.model.Link) request.getAttribute(com.dotmarketing.util.WebKeys.LINK_EDIT);
-	}
-	else {
-		contentLink = (Link) LinkFactory.getLinkFromInode(request.getParameter("inode"),user.getUserId());
-	}
-	//Permissions variables
-	boolean hasOwnerRole = com.dotmarketing.business.APILocator.getRoleAPI().doesUserHaveRole(user,com.dotmarketing.business.APILocator.getRoleAPI().loadCMSOwnerRole().getId());
-	boolean ownerHasPubPermission = (hasOwnerRole && perAPI.doesRoleHavePermission(contentLink, PermissionAPI.PERMISSION_PUBLISH,com.dotmarketing.business.APILocator.getRoleAPI().loadCMSOwnerRole()));
-	boolean ownerHasWritePermission = (hasOwnerRole && perAPI.doesRoleHavePermission(contentLink, PermissionAPI.PERMISSION_WRITE,com.dotmarketing.business.APILocator.getRoleAPI().loadCMSOwnerRole()));
-	boolean hasAdminRole = com.dotmarketing.business.APILocator.getRoleAPI().doesUserHaveRole(user,com.dotmarketing.business.APILocator.getRoleAPI().loadCMSAdminRole());
-	boolean canUserWriteToLink = ownerHasWritePermission || hasAdminRole || perAPI.doesUserHavePermission(contentLink,PermissionAPI.PERMISSION_WRITE,user);
-	boolean canUserPublishLink = ownerHasPubPermission || hasAdminRole || perAPI.doesUserHavePermission(contentLink,PermissionAPI.PERMISSION_PUBLISH,user);
-
-	com.dotmarketing.beans.Identifier identifier = null;
-	if(contentLink!=null && UtilMethods.isSet(contentLink.getInode()))
-		identifier = com.dotmarketing.business.APILocator.getIdentifierAPI().find(contentLink);
-
-	String referer = "";
-	if(!popup){
-		if (request.getParameter("referer") != null) {
-	referer = UtilMethods.encodeURL(request.getParameter("referer"));
-		} else {
-	java.util.Map params = new java.util.HashMap();
-	params.put("struts_action",new String[] {"/ext/links/view_links"});
-	referer = UtilMethods.encodeURL(com.dotmarketing.util.PortletURLUtil.getActionURL(request,WindowState.MAXIMIZED.toString(),params));
-		}
-		String cmd = request.getParameter(Constants.CMD);
-		if( cmd == null && (referer != null && referer.length() > 0) ) {
-	referer = UtilMethods.encodeURL(referer);
-		}
-	}
-
-
-	Role[] roles = (Role[])com.dotmarketing.business.APILocator.getRoleAPI().loadRolesForUser(user.getUserId()).toArray(new Role[0]);
-	Folder folder = null;
-	if(UtilMethods.isSet(contentLink.getParent()))
-		folder = APILocator.getFolderAPI().find(contentLink.getParent(),user,false);
-
-
-    String pageWidth = request.getParameter("page_width");
-
-	//This variable controls the name of the struts action used when the form is submitted
-	//the normal action is /ext/contentlet/edit_link but that can be changed
-	String formAction = request.getParameter("struts_action") == null?"/ext/links/edit_link":request.getParameter("struts_action");
-
-	//The host of the file
-	Host host = link != null?APILocator.getHostAPI().findParentHost(link, APILocator.getUserAPI().getSystemUser(), false):null;
-	String hostId = null;
-	if(host != null) {
-		hostId = host.getIdentifier();
-	} else if (request.getParameter("host_id") != null) {
-		hostId = request.getParameter("host_id");
-	} else {
-		hostId = (String)session.getAttribute(com.dotmarketing.util.WebKeys.SEARCH_HOST_ID);
-	}
-%>
-
-<script type="text/javascript" src="/html/js/htmlarea/popups/popup.js"></script>
-
-
-<script language="Javascript">
-
-	dojo.require("dotcms.dijit.form.HostFolderFilteringSelect");
-	dojo.require('dotcms.dijit.form.FileSelector');
-
-	function selectLink(inode,url,title,target,identifier) {
-
-		if (isInodeSet(inode)) {
-		<% if (UtilMethods.isSet(request.getParameter("wysiwyg"))) { %>
-			var param = new Object();
-		    param["f_href"] = url;
-		    param["f_title"] = title;
-		    param["f_target"] = target;
-			__dlg_close(param);
-			return false;
-		<% } else { %>
-			opener.setLink(inode,url,title,identifier);
-			window.close();
-		<% } %>
-		}
-	}
-
-
-	var referer = '<%=referer%>';
-
-	function submitfm(form,subcmd) {
-			if (document.getElementById("externalLinkType").checked) {
-				if ((form.url.value.indexOf("http://") > -1) ||
-					(form.url.value.indexOf("https://") > -1) ||
-					(form.url.value.indexOf("mailto:") > -1) ||
-					(form.url.value.indexOf("ftp://") > -1) ||
-					(form.url.value.indexOf("javascript:") > -1)) {
-
-					if (form.url.value.indexOf(form.protocal.value) == -1) {
-						alert('<%= UtilMethods.escapeSingleQuotes(LanguageUtil.get(pageContext, "message.links.alert.url.protocol")) %>');
-						form.url.focus();
-						return false;
-					}
-					else {
-						form.url.value = form.url.value.replace(form.protocal.value,"");
-					}
-				}
-				form.internalLinkIdentifier.value = '';
-			}
-			if(document.getElementById("codeLinkType").checked)
-				form.protocal.value = "";
-
-			if (!isInodeSet(form.parent.value)) {
-				alert('<%= UtilMethods.escapeSingleQuotes(LanguageUtil.get(pageContext, "message.links.alert.select.parent.folder")) %>');
-				return false;
-			}
-
-			form.<portlet:namespace />cmd.value = '<%=Constants.ADD%>';
-			form.<portlet:namespace />subcmd.value = subcmd;
-			form.action = '<portlet:actionURL><portlet:param name="struts_action" value="/ext/links/edit_link" /></portlet:actionURL>';
-
-			submitForm(form);
-
-	}
-
-
-	function cancelEdit() {
-		<% if(popup){ %>
-			self.close();
-		<% }else{ %>
-			self.location = '<portlet:actionURL><portlet:param name="struts_action" value="/ext/links/edit_link" /><portlet:param name="cmd" value="unlock" /><portlet:param name="inode" value="<%=String.valueOf(contentLink.getInode())%>" /></portlet:actionURL>&referer=' + referer;
-		<% } %>
-	}
-
-	function submitfmDelete() {
-		if(confirm('<%= UtilMethods.escapeSingleQuotes(LanguageUtil.get(pageContext, "message.links.confirm.delete.link")) %>'))
-		{
-			self.location = '<portlet:actionURL><portlet:param name="struts_action" value="/ext/links/edit_link" /><portlet:param name="cmd" value="full_delete" /><portlet:param name="inode" value="<%=String.valueOf(contentLink.getInode())%>" /></portlet:actionURL>&referer=' + referer;
-		}
-	}
-
-	function submitParent(element){
-		if(document.getElementById('existinglink').value.length > 0 && document.getElementById('selectedexistinglink').value.length>0){
-			<% if (pageWidth != null) { %>
-				page_width = '&page_width=<%= pageWidth %>';
-			<% } %>
-			self.location = '<portlet:actionURL><portlet:param name="struts_action" value="/ext/links/edit_link" /><portlet:param name="cmd"
-value="edit" /><portlet:param name="popup" value="1" /><portlet:param name="browse" value="1" /><portlet:param name="wysiwyg"
-value='<%=(request.getParameter("wysiwyg")!=null)? request.getParameter("wysiwyg") : "" %>' /></portlet:actionURL>&inode=' + + document.getElementById('existinglink').value + '&child=true' + page_width;
-		}
-	}
-
-	function hideShowOptions(){
-
-		if(document.getElementById("internalLinkType").checked == true){
-			// it is internal
-			document.getElementById("internalURL").style.display='';
-			document.getElementById("externalURL").style.display='none';
-			document.getElementById("codeLink").style.display='none';
-			document.getElementById("target").style.display='';
-		} else if (document.getElementById("externalLinkType").checked == true) {
-			// it is external
-			document.getElementById("internalURL").style.display='none';
-			document.getElementById("externalURL").style.display='';
-			document.getElementById("codeLink").style.display='none';
-			document.getElementById("target").style.display='';
-		} else {
-			// it is code type of link
-			document.getElementById("internalURL").style.display='none';
-			document.getElementById("externalURL").style.display='none';
-			document.getElementById("target").style.display='none';
-			document.getElementById("codeLink").style.display='';
-		}
-
-	}
-
-    function deleteVersion(objId){
-        if(confirm('<%= UtilMethods.escapeSingleQuotes(LanguageUtil.get(pageContext, "message.links.confirm.delete.version")) %>')){
-			window.location = '<portlet:actionURL windowState="<%= WindowState.MAXIMIZED.toString() %>"><portlet:param name="struts_action" value="/ext/links/edit_link" /></portlet:actionURL>&cmd=deleteversion&inode=' + objId + '&referer=' + referer;
-        }
-    }
-	function selectVersion(objId) {
-        if(confirm('<%= UtilMethods.escapeSingleQuotes(LanguageUtil.get(pageContext, "message.links.confirm.replace.version")) %>')){
-			window.location = '<portlet:actionURL windowState="<%= WindowState.MAXIMIZED.toString() %>"><portlet:param name="struts_action" value="/ext/links/edit_link" /></portlet:actionURL>&cmd=getversionback&inode=' + objId + '&inode_version=' + objId + '&referer=' + referer;
-	    }
-	}
-	function editVersion(objId) {
-		window.location = '<portlet:actionURL windowState="<%= WindowState.MAXIMIZED.toString() %>"><portlet:param name="struts_action" value="/ext/links/edit_link" /></portlet:actionURL>&cmd=edit&inode=' + objId + '&referer=' + referer;
-	}
-
-	function hideEditButtonsRow() {
-		dojo.style('editLinkButtonRow', { display: 'none' });
-	}
-
-	function showEditButtonsRow() {
-		if( typeof changesMadeToPermissions!= "undefined"){
-			if(changesMadeToPermissions == true){
-				dijit.byId('applyPermissionsChangesDialog').show();
-			}
-		}
-		dojo.style('editLinkButtonRow', { display: '' });
-		changesMadeToPermissions = false;
-	}
-
-</script>
-
-<liferay:box top="/html/common/box_top.jsp" bottom="/html/common/box_bottom.jsp">
-<liferay:param name="box_title" value="<%= LanguageUtil.get(pageContext, \"edit-link\") %>" />
-<% if (pageWidth != null) { %>
-	<liferay:param name="box_width" value="<%=pageWidth%>" />
-<% } %>
-
-<html:form action='/ext/links/edit_link' styleId="fm">
-<input name="<portlet:namespace /><%= Constants.CMD %>" type="hidden" value="add">
-
-<% if(!popup){ %>
-  	<input name="<portlet:namespace />redirect" type="hidden" value="<portlet:renderURL><portlet:param name="struts_action" value="/ext/links/view_links" /></portlet:renderURL>">
-<% } %>
-
-<input name="<portlet:namespace />subcmd" type="hidden" value="">
-<input name="<portlet:namespace />child" type="hidden" value="<%=request.getParameter("child")%>">
-<input name="<portlet:namespace />inode" type="hidden" value="<%=contentLink.getInode()%>">
-<input type="hidden" name="existinglink" id="existinglink" value="">
-<input type="hidden" name="selectedexistinglink" id="selectedexistinglink" value="">
-
-<div class="portlet-main">
-
-	<!-- START TABS -->
-	<div id="mainTabContainer" dojoType="dijit.layout.TabContainer" dolayout="false">
-	
-	<!-- START Link Properties -->
-		<div id="fileBasicTab" dojoType="dijit.layout.ContentPane" title="<%= LanguageUtil.get(pageContext, "Properties") %>" onShow="showEditButtonsRow()">
-<<<<<<< HEAD
-			<div class="form-horizontal">
-				<dl>
-					<input name="referer" type="hidden" value="<%=referer%>">
-					<input name="<%= Constants.CMD %>" type="hidden" value="add">
-					<input type="hidden" name="userId" value="<%= user.getUserId() %>">
-					<%if(identifier!=null){%>
-						<dt><%= LanguageUtil.get(pageContext, "Identity") %>:</dt>
-						<dd><%= identifier.getId() %></dd>
-					<%}%>
-				</dl>
-				<dl>
-					<dt><%= LanguageUtil.get(pageContext, "Title") %>:</dt>
-					<dd>
-						<input type="text" dojoType="dijit.form.TextBox" style="width:250px;" name="title" id="titleField" value="<%= UtilMethods.isSet(linkForm.getTitle()) ? linkForm.getTitle() : "" %>" />
-						<html:hidden  property="friendlyName" styleId="friendlyNameField"/>
-					</dd>
-				</dl>
-				<dl>
-					<dt><%= LanguageUtil.get(pageContext, "Folder") %>:</dt>
-					<dd>
-						<% if(!InodeUtils.isSet(contentLink.getParent())) { %>
-							<div id="folder" name="parent" onlySelectFolders="true" dojoType="dotcms.dijit.form.HostFolderFilteringSelect" <%= UtilMethods.isSet(hostId)?"hostId=\"" + hostId + "\"":"" %>></div>
-						<% } else { %>
-							<input type="text" readonly="readonly" styleClass="form-text" value="<%= APILocator.getIdentifierAPI().find(folder).getPath() %>" />
-							<html:hidden styleClass="form-text" property="parent" styleId="parent" />
-						<% } %>
-					</dd>
-				</dl>
-				<dl>
-					<dt><%= LanguageUtil.get(pageContext, "Type") %>:</dt>
-					<dd>
-						<div class="radio">
-							<input dojoType="dijit.form.RadioButton" type="radio" <%= linkForm.getLinkType().equals(LinkType.INTERNAL.toString())?"checked":"" %> id="internalLinkType" name="linkType" value="<%= LinkType.INTERNAL.toString() %>" onclick="hideShowOptions()">
-							<label for="internalLinkType"><%= LanguageUtil.get(pageContext, "Internal-Link") %></label>
-						</div>
-						<div class="radio">
-							<input dojoType="dijit.form.RadioButton" type="radio" <%= linkForm.getLinkType().equals(LinkType.EXTERNAL.toString())?"checked":"" %> id="externalLinkType" name="linkType" value="<%= LinkType.EXTERNAL.toString() %>" onclick="hideShowOptions()">
-							<label for="externalLinkType"><%= LanguageUtil.get(pageContext, "External-Link") %></label>
-						</div>
-						<div class="radio">
-							<input dojoType="dijit.form.RadioButton" type="radio" <%= linkForm.getLinkType().equals(LinkType.CODE.toString())?"checked":"" %> id="codeLinkType" name="linkType" value="<%= LinkType.CODE.toString() %>" onclick="hideShowOptions()">
-							<label for="codeLinkType"><%= LanguageUtil.get(pageContext, "Code-Link") %></label>
-						</div>
-						
-					</dd>
-				</dl>
-				<!-- If External Link -->
-				<dl id="externalURL" style="display:<% if(contentLink.getLinkType() != Link.LinkType.EXTERNAL.toString()) { %>none;<% } %>">
-					<dt>&nbsp;</dt>
-					<dd>
-						<select dojoType="dijit.form.ComboBox" autocomplete="false" name="protocal" id="protocal" style="width:94px;"value="<%= UtilMethods.isSet(linkForm.getProtocal()) ? linkForm.getProtocal() : "" %>" >
-							<option>http://</option>
-							<option>https://</option>
-							<option>mailto:</option>
-							<option>ftp://</option>
-							<option>javascript:</option>
-						</select>
-						<input type="text" dojoType="dijit.form.TextBox" style="width:200px;" name="url" id="url" value="<%= UtilMethods.isSet(linkForm.getUrl()) ? linkForm.getUrl() : "" %>" />
-					</dd>
-				</dl>
-				<!-- /If External Link -->
-				<!-- If Internal Link -->
-				<dl id="internalURL" style="display:<% if(contentLink.getLinkType() != Link.LinkType.INTERNAL.toString()) { %>none;<% } %>">
-					<dt>&nbsp;</dt>
-					<dd>
-						<input type="text" name="internalLinkIdentifier" dojoType="dotcms.dijit.form.FileSelector" fileBrowserView="list"
-							value="<%= linkForm.getInternalLinkIdentifier() %>" showThumbnail="false" />
-					</dd>
-				</dl>
-				<!-- /If Internal Link -->
-				<!-- If Code Link -->
-				<dl id="codeLink" style="display:<% if(contentLink.getLinkType() != Link.LinkType.CODE.toString()) { %>none;<% } %>">
-					<SCRIPT language="JavaScript" src="/html/js/cms_ui_utils.js"></SCRIPT>
-					<dt>
-						<!-- Resize TextArea -->
-							<table align="right">
-								<tr>
-									<td><a href="javascript:makeNarrower('linkCode');"><IMG border="0" src="/html/images/icons/arrow-180-medium.png" width="16" height="16" alt="make narrower"></a></td>
-									<td>
-										<a href="javascript:makeShorter('linkCode');"><IMG border="0" src="/html/images/icons/arrow-090-medium.png" width="16" height="16" alt="make shorter"></a><br />
-										<a href="javascript:makeTaller('linkCode');"><IMG border="0" src="/html/images/icons/arrow-270-medium.png" width="16" height="16" alt="make taller"></a>
-									</td>
-									<td><a href="javascript:makeWider('linkCode');"><IMG border="0" src="/html/images/icons/arrow-000-medium.png" width="16" height="16" alt="make wider"></a></td>
-								</tr>
-							</table>
-						<!-- /Resize TextArea -->
-					</dt>
-					<dd>
-						<%--html:textarea onkeydown="return catchTab(this,event)" style="width:450px; height:150px; font-size: 12px" property="linkCode" styleId="linkCode"></html:textarea--%>
-						<textarea dojoType="dijit.form.Textarea" style="width:250px; min-height:150px; font-size:12px" name="linkCode" id="linkCode"><%= UtilMethods.isSet(linkForm.getLinkCode()) ? linkForm.getLinkCode() : "" %></textarea>
-						<script>
-							dojo.connect(dijit.byId('linkCode'), 'onkeydown', function(e) { return catchTab(document.getElementById('linkCode'), e) });
-						</script>
-					</dd>
-				</dl>
-				<!-- /If Code Link -->
-				<!-- Link Target -->
-				<dl id="target" style="display:<% if(contentLink.getLinkType() != Link.LinkType.CODE.toString()) { %>none;<% } %>">
-					<dt><%= LanguageUtil.get(pageContext, "Target") %>:</dt>
-					<dd>
-						<select dojoType="dijit.form.FilteringSelect" autocomplete="false" name="target" id="target" value="<%= UtilMethods.isSet(linkForm.getTarget()) ? linkForm.getTarget() : "_self" %>">
-							<option value="_self"><%= LanguageUtil.get(pageContext, "Same-Window") %></option>
-							<option value="_blank"><%= LanguageUtil.get(pageContext, "New-Window") %></option>
-							<option value="_top"><%= LanguageUtil.get(pageContext, "Parent-Window") %></option>
-						</select>
-					</dd>
-				</dl>
-				<!-- /Link Target -->
-				<dl>
-					<dt><%= LanguageUtil.get(pageContext, "sort-order") %>:</dt>
-					<dd><input type="text" dojoType="dijit.form.TextBox" name="sortOrder" style="width:50px;" id="sortOrder" size="3" value="<%= linkForm.getSortOrder() %>" /></dd>
-				</dl>
-				<dl>
-					<dt>
-						<label for="showOnMenu"><%= LanguageUtil.get(pageContext, "Show-on-Menu") %>:</label>
-					</dt>
-					<dd>
-						<!--<html:checkbox styleClass="form-text" property="showOnMenu" />-->
-						<input type="checkbox" dojoType="dijit.form.CheckBox" name="showOnMenu" id="showOnMenu" <%= linkForm.isShowOnMenu() ? "checked" : "" %> />
-					</dd>
-				</dl>
-=======
-
-			<div class="form-horizontal">
-	
-			<input name="referer" type="hidden" value="<%=referer%>">
-	
-			<input name="<%= Constants.CMD %>" type="hidden" value="add">
-			<input type="hidden" name="userId" value="<%= user.getUserId() %>">
-	
-			<%if(identifier!=null){%>
-				<dl>
-					<dt><%= LanguageUtil.get(pageContext, "Identity") %>:</dt>
-					<dd><%= identifier.getId() %></dd>
-				</dl>
-			<%}%>
-
-			<dl>
-				<dt><%= LanguageUtil.get(pageContext, "Title") %>:</dt>
-				<dd>
-					<input type="text" dojoType="dijit.form.TextBox" style="width:250px;" name="title" id="titleField" value="<%= UtilMethods.isSet(linkForm.getTitle()) ? linkForm.getTitle() : "" %>" />
-					<html:hidden  property="friendlyName" styleId="friendlyNameField"/>
-				</dd>
-			</dl>
-			<dl>
-				<dt><%= LanguageUtil.get(pageContext, "Folder") %>:</dt>
-				<dd>
-					<% if(!InodeUtils.isSet(contentLink.getParent())) { %>
-						<div id="folder" name="parent" onlySelectFolders="true" dojoType="dotcms.dijit.form.HostFolderFilteringSelect" <%= UtilMethods.isSet(hostId)?"hostId=\"" + hostId + "\"":"" %>></div>
-					<% } else { %>
-						<%= APILocator.getIdentifierAPI().find(folder).getPath() %>
-						<html:hidden styleClass="form-text" property="parent" styleId="parent" />
-					<% } %>
-				</dd>
-			</dl>
-			<dl>
-				<dt><%= LanguageUtil.get(pageContext, "Type") %>:</dt>
-				<dd>
-					<div class="radio">
-						<input dojoType="dijit.form.RadioButton" type="radio" <%= linkForm.getLinkType().equals(LinkType.INTERNAL.toString())?"checked":"" %> id="internalLinkType" name="linkType" value="<%= LinkType.INTERNAL.toString() %>" onclick="hideShowOptions()">
-						<label for="internalLinkType"><%= LanguageUtil.get(pageContext, "Internal-Link") %></label>
-					</div>
-
-					<div class="radio">
-						<input dojoType="dijit.form.RadioButton" type="radio" <%= linkForm.getLinkType().equals(LinkType.EXTERNAL.toString())?"checked":"" %> id="externalLinkType" name="linkType" value="<%= LinkType.EXTERNAL.toString() %>" onclick="hideShowOptions()">
-						<label for="externalLinkType"><%= LanguageUtil.get(pageContext, "External-Link") %></label>
-					</div>
-					<div class="radio">
-						<input dojoType="dijit.form.RadioButton" type="radio" <%= linkForm.getLinkType().equals(LinkType.CODE.toString())?"checked":"" %> id="codeLinkType" name="linkType" value="<%= LinkType.CODE.toString() %>" onclick="hideShowOptions()">
-						<label for="codeLinkType"><%= LanguageUtil.get(pageContext, "Code-Link") %></label>
-					</div>
-				</dd>
-			</dl>
-	
-			<!-- If External Link -->
-			<dl id="externalURL" style="display:<% if(contentLink.getLinkType() != Link.LinkType.EXTERNAL.toString()) { %>none;<% } %>">
-				<dt>&nbsp;</dt>
-				<dd>
-					<select dojoType="dijit.form.ComboBox" autocomplete="false" name="protocal" id="protocal" style="width:94px;"value="<%= UtilMethods.isSet(linkForm.getProtocal()) ? linkForm.getProtocal() : "" %>" >
-						<option>http://</option>
-						<option>https://</option>
-						<option>mailto:</option>
-						<option>ftp://</option>
-						<option>javascript:</option>
-					</select>
-					<input type="text" dojoType="dijit.form.TextBox" style="width:200px;" name="url" id="url" value="<%= UtilMethods.isSet(linkForm.getUrl()) ? linkForm.getUrl() : "" %>" />
-				</dd>
-			</dl>
-			<!-- /If External Link -->
-	
-			<!-- If Internal Link -->
-			<dl id="internalURL" style="display:<% if(contentLink.getLinkType() != Link.LinkType.INTERNAL.toString()) { %>none;<% } %>">
-				<dt>&nbsp;</dt>
-				<dd>
-					<input type="text" name="internalLinkIdentifier" dojoType="dotcms.dijit.form.FileSelector" fileBrowserView="list"
-						value="<%= linkForm.getInternalLinkIdentifier() %>" showThumbnail="false" />
-				</dd>
-			</dl>
-			<!-- /If Internal Link -->
-	
-			<!-- If Code Link -->
-			<dl id="codeLink" style="display:<% if(contentLink.getLinkType() != Link.LinkType.CODE.toString()) { %>none;<% } %>">
-				<SCRIPT language="JavaScript" src="/html/js/cms_ui_utils.js"></SCRIPT>
-				<dt>
-					<!-- Resize TextArea -->
-						<table align="right">
-							<tr>
-								<td><a href="javascript:makeNarrower('linkCode');"><IMG border="0" src="/html/images/icons/arrow-180-medium.png" width="16" height="16" alt="make narrower"></a></td>
-								<td>
-									<a href="javascript:makeShorter('linkCode');"><IMG border="0" src="/html/images/icons/arrow-090-medium.png" width="16" height="16" alt="make shorter"></a><br />
-									<a href="javascript:makeTaller('linkCode');"><IMG border="0" src="/html/images/icons/arrow-270-medium.png" width="16" height="16" alt="make taller"></a>
-								</td>
-								<td><a href="javascript:makeWider('linkCode');"><IMG border="0" src="/html/images/icons/arrow-000-medium.png" width="16" height="16" alt="make wider"></a></td>
-							</tr>
-						</table>
-					<!-- /Resize TextArea -->
-				</dt>
-				<dd>
-					<%--html:textarea onkeydown="return catchTab(this,event)" style="width:450px; height:150px; font-size: 12px" property="linkCode" styleId="linkCode"></html:textarea--%>
-					<textarea dojoType="dijit.form.Textarea" style="width:250px; min-height:150px; font-size:12px" name="linkCode" id="linkCode"><%= UtilMethods.isSet(linkForm.getLinkCode()) ? linkForm.getLinkCode() : "" %></textarea>
-					<script>
-						dojo.connect(dijit.byId('linkCode'), 'onkeydown', function(e) { return catchTab(document.getElementById('linkCode'), e) });
-					</script>
-				</dd>
-			</dl>
-			<!-- /If Code Link -->
-	
-			<!-- Link Target -->
-			<dl id="target" style="display:<% if(contentLink.getLinkType() != Link.LinkType.CODE.toString()) { %>none;<% } %>">
-				<dt><%= LanguageUtil.get(pageContext, "Target") %>:</dt>
-				<dd>
-					<select dojoType="dijit.form.FilteringSelect" autocomplete="false" name="target" id="target" value="<%= UtilMethods.isSet(linkForm.getTarget()) ? linkForm.getTarget() : "_self" %>">
-						<option value="_self"><%= LanguageUtil.get(pageContext, "Same-Window") %></option>
-						<option value="_blank"><%= LanguageUtil.get(pageContext, "New-Window") %></option>
-						<option value="_top"><%= LanguageUtil.get(pageContext, "Parent-Window") %></option>
-					</select>
-				</dd>
-			</dl>
-			<!-- /Link Target -->
-	
-			<dl>
-				<dt><%= LanguageUtil.get(pageContext, "sort-order") %>:</dt>
-				<dd><input type="text" dojoType="dijit.form.TextBox" name="sortOrder" style="width:50px;" id="sortOrder" size="3" value="<%= linkForm.getSortOrder() %>" /></dd>
-			</dl>
-			<dl>
-				<dt></dt>
-				<dd>
-					<div class="checkbox">
-						<input type="checkbox" dojoType="dijit.form.CheckBox" name="showOnMenu" id="showOnMenu" <%= linkForm.isShowOnMenu() ? "checked" : "" %> />
-						<label for="showOnMenu"><%= LanguageUtil.get(pageContext, "Show-on-Menu") %></label>
-					</div>
-				</dd>
-			</dl>
->>>>>>> 3ee92fe9
-			</div>
-	
-		</div>
-	<!-- END Link Properties -->
-	
-	<!-- Permissions Tab -->
-	<%
-		boolean canEditAsset = perAPI.doesUserHavePermission(contentLink, PermissionAPI.PERMISSION_EDIT_PERMISSIONS, user);
-		if (canEditAsset) {
-	%>
-		<div id="filePermissionTab" dojoType="dijit.layout.ContentPane" title="<%= LanguageUtil.get(pageContext, "Permissions") %>" onShow="hideEditButtonsRow()">
-			<%
-				request.setAttribute(com.dotmarketing.util.WebKeys.PERMISSIONABLE_EDIT, contentLink);
-				request.setAttribute(com.dotmarketing.util.WebKeys.PERMISSIONABLE_EDIT_BASE, folder);
-			%>
-			<%@ include file="/html/portlet/ext/common/edit_permissions_tab_inc.jsp" %>
-		</div>
-	<%
-		}
-	%>
-	<!-- /Permissions Tab  -->
-	
-	<!-- START Versions Tab -->
-		<%if(contentLink != null && InodeUtils.isSet(contentLink.getInode())){ %>
-			<% request.setAttribute(com.dotmarketing.util.WebKeys.PERMISSIONABLE_EDIT, contentLink); %>
-			<div id="fileVersionTab" class="history" dojoType="dijit.layout.ContentPane" title="<%= LanguageUtil.get(pageContext, "Versions") %>" onShow="showEditButtonsRow()">
-				<%@ include	file="/html/portlet/ext/common/edit_versions_inc.jsp"%>
-			</div>
-		<% } %>
-	<!-- END Versions Tab -->
-	
-	</div>
-	<!-- END TABS -->
-
-
-
-	<!-- Button Row --->
-	<div class="buttonRow" id="editLinkButtonRow">
-		<%
-			if(!InodeUtils.isSet(link.getInode()) && folder!=null) {
-	         	canUserWriteToLink = perAPI.doesUserHavePermission(folder,PermissionAPI.PERMISSION_CAN_ADD_CHILDREN,user);
-	       	}
-		%>
-		<% if (!InodeUtils.isSet(contentLink.getInode()) || contentLink.isLive() || contentLink.isWorking()) { %>
-		<% if (!UtilMethods.isSet(request.getParameter("browse"))) { %>
-	
-		<% if( canUserWriteToLink ) { %>
-			<button dojoType="dijit.form.Button" onClick="submitfm(document.getElementById('fm'),'')" type="button">
-				<%= UtilMethods.escapeSingleQuotes(LanguageUtil.get(pageContext, "save")) %>
-			</button>
-		<% } %>
-	
-		<% if( canUserPublishLink ) { %>
-			<button dojoType="dijit.form.Button" onClick="submitfm(document.getElementById('fm'),'publish')" type="button">
-				<%= UtilMethods.escapeSingleQuotes(LanguageUtil.get(pageContext, "save-and-publish")) %>
-			</button>
-		<% } %>
-		<% } else { %>
-		<%
-			String title = contentLink.getTitle();
-			if (title!=null) {
-			title = title.replaceAll("\'","\\\\\'");
-			}
-		%>
-			<button dojoType="dijit.form.Button" onClick="selectLink('<%=contentLink.getInode()%>','<%=contentLink.getWorkingURL()%>', '<%= title %>', '<%= contentLink.getTarget() %>')" iconClass="linkIcon" type="button">
-				<%= UtilMethods.escapeSingleQuotes(LanguageUtil.get(pageContext, "select-link")) %>
-			</button>
-		<% } %>
-		<% } else { %>
-			<button dojoType="dijit.form.Button" onClick="selectVersion(<%=contentLink.getInode()%>, '<%=referer%>')" type="button">
-				<%= UtilMethods.escapeSingleQuotes(LanguageUtil.get(pageContext, "bring-back-this-version")) %>
-			</button>
-		<% } %>
-	
-		<% if (InodeUtils.isSet(contentLink.getInode()) && contentLink.isDeleted())  { %>
-			<button dojoType="dijit.form.Button" onClick="submitfmDelete()" class="dijitButtonDanger" iconClass="deleteIcon" type="button">
-				<%= UtilMethods.escapeSingleQuotes(LanguageUtil.get(pageContext, "Delete-Link")) %>
-			</button>
-		<% } %>
-
-		<button dojoType="dijit.form.Button" onClick="cancelEdit()"  class="dijitButtonFlat" type="button">
-			<%= UtilMethods.escapeSingleQuotes(LanguageUtil.get(pageContext, "cancel")) %>
-		</button>
-	
-	</div>
-	<!-- /Button Row -->
-</div>
-
-</html:form>
-</liferay:box>
-<script language=javascript>
-	dojo.addOnLoad(//DOTCMS-5038
-		 function(){
-			self.focus();
-			if(dijit.byId("titleField").isFocusable()){
-				dijit.byId("titleField").focus();
-			}else{
-				setTimeout("if(dijit.byId('titleField').isFocusable()){dijit.byId('titleField').focus();}",500);
-			}
-			hideShowOptions();
-		}
-	);
-</script>
-
+<%@ include file="/html/portlet/ext/links/init.jsp" %>
+
+<%@ page import="com.dotmarketing.business.PermissionAPI"%>
+<%@ page import="com.dotmarketing.portlets.links.model.Link" %>
+<%@ page import="com.dotmarketing.portlets.links.struts.LinkForm"%>
+<%@ page import="com.dotmarketing.portlets.links.model.Link.LinkType"%>
+<%@ page import="com.dotmarketing.business.APILocator" %>
+<%@ page import="com.dotmarketing.business.PermissionAPI" %>
+<%@ page import="com.dotmarketing.portlets.folders.business.FolderAPI" %>
+<%@ page import="com.dotmarketing.util.*" %>
+<%@ page import="com.dotmarketing.business.Role"%>
+<%@ page import="com.dotmarketing.portlets.links.factories.LinkFactory"%>
+<%
+	PermissionAPI perAPI = APILocator.getPermissionAPI();
+	LinkForm linkForm = (LinkForm)request.getAttribute("LinkForm");
+	Link link = new Link();
+
+	if(request.getAttribute("inode") != null){
+		link = (Link)LinkFactory.getLinkFromInode(request.getAttribute("inode").toString(),user.getUserId());
+		Identifier identifier = APILocator.getIdentifierAPI().find(link);
+%>
+		<script>
+			selectLink('<%=link.getInode()%>','<%=link.getWorkingURL()%>','<%=link.getTitle()%>','<%=link.getTarget()%>','<%=identifier.getInode()%>');
+		</script>
+<%
+	return;
+	}
+
+	// variable that is set to make page a popup
+	boolean popup = false;
+	if(UtilMethods.isSet(request.getParameter(WebKeys.POPUP))){
+		popup = true;
+	}
+
+	com.dotmarketing.portlets.links.model.Link contentLink;
+	if (request.getAttribute(com.dotmarketing.util.WebKeys.LINK_EDIT)!=null) {
+		contentLink = (com.dotmarketing.portlets.links.model.Link) request.getAttribute(com.dotmarketing.util.WebKeys.LINK_EDIT);
+	}
+	else {
+		contentLink = (Link) LinkFactory.getLinkFromInode(request.getParameter("inode"),user.getUserId());
+	}
+	//Permissions variables
+	boolean hasOwnerRole = com.dotmarketing.business.APILocator.getRoleAPI().doesUserHaveRole(user,com.dotmarketing.business.APILocator.getRoleAPI().loadCMSOwnerRole().getId());
+	boolean ownerHasPubPermission = (hasOwnerRole && perAPI.doesRoleHavePermission(contentLink, PermissionAPI.PERMISSION_PUBLISH,com.dotmarketing.business.APILocator.getRoleAPI().loadCMSOwnerRole()));
+	boolean ownerHasWritePermission = (hasOwnerRole && perAPI.doesRoleHavePermission(contentLink, PermissionAPI.PERMISSION_WRITE,com.dotmarketing.business.APILocator.getRoleAPI().loadCMSOwnerRole()));
+	boolean hasAdminRole = com.dotmarketing.business.APILocator.getRoleAPI().doesUserHaveRole(user,com.dotmarketing.business.APILocator.getRoleAPI().loadCMSAdminRole());
+	boolean canUserWriteToLink = ownerHasWritePermission || hasAdminRole || perAPI.doesUserHavePermission(contentLink,PermissionAPI.PERMISSION_WRITE,user);
+	boolean canUserPublishLink = ownerHasPubPermission || hasAdminRole || perAPI.doesUserHavePermission(contentLink,PermissionAPI.PERMISSION_PUBLISH,user);
+
+	com.dotmarketing.beans.Identifier identifier = null;
+	if(contentLink!=null && UtilMethods.isSet(contentLink.getInode()))
+		identifier = com.dotmarketing.business.APILocator.getIdentifierAPI().find(contentLink);
+
+	String referer = "";
+	if(!popup){
+		if (request.getParameter("referer") != null) {
+	referer = UtilMethods.encodeURL(request.getParameter("referer"));
+		} else {
+	java.util.Map params = new java.util.HashMap();
+	params.put("struts_action",new String[] {"/ext/links/view_links"});
+	referer = UtilMethods.encodeURL(com.dotmarketing.util.PortletURLUtil.getActionURL(request,WindowState.MAXIMIZED.toString(),params));
+		}
+		String cmd = request.getParameter(Constants.CMD);
+		if( cmd == null && (referer != null && referer.length() > 0) ) {
+	referer = UtilMethods.encodeURL(referer);
+		}
+	}
+
+
+	Role[] roles = (Role[])com.dotmarketing.business.APILocator.getRoleAPI().loadRolesForUser(user.getUserId()).toArray(new Role[0]);
+	Folder folder = null;
+	if(UtilMethods.isSet(contentLink.getParent()))
+		folder = APILocator.getFolderAPI().find(contentLink.getParent(),user,false);
+
+
+    String pageWidth = request.getParameter("page_width");
+
+	//This variable controls the name of the struts action used when the form is submitted
+	//the normal action is /ext/contentlet/edit_link but that can be changed
+	String formAction = request.getParameter("struts_action") == null?"/ext/links/edit_link":request.getParameter("struts_action");
+
+	//The host of the file
+	Host host = link != null?APILocator.getHostAPI().findParentHost(link, APILocator.getUserAPI().getSystemUser(), false):null;
+	String hostId = null;
+	if(host != null) {
+		hostId = host.getIdentifier();
+	} else if (request.getParameter("host_id") != null) {
+		hostId = request.getParameter("host_id");
+	} else {
+		hostId = (String)session.getAttribute(com.dotmarketing.util.WebKeys.SEARCH_HOST_ID);
+	}
+%>
+
+<script type="text/javascript" src="/html/js/htmlarea/popups/popup.js"></script>
+
+
+<script language="Javascript">
+
+	dojo.require("dotcms.dijit.form.HostFolderFilteringSelect");
+	dojo.require('dotcms.dijit.form.FileSelector');
+
+	function selectLink(inode,url,title,target,identifier) {
+
+		if (isInodeSet(inode)) {
+		<% if (UtilMethods.isSet(request.getParameter("wysiwyg"))) { %>
+			var param = new Object();
+		    param["f_href"] = url;
+		    param["f_title"] = title;
+		    param["f_target"] = target;
+			__dlg_close(param);
+			return false;
+		<% } else { %>
+			opener.setLink(inode,url,title,identifier);
+			window.close();
+		<% } %>
+		}
+	}
+
+
+	var referer = '<%=referer%>';
+
+	function submitfm(form,subcmd) {
+			if (document.getElementById("externalLinkType").checked) {
+				if ((form.url.value.indexOf("http://") > -1) ||
+					(form.url.value.indexOf("https://") > -1) ||
+					(form.url.value.indexOf("mailto:") > -1) ||
+					(form.url.value.indexOf("ftp://") > -1) ||
+					(form.url.value.indexOf("javascript:") > -1)) {
+
+					if (form.url.value.indexOf(form.protocal.value) == -1) {
+						alert('<%= UtilMethods.escapeSingleQuotes(LanguageUtil.get(pageContext, "message.links.alert.url.protocol")) %>');
+						form.url.focus();
+						return false;
+					}
+					else {
+						form.url.value = form.url.value.replace(form.protocal.value,"");
+					}
+				}
+				form.internalLinkIdentifier.value = '';
+			}
+			if(document.getElementById("codeLinkType").checked)
+				form.protocal.value = "";
+
+			if (!isInodeSet(form.parent.value)) {
+				alert('<%= UtilMethods.escapeSingleQuotes(LanguageUtil.get(pageContext, "message.links.alert.select.parent.folder")) %>');
+				return false;
+			}
+
+			form.<portlet:namespace />cmd.value = '<%=Constants.ADD%>';
+			form.<portlet:namespace />subcmd.value = subcmd;
+			form.action = '<portlet:actionURL><portlet:param name="struts_action" value="/ext/links/edit_link" /></portlet:actionURL>';
+
+			submitForm(form);
+
+	}
+
+
+	function cancelEdit() {
+		<% if(popup){ %>
+			self.close();
+		<% }else{ %>
+			self.location = '<portlet:actionURL><portlet:param name="struts_action" value="/ext/links/edit_link" /><portlet:param name="cmd" value="unlock" /><portlet:param name="inode" value="<%=String.valueOf(contentLink.getInode())%>" /></portlet:actionURL>&referer=' + referer;
+		<% } %>
+	}
+
+	function submitfmDelete() {
+		if(confirm('<%= UtilMethods.escapeSingleQuotes(LanguageUtil.get(pageContext, "message.links.confirm.delete.link")) %>'))
+		{
+			self.location = '<portlet:actionURL><portlet:param name="struts_action" value="/ext/links/edit_link" /><portlet:param name="cmd" value="full_delete" /><portlet:param name="inode" value="<%=String.valueOf(contentLink.getInode())%>" /></portlet:actionURL>&referer=' + referer;
+		}
+	}
+
+	function submitParent(element){
+		if(document.getElementById('existinglink').value.length > 0 && document.getElementById('selectedexistinglink').value.length>0){
+			<% if (pageWidth != null) { %>
+				page_width = '&page_width=<%= pageWidth %>';
+			<% } %>
+			self.location = '<portlet:actionURL><portlet:param name="struts_action" value="/ext/links/edit_link" /><portlet:param name="cmd"
+value="edit" /><portlet:param name="popup" value="1" /><portlet:param name="browse" value="1" /><portlet:param name="wysiwyg"
+value='<%=(request.getParameter("wysiwyg")!=null)? request.getParameter("wysiwyg") : "" %>' /></portlet:actionURL>&inode=' + + document.getElementById('existinglink').value + '&child=true' + page_width;
+		}
+	}
+
+	function hideShowOptions(){
+
+		if(document.getElementById("internalLinkType").checked == true){
+			// it is internal
+			document.getElementById("internalURL").style.display='';
+			document.getElementById("externalURL").style.display='none';
+			document.getElementById("codeLink").style.display='none';
+			document.getElementById("target").style.display='';
+		} else if (document.getElementById("externalLinkType").checked == true) {
+			// it is external
+			document.getElementById("internalURL").style.display='none';
+			document.getElementById("externalURL").style.display='';
+			document.getElementById("codeLink").style.display='none';
+			document.getElementById("target").style.display='';
+		} else {
+			// it is code type of link
+			document.getElementById("internalURL").style.display='none';
+			document.getElementById("externalURL").style.display='none';
+			document.getElementById("target").style.display='none';
+			document.getElementById("codeLink").style.display='';
+		}
+
+	}
+
+    function deleteVersion(objId){
+        if(confirm('<%= UtilMethods.escapeSingleQuotes(LanguageUtil.get(pageContext, "message.links.confirm.delete.version")) %>')){
+			window.location = '<portlet:actionURL windowState="<%= WindowState.MAXIMIZED.toString() %>"><portlet:param name="struts_action" value="/ext/links/edit_link" /></portlet:actionURL>&cmd=deleteversion&inode=' + objId + '&referer=' + referer;
+        }
+    }
+	function selectVersion(objId) {
+        if(confirm('<%= UtilMethods.escapeSingleQuotes(LanguageUtil.get(pageContext, "message.links.confirm.replace.version")) %>')){
+			window.location = '<portlet:actionURL windowState="<%= WindowState.MAXIMIZED.toString() %>"><portlet:param name="struts_action" value="/ext/links/edit_link" /></portlet:actionURL>&cmd=getversionback&inode=' + objId + '&inode_version=' + objId + '&referer=' + referer;
+	    }
+	}
+	function editVersion(objId) {
+		window.location = '<portlet:actionURL windowState="<%= WindowState.MAXIMIZED.toString() %>"><portlet:param name="struts_action" value="/ext/links/edit_link" /></portlet:actionURL>&cmd=edit&inode=' + objId + '&referer=' + referer;
+	}
+
+	function hideEditButtonsRow() {
+		dojo.style('editLinkButtonRow', { display: 'none' });
+	}
+
+	function showEditButtonsRow() {
+		if( typeof changesMadeToPermissions!= "undefined"){
+			if(changesMadeToPermissions == true){
+				dijit.byId('applyPermissionsChangesDialog').show();
+			}
+		}
+		dojo.style('editLinkButtonRow', { display: '' });
+		changesMadeToPermissions = false;
+	}
+
+</script>
+
+<liferay:box top="/html/common/box_top.jsp" bottom="/html/common/box_bottom.jsp">
+<liferay:param name="box_title" value="<%= LanguageUtil.get(pageContext, \"edit-link\") %>" />
+<% if (pageWidth != null) { %>
+	<liferay:param name="box_width" value="<%=pageWidth%>" />
+<% } %>
+
+<html:form action='/ext/links/edit_link' styleId="fm">
+<input name="<portlet:namespace /><%= Constants.CMD %>" type="hidden" value="add">
+
+<% if(!popup){ %>
+  	<input name="<portlet:namespace />redirect" type="hidden" value="<portlet:renderURL><portlet:param name="struts_action" value="/ext/links/view_links" /></portlet:renderURL>">
+<% } %>
+
+<input name="<portlet:namespace />subcmd" type="hidden" value="">
+<input name="<portlet:namespace />child" type="hidden" value="<%=request.getParameter("child")%>">
+<input name="<portlet:namespace />inode" type="hidden" value="<%=contentLink.getInode()%>">
+<input type="hidden" name="existinglink" id="existinglink" value="">
+<input type="hidden" name="selectedexistinglink" id="selectedexistinglink" value="">
+
+<div class="portlet-main">
+
+	<!-- START TABS -->
+	<div id="mainTabContainer" dojoType="dijit.layout.TabContainer" dolayout="false">
+	
+	<!-- START Link Properties -->
+		<div id="fileBasicTab" dojoType="dijit.layout.ContentPane" title="<%= LanguageUtil.get(pageContext, "Properties") %>" onShow="showEditButtonsRow()">
+			<div class="form-horizontal">
+				<dl>
+					<input name="referer" type="hidden" value="<%=referer%>">
+					<input name="<%= Constants.CMD %>" type="hidden" value="add">
+					<input type="hidden" name="userId" value="<%= user.getUserId() %>">
+					<%if(identifier!=null){%>
+						<dt><%= LanguageUtil.get(pageContext, "Identity") %>:</dt>
+						<dd><%= identifier.getId() %></dd>
+					<%}%>
+				</dl>
+				<dl>
+					<dt><%= LanguageUtil.get(pageContext, "Title") %>:</dt>
+					<dd>
+						<input type="text" dojoType="dijit.form.TextBox" style="width:250px;" name="title" id="titleField" value="<%= UtilMethods.isSet(linkForm.getTitle()) ? linkForm.getTitle() : "" %>" />
+						<html:hidden  property="friendlyName" styleId="friendlyNameField"/>
+					</dd>
+				</dl>
+				<dl>
+					<dt><%= LanguageUtil.get(pageContext, "Folder") %>:</dt>
+					<dd>
+						<% if(!InodeUtils.isSet(contentLink.getParent())) { %>
+							<div id="folder" name="parent" onlySelectFolders="true" dojoType="dotcms.dijit.form.HostFolderFilteringSelect" <%= UtilMethods.isSet(hostId)?"hostId=\"" + hostId + "\"":"" %>></div>
+						<% } else { %>
+							<input type="text" readonly="readonly" styleClass="form-text" value="<%= APILocator.getIdentifierAPI().find(folder).getPath() %>" />
+							<html:hidden styleClass="form-text" property="parent" styleId="parent" />
+						<% } %>
+					</dd>
+				</dl>
+				<dl>
+					<dt><%= LanguageUtil.get(pageContext, "Type") %>:</dt>
+					<dd>
+						<div class="radio">
+							<input dojoType="dijit.form.RadioButton" type="radio" <%= linkForm.getLinkType().equals(LinkType.INTERNAL.toString())?"checked":"" %> id="internalLinkType" name="linkType" value="<%= LinkType.INTERNAL.toString() %>" onclick="hideShowOptions()">
+							<label for="internalLinkType"><%= LanguageUtil.get(pageContext, "Internal-Link") %></label>
+						</div>
+						<div class="radio">
+							<input dojoType="dijit.form.RadioButton" type="radio" <%= linkForm.getLinkType().equals(LinkType.EXTERNAL.toString())?"checked":"" %> id="externalLinkType" name="linkType" value="<%= LinkType.EXTERNAL.toString() %>" onclick="hideShowOptions()">
+							<label for="externalLinkType"><%= LanguageUtil.get(pageContext, "External-Link") %></label>
+						</div>
+						<div class="radio">
+							<input dojoType="dijit.form.RadioButton" type="radio" <%= linkForm.getLinkType().equals(LinkType.CODE.toString())?"checked":"" %> id="codeLinkType" name="linkType" value="<%= LinkType.CODE.toString() %>" onclick="hideShowOptions()">
+							<label for="codeLinkType"><%= LanguageUtil.get(pageContext, "Code-Link") %></label>
+						</div>
+						
+					</dd>
+				</dl>
+				<!-- If External Link -->
+				<dl id="externalURL" style="display:<% if(contentLink.getLinkType() != Link.LinkType.EXTERNAL.toString()) { %>none;<% } %>">
+					<dt>&nbsp;</dt>
+					<dd>
+						<select dojoType="dijit.form.ComboBox" autocomplete="false" name="protocal" id="protocal" style="width:94px;"value="<%= UtilMethods.isSet(linkForm.getProtocal()) ? linkForm.getProtocal() : "" %>" >
+							<option>http://</option>
+							<option>https://</option>
+							<option>mailto:</option>
+							<option>ftp://</option>
+							<option>javascript:</option>
+						</select>
+						<input type="text" dojoType="dijit.form.TextBox" style="width:200px;" name="url" id="url" value="<%= UtilMethods.isSet(linkForm.getUrl()) ? linkForm.getUrl() : "" %>" />
+					</dd>
+				</dl>
+				<!-- /If External Link -->
+				<!-- If Internal Link -->
+				<dl id="internalURL" style="display:<% if(contentLink.getLinkType() != Link.LinkType.INTERNAL.toString()) { %>none;<% } %>">
+					<dt>&nbsp;</dt>
+					<dd>
+						<input type="text" name="internalLinkIdentifier" dojoType="dotcms.dijit.form.FileSelector" fileBrowserView="list"
+							value="<%= linkForm.getInternalLinkIdentifier() %>" showThumbnail="false" />
+					</dd>
+				</dl>
+				<!-- /If Internal Link -->
+				<!-- If Code Link -->
+				<dl id="codeLink" style="display:<% if(contentLink.getLinkType() != Link.LinkType.CODE.toString()) { %>none;<% } %>">
+					<SCRIPT language="JavaScript" src="/html/js/cms_ui_utils.js"></SCRIPT>
+					<dt>
+						<!-- Resize TextArea -->
+							<table align="right">
+								<tr>
+									<td><a href="javascript:makeNarrower('linkCode');"><IMG border="0" src="/html/images/icons/arrow-180-medium.png" width="16" height="16" alt="make narrower"></a></td>
+									<td>
+										<a href="javascript:makeShorter('linkCode');"><IMG border="0" src="/html/images/icons/arrow-090-medium.png" width="16" height="16" alt="make shorter"></a><br />
+										<a href="javascript:makeTaller('linkCode');"><IMG border="0" src="/html/images/icons/arrow-270-medium.png" width="16" height="16" alt="make taller"></a>
+									</td>
+									<td><a href="javascript:makeWider('linkCode');"><IMG border="0" src="/html/images/icons/arrow-000-medium.png" width="16" height="16" alt="make wider"></a></td>
+								</tr>
+							</table>
+						<!-- /Resize TextArea -->
+					</dt>
+					<dd>
+						<%--html:textarea onkeydown="return catchTab(this,event)" style="width:450px; height:150px; font-size: 12px" property="linkCode" styleId="linkCode"></html:textarea--%>
+						<textarea dojoType="dijit.form.Textarea" style="width:250px; min-height:150px; font-size:12px" name="linkCode" id="linkCode"><%= UtilMethods.isSet(linkForm.getLinkCode()) ? linkForm.getLinkCode() : "" %></textarea>
+						<script>
+							dojo.connect(dijit.byId('linkCode'), 'onkeydown', function(e) { return catchTab(document.getElementById('linkCode'), e) });
+						</script>
+					</dd>
+				</dl>
+				<!-- /If Code Link -->
+				<!-- Link Target -->
+				<dl id="target" style="display:<% if(contentLink.getLinkType() != Link.LinkType.CODE.toString()) { %>none;<% } %>">
+					<dt><%= LanguageUtil.get(pageContext, "Target") %>:</dt>
+					<dd>
+						<select dojoType="dijit.form.FilteringSelect" autocomplete="false" name="target" id="target" value="<%= UtilMethods.isSet(linkForm.getTarget()) ? linkForm.getTarget() : "_self" %>">
+							<option value="_self"><%= LanguageUtil.get(pageContext, "Same-Window") %></option>
+							<option value="_blank"><%= LanguageUtil.get(pageContext, "New-Window") %></option>
+							<option value="_top"><%= LanguageUtil.get(pageContext, "Parent-Window") %></option>
+						</select>
+					</dd>
+				</dl>
+				<!-- /Link Target -->
+				<dl>
+					<dt><%= LanguageUtil.get(pageContext, "sort-order") %>:</dt>
+					<dd><input type="text" dojoType="dijit.form.TextBox" name="sortOrder" style="width:50px;" id="sortOrder" size="3" value="<%= linkForm.getSortOrder() %>" /></dd>
+				</dl>
+				<dl>
+					<dt>
+						<label for="showOnMenu"><%= LanguageUtil.get(pageContext, "Show-on-Menu") %>:</label>
+					</dt>
+					<dd>
+						<!--<html:checkbox styleClass="form-text" property="showOnMenu" />-->
+						<input type="checkbox" dojoType="dijit.form.CheckBox" name="showOnMenu" id="showOnMenu" <%= linkForm.isShowOnMenu() ? "checked" : "" %> />
+					</dd>
+				</dl>
+			</div>
+	
+		</div>
+	<!-- END Link Properties -->
+	
+	<!-- Permissions Tab -->
+	<%
+		boolean canEditAsset = perAPI.doesUserHavePermission(contentLink, PermissionAPI.PERMISSION_EDIT_PERMISSIONS, user);
+		if (canEditAsset) {
+	%>
+		<div id="filePermissionTab" dojoType="dijit.layout.ContentPane" title="<%= LanguageUtil.get(pageContext, "Permissions") %>" onShow="hideEditButtonsRow()">
+			<%
+				request.setAttribute(com.dotmarketing.util.WebKeys.PERMISSIONABLE_EDIT, contentLink);
+				request.setAttribute(com.dotmarketing.util.WebKeys.PERMISSIONABLE_EDIT_BASE, folder);
+			%>
+			<%@ include file="/html/portlet/ext/common/edit_permissions_tab_inc.jsp" %>
+		</div>
+	<%
+		}
+	%>
+	<!-- /Permissions Tab  -->
+	
+	<!-- START Versions Tab -->
+		<%if(contentLink != null && InodeUtils.isSet(contentLink.getInode())){ %>
+			<% request.setAttribute(com.dotmarketing.util.WebKeys.PERMISSIONABLE_EDIT, contentLink); %>
+			<div id="fileVersionTab" class="history" dojoType="dijit.layout.ContentPane" title="<%= LanguageUtil.get(pageContext, "Versions") %>" onShow="showEditButtonsRow()">
+				<%@ include	file="/html/portlet/ext/common/edit_versions_inc.jsp"%>
+			</div>
+		<% } %>
+	<!-- END Versions Tab -->
+	
+	</div>
+	<!-- END TABS -->
+
+
+
+	<!-- Button Row --->
+	<div class="buttonRow" id="editLinkButtonRow">
+		<%
+			if(!InodeUtils.isSet(link.getInode()) && folder!=null) {
+	         	canUserWriteToLink = perAPI.doesUserHavePermission(folder,PermissionAPI.PERMISSION_CAN_ADD_CHILDREN,user);
+	       	}
+		%>
+		<% if (!InodeUtils.isSet(contentLink.getInode()) || contentLink.isLive() || contentLink.isWorking()) { %>
+		<% if (!UtilMethods.isSet(request.getParameter("browse"))) { %>
+	
+		<% if( canUserWriteToLink ) { %>
+			<button dojoType="dijit.form.Button" onClick="submitfm(document.getElementById('fm'),'')" type="button">
+				<%= UtilMethods.escapeSingleQuotes(LanguageUtil.get(pageContext, "save")) %>
+			</button>
+		<% } %>
+	
+		<% if( canUserPublishLink ) { %>
+			<button dojoType="dijit.form.Button" onClick="submitfm(document.getElementById('fm'),'publish')" type="button">
+				<%= UtilMethods.escapeSingleQuotes(LanguageUtil.get(pageContext, "save-and-publish")) %>
+			</button>
+		<% } %>
+		<% } else { %>
+		<%
+			String title = contentLink.getTitle();
+			if (title!=null) {
+			title = title.replaceAll("\'","\\\\\'");
+			}
+		%>
+			<button dojoType="dijit.form.Button" onClick="selectLink('<%=contentLink.getInode()%>','<%=contentLink.getWorkingURL()%>', '<%= title %>', '<%= contentLink.getTarget() %>')" iconClass="linkIcon" type="button">
+				<%= UtilMethods.escapeSingleQuotes(LanguageUtil.get(pageContext, "select-link")) %>
+			</button>
+		<% } %>
+		<% } else { %>
+			<button dojoType="dijit.form.Button" onClick="selectVersion(<%=contentLink.getInode()%>, '<%=referer%>')" type="button">
+				<%= UtilMethods.escapeSingleQuotes(LanguageUtil.get(pageContext, "bring-back-this-version")) %>
+			</button>
+		<% } %>
+	
+		<% if (InodeUtils.isSet(contentLink.getInode()) && contentLink.isDeleted())  { %>
+			<button dojoType="dijit.form.Button" onClick="submitfmDelete()" class="dijitButtonDanger" iconClass="deleteIcon" type="button">
+				<%= UtilMethods.escapeSingleQuotes(LanguageUtil.get(pageContext, "Delete-Link")) %>
+			</button>
+		<% } %>
+
+		<button dojoType="dijit.form.Button" onClick="cancelEdit()"  class="dijitButtonFlat" type="button">
+			<%= UtilMethods.escapeSingleQuotes(LanguageUtil.get(pageContext, "cancel")) %>
+		</button>
+	
+	</div>
+	<!-- /Button Row -->
+</div>
+
+</html:form>
+</liferay:box>
+<script language=javascript>
+	dojo.addOnLoad(//DOTCMS-5038
+		 function(){
+			self.focus();
+			if(dijit.byId("titleField").isFocusable()){
+				dijit.byId("titleField").focus();
+			}else{
+				setTimeout("if(dijit.byId('titleField').isFocusable()){dijit.byId('titleField').focus();}",500);
+			}
+			hideShowOptions();
+		}
+	);
+</script>
+