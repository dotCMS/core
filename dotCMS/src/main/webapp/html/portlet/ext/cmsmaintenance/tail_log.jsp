--- conflicted
+++ resolved
@@ -58,22 +58,6 @@
         } else {
             dijit.byId("downloadLog").attr("disabled", true);
         }
-<<<<<<< HEAD
-
-        document.querySelector('.logViewerPrinted').innerHTML = '';
-        document.querySelector('#keywordLogFilterInput').value = '';
-
-        var iframeContentInterval = setInterval(() => { 
-            var contentLoaded = document.getElementById('tailingFrame').contentDocument.body?.innerHTML;
-
-            if (contentLoaded) {
-                clearInterval(iframeContentInterval);
-                attachLogIframeEvents()
-            }
-        }, 200);
-
-=======
->>>>>>> e98d5526
 	}
 
     function disableFollowOnScrollUp() {
