--- conflicted
+++ resolved
@@ -366,10 +366,6 @@
 
             var fieldVelocityVarName = field['fieldVelocityVarName'];
             var fieldContentlet = field['fieldContentlet'];
-<<<<<<< HEAD
-=======
-            var structureVarName = field['fieldStructureVarName'];
->>>>>>> 0c292f28
             this.structureVelVar = field['fieldStructureVarName'];
             var value = '';
 
@@ -388,7 +384,7 @@
                         actual_option[1].length > 0
                     ) {
                         var checkId =
-                            structureVarName +
+                            this.structureVelVar +
                             '.' +
                             fieldVelocityVarName +
                             'Field' +
@@ -401,14 +397,10 @@
                             'id="' +
                             checkId +
                             '" ' +
-<<<<<<< HEAD
                             'name="' +
                             this.structureVelVar +
                             '.' +
                             fieldVelocityVarName +
-=======
-                            'name="' + structureVarName + '.' + fieldVelocityVarName +
->>>>>>> 0c292f28
                             '"> ' +
                             actual_option[0] +
                             '<br>\n';
