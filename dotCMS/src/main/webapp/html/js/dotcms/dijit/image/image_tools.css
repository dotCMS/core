--- conflicted
+++ resolved
@@ -86,11 +86,9 @@
 	background:#fff;
 	padding:20px 10px;
 	border-left:1px solid silver;
-<<<<<<< HEAD
 	z-index:765432
-=======
     overflow:auto;
->>>>>>> 7b15e5ac
+
 
 }
 
