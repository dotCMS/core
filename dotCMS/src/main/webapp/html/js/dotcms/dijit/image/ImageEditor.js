dojo.provide("dotcms.dijit.image.ImageEditor");
dojo.require("dotcms.dijit.image.Crop");
dojo.require("dijit.Dialog");


function _rand(){
     return Math.floor(Math.random()*100000000);
}

dojo.declare("dotcms.dijit.image.ImageEditor", dijit._Widget,{

    // cssUrl:'/html/js/dotcms/dijit/image/image-tools.css',
    imageToolJsp:'/html/js/dotcms/dijit/image/image_tool.jsp',
    baseFilterUrl:"/contentAsset/image",
    currentUrl:"/contentAsset/image",
    ajaxUrl:"/servlet/dotImageToolAjax",
    resizeFilter:false,
    zoomValue:0,
    inode:'0',
    tempId:null,
    inited: false,
    painting : false,
    thumbnailWidth:500,
    thumbnailHeight:250,
    thumbDivId:'',
    fieldName:'fileAsset',
    saveAsIncrement:1,
    editImageText:"Edit Image",
    binaryFieldId:'',
    fieldContentletId:'',
    saveAsFileName:'',
    compression:'none',
    compressionValue:65,
    fileSize:0,
<<<<<<< HEAD
    focalPoint:"0.0,0.0",




=======
    execute: null,
    activeEditor: undefined,
    urlWithInode: undefined,
	currentNode: undefined,
>>>>>>> 7b15e5ac

    postCreate: function(){
        window.top._dotImageEditor = this;
        this.execute = this.createImageWindow;
        // this._loadCss();
        this.filters = new Array();

        var where= (this.parentNode != undefined) ? dojo.byId(this.parentNode) : this.domNode;
        // create divs

        this.thumbnailDiv = dojo.create('div' ,{
            style:"margin-bottom:5px;max-width:1040px;min-width:150px;display:inline-block;height:" + (this.thumbnailHeight+4) +"px"},where);

            dojo.attr(this.thumbnailDiv, "class", "thumbnailDiv");


        this.editFileWindow = dojo.create('div' ,{
            innerHTML:this.editImageText},this.thumbnailDiv);

            dojo.attr(this.editFileWindow, "class", "editImageText");


        this.thumbnailImage = dojo.create("img" , {
            style:"max-width:100%;"},this.thumbnailDiv);





        this._initBaseFilterUrl();
        this.setThumbnail();

        dojo.connect(this.thumbnailDiv , "onclick", this, "createImageWindow");
    },

    _initBaseFilterUrl: function() {
        var shorty = this.inode  ;

        if(this.tempId){
            shorty=this.tempId;
        }

        this.baseFilterUrl+= "/" + shorty;

        if(this.fieldName != undefined){
            this.baseFilterUrl+= "/" + this.fieldName;
        }

        this.currentUrl = this.baseFilterUrl;
    },

    _determineAssetId: function(activeEditor, contentletId, newerInode) {
        let id;
        if(!!activeEditor) {
            id = contentletId;
        } else if(newerInode.length > 0 && newerInode != this.inode && !this.tempId) {
            this.inode = newerInode;
            this.tempId = null;
            id = newerInode;
        } else if(this.tempId && this.tempId.length > 0) {
            id = this.tempId;
        } else {
            id = this.inode
        }
        return id;
    },

    createImageWindow: function(){
        this.tabindex = 0;
        this.thumbnailDiv.tabindex=0;

        const newerInode = window.contentAdmin.contentletInode;
        let id = this._determineAssetId(this.activeEditor, this.fieldContentletId, newerInode)

        this.baseFilterUrl = "/contentAsset/image/" + id;
        if(this.fieldName != undefined){
            this.baseFilterUrl += "/" + this.fieldName;
        }
        this.currentUrl = this.baseFilterUrl;

        // clean up any old image editors laying around
        this._cleanUpImageEditor();
        window.top._dotImageEditor = this;
        var url = this.imageToolJsp + "?id=" + id;

        url = url + "&fieldName="+ this.fieldName;
        if(!!this.activeEditor) {
            url = url + "&wysiwyg=1";
        }

        this.imageEditor = document.createElement('div');
        this.imageEditor.id = 'dotImageDialog';
        this.imageEditor.innerHTML="<iframe scrolling='yes' src='" + url+ "' id='imageToolIframe' frameborder='0' style='width:100%;height:100%;overflow:hidden;box-shadow: 0 4px 8px 0 rgba(0, 0, 0, 0.3), 0 6px 20px 0 rgba(0, 0, 0, 0.19);'></iframe>";
        this.imageEditor.style =
					"position:absolute;top:10px;bottom:20px;left:50%;right:50%; transform: translateX(-50%); padding:0;margin: 3rem 0;border:1px silver solid;background:white;z-index: 99999; width: 90%";
        document.body.insertBefore(this.imageEditor, document.body.firstChild);

        this._addBackdrop();
    },

    _addBackdrop: function() {
        this.backdrop = document.createElement("div");
        this.backdrop.setAttribute(
            "style",
            "background-color: rgba(1,1,1,.5); position: absolute; top: 0; bottom: 0; right: 0; left: 0; z-index: 100"
        );
        this.imageEditor.parentElement.insertBefore(
            this.backdrop,
            this.imageEditor
        );
    },

    /***************************************************************************
     *
     * Thumbnail preview
     *
     **************************************************************************/




    /****
     * Returns URL representation for given image
     * This will always be a png file
     */
    _getThumbRendition:function(thumbUrl){
        // if thumbnail is already in filter
        if(thumbUrl.indexOf("filter/") > -1){
            var beforeFilter = thumbUrl.substring(0, thumbUrl.indexOf("filter/"));
            var afterFilter = thumbUrl.substring(thumbUrl.indexOf("filter/") + 7, thumbUrl.length);
            var filter = afterFilter.substring(0,afterFilter.indexOf("/"));
            var afterFilter = afterFilter.substring(afterFilter.indexOf("/"),afterFilter.length);

            thumbUrl = beforeFilter + "filter/" + filter + ",Thumbnail/" + afterFilter + "/thumbnail_h/" + this.thumbnailHeight;
        }
        else{
            if(!this.saveAsFileName.toLowerCase().endsWith('.svg')) {
                thumbUrl+= "/filter/Thumbnail/thumbnail_h/"+ this.thumbnailHeight;
            }else{
                return thumbUrl;
            }
        }


        return this.cleanUrl(thumbUrl + "/r/" + _rand());
    },

    cleanUrl: function(x){
	while(x.indexOf("//")>-1){
		x= x.replace("//","/");
	}
	return x;



    },


    setThumbnail: function(){
        var thumbUrl = this._getThumbRendition(this.currentUrl)  ;
        dojo.style(this.thumbnailImage, "display", "none");
        dojo.addClass(this.thumbnailDiv, "loader");
        this.thumbnailImage.src.onload=new function(){
            var ctx = window.top._dotImageEditor ;
            dojo.style(ctx.thumbnailImage, "display", "block");
            dojo.removeClass(ctx.thumbnailDiv, "loader");

        };

        //this.thumbnailImage.src =  "#"; // thumbUrl;
        this.thumbnailImage.src =  thumbUrl ;

    },




    /**
     * This function runs on pageload from the image_tool.jsp page. It loads the
     * underlying images to get w/h info from them.
     *
     */
    initViewport: function(){
        // make the iframe all big
        var frame=dojo.byId("imageToolIframe");




        //if we are a File Asset
        if(this.binaryFieldId == ''){
            this.iframe.dojo.style(this.iframe.dojo.byId("saveAsSpan"), "display", "inline");

        }


        if(this.inited) return;
        this.imagesLoaded=false;
        this.inited = true;
        var viewPort = this.iframe.dojo.byId("imageViewPort");
        var showImage = this.iframe.dojo.byId("me");
        var baseImage = this.iframe.dojo.byId("baseImage");
        var sic = dojo.coords(showImage);

        if(baseImage.complete){
            var bic = dojo.coords(baseImage);
            this.iframe.dojo.byId("baseImageWidth").innerHTML = bic.w;
            this.iframe.dojo.byId("baseImageHeight").innerHTML = bic.h;
            this.baseAndShowLoaded();
        }else{
            baseImage.onload= function (){
                var ctx = window.top._dotImageEditor ;
                var bic = dojo.coords(ctx.iframe.dojo.byId("baseImage"));
                // set the img dimentions so user can see
                ctx.iframe.dojo.byId("baseImageWidth").innerHTML = bic.w;
                ctx.iframe.dojo.byId("baseImageHeight").innerHTML = bic.h;
                ctx.baseAndShowLoaded();
            };
        }
        if(showImage.complete){
            // set the img dimentions so user can see

            this.iframe.dojo.byId("displayImageWidth").value = bic.w;
            this.iframe.dojo.byId("displayImageHeight").value = bic.h;
            this.baseAndShowLoaded();
        }
        else{
            showImage.onload= function (){
                var ctx = window.top._dotImageEditor ;
                var sic = dojo.coords(ctx.iframe.dojo.byId("me"));
                // set the img dimentions so user can see
                ctx.iframe.dojo.byId("displayImageWidth").value = sic.w;
                ctx.iframe.dojo.byId("displayImageHeight").value = sic.h;
                ctx.baseAndShowLoaded();
            };
            
            showImage.onclick= function (e){
                this.modFocalPointEvent(e);
            }.bind(this);
            
            var isScrolling;
            viewPort.onscroll= function(){
                this.modFocalPointStr(this.focalPoint)
                
            
            
            }.bind(this);
            
        }
        dojo.attr(this.iframe.dojo.byId("imageViewPort"), "class", "");

    },
    
    modFocalPointEvent: function(e){
        console.log("modFocalPointEvent:", e);
        let coord = dojo.coords(this.iframe.dojo.byId("me"));
        
        let x = e.offsetX / coord.w;
        let y = e.offsetY/ coord.h;
        this.modFocalPoint(x,y)

    },
    
    
    
    modFocalPointStr: function(xy){
        console.log("modFocalPointStr:" + xy)

        let fp = xy.split(",");
        x=parseFloat(fp[0]);
        y=parseFloat(fp[1]);
        this.modFocalPoint(x,y);
    
    },
    
    modFocalPoint: function(x,y){
        console.log("modFocalPoint:" + x + "," + y);
        if(!Number(x) && x!=0){
            console.log("modFocalPoint: X is not a number", x);
            return;
        }
        if(!Number(y) && y!=0){
            console.log("modFocalPoint: Y is not a number", y);
            return;
        }
        


        if(x<0 || x>1 || y<0 || y>1){
            console.log("modFocalPoint: X need to be a float", x);
            console.log("modFocalPoint: Y need to be a float", y);
            return ;
        }
        
        let newFocalPoint = x + "," + y;
        console.log("modFocalPoint old:" + this.focalPoint);
        console.log("modFocalPoint new:" + newFocalPoint);
        
        if(this.focalPoint != newFocalPoint){
            this.focalPoint = newFocalPoint
            let img = new Image();
            img.src=this.baseFilterUrl + "/filter/FocalPoint/fp/" + x + "," + y + "/?overwrite=" +  _rand();
            console.log("img", img)
        }

        let ifrm =  window.frames['imageToolIframe']
        if(ifrm==undefined){
            return;
        }
        let coord = dojo.coords(ifrm.contentDocument.getElementById("me"));
        ifrm.contentDocument.getElementById("focalPointValueSpan").innerHTML=this.round(x,3) + " , " + this.round(y,3);
        this._drawFocalPoint(x*coord.w,y*coord.h)
    },
    round : function(value, decimals){
        return Number(Math.round(value+'e'+decimals)+'e-'+decimals);
    },
    
    isFloat:function(n){
        return n !=undefined && Number(n) === n && n % 1 !== 0;
    },
    
    _drawFocalPoint: function(x,y){

        if(x==0 && y==0){
            this._removeFocalPoint;
            return;
        }
        
        
        
        let ifrm =  window.frames['imageToolIframe']
        console.log("_drawFocalPoint:" + x + "," + y)
        let coord = dojo.coords(ifrm.contentDocument.getElementById("me"));
        console.log("_drawFocalPoint:coord:",coord)

        let newDiv = ifrm.contentDocument.getElementById("focalPointDot");
        if(newDiv != undefined){
            newDiv.style.top = (y-7) + coord.y  + 'px';
            newDiv.style.left = (x-7) + coord.x + 'px';
            return;
        } 

        
        
        newDiv = document.createElement("div");

        newDiv.id="focalPointDot";
        newDiv.style.position='fixed';
        newDiv.style.border = "2px red solid";
        newDiv.style.background="rgba(255,255,255,0.2)";
        newDiv.style.margin = "0px";
        newDiv.style.padding = "0px";
        newDiv.style.borderRadius="50%";
        newDiv.style.top = (y-7) + coord.y  + 'px';
        newDiv.style.left = (x-7) + coord.x + 'px';
        newDiv.style.width = "10px";
        newDiv.style.height = "10px";
        newDiv.style.color = "red";
        newDiv.style.zIndex = "654321";

        newDiv.onclick=this._removeFocalPoint;
        


        ifrm.contentDocument.getElementsByTagName("body")[0].appendChild(newDiv);
        
    },
    
    _removeFocalPoint: function(){
        console.log("_removeFocalPoint:")
        let img = new Image();
        img.src=this.baseFilterUrl + "/filter/FocalPoint/fp/." + 0 + ",." + 0 + "/overwrite/" +  _rand();
        let ifrm =  window.frames['imageToolIframe']
        ifrm.contentDocument.getElementById("focalPointValueSpan").innerHTML="0 , 0";
        let newDiv = ifrm.contentDocument.getElementById("focalPointDot");
        if(newDiv != undefined){
            newDiv.parentNode.removeChild(newDiv);
        } 
        
        
    },
    
    
    


<<<<<<< HEAD
    baseAndShowLoaded: function(){
        console.log("baseAndShowLoaded")
=======
    baseAndShowLoaded : function(){
>>>>>>> 7b15e5ac
        var showImage = this.iframe.dojo.byId("me");
        var baseImage = this.iframe.dojo.byId("baseImage");

        if(showImage.complete && baseImage.complete && !this.imagesLoaded){
            this.imagesLoaded=true;


            var sic = dojo.coords(showImage);
            var bic = dojo.coords(baseImage);

            var x = Math.round(sic.w / bic.w *100);
            this.zoomValue = 0
            if(!isNaN(x)){
                this.zoomValue =x;
            }

            var x =this.iframe.dijit.byId("showScaleSlider");

            x.attr("value", this.zoomValue);
            this._updateZoomFactor();
<<<<<<< HEAD
            console.log("showScaleSlider:" + x.getValue());
            
            this.modFocalPointStr(this.focalPoint);
            
            
=======
>>>>>>> 7b15e5ac
        }

    },

    closeImageWindow : function(e){
        this._cleanUpImageEditor();
    },

    /**
     * cleans up old references, resets imageEditor
     */
    _cleanUpImageEditor : function (e){
        window.top._dotImageEditor = null;
        window.parent._dotImageEditor = null;

        var myEditor = (this.imageEditor) ? this.imageEditor : document.getElementById("dotImageDialog");

        // if we have an Image Editor
        if(myEditor){

            while (this.imageEditor.firstChild) {
                this.imageEditor.removeChild(this.imageEditor.firstChild);
            }
            myEditor.parentNode.removeChild(myEditor);
            document.querySelector(".dotcms").removeChild(this.backdrop);
        }


        this.imageEditor=null;
        this.iframe =null;
        this.inited=false;
        this.painting =false;
        this.filters=new Array();
        this.saveAsIncrement=1;
        this.imagesLoaded=false;
        this.resizeFilter=false;

    },

    /***************************************************************************
     *
     * Button Actions
     *
     **************************************************************************/

    addToClipboard : function(){
        if(this.currentUrl.indexOf("/temp_")>-1){
            alert("You cannot clip a temp or altered file.  Please save the content and reopen the image editor to clip it");
            return;
        }
        var fileUrl = this.cleanUrl(this.currentUrl);
        var url = (fileUrl.indexOf("?") > -1) ? fileUrl + "&"  : fileUrl + "?_imageToolClipboard=true";
        //alert(url);
        var target = this.iframe.dojo.byId('me');
        dojo.style(target, "opacity", 0);
        dojo.xhrGet({
            url:url,
            target:target,
             preventCache:true,
             sync:true,
             load:function(data){
                dojo.fadeIn({node:target}).play();

             },
             error:function(data){
                dojo.style(target, "opacity", 100);
             }

        });

    },

    /**
     * Save as passes a var:_imageToolSaveFile to the binary servlet with all the other
     * params.  This saves the file handle in the users session.  We look for this
     * file and save it when the user checks the file or content in
     */

    saveImage : function(){
        if(this.binaryFieldId != null && this.binaryFieldId.length > 0){
            this.saveBinaryImage(this.activeEditor);
        }
        else{
            this.saveFileImage();
        }
    },


    _isValidURL: function (url) {
        let elem = document.createElement("input");
        elem.setAttribute("type", "url");
		elem.value = url;
		return elem.validity.valid;
    },

    /**
     * Sends an image back to the tinymce WYSIWYG editor from the "Edit Image" dialog.
     *
     * @param {object} activeEditor - Instance of the active editor
     * @param {string} url - Image URL
     */
    _sendImageToEditor: function(activeEditor, url) {
        let newUrl;
        newUrl = this._isValidURL(url) ? new URL(url).pathname : url;

        const asset = `
            <img
                src="${this.urlWithInode ? this.urlWithInode : newUrl}"
                alt="${this.saveAsFileName}"
                data-field-name="${this.fieldName}"
                data-inode="${this.inode}"
                data-identifier="${this.fieldContentletId}"
                data-saveas="${this.saveAsFileName}"
            />`;

		this.currentNode.nodeName === "FIGURE"
			? (this.currentNode.querySelector("img").src = newUrl)
			: activeEditor.execCommand("mceReplaceContent", false, asset);
    },
    /**
     * This saves an image
     * that lives on a contentlet
     *
     */
    saveBinaryImage: function(activeEditor){
        var field = this.binaryFieldId;
        if(this.fieldContentletId.length>0) {
            field=this.fieldContentletId;
        }

        let url = this.cleanUrl(this.currentUrl);

        if (activeEditor) {
            this._sendImageToEditor(activeEditor, url);
        } else {
            url = url.indexOf("?") > -1 ? url + "&" : url + "?";
            url += field.length > 0 ? "&binaryFieldId=" + field : "";
            url += "&_imageToolSaveFile=true";
            var xhr = new XMLHttpRequest();
            xhr.onload = (self => {
                return () => {
                    if (xhr.status == 200) {
                        var dataJson = JSON.parse(xhr.responseText);
                        self.tempId=dataJson.id;
                        if(window.document.getElementById(self.binaryFieldId + "ValueField")){
                            window.document.getElementById(self.binaryFieldId + "ValueField").value=dataJson.id;
                        }

                    } else {
                        alert("Error! Upload failed");
                    }
                };
            })(this);
            xhr.open("GET", url, true);
            xhr.send();
            this.setThumbnail();
        }
        // close without wiping out the saved value
        this.closeImageWindow();
    },



    closeEditorWhenRedrawFinish: function() {
        if (this.painting) {
            setTimeout("window.top._dotImageEditor.closeEditorWhenRedrawFinish()", 500);
        } else {
            this.closeImageWindow();
        }
    },

    doDownload: function(){
        var url =this.cleanUrl(this.currentUrl);

        var aj =this.iframe.dojo.byId("actionJackson");

        url = (x.indexOf("?")>-1) ? x + "&"  : x + "?";
        url = url + "r=" +_rand()+ "&force_download=true";
        aj.src=url;

    },


    closeSaveAsDia : function(){
        saveAsDia = this.iframe.dijit.byId("saveAsDialog").hide();
        this.iframe.dojo.byId("saveAsName").value = "";


    },

    /***************************************************************************
     *
     * UI Controls
     *
     **************************************************************************/




    // Start Crop work ------------------------------------------------
    toggleCrop: function(){
        if(this.crop || this.crop != undefined){
            this.doCrop();
        }
        else{
            this._cropOn();
        }
    },



    doConstrain : function(){

        var coord = dojo.coords(this.iframe.dojo.byId("me"));
        var width = coord.w;
        var height = coord.h;
        dojo.attr(this.iframe.dojo.byId("cropWidth"),"value", Math.floor(width/2));
        dojo.attr(this.iframe.dojo.byId("cropHeight"),"value", Math.floor(height/2));


    },
    setCropHeightFromWidth : function(){

        var cw = dojo.attr(this.iframe.dojo.byId("cropWidth"),"value");
        var coord = dojo.coords(this.iframe.dojo.byId("me"));
        var width = coord.w;
        var height = coord.h;

        dojo.attr(this.iframe.dojo.byId("cropHeight"),"value", Math.floor(height * (cw/width) ));
    },

    setCropWidthFromHeight: function(){

        var ch = dojo.attr(this.iframe.dojo.byId("cropHeight"),"value");
        var coord = dojo.coords(this.iframe.dojo.byId("me"));
        var width = coord.w;
        var height = coord.h;

        dojo.attr(this.iframe.dojo.byId("cropWidth"),"value", Math.floor(width * (ch/height) ));
    },

    
    




    // turns cropping on
    _cropOn: function(){

        dojo.style(this.iframe.dojo.byId("cropBtn"), "border", "red 1px solid");
        if(this.crop && this.crop != undefined){
            return;
        }


        this.crop = new dotcms.dijit.image.Crop({
            hoverable:true
        }, this.iframe.dojo.byId("me"));
        this.crop.showCropBox();

    },
    _cropOff: function(){

        if(!this.crop || this.crop ==undefined){
            return;
        }
        dojo.style(this.iframe.dojo.byId("cropBtn"), "border", "red 0px dotted");

        var img = this.iframe.dojo.byId("me");

        this.crop.destroy();
        this.crop=null;
        this.iframe.dojo.byId("imageViewPort").appendChild(img);
    },

    doCrop: function(){
        this.iframe.dojo.byId("cropBtn").blur();
        dojo.attr(this.iframe.dijit.byId('cropBtn'), "disabled", true);

        var showImage = this.iframe.dojo.byId("me");
        var baseImage = this.iframe.dojo.byId("baseImage");

        pc = dojo.coords(this.crop.picker);
        vp = dojo.coords(this.iframe.dojo.byId("imageViewPort"));
        sTop = this.iframe.dojo.byId("imageViewPort").scrollTop;
        sLeft = this.iframe.dojo.byId("imageViewPort").scrollLeft;

        var sw = parseInt(this.iframe.dojo.byId("displayImageWidth").value);
        var sh = parseInt(this.iframe.dojo.byId("displayImageHeight").value);

        var x = 0;
        var y = 0;
        var w = pc.w;
        var h = pc.h;

        if(pc.l < 0){
		w = pc.w + pc.l;
        }
        if(pc.t < 0){
		h = pc.h + pc.t;
        }

        if(pc.l > 0 && (pc.l+pc.w) < sw){
		x = pc.l;
		w = pc.w;
        }
        if(pc.t > 0 && (pc.t+pc.h) < sh){
		y = pc.t;
		h = pc.h;
        }

        if((pc.l+pc.w) > sw){
		x = pc.l;
		w = (sw - pc.l) - 1;
        }
        if((pc.t+pc.h) > sh){
		y = pc.t;
		h = (sh - pc.t) - 1;
        }

        var val ="";
        val+="/crop_w/" + parseInt(w);
        val+="/crop_h/" + parseInt(h) ;
        val+="/crop_x/" + parseInt(x);
        val+="/crop_y/"+ parseInt(y) ;


        this._addFilter("Crop", val)
        this._redrawImage();

    },

    // End Crop work ------------------------------------------------



    // Start Resize work ------------------------------------------------



    updateSlider: function(){
        this._updateZoomFactor();
        this._updateWidthHieghtByZoom();
    },


    // slider updates the zoom info
    _updateZoomFactor: function(){
        var x =this.iframe.dijit.byId("showScaleSlider");
        zoomValue = Math.round(x.value);
        this.iframe.dojo.byId("zoomInfo").innerHTML = zoomValue + "%";
    },

    _updateWidthHieghtByZoom: function(){
        var baseImage = this.iframe.dojo.byId("baseImage");
        var bic = dojo.coords(baseImage);
        var w = Math.round(bic.w * (zoomValue / 100));
        if(!this.resizeFilter)
		this.iframe.dojo.byId("displayImageWidth").value = w;

        this.resizeFilter= false;
        this.setHieghtFromWidth();
    },





    /**
     * adjusts slider after someone types in a width and height
     */

    _setSilderFromWidth: function(){
        var baseImage = this.iframe.dojo.byId("baseImage");
        var bic = dojo.coords(baseImage);
        var w = Math.round(bic.w);
        var tw = this.iframe.dojo.byId("displayImageWidth").value;
        var x =this.iframe.dijit.byId("showScaleSlider");
        x.setValue(Math.round((tw/w) * 100));
    },



    setHieghtFromWidth: function(){
        var showImage = this.iframe.dojo.byId("me");
        var showImageCoords = dojo.coords(showImage);
        var val = parseInt(this.iframe.dojo.byId("displayImageWidth").value);
        if(isNaN(val) || val <1 || val > 9999){
            //alert("Resize value too large,  > 9999px");
            val = showImageCoords.w;
            this.iframe.dojo.byId("displayImageWidth").value = val;
        }
        this.iframe.dojo.byId("displayImageHeight").value = Math.round(val * showImageCoords.h / showImageCoords.w)

    },



    setWidthFromHeight: function(){
        var showImage = this.iframe.dojo.byId("me");
        var showImageCoords = dojo.coords(showImage);
        var val = parseInt(this.iframe.dojo.byId("displayImageHeight").value);
        if(isNaN(val) || val <1 || val > 9999){
            alert("Resize value too large,  > 9999px");
            val = showImageCoords.h;
            this.iframe.dojo.byId("displayImageHeight").value = val;
        }

        this.iframe.dojo.byId("displayImageWidth").value = Math.round((val * showImageCoords.w ) /showImageCoords.h  )

    },


    allowNumbers: function(evt){
        var charCode = evt.keyCode;
       // alert(charCode);
        if(charCode ==8 || charCode ==46 || charCode ==9){
            return true;
        }
        if (charCode < 48 || (charCode > 58 &&charCode < 96) || charCode > 105){
            return false;
        }
        return true;
    },




    /**
     * This function takes a width and handles all resizes
     */
    _doResize: function(width){
        var args=  "/resize_w/" + (parseInt(width)) ;
        this._addFilter("Resize", args);
        this._redrawImage();
    },



    /**
     * Called when someone moves the slider (onchange)
     */
    doSliderResize: function(){
        var width =parseInt(this.iframe.dojo.byId("displayImageWidth").value);
        if(!isNaN(width)){
            this._doResize(width);
        }
    },

    /**
     * Called when someone types in a new width
     */

    resizeBtnClick: function(action){
	if(action == 'resize')
		this.resizeFilter = true;

        var width =parseInt(this.iframe.dojo.byId("displayImageWidth").value);
        if(!isNaN(width)){
            this._doResize(width);
        }
        this._setSilderFromWidth();
    },



    // End Resize work ------------------------------------------------





    doRotate: function(){
        var x = this.iframe.dijit.byId("rotate");
        if(x.isValid()){

            this._addFilter("Rotate", "/rotate_a/" + x.value + ".0");
            this._redrawImage();
        }
        else{
            alert("invalid angle");
        }
    },






    toggleFlip: function(){
        var x = this.iframe.dijit.byId("flip");

        if(x.checked){
            this._addFilter("Flip", "/flip_flip/1");
        }
        else{

            this._removeFilter("Flip");
        }
        this._redrawImage();
    },


    updateCompressionValue: function(){
        var x = this.iframe.dijit.byId("compressionValue").getValue();
        this.iframe.dojo.byId("compressionValueSpan").innerHTML=x + "%";
        this.compressionValue=x;
    },







    toggleCompression: function(){
        var x = this.iframe.dijit.byId("compression").getValue();

        this._removeFilter("Jpeg");
        this._removeFilter("WebP");
        this._removeFilter("Quality");

        this.iframe.dijit.byId("compressionValue").set("value", this.compressionValue, false);
        this.iframe.dojo.byId("compressionValueSpan").innerHTML=this.compressionValue + "%";

        if(!x || x=="none"){
            this.iframe.dojo.query("#controlTable .compressTd").forEach(function(node, index, arr){
                node.style.display="none";
            });
        }
        if(x=="jpeg"){
            this.iframe.dojo.query("#controlTable .compressTd").forEach(function(node, index, arr){
                node.style.display="table-cell";
            });

            this._addFilter("Jpeg", "/jpeg_q/" + this.compressionValue);
            this.iframe.dijit.byId("compression").set("value", "jpeg", false);
        }
        else if(x=="webp"){
            this.iframe.dojo.query("#controlTable .compressTd").forEach(function(node, index, arr){
                node.style.display="table-cell";
            });
            this._addFilter("WebP", "/webp_q/" + this.compressionValue);
            this.iframe.dijit.byId("compression").set("value", "webp", false);

        }
        else if(x=="auto"){
            this.iframe.dojo.query("#controlTable .compressTd").forEach(function(node, index, arr){
                node.style.display="table-cell";
            });
            this._addFilter("Quality", "/quality_q/" + this.compressionValue);
            this.iframe.dijit.byId("compression").set("value", "auto", false);

        }

        this._redrawImage();
    },

    toggleGrayscale: function(){
        var x = this.iframe.dijit.byId("grayscale");

        if(x.checked){
            this._addFilter("Grayscale", "/grayscale/1");
        }
        else{
            this._removeFilter("Grayscale");
        }
        this._redrawImage();
    },




    applyHSB : function(){
        var x = this.iframe.dijit.byId("hsbDialog");
        x.hide();
        var h = parseInt(this.iframe.dijit.byId("hueSlider").value);
        var s = parseInt(this.iframe.dijit.byId("satSlider").value);
        var b = parseInt(this.iframe.dijit.byId("brightSlider").value);

        var hs = (h % 100 == 0) ? (h / 100) + ".00" : h/100 +"";
        var ss = (s % 100 == 0) ? (s / 100) + ".00" : s/100 +"";
        var bs = (b % 100 == 0) ? (b / 100) + ".00" : b/100 +"";
        var args =  "/hsb_h/" + (hs) + "/hsb_s/" + (ss)  +"/hsb_b/" + (bs) ;
        this._addFilter("Hsb",args);
        this._redrawImage();
    },


    changeHSB: function(){
        var h = parseInt(this.iframe.dijit.byId("hueSlider").value);
        var s = parseInt(this.iframe.dijit.byId("satSlider").value);
        var b = parseInt(this.iframe.dijit.byId("brightSlider").value);
        this.iframe.dojo.byId("hueSpan").innerHTML = h;
        this.iframe.dojo.byId("satSpan").innerHTML = s;
        this.iframe.dojo.byId("brightSpan").innerHTML = b;

    },

    selectAllUrl : function(){
        this.iframe.dojo.byId("viewingUrl").select();
    },

    toggleHSB: function (){
        var x = this.iframe.dijit.byId("hsbDialog");
        x.show();
    },




    /***************************************************************************
     *
     * Filters and Image Drawing
     *
     **************************************************************************/


    // We only add filters once
     _addFilter:function(filterName, parameters){
        var filter = [filterName, parameters];
        var newFilters = new Array();
        var isResize = (filterName == "Resize");
        var hasJpeg= (filterName == "Jpeg") ? true : false;
        var hasWebP= (filterName == "WebP") ? true : false;
        var added = false;


        if(filterName=="Resize"){
            this._removeFilter("Crop");
        }

        for(i=0;i<this.filters.length ;i++){
            // if we are adding Jpeg, it always needs to be last in the chain
            if(this.filters[i][0] == "Jpeg" ){
                hasJpeg = true;
                continue;
            }
            else if(this.filters[i][0] == "WebP" ){
                hasWebP = true;
                continue;
            }

            // if we are resizing, we need to kill any crops
            if(isResize && this.filters[i][0] == "Crop" ){
                continue;
            }
            // check if it is already added, if so, replace
            if(filterName == this.filters[i][0]){
                newFilters.push(filter);
                added = true;
            }
            else{
                newFilters.push(this.filters[i]);
            }
        }
        if(!added){
            newFilters.push(filter);
        }
        if(hasJpeg && filterName != "Jpeg"){
            newFilters.push(["Jpeg", "/jpeg_q/" + this.compressionValue]);
        }
        if(hasWebP && filterName != "WebP"){
            newFilters.push(["WebP", "/webp_q/"+ this.compressionValue]);
        }

        this.filters = newFilters;

        this.writeFilterList();
    },


    removeFilterClick:function(filterName){
        this._removeFilter(filterName);



        this._redrawImage();


    },







     _removeFilter:function(filterName){
        if(this.filters == undefined || this.filters.length ==0){
            return;
        }
        var newArray = new Array();
        for(i=0;i<this.filters.length ;i++){
            var arr = this.filters[i];
            if(filterName != arr[0]){
                newArray.push(arr);
            }
        }

        this.filters = newArray;


        if((filterName =="Resize")){
            this._removeFilter("Crop");
            this.iframe.dijit.byId("showScaleSlider").setValue(100);
            // set the img dimentions so user can see
        }
        else if(filterName=="Flip"){
            this.iframe.dijit.byId("flip").set("value", false, false);
        }
        else if(filterName=="Rotate"){
            this.iframe.dijit.byId("rotate").set("value", 0, false);
        }
        else if(filterName=="Grayscale"){
            this.iframe.dijit.byId("grayscale").set("value", false, false);
        }
        else if(filterName=="Jpeg" || filterName=="WebP"){
            this.iframe.dijit.byId("compression").set("value", "none", false);
        }
        else if(filterName=="Hsb"){
            this.iframe.dojo.byId("hueSpan").innerHTML = 0;
            this.iframe.dojo.byId("satSpan").innerHTML = 0;
            this.iframe.dojo.byId("brightSpan").innerHTML = 0;
            this.iframe.dijit.byId("hueSlider").value = 0;
            this.iframe.dijit.byId("satSlider").value = 0;
            this.iframe.dijit.byId("brightSlider").value = 0;

        }
        else if(filterName == "Crop"){

            var crp = this.iframe.dijit.byId('cropBtn');
            dojo.attr(crp, "disabled", false);
            crp.focus();




        }
        this.writeFilterList();
    },

     writeFilterList: function(){
        var div = this.iframe.dojo.byId("filterListDiv");
        var con = this.iframe.dojo.byId("filtersListContainer");
        dojo.empty(con);

        for(i=0;i<this.filters.length ;i++){
            var x = this.iframe.dojo.create("div", {id:this.filters[i][0] + "Div",innerHTML:this.filters[i][0],
                onclick:function(){
                    var x= this.id.replace("Div", "");
                    window.top._dotImageEditor.removeFilterClick(x);

                }}, con);
            dojo.attr(x, "class", "filterListItem");
        }
    },


    initIframe: function(){
        if(!this.iframe || this.iframe==undefined){
            this.iframe = dojo.byId("imageToolIframe").contentWindow;

        }
        this._redrawImage();
    },

    changeViewingUrl: function(){
        var newUrl = this.iframe.dijit.byId("viewingUrl").getValue();

        this._redrawImage(newUrl);
    },


    _redrawImage: function (useUrl){
<<<<<<< HEAD
        console.log("_redrawImage")
        
=======
>>>>>>> 7b15e5ac
        var x = 0;
        while(window.top._dotImageEditor.painting){

            if(++x > 100000){
                return;
            }
        }


        this.painting = true;
        // this.iframe.dojo.attr(this.iframe.dijit.byId('showScaleSlider'),
        // "disabled", true);
        this.iframe.dojo.attr(this.iframe.dojo.byId('imageViewPort'), "class", "loader");
        var target = this.iframe.dojo.byId('me');
        dojo.fadeOut({node:target}).play();



        // if the slider is drawn, lock it

        this._cropOff();



        // build url args
        var f = "",args="";
        for(i=0;i<this.filters.length ;i++){
            f+=this.filters[i][0] ;
            if(i < this.filters.length -1){
                f+= ",";
            }
            args+= this.filters[i][1];
        }

        let img = new Image();
        // set our onload before loading...
        img.onload = function(){
            var ctx = window.top._dotImageEditor ;
            var target = ctx.iframe.dojo.byId('me');
            target.src=img.src;

            dojo.fadeIn({node:target}).play();

            ctx.iframe.dojo.attr(ctx.iframe.dojo.byId("imageViewPort"), "class", "");
            ctx.painting = false;
            ctx.inited=false;
            ctx.initViewport();

            ctx.iframe.dojo.byId("fileSizeDiv").className="";
            var xhr = new XMLHttpRequest();
            xhr.open('HEAD', target.src, true);
            xhr.onreadystatechange = function(){
              if ( xhr.readyState == 4 ) {
                if ( xhr.status == 200 ) {
                    var oldFileSize = parseInt(ctx.iframe.dojo.byId("fileSizeDiv").innerHTML);
                    this.fileSize=parseInt(xhr.getResponseHeader('Content-Length')/1024);
                    ctx.iframe.dojo.byId("fileSizeDiv").innerHTML=  this.fileSize + "k";
                    if(oldFileSize>0 && oldFileSize > this.fileSize){
                        ctx.iframe.dojo.byId("fileSizeDiv").className= "smallerThan";
                    }else if(oldFileSize>0 && oldFileSize < this.fileSize){
                        ctx.iframe.dojo.byId("fileSizeDiv").className="biggerThan";
                    }
                } else {
                  alert('error reloading image:' + xhr.status);
                }
              }
            };
            xhr.send(null);

        };


        var url = useUrl;

        if(!useUrl){
            url= this.baseFilterUrl;
            if(this.filters.length > 0){
                url+= "/filter/" + f + args;
            }
        }

        img.src = url +"?test=" + Date.now()
        this.urlWithInode = url +`?i=${this.inode}`;

        this.currentUrl = url;
        this.iframe.dijit.byId("viewingUrl").set("value", (url.includes("://") ? url : location.protocol +"//"+  location.host + url), false);
        this.iframe.dojo.byId("showLink").href =  url.includes("://") ? url : location.protocol +"//"+  location.host + url;
        
        
        return;



    },



    _resetSavedFiles:function(){
        dojo.xhrGet({
            url:this.ajaxUrl + "?action=reset&r=" +_rand(),
            preventCache:true,
            load:function(data){


            }
        });
    }


});<|MERGE_RESOLUTION|>--- conflicted
+++ resolved
@@ -32,18 +32,12 @@
     compression:'none',
     compressionValue:65,
     fileSize:0,
-<<<<<<< HEAD
     focalPoint:"0.0,0.0",
-
-
-
-
-=======
     execute: null,
     activeEditor: undefined,
     urlWithInode: undefined,
 	currentNode: undefined,
->>>>>>> 7b15e5ac
+
 
     postCreate: function(){
         window.top._dotImageEditor = this;
@@ -430,12 +424,8 @@
     
 
 
-<<<<<<< HEAD
-    baseAndShowLoaded: function(){
-        console.log("baseAndShowLoaded")
-=======
     baseAndShowLoaded : function(){
->>>>>>> 7b15e5ac
+
         var showImage = this.iframe.dojo.byId("me");
         var baseImage = this.iframe.dojo.byId("baseImage");
 
@@ -456,14 +446,13 @@
 
             x.attr("value", this.zoomValue);
             this._updateZoomFactor();
-<<<<<<< HEAD
+
             console.log("showScaleSlider:" + x.getValue());
             
             this.modFocalPointStr(this.focalPoint);
             
             
-=======
->>>>>>> 7b15e5ac
+
         }
 
     },
@@ -1240,11 +1229,10 @@
 
 
     _redrawImage: function (useUrl){
-<<<<<<< HEAD
+
         console.log("_redrawImage")
         
-=======
->>>>>>> 7b15e5ac
+
         var x = 0;
         while(window.top._dotImageEditor.painting){
 
