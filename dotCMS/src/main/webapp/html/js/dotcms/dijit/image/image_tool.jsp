<%@page import="com.dotmarketing.image.focalpoint.FocalPoint"%>
<%@page import="com.dotmarketing.image.focalpoint.FocalPointAPIImpl"%>

<%@page import="java.util.Optional"%>
<%@page import="com.liferay.portal.model.User"%>
<%@page import="com.dotmarketing.util.Logger"%>
<%@page import="com.dotcms.enterprise.LicenseUtil"%>
<%@page import="com.dotcms.enterprise.license.LicenseLevel"%>
<%@page import="com.liferay.portal.language.LanguageUtil"%>
<%@page import="com.dotmarketing.util.Config"%>
<%@page import="com.dotmarketing.util.UtilMethods"%>
<%@page import="com.dotmarketing.beans.Host"%>
<%@page import="com.dotmarketing.business.APILocator"%>
<%@page import="com.dotmarketing.util.WebKeys"%>
<%@page import="java.util.Enumeration"%>
<<<<<<< HEAD
<%
    String dojoPath = Config.getStringProperty("path.to.dojo");

=======
<%	
	String dojoPath = Config.getStringProperty("path.to.dojo");
>>>>>>> 7b15e5ac
	String id = request.getParameter("id");

<<<<<<< HEAD
    
    Optional<FocalPoint> focalPoint =APILocator.getFocalPointAPI().readFocalPoint(id, fieldName);
    String fpStr = focalPoint.isPresent() ? focalPoint.toString() :".0,.0"; 
    
=======
	String wysiwyg = (UtilMethods.isSet(request.getParameter("wysiwyg"))) ? request.getParameter("wysiwyg") : null;

	String fieldName = (UtilMethods.isSet(request.getParameter("fieldName"))) ? request.getParameter("fieldName") : "fileAsset";
	String baseImage =  "/contentAsset/image/" + id + "/" + fieldName + "/" ;

>>>>>>> 7b15e5ac
	String hostId = null;
	if (request.getParameter("host_id") != null) {
		hostId = request.getParameter("host_id");
	} else {
		hostId = (String)session.getAttribute(com.dotmarketing.util.WebKeys.SEARCH_HOST_ID);
	}
		
 User user = com.liferay.portal.util.PortalUtil.getUser(request);

    if(user ==null || LicenseLevel.COMMUNITY.level == LicenseUtil.getLevel()){
    	response.getWriter().println("Unauthorized");
    	return;
    }
	
    String userAgent = request.getHeader("USER-AGENT");
%>


<!DOCTYPE HTML PUBLIC "-//W3C//DTD. HTML 4.01//EN" "http://www.w3.org/TR/html4/strict.dtd">
<html>
<head>
	
	<title>dotCMS Image Tool</title>

    <link rel="stylesheet" type="text/css" href="/html/css/dot_admin.css">
    <link rel="stylesheet" type="text/css" href="<%=dojoPath%>/dijit/themes/dmundra/dmundra.css">
    <link rel="stylesheet" type="text/css" href="<%=dojoPath%>/dijit/themes/dmundra/Grid.css">
    <link rel="stylesheet" type="text/css" href="/html/js/dotcms/dijit/image/image_tools.css">

	
	<!--[if gte IE 7]><link href="/html/css/iehacks.css" rel="stylesheet" type="text/css" /><![endif]-->
	
   	<script type="text/javascript">
       	djConfig={
               parseOnLoad: true,
               useXDomain: false,
               isDebug: false,
               modulePaths: { "dotcms": "/html/js/dotcms" }
       };
		var baseImage="<%=baseImage%>";

		var id="<%=id%>";

   	</script>
	<script type="text/javascript" src="<%=dojoPath%>/dojo/dojo.js"></script>

	
	<script>
		dojo.require("dijit.form.HorizontalSlider");
		dojo.require("dijit.form.HorizontalRule");
		dojo.require("dijit.form.HorizontalRuleLabels");
		dojo.require("dijit.form.CheckBox");
		dojo.require("dijit.form.NumberTextBox");
		dojo.require("dijit.Dialog");
		dojo.require("dijit.MenuItem");
		dojo.require("dijit.Menu");
		dojo.require("dijit.ProgressBar");
		dojo.require("dijit.form.ValidationTextBox");
		dojo.require("dijit.form.ComboButton");
		dojo.require("dijit.Menu");
		dojo.require("dijit.MenuItem");
		dojo.require("dijit.form.ComboBox");
		dojo.require("dijit.form.Select");
		dojo.require("dotcms.dijit.form.HostFolderFilteringSelect");
		dojo.extend(dijit.form.Button, {
			scrollOnFocus:false
		});
		dojo.extend(dijit.form.Select, {
			scrollOnFocus:false
		});

		var imageEditor = window.top._dotImageEditor;
		
		dojo.ready(
			function(){
	
			    imageEditor.modFocalPointStr("<%=fpStr%>");
				imageEditor.initIframe();
				
			}
		);
	
	</script>
	
</head>
<body class="dmundra"  >
<!--  top button bar -->
	<div class="imageToolContainer">
<<<<<<< HEAD
      <div class="imageToolButtonBar">
      	<table style="width:98%;margin:5px">
      		<tr>
      			<td width="100%" style="white-space: nowrap;">
      				<table>
      					<tr>
      						<td style="white-space: nowrap;">
      							<%= LanguageUtil.get(pageContext, "Address") %>: 
      						</td>
      						<td width="100%;" style="white-space: nowrap;padding-right:25px;">
      							<input type="text" id="viewingUrl" dojoType="dijit.form.TextBox" value="<%=baseImage %>" style="width:100%;" onkeypress="if (event.which == 13 || event.keyCode == 13) {imageEditor.changeViewingUrl()}" onchange="imageEditor.changeViewingUrl()">
      						</td>
      					</tr>
      				</table>
      			</td>
      			<td style="white-space: nowrap;">
                      <span style="display:inline-block;margin-left:0px;margin-right:10px;">
                          <a href="#" id="showLink" target="showDotImages">show</a>
                      </span>
      
      
      				<button dojoType="dijit.form.Button" onclick="imageEditor.doDownload()" >
      					<%= LanguageUtil.get(pageContext, "download") %>
      				</button>
      				&nbsp; &nbsp;
      				<button dojoType="dijit.form.Button" id="clipBoard"  <% if(id == null || id.startsWith("temp_")) { %>disabled<% } %> onclick="imageEditor.addToClipboard()">
      					<%= LanguageUtil.get(pageContext, "Clip") %>
      				</button>
      				
      				<%-- this span is hidden for binary images --%>
      				<span id="saveAsSpan" style="display:none;">
      					<button dojoType="dijit.form.ComboButton"  title="save-as">
      						<span><%= LanguageUtil.get(pageContext, "save-as") %></span>
      						<div dojoType="dijit.Menu" id="createMenu" style="display: none;">
      							<div dojoType="dijit.MenuItem"   onClick="imageEditor.showSaveAsDialog('jpg')">
      								<%= LanguageUtil.get(pageContext, "jpeg") %>
      							</div>
      							<div dojoType="dijit.MenuItem"   onClick="imageEditor.showSaveAsDialog('png');">
      								<%= LanguageUtil.get(pageContext, "png") %>
      							</div>
      							<div dojoType="dijit.MenuItem"  onClick="imageEditor.showSaveAsDialog('gif');">
      								<%= LanguageUtil.get(pageContext, "gif") %>
      							</div>
      						</div>
      					</button>
      					&nbsp;
      				</span>
                      &nbsp;
      				<button dojoType="dijit.form.Button" onclick="imageEditor.saveImage()" >
      					<%= LanguageUtil.get(pageContext, "Save") %>
      				</button>
      				&nbsp;
      				<button dojoType="dijit.form.Button" onClick="imageEditor.closeImageWindow()" >
      					<%= LanguageUtil.get(pageContext, "Close") %>
      				</button>
      			</td>
      		</tr>
      	 </table>
      </div>
      <!--  /top button bar -->
    </div>
=======
<div class="imageToolButtonBar">
	<table style="width:100%;margin:0px">
		<tr>
			<td width="100%;" style="white-space: nowrap;">
				<table>
					<tr>
						<td style="white-space: nowrap;">
							<%= LanguageUtil.get(pageContext, "Address") %>: 
						</td>
						<td width="100%;" style="white-space: nowrap;padding-right:25px;">
							<input type="text" id="viewingUrl" dojoType="dijit.form.TextBox" value="<%=baseImage %>" style="width:100%;" onkeypress="if (event.which == 13 || event.keyCode == 13) {imageEditor.changeViewingUrl()}" onchange="imageEditor.changeViewingUrl()">
						</td>
					</tr>
				</table>
			</td>
			<td style="white-space: nowrap;">
                <span style="display:inline-block;margin-left:0px;margin-right:10px;">
                    <a href="#" id="showLink" target="showDotImages">show</a>
                </span>


				<button dojoType="dijit.form.Button" onclick="imageEditor.doDownload()" >
					<%= LanguageUtil.get(pageContext, "download") %>
				</button>
				&nbsp; &nbsp;
				<button dojoType="dijit.form.Button" id="clipBoard"  <% if(id == null || id.startsWith("temp_")) { %>disabled<% } %> onclick="imageEditor.addToClipboard()">
					<%= LanguageUtil.get(pageContext, "Clip") %>
				</button>
				
				<%-- this span is hidden for binary images --%>
				<span id="saveAsSpan" style="display:none;">
					<button dojoType="dijit.form.ComboButton"  title="save-as">
						<span><%= LanguageUtil.get(pageContext, "save-as") %></span>
						<div dojoType="dijit.Menu" id="createMenu" style="display: none;">
							<div dojoType="dijit.MenuItem"   onClick="imageEditor.showSaveAsDialog('jpg')">
								<%= LanguageUtil.get(pageContext, "jpeg") %>
							</div>
							<div dojoType="dijit.MenuItem"   onClick="imageEditor.showSaveAsDialog('png');">
								<%= LanguageUtil.get(pageContext, "png") %>
							</div>
							<div dojoType="dijit.MenuItem"  onClick="imageEditor.showSaveAsDialog('gif');">
								<%= LanguageUtil.get(pageContext, "gif") %>
							</div>
						</div>
					</button>
					&nbsp;
				</span>
         &nbsp;
				<button dojoType="dijit.form.Button" onclick="imageEditor.saveImage()" >
						<% if(wysiwyg == null) { %>
							<%= LanguageUtil.get(pageContext, "Save") %>
						<%} else {%>	
							<%= LanguageUtil.get(pageContext, "Apply") %>
						<% } %>
				</button>
				&nbsp;
				<button dojoType="dijit.form.Button" onClick="imageEditor.closeImageWindow()" >
					<%= LanguageUtil.get(pageContext, "Close") %>
				</button>
			</td>
		</tr>

	</table>
		
</div>
<!--  /top button bar -->
>>>>>>> 7b15e5ac


<div class="imageToolContainer">


<!--  image viewport -->
<div id="imageViewPort" class="loader">
	<img id="me" src="<%=baseImage%>">
</div>
<!-- /image viewport -->
		
		
<!--  toolBar -->
<div id="toolBar" >
	<table id="controlTable">

         <tr>
            <th colspan=2><%=LanguageUtil.get(pageContext, "image.editor.heading.file.settings")%></th>
         </tr>
         <tr>
            <td class="leftCol"><%=LanguageUtil.get(pageContext, "Compress")%> :</td>
            <td class="rightCol"><select dojoType="dijit.form.Select" name="compression" id="compression"
               style="width: 70px; margin-left: 2.6px;" onchange="imageEditor.toggleCompression()" >
                  <option value="none" selected>none</option>
                  <option value="auto">auto</option>
                  <option value="jpeg">jpeg</option>
                  <option value="webp">webp</option>
            </select></td>
         </tr>
         <tr>
            <td class="leftCol"><%=LanguageUtil.get(pageContext, "image.editor.label.filesize")%> :</td>
            <td class="rightCol">
                <div id="fileSizeDiv" ></div>
            </td>
        </tr>
         <tr>
            <td class="leftCol compressTd"><%=LanguageUtil.get(pageContext, "image.editor.label.quality")%> :</td>
            <td class="rightCol compressTd"><span id="compressionValueSpan"></span></td>
         </tr>
         <tr>
            <td colspan="2" class="compressTd">
               <div id="compressionValue" dojoType="dijit.form.HorizontalSlider" 
                    onMouseUp="imageEditor.toggleCompression();" 
                    onKeyUp="imageEditor.toggleCompression();" 
                    onChange="imageEditor.updateCompressionValue();"
                    maximum="100" minimum="1" 
                    discreteValues="100" 
                    showButtons="true" 
                    intermediateChanges="true"
					scrollOnFocus=false>
                    <script type="dojo/method" event="_mouseWheeled"></script>
                  <div dojoType="dijit.form.HorizontalRule" container="bottomDecoration" count=11 style="height: 5px;"></div>
                  <ol dojoType="dijit.form.HorizontalRuleLabels" container="bottomDecoration" style="height: 1em; font-size: 75%; color: gray;">
                     <li>1%</li>
                     <li>50%</li>
                     <li>100%</li>
                  </ol>
               </div>

            </td>
         </tr>
         <tr>
            <td class="leftCol"><%=LanguageUtil.get(pageContext, "image.editor.focal.point")%> :</td>
            <td class="rightCol"><span id="focalPointValueSpan"></span></td>
         </tr>

        
        <tr><td colspan=2><hr style="height:1px; border:none;  background-color:silver; "></td></tr>
    
        <tr><th colspan=2 ><%=LanguageUtil.get(pageContext, "image.editor.heading.image-size" )%></th></tr>

         <tr>
            <td class="leftCol"><%=LanguageUtil.get(pageContext, "Original")%> :</td>
            <td class="rightCol">
               <div class="spacerDiv">
                  <span id="baseImageWidth"></span>
               </div>
               <div class="spacerDiv" style="width: 20px">x</div>
               <div class="spacerDiv">
                  <span id="baseImageHeight"></span>
               </div>
            </td>
         </tr>

         <tr>
            <td class="leftCol"><%=LanguageUtil.get(pageContext, "Resize")%> :</td>

            <td class="rightCol">
               <div class="spacerDiv">
                  <input type="text" id="displayImageWidth" class="textInputClass" maxlength="4" onblur="imageEditor.setHieghtFromWidth()"
                     onkeydown="return imageEditor.allowNumbers(event)">
               </div>
               <div class="spacerDiv" style="width: 20px">x</div>
               <div class="spacerDiv">
                  <input type="text" id="displayImageHeight" class="textInputClass" maxlength="4" onblur="imageEditor.setWidthFromHeight()"
                     onkeydown="return imageEditor.allowNumbers(event)">
               </div>
               <div class="spacerDiv">
                  <button dojoType="dijit.form.Button" id="resizeBtn" onclick="imageEditor.resizeBtnClick('resize')">
                     <%=LanguageUtil.get(pageContext, "Resize")%>
                  </button>
               </div>
            </td>
         </tr>
         <tr>
            <td class="leftCol"><%=LanguageUtil.get(pageContext, "Crop")%> :</td>
            <td class="rightCol">
               <div class="spacerDiv">
                  <input type="text" value="150" id="cropWidth" name="cropWidth" maxlength="4" class="textInputClass"
                     onchange="imageEditor.setCropHeightFromWidth()" onkeydown="return imageEditor.allowNumbers(event)" />
               </div>
               <div class="spacerDiv" style="width: 20px;">x</div>
               <div class="spacerDiv">
                  <input type="text" value="150" id="cropHeight" name="cropHeight" maxlength="4" class="textInputClass"
                     onchange="imageEditor.setCropWidthFromHeight()" onkeydown="return imageEditor.allowNumbers(event)" />
               </div>
               <div class="spacerDiv">
                  <button id="cropBtn" dojoType="dijit.form.Button" onclick="imageEditor.toggleCrop()">
                     <%=LanguageUtil.get(pageContext, "Crop")%>
                  </button>
               </div>
            </td>
         </tr>
         <tr>
            <td class="leftCol"><%=LanguageUtil.get(pageContext, "image.editor.label.scale")%> :</td>
            <td class="rightCol">
                <span id="zoomInfo"></span>
            </td>
        </tr>
         <tr>
            <td colspan="2" id="zoomTd" >
                

                <div id="showScaleSlider" dojoType="dijit.form.HorizontalSlider" 
                        onChange="imageEditor.updateSlider()" 
                        onMouseUp="imageEditor.doSliderResize()"
                        maximum="200" 
                        minimum="1" 
                        showButtons="true"
                        intermediateChanges="true"
						scrollOnFocus=false>
                        <script type="dojo/method" event="_mouseWheeled"></script>
                    <div dojoType="dijit.form.HorizontalRule" container="bottomDecoration" count=11 style="height:5px;"></div>
                    <ol dojoType="dijit.form.HorizontalRuleLabels" container="bottomDecoration" style="height:1em;font-size:75%;color:gray;">
                        <li>0</li>
                        <li>100%</li>
                        <li>200%</li>
                    </ol>
                </div> 
                
            </td>
        </tr>



         <tr>
            <td colspan=2><hr style="height: 1px; border: none; background-color: silver;"></td>
         </tr>

         <tr>
            <th colspan=2><%=LanguageUtil.get(pageContext, "image.editor.heading.transform")%></th>
         </tr>

         <tr>
            <td class="leftCol"><%=LanguageUtil.get(pageContext, "Rotate")%> :</td>
            <td class="rightCol"><input id="rotate" class="textInputClass" type="text" dojoType="dijit.form.NumberTextBox" name="rotate"
               value="0" constraints="{min:-360,max:360,places:0}" required="false" maxlength="3" onchange="imageEditor.doRotate()"
               invalidMessage="Angle is between -360 and 360" style="width: 55px;" scrollOnFocus="false"></td>
         </tr>

         <tr>
            <td class="leftCol"><%=LanguageUtil.get(pageContext, "Flip")%> :</td>
            <td class="rightCol"><input id="flip" dojoType="dijit.form.CheckBox" name="flip" type="checkbox" value="true"
               onchange="imageEditor.toggleFlip()"></td>
         </tr>



         <tr>
            <td class="leftCol"><label for="grayscale"><%=LanguageUtil.get(pageContext, "Grayscale")%></label> :</td>
            <td class="rightCol"><input name="grayscale" id="grayscale" dojoType="dijit.form.CheckBox" name="grayscale" type="checkbox"
               value="true" onchange="imageEditor.toggleGrayscale()"></td>
         </tr>



         <tr>
            <td class="leftCol" style="height: 25px; vertical-align: middle;"><%=LanguageUtil.get(pageContext, "Color")%> :</td>
            <td class="rightCol">
               <div id="hsbButton" onclick="imageEditor.toggleHSB()" style="cursor: pointer; border: 1px solid #eeeeee; padding: 10px;">
                  Bright:<span id="brightSpan">0</span>&nbsp; Hue:<span id="hueSpan">0</span>&nbsp; Sat:<span id="satSpan">0</span>
               </div>
            </td>
         </tr>




         <tr><td colspan=2><hr style="height:1px; border:none;  background-color:silver; "></td></tr>




         <tr>
            <td colspan="2">
               <div id="filterListBox">
                  <div id="filtersUndoDiv">Filters:</div>
                  <div id="filterListDiv">
                     <div id="filtersListContainer"></div>
                  </div>
               </div>
            </td>
         </tr>



      </table>
</div>
<!--  /toolBar -->







<%--   Let the Dialogs commence!      --%>





	<div id="hsbDialog" dojoType="dijit.Dialog" title="Color" style="display: none" >
		<table  id="hsbTable" align="center">
			<tr>
				<td><%= LanguageUtil.get(pageContext, "Brightness") %>:</td>
				<td>
				
					<div dojoType="dijit.form.HorizontalSlider"  
						maximum="100" 
						minimum="-100" 
						showButtons="false"
						value="0"
						onchange="imageEditor.changeHSB()"
						intermediateChanges="true"
						class="colorSlider"
	s					scrollOnFocus=false
							id="brightSlider"> 
						<div dojoType="dijit.form.HorizontalRule" container="bottomDecoration" count=5 style="height:5px;"></div>
						<ol dojoType="dijit.form.HorizontalRuleLabels" container="bottomDecoration" style="height:1em;font-size:75%;color:gray;">
					        <li>
					           -100
					        </li>
					        <li>
					           -50
					        </li>
					        <li>
					            0
					        </li>
					        <li>
					            50
					        </li>
					        <li>
					            100
					        </li>
					    </ol>
					</div> 
				</td>
			</tr>
			<tr>
				<td><%= LanguageUtil.get(pageContext, "Hue") %>:</td>
				<td>
					<div dojoType="dijit.form.HorizontalSlider"  
						maximum="100" 
						minimum="-100" 
						showButtons="false"
						value="0"
						onchange="imageEditor.changeHSB()"
						intermediateChanges="true"
						scrollOnFocus=false
						class="colorSlider"
						id="hueSlider"> 
					<div dojoType="dijit.form.HorizontalRule" container="bottomDecoration" count=5 style="height:5px;"></div>
					<ol dojoType="dijit.form.HorizontalRuleLabels" container="bottomDecoration" style="height:1em;font-size:75%;color:gray;">
					        <li>
					           -100
					        </li>
					        <li>
					           -50
					        </li>
					        <li>
					            0
					        </li>
					        <li>
					            50
					        </li>
					        <li>
					            100
					        </li>
				    </ol>
				</div> 
				</td>
			</tr>
			<tr>
				<td><%= LanguageUtil.get(pageContext, "Saturation") %>:</td>
				<td>
					<div dojoType="dijit.form.HorizontalSlider"  
						maximum="100" 
						minimum="-100" 
						showButtons="false"
						value="0"
						onchange="imageEditor.changeHSB()"
						intermediateChanges="true"
						scrollOnFocus=false
						class="colorSlider"
							id="satSlider"> 
						<div dojoType="dijit.form.HorizontalRule" container="bottomDecoration" count=5 style="height:5px;"></div>
						<ol dojoType="dijit.form.HorizontalRuleLabels" container="bottomDecoration" style="height:1em;font-size:75%;color:gray;">
					        <li>
					           -100
					        </li>
					        <li>
					           -50
					        </li>
					        <li>
					            0
					        </li>
					        <li>
					            50
					        </li>
					        <li>
					            100
					        </li>
					    </ol>
					</div> 
				</td>
			</tr>
		</table>
		<div style="text-align:center;padding:15px;">
			<button dojoType="dijit.form.Button"  onclick="imageEditor.applyHSB()">
				<%= LanguageUtil.get(pageContext, "Apply") %>
			</button>
		</div>
	</div>

	<div id="saveAsDialog" dojoType="dijit.Dialog" title="<%= LanguageUtil.get(pageContext, "save-as") %>" style="display: none" onfocus='blur()'>
		<table align="center" id="saveAsDiaTable">
			<tr>
				<td  align="center">
					<%= LanguageUtil.get(pageContext, "File") %>: 
					&nbsp;
					<input id="saveAsName" type="text" dojoType="dijit.form.ValidationTextBox" regExp="^([a-z]|[A-Z]|[0-9]|_|-|\.)+$" name="saveAsName" value="" required="false" maxlength="50">&nbsp;<span id="saveAsFileExt"></span>
				</td>
			</tr>
			<tr style="height:20px;">
				<td  align="center">
					<div style="display:none;" id="saveAsFailMsg">
						<%= LanguageUtil.get(pageContext, "save-as-failed-check-filename") %>
					</div>
					<div style="display:none;" id="saveAsSuccessMsg">
						<%= LanguageUtil.get(pageContext, "save-as-success") %>
					</div>
					<div dojoType="dijit.ProgressBar" style="width:150px;display:none;" id="saveAsProgress" indeterminate="true" 
						id="downloadProgress" maximum="10">
					</div>
				</td>
			</tr>
			<tr style="height:20px;">
				<td  align="center">
				<div id="saveAsFailBtn" style="display:none" >
					<button dojoType="dijit.form.Button"  onclick="imageEditor.closeSaveAsDia()">
						<%= LanguageUtil.get(pageContext, "Close") %>
					</button>
				</div>
				<div  id="saveAsSuccessBtn" style="display:none" >
					<button dojoType="dijit.form.Button"  onclick="imageEditor.closeSaveAsDia()">
						<%= LanguageUtil.get(pageContext, "Close") %>
					</button>
				</div>
					<div id="saveAsButtonCluster">
						<button dojoType="dijit.form.Button" id="saveAsFinalBtn"  onclick="imageEditor.doSaveAs()">
							<%= LanguageUtil.get(pageContext, "Save") %>
						</button>
						&nbsp;
						<button dojoType="dijit.form.Button"  onclick="imageEditor.closeSaveAsDia()">
							<%= LanguageUtil.get(pageContext, "Cancel") %>
						</button>
					</div>
				</td>
			</tr>
		</table>
	</div>
    <div style="position:absolute;top:-50000px">
        <input type="file" name="hiddenFileUploader" id="hiddenFileUploader">
    
    
    
    </div>
	 
	 	<img src="<%=baseImage%>" style="position:absolute;top:-50000px;left:-50000px;" id="baseImage" />
	 	<iframe id="actionJackson" src="/html/images/shim.gif" frameborder="0" width="0" height="0"></iframe>
	</div>
	</body>

</html><|MERGE_RESOLUTION|>--- conflicted
+++ resolved
@@ -13,28 +13,20 @@
 <%@page import="com.dotmarketing.business.APILocator"%>
 <%@page import="com.dotmarketing.util.WebKeys"%>
 <%@page import="java.util.Enumeration"%>
-<<<<<<< HEAD
-<%
-    String dojoPath = Config.getStringProperty("path.to.dojo");
-
-=======
+
+
 <%	
 	String dojoPath = Config.getStringProperty("path.to.dojo");
->>>>>>> 7b15e5ac
+
 	String id = request.getParameter("id");
 
-<<<<<<< HEAD
-    
+	String wysiwyg = (UtilMethods.isSet(request.getParameter("wysiwyg"))) ? request.getParameter("wysiwyg") : null;
+
+	String fieldName = (UtilMethods.isSet(request.getParameter("fieldName"))) ? request.getParameter("fieldName") : "fileAsset";
+	String baseImage =  "/contentAsset/image/" + id + "/" + fieldName + "/" ;
+
     Optional<FocalPoint> focalPoint =APILocator.getFocalPointAPI().readFocalPoint(id, fieldName);
     String fpStr = focalPoint.isPresent() ? focalPoint.toString() :".0,.0"; 
-    
-=======
-	String wysiwyg = (UtilMethods.isSet(request.getParameter("wysiwyg"))) ? request.getParameter("wysiwyg") : null;
-
-	String fieldName = (UtilMethods.isSet(request.getParameter("fieldName"))) ? request.getParameter("fieldName") : "fileAsset";
-	String baseImage =  "/contentAsset/image/" + id + "/" + fieldName + "/" ;
-
->>>>>>> 7b15e5ac
 	String hostId = null;
 	if (request.getParameter("host_id") != null) {
 		hostId = request.getParameter("host_id");
@@ -121,71 +113,6 @@
 	
 </head>
 <body class="dmundra"  >
-<!--  top button bar -->
-	<div class="imageToolContainer">
-<<<<<<< HEAD
-      <div class="imageToolButtonBar">
-      	<table style="width:98%;margin:5px">
-      		<tr>
-      			<td width="100%" style="white-space: nowrap;">
-      				<table>
-      					<tr>
-      						<td style="white-space: nowrap;">
-      							<%= LanguageUtil.get(pageContext, "Address") %>: 
-      						</td>
-      						<td width="100%;" style="white-space: nowrap;padding-right:25px;">
-      							<input type="text" id="viewingUrl" dojoType="dijit.form.TextBox" value="<%=baseImage %>" style="width:100%;" onkeypress="if (event.which == 13 || event.keyCode == 13) {imageEditor.changeViewingUrl()}" onchange="imageEditor.changeViewingUrl()">
-      						</td>
-      					</tr>
-      				</table>
-      			</td>
-      			<td style="white-space: nowrap;">
-                      <span style="display:inline-block;margin-left:0px;margin-right:10px;">
-                          <a href="#" id="showLink" target="showDotImages">show</a>
-                      </span>
-      
-      
-      				<button dojoType="dijit.form.Button" onclick="imageEditor.doDownload()" >
-      					<%= LanguageUtil.get(pageContext, "download") %>
-      				</button>
-      				&nbsp; &nbsp;
-      				<button dojoType="dijit.form.Button" id="clipBoard"  <% if(id == null || id.startsWith("temp_")) { %>disabled<% } %> onclick="imageEditor.addToClipboard()">
-      					<%= LanguageUtil.get(pageContext, "Clip") %>
-      				</button>
-      				
-      				<%-- this span is hidden for binary images --%>
-      				<span id="saveAsSpan" style="display:none;">
-      					<button dojoType="dijit.form.ComboButton"  title="save-as">
-      						<span><%= LanguageUtil.get(pageContext, "save-as") %></span>
-      						<div dojoType="dijit.Menu" id="createMenu" style="display: none;">
-      							<div dojoType="dijit.MenuItem"   onClick="imageEditor.showSaveAsDialog('jpg')">
-      								<%= LanguageUtil.get(pageContext, "jpeg") %>
-      							</div>
-      							<div dojoType="dijit.MenuItem"   onClick="imageEditor.showSaveAsDialog('png');">
-      								<%= LanguageUtil.get(pageContext, "png") %>
-      							</div>
-      							<div dojoType="dijit.MenuItem"  onClick="imageEditor.showSaveAsDialog('gif');">
-      								<%= LanguageUtil.get(pageContext, "gif") %>
-      							</div>
-      						</div>
-      					</button>
-      					&nbsp;
-      				</span>
-                      &nbsp;
-      				<button dojoType="dijit.form.Button" onclick="imageEditor.saveImage()" >
-      					<%= LanguageUtil.get(pageContext, "Save") %>
-      				</button>
-      				&nbsp;
-      				<button dojoType="dijit.form.Button" onClick="imageEditor.closeImageWindow()" >
-      					<%= LanguageUtil.get(pageContext, "Close") %>
-      				</button>
-      			</td>
-      		</tr>
-      	 </table>
-      </div>
-      <!--  /top button bar -->
-    </div>
-=======
 <div class="imageToolButtonBar">
 	<table style="width:100%;margin:0px">
 		<tr>
@@ -252,7 +179,7 @@
 		
 </div>
 <!--  /top button bar -->
->>>>>>> 7b15e5ac
+
 
 
 <div class="imageToolContainer">
@@ -499,7 +426,7 @@
 						onchange="imageEditor.changeHSB()"
 						intermediateChanges="true"
 						class="colorSlider"
-	s					scrollOnFocus=false
+						scrollOnFocus=false
 							id="brightSlider"> 
 						<div dojoType="dijit.form.HorizontalRule" container="bottomDecoration" count=5 style="height:5px;"></div>
 						<ol dojoType="dijit.form.HorizontalRuleLabels" container="bottomDecoration" style="height:1em;font-size:75%;color:gray;">
