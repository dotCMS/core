@charset "UTF-8";
/* FONT PATH
 * -------------------------- */
@font-face {
  font-family: "FontAwesome";
  src: url("../fonts/fontawesome-webfont.eot?v=4.7.0");
  src: url("../fonts/fontawesome-webfont.eot?#iefix&v=4.7.0") format("embedded-opentype"), url("../fonts/fontawesome-webfont.woff2?v=4.7.0") format("woff2"), url("../fonts/fontawesome-webfont.woff?v=4.7.0") format("woff"), url("../fonts/fontawesome-webfont.ttf?v=4.7.0") format("truetype"), url("../fonts/fontawesome-webfont.svg?v=4.7.0#fontawesomeregular") format("svg");
  font-weight: normal;
  font-style: normal;
}
.fa {
  display: inline-block;
  font: normal normal normal 14px/1 FontAwesome;
  font-size: inherit;
  text-rendering: auto;
  -webkit-font-smoothing: antialiased;
  -moz-osx-font-smoothing: grayscale;
}

/* Font Awesome uses the Unicode Private Use Area (PUA) to ensure screen
   readers do not read off random characters that represent icons */
.fa-glass:before {
  content: "\f000";
}

.fa-music:before {
  content: "\f001";
}

.fa-search:before {
  content: "\f002";
}

.fa-envelope-o:before {
  content: "\f003";
}

.fa-heart:before {
  content: "\f004";
}

.fa-star:before {
  content: "\f005";
}

.fa-star-o:before {
  content: "\f006";
}

.fa-user:before {
  content: "\f007";
}

.fa-film:before {
  content: "\f008";
}

.fa-th-large:before {
  content: "\f009";
}

.fa-th:before {
  content: "\f00a";
}

.fa-th-list:before {
  content: "\f00b";
}

.fa-check:before {
  content: "\f00c";
}

.fa-remove:before,
.fa-close:before,
.fa-times:before {
  content: "\f00d";
}

.fa-search-plus:before {
  content: "\f00e";
}

.fa-search-minus:before {
  content: "\f010";
}

.fa-power-off:before {
  content: "\f011";
}

.fa-signal:before {
  content: "\f012";
}

.fa-gear:before,
.fa-cog:before {
  content: "\f013";
}

.fa-trash-o:before {
  content: "\f014";
}

.fa-home:before {
  content: "\f015";
}

.fa-file-o:before {
  content: "\f016";
}

.fa-clock-o:before {
  content: "\f017";
}

.fa-road:before {
  content: "\f018";
}

.fa-download:before {
  content: "\f019";
}

.fa-arrow-circle-o-down:before {
  content: "\f01a";
}

.fa-arrow-circle-o-up:before {
  content: "\f01b";
}

.fa-inbox:before {
  content: "\f01c";
}

.fa-play-circle-o:before {
  content: "\f01d";
}

.fa-rotate-right:before,
.fa-repeat:before {
  content: "\f01e";
}

.fa-refresh:before {
  content: "\f021";
}

.fa-list-alt:before {
  content: "\f022";
}

.fa-lock:before {
  content: "\f023";
}

.fa-flag:before {
  content: "\f024";
}

.fa-headphones:before {
  content: "\f025";
}

.fa-volume-off:before {
  content: "\f026";
}

.fa-volume-down:before {
  content: "\f027";
}

.fa-volume-up:before {
  content: "\f028";
}

.fa-qrcode:before {
  content: "\f029";
}

.fa-barcode:before {
  content: "\f02a";
}

.fa-tag:before {
  content: "\f02b";
}

.fa-tags:before {
  content: "\f02c";
}

.fa-book:before {
  content: "\f02d";
}

.fa-bookmark:before {
  content: "\f02e";
}

.fa-print:before {
  content: "\f02f";
}

.fa-camera:before {
  content: "\f030";
}

.fa-font:before {
  content: "\f031";
}

.fa-bold:before {
  content: "\f032";
}

.fa-italic:before {
  content: "\f033";
}

.fa-text-height:before {
  content: "\f034";
}

.fa-text-width:before {
  content: "\f035";
}

.fa-align-left:before {
  content: "\f036";
}

.fa-align-center:before {
  content: "\f037";
}

.fa-align-right:before {
  content: "\f038";
}

.fa-align-justify:before {
  content: "\f039";
}

.fa-list:before {
  content: "\f03a";
}

.fa-dedent:before,
.fa-outdent:before {
  content: "\f03b";
}

.fa-indent:before {
  content: "\f03c";
}

.fa-video-camera:before {
  content: "\f03d";
}

.fa-photo:before,
.fa-image:before,
.fa-picture-o:before {
  content: "\f03e";
}

.fa-pencil:before {
  content: "\f040";
}

.fa-map-marker:before {
  content: "\f041";
}

.fa-adjust:before {
  content: "\f042";
}

.fa-tint:before {
  content: "\f043";
}

.fa-edit:before,
.fa-pencil-square-o:before {
  content: "\f044";
}

.fa-share-square-o:before {
  content: "\f045";
}

.fa-check-square-o:before {
  content: "\f046";
}

.fa-arrows:before {
  content: "\f047";
}

.fa-step-backward:before {
  content: "\f048";
}

.fa-fast-backward:before {
  content: "\f049";
}

.fa-backward:before {
  content: "\f04a";
}

.fa-play:before {
  content: "\f04b";
}

.fa-pause:before {
  content: "\f04c";
}

.fa-stop:before {
  content: "\f04d";
}

.fa-forward:before {
  content: "\f04e";
}

.fa-fast-forward:before {
  content: "\f050";
}

.fa-step-forward:before {
  content: "\f051";
}

.fa-eject:before {
  content: "\f052";
}

.fa-chevron-left:before {
  content: "\f053";
}

.fa-chevron-right:before {
  content: "\f054";
}

.fa-plus-circle:before {
  content: "\f055";
}

.fa-minus-circle:before {
  content: "\f056";
}

.fa-times-circle:before {
  content: "\f057";
}

.fa-check-circle:before {
  content: "\f058";
}

.fa-question-circle:before {
  content: "\f059";
}

.fa-info-circle:before {
  content: "\f05a";
}

.fa-crosshairs:before {
  content: "\f05b";
}

.fa-times-circle-o:before {
  content: "\f05c";
}

.fa-check-circle-o:before {
  content: "\f05d";
}

.fa-ban:before {
  content: "\f05e";
}

.fa-arrow-left:before {
  content: "\f060";
}

.fa-arrow-right:before {
  content: "\f061";
}

.fa-arrow-up:before {
  content: "\f062";
}

.fa-arrow-down:before {
  content: "\f063";
}

.fa-mail-forward:before,
.fa-share:before {
  content: "\f064";
}

.fa-expand:before {
  content: "\f065";
}

.fa-compress:before {
  content: "\f066";
}

.fa-plus:before {
  content: "\f067";
}

.fa-minus:before {
  content: "\f068";
}

.fa-asterisk:before {
  content: "\f069";
}

.fa-exclamation-circle:before {
  content: "\f06a";
}

.fa-gift:before {
  content: "\f06b";
}

.fa-leaf:before {
  content: "\f06c";
}

.fa-fire:before {
  content: "\f06d";
}

.fa-eye:before {
  content: "\f06e";
}

.fa-eye-slash:before {
  content: "\f070";
}

.fa-warning:before,
.fa-exclamation-triangle:before {
  content: "\f071";
}

.fa-plane:before {
  content: "\f072";
}

.fa-calendar:before {
  content: "\f073";
}

.fa-random:before {
  content: "\f074";
}

.fa-comment:before {
  content: "\f075";
}

.fa-magnet:before {
  content: "\f076";
}

.fa-chevron-up:before {
  content: "\f077";
}

.fa-chevron-down:before {
  content: "\f078";
}

.fa-retweet:before {
  content: "\f079";
}

.fa-shopping-cart:before {
  content: "\f07a";
}

.fa-folder:before {
  content: "\f07b";
}

.fa-folder-open:before {
  content: "\f07c";
}

.fa-arrows-v:before {
  content: "\f07d";
}

.fa-arrows-h:before {
  content: "\f07e";
}

.fa-bar-chart-o:before,
.fa-bar-chart:before {
  content: "\f080";
}

.fa-twitter-square:before {
  content: "\f081";
}

.fa-facebook-square:before {
  content: "\f082";
}

.fa-camera-retro:before {
  content: "\f083";
}

.fa-key:before {
  content: "\f084";
}

.fa-gears:before,
.fa-cogs:before {
  content: "\f085";
}

.fa-comments:before {
  content: "\f086";
}

.fa-thumbs-o-up:before {
  content: "\f087";
}

.fa-thumbs-o-down:before {
  content: "\f088";
}

.fa-star-half:before {
  content: "\f089";
}

.fa-heart-o:before {
  content: "\f08a";
}

.fa-sign-out:before {
  content: "\f08b";
}

.fa-linkedin-square:before {
  content: "\f08c";
}

.fa-thumb-tack:before {
  content: "\f08d";
}

.fa-external-link:before {
  content: "\f08e";
}

.fa-sign-in:before {
  content: "\f090";
}

.fa-trophy:before {
  content: "\f091";
}

.fa-github-square:before {
  content: "\f092";
}

.fa-upload:before {
  content: "\f093";
}

.fa-lemon-o:before {
  content: "\f094";
}

.fa-phone:before {
  content: "\f095";
}

.fa-square-o:before {
  content: "\f096";
}

.fa-bookmark-o:before {
  content: "\f097";
}

.fa-phone-square:before {
  content: "\f098";
}

.fa-twitter:before {
  content: "\f099";
}

.fa-facebook-f:before,
.fa-facebook:before {
  content: "\f09a";
}

.fa-github:before {
  content: "\f09b";
}

.fa-unlock:before {
  content: "\f09c";
}

.fa-credit-card:before {
  content: "\f09d";
}

.fa-feed:before,
.fa-rss:before {
  content: "\f09e";
}

.fa-hdd-o:before {
  content: "\f0a0";
}

.fa-bullhorn:before {
  content: "\f0a1";
}

.fa-bell:before {
  content: "\f0f3";
}

.fa-certificate:before {
  content: "\f0a3";
}

.fa-hand-o-right:before {
  content: "\f0a4";
}

.fa-hand-o-left:before {
  content: "\f0a5";
}

.fa-hand-o-up:before {
  content: "\f0a6";
}

.fa-hand-o-down:before {
  content: "\f0a7";
}

.fa-arrow-circle-left:before {
  content: "\f0a8";
}

.fa-arrow-circle-right:before {
  content: "\f0a9";
}

.fa-arrow-circle-up:before {
  content: "\f0aa";
}

.fa-arrow-circle-down:before {
  content: "\f0ab";
}

.fa-globe:before {
  content: "\f0ac";
}

.fa-wrench:before {
  content: "\f0ad";
}

.fa-tasks:before {
  content: "\f0ae";
}

.fa-filter:before {
  content: "\f0b0";
}

.fa-briefcase:before {
  content: "\f0b1";
}

.fa-arrows-alt:before {
  content: "\f0b2";
}

.fa-group:before,
.fa-users:before {
  content: "\f0c0";
}

.fa-chain:before,
.fa-link:before {
  content: "\f0c1";
}

.fa-cloud:before {
  content: "\f0c2";
}

.fa-flask:before {
  content: "\f0c3";
}

.fa-cut:before,
.fa-scissors:before {
  content: "\f0c4";
}

.fa-copy:before,
.fa-files-o:before {
  content: "\f0c5";
}

.fa-paperclip:before {
  content: "\f0c6";
}

.fa-save:before,
.fa-floppy-o:before {
  content: "\f0c7";
}

.fa-square:before {
  content: "\f0c8";
}

.fa-navicon:before,
.fa-reorder:before,
.fa-bars:before {
  content: "\f0c9";
}

.fa-list-ul:before {
  content: "\f0ca";
}

.fa-list-ol:before {
  content: "\f0cb";
}

.fa-strikethrough:before {
  content: "\f0cc";
}

.fa-underline:before {
  content: "\f0cd";
}

.fa-table:before {
  content: "\f0ce";
}

.fa-magic:before {
  content: "\f0d0";
}

.fa-truck:before {
  content: "\f0d1";
}

.fa-pinterest:before {
  content: "\f0d2";
}

.fa-pinterest-square:before {
  content: "\f0d3";
}

.fa-google-plus-square:before {
  content: "\f0d4";
}

.fa-google-plus:before {
  content: "\f0d5";
}

.fa-money:before {
  content: "\f0d6";
}

.fa-caret-down:before {
  content: "\f0d7";
}

.fa-caret-up:before {
  content: "\f0d8";
}

.fa-caret-left:before {
  content: "\f0d9";
}

.fa-caret-right:before {
  content: "\f0da";
}

.fa-columns:before {
  content: "\f0db";
}

.fa-unsorted:before,
.fa-sort:before {
  content: "\f0dc";
}

.fa-sort-down:before,
.fa-sort-desc:before {
  content: "\f0dd";
}

.fa-sort-up:before,
.fa-sort-asc:before {
  content: "\f0de";
}

.fa-envelope:before {
  content: "\f0e0";
}

.fa-linkedin:before {
  content: "\f0e1";
}

.fa-rotate-left:before,
.fa-undo:before {
  content: "\f0e2";
}

.fa-legal:before,
.fa-gavel:before {
  content: "\f0e3";
}

.fa-dashboard:before,
.fa-tachometer:before {
  content: "\f0e4";
}

.fa-comment-o:before {
  content: "\f0e5";
}

.fa-comments-o:before {
  content: "\f0e6";
}

.fa-flash:before,
.fa-bolt:before {
  content: "\f0e7";
}

.fa-sitemap:before {
  content: "\f0e8";
}

.fa-umbrella:before {
  content: "\f0e9";
}

.fa-paste:before,
.fa-clipboard:before {
  content: "\f0ea";
}

.fa-lightbulb-o:before {
  content: "\f0eb";
}

.fa-exchange:before {
  content: "\f0ec";
}

.fa-cloud-download:before {
  content: "\f0ed";
}

.fa-cloud-upload:before {
  content: "\f0ee";
}

.fa-user-md:before {
  content: "\f0f0";
}

.fa-stethoscope:before {
  content: "\f0f1";
}

.fa-suitcase:before {
  content: "\f0f2";
}

.fa-bell-o:before {
  content: "\f0a2";
}

.fa-coffee:before {
  content: "\f0f4";
}

.fa-cutlery:before {
  content: "\f0f5";
}

.fa-file-text-o:before {
  content: "\f0f6";
}

.fa-building-o:before {
  content: "\f0f7";
}

.fa-hospital-o:before {
  content: "\f0f8";
}

.fa-ambulance:before {
  content: "\f0f9";
}

.fa-medkit:before {
  content: "\f0fa";
}

.fa-fighter-jet:before {
  content: "\f0fb";
}

.fa-beer:before {
  content: "\f0fc";
}

.fa-h-square:before {
  content: "\f0fd";
}

.fa-plus-square:before {
  content: "\f0fe";
}

.fa-angle-double-left:before {
  content: "\f100";
}

.fa-angle-double-right:before {
  content: "\f101";
}

.fa-angle-double-up:before {
  content: "\f102";
}

.fa-angle-double-down:before {
  content: "\f103";
}

.fa-angle-left:before {
  content: "\f104";
}

.fa-angle-right:before {
  content: "\f105";
}

.fa-angle-up:before {
  content: "\f106";
}

.fa-angle-down:before {
  content: "\f107";
}

.fa-desktop:before {
  content: "\f108";
}

.fa-laptop:before {
  content: "\f109";
}

.fa-tablet:before {
  content: "\f10a";
}

.fa-mobile-phone:before,
.fa-mobile:before {
  content: "\f10b";
}

.fa-circle-o:before {
  content: "\f10c";
}

.fa-quote-left:before {
  content: "\f10d";
}

.fa-quote-right:before {
  content: "\f10e";
}

.fa-spinner:before {
  content: "\f110";
}

.fa-circle:before {
  content: "\f111";
}

.fa-mail-reply:before,
.fa-reply:before {
  content: "\f112";
}

.fa-github-alt:before {
  content: "\f113";
}

.fa-folder-o:before {
  content: "\f114";
}

.fa-folder-open-o:before {
  content: "\f115";
}

.fa-smile-o:before {
  content: "\f118";
}

.fa-frown-o:before {
  content: "\f119";
}

.fa-meh-o:before {
  content: "\f11a";
}

.fa-gamepad:before {
  content: "\f11b";
}

.fa-keyboard-o:before {
  content: "\f11c";
}

.fa-flag-o:before {
  content: "\f11d";
}

.fa-flag-checkered:before {
  content: "\f11e";
}

.fa-terminal:before {
  content: "\f120";
}

.fa-code:before {
  content: "\f121";
}

.fa-mail-reply-all:before,
.fa-reply-all:before {
  content: "\f122";
}

.fa-star-half-empty:before,
.fa-star-half-full:before,
.fa-star-half-o:before {
  content: "\f123";
}

.fa-location-arrow:before {
  content: "\f124";
}

.fa-crop:before {
  content: "\f125";
}

.fa-code-fork:before {
  content: "\f126";
}

.fa-unlink:before,
.fa-chain-broken:before {
  content: "\f127";
}

.fa-question:before {
  content: "\f128";
}

.fa-info:before {
  content: "\f129";
}

.fa-exclamation:before {
  content: "\f12a";
}

.fa-superscript:before {
  content: "\f12b";
}

.fa-subscript:before {
  content: "\f12c";
}

.fa-eraser:before {
  content: "\f12d";
}

.fa-puzzle-piece:before {
  content: "\f12e";
}

.fa-microphone:before {
  content: "\f130";
}

.fa-microphone-slash:before {
  content: "\f131";
}

.fa-shield:before {
  content: "\f132";
}

.fa-calendar-o:before {
  content: "\f133";
}

.fa-fire-extinguisher:before {
  content: "\f134";
}

.fa-rocket:before {
  content: "\f135";
}

.fa-maxcdn:before {
  content: "\f136";
}

.fa-chevron-circle-left:before {
  content: "\f137";
}

.fa-chevron-circle-right:before {
  content: "\f138";
}

.fa-chevron-circle-up:before {
  content: "\f139";
}

.fa-chevron-circle-down:before {
  content: "\f13a";
}

.fa-html5:before {
  content: "\f13b";
}

.fa-css3:before {
  content: "\f13c";
}

.fa-anchor:before {
  content: "\f13d";
}

.fa-unlock-alt:before {
  content: "\f13e";
}

.fa-bullseye:before {
  content: "\f140";
}

.fa-ellipsis-h:before {
  content: "\f141";
}

.fa-ellipsis-v:before {
  content: "\f142";
}

.fa-rss-square:before {
  content: "\f143";
}

.fa-play-circle:before {
  content: "\f144";
}

.fa-ticket:before {
  content: "\f145";
}

.fa-minus-square:before {
  content: "\f146";
}

.fa-minus-square-o:before {
  content: "\f147";
}

.fa-level-up:before {
  content: "\f148";
}

.fa-level-down:before {
  content: "\f149";
}

.fa-check-square:before {
  content: "\f14a";
}

.fa-pencil-square:before {
  content: "\f14b";
}

.fa-external-link-square:before {
  content: "\f14c";
}

.fa-share-square:before {
  content: "\f14d";
}

.fa-compass:before {
  content: "\f14e";
}

.fa-toggle-down:before,
.fa-caret-square-o-down:before {
  content: "\f150";
}

.fa-toggle-up:before,
.fa-caret-square-o-up:before {
  content: "\f151";
}

.fa-toggle-right:before,
.fa-caret-square-o-right:before {
  content: "\f152";
}

.fa-euro:before,
.fa-eur:before {
  content: "\f153";
}

.fa-gbp:before {
  content: "\f154";
}

.fa-dollar:before,
.fa-usd:before {
  content: "\f155";
}

.fa-rupee:before,
.fa-inr:before {
  content: "\f156";
}

.fa-cny:before,
.fa-rmb:before,
.fa-yen:before,
.fa-jpy:before {
  content: "\f157";
}

.fa-ruble:before,
.fa-rouble:before,
.fa-rub:before {
  content: "\f158";
}

.fa-won:before,
.fa-krw:before {
  content: "\f159";
}

.fa-bitcoin:before,
.fa-btc:before {
  content: "\f15a";
}

.fa-file:before {
  content: "\f15b";
}

.fa-file-text:before {
  content: "\f15c";
}

.fa-sort-alpha-asc:before {
  content: "\f15d";
}

.fa-sort-alpha-desc:before {
  content: "\f15e";
}

.fa-sort-amount-asc:before {
  content: "\f160";
}

.fa-sort-amount-desc:before {
  content: "\f161";
}

.fa-sort-numeric-asc:before {
  content: "\f162";
}

.fa-sort-numeric-desc:before {
  content: "\f163";
}

.fa-thumbs-up:before {
  content: "\f164";
}

.fa-thumbs-down:before {
  content: "\f165";
}

.fa-youtube-square:before {
  content: "\f166";
}

.fa-youtube:before {
  content: "\f167";
}

.fa-xing:before {
  content: "\f168";
}

.fa-xing-square:before {
  content: "\f169";
}

.fa-youtube-play:before {
  content: "\f16a";
}

.fa-dropbox:before {
  content: "\f16b";
}

.fa-stack-overflow:before {
  content: "\f16c";
}

.fa-instagram:before {
  content: "\f16d";
}

.fa-flickr:before {
  content: "\f16e";
}

.fa-adn:before {
  content: "\f170";
}

.fa-bitbucket:before {
  content: "\f171";
}

.fa-bitbucket-square:before {
  content: "\f172";
}

.fa-tumblr:before {
  content: "\f173";
}

.fa-tumblr-square:before {
  content: "\f174";
}

.fa-long-arrow-down:before {
  content: "\f175";
}

.fa-long-arrow-up:before {
  content: "\f176";
}

.fa-long-arrow-left:before {
  content: "\f177";
}

.fa-long-arrow-right:before {
  content: "\f178";
}

.fa-apple:before {
  content: "\f179";
}

.fa-windows:before {
  content: "\f17a";
}

.fa-android:before {
  content: "\f17b";
}

.fa-linux:before {
  content: "\f17c";
}

.fa-dribbble:before {
  content: "\f17d";
}

.fa-skype:before {
  content: "\f17e";
}

.fa-foursquare:before {
  content: "\f180";
}

.fa-trello:before {
  content: "\f181";
}

.fa-female:before {
  content: "\f182";
}

.fa-male:before {
  content: "\f183";
}

.fa-gittip:before,
.fa-gratipay:before {
  content: "\f184";
}

.fa-sun-o:before {
  content: "\f185";
}

.fa-moon-o:before {
  content: "\f186";
}

.fa-archive:before {
  content: "\f187";
}

.fa-bug:before {
  content: "\f188";
}

.fa-vk:before {
  content: "\f189";
}

.fa-weibo:before {
  content: "\f18a";
}

.fa-renren:before {
  content: "\f18b";
}

.fa-pagelines:before {
  content: "\f18c";
}

.fa-stack-exchange:before {
  content: "\f18d";
}

.fa-arrow-circle-o-right:before {
  content: "\f18e";
}

.fa-arrow-circle-o-left:before {
  content: "\f190";
}

.fa-toggle-left:before,
.fa-caret-square-o-left:before {
  content: "\f191";
}

.fa-dot-circle-o:before {
  content: "\f192";
}

.fa-wheelchair:before {
  content: "\f193";
}

.fa-vimeo-square:before {
  content: "\f194";
}

.fa-turkish-lira:before,
.fa-try:before {
  content: "\f195";
}

.fa-plus-square-o:before {
  content: "\f196";
}

.fa-space-shuttle:before {
  content: "\f197";
}

.fa-slack:before {
  content: "\f198";
}

.fa-envelope-square:before {
  content: "\f199";
}

.fa-wordpress:before {
  content: "\f19a";
}

.fa-openid:before {
  content: "\f19b";
}

.fa-institution:before,
.fa-bank:before,
.fa-university:before {
  content: "\f19c";
}

.fa-mortar-board:before,
.fa-graduation-cap:before {
  content: "\f19d";
}

.fa-yahoo:before {
  content: "\f19e";
}

.fa-google:before {
  content: "\f1a0";
}

.fa-reddit:before {
  content: "\f1a1";
}

.fa-reddit-square:before {
  content: "\f1a2";
}

.fa-stumbleupon-circle:before {
  content: "\f1a3";
}

.fa-stumbleupon:before {
  content: "\f1a4";
}

.fa-delicious:before {
  content: "\f1a5";
}

.fa-digg:before {
  content: "\f1a6";
}

.fa-pied-piper-pp:before {
  content: "\f1a7";
}

.fa-pied-piper-alt:before {
  content: "\f1a8";
}

.fa-drupal:before {
  content: "\f1a9";
}

.fa-joomla:before {
  content: "\f1aa";
}

.fa-language:before {
  content: "\f1ab";
}

.fa-fax:before {
  content: "\f1ac";
}

.fa-building:before {
  content: "\f1ad";
}

.fa-child:before {
  content: "\f1ae";
}

.fa-paw:before {
  content: "\f1b0";
}

.fa-spoon:before {
  content: "\f1b1";
}

.fa-cube:before {
  content: "\f1b2";
}

.fa-cubes:before {
  content: "\f1b3";
}

.fa-behance:before {
  content: "\f1b4";
}

.fa-behance-square:before {
  content: "\f1b5";
}

.fa-steam:before {
  content: "\f1b6";
}

.fa-steam-square:before {
  content: "\f1b7";
}

.fa-recycle:before {
  content: "\f1b8";
}

.fa-automobile:before,
.fa-car:before {
  content: "\f1b9";
}

.fa-cab:before,
.fa-taxi:before {
  content: "\f1ba";
}

.fa-tree:before {
  content: "\f1bb";
}

.fa-spotify:before {
  content: "\f1bc";
}

.fa-deviantart:before {
  content: "\f1bd";
}

.fa-soundcloud:before {
  content: "\f1be";
}

.fa-database:before {
  content: "\f1c0";
}

.fa-file-pdf-o:before {
  content: "\f1c1";
}

.fa-file-word-o:before {
  content: "\f1c2";
}

.fa-file-excel-o:before {
  content: "\f1c3";
}

.fa-file-powerpoint-o:before {
  content: "\f1c4";
}

.fa-file-photo-o:before,
.fa-file-picture-o:before,
.fa-file-image-o:before {
  content: "\f1c5";
}

.fa-file-zip-o:before,
.fa-file-archive-o:before {
  content: "\f1c6";
}

.fa-file-sound-o:before,
.fa-file-audio-o:before {
  content: "\f1c7";
}

.fa-file-movie-o:before,
.fa-file-video-o:before {
  content: "\f1c8";
}

.fa-file-code-o:before {
  content: "\f1c9";
}

.fa-vine:before {
  content: "\f1ca";
}

.fa-codepen:before {
  content: "\f1cb";
}

.fa-jsfiddle:before {
  content: "\f1cc";
}

.fa-life-bouy:before,
.fa-life-buoy:before,
.fa-life-saver:before,
.fa-support:before,
.fa-life-ring:before {
  content: "\f1cd";
}

.fa-circle-o-notch:before {
  content: "\f1ce";
}

.fa-ra:before,
.fa-resistance:before,
.fa-rebel:before {
  content: "\f1d0";
}

.fa-ge:before,
.fa-empire:before {
  content: "\f1d1";
}

.fa-git-square:before {
  content: "\f1d2";
}

.fa-git:before {
  content: "\f1d3";
}

.fa-y-combinator-square:before,
.fa-yc-square:before,
.fa-hacker-news:before {
  content: "\f1d4";
}

.fa-tencent-weibo:before {
  content: "\f1d5";
}

.fa-qq:before {
  content: "\f1d6";
}

.fa-wechat:before,
.fa-weixin:before {
  content: "\f1d7";
}

.fa-send:before,
.fa-paper-plane:before {
  content: "\f1d8";
}

.fa-send-o:before,
.fa-paper-plane-o:before {
  content: "\f1d9";
}

.fa-history:before {
  content: "\f1da";
}

.fa-circle-thin:before {
  content: "\f1db";
}

.fa-header:before {
  content: "\f1dc";
}

.fa-paragraph:before {
  content: "\f1dd";
}

.fa-sliders:before {
  content: "\f1de";
}

.fa-share-alt:before {
  content: "\f1e0";
}

.fa-share-alt-square:before {
  content: "\f1e1";
}

.fa-bomb:before {
  content: "\f1e2";
}

.fa-soccer-ball-o:before,
.fa-futbol-o:before {
  content: "\f1e3";
}

.fa-tty:before {
  content: "\f1e4";
}

.fa-binoculars:before {
  content: "\f1e5";
}

.fa-plug:before {
  content: "\f1e6";
}

.fa-slideshare:before {
  content: "\f1e7";
}

.fa-twitch:before {
  content: "\f1e8";
}

.fa-yelp:before {
  content: "\f1e9";
}

.fa-newspaper-o:before {
  content: "\f1ea";
}

.fa-wifi:before {
  content: "\f1eb";
}

.fa-calculator:before {
  content: "\f1ec";
}

.fa-paypal:before {
  content: "\f1ed";
}

.fa-google-wallet:before {
  content: "\f1ee";
}

.fa-cc-visa:before {
  content: "\f1f0";
}

.fa-cc-mastercard:before {
  content: "\f1f1";
}

.fa-cc-discover:before {
  content: "\f1f2";
}

.fa-cc-amex:before {
  content: "\f1f3";
}

.fa-cc-paypal:before {
  content: "\f1f4";
}

.fa-cc-stripe:before {
  content: "\f1f5";
}

.fa-bell-slash:before {
  content: "\f1f6";
}

.fa-bell-slash-o:before {
  content: "\f1f7";
}

.fa-trash:before {
  content: "\f1f8";
}

.fa-copyright:before {
  content: "\f1f9";
}

.fa-at:before {
  content: "\f1fa";
}

.fa-eyedropper:before {
  content: "\f1fb";
}

.fa-paint-brush:before {
  content: "\f1fc";
}

.fa-birthday-cake:before {
  content: "\f1fd";
}

.fa-area-chart:before {
  content: "\f1fe";
}

.fa-pie-chart:before {
  content: "\f200";
}

.fa-line-chart:before {
  content: "\f201";
}

.fa-lastfm:before {
  content: "\f202";
}

.fa-lastfm-square:before {
  content: "\f203";
}

.fa-toggle-off:before {
  content: "\f204";
}

.fa-toggle-on:before {
  content: "\f205";
}

.fa-bicycle:before {
  content: "\f206";
}

.fa-bus:before {
  content: "\f207";
}

.fa-ioxhost:before {
  content: "\f208";
}

.fa-angellist:before {
  content: "\f209";
}

.fa-cc:before {
  content: "\f20a";
}

.fa-shekel:before,
.fa-sheqel:before,
.fa-ils:before {
  content: "\f20b";
}

.fa-meanpath:before {
  content: "\f20c";
}

.fa-buysellads:before {
  content: "\f20d";
}

.fa-connectdevelop:before {
  content: "\f20e";
}

.fa-dashcube:before {
  content: "\f210";
}

.fa-forumbee:before {
  content: "\f211";
}

.fa-leanpub:before {
  content: "\f212";
}

.fa-sellsy:before {
  content: "\f213";
}

.fa-shirtsinbulk:before {
  content: "\f214";
}

.fa-simplybuilt:before {
  content: "\f215";
}

.fa-skyatlas:before {
  content: "\f216";
}

.fa-cart-plus:before {
  content: "\f217";
}

.fa-cart-arrow-down:before {
  content: "\f218";
}

.fa-diamond:before {
  content: "\f219";
}

.fa-ship:before {
  content: "\f21a";
}

.fa-user-secret:before {
  content: "\f21b";
}

.fa-motorcycle:before {
  content: "\f21c";
}

.fa-street-view:before {
  content: "\f21d";
}

.fa-heartbeat:before {
  content: "\f21e";
}

.fa-venus:before {
  content: "\f221";
}

.fa-mars:before {
  content: "\f222";
}

.fa-mercury:before {
  content: "\f223";
}

.fa-intersex:before,
.fa-transgender:before {
  content: "\f224";
}

.fa-transgender-alt:before {
  content: "\f225";
}

.fa-venus-double:before {
  content: "\f226";
}

.fa-mars-double:before {
  content: "\f227";
}

.fa-venus-mars:before {
  content: "\f228";
}

.fa-mars-stroke:before {
  content: "\f229";
}

.fa-mars-stroke-v:before {
  content: "\f22a";
}

.fa-mars-stroke-h:before {
  content: "\f22b";
}

.fa-neuter:before {
  content: "\f22c";
}

.fa-genderless:before {
  content: "\f22d";
}

.fa-facebook-official:before {
  content: "\f230";
}

.fa-pinterest-p:before {
  content: "\f231";
}

.fa-whatsapp:before {
  content: "\f232";
}

.fa-server:before {
  content: "\f233";
}

.fa-user-plus:before {
  content: "\f234";
}

.fa-user-times:before {
  content: "\f235";
}

.fa-hotel:before,
.fa-bed:before {
  content: "\f236";
}

.fa-viacoin:before {
  content: "\f237";
}

.fa-train:before {
  content: "\f238";
}

.fa-subway:before {
  content: "\f239";
}

.fa-medium:before {
  content: "\f23a";
}

.fa-yc:before,
.fa-y-combinator:before {
  content: "\f23b";
}

.fa-optin-monster:before {
  content: "\f23c";
}

.fa-opencart:before {
  content: "\f23d";
}

.fa-expeditedssl:before {
  content: "\f23e";
}

.fa-battery-4:before,
.fa-battery:before,
.fa-battery-full:before {
  content: "\f240";
}

.fa-battery-3:before,
.fa-battery-three-quarters:before {
  content: "\f241";
}

.fa-battery-2:before,
.fa-battery-half:before {
  content: "\f242";
}

.fa-battery-1:before,
.fa-battery-quarter:before {
  content: "\f243";
}

.fa-battery-0:before,
.fa-battery-empty:before {
  content: "\f244";
}

.fa-mouse-pointer:before {
  content: "\f245";
}

.fa-i-cursor:before {
  content: "\f246";
}

.fa-object-group:before {
  content: "\f247";
}

.fa-object-ungroup:before {
  content: "\f248";
}

.fa-sticky-note:before {
  content: "\f249";
}

.fa-sticky-note-o:before {
  content: "\f24a";
}

.fa-cc-jcb:before {
  content: "\f24b";
}

.fa-cc-diners-club:before {
  content: "\f24c";
}

.fa-clone:before {
  content: "\f24d";
}

.fa-balance-scale:before {
  content: "\f24e";
}

.fa-hourglass-o:before {
  content: "\f250";
}

.fa-hourglass-1:before,
.fa-hourglass-start:before {
  content: "\f251";
}

.fa-hourglass-2:before,
.fa-hourglass-half:before {
  content: "\f252";
}

.fa-hourglass-3:before,
.fa-hourglass-end:before {
  content: "\f253";
}

.fa-hourglass:before {
  content: "\f254";
}

.fa-hand-grab-o:before,
.fa-hand-rock-o:before {
  content: "\f255";
}

.fa-hand-stop-o:before,
.fa-hand-paper-o:before {
  content: "\f256";
}

.fa-hand-scissors-o:before {
  content: "\f257";
}

.fa-hand-lizard-o:before {
  content: "\f258";
}

.fa-hand-spock-o:before {
  content: "\f259";
}

.fa-hand-pointer-o:before {
  content: "\f25a";
}

.fa-hand-peace-o:before {
  content: "\f25b";
}

.fa-trademark:before {
  content: "\f25c";
}

.fa-registered:before {
  content: "\f25d";
}

.fa-creative-commons:before {
  content: "\f25e";
}

.fa-gg:before {
  content: "\f260";
}

.fa-gg-circle:before {
  content: "\f261";
}

.fa-tripadvisor:before {
  content: "\f262";
}

.fa-odnoklassniki:before {
  content: "\f263";
}

.fa-odnoklassniki-square:before {
  content: "\f264";
}

.fa-get-pocket:before {
  content: "\f265";
}

.fa-wikipedia-w:before {
  content: "\f266";
}

.fa-safari:before {
  content: "\f267";
}

.fa-chrome:before {
  content: "\f268";
}

.fa-firefox:before {
  content: "\f269";
}

.fa-opera:before {
  content: "\f26a";
}

.fa-internet-explorer:before {
  content: "\f26b";
}

.fa-tv:before,
.fa-television:before {
  content: "\f26c";
}

.fa-contao:before {
  content: "\f26d";
}

.fa-500px:before {
  content: "\f26e";
}

.fa-amazon:before {
  content: "\f270";
}

.fa-calendar-plus-o:before {
  content: "\f271";
}

.fa-calendar-minus-o:before {
  content: "\f272";
}

.fa-calendar-times-o:before {
  content: "\f273";
}

.fa-calendar-check-o:before {
  content: "\f274";
}

.fa-industry:before {
  content: "\f275";
}

.fa-map-pin:before {
  content: "\f276";
}

.fa-map-signs:before {
  content: "\f277";
}

.fa-map-o:before {
  content: "\f278";
}

.fa-map:before {
  content: "\f279";
}

.fa-commenting:before {
  content: "\f27a";
}

.fa-commenting-o:before {
  content: "\f27b";
}

.fa-houzz:before {
  content: "\f27c";
}

.fa-vimeo:before {
  content: "\f27d";
}

.fa-black-tie:before {
  content: "\f27e";
}

.fa-fonticons:before {
  content: "\f280";
}

.fa-reddit-alien:before {
  content: "\f281";
}

.fa-edge:before {
  content: "\f282";
}

.fa-credit-card-alt:before {
  content: "\f283";
}

.fa-codiepie:before {
  content: "\f284";
}

.fa-modx:before {
  content: "\f285";
}

.fa-fort-awesome:before {
  content: "\f286";
}

.fa-usb:before {
  content: "\f287";
}

.fa-product-hunt:before {
  content: "\f288";
}

.fa-mixcloud:before {
  content: "\f289";
}

.fa-scribd:before {
  content: "\f28a";
}

.fa-pause-circle:before {
  content: "\f28b";
}

.fa-pause-circle-o:before {
  content: "\f28c";
}

.fa-stop-circle:before {
  content: "\f28d";
}

.fa-stop-circle-o:before {
  content: "\f28e";
}

.fa-shopping-bag:before {
  content: "\f290";
}

.fa-shopping-basket:before {
  content: "\f291";
}

.fa-hashtag:before {
  content: "\f292";
}

.fa-bluetooth:before {
  content: "\f293";
}

.fa-bluetooth-b:before {
  content: "\f294";
}

.fa-percent:before {
  content: "\f295";
}

.fa-gitlab:before {
  content: "\f296";
}

.fa-wpbeginner:before {
  content: "\f297";
}

.fa-wpforms:before {
  content: "\f298";
}

.fa-envira:before {
  content: "\f299";
}

.fa-universal-access:before {
  content: "\f29a";
}

.fa-wheelchair-alt:before {
  content: "\f29b";
}

.fa-question-circle-o:before {
  content: "\f29c";
}

.fa-blind:before {
  content: "\f29d";
}

.fa-audio-description:before {
  content: "\f29e";
}

.fa-volume-control-phone:before {
  content: "\f2a0";
}

.fa-braille:before {
  content: "\f2a1";
}

.fa-assistive-listening-systems:before {
  content: "\f2a2";
}

.fa-asl-interpreting:before,
.fa-american-sign-language-interpreting:before {
  content: "\f2a3";
}

.fa-deafness:before,
.fa-hard-of-hearing:before,
.fa-deaf:before {
  content: "\f2a4";
}

.fa-glide:before {
  content: "\f2a5";
}

.fa-glide-g:before {
  content: "\f2a6";
}

.fa-signing:before,
.fa-sign-language:before {
  content: "\f2a7";
}

.fa-low-vision:before {
  content: "\f2a8";
}

.fa-viadeo:before {
  content: "\f2a9";
}

.fa-viadeo-square:before {
  content: "\f2aa";
}

.fa-snapchat:before {
  content: "\f2ab";
}

.fa-snapchat-ghost:before {
  content: "\f2ac";
}

.fa-snapchat-square:before {
  content: "\f2ad";
}

.fa-pied-piper:before {
  content: "\f2ae";
}

.fa-first-order:before {
  content: "\f2b0";
}

.fa-yoast:before {
  content: "\f2b1";
}

.fa-themeisle:before {
  content: "\f2b2";
}

.fa-google-plus-circle:before,
.fa-google-plus-official:before {
  content: "\f2b3";
}

.fa-fa:before,
.fa-font-awesome:before {
  content: "\f2b4";
}

.fa-handshake-o:before {
  content: "\f2b5";
}

.fa-envelope-open:before {
  content: "\f2b6";
}

.fa-envelope-open-o:before {
  content: "\f2b7";
}

.fa-linode:before {
  content: "\f2b8";
}

.fa-address-book:before {
  content: "\f2b9";
}

.fa-address-book-o:before {
  content: "\f2ba";
}

.fa-vcard:before,
.fa-address-card:before {
  content: "\f2bb";
}

.fa-vcard-o:before,
.fa-address-card-o:before {
  content: "\f2bc";
}

.fa-user-circle:before {
  content: "\f2bd";
}

.fa-user-circle-o:before {
  content: "\f2be";
}

.fa-user-o:before {
  content: "\f2c0";
}

.fa-id-badge:before {
  content: "\f2c1";
}

.fa-drivers-license:before,
.fa-id-card:before {
  content: "\f2c2";
}

.fa-drivers-license-o:before,
.fa-id-card-o:before {
  content: "\f2c3";
}

.fa-quora:before {
  content: "\f2c4";
}

.fa-free-code-camp:before {
  content: "\f2c5";
}

.fa-telegram:before {
  content: "\f2c6";
}

.fa-thermometer-4:before,
.fa-thermometer:before,
.fa-thermometer-full:before {
  content: "\f2c7";
}

.fa-thermometer-3:before,
.fa-thermometer-three-quarters:before {
  content: "\f2c8";
}

.fa-thermometer-2:before,
.fa-thermometer-half:before {
  content: "\f2c9";
}

.fa-thermometer-1:before,
.fa-thermometer-quarter:before {
  content: "\f2ca";
}

.fa-thermometer-0:before,
.fa-thermometer-empty:before {
  content: "\f2cb";
}

.fa-shower:before {
  content: "\f2cc";
}

.fa-bathtub:before,
.fa-s15:before,
.fa-bath:before {
  content: "\f2cd";
}

.fa-podcast:before {
  content: "\f2ce";
}

.fa-window-maximize:before {
  content: "\f2d0";
}

.fa-window-minimize:before {
  content: "\f2d1";
}

.fa-window-restore:before {
  content: "\f2d2";
}

.fa-times-rectangle:before,
.fa-window-close:before {
  content: "\f2d3";
}

.fa-times-rectangle-o:before,
.fa-window-close-o:before {
  content: "\f2d4";
}

.fa-bandcamp:before {
  content: "\f2d5";
}

.fa-grav:before {
  content: "\f2d6";
}

.fa-etsy:before {
  content: "\f2d7";
}

.fa-imdb:before {
  content: "\f2d8";
}

.fa-ravelry:before {
  content: "\f2d9";
}

.fa-eercast:before {
  content: "\f2da";
}

.fa-microchip:before {
  content: "\f2db";
}

.fa-snowflake-o:before {
  content: "\f2dc";
}

.fa-superpowers:before {
  content: "\f2dd";
}

.fa-wpexplorer:before {
  content: "\f2de";
}

.fa-meetup:before {
  content: "\f2e0";
}

*,
*:before,
*:after {
  outline: none;
  box-sizing: border-box;
}

:root {
  --color-primary-h: 225deg;
  --color-primary-s: 85%;
  --color-secondary-h: 256;
  --color-secondary-s: 85%;
  --color-black-h: 229deg;
  --color-black-s: 12%;
  --color-black-l: 9%;
  --color-white-h: 0deg;
  --color-white-s: 0%;
  --color-white-l: 100%;
  /**
  * @tokens Colors
  * @presenter Color
  */
  --color-palette-primary-100: hsl(var(--color-primary-h) var(--color-primary-s) 98%);
  --color-palette-primary-200: hsl(var(--color-primary-h) var(--color-primary-s) 96%);
  --color-palette-primary-300: hsl(var(--color-primary-h) var(--color-primary-s) 90%);
  --color-palette-primary-400: hsl(var(--color-primary-h) var(--color-primary-s) 78%);
  --color-palette-primary-500: hsl(var(--color-primary-h) var(--color-primary-s) 60%);
  --color-palette-primary-600: hsl(var(--color-primary-h) var(--color-primary-s) 48%);
  --color-palette-primary-700: hsl(var(--color-primary-h) var(--color-primary-s) 36%);
  --color-palette-primary-800: hsl(var(--color-primary-h) var(--color-primary-s) 27%);
  --color-palette-primary-900: hsl(var(--color-primary-h) var(--color-primary-s) 21%);
  --color-palette-primary-op-10: hsla(var(--color-primary-h), var(--color-primary-s), 60%, 0.1);
  --color-palette-primary-op-20: hsla(var(--color-primary-h), var(--color-primary-s), 60%, 0.2);
  --color-palette-primary-op-30: hsla(var(--color-primary-h), var(--color-primary-s), 60%, 0.3);
  --color-palette-primary-op-40: hsla(var(--color-primary-h), var(--color-primary-s), 60%, 0.4);
  --color-palette-primary-op-50: hsla(var(--color-primary-h), var(--color-primary-s), 60%, 0.5);
  --color-palette-primary-op-60: hsla(var(--color-primary-h), var(--color-primary-s), 60%, 0.6);
  --color-palette-primary-op-70: hsla(var(--color-primary-h), var(--color-primary-s), 60%, 0.7);
  --color-palette-primary-op-80: hsla(var(--color-primary-h), var(--color-primary-s), 60%, 0.8);
  --color-palette-primary-op-90: hsla(var(--color-primary-h), var(--color-primary-s), 60%, 0.9);
  --color-palette-secondary-100: hsl(var(--color-secondary-h) var(--color-secondary-s) 98%);
  --color-palette-secondary-200: hsl(var(--color-secondary-h) var(--color-secondary-s) 94%);
  --color-palette-secondary-300: hsl(var(--color-secondary-h) var(--color-secondary-s) 84%);
  --color-palette-secondary-400: hsl(var(--color-secondary-h) var(--color-secondary-s) 71%);
  --color-palette-secondary-500: hsl(var(--color-secondary-h) var(--color-secondary-s) 60%);
  --color-palette-secondary-600: hsl(var(--color-secondary-h) var(--color-secondary-s) 51%);
  --color-palette-secondary-700: hsl(var(--color-secondary-h) var(--color-secondary-s) 42%);
  --color-palette-secondary-800: hsl(var(--color-secondary-h) var(--color-secondary-s) 30%);
  --color-palette-secondary-900: hsl(var(--color-secondary-h) var(--color-secondary-s) 22%);
  --color-palette-secondary-op-10: hsla(
      var(--color-secondary-h),
      var(--color-secondary-s),
      60%,
      0.1
  );
  --color-palette-secondary-op-20: hsla(
      var(--color-secondary-h),
      var(--color-secondary-s),
      60%,
      0.2
  );
  --color-palette-secondary-op-30: hsla(
      var(--color-secondary-h),
      var(--color-secondary-s),
      60%,
      0.3
  );
  --color-palette-secondary-op-40: hsla(
      var(--color-secondary-h),
      var(--color-secondary-s),
      60%,
      0.4
  );
  --color-palette-secondary-op-50: hsla(
      var(--color-secondary-h),
      var(--color-secondary-s),
      60%,
      0.5
  );
  --color-palette-secondary-op-60: hsla(
      var(--color-secondary-h),
      var(--color-secondary-s),
      60%,
      0.6
  );
  --color-palette-secondary-op-70: hsla(
      var(--color-secondary-h),
      var(--color-secondary-s),
      60%,
      0.7
  );
  --color-palette-secondary-op-80: hsla(
      var(--color-secondary-h),
      var(--color-secondary-s),
      60%,
      0.8
  );
  --color-palette-secondary-op-90: hsla(
      var(--color-secondary-h),
      var(--color-secondary-s),
      60%,
      0.9
  );
  /* COLOR BLACK OPACITY */
  --color-palette-black-op-10: hsla(
      var(--color-black-h),
      var(--color-black-l),
      var(--color-black-l),
      0.1
  );
  --color-palette-black-op-20: hsla(
      var(--color-black-h),
      var(--color-black-l),
      var(--color-black-l),
      0.2
  );
  --color-palette-black-op-30: hsla(
      var(--color-black-h),
      var(--color-black-l),
      var(--color-black-l),
      0.1
  );
  --color-palette-black-op-40: hsla(
      var(--color-black-h),
      var(--color-black-l),
      var(--color-black-l),
      0.4
  );
  --color-palette-black-op-50: hsla(
      var(--color-black-h),
      var(--color-black-l),
      var(--color-black-l),
      0.5
  );
  --color-palette-black-op-60: hsla(
      var(--color-black-h),
      var(--color-black-l),
      var(--color-black-l),
      0.6
  );
  --color-palette-black-op-70: hsla(
      var(--color-black-h),
      var(--color-black-l),
      var(--color-black-l),
      0.7
  );
  --color-palette-black-op-80: hsla(
      var(--color-black-h),
      var(--color-black-l),
      var(--color-black-l),
      0.8
  );
  --color-palette-black-op-90: hsla(
      var(--color-black-h),
      var(--color-black-l),
      var(--color-black-l),
      0.9
  );
  /* COLOR WHITE OPACITY */
  --color-palette-white-op-10: hsla(
      var(--color-white-h),
      var(--color-white-l),
      var(--color-white-l),
      0.1
  );
  --color-palette-white-op-20: hsla(
      var(--color-white-h),
      var(--color-white-l),
      var(--color-white-l),
      0.2
  );
  --color-palette-white-op-30: hsla(
      var(--color-white-h),
      var(--color-white-l),
      var(--color-white-l),
      0.3
  );
  --color-palette-white-op-40: hsla(
      var(--color-white-h),
      var(--color-white-l),
      var(--color-white-l),
      0.4
  );
  --color-palette-white-op-50: hsla(
      var(--color-white-h),
      var(--color-white-l),
      var(--color-white-l),
      0.5
  );
  --color-palette-white-op-60: hsla(
      var(--color-white-h),
      var(--color-white-l),
      var(--color-white-l),
      0.6
  );
  --color-palette-white-op-70: hsla(
      var(--color-white-h),
      var(--color-white-l),
      var(--color-white-l),
      0.7
  );
  --color-palette-white-op-80: hsla(
      var(--color-white-h),
      var(--color-white-l),
      var(--color-white-l),
      0.8
  );
  --color-palette-white-op-90: hsla(
      var(--color-white-h),
      var(--color-white-l),
      var(--color-white-l),
      0.9
  );
  /**
  * @tokens-end
  */
  --color-background: #3a3847;
  --empty-message: "";
}

.dojoDndItem {
  padding: 0;
}
.dojoDndItemItemOver, .dojoDndItemItemAfter {
  padding: 0;
}

.dijitDownArrowButton,
.dijitUpArrowButton {
  position: relative;
}

.dijitUpArrowButton .dijitArrowButtonInner:before {
  left: 50%;
  margin-left: -5px;
  margin-top: -2.5px;
  position: absolute;
  top: 50%;
  border-left: 5px solid transparent;
  border-right: 5px solid transparent;
  border-bottom: 5px solid var(--color-palette-primary-500);
  content: "";
  height: 0;
  width: 0;
}

#font-icon-base, .arrowLeftIcon, .arrowRightIcon, .chevronExpandIcon, .deleteIcon, .editIcon, .folderIcon, .folderOpenIcon, .folderSelectedIcon,
.toggleCloseIcon,
.toggleOpenIcon, .dijitIconCopy, #dijit-icon, .tagLink.persona:before, .wmaIcon, .wavIcon, .raIcon, .mpaIcon, .mp3Icon, .midIcon, .m3uIcon, .iffIcon, .aifIcon, .aacIcon, .docxIcon, .docIcon, .pptxIcon, .pptIcon, .keynoteIcon, .pdfIcon, .svgIcon, .webpIcon, .gifIcon, .pngIcon, .pctIcon, .jpgIcon, .jpegIcon, .imageIcon, .bmpIcon, .xlsxIcon, .xlsIcon, .wksIcon, .numbersIcon, .csvIcon, .vobIcon, .rmIcon, .ogvIcon, .oggIcon, .mpgIcon, .mp4Icon, .movIcon, .aviIcon, .asfIcon, .wysiwygIcon, .workStreamIcon, .workingIcon, .workflowIcon, .windowsIcon, .vtlIcon, .vanityIcon, .userIcon, .uploadIcon, .unpublishIcon, .unlockIcon, .unarchiveIcon, .trashIcon, .toggleOpenIcon, .toggleCloseIcon, .thumbnailViewIcon, .textFieldIcon, .tagIcon, .tabIcon, .stopIcon, .statisticsIcon, .sServerIcon, .splitterIcon, .spellIcon, .shrinkIcon, .selectIcon, .searchIcon, .scrollPaneIcon, .saveAssignIcon, .statusIcon, .saveIcon, .rServerIcon, .rolesIcon, .resolveWorkflowIcon, .resolveIcon, .resetIcon, .requiredIcon, .republishIcon, .repeatIcon, .reorderIcon, .reopenWorkflowIcon, .rememberIcon, .reindexIcon, .radioIcon, .queryIcon, .publishIcon, .propertyIcon, .previousIcon, .previewIcon, .plusIcon, .personaIcon, .pasteIcon, .pagePropIcon, .pageIcon, .nextIcon, .newWorkflowIcon, .newTaskIcon, .newPageIcon, .multiSelectIcon, .movePageIcon, .mobileIcon, .minusIcon, .mapPinIcon, .mailListIcon, .loginAsIcon, .loginIcon, .lockIcon, .liveIcon, .listViewIcon, .linkAddIcon, .licenseIcon, .languageVarIcon, .keyvalueIcon, .keyIcon, .infoIcon, .imageNewIcon, .hourGlassIcon, .hostStoppedIcon, .hostDefaultIcon, .hostArchivedIcon, .hostIcon, .hintIcon, .hideIcon, .helpIcon, .greyDotIcon, .gearPlusIcon, .gearPencilIcon, .gearMinusIcon, .gearIcon, .formNewIcon, .formIcon, .folderGlobeIcon, .folderFilesIcon, .folderEditIcon, .folderDeleteIcon, .folderCopyIcon, .folderAddIcon, .fixIcon, .fileNewIcon, .fileMultiIcon, .fileIcon, .femaleIcon, .exclamationIcon, .exclamation-redIcon, .encryptIcon, .editScriptIcon, .dropIcon, .downloadIcon, .dotAssetIcon, .documentIcon, .docTextIcon, .docNumIcon, .docCopyIcon, .docConvertIcon, .detailViewIcon, .deleteWorkflowIcon, .cutIcon, .copyIcon, .contentIcon, .colorIcon, .closeIcon, .chevronIcon, .checkBoxIcon, .cartIcon, .cancelWorkflowIcon, .cancelIcon, .calWeekIcon, .calMonthIcon, .calListIcon, .calDayIcon, .calClockIcon, .bundleIcon, .bugIcon, .browseIcon, .bgIcon, .backupIcon, .assignWorkflowIcon, .archivedIcon, .archiveIcon, .appMonitorIcon, .appleIcon, .androidIcon, .addIcon, .actionIcon, .uknIcon, .dijitIcon {
  font: normal normal normal 14px/1 FontAwesome;
  text-rendering: auto;
  -webkit-font-smoothing: antialiased;
  -moz-osx-font-smoothing: grayscale;
  transform: translate(0, 0);
}

#dijit-icon, .tagLink.persona:before, .wmaIcon, .wavIcon, .raIcon, .mpaIcon, .mp3Icon, .midIcon, .m3uIcon, .iffIcon, .aifIcon, .aacIcon, .docxIcon, .docIcon, .pptxIcon, .pptIcon, .keynoteIcon, .pdfIcon, .svgIcon, .webpIcon, .gifIcon, .pngIcon, .pctIcon, .jpgIcon, .jpegIcon, .imageIcon, .bmpIcon, .xlsxIcon, .xlsIcon, .wksIcon, .numbersIcon, .csvIcon, .vobIcon, .rmIcon, .ogvIcon, .oggIcon, .mpgIcon, .mp4Icon, .movIcon, .aviIcon, .asfIcon, .wysiwygIcon, .workStreamIcon, .workingIcon, .workflowIcon, .windowsIcon, .vtlIcon, .vanityIcon, .userIcon, .uploadIcon, .unpublishIcon, .unlockIcon, .unarchiveIcon, .trashIcon, .toggleOpenIcon, .toggleCloseIcon, .thumbnailViewIcon, .textFieldIcon, .tagIcon, .tabIcon, .stopIcon, .statisticsIcon, .sServerIcon, .splitterIcon, .spellIcon, .shrinkIcon, .selectIcon, .searchIcon, .scrollPaneIcon, .saveAssignIcon, .statusIcon, .saveIcon, .rServerIcon, .rolesIcon, .resolveWorkflowIcon, .resolveIcon, .resetIcon, .requiredIcon, .republishIcon, .repeatIcon, .reorderIcon, .reopenWorkflowIcon, .rememberIcon, .reindexIcon, .radioIcon, .queryIcon, .publishIcon, .propertyIcon, .previousIcon, .previewIcon, .plusIcon, .personaIcon, .pasteIcon, .pagePropIcon, .pageIcon, .nextIcon, .newWorkflowIcon, .newTaskIcon, .newPageIcon, .multiSelectIcon, .movePageIcon, .mobileIcon, .minusIcon, .mapPinIcon, .mailListIcon, .loginAsIcon, .loginIcon, .lockIcon, .liveIcon, .listViewIcon, .linkAddIcon, .licenseIcon, .languageVarIcon, .keyvalueIcon, .keyIcon, .infoIcon, .imageNewIcon, .hourGlassIcon, .hostStoppedIcon, .hostDefaultIcon, .hostArchivedIcon, .hostIcon, .hintIcon, .hideIcon, .helpIcon, .greyDotIcon, .gearPlusIcon, .gearPencilIcon, .gearMinusIcon, .gearIcon, .formNewIcon, .formIcon, .folderSelectedIcon, .folderOpenIcon, .folderGlobeIcon, .folderFilesIcon, .folderEditIcon, .folderDeleteIcon, .folderCopyIcon, .folderAddIcon, .folderIcon, .fixIcon, .fileNewIcon, .fileMultiIcon, .fileIcon, .femaleIcon, .exclamationIcon, .exclamation-redIcon, .encryptIcon, .editScriptIcon, .editIcon, .dropIcon, .downloadIcon, .dotAssetIcon, .documentIcon, .docTextIcon, .docNumIcon, .docCopyIcon, .docConvertIcon, .detailViewIcon, .deleteWorkflowIcon, .deleteIcon, .cutIcon, .copyIcon, .contentIcon, .colorIcon, .closeIcon, .chevronExpandIcon, .chevronIcon, .checkBoxIcon, .cartIcon, .cancelWorkflowIcon, .cancelIcon, .calWeekIcon, .calMonthIcon, .calListIcon, .calDayIcon, .calClockIcon, .bundleIcon, .bugIcon, .browseIcon, .bgIcon, .backupIcon, .assignWorkflowIcon, .arrowRightIcon, .arrowLeftIcon, .archivedIcon, .archiveIcon, .appMonitorIcon, .appleIcon, .androidIcon, .addIcon, .actionIcon, .uknIcon, .dijitIcon {
  display: inline-block;
  height: 16px;
  line-height: 16px;
  text-align: center;
  width: 16px;
}

.dijitIcon {
  margin-right: 0.25rem;
}
.dijitIconTask:before {
  content: "\f0ae";
}
.dijitIconEdit:before {
  content: "\f044";
}
.dijitIconSave:before {
  content: "\f0c7";
}
.dijitIconCut:before {
  content: "\f0c4";
}
.dijitIconCopy:before {
  content: "\f0c5";
}
.dijitIconPaste:before {
  content: "\f0ea";
}
.dijitIconUndo:before {
  content: "\f0e2";
}
.dijitIconDelete:before {
  content: "\f00d";
}
.dijitIconExpand:before {
  content: "\f105";
}
.dijitCheckBoxIcon:before {
  content: "\f046";
}
.dijitNoIcon {
  display: none !important;
}

.dijitButton,
.dijitComboButton,
.dijitDropDownButton,
.dijitSelect,
.dijitTextBox,
.dijitToggleButton {
  border-radius: 0.375rem;
  height: 40px;
}

.dijitButton,
.dijitComboButton,
.dijitArrowButtonInner,
.dijitDropDownButton,
.dijitSelect,
.dijitTextBox,
.dijitToggleButton,
.dijitDownArrowButton {
  transition: all 0.1s;
}

.dijitComboBox .dijitArrowButtonContainer,
.dijitComboButton .dijitArrowButtonInner,
.dijitDropDownButton .dijitArrowButtonInner,
.dijitSelect .dijitArrowButtonContainer,
.dijitSpinner .dijitSpinnerButtonContainer {
  height: 37px;
  border: none;
  position: relative;
}

.dijitPlaceHolder {
  color: #afb3c0;
  font-style: normal;
  line-height: 37px;
}

.dijitValidationContainer {
  background-color: #d82b2e;
  height: 37px;
  position: relative;
  width: 11px;
}
.dijitValidationContainer:before {
  border-radius: 2px;
  background-color: #ffffff;
  content: "";
  height: 13px;
  left: 5px;
  position: absolute;
  top: 8px;
  width: 2px;
}
.dijitValidationContainer:after {
  background-color: #ffffff;
  content: "";
  height: 2px;
  left: 50%;
  position: absolute;
  top: 23px;
  width: 2px;
}
.dijitValidationContainer .dijitValidationInner {
  display: none;
}

.dijitTextBox {
  background-color: #ffffff;
  padding: 0 0.5rem;
  border: solid 1.5px #d1d4db;
}
.dijitTextBox .dijitArrowButton {
  height: 37px;
  width: 40px;
  background-color: #ffffff;
  border-left: solid 1.5px #d1d4db;
}
.dijitTextBox .dijitArrowButton:before {
  left: 50%;
  margin-left: -5px;
  margin-top: -2.5px;
  position: absolute;
  top: 50%;
  border-left: 5px solid transparent;
  border-right: 5px solid transparent;
  border-top: 5px solid #515667;
  content: "";
  height: 0;
  width: 0;
}
.dijitTextBoxHover {
  background-color: #ffffff;
  border: solid 1.5px var(--color-palette-primary-400);
}
.dijitTextBoxHover .dijitInputInner {
  color: #14151a;
}
.dijitTextBoxHover .dijitArrowButton {
  background-color: #ffffff;
  border-left: solid 1.5px var(--color-palette-primary-400);
}
.dijitTextBoxHover .dijitArrowButton:before {
  border-top-color: var(--color-palette-primary-500);
}
.dijitTextBoxHover .dijitDownArrowButtonHover {
  background-color: #ffffff;
  border-left: solid 1.5px var(--color-palette-primary-400);
}
.dijitTextBoxHover .dijitDownArrowButtonHover:before {
  border-top-color: var(--color-palette-primary-500);
}
.dijitTextBoxFocused {
  border: solid 1.5px var(--color-palette-primary-400);
  background-color: #ffffff;
  outline: 2.8px solid var(--color-palette-primary-op-20);
}
.dijitTextBoxFocused .dijitInputInner {
  color: #14151a;
}
.dijitTextBoxFocused .dijitArrowButton {
  background-color: #ffffff;
  border-left: solid 1.5px var(--color-palette-primary-400);
}
.dijitTextBoxFocused .dijitArrowButton:before {
  left: 50%;
  margin-left: -5px;
  margin-top: -2.5px;
  position: absolute;
  top: 50%;
  border-left: 5px solid transparent;
  border-right: 5px solid transparent;
  border-top: 5px solid var(--color-palette-primary-500);
  content: "";
  height: 0;
  width: 0;
}
.dijitTextBoxFocused .dijitDownArrowButtonHover {
  background-color: var(--color-palette-primary-500);
  border-left: var(--color-palette-primary-500);
}
.dijitTextBoxFocused .dijitDownArrowButtonHover:before {
  left: 50%;
  margin-left: -5px;
  margin-top: -2.5px;
  position: absolute;
  top: 50%;
  border-left: 5px solid transparent;
  border-right: 5px solid transparent;
  border-top: 5px solid var(--color-palette-primary-500);
  content: "";
  height: 0;
  width: 0;
}
.dijitTextBoxDisabled {
  border: solid 1.5px #f3f3f4;
  background-color: #fafafb;
}
.dijitTextBoxDisabled .dijitArrowButton {
  background-color: #fafafb;
  border-left: solid 1.5px #f3f3f4;
}
.dijitTextBoxDisabled .dijitArrowButton:before {
  left: 50%;
  margin-left: -5px;
  margin-top: -2.5px;
  position: absolute;
  top: 50%;
  border-left: 5px solid transparent;
  border-right: 5px solid transparent;
  border-top: 5px solid #afb3c0;
  content: "";
  height: 0;
  width: 0;
}
.dijitTextBoxDisabled .dijitPlaceHolder {
  color: #6c7389;
}
.dijitTextBoxDisabled .dijitInputInner {
  color: #6c7389;
}
.dijitTextBoxError {
  border: solid 1.5px #f65446;
}
.dijitTextBoxError .dijitValidationContainer {
  margin-right: -0.5rem;
}
.dijitTextBoxError .dijitArrowButton {
  border-left: solid 1.5px #f65446;
}
.dijitTextBoxError .dijitArrowButton:before {
  border-top-color: #d82b2e;
}
.dijitTextBox .dijitDownArrowButtonActive {
  background-color: #ffffff;
  border-left: solid 1.5px var(--color-palette-primary-400);
}
.dijitTextBox .dijitDownArrowButtonActive:before {
  border-top-color: #ffffff;
}

.dijitTextArea {
  background-color: #ffffff;
  border: solid 1.5px #d1d4db;
  color: #14151a;
  font-family: Roboto, "Helvetica Neue", Helvetica, Arial, "Lucida Grande", sans-serif;
  padding: 0.5rem;
}
.dijitTextAreaHover {
  background-color: #ffffff;
  border: solid 1.5px var(--color-palette-primary-400);
  color: #14151a;
}
.dijitTextAreaFocused {
  border: solid 1.5px var(--color-palette-primary-400);
  background-color: #ffffff;
  color: #14151a;
}
.dijitTextAreaDisabled {
  border: solid 1.5px #f3f3f4;
  background-color: #fafafb;
  color: #6c7389;
}

.dijitSpinner {
  background-color: #ffffff;
  border: solid 1.5px #d1d4db;
  padding: 0 0 0 0.5rem;
}
.dijitSpinner .dijitSpinnerButtonContainer {
  border-left: solid 1.5px #d1d4db;
  width: 40px;
}
.dijitSpinner .dijitSpinnerButtonContainer .dijitDownArrowButton {
  border-top: solid 1.5px #d1d4db !important;
}
.dijitSpinner .dijitArrowButton {
  height: 13.3333333333px;
  border-left: solid 1.5px #d1d4db;
  background-color: #ffffff;
}
.dijitSpinner .dijitArrowButton:before {
  left: 50%;
  margin-left: -5px;
  margin-top: -2.5px;
  position: absolute;
  top: 50%;
  border-left: 5px solid transparent;
  border-right: 5px solid transparent;
  border-top: 5px solid var(--color-palette-primary-500);
  content: "";
  height: 0;
  width: 0;
}
.dijitSpinner .dijitUpArrowButton:before {
  transform: rotate(180deg);
}
.dijitSpinnerHover {
  background-color: #ffffff;
  border: solid 1.5px var(--color-palette-primary-400);
}
.dijitSpinnerHover .dijitSpinnerButtonContainer {
  border-left: solid 1.5px var(--color-palette-primary-400);
}
.dijitSpinnerHover .dijitSpinnerButtonContainer .dijitDownArrowButton {
  border-top: solid 1.5px var(--color-palette-primary-400) !important;
}
.dijitSpinnerHover .dijitArrowButton {
  border-left: solid 1.5px var(--color-palette-primary-400);
}
.dijitSpinnerHover .dijitArrowButton:before {
  border-top-color: var(--color-palette-primary-500);
}
.dijitSpinnerHover .dijitDownArrowButtonHover,
.dijitSpinnerHover .dijitUpArrowButtonHover {
  background-color: #ffffff;
  border-left: solid 1.5px var(--color-palette-primary-400);
}
.dijitSpinnerHover .dijitDownArrowButtonHover:before,
.dijitSpinnerHover .dijitUpArrowButtonHover:before {
  border-top-color: var(--color-palette-primary-500);
}
.dijitSpinnerFocused {
  background-color: #ffffff;
  border: solid 1.5px var(--color-palette-primary-400);
}
.dijitSpinnerFocused .dijitSpinnerButtonContainer {
  border-left: solid 1.5px var(--color-palette-primary-400);
}
.dijitSpinnerFocused .dijitSpinnerButtonContainer .dijitDownArrowButton {
  border-top: solid 1.5px var(--color-palette-primary-400) !important;
}
.dijitSpinnerFocused .dijitArrowButton {
  border-left: solid 1.5px var(--color-palette-primary-400);
}
.dijitSpinnerFocused .dijitArrowButton:before {
  border-top-color: var(--color-palette-primary-500);
}
.dijitSpinnerFocused .dijitDownArrowButtonHover,
.dijitSpinnerFocused .dijitUpArrowButtonHover {
  background-color: #ffffff;
  border-left: solid 1.5px var(--color-palette-primary-400);
}
.dijitSpinnerFocused .dijitDownArrowButtonHover:before,
.dijitSpinnerFocused .dijitUpArrowButtonHover:before {
  border-top-color: var(--color-palette-primary-500);
}
.dijitSpinnerDisabled {
  background-color: #f3f3f4;
  border: solid 1.5px #f3f3f4;
}
.dijitSpinnerDisabled .dijitSpinnerButtonContainer {
  border-left: solid 1.5px #f3f3f4;
}
.dijitSpinnerDisabled .dijitSpinnerButtonContainer .dijitDownArrowButton {
  border-top: solid 1.5px #f3f3f4 !important;
}
.dijitSpinnerDisabled .dijitArrowButton {
  border-left: solid 1.5px #f3f3f4;
  background-color: #f3f3f4;
}
.dijitSpinnerDisabled .dijitArrowButton:before {
  border-top-color: #6c7389;
}
.dijitSpinnerDisabled .dijitInputInner {
  color: #d1d4db;
}
.dijitSpinnerError {
  border: solid 1.5px #f65446;
}
.dijitSpinnerError .dijitValidationContainer {
  margin-right: 0;
}
.dijitSpinnerError .dijitArrowButton {
  border-left: solid 1.5px #f65446;
}
.dijitSpinnerError .dijitArrowButton:before {
  border-top-color: #d82b2e;
}
.dijitSpinnerError .dijitSpinnerButtonContainer .dijitDownArrowButton {
  border-top-color: #d82b2e !important;
}
.dijitSpinner .dijitDownArrowButtonActive,
.dijitSpinner .dijitUpArrowButtonActive {
  background-color: #ffffff;
  border-left: solid 1.5px var(--color-palette-primary-400);
}
.dijitSpinner .dijitDownArrowButtonActive:before,
.dijitSpinner .dijitUpArrowButtonActive:before {
  border-top-color: #ffffff;
}

.dijitButton,
.dijitToggleButton {
  height: 37px;
  border-radius: 0.375rem;
  display: inline-flex;
  align-items: center;
  justify-content: center;
}
.dijitButton .dijitButtonNode,
.dijitToggleButton .dijitButtonNode {
  padding: 0 1rem;
  margin: none;
}
.dijitButton .dijitButtonNode .dijitIcon,
.dijitToggleButton .dijitButtonNode .dijitIcon {
  margin-right: 0.5rem;
}
.dijitButton .dijitInline .dijitButtonNode,
.dijitToggleButton .dijitInline .dijitButtonNode {
  margin: 0;
}
.dijitButton .dijitButtonText,
.dijitToggleButton .dijitButtonText {
  text-transform: capitalize;
}

.dijitButton,
.dijitComboBox,
.dijitComboButton,
.dijitDropDownButton,
.dijitToggleButton {
  margin: 0;
}

.dijitButton {
  background-color: #ffffff;
  border: solid 1.5px var(--color-palette-primary-500);
  color: var(--color-palette-primary-500);
  box-shadow: 0;
}
.dijitButtonNode {
  border: none;
}
.dijitButtonHover {
  background-color: var(--color-palette-primary-100);
  border: solid 1.5px var(--color-palette-primary-500);
  color: var(--color-palette-primary-500);
  box-shadow: 0;
}
.dijitButtonFocused {
  background-color: #ffffff;
  border: solid 1.5px var(--color-palette-primary-500);
  color: var(--color-palette-primary-500);
  box-shadow: 0;
  outline: 2.8px solid var(--color-palette-primary-op-20);
}
.dijitButtonDisabled {
  background-color: #f3f3f4;
  border: solid 1.5px #ebecef;
  color: #afb3c0;
  box-shadow: 0;
}
.dijitDropDownButton {
  background-color: #ffffff;
  border: solid 1.5px var(--color-palette-primary-500);
  color: var(--color-palette-primary-500);
  box-shadow: 0;
}
.dijitDropDownButton .dijitButtonNode {
  padding-left: 1rem;
}
.dijitDropDownButton .dijitArrowButtonInner {
  width: 37px;
  background-color: transparent;
}
.dijitDropDownButton .dijitArrowButtonInner:before {
  left: 50%;
  margin-left: -5px;
  margin-top: -2.5px;
  position: absolute;
  top: 50%;
  border-left: 5px solid transparent;
  border-right: 5px solid transparent;
  border-top: 5px solid var(--color-palette-primary-500);
  content: "";
  height: 0;
  width: 0;
}
.dijitDropDownButtonHover {
  background-color: var(--color-palette-primary-100);
  border: solid 1.5px var(--color-palette-primary-500);
  color: var(--color-palette-primary-500);
  box-shadow: 0;
}
.dijitDropDownButtonHover .dijitArrowButtonInner {
  background-color: transparent;
}
.dijitDropDownButtonHover .dijitArrowButtonInner:before {
  left: 50%;
  margin-left: -5px;
  margin-top: -2.5px;
  position: absolute;
  top: 50%;
  border-left: 5px solid transparent;
  border-right: 5px solid transparent;
  border-top: 5px solid var(--color-palette-primary-500);
  content: "";
  height: 0;
  width: 0;
}
.dijitDropDownButtonActive {
  background-color: #ffffff;
  border: solid 1.5px var(--color-palette-primary-500);
  color: var(--color-palette-primary-500);
  box-shadow: 0;
}
.dijitDropDownButtonActive .dijitArrowButtonInner {
  background-color: transparent;
}
.dijitDropDownButtonActive .dijitArrowButtonInner:before {
  left: 50%;
  margin-left: -5px;
  margin-top: -2.5px;
  position: absolute;
  top: 50%;
  border-left: 5px solid transparent;
  border-right: 5px solid transparent;
  border-top: 5px solid #ffffff;
  content: "";
  height: 0;
  width: 0;
}
.dijitDropDownButtonFocused {
  background-color: var(--color-palette-primary-200);
  border: solid 1.5px var(--color-palette-primary-500);
  color: var(--color-palette-primary-500);
  box-shadow: 0;
}
.dijitDropDownButtonDisabled {
  background-color: #f3f3f4;
  border: solid 1.5px #ebecef;
  color: #afb3c0;
  box-shadow: 0;
}
.dijitDropDownButtonDisabled .dijitArrowButtonInner {
  background-color: transparent;
}
.dijitDropDownButtonDisabled .dijitArrowButtonInner:before {
  left: 50%;
  margin-left: -5px;
  margin-top: -2.5px;
  position: absolute;
  top: 50%;
  border-left: 5px solid transparent;
  border-right: 5px solid transparent;
  border-top: 5px solid #6c7389;
  content: "";
  height: 0;
  width: 0;
}
.dijitComboButton {
  border-collapse: inherit;
  background-color: #ffffff;
  border: solid 1.5px var(--color-palette-primary-500);
  color: var(--color-palette-primary-500);
  box-shadow: 0;
}
.dijitComboButton .dijitArrowButtonInner {
  width: 37px;
  background-color: transparent;
}
.dijitComboButton .dijitArrowButtonInner:before {
  left: 50%;
  margin-left: -5px;
  margin-top: -2.5px;
  position: absolute;
  top: 50%;
  border-left: 5px solid transparent;
  border-right: 5px solid transparent;
  border-top: 5px solid var(--color-palette-primary-500);
  content: "";
  height: 0;
  width: 0;
}
.dijitComboButton .dijitButtonNode {
  padding-left: 1rem;
}
.dijitComboButton .dijitButtonNode.dijitDownArrowButton {
  padding-left: 0;
}
.dijitComboButtonHover {
  background-color: var(--color-palette-primary-100);
  border: solid 1.5px var(--color-palette-primary-500);
  color: var(--color-palette-primary-500);
  box-shadow: 0;
}
.dijitComboButtonHover .dijitArrowButtonInner {
  background-color: transparent;
}
.dijitComboButtonHover .dijitArrowButtonInner:before {
  left: 50%;
  margin-left: -5px;
  margin-top: -2.5px;
  position: absolute;
  top: 50%;
  border-left: 5px solid transparent;
  border-right: 5px solid transparent;
  border-top: 5px solid var(--color-palette-primary-500);
  content: "";
  height: 0;
  width: 0;
}
.dijitComboButtonActive {
  background-color: #ffffff;
  border: solid 1.5px var(--color-palette-primary-500);
  color: var(--color-palette-primary-500);
  box-shadow: 0;
}
.dijitComboButtonActive .dijitArrowButtonInner {
  background-color: transparent;
}
.dijitComboButtonActive .dijitArrowButtonInner:before {
  left: 50%;
  margin-left: -5px;
  margin-top: -2.5px;
  position: absolute;
  top: 50%;
  border-left: 5px solid transparent;
  border-right: 5px solid transparent;
  border-top: 5px solid var(--color-palette-primary-500);
  content: "";
  height: 0;
  width: 0;
}
.dijitComboButtonFocused, .dijitComboButtonHoverFocused {
  background-color: var(--color-palette-primary-200);
  border: solid 1.5px var(--color-palette-primary-500);
  color: var(--color-palette-primary-500);
  box-shadow: 0;
}
.dijitComboButtonFocused .dijitArrowButtonInner, .dijitComboButtonHoverFocused .dijitArrowButtonInner {
  background-color: transparent;
}
.dijitComboButtonFocused .dijitArrowButtonInner:before, .dijitComboButtonHoverFocused .dijitArrowButtonInner:before {
  left: 50%;
  margin-left: -5px;
  margin-top: -2.5px;
  position: absolute;
  top: 50%;
  border-left: 5px solid transparent;
  border-right: 5px solid transparent;
  border-top: 5px solid var(--color-palette-primary-500);
  content: "";
  height: 0;
  width: 0;
}
.dijitComboButtonDisabled {
  background-color: #f3f3f4;
  border: solid 1.5px #ebecef;
  color: #afb3c0;
  box-shadow: 0;
}
.dijitComboButtonDisabled .dijitArrowButtonInner {
  border-left: solid 1.5px #ebecef;
  background-color: transparent;
}
.dijitComboButtonDisabled .dijitArrowButtonInner:before {
  left: 50%;
  margin-left: -5px;
  margin-top: -2.5px;
  position: absolute;
  top: 50%;
  border-left: 5px solid transparent;
  border-right: 5px solid transparent;
  border-top: 5px solid #6c7389;
  content: "";
  height: 0;
  width: 0;
}
.dijitToggleButton {
  background-color: #ffffff;
  border: solid 1.5px var(--color-palette-primary-500);
  color: var(--color-palette-primary-500);
  box-shadow: 0;
}
.dijitToggleButton .dijitIcon {
  visibility: hidden;
}
.dijitToggleButtonChecked .dijitIcon {
  visibility: visible;
}
.dijitToggleButtonFocused, .dijitToggleButtonChecked {
  background-color: #ffffff;
  border: solid 1.5px var(--color-palette-primary-500);
  color: var(--color-palette-primary-500);
  box-shadow: 0;
}
.dijitToggleButtonHover, .dijitToggleButtonHoverFocused, .dijitToggleButtonCheckedHover {
  background-color: var(--color-palette-primary-100);
  border: solid 1.5px var(--color-palette-primary-500);
  color: var(--color-palette-primary-500);
  box-shadow: 0;
}
.dijitToggleButtonDisabled {
  background-color: #f3f3f4;
  border: solid 1.5px #ebecef;
  color: #afb3c0;
  box-shadow: 0;
}
.dijitDropDownActionButton {
  background-color: var(--color-palette-primary-500);
  border: none;
  border-radius: 50%;
  height: 2.5rem;
  width: 2.5rem;
}
.dijitDropDownActionButton .actionIcon,
.dijitDropDownActionButton .fa-plus {
  color: #ffffff;
  line-height: 2.5rem;
  margin: 0;
  font-size: 1.25rem;
}
.dijitDropDownActionButton .dijitButtonNode {
  height: 2.5rem;
  width: 2.5rem;
  padding: 0;
}
.dijitDropDownActionButton .dijitArrowButtonInner {
  display: none;
}
.dijitDropDownActionButton.dijitDropDownButtonHover {
  background-color: var(--color-palette-primary-600);
}
.dijitDropDownActionButton.dijitDropDownButtonActive {
  background-color: var(--color-palette-primary-700);
}
.dijitDropDownActionButton.dijitDropDownButtonFocused {
  background-color: var(--color-palette-primary-500);
  outline: 2.8px solid var(--color-palette-primary-op-20);
}
.dijitDropDownActionButton.dijitDropDownButtonDisabled {
  background-color: #f3f3f4;
}
.dijitDropDownActionButton.dijitDropDownButtonDisabled .actionIcon,
.dijitDropDownActionButton.dijitDropDownButtonDisabled .fa-plus {
  color: #afb3c0;
}
.dijitButtonFlat {
  border: 0;
  background-color: transparent;
  box-shadow: none;
  color: #14151a;
}
.dijitButtonFlat.dijitButtonHover {
  background-color: var(--color-palette-primary-100);
}
.dijitButtonFlat.dijitDropDownButtonActive {
  background-color: var(--color-palette-primary-op-20);
}
.dijitButtonFlat.dijitDropDownButtonFocused {
  background-color: var(--color-palette-primary-500);
  outline: 2.8px solid var(--color-palette-primary-op-20);
}
.dijitButtonFlat.dijitDropDownButtonDisabled {
  background-color: #ffffff;
}
.dijitButtonDanger {
  border: 0;
  background-color: #d82b2e;
  color: #ffffff;
}
.dijitButtonDanger.dijitButtonHover {
  background-color: #b02023;
}
.dijitButtonAction {
  border: solid 1px transparent;
  background-color: var(--color-palette-primary-500);
  color: #ffffff;
}
.dijitButtonAction.dijitButtonHover {
  background-color: var(--color-palette-primary-400);
}

.fakeDojoButton {
  background-color: #ffffff;
  border: solid 1.5px var(--color-palette-primary-500);
  color: var(--color-palette-primary-500);
  box-shadow: 0;
  transition: all 0.1s;
  border-radius: 0.375rem;
  display: inline-block;
  height: 40px;
  line-height: 40px;
  padding: 0 1rem;
  text-decoration: none;
  text-transform: uppercase;
}
.fakeDojoButton:hover {
  background-color: var(--color-palette-primary-100);
  border: solid 1.5px var(--color-palette-primary-500);
  color: var(--color-palette-primary-500);
  box-shadow: 0;
}
.fakeDojoButton img {
  vertical-align: middle;
  margin-top: -2px;
}

.fakeDojoButtonDanger {
  background-color: #d82b2e;
  color: #ffffff;
}
.fakeDojoButtonDanger:hover {
  background-color: #b02023;
  color: #ffffff;
}

.dijitCheckBox {
  border-radius: 2px;
  border: solid 1px #14151a;
  background-color: #ffffff;
  width: 18px;
  height: 18px;
}
.dijitCheckBoxChecked {
  border: solid 1px var(--color-palette-primary-500);
  background: var(--color-palette-primary-500) url("data:image/svg+xml;base64,PD94bWwgdmVyc2lvbj0iMS4wIiBlbmNvZGluZz0iVVRGLTgiPz48c3ZnIHdpZHRoPSIxMHB4IiBoZWlnaHQ9IjhweCIgdmlld0JveD0iMCAwIDEwIDgiIHZlcnNpb249IjEuMSIgeG1sbnM9Imh0dHA6Ly93d3cudzMub3JnLzIwMDAvc3ZnIiB4bWxuczp4bGluaz0iaHR0cDovL3d3dy53My5vcmcvMTk5OS94bGluayI+ICAgICAgICA8dGl0bGU+U2hhcGU8L3RpdGxlPiAgICA8ZGVzYz5DcmVhdGVkIHdpdGggU2tldGNoLjwvZGVzYz4gICAgPGRlZnM+PC9kZWZzPiAgICA8ZyBpZD0iU3ltYm9scyIgc3Ryb2tlPSJub25lIiBzdHJva2Utd2lkdGg9IjEiIGZpbGw9Im5vbmUiIGZpbGwtcnVsZT0iZXZlbm9kZCI+ICAgICAgICA8ZyBpZD0iY2hlY2tib3gtYWN0aXZlIiB0cmFuc2Zvcm09InRyYW5zbGF0ZSgtNC4wMDAwMDAsIC01LjAwMDAwMCkiIGZpbGw9IiNGRkZGRkYiPiAgICAgICAgICAgIDxwb2x5Z29uIGlkPSJTaGFwZSIgcG9pbnRzPSI3LjMxMDcyMDMyIDExLjQyMjQ0NDkgNC45ODYxOTU2MyA5LjA5NzkyMDE5IDQuMTk0NjMwODcgOS44ODM5MTA1NSA3LjMxMDcyMDMyIDEzIDE0IDYuMzEwNzIwMzIgMTMuMjE0MDA5NiA1LjUyNDcyOTk2Ij48L3BvbHlnb24+ICAgICAgICA8L2c+ICAgIDwvZz48L3N2Zz4=") center center no-repeat;
}
.dijitCheckBoxDisabled {
  border: solid 1px transparent;
  background: #afb3c0;
}
.dijitCheckBoxCheckedDisabled {
  border: solid 1px transparent;
  background: #afb3c0 url("data:image/svg+xml;base64,PD94bWwgdmVyc2lvbj0iMS4wIiBlbmNvZGluZz0iVVRGLTgiPz48c3ZnIHdpZHRoPSIxMHB4IiBoZWlnaHQ9IjhweCIgdmlld0JveD0iMCAwIDEwIDgiIHZlcnNpb249IjEuMSIgeG1sbnM9Imh0dHA6Ly93d3cudzMub3JnLzIwMDAvc3ZnIiB4bWxuczp4bGluaz0iaHR0cDovL3d3dy53My5vcmcvMTk5OS94bGluayI+ICAgICAgICA8dGl0bGU+U2hhcGU8L3RpdGxlPiAgICA8ZGVzYz5DcmVhdGVkIHdpdGggU2tldGNoLjwvZGVzYz4gICAgPGRlZnM+PC9kZWZzPiAgICA8ZyBpZD0iU3ltYm9scyIgc3Ryb2tlPSJub25lIiBzdHJva2Utd2lkdGg9IjEiIGZpbGw9Im5vbmUiIGZpbGwtcnVsZT0iZXZlbm9kZCI+ICAgICAgICA8ZyBpZD0iY2hlY2tib3gtYWN0aXZlIiB0cmFuc2Zvcm09InRyYW5zbGF0ZSgtNC4wMDAwMDAsIC01LjAwMDAwMCkiIGZpbGw9IiNGRkZGRkYiPiAgICAgICAgICAgIDxwb2x5Z29uIGlkPSJTaGFwZSIgcG9pbnRzPSI3LjMxMDcyMDMyIDExLjQyMjQ0NDkgNC45ODYxOTU2MyA5LjA5NzkyMDE5IDQuMTk0NjMwODcgOS44ODM5MTA1NSA3LjMxMDcyMDMyIDEzIDE0IDYuMzEwNzIwMzIgMTMuMjE0MDA5NiA1LjUyNDcyOTk2Ij48L3BvbHlnb24+ICAgICAgICA8L2c+ICAgIDwvZz48L3N2Zz4=") center center no-repeat;
}

.dijitRadio {
  border-radius: 9px;
  background-color: #ffffff;
  border: solid 1px #14151a;
  height: 18px;
  width: 18px;
}
.dijitRadioChecked {
  border: solid 1px var(--color-palette-primary-500);
  position: relative;
}
.dijitRadioChecked:before {
  border-radius: 5px;
  background-color: var(--color-palette-primary-500);
  content: "";
  height: 10px;
  left: 50%;
  margin-left: -5px;
  margin-top: -5px;
  position: absolute;
  top: 50%;
  width: 10px;
}
.dijitRadioDisabled {
  background-color: transparent;
  border: solid 1px #d1d4db;
  position: relative;
}
.dijitRadioDisabled:before {
  background-color: #afb3c0;
}

#select-arrow, .dijitSelectActive .dijitArrowButton > .dijitArrowButtonInner, .dijitSelectOpened .dijitArrowButton > .dijitArrowButtonInner, .dijitSelectHover .dijitArrowButton > .dijitArrowButtonInner, .dijitSelect .dijitArrowButton > .dijitArrowButtonInner {
  float: none;
  height: 0 !important;
  margin: 0;
  position: static;
}

.dijitSelect {
  background-color: #ffffff;
  border: solid 1.5px #d1d4db;
  color: #14151a;
}
.dijitSelect .dijitButtonContents {
  padding: 0 1rem;
  border: none;
}
.dijitSelect .dijitButtonContents.dijitSelectFixedWidth .dijitSelect .dijitButtonContents {
  width: auto;
}
.dijitSelect .dijitArrowButton {
  border-left: solid 1.5px #d1d4db;
  width: 40px;
  background-color: transparent;
}
.dijitSelect .dijitArrowButton > .dijitArrowButtonInner {
  left: 50%;
  margin-left: -5px;
  margin-top: -2.5px;
  position: absolute;
  top: 50%;
  border-left: 5px solid transparent;
  border-right: 5px solid transparent;
  border-top: 5px solid var(--color-palette-primary-500);
  content: "";
  height: 0;
  width: 0;
}
.dijitSelect .dijitArrowButtonInner {
  width: 40px;
}
.dijitSelectHover {
  background-color: #ffffff;
  border: solid 1.5px var(--color-palette-primary-400);
  color: #14151a;
}
.dijitSelectHover .dijitArrowButton {
  border-left: solid 1.5px var(--color-palette-primary-400);
  background-color: transparent;
}
.dijitSelectHover .dijitArrowButton > .dijitArrowButtonInner {
  left: 50%;
  margin-left: -5px;
  margin-top: -2.5px;
  position: absolute;
  top: 50%;
  border-left: 5px solid transparent;
  border-right: 5px solid transparent;
  border-top: 5px solid var(--color-palette-primary-500);
  content: "";
  height: 0;
  width: 0;
}
.dijitSelectActive, .dijitSelectOpened {
  background-color: #ffffff;
  border: solid 1.5px var(--color-palette-primary-400);
  color: #14151a;
}
.dijitSelectActive .dijitArrowButton, .dijitSelectOpened .dijitArrowButton {
  border-left: solid 1.5px var(--color-palette-primary-400);
  background-color: transparent;
}
.dijitSelectActive .dijitArrowButton > .dijitArrowButtonInner, .dijitSelectOpened .dijitArrowButton > .dijitArrowButtonInner {
  left: 50%;
  margin-left: -5px;
  margin-top: -2.5px;
  position: absolute;
  top: 50%;
  border-left: 5px solid transparent;
  border-right: 5px solid transparent;
  border-top: 5px solid var(--color-palette-primary-500);
  content: "";
  height: 0;
  width: 0;
}
.dijitSelectDisabled {
  background-color: #fafafb;
  border: solid 1.5px #f3f3f4;
  color: #6c7389;
}
.dijitSelectDisabled .dijitButtonContents {
  opacity: 0.5;
}
.dijitSelectDisabled .dijitArrowButton {
  border-left: solid 1.5px #f3f3f4;
  background-color: #fafafb;
}
.dijitSelectDisabled .dijitArrowButton:before {
  border-top-color: #6c7389;
}
.dijitSelect.dijitSelectFixedWidth .dijitButtonContents {
  width: auto;
}

.dijitComboBox {
  background-color: #ffffff;
  border: solid 1.5px #d1d4db;
  padding: 0 0 0 0.5rem;
  overflow: hidden;
}
.dijitComboBox input {
  height: auto;
  line-height: 37px;
  padding: 0;
}
.dijitComboBox .dijitArrowButton {
  height: 37px;
  width: 40px;
  background-color: #f3f3f4;
  border-left: solid 1.5px #d1d4db;
}
.dijitComboBox .dijitArrowButton:before {
  border-top-color: var(--color-palette-primary-500);
}
.dijitComboBoxHover {
  background-color: #ffffff;
  border: solid 1.5px var(--color-palette-primary-400);
}
.dijitComboBoxHover .dijitArrowButton {
  background-color: #f3f3f4;
  border-left: solid 1.5px var(--color-palette-primary-400);
}
.dijitComboBoxHover .dijitArrowButton:before {
  border-top-color: var(--color-palette-primary-500);
}
.dijitComboBoxHover .dijitDownArrowButtonHover {
  background-color: #f3f3f4;
  border-left: solid 1.5px var(--color-palette-primary-400);
}
.dijitComboBoxHover .dijitDownArrowButtonHover:before {
  border-top-color: var(--color-palette-primary-500);
}
.dijitComboBoxFocused {
  border: solid 1.5px var(--color-palette-primary-400);
  background-color: #ffffff;
}
.dijitComboBoxFocused .dijitArrowButton {
  background-color: #f3f3f4;
  border-left: solid 1.5px var(--color-palette-primary-400);
}
.dijitComboBoxFocused .dijitDownArrowButtonHover {
  background-color: #f3f3f4;
  border-left: solid 1.5px var(--color-palette-primary-400);
}
.dijitComboBoxDisabled {
  border: solid 1.5px #f3f3f4;
  background-color: #f3f3f4;
}
.dijitComboBoxDisabled .dijitArrowButton {
  background-color: #f3f3f4;
  border-left: solid 1.5px #f3f3f4;
}
.dijitComboBoxDisabled .dijitArrowButton:before {
  border-top-color: #6c7389;
}
.dijitComboBoxDisabled .dijitPlaceHolder {
  color: #afb3c0;
}
.dijitComboBoxDisabled .dijitInputInner {
  color: #afb3c0;
}
.dijitComboBoxError {
  border: solid 1.5px #f65446;
}
.dijitComboBoxError .dijitValidationContainer {
  margin-right: 0;
}
.dijitComboBoxError .dijitArrowButton {
  border-left: solid 1.5px #f65446;
}
.dijitComboBoxError .dijitArrowButton:before {
  border-top-color: #d82b2e;
}
.dijitComboBox .dijitDownArrowButtonActive {
  background-color: #f3f3f4;
  border-left: solid 1.5px var(--color-palette-primary-400);
}
.dijitComboBox .dijitDownArrowButtonActive:before {
  border-top-color: var(--color-palette-primary-500);
}

.dijitSliderBarH, .dijitSliderBumperH {
  height: 6px;
}
.dijitSliderBarV, .dijitSliderBumperV {
  width: 6px;
}
.dijitRuleLabel {
  transition: color 0.1s;
  color: #515667;
}
.dijitRuleMark {
  transition: border-color 0.1s;
  border: solid 1px #d1d4db;
}
.dijitSliderProgressBar, .dijitSliderBottomBumper, .dijitSliderLeftBumper {
  background: var(--color-palette-primary-500);
  border-color: #d1d4db;
}
.dijitSliderRemainingBar, .dijitSliderTopBumper, .dijitSliderRightBumper {
  background: #ffffff;
  border-color: #d1d4db;
}
.dijitSliderLeftBumper {
  border-left-width: 1px;
}
.dijitSliderRightBumper {
  border-right-width: 1px;
}
.dijitSliderBottomBumper {
  border-bottom-width: 1px;
}
.dijitSliderTopBumper {
  border-top-width: 1px;
}
.dijitSliderDecrementIconH, .dijitSliderIncrementIconH, .dijitSliderDecrementIconV, .dijitSliderIncrementIconV {
  border-radius: 0.375rem;
  width: 20px;
  height: 16px;
  border: solid 1.5px var(--color-palette-primary-500);
  background-color: #ffffff;
  position: relative;
}
.dijitSliderDecrementIconH .dijitSliderButtonInner, .dijitSliderIncrementIconH .dijitSliderButtonInner, .dijitSliderDecrementIconV .dijitSliderButtonInner, .dijitSliderIncrementIconV .dijitSliderButtonInner {
  display: none;
}
.dijitSliderDecrementButtonHover, .dijitSliderIncrementButtonHover {
  border: solid 1.5px var(--color-palette-primary-500);
}
.dijitSliderIncrementIconV {
  margin-bottom: 5px;
}
.dijitSliderIncrementIconV:before {
  left: 50%;
  margin-left: -5px;
  margin-top: -2.5px;
  position: absolute;
  top: 50%;
  border-left: 5px solid transparent;
  border-right: 5px solid transparent;
  border-bottom: 5px solid var(--color-palette-primary-500);
  content: "";
  height: 0;
  width: 0;
}
.dijitSliderDecrementIconV {
  margin-top: 5px;
}
.dijitSliderDecrementIconV:before {
  left: 50%;
  margin-left: -5px;
  margin-top: -2.5px;
  position: absolute;
  top: 50%;
  border-left: 5px solid transparent;
  border-right: 5px solid transparent;
  border-top: 5px solid var(--color-palette-primary-500);
  content: "";
  height: 0;
  width: 0;
}
.dijitSliderDecrementButtonActive, .dijitSliderIncrementButtonActive {
  background-color: #ffffff;
  border: solid 1.5px var(--color-palette-primary-500);
}
.dijitSliderIncrementButtonActive:before {
  border-top-color: var(--color-palette-primary-500);
}
.dijitSliderDecrementButtonActive:before {
  border-bottom-color: var(--color-palette-primary-500);
}
.dijitSliderImageHandle {
  transition: all 0.1s;
  border-radius: 6.5px;
  background-color: #ffffff;
  border: solid 1.5px #d1d4db;
  height: 13px;
  top: -5px;
  width: 13px;
}
.dijitSliderHover .dijitRuleLabel {
  color: #515667;
}
.dijitSliderHover .dijitRuleMark {
  border: solid 1px #515667;
}
.dijitSliderHover .dijitSliderBottomBumper,
.dijitSliderHover .dijitSliderProgressBar,
.dijitSliderHover .dijitSliderLeftBumper {
  background: var(--color-palette-primary-500);
  border-color: #515667;
}
.dijitSliderHover .dijitSliderRemainingBar,
.dijitSliderHover .dijitSliderTopBumper,
.dijitSliderHover .dijitSliderRightBumper {
  background: #ffffff;
  border-color: #515667;
}
.dijitSliderHover .dijitSliderImageHandle {
  background-color: #ffffff;
  border: solid 1.5px #515667;
}
.dijitSliderHover .dijitSliderThumbFocused {
  background: #515667;
  border: solid 1.5px #515667;
}
.dijitSliderDisabled .dijitRuleLabel {
  color: #d1d4db;
}
.dijitSliderDisabled .dijitRuleMark {
  border: solid 1px #d1d4db;
}
.dijitSliderDisabled .dijitSliderBottomBumper,
.dijitSliderDisabled .dijitSliderProgressBar,
.dijitSliderDisabled .dijitSliderLeftBumper {
  background: #f3f3f4;
  border-color: #f3f3f4;
}
.dijitSliderDisabled .dijitSliderRemainingBar,
.dijitSliderDisabled .dijitSliderTopBumper,
.dijitSliderDisabled .dijitSliderRightBumper {
  background: #ffffff;
  border-color: #f3f3f4;
}
.dijitSliderDisabled .dijitSliderImageHandle {
  background-color: #f3f3f4;
  border: solid 1.5px #f3f3f4;
}
.dijitSliderDisabled .dijitSliderDecrementIconH,
.dijitSliderDisabled .dijitSliderIncrementIconH,
.dijitSliderDisabled .dijitSliderDecrementIconV,
.dijitSliderDisabled .dijitSliderIncrementIconV {
  border: solid 1.5px #ebecef;
}
.dijitSliderDisabled .dijitSliderDecrementIconV:before {
  border-top-color: #6c7389;
}
.dijitSliderDisabled .dijitSliderIncrementIconV:before {
  border-bottom-color: #6c7389;
}

.dijitTimePicker .dijitDownArrowButton,
.dijitTimePicker .dijitUpArrowButton {
  background-color: #f3f3f4;
  padding: 0.25rem;
}
.dijitTimePicker .dijitDownArrowHover,
.dijitTimePicker .dijitUpArrowHover {
  background-color: #d1d4db;
}

.dijitAccordionContainer {
  border: solid 1px #d1d4db;
}
.dijitAccordionContainer .dijitAccordionContainer-child {
  padding: 0.5rem;
}
.dijitAccordionInnerContainerSelected .dijitAccordionTitleHover {
  background-color: #d1d4db;
}
.dijitAccordionTitle {
  transition: all 0.1s;
  background-color: #f3f3f4;
  border-top: solid 1px #d1d4db;
  border-bottom: none;
  height: 40px;
  line-height: 40px;
  padding: 0 0.5rem;
}
.dijitAccordionTitle:last-child {
  border-bottom: solid 1px #d1d4db;
}
.dijitAccordionTitleHover {
  background-color: #d1d4db;
}
.dijitAccordionTitleSelected {
  background-color: #d1d4db;
  font-weight: bold;
}

.dijitTitlePane {
  border-radius: 1px;
  box-shadow: 0 1px 3px var(--color-palette-black-op-10), 0 1px 2px var(--color-palette-black-op-20);
}
.dijitTitlePaneHover {
  box-shadow: 0 3px 6px var(--color-palette-black-op-10), 0 3px 6px var(--color-palette-black-op-20);
}
.dijitTitlePaneHover .dijitTitlePaneContentOuter {
  border: none;
  border-top: none;
}
.dijitTitlePaneHover .dijitTitlePaneTitle {
  border: none;
  background-color: transparent;
  color: #14151a;
}
.dijitTitlePaneContentOuter {
  transition: border 0.1s;
  border: none;
  border-top: none;
  padding: 1px 0.5rem 0;
}
.dijitTitlePaneTitle {
  transition: all 0.1s;
  border: none;
  background-color: transparent;
  color: #14151a;
}
.dijitTitlePaneTitleClosed .dijitArrowNode:before {
  transform: rotate(-90deg);
}
.dijitTitlePaneTitle .dijitArrowNode {
  height: 40px;
  position: relative;
  width: 40px;
}
.dijitTitlePaneTitle .dijitArrowNode:before {
  left: 50%;
  margin-left: -5px;
  margin-top: -2.5px;
  position: absolute;
  top: 50%;
  border-left: 5px solid transparent;
  border-right: 5px solid transparent;
  border-top: 5px solid #515667;
  content: "";
  height: 0;
  width: 0;
}
.dijitTitlePaneTitleOpen {
  background-color: transparent;
  color: #14151a;
}
.dijitTitlePaneTitleFocus {
  padding: 0 0.5rem 0 0;
}

.dijitDialog {
  background-color: #ffffff;
  border-radius: 0px;
  border: none;
  box-shadow: 0 3px 6px var(--color-palette-black-op-10), 0 3px 6px var(--color-palette-black-op-20);
}
.dijitDialogCloseIcon {
  width: 17px;
  height: 18px;
  background-color: #515667;
  position: absolute;
  right: 0;
  top: 0;
  margin-left: 0;
}
.dijitDialogCloseIcon:before, .dijitDialogCloseIcon:after {
  background-color: #ffffff;
  content: "";
  display: block;
  font-size: 0;
  height: 10px;
  left: 8px;
  position: absolute;
  top: 4px;
  width: 1px;
}
.dijitDialogCloseIcon:before {
  transform: rotate(45deg);
}
.dijitDialogCloseIcon:after {
  transform: rotate(-45deg);
}
.dijitDialogPaneActionBar, .dijitDialogPaneContent {
  padding: 1rem;
}
.dijitDialogPaneActionBar {
  padding-top: 0;
}
.dijitDialogTitleBar {
  background-color: #f3f3f4;
  border-color: transparent transparent #d1d4db transparent;
  border-style: solid;
  border-width: 0 0 1px 0;
  color: #515667;
  font-weight: bold;
  height: 50px;
  line-height: 50px;
  padding: 0 1rem;
  position: relative;
}

.dijitPopup {
  border: none;
  box-shadow: 0 1px 3px var(--color-palette-black-op-10), 0 1px 2px var(--color-palette-black-op-20);
}
.dijitTimePickerPopup {
  border: none;
}

.dijitSplitter {
  background: var(--color-palette-black-op-20);
}
.dijitSplitterHover {
  background: var(--color-palette-black-op-50);
}
.dijitSplitterHover .dijitSplitterThumb {
  background: #6c7389;
}
.dijitSplitterActive {
  background-color: var(--color-palette-black-op-20);
}
.dijitSplitterActive .dijitSplitterThumb {
  background: #6c7389;
}
.dijitSplitterThumb {
  background-color: #d1d4db;
}
.dijitSplitterV {
  width: 6px;
}
.dijitSplitterV .dijitSplitterThumb {
  left: 50%;
  top: 50%;
  position: absolute;
  width: 2px;
  height: 20px;
  margin: -10px 0 0 -1px;
}
.dijitSplitterH {
  height: 6px;
}
.dijitSplitterH .dijitSplitterThumb {
  left: 50%;
  top: 50%;
  position: absolute;
  width: 20px;
  height: 2px;
  margin-left: -10px;
}

.dijitTab {
  height: 58px;
  background-color: #ffffff;
  color: #14151a;
  padding: 0 1.5rem;
  position: relative;
  border-width: 0 0 4px 0;
  border-style: solid;
  border-color: transparent;
}
.dijitTab .tabLabel {
  line-height: 54px;
  text-transform: uppercase;
}
.dijitTabContainerTop-tabs .dijitTab {
  top: -1px;
}
.dijitTab.dijitClosable {
  padding-right: 2rem;
}
.dijitTabPaneWrapper .dijitContentPane {
  padding: 1.5rem;
  overflow: visible;
}
.dijitTabChecked, .dijitTabChecked.dijitTabCheckedHover {
  background-color: var(--color-palette-primary-200);
  border-width: 0 0 4px 0;
  border-style: solid;
  border-color: transparent transparent var(--color-palette-primary-500) transparent;
  height: 59.5px;
}
.dijitTabCloseIcon {
  width: 13px;
  height: 13px;
  background-color: #d1d4db;
  position: absolute;
  right: 0;
  top: 0;
  margin-left: 0;
}
.dijitTabCloseIcon:before, .dijitTabCloseIcon:after {
  background-color: #14151a;
  display: block;
  content: "";
  width: 1px;
  height: 8px;
  font-size: 0;
  position: absolute;
  left: 7px;
  top: 3px;
}
.dijitTabCloseIcon:before {
  transform: rotate(45deg);
}
.dijitTabCloseIcon:after {
  transform: rotate(-45deg);
}
.dijitTabHover {
  background-color: #ffffff;
  color: #14151a;
}
.dijitTabDisabled {
  background-color: #fafafb;
  color: #6c7389;
}
.dijitTab.tabStripButton {
  height: 58px !important;
  width: 58px;
  background-color: #ffffff;
}
.dijitTab.tabStripButton .dijitTabStripSlideLeftIcon:before {
  left: 50%;
  margin-left: -2.5px;
  margin-top: -5px;
  position: absolute;
  top: 50%;
  border-top: 5px solid transparent;
  border-bottom: 5px solid transparent;
  border-right: 5px solid #14151a;
  content: "";
  height: 0;
  width: 0;
}
.dijitTab.tabStripButton .dijitTabStripSlideRightIcon:before {
  left: 50%;
  margin-left: -2.5px;
  margin-top: -5px;
  position: absolute;
  top: 50%;
  border-top: 5px solid transparent;
  border-bottom: 5px solid transparent;
  border-left: 5px solid #14151a;
  content: "";
  height: 0;
  width: 0;
}
.dijitTab.tabStripButton .dijitTabStripMenuIcon:before {
  left: 50%;
  margin-left: -5px;
  margin-top: -2.5px;
  position: absolute;
  top: 50%;
  border-left: 5px solid transparent;
  border-right: 5px solid transparent;
  border-top: 5px solid #14151a;
  content: "";
  height: 0;
  width: 0;
}
.dijitTab.tabStripButtonHover {
  background-color: #ffffff;
}
.dijitTab.tabStripButtonHover .dijitTabStripSlideLeftIcon:before {
  border-right-color: #14151a;
}
.dijitTab.tabStripButtonHover .dijitTabStripSlideRightIcon:before {
  border-left-color: #14151a;
}
.dijitTab.tabStripButtonHover .dijitTabStripMenuIcon:before {
  border-top-color: #14151a;
}
.dijitTab.tabStripButtonActive {
  background-color: #ffffff;
}
.dijitTab.tabStripButtonActive .dijitTabStripSlideLeftIcon:before {
  border-right-color: var(--color-palette-primary-500);
}
.dijitTab.tabStripButtonActive .dijitTabStripSlideRightIcon:before {
  border-left-color: var(--color-palette-primary-500);
}
.dijitTab.tabStripButtonActive .dijitTabStripMenuIcon:before {
  border-top-color: var(--color-palette-primary-500);
}
.dijitTab.tabStripButtonDisabled {
  background-color: #fafafb;
  color: #6c7389;
}
.dijitTab.tabStripButtonDisabled .dijitTabStripSlideLeftIcon:before {
  border-right-color: #6c7389;
}
.dijitTab.tabStripButtonDisabled .dijitTabStripSlideRightIcon:before {
  border-left-color: #6c7389;
}
.dijitTab.tabStripButtonDisabled .dijitTabStripMenuIcon:before {
  border-top-color: #6c7389;
}
.dijitTabContainerBottom-container, .dijitTabContainerTop-container, .dijitTabContainerLeft-container, .dijitTabContainerRight-container {
  border-width: 0;
  border-style: solid;
  border-color: transparent;
}
.dijitTabContainerTop-container {
  /* 42px is the height of the dijitTabListContainer */
  height: calc(100% - 42px);
  border-top: none;
  overflow: auto;
}
.dijitTabContainerBottom-container {
  border-bottom: none;
}
.dijitTabContainerTop-tabs, .dijitTabContainerBottom-tabs {
  height: 61px;
  border: none;
}
.dijitTabListContainer-top, .dijitTabListContainer-bottom {
  box-sizing: "content-box";
  border-width: 0 0 1px;
  border-style: solid;
  border-color: #d1d4db;
  height: 58px !important;
  overflow: visible;
}
.dijitTabListContainer-bottom .dijitTabListWrapper {
  top: -1px !important;
}
.dijitTabListContainer-bottom .dijitTabChecked {
  top: -1px;
  height: 61px;
}
.dijitTabContainerNested .dijitTab {
  background: none;
  border: none;
}
.dijitTabContainerNested .dijitTab.dijitTabChecked {
  height: 61px;
  border-bottom: solid 1px #515667;
}
.dijitTabContainerNested .dijitTabContainerTop-container {
  border: none;
  padding: 0 1.5rem;
}

.dijitTooltip {
  max-width: 300px;
}
.dijitTooltipContainer {
  background: #ffffff;
  border: solid 1px #6c7389;
  color: inherit;
  font-size: inherit;
  padding: 0.5rem;
  margin-left: 7px;
  border-radius: 0.375rem;
}
.dijitTooltipContainer:before {
  width: 8px;
  height: 8px;
  content: "";
  position: absolute;
  top: 12px;
  left: 3px;
  transform: rotate(-45deg);
  background: #fff;
  border-left: 1px solid #6c7389;
  border-top: 1px solid #6c7389;
}
.dijitTooltipFocusNode {
  padding: 0.5rem;
}

.dijitTreeContainer {
  float: none;
}
.dijitTreeNode {
  background-image: url("/html/js/dojo/custom-build/dijit/themes/dmundra/images/i.gif");
  background-repeat: repeat-y;
  zoom: 1;
}
.dijitTreeNode .dojoDndItemBefore,
.dijitTreeNode .dojoDndItemAfter {
  border-bottom: none;
  border-top: none;
}
.dojoDndItemBefore .dijitTreeNodeTreeContent {
  border-top: 2px solid #369;
}
.dojoDndItemAfter .dijitTreeNodeTreeContent {
  border-bottom: 2px solid #369;
}
.dijitTreeIsLast {
  background: url("/html/js/dojo/custom-build/dijit/themes/dmundra/images/i_half.gif") no-repeat;
}
.dijitTreeIsRoot {
  margin-left: 0;
  background-image: none;
}
.dijitTreeExpando {
  width: 18px;
  height: 18px;
  background-position: 3px 1px;
}
.dijitTreeRow {
  padding: 2px 0;
}
.dijitTreeRow .dijitTreeIcon,
.dijitTreeRow .dijitTreeExpando {
  display: inline-block;
  vertical-align: sub;
}
.dijitTreeContent {
  min-height: 18px;
  min-width: 18px;
}
.dijitTreeExpand {
  width: 18px;
  height: 18px;
  background-repeat: no-repeat;
}
.dijitTreeExpandoLeaf {
  background-position: 0 -2px;
  background-image: url("/html/js/dojo/custom-build/dijit/themes/dmundra/images/treeExpand_leaf.gif");
}
.dijitTreeLabel {
  margin: 0;
}
.dijitTreeLabelFocused {
  outline: 1px invert dotted;
}
.dijitTreeRowSelected {
  font-weight: bold;
}
.dijitTreeNodeSelected .dijitTreeLabel {
  background: #e2ebfe;
}
.dijitTreeExpandoOpened {
  background-image: url("/html/js/dojo/custom-build/dijit/themes/dmundra/images/treeExpand_minus.gif");
}
.dijitTreeExpandoClosed {
  background-image: url("/html/js/dojo/custom-build/dijit/themes/dmundra/images/treeExpand_plus.gif");
}
.dijitTreeExpandoLoading {
  background-image: url("/html/js/dojo/custom-build/dijit/themes/dmundra/images/treeExpand_loading.gif");
}
.dijitTreeIcon {
  width: 16px;
  height: 16px;
}
.dijitFolderOpened, .dijitFolderClosed {
  margin: 3px 3px 0 3px;
}
.dijitFolderOpened {
  background: url("/html/js/dojo/custom-build/dijit/themes/dmundra/images/folderOpened.gif") no-repeat;
}
.dijitFolderClosed {
  background: url("/html/js/dojo/custom-build/dijit/themes/dmundra/images/folderClosed.gif") no-repeat;
}
.dijitLeaf {
  background: url("/html/js/dojo/custom-build/dijit/themes/dmundra/images/leaf.gif") no-repeat;
}

.dijitA11ySideArrow {
  display: none;
}

.dijitCalendarArrow {
  cursor: pointer;
}
.dijitCalendarContainer th {
  text-align: center;
}
.dijitCalendarDayLabelTemplate, .dijitCalendarDateTemplate {
  transition: background-color 0.1s;
  background-color: #ffffff;
  color: #515667;
  height: 40px;
  text-align: center;
  width: 40px;
}
.dijitCalendarDayLabelTemplate {
  background-color: #ffffff;
  color: #14151a;
  font-weight: bold;
}
.dijitCalendarHoveredDate {
  background-color: #d1d4db;
  color: #14151a;
}
.dijitCalendarIncrementControl {
  position: relative;
  width: 40px;
}
.dijitCalendarDecrease:before {
  left: 50%;
  margin-left: -2.5px;
  margin-top: -5px;
  position: absolute;
  top: 50%;
  border-top: 5px solid transparent;
  border-bottom: 5px solid transparent;
  border-right: 5px solid #ffffff;
  content: "";
  height: 0;
  width: 0;
}
.dijitCalendarIncrease:before {
  left: 50%;
  margin-left: -2.5px;
  margin-top: -5px;
  position: absolute;
  top: 50%;
  border-top: 5px solid transparent;
  border-bottom: 5px solid transparent;
  border-left: 5px solid #ffffff;
  content: "";
  height: 0;
  width: 0;
}
.dijitCalendarMonthContainer {
  background-color: #515667;
  color: #ffffff;
  height: 40px;
}
.dijitCalendarMonthContainer .dijitCalendarMonthLabel,
.dijitCalendarMonthContainer .dijitDropDownButton .dijitArrowButtonInner {
  height: 30px;
  line-height: 30px;
}
.dijitCalendarMonthContainer .dijitDropDownButton {
  border-radius: 0;
  background-color: transparent;
  height: 33px;
  border: solid 1px #ffffff;
  color: #ffffff;
}
.dijitCalendarMonthContainer .dijitDropDownButton .dijitSpacer {
  height: 0;
}
.dijitCalendarMonthContainer .dijitDropDownButton .dijitArrowButtonInner {
  width: 30px;
}
.dijitCalendarMonthContainer .dijitDropDownButton .dijitArrowButtonInner:before {
  border-top-color: #ffffff;
}
.dijitCalendarMonthContainer .dijitDropDownButton .dijitArrowButtonInner .dijitButtonText {
  height: 40px;
  line-height: 40px;
}
.dijitCalendarMonthMenu.dijitMenu {
  margin: 0;
}
.dijitCalendarMonthLabel {
  height: 40px;
  line-height: 40px;
}
.dijitCalendarMonthLabelHover {
  background-color: #f3f3f4;
}
.dijitCalendarMonthLabel:last-child {
  border-bottom: none;
}
.dijitCalendarPreviousMonth, .dijitCalendarNextMonth {
  background-color: #f3f3f4;
  color: #d1d4db;
}
.dijitCalendarPreviousMonth.dijitCalendarHoveredDate, .dijitCalendarNextMonth.dijitCalendarHoveredDate {
  background-color: #f3f3f4;
  color: #6c7389;
}
.dijitCalendarNextYear, .dijitCalendarPreviousYear {
  color: var(--color-palette-white-op-10);
}
.dijitCalendarSelectedDate .dijitCalendarDateLabel {
  border-radius: 0.375rem;
  background-color: var(--color-palette-primary-500);
  color: #ffffff;
  display: block;
  height: 40px;
  line-height: 40px;
  width: 40px;
}
.dijitCalendarSelectedYear {
  color: #ffffff;
  font-weight: bold;
}
.dijitCalendarCurrentDate {
  background-color: #afb3c0;
  color: #ffffff;
}
.dijitCalendarYearLabel {
  background-color: #515667;
  display: table;
  height: 40px;
  width: 100%;
}
.dijitCalendarYearLabel span {
  display: table-cell;
  margin: 0;
  text-align: center;
}

.dijitMenu {
  box-shadow: 0 3px 6px var(--color-palette-black-op-10), 0 3px 6px var(--color-palette-black-op-20);
  background-color: #ffffff;
  border: none;
}
.dijitMenu .dijitMenuItem {
  border-bottom: none;
  height: 40px;
}
.dijitMenu .dijitMenuItem:last-child {
  border-bottom: none;
}
.dijitMenu .dijitMenuItemHover {
  background-color: #f3f3f4;
  color: #515667;
}
.dijitMenu .dijitMenuItemSelected {
  background-color: #f3f3f4;
  color: #515667;
}
.dijitMenu .dijitMenuItem .dijitMenuItemIconCell {
  padding-left: 0.5rem;
  width: 3;
}
.dijitMenuArrowCell .dijitIcon {
  margin-right: 0.5rem;
  text-align: right;
  vertical-align: baseline;
}
.dijitMenuSeparatorBottom {
  height: auto;
  margin-bottom: 1px;
}
.dijitMenuSeparatorTop {
  height: auto;
  margin-top: 1px;
  border-bottom: 1px solid #d1d4db;
}

.dijitComboBoxMenuPopup .dijitMenuItem {
  line-height: 40px;
  margin-bottom: 1px;
  padding: 0 0.5rem;
}
.dijitComboBoxMenuPopup .dijitComboBoxMenu {
  min-width: 200px;
}

.dijitMenuBar .dijitMenuItem {
  padding: 5px;
}

.dijitTimePicker {
  background-color: #ffffff;
  margin-top: 1px;
}
.dijitTimePickerItem {
  line-height: 40px;
  height: 40px;
  color: #14151a;
  border-bottom: none;
}
.dijitTimePickerItemHover {
  background-color: #f3f3f4;
  color: #515667;
}
.dijitTimePickerItemSelected .dijitTimePickerItemInner {
  background-color: #d82b2e;
  color: #ffffff;
}
.dijitTimePickerItemInner {
  padding: 0;
}
.dijitTimePickerMarker {
  font-weight: bold;
  background-color: #f3f3f4;
}

.dijitProgressBar {
  border-radius: 2px;
  background-color: #ffffff;
  height: 30px;
}
.dijitProgressBarEmpty {
  border: solid 1.5px #515667;
}
.dijitProgressBarFull {
  background: none;
  height: 100%;
}
.dijitProgressBarLabel {
  line-height: 27px;
}
.dijitProgressBarTile {
  background-color: #d1d4db;
  height: 100%;
}

.dijitProgressBarIndeterminate .dijitProgressBarTile {
  background-image: url("/html/js/dojo/custom-build/dijit/themes/dmundra/images/progressBarAnim.gif");
}

.dijitInline .dijitButton {
  margin: 5px 5px 0 0;
  line-height: normal;
}
.dijitInline.dijitTextBox .dijitInputInner {
  height: 37px;
  line-height: 37px;
  padding: 0;
}
.dijitInlineEditBoxDisplayModeHover {
  border-radius: 2px;
  border: solid 1.5px solid 1.5px var(--color-palette-primary-400);
  background: #ffffff;
}
.dijitInlineEditBoxDisplayMode.dijitOffScreen {
  display: none;
}

.dojoxGrid {
  background-color: #ffffff !important;
}
.dojoxGrid .dojoxGridMasterHeader .dojoxGridHeader {
  background-color: #f3f3f4;
}
.dojoxGrid .dojoxGridMasterHeader .dojoxGridHeader .dojoxGridRowTable .dojoxGridCell {
  background: none;
  border: 0px;
  font-weight: bold;
}
.dojoxGrid .dojoxGridMasterHeader .dojoxGridHeader .dojoxGridRowTable {
  border-bottom: 1px solid #d1d4db;
}
.dojoxGrid .dojoxGridMasterHeader .dojoxGridHeader .dojoxGridArrowButtonChar {
  float: left;
}
.dojoxGrid .dojoxGridMasterView .dojoxGridRowbar {
  background: none;
  border: 0px;
}
.dojoxGrid .dojoxGridMasterView .dojoxGridRowbar .dojoxGridRowbarInner {
  border: 0px;
}
.dojoxGrid .dojoxGridMasterView .dojoxGridRow {
  background-color: #ffffff;
  border-bottom: 1px solid #d1d4db;
}
.dojoxGrid .dojoxGridMasterView .dojoxGridRow.dojoxGridRowOdd {
  background-color: #f3f3f4;
}
.dojoxGrid .dojoxGridMasterView .dojoxGridRow.dojoxGridRowOver .dojoxGridCell {
  color: #14151a;
}
.dojoxGrid .dojoxGridMasterView .dojoxGridRow .dojoxGridRowTable .dojoxGridCell {
  background: none;
  border: 0px;
}
.dojoxGrid .dojoxGridRow .dojoxGridRowTable .dojoxGridCell,
.dojoxGrid .dojoxGridHeader .dojoxGridRowTable .dojoxGridCell {
  font-family: Roboto, "Helvetica Neue", Helvetica, Arial, "Lucida Grande", sans-serif;
  padding: 10px 0.5rem;
}
.dojoxGrid .dojoxGridPaginator {
  background-color: #d1d4db;
  border: 0px;
}
.dojoxGrid .dojoxGridPaginator td {
  padding: 0.5rem 0.5rem;
}

.dojoxUploaderFileList {
  border: solid 1px #d1d4db;
}

/*
Copyright (c) 2009, Yahoo! Inc. All rights reserved.
Code licensed under the BSD License:
http://developer.yahoo.net/yui/license.txt
version: 2.8.0r4
*/
html {
  color: #000;
  background: transparent;
  height: 100%;
}

body,
div,
dl,
dt,
dd,
ul,
ol,
li,
h1,
h2,
h3,
h4,
h5,
h6,
pre,
code,
form,
fieldset,
legend,
input,
button,
textarea,
p,
blockquote,
th,
td {
  margin: 0;
  padding: 0;
}

table {
  border-collapse: collapse;
  border-spacing: 0;
}

fieldset,
img {
  border: 0;
}

address,
caption,
cite,
code,
dfn,
em,
strong,
th,
var,
optgroup {
  font-style: inherit;
  font-weight: inherit;
}

del,
ins {
  text-decoration: none;
}

li {
  list-style: none;
}

caption,
th {
  text-align: left;
}

h1,
h2,
h3,
h4,
h5,
h6 {
  font-size: 100%;
  font-weight: normal;
}

q:before,
q:after {
  content: "";
}

abbr,
acronym {
  border: 0;
  font-variant: normal;
}

sup {
  vertical-align: baseline;
}

sub {
  vertical-align: baseline;
}

legend {
  color: #000;
}

pre,
code,
kbd,
samp,
tt {
  font-family: monospace;
}

#doc {
  min-width: 970px;
}

#doc1 {
  min-width: 970px;
}

#doc2 {
  min-width: 970px;
}

#doc3 {
  min-width: 970px;
}

#doc4 {
  min-width: 970px;
}

#hd {
  margin-top: 45px;
}

#bd {
  background: #fff;
  border: 1px solid #c9c9c9;
  border-top: 0;
  padding: 10px 0;
  box-shadow: -1px 6px var(--color-palette-black-op-20);
}

#ft {
  padding: 0;
  margin: 0;
  height: 0;
}

#doc,
#doc2,
#doc3,
#doc4,
.yui-t1,
.yui-t2,
.yui-t3,
.yui-t4,
.yui-t5,
.yui-t6,
.yui-t7 {
  margin: auto;
  text-align: left;
  width: 57.69em;
  *width: 56.25em;
}

#doc2 {
  width: 73.076em;
  *width: 71.25em;
}

#doc3 {
  margin: auto 10px;
  width: auto;
}

#doc4 {
  width: 74.923em;
  *width: 73.05em;
}

.yui-b {
  position: relative;
}

.yui-b {
  _position: static;
}

#yui-main .yui-b {
  position: static;
}

#yui-main,
.yui-g .yui-u .yui-g {
  width: 100%;
}

.yui-t1 #yui-main,
.yui-t2 #yui-main,
.yui-t3 #yui-main {
  float: right;
  margin-left: -25em;
}

.yui-t4 #yui-main,
.yui-t5 #yui-main,
.yui-t6 #yui-main {
  float: left;
  margin-right: -25em;
}

.yui-t1 .yui-b {
  float: left;
  width: 12.30769em;
  *width: 12em;
}

.yui-t1 #yui-main .yui-b {
  margin-left: 13.30769em;
  *margin-left: 13.05em;
}

.yui-t2 .yui-b {
  float: left;
  width: 13.8461em;
  *width: 13.5em;
}

.yui-t2 #yui-main .yui-b {
  margin-left: 14.8461em;
  *margin-left: 14.55em;
}

.yui-t3 .yui-b {
  float: left;
  width: 23.0769em;
  *width: 22.5em;
}

.yui-t3 #yui-main .yui-b {
  margin-left: 24.0769em;
  *margin-left: 23.62em;
}

.yui-t4 .yui-b {
  float: right;
  width: 13.8456em;
  *width: 13.5em;
}

.yui-t4 #yui-main .yui-b {
  margin-right: 14.8456em;
  *margin-right: 14.55em;
}

.yui-t5 .yui-b {
  float: right;
  width: 18.4615em;
  *width: 18em;
}

.yui-t5 #yui-main .yui-b {
  margin-right: 19.4615em;
  *margin-right: 19.125em;
}

.yui-t6 .yui-b {
  float: right;
  width: 23.0769em;
  *width: 22.5em;
}

.yui-t6 #yui-main .yui-b {
  margin-right: 24.0769em;
  *margin-right: 23.62em;
}

.yui-t7 #yui-main .yui-b {
  display: block;
  margin: 0 0 1em 0;
}

#yui-main .yui-b {
  float: none;
  width: auto;
}

.yui-gb .yui-u,
.yui-g .yui-gb .yui-u,
.yui-gb .yui-g,
.yui-gb .yui-gb,
.yui-gb .yui-gc,
.yui-gb .yui-gd,
.yui-gb .yui-ge,
.yui-gb .yui-gf,
.yui-gc .yui-u,
.yui-gc .yui-g,
.yui-gd .yui-u {
  float: left;
}

.yui-g .yui-u,
.yui-g .yui-g,
.yui-g .yui-gb,
.yui-g .yui-gc,
.yui-g .yui-gd,
.yui-g .yui-ge,
.yui-g .yui-gf,
.yui-gc .yui-u,
.yui-gd .yui-g,
.yui-g .yui-gc .yui-u,
.yui-ge .yui-u,
.yui-ge .yui-g,
.yui-gf .yui-g,
.yui-gf .yui-u {
  float: right;
}

.yui-g div.first,
.yui-gb div.first,
.yui-gc div.first,
.yui-gd div.first,
.yui-ge div.first,
.yui-gf div.first,
.yui-g .yui-gc div.first,
.yui-g .yui-ge div.first,
.yui-gc div.first div.first {
  float: left;
}

.yui-g .yui-u,
.yui-g .yui-g,
.yui-g .yui-gb,
.yui-g .yui-gc,
.yui-g .yui-gd,
.yui-g .yui-ge,
.yui-g .yui-gf {
  width: 49.1%;
}

.yui-gb .yui-u,
.yui-g .yui-gb .yui-u,
.yui-gb .yui-g,
.yui-gb .yui-gb,
.yui-gb .yui-gc,
.yui-gb .yui-gd,
.yui-gb .yui-ge,
.yui-gb .yui-gf,
.yui-gc .yui-u,
.yui-gc .yui-g,
.yui-gd .yui-u {
  width: 32%;
  margin-left: 1.99%;
}

.yui-gb .yui-u {
  *margin-left: 1.9%;
  *width: 31.9%;
}

.yui-gc div.first,
.yui-gd .yui-u {
  width: 66%;
}

.yui-gd div.first {
  width: 32%;
}

.yui-ge div.first,
.yui-gf .yui-u {
  width: 74.2%;
}

.yui-ge .yui-u,
.yui-gf div.first {
  width: 24%;
}

.yui-g .yui-gb div.first,
.yui-gb div.first,
.yui-gc div.first,
.yui-gd div.first {
  margin-left: 0;
}

.yui-g .yui-g .yui-u,
.yui-gb .yui-g .yui-u,
.yui-gc .yui-g .yui-u,
.yui-gd .yui-g .yui-u,
.yui-ge .yui-g .yui-u,
.yui-gf .yui-g .yui-u {
  width: 49%;
  *width: 48.1%;
  *margin-left: 0;
}

.yui-g .yui-g .yui-u {
  width: 48.1%;
}

.yui-g .yui-gb div.first,
.yui-gb .yui-gb div.first {
  *margin-right: 0;
  *width: 32%;
  _width: 31.7%;
}

.yui-g .yui-gc div.first,
.yui-gd .yui-g {
  width: 66%;
}

.yui-gb .yui-g div.first {
  *margin-right: 4%;
  _margin-right: 1.3%;
}

.yui-gb .yui-gc div.first,
.yui-gb .yui-gd div.first {
  *margin-right: 0;
}

.yui-gb .yui-gb .yui-u,
.yui-gb .yui-gc .yui-u {
  *margin-left: 1.8%;
  _margin-left: 4%;
}

.yui-g .yui-gb .yui-u {
  _margin-left: 1%;
}

.yui-gb .yui-gd .yui-u {
  *width: 66%;
  _width: 61.2%;
}

.yui-gb .yui-gd div.first {
  *width: 31%;
  _width: 29.5%;
}

.yui-g .yui-gc .yui-u,
.yui-gb .yui-gc .yui-u {
  width: 32%;
  _float: right;
  margin-right: 0;
  _margin-left: 0;
}

.yui-gb .yui-gc div.first {
  width: 66%;
  *float: left;
  *margin-left: 0;
}

.yui-gb .yui-ge .yui-u,
.yui-gb .yui-gf .yui-u {
  margin: 0;
}

.yui-gb .yui-gb .yui-u {
  _margin-left: 0.7%;
}

.yui-gb .yui-g div.first,
.yui-gb .yui-gb div.first {
  *margin-left: 0;
}

.yui-gc .yui-g .yui-u,
.yui-gd .yui-g .yui-u {
  *width: 48.1%;
  *margin-left: 0;
}

.yui-gb .yui-gd div.first {
  width: 32%;
}

.yui-g .yui-gd div.first {
  _width: 29.9%;
}

.yui-ge .yui-g {
  width: 24%;
}

.yui-gf .yui-g {
  width: 74.2%;
}

.yui-gb .yui-ge div.yui-u,
.yui-gb .yui-gf div.yui-u {
  float: right;
}

.yui-gb .yui-ge div.first,
.yui-gb .yui-gf div.first {
  float: left;
}

.yui-gb .yui-ge .yui-u,
.yui-gb .yui-gf div.first {
  *width: 24%;
  _width: 20%;
}

.yui-gb .yui-ge div.first,
.yui-gb .yui-gf .yui-u {
  *width: 73.5%;
  _width: 65.5%;
}

.yui-ge div.first .yui-gd .yui-u {
  width: 65%;
}

.yui-ge div.first .yui-gd div.first {
  width: 32%;
}

#hd:after,
#bd:after,
#ft:after,
.yui-g:after,
.yui-gb:after,
.yui-gc:after,
.yui-gd:after,
.yui-ge:after,
.yui-gf:after {
  content: ".";
  display: block;
  height: 0;
  clear: both;
  visibility: hidden;
}

#hd,
#bd,
#ft,
.yui-g,
.yui-gb,
.yui-gc,
.yui-gd,
.yui-ge,
.yui-gf {
  zoom: 1;
}

html,
body {
  height: 100%;
}

body {
  outline: none !important;
  color: #555;
  background-color: #f3f3f3;
}

h1 {
  font-size: 174%;
}

h2 {
  font-size: 138.5%;
  line-height: 115%;
  margin: 0 0 0.2em 0;
  font-weight: normal;
}

h3 {
  font-size: 100%;
  margin: 0 0 0.2em 0;
  font-weight: bold;
}

h4 {
  font-weight: bold;
}

h5 {
  font-size: 77%;
}

h6 {
  font-size: 77%;
  font-style: italic;
}

p {
  margin: 0 0 1.5em 0;
}

fieldset {
  margin: 0 0 1.5em 0;
  border: 1px solid #ccc;
  padding: 20px;
}

a {
  color: var(--color-palette-primary-500);
}
a:hover {
  text-decoration: none;
}

.link {
  color: var(--color-palette-primary-500) !important;
  text-decoration: underline !important;
}
.link:hover {
  text-decoration: none !important;
}

em {
  font-style: italic;
}

strong {
  font-weight: bold;
}

b {
  font-weight: bold;
}

blockquote {
  margin: 1em;
}

ol {
  margin-left: 3em;
}
ol li {
  list-style: none outside;
}

ul {
  margin-left: 2.5em;
}
ul li {
  list-style: none outside;
}

.inputCaption {
  font-size: 85%;
  color: #888;
  font-style: italic;
}

.dl50-50 dt {
  width: 50%;
}
.dl50-50 dd {
  margin-left: 50%;
}

legend {
  font-weight: bold;
  padding: 2px 10px;
  background: #fff;
  color: #444;
  border: 1px solid #ccc;
}

pre,
code,
kbd,
samp,
tt {
  font-family: monospace;
  *font-size: 108%;
  line-height: 99%;
}

sup {
  font-size: 60%;
}

abbr {
  border-bottom: 1px dotted #555;
  cursor: help;
}

acronym {
  border-bottom: 1px dotted #555;
  cursor: help;
}

hr {
  background-color: #d1d4db;
  height: 1px;
  color: #d1d4db;
  border: 0;
  margin: 1.5rem 0;
}

.formRow {
  clear: right;
  clear: left;
  clear: both;
}

.formLine {
  clear: both;
}
.formLine * {
  float: left;
}
.formLine label {
  display: block;
  margin: 0 5px 0 0;
  font-weight: bold;
}
.formLine input {
  margin: 0 20px 0 0;
}
.formLine select {
  margin: 0 20px 0 0;
}
.formLine div {
  margin: 0 20px 0 0;
}

.clear {
  clear: both;
  font-size: 0;
  height: 0;
  line-height: 0;
  margin: 0;
  padding: 0;
}

.hidden {
  position: absolute;
  left: 0;
  top: -500px;
  width: 1px;
  height: 1px;
  overflow: hidden;
}

.dijitTextBox,
.dijitSelect {
  width: 100%;
  max-width: 1100px;
}

.dijitComboBox {
  width: auto;
}

select[multiple] {
  border: solid 1.5px #d1d4db;
  min-height: 80px;
  width: 100%;
}
select[multiple]:hover {
  border: solid 1.5px var(--color-palette-primary-400);
}

.dotCMSHostFileFilteringSelect .dijitTextBox {
  width: auto;
}

.dijitHostFoldersTreeWrapper {
  min-width: 250px;
}

/* NAV SUB STYLES 2.0 */
#admin-banner-logo-div {
  position: absolute;
  top: 10px;
  left: 20px;
  height: 20px;
  width: 80px;
  text-indent: -9999px;
  background: url("/html/images/skin/skin-sprite.png") no-repeat 0 -300px;
}

#admin-site-tools-div {
  position: absolute;
  top: 4px;
  right: 30px;
  font-size: 85%;
  color: #ddd;
}

#admin-site-tools-div a {
  display: inline-block;
  color: #fff;
  text-decoration: none;
  vertical-align: top;
  padding: 5px 0 0 0;
  margin-right: 15px;
}

#admin-site-tools-div a span {
  float: left;
  white-space: nowrap;
  margin: 0 4px 0 0;
}

#admin-site-tools-div a.trigger-off {
  background: url("/html/images/icons/chevron-menu.png") right -28px no-repeat;
  padding: 5px 28px 0 10px;
  display: inline-block;
  height: 30px;
  z-index: 9999;
  outline: none;
  -webkit-border-top-left-radius: 4px;
  -khtml-border-radius-topleft: 14px;
  -moz-border-radius-topleft: 4px;
  border-top-left-radius: 4px;
  -webkit-border-top-right-radius: 4px;
  -khtml-border-radius-topright: 14px;
  -moz-border-radius-topright: 4px;
  border-top-right-radius: 4px;
}

#admin-site-tools-div a.trigger-off:hover {
  background-color: var(--color-palette-white-op-10);
}

#admin-site-tools-div a.trigger-on {
  padding: 5px 28px 0 10px;
  display: inline-block;
  height: 30px;
  z-index: 9999;
  color: #3366cc;
  background: #fff url("/html/images/icons/chevron-menu.png") right -66px no-repeat;
  -webkit-border-top-left-radius: 4px;
  -khtml-border-radius-topleft: 14px;
  -moz-border-radius-topleft: 4px;
  border-top-left-radius: 4px;
  -webkit-border-top-right-radius: 4px;
  -khtml-border-radius-topright: 14px;
  -moz-border-radius-topright: 4px;
  border-top-right-radius: 4px;
  -moz-box-shadow: 0px 3px 10px var(--color-palette-black-op-20);
  -webkit-box-shadow: 0px 3px 10px var(--color-palette-black-op-20);
  box-shadow: 0px 3px 10px var(--color-palette-black-op-20);
}

#closeTab {
  z-index: 8000;
  position: absolute;
  top: 0;
  left: 0;
  width: 100%;
  height: 100%;
  background: var(--color-palette-white-op-30);
}

.bannerBG {
  background: url("/html/images/skin/skin-sprite.png") repeat-x 0 0;
  height: 130px;
  overflow: hidden;
  position: absolute;
  top: 0;
  left: 0;
  width: 100%;
  z-index: -1;
}

.tailerBody {
  font-family: Andale Mono, monospace;
  font-size: 9pt;
  white-space: nowrap;
}

.account-flyout {
  position: absolute;
  right: 30px;
  top: 34px;
  width: 225px;
  font-size: 85%;
  border: 1px solid #d1d4db;
  border-top: 0;
  background: #fff;
  z-index: 9998;
  -moz-box-shadow: 0px 2px 10px var(--color-palette-black-op-20);
  -webkit-box-shadow: 0px 2px 10px var(--color-palette-black-op-20);
  box-shadow: 0px 2px 10px var(--color-palette-black-op-20);
}

.account-flyout h3 {
  margin: 20px 0 0 0;
  font-size: 12px;
  font-weight: bold;
  padding: 0 15px;
}

.account-flyout a {
  display: block;
  text-decoration: none;
  color: #3366cc;
  padding: 3px 15px;
}

.account-flyout a:hover {
  background: #e0e9f6;
}

.account-flyout .login-out {
  background: #eee;
  margin: 15px 0 0 0;
  border-top: 1px solid #d1d4db;
  border-bottom: 1px solid #d1d4db;
}

.account-flyout .login-out table {
  width: 100%;
}

.account-flyout .login-out table td {
  text-align: center;
}

.account-flyout .login-out table td a {
  padding: 8px 10px;
}

.account-flyout .service-links {
  margin: 7px 0 0 0;
  border-top: 1px solid #dfdfdf;
}

.copyright {
  font-size: 10px;
  color: #555;
  text-align: center;
}

.serverID {
  position: absolute;
  top: 35px;
  right: 10px;
}

.helpId {
  background: transparent;
  bottom: -1px;
  left: 50px;
  position: fixed;
  z-index: 9999;
  padding: 3px;
}

#helpcontent {
  border: 1px solid #ddd;
  -moz-box-shadow: 3px 3px 5px var(--color-palette-black-op-10);
  -webkit-box-shadow: 3px 3px 5px var(--color-palette-black-op-10);
  box-shadow: 3px 3px 5px var(--color-palette-black-op-10);
  color: #dddddd;
  background: #fff;
  margin-bottom: -10px;
}

.dotcmsHelpButton {
  padding: 10px 25px;
  font-weight: bold;
  text-decoration: none;
  background: #000;
  margin-bottom: -1px;
  opacity: 0.7;
  color: #ddd;
  line-height: 14px;
  font-size: 11px;
  box-shadow: 0px 0px 5px var(--color-palette-black-op-50);
  border-top-left-radius: 8px;
  border-top-right-radius: 8px;
  display: inline-block;
  outline: none;
}

.dotcmsHelpButton:hover {
  background: #14151a;
  opacity: 0.9;
  color: #ffffff;
}

.changeHost {
  cursor: pointer;
  float: right;
  font-size: 85%;
  line-height: 15px;
  margin: 6px 10px 0 0;
  padding: 0;
}
.changeHost .chevronExpandIcon {
  margin-left: 3px;
  position: relative;
  top: 1px;
}
.changeHost .chevronExpandIcon:before {
  content: "\f13a";
}

#hostSelectDialog {
  width: 300px;
}

/* TABLE STYLES 2.0 */
#listing-table, .listingTable, .dojoxUploaderFileListTable {
  border-bottom: 1px solid #f3f3f4;
  border-collapse: collapse;
  margin: 0 auto 3rem auto;
  width: 100%;
}
#listing-table p:last-child, .listingTable p:last-child, .dojoxUploaderFileListTable p:last-child {
  margin-bottom: 0;
}
#listing-table tr, .listingTable tr, .dojoxUploaderFileListTable tr {
  transition: background-color 0.1s;
}
#listing-table tr .selected, .listingTable tr .selected, .dojoxUploaderFileListTable tr .selected {
  background-color: #e0e9f6;
}
#listing-table th, .listingTable th, .dojoxUploaderFileListTable th,
#listing-table td,
.listingTable td,
.dojoxUploaderFileListTable td {
  padding: 10px 0.5rem;
  border-bottom: 1px solid #f3f3f4;
  vertical-align: middle;
}
#listing-table th:first-child, .listingTable th:first-child, .dojoxUploaderFileListTable th:first-child,
#listing-table td:first-child,
.listingTable td:first-child,
.dojoxUploaderFileListTable td:first-child {
  padding-left: 3rem;
}
#listing-table th:last-child, .listingTable th:last-child, .dojoxUploaderFileListTable th:last-child,
#listing-table td:last-child,
.listingTable td:last-child,
.dojoxUploaderFileListTable td:last-child {
  padding-right: 3rem;
}
#listing-table th, .listingTable th, .dojoxUploaderFileListTable th {
  background-color: #f3f3f4;
}

.listingTable table,
.listingTable table tr,
.listingTable table tr:hover,
.listingTable table td {
  background: none !important;
}
.listingTable td a {
  color: #14151a;
  text-decoration: none;
}
.listingTable td table tr {
  border: none;
}
.listingTable.relateContent td a {
  color: var(--color-palette-primary-500);
  text-decoration: underline;
}

.browserTableStatus td {
  border: 0px;
}

/* CONTENT TYPE TABLE */
.sTypeTable {
  border: 1px solid #d1d4db;
  border-collapse: collapse;
  margin: 0 auto;
}

.sTypeTd {
  vertical-align: top;
  min-width: 225px;
  white-space: nowrap;
  padding: 0;
  border: 1px solid #d1d4db;
}

.sTypeHeader {
  font-weight: bold;
  padding: 3px 10px;
  background: #f3f3f4;
  border-bottom: 1px solid #d1d4db;
  border-top: 1px solid #d1d4db;
}
.sTypeHeader:first-child {
  border-top: 0;
}

.sTypeItem a {
  display: block;
  padding: 0.25rem 10px;
  text-decoration: none;
}

/* RELATIONSHIP TABLE */
.relationLanguageFlag th,
.relationLanguageFlag td {
  padding: 0px 0px;
  border: 0px;
}

.myVarTable {
  border: 1px solid #d1d4db;
  border-collapse: collapse;
  width: 100%;
}

.myVarTable td {
  padding: 4px 10px;
  border: 1px solid #ddd;
}

.messageBox {
  width: 250px;
  background-color: #fafafa;
  min-height: 125px;
  margin: 100px auto;
  z-index: 100;
  padding: 10px;
  border-radius: 5px;
}

.noResultsMessage {
  font-weight: bold;
  padding: 10px;
  text-align: center;
}

tr.alternate_1.disabled,
tr.alternate_2.disabled {
  cursor: default;
}

tr.alternate_1.disabled td,
tr.alternate_2.disabled td,
tr.disabled .liveIcon {
  color: #c5c5c5;
}

tr.alternate_1.disabled:hover {
  background: #ffffff !important;
}

tr.alternate_2.disabled:hover {
  background: #f3f3f3 !important;
}

tr.alternate_1 {
  background: #ffffff;
  cursor: pointer;
}

tr.alternate_2 {
  background: #f3f3f3;
  cursor: pointer;
}

tr.alternate_2:hover,
tr.alternate_1:hover,
.divalt_1:hover,
.divalt_1:hover div {
  background: #e0e9f6 !important;
}

tr.active {
  background: #ffffcc;
  cursor: pointer;
}

/* Use with .callOutBox2 */
#loadingPermissionsAccordion {
  margin: 50px auto;
  width: 100px;
}

.excelDownload {
  text-align: right;
  padding: 5px 10px;
  font-size: 85%;
}

.excelDownload a {
  text-decoration: none;
}

/* FORM STYLES 2.0 */
.lockedAgo {
  display: block;
  color: #999;
  font-size: 11px;
  font-style: italic;
  line-height: 14px;
}

.dijitTooltipData {
  width: 50px !important;
}

.fieldNameSide {
  float: left;
  font-weight: bold;
}

.fieldReadOnly {
  border-color: #eeeeee;
  background: blue;
}

.requiredBox {
  text-align: right;
  z-index: 9999;
  position: absolute;
  top: 130px;
  right: 60px;
}

.contentHint {
  display: block;
  color: #999;
  font-size: 11px;
  font-weight: normal;
  line-height: 14px;
  white-space: normal;
  font-style: italic;
}

.contentViewQuery {
  color: red;
  word-wrap: break-word;
  padding: 20px;
  padding-top: 0px;
  padding-bottom: 0px;
  margin: 0px;
}

.contentViewTitle {
  font-weight: bold;
  padding-top: 10px;
  margin: 0px;
}

.contentViewDialog {
  padding: 10px;
  padding-top: 0px;
}

.secondColumn dt {
  width: 20%;
}

.secondColumn dd {
  margin-left: 20%;
}

.halfColumn dt {
  width: 50%;
}

.halfColumn dd {
  margin-left: 50%;
}

.inputSmall {
  width: 150px;
}

.inputMedium {
  width: 250px;
}

.inputLarge {
  width: 350px;
}

.buttonBoxLeft {
  height: 38px;
  left: 35px;
  line-height: 38px;
  position: absolute;
  z-index: 10;
}

.buttonBoxRight {
  position: absolute;
  right: 35px;
  height: 35px;
  z-index: 10;
  line-height: 33px;
}

.buttonBoxRightTopPadding {
  position: absolute;
  right: 5px;
  top: 5px;
  z-index: 10;
}

.buttonBoxLeftRightPane {
  position: absolute;
  right: 800px;
  height: 35px;
  z-index: 10;
  line-height: 33px;
  padding-top: 7px;
}

.buttonBoxLeftNoTop {
  position: absolute;
  left: 5px;
  top: 15px;
  height: 30px;
  z-index: 10;
  line-height: 18px;
}

.buttonBoxRightNoTop {
  position: absolute;
  right: 3px;
  top: 15px;
  height: 30px;
  z-index: 11;
  line-height: 18px;
}

.warningHeader {
  background-color: #f0f0f0;
  color: yellow;
  border: 1px solid #ccc;
  margin-bottom: 10px;
  padding: 3px 10px 3px 10px;
  vertical-align: middle;
  border-radius: 5px;
}

.warningText {
  font-weight: bold;
  color: red;
  padding-top: 3px;
  width: 100%;
  overflow: hidden;
  text-align: center;
  white-space: normal;
}

.alert-message {
  color: red;
  padding: 10px;
  width: 100%;
  overflow: hidden;
  text-align: center;
  white-space: normal;
}

.tagsTextbox {
  width: 200px;
}

.tagsBox {
  height: 50px;
  width: 180px;
  margin-top: 10px;
  padding: 5px;
  border: 1px solid #ccc;
  overflow: auto;
}

.tagsBox a {
  font-size: 93%;
  color: #999;
}

.tagsCaption {
  display: block;
  color: #999;
  line-height: 140%;
  font-size: 80%;
  margin: 3px 0 0 5px;
}

.suggestHeading {
  padding: 7px 10px;
  font-size: 12px;
  font-weight: bold;
  color: #555;
  background: url("/html/images/skin/skin-sprite.png") repeat-x scroll 0 -325px transparent;
  border-bottom: 1px solid #b3b3b3;
}

.suggestedTagsWrapper {
  position: absolute;
  left: 505px;
  z-index: 9999;
  background: #fff;
  border: 1px solid #b3b3b3;
  box-shadow: 0 1px 3px rgba(150, 150, 150, 0.5);
  width: 400px;
}

.suggestedTags {
  padding: 10px;
  color: #999999;
}

.suggestedTagsWrapper a {
  color: #333;
  letter-spacing: 1px;
  text-decoration: none;
  display: inline-block;
  padding: 2px 5px 4px 5px;
  line-height: 18px;
  margin: 0 8px 8px 0;
  background: #eee;
  border-radius: 5px;
}

.suggestedTagsWrapper a:hover {
  background: #568fbe;
  color: #fff;
}

.fieldAlert {
  color: #cc0000;
}

.width-equals-200 {
  width: 200px;
}

ul.withBullets li {
  list-style: circle;
}

/* STRUCTURE MANAGER STYLES 2.0 */
.selectBoxImage {
  padding-right: 3px;
  padding-top: 3px;
  padding-bottom: 2px;
  vertical-align: bottom;
}

/* POPUP MENU STYLES */
.dotContextMenu {
  border-left: 1px solid #d1d1d1;
  box-shadow: 0px 0px 5px #ccc;
}

td.dijitMenuArrowCell {
  width: 30px;
}

tr.pop_divider {
  border-top: 1px dotted silver;
}

/* NAV MENU ICONS 2.0 */
#menu ul.dropdown li.dotCMS_site-search a span {
  background: url("/html/images/icons/dotcms-sprite.png") no-repeat -1px -60px;
}

#menu ul.dropdown li.dotCMS_EXT_16 a span {
  background: url("/html/images/icons/dotcms-sprite.png") no-repeat -21px -180px;
}

#menu ul.dropdown li.dotCMS_EXT_LICENSE_MANAGER a span {
  background: url("/html/images/icons/dotcms-sprite.png") no-repeat -1px -300px;
}

#menu ul.dropdown li.dotCMS_sites a span {
  background: url("/html/images/icons/dotcms-sprite.png") no-repeat -1px -320px;
}

#menu ul.dropdown li.dotCMS_html-pages a span {
  background: url("/html/images/icons/dotcms-sprite.png") no-repeat -1px -400px;
}

#menu ul.dropdown li.dotCMS_users a span {
  background: url("/html/images/icons/dotcms-sprite.png") no-repeat -1px -440px;
}

#menu ul.dropdown li.dotCMS_roles a span {
  background: url("/html/images/icons/dotcms-sprite.png") no-repeat -21px -460px;
}

#menu ul.dropdown li.dotCMS_workflow a span {
  background: url("/html/images/icons/dotcms-sprite.png") no-repeat -1px -500px;
}

#menu ul.dropdown li.dotCMS_jobs a span,
.clockIcon {
  background: url("/html/images/icons/dotcms-sprite.png") no-repeat -21px -620px;
  width: 18px;
  height: 18px;
  display: inline-block;
  vertical-align: top;
}

#menu ul.dropdown li.dotCMS_links a span {
  background: url("/html/images/icons/dotcms-sprite.png") no-repeat -1px -660px;
}

#menu ul.dropdown li.dotCMS_files-legacy a span {
  background: url("/html/images/icons/dotcms-sprite.png") no-repeat -1px -840px;
}

#menu ul.dropdown li.dotCMS_EXT_PRODUCT a span {
  background: url("/html/images/icons/dotcms-sprite.png") no-repeat -1px -1000px;
}

#menu ul.dropdown li.dotCMS_EXT_6 a span,
.nodeAllIcon {
  background: url("/html/images/icons/dotcms-sprite.png") no-repeat -21px -1000px;
  width: 18px;
  height: 18px;
  display: inline-block;
  vertical-align: top;
}

#menu ul.dropdown li.dotCMS_categories a span,
.nodeInsertIcon {
  background: url("/html/images/icons/dotcms-sprite.png") no-repeat -1px -1020px;
  width: 18px;
  height: 18px;
  display: inline-block;
  vertical-align: top;
}

#menu ul.dropdown li.dotCMS_maintenance a span {
  background: url("/html/images/icons/dotcms-sprite.png") no-repeat -21px -1060px;
}

#menu ul.dropdown li.dotCMS_languages a span {
  background: url("/html/images/icons/dotcms-sprite.png") no-repeat -21px -1160px;
}

#menu ul.dropdown li.dotCMS_calendar a span {
  background: url("/html/images/icons/dotcms-sprite.png") no-repeat -1px -1120px;
}

#menu ul.dropdown li.dotCMS_query-tool a span {
  background: url("/html/images/icons/lucene.png") no-repeat;
}

#menu ul.dropdown li.dotCMS_25 a span {
  background: url("/html/images/icons/dotcms-sprite.png") no-repeat -21px -1180px;
}

#menu ul.dropdown li.dotCMS_EXT_ECO_ORDER a span {
  background: url("/html/images/icons/dotcms-sprite.png") no-repeat -1px -1200px;
}

#menu ul.dropdown li.dotCMS_configuration a span {
  background: url("/html/images/icons/dotcms-sprite.png") no-repeat -21px -200px;
  width: 18px;
  height: 18px;
  display: inline-block;
  vertical-align: top;
}

#menu ul.dropdown li.dotCMS_containers a span {
  background: url("/html/images/icons/dotcms-sprite.png") no-repeat -1px -1220px;
  width: 18px;
  height: 18px;
  display: inline-block;
  vertical-align: top;
}

#menu ul.dropdown li.dotCMS_templates a span {
  background: url("/html/images/icons/dotcms-sprite.png") no-repeat -21px -1220px;
  width: 18px;
  height: 18px;
  display: inline-block;
  vertical-align: top;
}

#menu ul.dropdown li.dotCMS_EXT_19 a span,
.targetIcon {
  background: url("/html/images/icons/dotcms-sprite.png") no-repeat -1px -1240px;
  width: 18px;
  height: 18px;
  display: inline-block;
  vertical-align: top;
}

#menu ul.dropdown li.dotCMS_EXT_COMMUNICATIONS_MANAGER a span {
  background: url("/html/images/icons/dotcms-sprite.png") no-repeat -21px -1240px;
}

#menu ul.dropdown li.dotCMS_reports a span {
  background: url("/html/images/icons/dotcms-sprite.png") no-repeat -1px -1260px;
}

#menu ul.dropdown li.dotCMS_vanity-urls a span,
.vlinksIcon {
  background: url("/html/images/icons/dotcms-sprite.png") no-repeat -21px -1260px;
  width: 18px;
  height: 18px;
  display: inline-block;
  vertical-align: top;
}

#menu ul.dropdown li.dotCMS_site-browser a span,
.bowserIcon {
  background: url("/html/images/icons/dotcms-sprite.png") no-repeat -1px -1280px;
  width: 18px;
  height: 18px;
  display: inline-block;
  vertical-align: top;
}

#menu ul.dropdown li.dotCMS_content a span {
  background: url("/html/images/icons/dotcms-sprite.png") no-repeat -21px -1280px;
  width: 18px;
  height: 18px;
  display: inline-block;
  vertical-align: top;
}

#menu ul.dropdown li.dotCMS_EXT_DISCOUNTCODE a span {
  background: url("/html/images/icons/dotcms-sprite.png") no-repeat -1px -1300px;
}

#menu ul.dropdown li.dotCMS_dashboard a span {
  background: url("/html/images/icons/dotcms-sprite.png") no-repeat -21px -1300px;
}

#menu ul.dropdown li.dotCMS_content-types a span,
.structureIcon {
  background: url("/html/images/icons/dotcms-sprite.png") no-repeat -1px -1320px;
  width: 18px;
  height: 18px;
  display: inline-block;
  vertical-align: top;
}

#menu ul.dropdown li.dotCMS_forms a span {
  background: url("/html/images/icons/dotcms-sprite.png") no-repeat -21px -1320px;
  width: 18px;
  height: 18px;
  display: inline-block;
  vertical-align: top;
}

#menu ul.dropdown li.dotCMS_EXT_CONTENTRATINGS a span {
  background: url("/html/images/icons/dotcms-sprite.png") no-repeat -1px -1340px;
}

#menu ul.dropdown li.dotCMS_workflow-schemes a span {
  background: url("/html/images/icons/dotcms-sprite.png") no-repeat -1px -520px;
}

#menu ul.dropdown li.dotCMS_tags a span {
  background: url("/html/images/icons/dotcms-sprite.png") no-repeat -1px -1300px;
  width: 18px;
  height: 18px;
  display: inline-block;
  vertical-align: top;
}

/*#menu ul.dropdown li.dotCMS_dynamic-plugins a span{background: url(/html/images/icons/osgi.png) no-repeat;width:18px;height:18px;display:inline-block;vertical-align:top;}*/
#menu ul.dropdown li.dotCMS_dynamic-plugins a span {
  background: url("/html/images/icons/dotcms-sprite.png") no-repeat -1px -1860px;
  width: 18px;
  height: 18px;
  display: inline-block;
  vertical-align: top;
}

#menu ul.dropdown li.dotCMS_time-machine a span,
.clockIcon {
  background: url("/html/images/icons/dotcms-sprite.png") no-repeat -1px -1760px;
  width: 18px;
  height: 18px;
  display: inline-block;
  vertical-align: top;
}

#menu ul.dropdown li.dotCMS_link-checker a span,
.linkCheckIcon {
  background: url("/html/images/icons/dotcms-sprite.png") no-repeat -21px -1760px;
  width: 18px;
  height: 18px;
  display: inline-block;
  vertical-align: top;
}

#menu ul.dropdown li.dotCMS_es-search a span,
.elasticsearchIcon {
  background: url("/html/images/icons/elasticsearch.png") no-repeat;
  width: 18px;
  height: 18px;
  -o-object-fit: contain;
  display: inline-block;
  vertical-align: top;
}

#menu ul.dropdown li.dotCMS_publishing-queue a span .pushIcon {
  background: url("/html/images/icons/dotcms-sprite.png") no-repeat -21px -1880px;
  width: 18px;
  height: 18px;
  display: inline-block;
  vertical-align: top;
}

/* Action Panel */
.actionPanelPage {
  position: relative;
}

.actionTable {
  margin: 0;
  width: 100%;
}

.actionTable td {
  padding: 10px;
}

.actionTable tr:hover {
  background-color: #eff3f8;
  cursor: pointer;
}

.actionTable tr.active {
  background-color: #eff3f8;
}

#arrow {
  width: 23px;
  height: 36px;
  z-index: 9999;
  left: -23px;
  position: absolute;
}

.hideMe {
  display: none;
  position: absolute;
}

.green {
  color: #6baf73;
}

.yellow {
  color: #f6d57e;
}

.red {
  color: #cb4437;
}

.worldOn {
  background: url("/html/images/icons/dotcms-sprite.png") no-repeat 0px -1940px;
  width: 22px;
  height: 22px;
  margin: 0 1px 0 7px;
  display: inline-block;
  vertical-align: top;
}

/* dotCMS 1.0 STYLES */
/*===== WELCOME MESSAGE ===== */
.welcome_wrapper a {
  color: #3b3b3b;
  text-decoration: none;
}

.welcome_wrapper a:hover {
  text-decoration: underline;
}

/* ====================== BROWSER, HMTL, LINKS, FILES, TEMPLATES, CONTAINERS  (all POP UPs) ================= */
table.sTypeTd {
  vertical-align: top;
}

table.sTypeTable.sTypeItem {
  text-transform: uppercase;
  white-space: nowrap;
  min-width: 175px;
}

/* use in hmtl, templates, etc NOT in Browser Tree pop-ups*/
#dotCMSErrors {
  background-color: #ffbcbc;
  border: 1px solid gray;
  width: 300px;
  overflow: auto;
  padding: 10px;
  margin-left: 100px;
  margin-bottom: 10px;
}

#dotCMSMessages {
  background-color: #fff;
  border: 1px solid gray;
  width: 300px;
  overflow: auto;
  padding: 10px;
  margin-left: auto;
  margin-right: auto;
  margin-bottom: 10px;
}

#dotCMSMessagesTitle {
  font-weight: bold;
}

#dotCMSMessagesMessage {
  font-weight: bold;
}

#dotCMSMessagesClose {
  float: right;
}

#messagesTable,
#errorsTable {
  position: absolute;
  left: 50%;
  margin-left: -250px;
  top: 100px;
  z-index: 999;
  width: 500px;
  height: 50px;
  text-align: center;
  font-weight: bold;
}

.systemMessagesHolder {
  position: fixed;
  left: 50%;
  margin-left: -170px;
  width: 300px;
  z-index: 9999 !important;
}

.systemMessages {
  position: relative;
  padding: 20px 20px 30px 40px;
  color: #fff;
  background: var(--color-palette-black-op-80);
  -moz-box-shadow: 3px 3px 5px var(--color-palette-black-op-20);
  -webkit-box-shadow: 3px 3px 5px var(--color-palette-black-op-20);
  box-shadow: 3px 3px 5px var(--color-palette-black-op-20);
  -webkit-border-radius: 8px;
  -khtml-border-radius: 8px;
  -moz-border-radius: 8px;
  border-radius: 8px;
  cursor: pointer;
}

.messageIcon {
  position: absolute;
  top: 20px;
  left: 15px;
}

.errorMessages {
  position: relative;
  padding: 20px 20px 30px 40px;
  color: #fff;
  background: var(--color-palette-black-op-80);
  -moz-box-shadow: 3px 3px 5px var(--color-palette-black-op-20);
  -webkit-box-shadow: 3px 3px 5px var(--color-palette-black-op-20);
  box-shadow: 3px 3px 5px var(--color-palette-black-op-20);
  -webkit-border-radius: 8px;
  -khtml-border-radius: 8px;
  -moz-border-radius: 8px;
  border-radius: 8px;
  cursor: pointer;
}

.errorMessages ul,
.errorMessages ul li {
  list-style: disc;
  list-style-position: outside;
  margin: 0 0 3px 0;
}

/* loading message for content search */
.messageZone {
  position: fixed;
  z-index: 9999 !important;
  left: 50%;
  top: 30%;
  margin-left: -75px;
  width: 150px;
  padding: 20px;
  color: #fff;
  background: var(--color-palette-black-op-80);
  -moz-box-shadow: 3px 3px 5px var(--color-palette-black-op-20);
  -webkit-box-shadow: 3px 3px 5px var(--color-palette-black-op-20);
  box-shadow: 3px 3px 5px var(--color-palette-black-op-20);
  -webkit-border-radius: 8px;
  -khtml-border-radius: 8px;
  -moz-border-radius: 8px;
  border-radius: 8px;
}

.loadingIcon {
  background: url("/html/images/icons/ajax-loader.gif") no-repeat left center;
  padding: 0 5px 0 3px;
  vertical-align: middle;
  display: inline-block;
  width: 16px;
  height: 16px;
}

.typeCCol {
  white-space: nowrap;
  width: 100%;
  text-align: left;
}

.error-message {
  color: maroon;
  text-align: center;
}

.systemErrorsHolder {
  position: fixed;
  left: 50%;
  margin-left: -170px;
  width: 300px;
  z-index: 9999 !important;
}

.contentRowOver {
  background: #e0ecf8;
  font-weight: normal;
  cursor: pointer;
}

/* To display DotContentletValidationExceptions on content normal save */
/* http://jira.dotmarketing.net/browse/DOTCMS-2273 */
#saveContentMessages {
  background-color: #fff;
  border: 1px solid gray;
  width: 300px;
  overflow: auto;
  padding: 10px;
  margin-left: auto;
  margin-right: auto;
  margin-bottom: 10px;
}

#saveContentMessagesTitle {
  font-weight: bold;
}

#saveContentMessagesMessage {
  font-weight: bold;
}

#saveContentMessagesClose {
  float: right;
}

/* Login as widget */
.loginAsWrapper {
  display: none;
  position: absolute;
  width: 250px;
  padding: 10px;
  background: white;
  border: 1px solid #cdcdcd;
}

#portal_login_as_users_select {
  text-align: left;
}

#portal_login_as_password {
  width: 150px;
}

#portal_loginas_errors {
  text-align: center;
  color: red;
  padding-bottom: 5px;
}

/* for the dotCMS ligthbox overlay utils */
#dotCMS_lightbox_overlay {
  z-index: 1000;
  position: absolute;
  visibility: hidden;
  background: url("/html/js/dotcms-utils/overlay.png");
}

/* Host folders selector */
.dijitHostFoldersTreeWrapper {
  overflow: auto;
  position: absolute;
  z-index: 10000;
  background: white;
  border: 1px solid #adadad;
  padding: 7px;
}

.dijitHostClosed,
.dijitHostOpened {
  background: transparent url("/html/images/icons/globe-green.png") no-repeat scroll 0 0;
  margin: 3px 3px 0 3px;
}

/* Role selector */
.dijitRolesSelectTreeWrapper {
  overflow: auto;
  position: absolute;
  z-index: 10000;
  background: white;
  border: 1px solid #adadad;
  padding: 7px;
  float: none;
}

/* File Browser Dialog */
.filterBox {
  padding: 8px 10px 8px 10px;
}

.selectableFile {
  cursor: pointer;
}

.selectableFile img {
  vertical-align: middle;
}

.viewSelectorBox {
  padding: 5px;
}

.viewSelectorBox img {
  vertical-align: middle;
}

.fileSelectorControls:after {
  content: ".";
  display: block;
  height: 0;
  clear: both;
  visibility: hidden;
}

.fileSelectorControls input {
  float: left;
}

.fileSelectorControls span.dijitButton {
  float: left;
}

.thumbnailSliderWrapper {
  margin-bottom: 10px;
}

.thumbnailSliderWrapper table.dijitSlider {
  float: left;
}

.thumbnailTD {
  width: 100%;
}

.thumbnailTD td {
  border-bottom: 1px solid #cccccc;
  border-right: 1px solid #cccccc;
  height: 150px;
  text-align: center;
  width: 260px;
}

.thumbnailSliderWrapper img.imageFieldThumbnail {
  float: left;
}

.thumbnailSliderWrapper:after {
  content: ".";
  display: block;
  height: 0;
  clear: both;
  visibility: hidden;
}

/* Dashboard classes */
.siteOverview {
  font-weight: bold;
  text-align: center;
  margin: 15px 10px 20px 10px;
}

.siteOverview span {
  font-size: 300%;
  display: block;
  padding: 8px;
}

table.dojoxLegendNode {
  margin: 0 auto;
  width: 160px;
}

table.dojoxLegendNode td {
  padding-bottom: 10px;
}

#pieChartLegend td.dojoxLegendIcon {
  vertical-align: top;
  padding: 3px 5px 0 0;
}

#pieChartLegend td.dojoxLegendText {
  text-align: left;
  vertical-align: top;
  font-size: 85%;
  line-height: 131%;
}

#lineWrapper {
  overflow: hidden;
}

.noChart {
  background: #959595 url("/html/images/skin/lineChartBg.png") repeat-x left bottom;
  width: 100%;
  height: 130px;
  padding: 50px 20px 20px 20px;
}

.noChart span {
  display: block;
  width: 300px;
  margin: 0 auto;
  padding: 20px;
  background: #aaa;
  border: solid 2px #f6f6f6;
  border-radius: 10px;
  color: #fff;
  text-align: center;
  font-size: 131%;
}

.noPie {
  background: url("/html/images/skin/pieBg.png") no-repeat center top;
  width: 180px;
  height: 180px;
  margin: 0 auto 30px auto;
  padding: 60px 0 0 0;
}

.noPie span {
  display: block;
  width: 125px;
  margin: 0 auto;
  padding: 5px;
  background: #aaa;
  border: solid 2px #f6f6f6;
  border-radius: 10px;
  color: #fff;
  text-align: center;
}

.contentletInnerTable {
  border: 0px;
  padding: 0px;
  margin: 0px;
  width: 100%;
}

.contentletInnerTable tr td {
  border: 0px;
  padding: 0px;
  margin: 0px;
}

.workflowActionLink {
  cursor: pointer;
  border: 1px solid silver;
  margin-top: -1px;
  padding: 5px 0px 5px 10px;
  background: #ffffff;
}

.workflowActionLink:hover {
  background: #e0e9f6;
}

#contentLockedInfo {
  height: 40px;
  border: 0px solid red;
  overflow: hidden;
}

.lockedWarningDiv {
  position: absolute;
  z-index: 900;
  border: 0px dotted red;
  width: 99%;
  height: 99%;
}

/* Dojo Color Picker */
.dojoxColorPicker {
  padding: 8px;
  border-radius: 8px;
  -webkit-drop-shadow: 8px;
  background: #ededed;
  border: 1px solid #ccc;
  border-collapse: separate;
}

.dojoxColorPickerRightPad {
  padding-right: 8px;
}

.dotcms .dojoxColorPicker {
  background: #ededed;
  border: 1px solid #cdcdcd;
}

.dojoxColorPickerBox {
  position: relative;
  width: 150px;
  height: 150px;
  margin: 0;
  padding: 0;
}

.dojoxColorPickerUnderlay {
  position: relative;
  top: 0;
  left: 0;
  width: 150px;
  height: 150px;
  z-index: 1;
}

.dotcms .dojoxColorPickerUnderlay {
  border: 1px solid #cccccc;
}

.dojoxHuePickerUnderlay {
  position: relative;
  top: 0;
  left: 0;
  height: 150px;
  width: 20px;
  z-index: 1;
  text-align: center;
}

.dojoxHuePicker {
  position: relative;
  top: 0px;
  left: 0px;
  padding: 0px;
}

.dojoxHuePickerPoint {
  position: absolute;
  top: 0;
  left: 0;
  width: 20px;
  height: 8px;
  z-index: 3;
  cursor: move;
}

.dojoxColorPickerPoint {
  position: absolute;
  width: 10px;
  height: 10px;
  border: 0;
  z-index: 3;
  cursor: move;
}

.dojoxColorPickerPreview {
  display: block;
  width: 45px;
  height: 45px;
  border: 1px solid #333;
  background-color: #fff;
  position: relative;
  top: 0px;
  left: 0px;
  margin-left: 10px;
}

.dojoxColorPickerWebSafePreview {
  display: block;
  width: 25px;
  height: 25px;
  position: relative;
  top: 0px;
  left: 0px;
  border: 1px solid #333;
}

.dojoxColorPickerOptional {
  position: relative;
  top: 0px;
  left: 0px;
  height: 100%;
  padding: 8px;
}

.dojoxColorPickerOptional table {
  border-spacing: 4px;
  border: 0;
  margin: 5px;
}

.dojoxColorPickerOptional table td {
  padding: 3px;
}

.dojoxColorPickerPreviewContainer table {
  border-spacing: 6px 0px;
}

.dojoxColorPickerOptional input {
  font-size: 11px;
  border: 1px solid #a7a7a7;
  width: 25px;
  padding: 1px 3px 1px 3px;
  line-height: 1.1em;
}

.dojoxColorPickerHex input {
  width: 55px;
  font-size: 11px;
}

/* Image Picker */
table.bgThumbnail {
  margin: 5px 10px 15px 10px;
}

table.bgThumbnail td {
  padding: 10px;
}

table.bgThumbnail td div {
  padding: 4px;
  border: 1px solid #a0a0a0;
  margin: 6px;
  -moz-box-shadow: 0px 3px 10px var(--color-palette-black-op-30);
  -webkit-box-shadow: 0px 3px 10px var(--color-palette-black-op-30);
  box-shadow: 0px 3px 10px var(--color-palette-black-op-30);
}

table.bgThumbnail td div a {
  border: 1px solid #a0a0a0;
  padding: 2px;
  display: block;
}

.showPointer {
  cursor: pointer;
}

/* Help Dialog */
div#_dotHelpMenu {
  color: red;
}

#_dotHelpResults {
  margin-left: 230px;
  border-left: 1px solid #ccc;
  padding-left: 15px;
}

.navbar ul {
  list-style: none;
  margin: 0;
  padding: 0;
}
.navbar li {
  list-style: none;
  position: relative;
}
.navbar li a {
  display: block;
  text-decoration: none;
  float: none;
}
.navbar .dropdown {
  background: #fff;
  border: 1px solid #d1d1d1;
  border-top: 0;
  left: -1px;
  min-width: 200px;
  position: absolute;
  opacity: 0;
  transition: opacity 200ms;
  top: 43px;
  visibility: hidden;
  z-index: 999;
}
.navbar .dropdown li.level2 {
  padding: 0;
}
.navbar .dropdown li.level2 a {
  background: #fff;
  color: #5f5f5f;
  display: block;
  font-size: 85%;
  margin: 0;
  padding: 3px 10px;
  vertical-align: middle;
}
.navbar .dropdown li.level2 a:hover {
  background: #f2f2f2;
}
.navbar .dropdown li.level2 a span {
  display: inline-block;
  float: left;
  margin: 0 5px 2px;
}
.navbar .horizontal li.level1 {
  background-color: #f2f2f2;
  border-top-left-radius: 3px;
  border-top-right-radius: 3px;
  border: solid 1px #dadada;
  border-right: 0;
  box-shadow: inset 0 1px 1px 0 #fff;
  float: left;
  padding: 0;
  width: auto;
}
.navbar .horizontal li.level1:hover {
  background-color: #fff;
}
.navbar .horizontal li.level1:hover > .dropdown {
  visibility: visible;
  opacity: 1;
}
.navbar .horizontal li.level1:hover .navMenu-title {
  color: #c00;
}
.navbar .horizontal li.level1:last-child {
  border-right: solid 1px #dadada;
}
.navbar .horizontal li.level1 .tabLeft {
  padding: 8px 10px 5px;
}
.navbar .horizontal li.level1.active {
  background-color: #fff;
}
.navbar .horizontal li.level1.active .navMenu-title {
  color: #c00;
}
.navbar .navMenu-title {
  color: #404040;
  font-size: 93%;
  font-weight: 700;
  line-height: 14px;
  margin: 0;
  overflow: hidden;
  padding: 0;
}
.navbar .navMenu-subtitle {
  color: #5f5f5f;
  font-size: 77%;
  margin: 0;
  overflow: hidden;
  padding: 0;
}

/* CRUMBTRAIL STYLES 2.0 */
.subNavCrumbTrail {
  display: none;
}
.subNavCrumbTrail ul {
  margin: 0;
  padding: 0;
  list-style: none;
}
.subNavCrumbTrail li {
  display: inline;
  margin: 0;
  list-style: none;
  position: relative;
  padding-right: 1rem;
}
.subNavCrumbTrail li:after {
  display: inline-block;
  font: normal normal normal 14px/1 FontAwesome;
  font-size: inherit;
  text-rendering: auto;
  -webkit-font-smoothing: antialiased;
  -moz-osx-font-smoothing: grayscale;
  content: "\f054";
  color: #afb3c0;
  font-size: 9px;
  position: absolute;
  right: 5px;
  top: 5px;
}
.subNavCrumbTrail li.lastCrumb {
  padding-right: 0;
}
.subNavCrumbTrail li.lastCrumb:after {
  display: none;
}
.subNavCrumbTrail a {
  text-decoration: none;
}

#selectHostDiv {
  cursor: pointer;
  background: url("/html/images/skin/skin-sprite.png") repeat-x 0 -420px;
  padding: 5px 10px 6px 15px;
}

/* ----------------------------------- */
/* -------------- ICONS -------------- */
/* ----------------------------------- */
.addIcon,
.androidIcon,
.appleIcon,
.appMonitorIcon,
.archiveIcon,
.arrowLeftIcon,
.arrowRightIcon,
.assetIcon,
.assignWorkflowIcon,
.backupIcon,
.bgIcon,
.browseIcon,
.bugIcon,
.bundleIcon,
.calClockIcon,
.calDayIcon,
.calListIcon,
.calMonthIcon,
.calWeekIcon,
.cancelIcon,
.cancelWorkflowIcon,
.cartIcon,
.checkBoxIcon,
.chevronIcon,
.chevronExpandIcon,
.closeIcon,
.colorIcon,
.copyIcon,
.cutIcon,
.deleteIcon,
.deleteWorkflowIcon,
.detailViewIcon,
.docConvertIcon,
.docCopyIcon,
.docNumIcon,
.docTextIcon,
.documentIcon,
.dropIcon,
.editIcon,
.editScriptIcon,
.encryptIcon,
.exclamationIcon,
.exclamation-redIcon,
.fileMultiIcon,
.fileNewIcon,
.fixIcon,
.folderIcon,
.folderAddIcon,
.folderCopyIcon,
.folderDeleteIcon,
.folderEditIcon,
.folderFilesIcon,
.folderGlobeIcon,
.folderOpenIcon,
.folderSelectedIcon,
.formNewIcon,
.gearMinusIcon,
.gearPencilIcon,
.gearPlusIcon,
.helpIcon,
.hideIcon,
.hourGlassIcon,
.imageNewIcon,
.infoIcon,
.keyIcon,
.keyvalueIcon,
.linkAddIcon,
.listViewIcon,
.loginIcon,
.loginAsIcon,
.mailListIcon,
.mapPinIcon,
.minusIcon,
.mobileIcon,
.movePageIcon,
.multiSelectIcon,
.newPageIcon,
.newTaskIcon,
.newWorkflowIcon,
.nextIcon,
.pagePropIcon,
.pasteIcon,
.plusIcon,
.previewIcon,
.previousIcon,
.propertyIcon,
.publishIcon,
.queryIcon,
.radioIcon,
.reindexIcon,
.rememberIcon,
.reopenWorkflowIcon,
.reorderIcon,
.repeatIcon,
.republishIcon,
.requiredIcon,
.resetIcon,
.resolveIcon,
.resolveWorkflowIcon,
.saveIcon,
.saveAssignIcon,
.scrollPaneIcon,
.searchIcon,
.selectIcon,
.shrinkIcon,
.spellIcon,
.splitterIcon,
.statisticsIcon,
.stopIcon,
.tabIcon,
.textFieldIcon,
.thumbnailViewIcon,
.toggleCloseIcon,
.toggleOpenIcon,
.trashIcon,
.unarchiveIcon,
.unpublishIcon,
.uploadIcon,
.windowsIcon,
.workflowIcon,
.workStreamIcon,
.wysiwygIcon {
  background: none;
  display: none;
}

.arrowLeftIcon,
.arrowRightIcon,
.chevronExpandIcon,
.deleteIcon,
.editIcon,
.folderIcon,
.folderOpenIcon,
.folderSelectedIcon,
.toggleCloseIcon,
.toggleOpenIcon {
  display: inline;
}

.uknIcon:before {
  content: "\f016";
}

.actionIcon:before {
  content: "\f142";
}

.addIcon:before {
  content: "\f0c8";
}

.androidIcon:before {
  content: "\f0c8";
}

.appleIcon:before {
  content: "\f0c8";
}

.appMonitorIcon:before {
  content: "\f0c8";
}

.archiveIcon:before {
  content: "\f132";
}

.archivedIcon:before {
  content: "\f111";
}

.arrowLeftIcon:before {
  content: "\f053";
}

.arrowRightIcon:before {
  content: "\f054";
}

.assignWorkflowIcon:before {
  content: "\f0c8";
}

.backupIcon:before {
  content: "\f0c8";
}

.bgIcon:before {
  content: "\f0c8";
}

.browseIcon:before {
  content: "\f0c8";
}

.bugIcon:before {
  content: "\f188";
}

.bundleIcon:before {
  content: "\f0c8";
}

.calClockIcon:before {
  content: "\f0c8";
}

.calDayIcon:before {
  content: "\f0c8";
}

.calListIcon:before {
  content: "\f0c8";
}

.calMonthIcon:before {
  content: "\f0c8";
}

.calWeekIcon:before {
  content: "\f0c8";
}

.cancelIcon:before {
  content: "\f05c";
}

.cancelWorkflowIcon:before {
  content: "\f0c8";
}

.cartIcon:before {
  content: "\f0c8";
}

.checkBoxIcon:before {
  content: "\f0c8";
}

.chevronIcon:before {
  content: "\f0c8";
}

.chevronExpandIcon:before {
  content: "\f078";
}

.closeIcon:before {
  content: "\f00d";
}

.colorIcon:before {
  content: "\f0c8";
}

.contentIcon:before {
  content: "\f1ea";
}

.copyIcon:before {
  content: "\f0c5";
}

.cutIcon:before {
  content: "\f0c4";
}

.deleteIcon:before {
  content: "\f014";
}

.deleteWorkflowIcon:before {
  content: "\f0c8";
}

.detailViewIcon:before {
  content: "\f0c8";
}

.docConvertIcon:before {
  content: "\f0c8";
}

.docCopyIcon:before {
  content: "\f0c8";
}

.docNumIcon:before {
  content: "\f0c8";
}

.docTextIcon:before {
  content: "\f0c8";
}

.documentIcon:before {
  content: "\f0c8";
}

.dotAssetIcon:before {
  content: "\f187";
}

.downloadIcon:before {
  content: "\f019";
}

.dropIcon:before {
  content: "\f0c8";
}

.editIcon:before {
  content: "\f044";
}

.editScriptIcon:before {
  content: "\f044";
}

.encryptIcon:before {
  content: "\f0c8";
}

.exclamation-redIcon:before {
  content: "\f0c8";
}

.exclamationIcon:before {
  content: "\f0c8";
}

.femaleIcon:before {
  content: "\f182";
}

.fileIcon:before {
  content: "\f016";
}

.fileMultiIcon:before {
  content: "\f0c8";
}

.fileNewIcon:before {
  content: "\f0c8";
}

.fixIcon:before {
  content: "\f0c8";
}

.folderIcon:before {
  content: "\f114";
}

.folderAddIcon:before {
  content: "\f0c8";
}

.folderCopyIcon:before {
  content: "\f0c8";
}

.folderDeleteIcon:before {
  content: "\f0c8";
}

.folderEditIcon:before {
  content: "\f0c8";
}

.folderFilesIcon:before {
  content: "\f0c8";
}

.folderGlobeIcon:before {
  content: "\f0c8";
}

.folderOpenIcon:before {
  content: "\f07c";
}

.folderSelectedIcon:before {
  content: "\f07c";
}

.formIcon:before {
  content: "\f03a";
}

.formNewIcon:before {
  content: "\f0c8";
}

.gearIcon:before {
  content: "\f013";
}

.gearMinusIcon:before {
  content: "\f0c8";
}

.gearPencilIcon:before {
  content: "\f0c8";
}

.gearPlusIcon:before {
  content: "\f0c8";
}

.greyDotIcon:before {
  content: "\f111";
}

.helpIcon:before {
  content: "\f1cd";
}

.hideIcon:before {
  content: "\f0c8";
}

.hintIcon:before {
  content: "\f0e5";
}

.hostIcon:before {
  content: "\f0ac";
}

.hostArchivedIcon:before {
  content: "\f0ac";
}

.hostDefaultIcon:before {
  content: "\f0ac";
}

.hostStoppedIcon:before {
  content: "\f0ac";
}

.hourGlassIcon:before {
  content: "\f0c8";
}

.imageNewIcon:before {
  content: "\f0c8";
}

.infoIcon:before {
  content: "\f05a";
}

.keyIcon:before {
  content: "\f084";
}

.keyvalueIcon:before {
  content: "\f0c8";
}

.languageVarIcon:before {
  content: "\f0ac";
}

.licenseIcon:before {
  content: "\f2c3";
}

.linkAddIcon:before {
  content: "\f0c8";
}

.listViewIcon:before {
  content: "\f0c8";
}

.liveIcon:before {
  content: "\f058";
}

.lockIcon:before {
  content: "\f023";
}

.loginIcon:before {
  content: "\f0c0";
}

.loginAsIcon:before {
  content: "\f0c8";
}

.mailListIcon:before {
  content: "\f003";
}

.mapPinIcon:before {
  content: "\f0c8";
}

.minusIcon:before {
  content: "\f068";
}

.mobileIcon:before {
  content: "\f0c8";
}

.movePageIcon:before {
  content: "\f0c8";
}

.multiSelectIcon:before {
  content: "\f0c8";
}

.newPageIcon:before {
  content: "\f0c8";
}

.newTaskIcon:before {
  content: "\f0c8";
}

.newWorkflowIcon:before {
  content: "\f0c8";
}

.nextIcon:before {
  content: "\f0a9";
}

.pageIcon:before {
  content: "\f0f6";
}

.pagePropIcon:before {
  content: "\f0c8";
}

.pasteIcon:before {
  content: "\f0c8";
}

.personaIcon:before {
  content: "\f007";
}

.plusIcon:before {
  content: "\f067";
}

.previewIcon:before {
  content: "\f06e";
}

.previousIcon:before {
  content: "\f0a8";
}

.propertyIcon:before {
  content: "\f0c8";
}

.publishIcon:before {
  content: "\f0c8";
}

.queryIcon:before {
  content: "\f0c8";
}

.radioIcon:before {
  content: "\f0c8";
}

.reindexIcon:before {
  content: "\f0c8";
}

.rememberIcon:before {
  content: "\f0c8";
}

.reopenWorkflowIcon:before {
  content: "\f0c8";
}

.reorderIcon:before {
  content: "\f0c8";
}

.repeatIcon:before {
  content: "\f047";
}

.republishIcon:before {
  content: "\f0c8";
}

.requiredIcon:before {
  content: "\f0c8";
}

.resetIcon:before {
  content: "\f021";
}

.resolveIcon:before {
  content: "\f00c";
}

.resolveWorkflowIcon:before {
  content: "\f0c8";
}

.rolesIcon:before {
  content: "\f0c0";
}

.rServerIcon:before {
  content: "\f0ed";
}

.saveIcon:before {
  content: "\f0c7";
}

.statusIcon:before {
  content: "\f111";
}

.saveAssignIcon:before {
  content: "\f0c8";
}

.scrollPaneIcon:before {
  content: "\f0c8";
}

.searchIcon:before {
  content: "\f002";
}

.selectIcon:before {
  content: "\f0c8";
}

.shrinkIcon:before {
  content: "\f0c8";
}

.spellIcon:before {
  content: "\f0c8";
}

.splitterIcon:before {
  content: "\f0c8";
}

.sServerIcon:before {
  content: "\f0ee";
}

.statisticsIcon:before {
  content: "\f080";
}

.stopIcon:before {
  content: "\f0c8";
}

.tabIcon:before {
  content: "\f0c8";
}

.tagIcon:before {
  content: "\f02b";
}

.textFieldIcon:before {
  content: "\f0c8";
}

.thumbnailViewIcon:before {
  content: "\f0c8";
}

.toggleCloseIcon:before {
  content: "\f147";
}

.toggleOpenIcon:before {
  content: "\f196";
}

.trashIcon:before {
  content: "\f0c8";
}

.unarchiveIcon:before {
  content: "\f0c8";
}

.unlockIcon:before {
  content: "\f09c";
}

.unpublishIcon:before {
  content: "\f0c8";
}

.uploadIcon:before {
  content: "\f093";
}

.userIcon:before {
  content: "\f007";
}

.vanityIcon:before {
  content: "\f277";
}

.vtlIcon:before {
  content: "\f1c9";
}

.windowsIcon:before {
  content: "\f0c8";
}

.workflowIcon:before {
  content: "\f0c8";
}

.workingIcon:before {
  content: "\f111";
}

.workStreamIcon:before {
  content: "\f0c8";
}

.wysiwygIcon:before {
  content: "\f0c8";
}

.asfIcon:before {
  content: "\f1c8";
}

.aviIcon:before {
  content: "\f1c8";
}

.movIcon:before {
  content: "\f1c8";
}

.mp4Icon:before {
  content: "\f1c8";
}

.mpgIcon:before {
  content: "\f1c8";
}

.oggIcon:before {
  content: "\f1c8";
}

.ogvIcon:before {
  content: "\f1c8";
}

.rmIcon:before {
  content: "\f1c8";
}

.vobIcon:before {
  content: "\f1c8";
}

.csvIcon:before {
  content: "\f1c3";
}

.numbersIcon:before {
  content: "\f1c3";
}

.wksIcon:before {
  content: "\f1c3";
}

.xlsIcon:before {
  content: "\f1c3";
}

.xlsxIcon:before {
  content: "\f1c3";
}

.bmpIcon:before {
  content: "\f1c5";
}

.imageIcon:before {
  content: "\f1c5";
}

.jpegIcon:before {
  content: "\f1c5";
}

.jpgIcon:before {
  content: "\f1c5";
}

.pctIcon:before {
  content: "\f1c5";
}

.pngIcon:before {
  content: "\f1c5";
}

.gifIcon:before {
  content: "\f1c5";
}

.webpIcon:before {
  content: "\f1c5";
}

.svgIcon:before {
  content: "\f1c5";
}

.pdfIcon:before {
  content: "\f1c1";
}

.keynoteIcon:before {
  content: "\f1c4";
}

.pptIcon:before {
  content: "\f1c4";
}

.pptxIcon:before {
  content: "\f1c4";
}

.docIcon:before {
  content: "\f1c2";
}

.docxIcon:before {
  content: "\f1c2";
}

.aacIcon:before {
  content: "\f1c7";
}

.aifIcon:before {
  content: "\f1c7";
}

.iffIcon:before {
  content: "\f1c7";
}

.m3uIcon:before {
  content: "\f1c7";
}

.midIcon:before {
  content: "\f1c7";
}

.mp3Icon:before {
  content: "\f1c7";
}

.mpaIcon:before {
  content: "\f1c7";
}

.raIcon:before {
  content: "\f1c7";
}

.wavIcon:before {
  content: "\f1c7";
}

.wmaIcon:before {
  content: "\f1c7";
}

.shimIconSmall {
  display: inline-block;
  height: 1px;
  width: 12px;
}

.workingIcon {
  color: #f3762a;
}

.liveIcon {
  color: #0b6948;
}

.lockIcon {
  color: #f3762a;
}

.greyDotIcon {
  opacity: 1 !important;
  color: #d1d4db;
}

.archivedIcon {
  color: #d82b2e;
}

.hostArchivedIcon {
  color: #d82b2e;
}

.hostDefaultIcon {
  color: var(--color-palette-primary-500);
}

.hostStoppedIcon {
  color: #afb3c0;
}

.filter-tasks-frm {
  margin: 56px 20px 0 0;
}
.filter-tasks-frm .who-user label {
  margin-right: 0.25rem;
}

/*

Styles for commons fields along the backend

*/
.glossaryTermPopup {
  border-radius: 0.125rem;
  background-color: #f3f3f4;
  padding: 0.25rem 0.5rem;
  border: solid 1px #d1d4db;
  position: absolute;
}

#fileAssetThumbnailSliderWrapper {
  margin-bottom: 0.5rem;
}

.fileAjaxUploader {
  display: flex;
  align-items: center;
  border-radius: 0.125rem;
  position: relative;
  height: 36px;
}
.fileAjaxUploader .fileAjaxUploaderForm {
  border: solid 1px #afb3c0;
  width: 100%;
}
.fileAjaxUploader input[type=file]::-webkit-file-upload-button {
  background-color: var(--color-palette-primary-500);
  height: 36px;
  border: 0;
  color: #ffffff;
  cursor: pointer;
  padding: 0 1rem;
}
.fileAjaxUploader input[type=file]::-webkit-file-upload-button:hover {
  background-color: var(--color-palette-primary-400);
}
.fileAjaxUploaderActions div {
  display: inline-block;
}
.fileAjaxUploaderActions div:first-child {
  margin-right: 0.5rem;
}
.fileAjaxUploaderFileName {
  margin-right: 0.5rem;
}
.fileAjaxUploaderStatus {
  align-items: center;
  display: flex;
  position: absolute;
  right: 1rem;
}
.fileAjaxUploaderStatusMsg {
  margin-left: 0.5rem;
}
.fileAjaxUploader .dijitProgressBar {
  width: 150px;
}

.catPreview {
  background-color: #ffffff;
  border-radius: 0.125rem;
  border: solid 1px #afb3c0;
  margin-top: 0.5rem;
  max-width: 1100px;
  min-height: 38px;
  padding: 0.25rem;
}
.catPreview li {
  background: #f3f3f4;
  border-radius: 0.125rem;
  border: solid 1.5px #d1d4db;
  display: inline-block;
  font-size: 12px;
  margin: 2px 5px 2px 0px;
  padding: 0.25rem 0.5rem 0.25rem 0.25rem;
  position: relative;
  text-decoration: none;
}
.catPreview a {
  display: inline-block;
  vertical-align: sub;
}
.catPreview a:hover {
  color: #cc0000;
}

.fileSelectorControls .dijitTextBox {
  width: 300px;
}

.lineDividerTitle {
  color: #6c7389;
  font-size: 1.5rem;
  border-bottom: 1px solid #d1d4db;
  padding-bottom: 1rem;
  margin: 3rem 0 1.5rem;
}

#editor-toolbar, .wysiwyg-tools, .editor-toolbar {
  display: flex;
  justify-content: space-between;
  margin-top: 0.5rem;
}
#editor-toolbar .checkbox, .wysiwyg-tools .checkbox, .editor-toolbar .checkbox,
#editor-toolbar .radio,
.wysiwyg-tools .radio,
.editor-toolbar .radio {
  margin: 0;
}

.editor-toolbar {
  max-width: 1100px;
  width: 100%;
}

.langVariablesField .glossaryTermPopup {
  right: -8px;
  bottom: 36px;
}

.wysiwyg-tools .dijitSelect {
  width: auto;
}

.wysiwyg-wrapper {
  width: 100%;
  max-width: 1100px;
}

.key-value-form {
  display: flex;
  margin-bottom: 1rem;
  width: 500px;
}
.key-value-form .dijit {
  margin-right: 0.5rem;
}
.key-value-form .dijit:last-child {
  margin-right: 0;
}

.key-value-items {
  width: 500px;
}
.key-value-items .listingTable th:first-child,
.key-value-items .listingTable td:first-child {
  padding-left: 0.5rem;
}

.tagsOptions {
  background: #ffffff;
  border: solid 1.5px #d1d4db;
  min-width: 175px;
  padding-top: 7px;
  position: absolute;
  z-index: 1;
}
.tagsOptions:before {
  background-color: #ffffff;
  border-left: solid 1.5px #d1d4db;
  border-top: solid 1.5px #d1d4db;
  content: "";
  height: 10px;
  left: 5px;
  position: absolute;
  top: -6px;
  transform: rotate(45deg);
  width: 10px;
}
.tagsOptions .personaIcon,
.tagsOptions .tagIcon {
  margin-right: 5px;
  opacity: 0.7;
}
.tagsOptions h3 {
  background-color: #afb3c0;
  border-bottom: solid 1.5px #d1d4db;
  margin-bottom: 0;
  padding: 5px 10px;
}
.tagsOptions a {
  border-bottom: solid 1.5px #d1d4db;
  cursor: pointer;
  display: block;
  padding: 5px 10px;
  text-decoration: none;
  white-space: nowrap;
}
.tagsOptions a:hover {
  background-color: #d1d4db;
}
.tagsOptions a:last-child {
  border-bottom: none;
}
.tagsOptions .suggestedTagFocus {
  background-color: #d1d4db;
  box-shadow: none;
  outline: 0;
}

.tagLink {
  background: #f3f3f4;
  border-radius: 0.125rem;
  border: solid 1.5px #d1d4db;
  display: inline-block;
  font-size: 12px;
  margin: 2px 5px 2px 0px;
  padding: 3px 25px 4px 5px;
  position: relative;
  text-decoration: none;
  vertical-align: middle;
}
.tagLink.persona {
  padding: 3px 25px 4px;
}
.tagLink.persona:before {
  content: "\f007";
  display: block;
  left: 8px;
  position: absolute;
  top: 2px;
}
.tagLink:after {
  color: #6c7389;
  content: "✕";
  font-size: 10px;
  line-height: 21px;
  position: absolute;
  right: 0px;
  text-align: center;
  top: 0px;
  width: 20px;
}
.tagLink:hover {
  border: 1px solid var(--color-palette-primary-500);
}

.tagsWrapper {
  position: relative;
}
.tagsWrapper .dijitTextBox {
  height: auto;
  padding: 3px 5px;
}
.tagsWrapper .dijitInputContainer {
  display: inline-block;
  vertical-align: middle;
}

.field__editable-content {
  display: flex;
  align-items: center;
}
.field__editable-content a {
  margin-right: 1rem;
}

/*
------------ FORMS ------------
- Extract from: base.css
- Handle vertical and horizontal forms
*/
#label, .fieldName, dl.vertical dt label {
  color: #14151a;
  display: block;
  font-size: 0.875rem;
  margin-bottom: 0.25rem;
}

#checkbox-radio, .radio,
.checkbox {
  align-items: center;
  display: flex;
  margin: 0.5rem 0;
  white-space: nowrap;
}
#checkbox-radio > .dijit, .radio > .dijit,
.checkbox > .dijit {
  margin-right: 0.25rem;
}

.required::after {
  padding-left: 2px;
  content: "*";
  color: #d82b2e;
}

#inline-form, .inline-form, .fileSelectorControls {
  display: flex;
  align-items: center;
}
#inline-form > label, .inline-form > label, .fileSelectorControls > label, #inline-form > div, .inline-form > div, .fileSelectorControls > div {
  margin-right: 0.5rem;
  white-space: nowrap;
}
#inline-form > label, .inline-form > label, .fileSelectorControls > label {
  line-height: 40px;
  align-self: baseline;
}
#inline-form > .checkbox, .inline-form > .checkbox, .fileSelectorControls > .checkbox, #inline-form > .radio, .inline-form > .radio, .fileSelectorControls > .radio {
  margin-right: 1rem;
}
#inline-form > .checkbox label, .inline-form > .checkbox label, .fileSelectorControls > .checkbox label, #inline-form > .radio label, .inline-form > .radio label, .fileSelectorControls > .radio label {
  line-height: 1;
}
#inline-form > .checkbox, .inline-form > .checkbox, .fileSelectorControls > .checkbox {
  flex: none;
}
#inline-form .dijit, .inline-form .dijit, .fileSelectorControls .dijit {
  margin-right: 0.5rem;
}
#inline-form .dijit:last-child, .inline-form .dijit:last-child, .fileSelectorControls .dijit:last-child {
  margin-right: 0;
}
#inline-form .dijitRadio, .inline-form .dijitRadio, .fileSelectorControls .dijitRadio,
#inline-form .dijitCheckBox,
.inline-form .dijitCheckBox,
.fileSelectorControls .dijitCheckBox {
  margin-right: 0.25rem;
}

.listingTable .radio,
.listingTable .checkbox {
  margin: 0;
}

.hint-text {
  font-size: 11px;
  color: #999;
  display: block;
  line-height: normal;
  margin-top: 5px;
}

dl#indexed dd, dl#listed dd, dl#required dd, dl#unique dd, dl#userSearchable dd {
  min-height: auto;
  line-height: normal;
}
dl#indexed dd .dijitCheckBox, dl#listed dd .dijitCheckBox, dl#required dd .dijitCheckBox, dl#unique dd .dijitCheckBox, dl#userSearchable dd .dijitCheckBox {
  margin: 0;
}
dl.vertical dd,
dl.vertical dt {
  clear: none;
  float: none;
  margin: 0;
  padding: 0;
  text-align: inherit;
  width: auto;
}
dl.vertical dd {
  margin-bottom: 1rem;
}
dl.radio-check-one-line {
  align-items: center;
  display: flex;
  flex-direction: row-reverse;
  justify-content: flex-end;
  margin-bottom: 1rem;
}
dl.radio-check-one-line dt,
dl.radio-check-one-line dd {
  float: none;
  margin: 0;
  min-height: 0;
  padding: 0;
  text-align: left;
  width: auto;
}
dl.radio-check-one-line dd .radio,
dl.radio-check-one-line dd .checkbox {
  display: inline-block;
  margin: 0;
}

dd.wide,
dt.wide {
  clear: both;
  width: auto;
}

dt {
  clear: left;
  float: left;
  padding: 6px 0px 7px;
  text-align: right;
  width: 30%;
}

dd {
  margin: 0 0 1rem 30%;
  min-height: 40px;
  padding-left: 0.5rem;
}
dd .inputCaption,
dd .buttonCaption {
  padding-left: 0.5rem !important;
}

#form-horizontal-flexbox dl, .form-horizontal dl {
  display: flex;
  margin-bottom: 0.5rem;
  min-height: 40px;
}
#form-horizontal-flexbox dd, .form-horizontal dd,
#form-horizontal-flexbox dt,
.form-horizontal dt {
  clear: none;
  float: none;
  margin: 0;
  min-height: 0;
  padding: 0;
  text-align: inherit;
  width: auto;
}
#form-horizontal-flexbox dd, .form-horizontal dd {
  align-self: center;
}
#form-horizontal-flexbox dt, .form-horizontal dt {
  line-height: 1;
  padding: 9px 1rem 0;
  text-align: right;
  width: 200px;
}
#form-horizontal-flexbox dt.checkbox, .form-horizontal dt.checkbox, #form-horizontal-flexbox dt.radio, .form-horizontal dt.radio {
  justify-content: flex-end;
  padding-top: 0;
}

#form-horizontal-table {
  display: table;
}
#form-horizontal-table > div {
  display: table-row-group;
}
#form-horizontal-table dl {
  display: table-row;
}
#form-horizontal-table dd,
#form-horizontal-table dt {
  display: table-cell;
}
#form-horizontal-table dt {
  white-space: nowrap;
  width: 1%;
}
#form-horizontal-table dd {
  width: 99%;
}

.fieldWrapper {
  margin-bottom: 1.5rem;
  position: relative;
}
.fieldName .hintIcon {
  color: #14151a;
}

.editcontentlet__row {
  display: grid;
  width: 100%;
  grid-template-columns: repeat(auto-fit, minmax(200px, 1fr));
}

.editcontentlet__col {
  padding: 0 1rem;
}
.editcontentlet__col:first-child {
  padding-left: 0;
}
.editcontentlet__col:last-child {
  padding-right: 0;
}

.buttonRow {
  text-align: center;
  margin: 0.5rem 0;
}
.buttonRow-right {
  text-align: right;
  margin: 0.5rem 0;
}
.buttonRow .dijitButton,
.buttonRow .fakeDojoButton {
  margin: 0 0.25rem;
}

.who-can-use {
  border: solid 1px #afb3c0;
  height: 90px;
  margin-top: 0.5rem;
  padding: 0.5rem;
  overflow-y: auto;
  overflow-x: hidden;
}

.who-can-use__list td {
  padding: 0.25rem;
}

/* PORTLET STYLES 2.0 */
.portlet-main {
  padding: 0;
}
.portlet-main .dijitTabPaneWrapper .dijitContentPane .dijitContentPane {
  padding: 0;
}
.portlet-sidebar {
  padding: 1.5rem 1rem 0 1rem;
}
.portlet-sidebar-wrapper {
  background-color: #fafafb;
  border-right: solid 1px #d1d4db;
}
.portlet-wrapper {
  height: 100%;
  overflow: auto;
}
.portlet-pagination, .portlet-toolbar, .portlet-toolbar__actions, .portlet-toolbar__info {
  display: flex;
  justify-content: space-between;
}
.portlet-toolbar__actions-primary {
  display: flex;
  align-items: center;
  gap: 1rem;
}
.portlet-toolbar__actions-archive {
  display: flex;
  align-items: center;
  gap: 0.5rem;
}
.portlet-pagination {
  margin: 1rem;
}
.portlet-pagination__results {
  flex: 1;
  align-self: center;
  text-align: center;
}
.portlet-toolbar {
  margin: 0 1rem 1rem;
}
.dijitTabPaneWrapper .dijitContentPane .portlet-toolbar {
  margin: 0 0 1rem;
}
.portlet-toolbar > * {
  align-self: center;
}
.portlet-toolbar a {
  text-decoration: none;
}
.portlet-toolbar__info {
  display: flex;
  justify-content: center;
  flex: 1;
  margin: 0 18px;
  align-items: center;
}
.dijitTabPaneWrapper .dijitContentPane .portlet-toolbar__info {
  margin-left: 0;
}
.portlet-toolbar__center {
  flex: 2;
}
.portlet-toolbar__center .callOutBox {
  margin: 0;
}
.portlet-toolbar__center + .portlet-toolbar__actions {
  flex: 1;
  justify-content: flex-end;
}

#tablemessage {
  color: #cc0000;
}

.hintBox {
  background-color: #f3f3f4;
  border-radius: 0.125rem;
  border: solid 1px #afb3c0;
  padding: 1rem;
  position: absolute;
  right: 1rem;
  top: 1rem;
  width: 300px;
}

.callOutBox {
  background-color: var(--color-palette-black-op-10);
  border-radius: 0.125rem;
  border: 1px solid var(--color-palette-black-op-30);
  margin: 1rem 0;
  padding: 0.5rem;
  text-align: center;
}

.callOutBox2 {
  background-color: #d1d4db;
  border-radius: 0.125rem;
  border: 1px solid #afb3c0;
  padding: 0.5rem;
  text-align: center;
}
.callOutBox2 h3 {
  margin-bottom: 1rem;
}
.callOutBox2 p:last-child {
  margin-bottom: 0;
}

.calendar-events .portlet-sidebar .listingTable {
  background-color: #ffffff;
}
.calendar-events .portlet-toolbar__actions-primary,
.calendar-events .portlet-toolbar__actions-secondary {
  flex: 0 1 auto;
}
.calendar-events .portlet-toolbar__info {
  flex: 1 0 auto;
  font-size: 1.25rem;
  justify-content: center;
}

.calendar-events__list {
  display: flex;
}

.calendar-events__list-items,
.calendar-events__list-ongoing {
  border: 1px solid #d1d4db;
}

.calendar-events__list-items {
  flex: 3;
  margin: 0 1rem;
}

.calendar-events__list-ongoing {
  flex: 1;
  margin-right: 1rem;
}

.calendar-events__recurence-box {
  background-color: #f3f3f4;
  border: solid 1px #d1d4db;
  border-radius: 0.375rem;
  display: inline-block;
  margin-top: 0.5rem;
  padding: 0.5rem;
}

/* WEEK VIEW STYLES */
.weeklyCalendarBody td {
  min-height: 400px;
  height: auto;
  height: 400px;
  vertical-align: top;
  padding: 0px;
  white-space: normal;
}

.weeklyViewControls {
  text-align: left;
}

/* DAY VIEW STYLES */
#dailyEvents h3,
#ongoingEvents h3 {
  background: #f3f3f4;
  padding: 0.5rem;
  border-bottom: 1px solid #d1d4db;
  margin: 0;
}
#dailyEvents ul,
#ongoingEvents ul {
  margin: 0;
  padding: 0;
}
#dailyEvents ul:last-child li:last-child,
#ongoingEvents ul:last-child li:last-child {
  border-bottom: none;
}
#dailyEvents li,
#ongoingEvents li {
  padding: 0.5rem;
  margin: 0;
  border-bottom: 1px solid #d1d4db;
}
#dailyEvents li [class$=Icon],
#dailyEvents li [class*=Icon],
#ongoingEvents li [class$=Icon],
#ongoingEvents li [class*=Icon] {
  margin-right: 0.25rem;
}

/* MONTH VIEW STYLES */
.calendarBody,
.weeklyCalendarBody td {
  min-height: 100px;
  height: auto;
  height: 100px;
  vertical-align: top;
  padding: 0;
  border: 1px solid #d1d4db;
  border-collapse: collapse;
}

.emptyDay {
  background-color: #f3f3f4;
}

.selectedDay {
  background-color: #feffc9;
}

.weekendDay {
  background-color: #f2f2f2;
}

.dayNumberSection {
  font-size: 11px;
}

.dayNumber {
  text-align: right;
  font-weight: bold;
  cursor: pointer;
  padding: 3px 3px 0 0;
}
.dayNumber a {
  text-decoration: none;
}

.monthDay img {
  vertical-align: middle;
}
.monthDay a {
  text-decoration: none;
  color: black;
}
.monthDay a:hover {
  text-decoration: underline;
}

.allDayEvents {
  background-color: #cdeafd;
  margin-bottom: 3px;
  border-radius: 5px;
}

.dayEventsSection span {
  font-weight: bold;
  text-transform: uppercase;
  font-size: 77%;
}

/* NAV MENU STYLES */
.navDay a,
.navLastDay a,
.navSelectedDay a {
  color: black;
  text-decoration: none;
}

.navDay,
.navLastDay {
  text-align: center;
  height: 19px;
  width: 22px;
}

.navSelectedDay {
  background-color: var(--color-palette-black-op-20);
}

.previousPageLink {
  float: left;
}

.nextPageLink {
  float: right;
}

.ongoingEventsWrapper {
  width: 250px;
  float: left;
  text-align: left;
}

.eventDetail {
  width: 500px;
}
.eventDetail .closeButton {
  float: right;
  margin-bottom: -10px;
}
.eventDetail .fakeDojoButton {
  margin: 0 0.25rem;
}
.eventDetail img {
  border: 0;
}

.viewDetailLink {
  font-weight: bolder;
}

#eventDetailTitle {
  font-weight: bold;
  font-size: 1.2em;
  padding-bottom: 5px;
  width: 459;
  overflow: hidden;
}

#eventDetailDate,
#eventDetailTags,
#eventDetailCategories {
  padding-left: 10px;
}

.calLabel {
  display: inline-block;
  width: 90px;
  font-weight: bold;
}

.removeFilter {
  display: block;
  background: transparent url(/html/js/dojo/custom-build/dijit/themes/dmundra/images/tabClose.png) no-repeat scroll center center;
  height: 16px;
  width: 20px;
  cursor: pointer;
  float: left;
  margin-top: 3px;
}

.closeFilter {
  display: block;
  background: transparent url(/html/js/dojo/custom-build/dijit/themes/dmundra/images/tabClose.png) no-repeat scroll center center;
  height: 24px;
  width: 24px;
  cursor: pointer;
  float: right;
}

.filtersBox {
  position: absolute;
  z-index: 700;
  background: white;
  width: 400px;
  -moz-border-radius: 5px;
  -webkit-border-radius: 5px;
  border: 1px solid #d1d4db;
}

#categoriesFilterBox,
#tagsFilterBox {
  padding: 10px 5px;
}

.calendarFiltersBox {
  margin: 20px 5px 0 15px;
  line-height: 20px;
  text-align: left;
}

.tagFilterLink,
.categoryFilterLink {
  padding-top: 5px;
}

.tagFilterLink a,
.categoryFilterLink a {
  font-weight: normal;
  color: black;
}
.tagFilterLink a:hover,
.categoryFilterLink a:hover {
  font-weight: normal;
  color: black;
  text-decoration: underline;
}

.statusLegend {
  text-align: left;
  padding-left: 23px;
  padding-top: 15px;
  vertical-align: middle;
}
.statusLegend img {
  vertical-align: middle;
}

.calendarActions {
  text-align: right;
  padding-right: 15px;
  padding-top: 15px;
}

#addEvent {
  float: left;
  padding-left: 50px;
}

#navMonthYearName {
  background-color: var(--color-palette-primary-500);
  color: #ffffff;
  cursor: pointer;
  text-align: center;
}

.whenListView,
.ratingListView,
.tagsListView {
  padding-left: 21px;
}

a.category_higlighted, a.tag_higlighted {
  font-weight: bolder;
}

.network__listing .icon {
  width: 14px;
}

.network-action {
  background: #ffffff;
  border: 1px solid #d1d4db;
  bottom: 0;
  position: fixed;
  right: 0;
  top: 0;
  z-index: 0;
}

.network-action__header {
  padding: 0px;
}

.network-action__title {
  background-color: var(--color-palette-primary-500);
  color: #ffffff;
  margin: -1rem -1rem 1rem;
  height: 39px;
  line-height: 39px;
  padding: 0 1rem;
}

.network-action__content {
  margin: 1rem;
}

.network-action__list {
  margin-bottom: 2rem;
  width: 100%;
}
.network-action__list th,
.network-action__list td {
  padding: 0.25rem;
}
.network-action__list tr:first-child td:first-child {
  width: 1rem;
}

.network-action__btn-refresh {
  display: block;
  text-align: center;
}

#aceTextArea {
  position: relative;
}

.aceText {
  border: 1px solid #afb3c0;
  max-width: 1100px;
  width: 100%;
  height: 100%;
  min-height: 200px;
  text-overflow: clip;
  white-space: nowrap;
  font-family: Monaco, Menlo, sans-serif;
  font-size: 12px;
}

.aceTextTemplate,
.aceTall {
  height: 600px;
}

.widgetAceText {
  border: 1px solid #afb3c0;
  max-height: 600px;
  min-height: 300px;
  max-width: 900px;
  width: 100%;
  text-overflow: clip;
  white-space: nowrap;
  font-family: Monaco, Menlo, sans-serif;
  font-size: 12px;
}

.content-edit__main {
  height: 100%;
  margin: 0px 300px 0 0;
  position: relative;
  padding-top: 1rem;
  width: auto;
  z-index: 1;
}

#fm {
  height: 100%;
}

.content-edit__form,
.content-edit__advaced-form {
  padding: 0 30px;
  width: 100%;
  max-width: 1100px;
  margin: 0 auto;
  position: relative;
}

.content-edit__sidebar {
  background-color: #fafafb;
  border-left: solid 1px #d1d4db;
  height: 100%;
  padding: 1rem;
  position: fixed;
  right: 0;
  top: 0;
  width: 300px;
}

.content-edit-actions,
.content-edit-language,
.content-edit-workflow {
  margin-bottom: 1.5rem;
}
.content-edit-actions h3,
.content-edit-language h3,
.content-edit-workflow h3 {
  margin-bottom: 0.5rem;
}

.content-edit-actions {
  border: solid 1px #afb3c0;
  background-color: #ffffff;
  border-radius: 0.125rem;
}
.content-edit-actions .content-edit-actions {
  border: none;
  margin-bottom: 0;
}
.content-edit-actions a {
  background: #fff;
  border-collapse: collapse;
  border-bottom: solid 1px #c5c5c5;
  cursor: pointer;
  display: block;
  padding: 0.5rem;
  text-decoration: none;
  transition: background-color 0.1s;
}
.content-edit-actions a [class$=Icon],
.content-edit-actions a [class*=Icon] {
  display: none;
}
.content-edit-actions a:hover {
  background-color: #d1d4db;
  color: #14151a;
}
.content-edit-actions a:last-of-type {
  margin-bottom: 0px;
  border-bottom: none;
}

.content-edit-workflow table {
  width: 100%;
}
.content-edit-workflow table td,
.content-edit-workflow table th {
  padding-bottom: 0.25rem;
  padding-top: 0.25rem;
}
.content-edit-workflow table th {
  padding-right: 0.5rem;
}
.content-edit-workflow table tr {
  border-bottom: solid 1px #d1d4db;
}

.content-edit__dialog-error {
  background: #ffffff;
  padding: 0px;
  border: 0px;
  width: 300px;
}
.content-edit__dialog-error p {
  text-align: center;
}
.content-edit__dialog-error ul {
  margin: 0 0 1rem;
}
.content-edit__dialog-error ul li {
  list-style-position: outside;
  list-style-type: disc;
  margin: 0 0 0.5rem 1rem;
}

.content-edit__dialog-error-actions {
  text-align: center;
}

.content-edit__history-version .dijitContentPane {
  padding: 0px;
}

.relationships-list .portlet-toolbar__actions-primary .required:before {
  color: #d82b2e;
  content: "* ";
}

.dijitTab .required:before {
  color: #d82b2e;
  content: "* ";
}

.advanced-search-button {
  display: block;
  background: #d1d4db;
  padding: 0.5rem;
  text-align: center;
  text-decoration: none;
  margin: 1rem -1rem 0;
}

.contentlet-results {
  color: #6c7389;
}

.contentlet-selection {
  flex: 1;
  text-align: center;
}

.contentlet-menu-actions {
  width: 200px;
}

.edit-contentlet-portlet {
  height: 100%;
}

.content-search__show-query-dialog .dijitDialogPaneContent {
  padding: 0;
}
.content-search__show-query-dialog #queryResults {
  padding: 16px;
}

.content-search__key-fields {
  margin-top: 0.25rem;
}

.content-search__import-content-form {
  margin-top: 1.5rem;
}

.content-search__assign-workflow-form .dijitTextArea {
  max-height: 100px;
}

.content-search__result-item {
  padding-left: 24px;
  position: relative;
}
.content-search__result-item .dijitCheckBox {
  position: absolute;
  left: 0;
}

.content-search__action-item {
  cursor: pointer;
  width: 24px;
  height: 24px;
  margin-right: 0;
  position: relative;
}
.content-search__action-item::before {
  position: absolute;
  top: 50%;
  left: 50%;
  transform: translate(-50%, -50%);
}

.import-preview {
  margin: 50px auto;
  border: solid 1px var(--color-palette-secondary-500);
  border-color: #d1d4db;
  border-radius: 0.25rem;
}
.import-preview .import-preview__heading {
  background-color: #d1d4db;
  border-color: #d1d4db;
  padding: 10px 1rem;
  border-bottom: 1px solid #d1d4db;
}
.import-preview .import-preview__body {
  padding: 1rem;
}

.content-type__edit-field-form {
  width: 550px;
}
.content-type__fields-list {
  width: 100%;
}
.content-type__fields-list-cell {
  flex: 1;
  padding: 0.5rem;
  white-space: nowrap;
}
.content-type__fields-list-header, .content-type__fields-list-row {
  border-bottom: 1px solid #d1d4db;
  display: flex;
  justify-content: space-between;
}
.content-type__fields-list-header {
  background: #f3f3f4;
  font-weight: bold;
  width: 100%;
}
.content-type__fields-list-row {
  transition: background-color 0.1s;
}
.content-type__fields-list-row:hover {
  background-color: var(--color-palette-primary-op-10);
}

.content-type__url-pattern-help {
  margin-left: 1rem;
  vertical-align: -1px;
  cursor: pointer;
}

.design-template__sidebar-wrapper {
  height: 100%;
  min-height: 617px;
  position: absolute;
  top: 0px;
  left: 0px;
}
.design-template__sidebar-wrapper .portlet-sidebar {
  width: 220px;
}

.edit-relationship .form-horizontal dt {
  width: 250px;
}

.job-scheduler__host-list {
  margin-top: 1rem;
}

.contentIdentifier {
  margin: 0 0 0.5rem;
}

.formRow {
  text-align: center;
  padding: 10px 8px;
}

.buttonRightInBox {
  text-align: right;
  margin: 4px 10px 2px 0;
  font-weight: normal;
}

.buttonRightInBoxTab {
  position: absolute;
  text-align: right;
  z-index: 5;
  top: 3px;
  right: 15px;
}

.shadowBoxLine {
  margin-bottom: 15px;
  padding: 45px 5px 20px 5px;
  border: 1px solid #ccc;
  -moz-box-shadow: 0px 0px 5px #ccc;
  -webkit-box-shadow: 0px 0px 5px #ccc;
  background: transparent url("/html/images/skin/portalTab_bg.gif") repeat-x 0 0;
}

.headerBox {
  padding: 0;
}

.log-files__container {
  width: 100%;
  height: calc(100% - 48px);
}

.log-files__iframe {
  border: 1px solid #afb3c0;
  overflow: auto;
  height: 100%;
  width: 100%;
  min-height: 500px;
}

.license-manager__upload-button {
  float: right;
}

.view-categories .dijitDropDownActionButton {
  position: absolute;
  right: 30px;
  z-index: 1;
  top: 8px;
}
.view-categories .subNavCrumbTrail {
  display: block;
}
.view-categories .subNavCrumbTrail #selectHostDiv {
  display: none;
}

#add_category_dialog .dijitContentPaneSingleChild {
  overflow: unset;
}

.view-roles,
.view-roles .portlet-sidebar {
  height: 100%;
}

.view-roles .dijitTabPaneWrapper .dijitContentPane {
  box-sizing: content-box;
  overflow: auto;
}
.view-roles .portlet-main {
  height: 100%;
  width: 100%;
}

.view-roles__filter {
  margin-bottom: 1rem;
}

.view-roles__heading {
  background-color: #f3f3f4;
  border-radius: 0.125rem;
  border: solid 1px #d1d4db;
  display: flex;
  justify-content: space-between;
  margin-bottom: 2rem;
  min-height: 50px;
  padding: 0.5rem;
}

.view-roles__tree {
  height: 100%;
}

.view-roles__tabs,
.view-roles__tabs-container {
  height: 100%;
}

.view-roles__user-filter {
  margin-bottom: 1rem;
  width: 300px;
}

.view-roles__user-grid {
  margin-bottom: 0.5rem;
}

.view-roles__portlets-list {
  border: solid 1px #d1d4db;
  border-radius: 0.125rem;
  margin: 0 0 0.5rem;
  height: 175px;
  overflow: auto;
}
.view-roles__portlets-list ul {
  margin: 0;
}

.view-roles__portlets-list-item {
  display: flex;
  justify-content: space-between;
  padding: 0.5rem;
  border-bottom: solid 1px #d1d4db;
  align-items: center;
}

.nameText {
  align-self: center;
  font-size: 1.25rem;
  font-weight: normal;
}

.view-roles__cms-tabs .dojoxGridMasterView .dojoxGridRowTable td {
  cursor: pointer;
}

.view-users .dijitDropDownActionButton {
  z-index: 2;
}
.view-users .dijitTabPaneWrapper .dijitContentPane {
  box-sizing: content-box;
}
.view-users .portlet-main,
.view-users .view-users__profile-tabs,
.view-users .view-users__profile-tabs-container {
  height: 100%;
  width: 100%;
}
.view-users .view-users__users-list .dojoxGridRow:nth-child(even) {
  background-color: #d1d4db;
}
.view-users .view-users__users-list .dojoxGridHeader {
  background-color: #d1d4db;
}
.view-users .view-users__users-list .dojoxGridRow .dojoxGridRowTable .dojoxGridCell,
.view-users .view-users__users-list .dojoxGridHeader .dojoxGridRowTable .dojoxGridCell {
  padding: 0.5rem;
}

.view-users__profile-tabs-container#userTabsContainer .dijitTabPaneWrapper {
  overflow: auto;
}

.view-users__filter-form {
  margin-bottom: 1rem;
}

.view-users__loading {
  display: flex;
  flex-direction: column;
  height: 100%;
  justify-content: center;
  position: relative;
  text-align: center;
  z-index: 1;
}

.view-user__form dd {
  flex: 1;
}

.view-user__add-contact {
  margin-bottom: 1rem;
  text-align: right;
}

.view-user__buttonRow {
  padding-left: 146px;
  margin-top: 1rem;
  text-align: left !important;
}

.view-users__additional-info .dojoxGrid {
  margin-bottom: 1rem;
}
.view-users__additional-info .dojoxGridRowTable td:last-child {
  text-align: center;
}
.view-users__additional-info .view-user__form {
  border-bottom: solid 1px #d1d4db;
  margin-bottom: 1.5rem;
  padding-bottom: 1.5rem;
}

.view-users__roles-container {
  display: flex;
  gap: 0.5rem;
  align-items: center;
  margin-bottom: 1rem;
}
.view-users__roles-container h4 {
  text-align: center;
  margin-bottom: 0.5rem;
}

.view-users__roles-actions {
  display: flex;
  flex-direction: column;
  gap: 0.5rem;
}

.view-users__roles-to-grant,
.view-users__roles-granted {
  flex: 2;
}

.view-users__roles-container-item {
  border-radius: 0.125rem;
  border: solid 1px #afb3c0;
  height: 300px;
  overflow: auto;
}
.view-users__roles-container-item select[multiple] {
  border: none;
}

.view-users__marketing .listingTable .checkbox {
  justify-content: flex-end;
}

.view-users__section-content-cols {
  display: flex;
  justify-content: space-around;
}

.fullUserName {
  font-size: 1.25rem;
  font-weight: bold;
  margin-bottom: 0.5rem;
  padding-bottom: 0;
}

.view-workflow .dijitDropDownActionButton,
.view-workflow .view-workflow__add-comment {
  float: right;
}

.portlet-sidebar .portlet-sidebar__input-spacer {
  height: 6px;
}

.portlet-sidebar .dijitCheckBox {
  position: relative;
  bottom: 2px;
}

.dijitContentPane .buttonRow {
  margin-bottom: 15px;
}

.view-actions__who-can-use {
  width: 80%;
}
.view-actions__who-can-use .who-can-use__list {
  min-width: 230px;
}

.view-actions .container-fluid {
  margin: 1rem;
}
.view-actions .container-fluid main.row {
  display: grid;
  gap: 2rem;
  grid-template-columns: 1fr 1fr 15rem;
}

.view-actions__back-btn {
  position: absolute;
  padding: 0px;
  left: -12px;
  top: 10px;
}
.view-actions__back-btn .dijitButtonNode {
  padding: 0 0.5rem;
}
.view-actions__back-btn .fa-level-up {
  transform: rotate(-90deg);
  line-height: 28px;
}

.view-actions__sub-actions .listingTable {
  width: 100%;
  margin: 2rem 0;
}
.view-actions__sub-actions tr:first-child td {
  border-top: 1px solid #d1d4db;
}

.view-actions__permissions,
.view-actions__sub-actions,
.view-actions__workflow-actions {
  position: relative;
  border-left: 1px solid #d1d4db;
  padding-left: 1.5rem;
}

.view-actions__permissions h3,
.view-actions__sub-actions h3 {
  background-color: #d1d4db;
  line-height: 40px;
  padding-left: 1rem;
  margin-bottom: 2rem;
}
.view-actions__permissions .row,
.view-actions__sub-actions .row {
  margin-bottom: 0.5rem;
}

.view-actions__workflow-actions {
  border-left: 1px solid #d1d4db;
  height: 100%;
}

.view-actions__arrow-right {
  position: absolute;
  font-size: 1rem;
  left: -7px;
  top: 10px;
  background: #ffffff;
  color: #afb3c0;
}

@media only screen and (max-width: 40em) {
  .view-actions__sub-actions .dijitComboBox {
    width: 80%;
    margin-bottom: 1rem;
  }
}
.tag-manager__tags-list .dojoxGridRow .dojoxGridRowTable .dojoxGridCell:first-child,
.tag-manager__tags-list .dojoxGridHeader .dojoxGridRowTable .dojoxGridCell:first-child {
  width: 48px !important;
  padding-left: 1.5rem;
}

.add-relationship dt {
  width: 200px;
}
.add-relationship .dijitComboBox {
  width: 200px;
}
.add-relationship .dijitTextBox {
  width: 200px;
}
.add-relationship .required:before {
  color: #d82b2e;
  content: "* ";
}

.categories-selector__breadcrumbs,
.categories-selector__toolbar {
  margin-bottom: 1rem;
}

.categories-selector__breadcrumbs a {
  text-decoration: none;
}
.categories-selector__breadcrumbs a:last-child {
  color: #14151a;
}

.categories-selector__toolbar {
  display: flex;
  justify-content: space-between;
}

.categories-selector-toolbar-actions-secondary > div {
  display: flex;
  justify-content: flex-end;
}

.context-menu {
  box-shadow: 0 3px 6px var(--color-palette-black-op-10), 0 3px 6px var(--color-palette-black-op-20);
  position: absolute;
  background: #ffffff;
  border: 1px solid #d1d4db;
  min-width: 200px;
}
.context-menu .pop_divider {
  border-bottom: 1px solid #d1d4db;
  background-color: #ffffff;
}

.context-menu__item {
  color: #515667;
  cursor: pointer;
  display: block;
  font-size: 1rem;
  height: 40px;
  line-height: 40px;
  padding: 0px 1.5rem;
  position: relative;
  text-decoration: none;
}
.context-menu__item:hover {
  background-color: #f3f3f4;
}
.context-menu__item [class$=Icon],
.context-menu__item [class*=Icon] {
  display: none;
}
.context-menu__item .arrowRightIcon {
  font-size: 0.875rem;
  margin-top: -0.4375rem;
  position: absolute;
  right: 0.5rem;
  top: 50%;
}

.edit-mode__side-nav .dijitTab {
  padding: 0 1rem;
}

.file-selector-tree .selectableFile .thumbnail {
  width: 48px;
  margin-right: 8px;
}

.file-selector-tree .thumbnail img {
  max-width: 100%;
  margin: 0;
}

.file-selector-tree__table {
  margin-bottom: 80px;
  overflow-y: scroll;
  display: flex;
  flex: 1;
}

.file-selector-tree.dijitDialog {
  height: 90vh;
  width: 90vw;
}
.file-selector-tree .dijitDialogPaneContent {
  padding: 0;
}
.file-selector-tree .portlet-sidebar-wrapper {
  height: 84vh !important;
  width: 200px;
}
.file-selector-tree .selectableFile {
  display: flex;
  align-items: center;
  cursor: pointer;
}
.file-selector-tree .selectableFile img {
  margin-right: 0.25rem;
}
.file-selector-tree .portlet-main {
  display: block;
  height: 84vh !important;
  justify-content: space-between;
  padding: 0;
  overflow-y: scroll;
  width: 100%;
}

.file-selector-tree__container {
  width: 90vw;
  height: 84vh !important;
}

.file-selector-tree__pagination.portlet-pagination {
  background: #ffffff;
  padding: 1rem;
  position: absolute;
  width: 100%;
  bottom: 0px;
  margin: 0;
}

.file-selector-tree__loading,
.file-selector-tree__no-results,
.file-selector-tree__select-folder {
  align-self: center;
  display: flex;
  flex-direction: column;
  flex: 1;
  justify-content: center;
  text-align: center;
}

.file-selector-tree__sidebar {
  padding: 1rem 0 1rem 1rem;
}
.file-selector-tree__sidebar .dijitTreeContainer {
  float: none;
}
.file-selector-tree__sidebar .dijitTreeNode {
  padding: 0.25rem 0;
}

.file-selector-tree__toolbar {
  background-color: #d1d4db;
  margin: 0;
  padding: 1rem;
}

.file-selector-tree__views-menu {
  display: flex;
  align-items: center;
}
.file-selector-tree__views-menu span {
  margin-right: 0.25rem;
  font-weight: bold;
}
.file-selector-tree__views-menu img {
  cursor: pointer;
  margin: 0 0.25rem;
}

.file-selector-tree__card-view {
  display: grid;
  grid-template-columns: repeat(auto-fill, minmax(220px, 1fr));
  grid-template-rows: repeat(auto-fill, 220px);
  grid-gap: 0.75rem;
  margin: 2rem;
  width: 100%;
}

.file-selector-tree__card {
  box-shadow: 0 1px 3px var(--color-palette-black-op-10), 0 1px 2px var(--color-palette-black-op-20);
  cursor: pointer;
  display: flex;
  flex-direction: column;
  height: 100%;
  min-height: 220px;
  transition: box-shadow 100ms;
  margin: 0.25rem;
}
.file-selector-tree__card:hover {
  box-shadow: 0 3px 6px var(--color-palette-black-op-10), 0 3px 6px var(--color-palette-black-op-20);
}
.file-selector-tree__card .thumbnail {
  position: relative;
  background-size: cover;
  background-position: center center;
  background-repeat: no-repeat;
  width: 100%;
  height: 100%;
}
.file-selector-tree__card .icon {
  position: relative;
  width: 100%;
  height: 100%;
  display: flex;
  align-items: center;
  justify-content: center;
}
.file-selector-tree__card div[class$=Icon] {
  font-size: 72px;
  height: 72px;
  line-height: 1;
  width: 72px;
}
.file-selector-tree__card .thumbnail img {
  width: 0px;
  height: 0px;
  position: absolute;
}
.file-selector-tree__card .label {
  font-size: 16px;
  padding: 1.5rem 1rem;
  text-overflow: ellipsis;
  white-space: nowrap;
  overflow: hidden;
  flex-shrink: 0;
}

.host-list__item a {
  color: #14151a;
  text-decoration: none;
}
.host-list__item .hostArchivedIcon + a {
  color: #d82b2e;
}
.host-list__item .hostDefaultIcon + a {
  color: var(--color-palette-primary-500);
}
.host-list__item .hostStoppedIcon + a {
  color: #afb3c0;
}

.permission__host-selector {
  justify-content: flex-end;
}

.permission__list .dijitAccordionTitle {
  height: auto;
  padding: 0;
}
.permission__list .dijitAccordionContainer-child {
  overflow-y: hidden !important;
}

.hostSelectorButton {
  margin: 0;
}

.hostFolderAccordionPermissionsTitle {
  vertical-align: middle;
}
.hostFolderAccordionPermissionsTitle img {
  vertical-align: middle;
}

.permissionsActions {
  border: 1px solid #ddd;
  background: #f1f1f1;
  padding: 5px 8px;
  width: 550px;
  text-align: center;
  margin: 20px auto 0 auto;
  border-radius: 5px;
}
.permissionsActions a {
  margin-right: 20px;
}

#loadingPermissionsAccordion {
  padding-top: 25px;
  text-align: center;
}

#rolePermissionsMsg {
  color: #e84048;
  text-align: center;
}

.permissions__bar-user-role {
  background-color: #f3f3f4;
  border-radius: 0.125rem;
  border: solid 1px #d1d4db;
  display: flex;
  justify-content: space-between;
  margin-bottom: 1rem;
  padding: 0.5rem;
}
.permissions__bar-user-role [class$=Icon],
.permissions__bar-user-role [class*=Icon] {
  margin-right: 0.5rem;
}
.permissions__bar-user-role .inline-form {
  margin-right: 2rem;
}

.permissions__bar-user-role-actions,
.permissions__bar-user-role-main {
  align-items: center;
  display: flex;
}

.permissions__button-row {
  display: flex;
  justify-content: center;
  margin-top: 1rem;
}
.permissions__button-row .applyChangesButton {
  margin-right: 1.5rem;
}
.permissions__button-row .reset-permissions {
  vertical-align: middle;
  line-height: 2rem;
}
.permissions__button-row .checkbox {
  margin-left: 1rem;
}

.permissionWrapper {
  background: none;
  padding: 0;
  margin: 0 auto;
  width: 90%;
}
.permissionWrapper .dijitAccordionTitle {
  padding: 0;
}
.permissionWrapper .dijitContentPane {
  padding: 1.5rem 0;
  box-sizing: content-box;
}

.permissionTable .permissionType {
  width: 20%;
  text-align: right;
}

.permissionTableTitle .folderName {
  padding-left: 0.5rem;
  text-align: left;
  vertical-align: middle;
  width: 20%;
}
.permissionTableTitle .folderName img {
  display: inline-block;
  margin-right: 0.25rem;
  vertical-align: sub;
}

.permissionTableTitle,
.permissionTable,
.accordionEntry {
  width: 100%;
}
.permissionTableTitle td,
.permissionTableTitle th,
.permissionTable td,
.permissionTable th,
.accordionEntry td,
.accordionEntry th {
  width: 10%;
  text-align: center;
}
.permissionTableTitle td,
.permissionTable td,
.accordionEntry td {
  padding: 0.25rem;
}
.permissionTableTitle th,
.permissionTable th,
.accordionEntry th {
  font-weight: bold;
}
.permissionTableTitle th.permissionType,
.permissionTable th.permissionType,
.accordionEntry th.permissionType {
  width: 40%;
  font-weight: normal;
  padding-left: 0.5rem;
  text-align: left;
}
.permissionTableTitle th.permissionTitle,
.permissionTable th.permissionTitle,
.accordionEntry th.permissionTitle {
  font-weight: bold;
}

#assetPermissionsMessageWrapper {
  padding-top: 15px;
  color: red;
  text-align: center;
  font-weight: bolder;
}

.related-content-dialog .dijitDialogPaneContent {
  padding: 0;
}
.related-content-dialog .portlet-sidebar-wrapper {
  width: 200px;
}

.related-content-container {
  height: 100%;
}

.related-content-form {
  display: flex;
  height: 80vh;
  width: 100%;
}
.related-content-form .portlet-toolbar {
  background-color: white;
  border-bottom: 1px solid #d1d4db;
  margin: 0;
  padding: 1.5rem 1rem 1rem;
  position: sticky;
  top: 0;
  z-index: 1;
}
.related-content-form .portlet-main-wrapper {
  width: 100%;
}

.portlet-toolbar__matching-results {
  margin: 0 auto;
  align-self: start;
}

.history .contentIdentifier {
  font-weight: bold;
}
.history .history__divider {
  background-color: #d1d4db;
  margin: 1.5rem 0;
}
.history .history__status {
  overflow: hidden;
}

.dijitTabPaneWrapper .rules__tab-container .dijitContentPane {
  padding: 0;
}

.wysiwyg-container {
  position: relative;
}

.wysiwyg__dot-asset-drop-zone {
  width: 100%;
  height: 100%;
  z-index: 100;
  pointer-events: none;
  position: absolute;
  bottom: 0;
  top: 0;
  left: 1px; /* fix for the extra pixel in the WYSIWYG iframe */
  right: 0px;
}

#iFrameWrapper {
  position: absolute;
  left: 0px;
  right: 0px;
  top: 49px;
  bottom: 0px;
}

#imageToolIframe {
  /*border:1px solid blue;*/
  display: block;
  position: absolute;
  left: 0px;
  right: 0px;
  top: 0px;
  bottom: 0px;
}

.imageToolButtonBar {
  background: #fff;
  border-bottom: 1px solid silver;
  border-top: 1px solid silver;
  padding: 5px 15px 1px 15px;
  vertical-align: middle;
  box-shadow: 0 1px 3px var(--color-palette-black-op-20);
}

#imageViewPort {
  overflow: auto;
  margin-top: 5px;
}

#toolBar {
  background: #fff;
  position: absolute;
  bottom: 0px;
  left: 0px;
  right: 0px;
  /*border:1px solid blue;*/
}

#exif {
  clear: both;
  height: 2em;
}

#showScaleSlider {
  margin: 10px auto;
  width: 250px;
  height: 20px;
}

#saveAsDialog {
  width: 350px;
  height: 170px;
}

#saveAsDiaTable {
  margin: auto;
  margin-top: 10px;
}
#saveAsDiaTable td {
  padding: 8px;
}

#saveAsFileExt {
  font-weight: bold;
}

#cropDim {
  display: none;
}

/* part of the widget: drag handle styles */
.imageDragger {
  /* required: */
  position: absolute;
  /* optional: */
  cursor: move;
  z-index: 999;
  background: #fff;
  border: 2px dotted #000;
  min-width: 50px;
  min-height: 50px;
}

#cropSizeBox {
  float: left;
  border: 1px solid silver;
  opacity: 1;
  min-width: 46px;
  height: 20px;
  color: black;
  white-space: nowrap;
}

.textInputClass {
  border: 1px solid silver;
  width: 46px;
  margin: 2px;
  height: 23px;
}

.baseImageDim {
  width: 45px;
  margin: 2px;
  height: 23px;
  overflow: hidden;
  display: inline-block;
  padding-top: 4px;
}

#doCropButton {
  display: none;
}

#filtersUndoDiv {
  text-align: left;
}

#filterListTd {
  vertical-align: top;
  padding: 0px;
}

#filterListBox {
  height: 115px;
  display: block;
}

#filterListDiv {
  width: 115px;
  overflow-y: auto;
  height: 80px;
  overflow-x: hidden;
}

.loader {
  background: url("/html/js/dotcms/dijit/image/loading.gif") no-repeat center center;
}

.filterListItem {
  text-align: left;
  cursor: pointer;
  width: 100px;
  padding: 2px;
  border: 1px solid silver;
  background: url("/html/images/icons/minus-small-circle.png") no-repeat right center;
}

#controlTable {
  width: 100%;
}
#controlTable td {
  border: 1px solid silver;
  padding: 3px;
  text-align: center;
  white-space: nowrap;
  vertical-align: middle;
}

#showScaleSlider td {
  border: 0px solid silver;
  padding: 0px;
}

#hsbDialog {
  width: 400px;
  height: 300px;
}

#hsbTable {
  border: 1px solid silver;
  width: 90%;
}
#hsbTable td {
  padding: 4px;
  border: 1px solid silver;
  height: 20px;
  vertical-align: top;
}
#hsbTable .colorSlider td {
  padding: 0px;
  border: 0px solid silver;
}

.colorSlider {
  width: 200px;
}

.thumbnailDiv {
  border: solid 2px #d1d4db;
  box-sizing: content-box;
  cursor: pointer;
  min-height: 120px;
  min-width: 120px;
  padding: 1rem;
  position: relative;
}
.thumbnailDivHover {
  border: solid 2px #afb3c0;
  box-sizing: content-box;
  padding: 1rem;
  position: relative;
}
.thumbnailDivHover .editImageText {
  opacity: 1;
}

.editImageText {
  background: white;
  border-radius: 0.125rem;
  border: 1.5px solid #6c7389;
  bottom: 0.5rem;
  cursor: pointer;
  opacity: 0.5;
  padding: 0 0.5rem;
  height: 40px;
  line-height: 37px;
  position: absolute;
  right: 0.5rem;
}

/*********

Resize Handle

********/
.dojoxResizeHandle {
  float: right;
  position: absolute;
  right: 2px;
  bottom: 2px;
  width: 13px;
  height: 13px;
  z-index: 20;
  background-image: url("/html/js/dotcms/dijit/image/resize.png");
  line-height: 0px;
}

.dojoxResizeNW {
  cursor: nw-resize;
}

.dojoxResizeNE {
  cursor: ne-resize;
}

.dojoxResizeW {
  cursor: w-resize;
}

.dojoxResizeN {
  cursor: n-resize;
}

.dojoxResizeHandleClone {
  position: absolute;
  top: 0;
  left: 0;
  border: 1px dashed #666;
  z-index: 999;
}

#addFileAssetDialog .dijitComboBox {
  margin-right: 0.5rem;
}

#search_form,
#borderContainer {
  height: 100%;
}

.dijitMenuItemSeparator {
  border-bottom: solid 1px #ebecef;
  margin: 0 -0.5rem;
  padding: 0 0.5rem;
}

.api-link {
  align-items: center;
  border-radius: 2px;
  border: solid 1px var(--color-palette-secondary-500);
  color: var(--color-palette-secondary-500);
  display: inline-flex;
  line-height: 1em;
  padding: 2px 6px 2px 4px;
  text-decoration: none;
  text-transform: uppercase;
  transition: background-color 150ms ease, color 150ms ease;
}
.api-link:hover {
  background-color: var(--color-palette-secondary-500);
  color: #fff;
}

#cell-actions, .listingTable .listingTable__actions, .content-type__cell-actions, .job-scheduler__host-list-actions, .license-manager__listing-action {
  text-align: center;
  width: 65px;
  white-space: nowrap;
}
#cell-actions a, .listingTable .listingTable__actions a, .content-type__cell-actions a, .job-scheduler__host-list-actions a, .license-manager__listing-action a {
  display: inline-block;
  margin: 0 0.25rem;
  text-decoration: none;
}

.noDijitDialogTitleBar .dijitDialogTitleBar {
  border: none;
  background: none;
  height: 18px;
  padding: 0;
}

.dijitDialogTitleBar {
  padding: 0;
}
.dijitDialogTitleBar .dijitDialogTitle {
  padding-left: 16px;
}

.input-text-naked {
  background-color: #fafafb;
  border: solid 1px #f3f3f4;
  border-radius: 0.375rem;
  color: #6c7389;
  font-family: Roboto, "Helvetica Neue", Helvetica, Arial, "Lucida Grande", sans-serif;
  font-size: 1rem;
  line-height: 40px;
  padding-left: 0.5rem;
  padding-right: 0.5rem;
}

@font-face {
  font-family: "Material Icons";
  font-style: normal;
  font-weight: 400;
  font-display: swap;
  src: url("/dotAdmin/assets/MaterialIcons-Regular.ttf") format("truetype");
}
#structure_inode_popup .dijitMenuItem .label {
  display: flex;
  align-items: center;
  gap: 0.5rem;
}

#structure_inode_popup .dijitMenuItem .separator {
  height: 1px;
  margin: -1px -10px 0px -10px;
  background: #ddd;
}

/* roboto-regular - vietnamese_latin-ext_latin_greek-ext_greek_cyrillic-ext_cyrillic */
@font-face {
  font-family: "Roboto";
  font-style: normal;
  font-weight: 400;
  font-display: swap;
  src: local(""), url("/dotAdmin/assets/roboto-v27-vietnamese_latin-ext_latin_greek-ext_greek_cyrillic-ext_cyrillic-regular.woff2") format("woff2"), url("/dotAdmin/assets/roboto-v27-vietnamese_latin-ext_latin_greek-ext_greek_cyrillic-ext_cyrillic-regular.woff") format("woff"); /* Chrome 6+, Firefox 3.6+, IE 9+, Safari 5.1+ */
}
/* roboto-500 - vietnamese_latin-ext_latin_greek-ext_greek_cyrillic-ext_cyrillic */
@font-face {
  font-family: "Roboto";
  font-style: normal;
  font-weight: 500;
  font-display: swap;
  src: local(""), url("/dotAdmin/assets/roboto-v27-vietnamese_latin-ext_latin_greek-ext_greek_cyrillic-ext_cyrillic-500.woff2") format("woff2"), url("/dotAdmin/assets/roboto-v27-vietnamese_latin-ext_latin_greek-ext_greek_cyrillic-ext_cyrillic-500.woff") format("woff"); /* Chrome 6+, Firefox 3.6+, IE 9+, Safari 5.1+ */
}
/* roboto-700 - vietnamese_latin-ext_latin_greek-ext_greek_cyrillic-ext_cyrillic */
@font-face {
  font-family: "Roboto";
  font-style: normal;
  font-weight: 700;
  font-display: swap;
  src: local(""), url("/dotAdmin/assets/roboto-v27-vietnamese_latin-ext_latin_greek-ext_greek_cyrillic-ext_cyrillic-700.woff2") format("woff2"), url("/dotAdmin/assets/roboto-v27-vietnamese_latin-ext_latin_greek-ext_greek_cyrillic-ext_cyrillic-700.woff") format("woff"); /* Chrome 6+, Firefox 3.6+, IE 9+, Safari 5.1+ */
}
body {
  margin: 0;
  padding: 0;
  font-family: Roboto, "Helvetica Neue", Helvetica, Arial, "Lucida Grande", sans-serif;
  font-size: 1rem;
  color: #14151a;
}

.material-icons {
  font-family: "Material Icons", sans-serif;
  font-weight: normal;
  font-style: normal;
  font-size: 24px; /* Preferred icon size */
  display: inline-block;
  line-height: 1;
  text-transform: none;
  letter-spacing: normal;
  word-wrap: normal;
  white-space: nowrap;
  direction: ltr;
  -webkit-font-smoothing: antialiased;
  text-rendering: optimizeLegibility;
  -moz-osx-font-smoothing: grayscale;
<<<<<<< HEAD
}
=======
}

.listingThumbDiv{
  height: 60px;
  width: 80px;
  position: relative;
  border-radius: 5px;
  overflow: hidden;
  cursor: pointer;

}

/*# sourceMappingURL=dotcms.css.map */
>>>>>>> 07e6abfa
<|MERGE_RESOLUTION|>--- conflicted
+++ resolved
@@ -11124,10 +11124,8 @@
   -webkit-font-smoothing: antialiased;
   text-rendering: optimizeLegibility;
   -moz-osx-font-smoothing: grayscale;
-<<<<<<< HEAD
-}
-=======
-}
+}
+
 
 .listingThumbDiv{
   height: 60px;
@@ -11139,5 +11137,4 @@
 
 }
 
-/*# sourceMappingURL=dotcms.css.map */
->>>>>>> 07e6abfa
+/*# sourceMappingURL=dotcms.css.map */