@charset "UTF-8";
/* FONT PATH
 * -------------------------- */
@font-face {
  font-family: "FontAwesome";
  src: url("../fonts/fontawesome-webfont.eot?v=4.7.0");
  src: url("../fonts/fontawesome-webfont.eot?#iefix&v=4.7.0") format("embedded-opentype"), url("../fonts/fontawesome-webfont.woff2?v=4.7.0") format("woff2"), url("../fonts/fontawesome-webfont.woff?v=4.7.0") format("woff"), url("../fonts/fontawesome-webfont.ttf?v=4.7.0") format("truetype"), url("../fonts/fontawesome-webfont.svg?v=4.7.0#fontawesomeregular") format("svg");
  font-weight: normal;
  font-style: normal;
}
.fa {
  display: inline-block;
  font: normal normal normal 14px/1 FontAwesome;
  font-size: inherit;
  text-rendering: auto;
  -webkit-font-smoothing: antialiased;
  -moz-osx-font-smoothing: grayscale;
}

/* Font Awesome uses the Unicode Private Use Area (PUA) to ensure screen
   readers do not read off random characters that represent icons */
.fa-glass:before {
  content: "\f000";
}

.fa-music:before {
  content: "\f001";
}

.fa-search:before {
  content: "\f002";
}

.fa-envelope-o:before {
  content: "\f003";
}

.fa-heart:before {
  content: "\f004";
}

.fa-star:before {
  content: "\f005";
}

.fa-star-o:before {
  content: "\f006";
}

.fa-user:before {
  content: "\f007";
}

.fa-film:before {
  content: "\f008";
}

.fa-th-large:before {
  content: "\f009";
}

.fa-th:before {
  content: "\f00a";
}

.fa-th-list:before {
  content: "\f00b";
}

.fa-check:before {
  content: "\f00c";
}

.fa-remove:before,
.fa-close:before,
.fa-times:before {
  content: "\f00d";
}

.fa-search-plus:before {
  content: "\f00e";
}

.fa-search-minus:before {
  content: "\f010";
}

.fa-power-off:before {
  content: "\f011";
}

.fa-signal:before {
  content: "\f012";
}

.fa-gear:before,
.fa-cog:before {
  content: "\f013";
}

.fa-trash-o:before {
  content: "\f014";
}

.fa-home:before {
  content: "\f015";
}

.fa-file-o:before {
  content: "\f016";
}

.fa-clock-o:before {
  content: "\f017";
}

.fa-road:before {
  content: "\f018";
}

.fa-download:before {
  content: "\f019";
}

.fa-arrow-circle-o-down:before {
  content: "\f01a";
}

.fa-arrow-circle-o-up:before {
  content: "\f01b";
}

.fa-inbox:before {
  content: "\f01c";
}

.fa-play-circle-o:before {
  content: "\f01d";
}

.fa-rotate-right:before,
.fa-repeat:before {
  content: "\f01e";
}

.fa-refresh:before {
  content: "\f021";
}

.fa-list-alt:before {
  content: "\f022";
}

.fa-lock:before {
  content: "\f023";
}

.fa-flag:before {
  content: "\f024";
}

.fa-headphones:before {
  content: "\f025";
}

.fa-volume-off:before {
  content: "\f026";
}

.fa-volume-down:before {
  content: "\f027";
}

.fa-volume-up:before {
  content: "\f028";
}

.fa-qrcode:before {
  content: "\f029";
}

.fa-barcode:before {
  content: "\f02a";
}

.fa-tag:before {
  content: "\f02b";
}

.fa-tags:before {
  content: "\f02c";
}

.fa-book:before {
  content: "\f02d";
}

.fa-bookmark:before {
  content: "\f02e";
}

.fa-print:before {
  content: "\f02f";
}

.fa-camera:before {
  content: "\f030";
}

.fa-font:before {
  content: "\f031";
}

.fa-bold:before {
  content: "\f032";
}

.fa-italic:before {
  content: "\f033";
}

.fa-text-height:before {
  content: "\f034";
}

.fa-text-width:before {
  content: "\f035";
}

.fa-align-left:before {
  content: "\f036";
}

.fa-align-center:before {
  content: "\f037";
}

.fa-align-right:before {
  content: "\f038";
}

.fa-align-justify:before {
  content: "\f039";
}

.fa-list:before {
  content: "\f03a";
}

.fa-dedent:before,
.fa-outdent:before {
  content: "\f03b";
}

.fa-indent:before {
  content: "\f03c";
}

.fa-video-camera:before {
  content: "\f03d";
}

.fa-photo:before,
.fa-image:before,
.fa-picture-o:before {
  content: "\f03e";
}

.fa-pencil:before {
  content: "\f040";
}

.fa-map-marker:before {
  content: "\f041";
}

.fa-adjust:before {
  content: "\f042";
}

.fa-tint:before {
  content: "\f043";
}

.fa-edit:before,
.fa-pencil-square-o:before {
  content: "\f044";
}

.fa-share-square-o:before {
  content: "\f045";
}

.fa-check-square-o:before {
  content: "\f046";
}

.fa-arrows:before {
  content: "\f047";
}

.fa-step-backward:before {
  content: "\f048";
}

.fa-fast-backward:before {
  content: "\f049";
}

.fa-backward:before {
  content: "\f04a";
}

.fa-play:before {
  content: "\f04b";
}

.fa-pause:before {
  content: "\f04c";
}

.fa-stop:before {
  content: "\f04d";
}

.fa-forward:before {
  content: "\f04e";
}

.fa-fast-forward:before {
  content: "\f050";
}

.fa-step-forward:before {
  content: "\f051";
}

.fa-eject:before {
  content: "\f052";
}

.fa-chevron-left:before {
  content: "\f053";
}

.fa-chevron-right:before {
  content: "\f054";
}

.fa-plus-circle:before {
  content: "\f055";
}

.fa-minus-circle:before {
  content: "\f056";
}

.fa-times-circle:before {
  content: "\f057";
}

.fa-check-circle:before {
  content: "\f058";
}

.fa-question-circle:before {
  content: "\f059";
}

.fa-info-circle:before {
  content: "\f05a";
}

.fa-crosshairs:before {
  content: "\f05b";
}

.fa-times-circle-o:before {
  content: "\f05c";
}

.fa-check-circle-o:before {
  content: "\f05d";
}

.fa-ban:before {
  content: "\f05e";
}

.fa-arrow-left:before {
  content: "\f060";
}

.fa-arrow-right:before {
  content: "\f061";
}

.fa-arrow-up:before {
  content: "\f062";
}

.fa-arrow-down:before {
  content: "\f063";
}

.fa-mail-forward:before,
.fa-share:before {
  content: "\f064";
}

.fa-expand:before {
  content: "\f065";
}

.fa-compress:before {
  content: "\f066";
}

.fa-plus:before {
  content: "\f067";
}

.fa-minus:before {
  content: "\f068";
}

.fa-asterisk:before {
  content: "\f069";
}

.fa-exclamation-circle:before {
  content: "\f06a";
}

.fa-gift:before {
  content: "\f06b";
}

.fa-leaf:before {
  content: "\f06c";
}

.fa-fire:before {
  content: "\f06d";
}

.fa-eye:before {
  content: "\f06e";
}

.fa-eye-slash:before {
  content: "\f070";
}

.fa-warning:before,
.fa-exclamation-triangle:before {
  content: "\f071";
}

.fa-plane:before {
  content: "\f072";
}

.fa-calendar:before {
  content: "\f073";
}

.fa-random:before {
  content: "\f074";
}

.fa-comment:before {
  content: "\f075";
}

.fa-magnet:before {
  content: "\f076";
}

.fa-chevron-up:before {
  content: "\f077";
}

.fa-chevron-down:before {
  content: "\f078";
}

.fa-retweet:before {
  content: "\f079";
}

.fa-shopping-cart:before {
  content: "\f07a";
}

.fa-folder:before {
  content: "\f07b";
}

.fa-folder-open:before {
  content: "\f07c";
}

.fa-arrows-v:before {
  content: "\f07d";
}

.fa-arrows-h:before {
  content: "\f07e";
}

.fa-bar-chart-o:before,
.fa-bar-chart:before {
  content: "\f080";
}

.fa-twitter-square:before {
  content: "\f081";
}

.fa-facebook-square:before {
  content: "\f082";
}

.fa-camera-retro:before {
  content: "\f083";
}

.fa-key:before {
  content: "\f084";
}

.fa-gears:before,
.fa-cogs:before {
  content: "\f085";
}

.fa-comments:before {
  content: "\f086";
}

.fa-thumbs-o-up:before {
  content: "\f087";
}

.fa-thumbs-o-down:before {
  content: "\f088";
}

.fa-star-half:before {
  content: "\f089";
}

.fa-heart-o:before {
  content: "\f08a";
}

.fa-sign-out:before {
  content: "\f08b";
}

.fa-linkedin-square:before {
  content: "\f08c";
}

.fa-thumb-tack:before {
  content: "\f08d";
}

.fa-external-link:before {
  content: "\f08e";
}

.fa-sign-in:before {
  content: "\f090";
}

.fa-trophy:before {
  content: "\f091";
}

.fa-github-square:before {
  content: "\f092";
}

.fa-upload:before {
  content: "\f093";
}

.fa-lemon-o:before {
  content: "\f094";
}

.fa-phone:before {
  content: "\f095";
}

.fa-square-o:before {
  content: "\f096";
}

.fa-bookmark-o:before {
  content: "\f097";
}

.fa-phone-square:before {
  content: "\f098";
}

.fa-twitter:before {
  content: "\f099";
}

.fa-facebook-f:before,
.fa-facebook:before {
  content: "\f09a";
}

.fa-github:before {
  content: "\f09b";
}

.fa-unlock:before {
  content: "\f09c";
}

.fa-credit-card:before {
  content: "\f09d";
}

.fa-feed:before,
.fa-rss:before {
  content: "\f09e";
}

.fa-hdd-o:before {
  content: "\f0a0";
}

.fa-bullhorn:before {
  content: "\f0a1";
}

.fa-bell:before {
  content: "\f0f3";
}

.fa-certificate:before {
  content: "\f0a3";
}

.fa-hand-o-right:before {
  content: "\f0a4";
}

.fa-hand-o-left:before {
  content: "\f0a5";
}

.fa-hand-o-up:before {
  content: "\f0a6";
}

.fa-hand-o-down:before {
  content: "\f0a7";
}

.fa-arrow-circle-left:before {
  content: "\f0a8";
}

.fa-arrow-circle-right:before {
  content: "\f0a9";
}

.fa-arrow-circle-up:before {
  content: "\f0aa";
}

.fa-arrow-circle-down:before {
  content: "\f0ab";
}

.fa-globe:before {
  content: "\f0ac";
}

.fa-wrench:before {
  content: "\f0ad";
}

.fa-tasks:before {
  content: "\f0ae";
}

.fa-filter:before {
  content: "\f0b0";
}

.fa-briefcase:before {
  content: "\f0b1";
}

.fa-arrows-alt:before {
  content: "\f0b2";
}

.fa-group:before,
.fa-users:before {
  content: "\f0c0";
}

.fa-chain:before,
.fa-link:before {
  content: "\f0c1";
}

.fa-cloud:before {
  content: "\f0c2";
}

.fa-flask:before {
  content: "\f0c3";
}

.fa-cut:before,
.fa-scissors:before {
  content: "\f0c4";
}

.fa-copy:before,
.fa-files-o:before {
  content: "\f0c5";
}

.fa-paperclip:before {
  content: "\f0c6";
}

.fa-save:before,
.fa-floppy-o:before {
  content: "\f0c7";
}

.fa-square:before {
  content: "\f0c8";
}

.fa-navicon:before,
.fa-reorder:before,
.fa-bars:before {
  content: "\f0c9";
}

.fa-list-ul:before {
  content: "\f0ca";
}

.fa-list-ol:before {
  content: "\f0cb";
}

.fa-strikethrough:before {
  content: "\f0cc";
}

.fa-underline:before {
  content: "\f0cd";
}

.fa-table:before {
  content: "\f0ce";
}

.fa-magic:before {
  content: "\f0d0";
}

.fa-truck:before {
  content: "\f0d1";
}

.fa-pinterest:before {
  content: "\f0d2";
}

.fa-pinterest-square:before {
  content: "\f0d3";
}

.fa-google-plus-square:before {
  content: "\f0d4";
}

.fa-google-plus:before {
  content: "\f0d5";
}

.fa-money:before {
  content: "\f0d6";
}

.fa-caret-down:before {
  content: "\f0d7";
}

.fa-caret-up:before {
  content: "\f0d8";
}

.fa-caret-left:before {
  content: "\f0d9";
}

.fa-caret-right:before {
  content: "\f0da";
}

.fa-columns:before {
  content: "\f0db";
}

.fa-unsorted:before,
.fa-sort:before {
  content: "\f0dc";
}

.fa-sort-down:before,
.fa-sort-desc:before {
  content: "\f0dd";
}

.fa-sort-up:before,
.fa-sort-asc:before {
  content: "\f0de";
}

.fa-envelope:before {
  content: "\f0e0";
}

.fa-linkedin:before {
  content: "\f0e1";
}

.fa-rotate-left:before,
.fa-undo:before {
  content: "\f0e2";
}

.fa-legal:before,
.fa-gavel:before {
  content: "\f0e3";
}

.fa-dashboard:before,
.fa-tachometer:before {
  content: "\f0e4";
}

.fa-comment-o:before {
  content: "\f0e5";
}

.fa-comments-o:before {
  content: "\f0e6";
}

.fa-flash:before,
.fa-bolt:before {
  content: "\f0e7";
}

.fa-sitemap:before {
  content: "\f0e8";
}

.fa-umbrella:before {
  content: "\f0e9";
}

.fa-paste:before,
.fa-clipboard:before {
  content: "\f0ea";
}

.fa-lightbulb-o:before {
  content: "\f0eb";
}

.fa-exchange:before {
  content: "\f0ec";
}

.fa-cloud-download:before {
  content: "\f0ed";
}

.fa-cloud-upload:before {
  content: "\f0ee";
}

.fa-user-md:before {
  content: "\f0f0";
}

.fa-stethoscope:before {
  content: "\f0f1";
}

.fa-suitcase:before {
  content: "\f0f2";
}

.fa-bell-o:before {
  content: "\f0a2";
}

.fa-coffee:before {
  content: "\f0f4";
}

.fa-cutlery:before {
  content: "\f0f5";
}

.fa-file-text-o:before {
  content: "\f0f6";
}

.fa-building-o:before {
  content: "\f0f7";
}

.fa-hospital-o:before {
  content: "\f0f8";
}

.fa-ambulance:before {
  content: "\f0f9";
}

.fa-medkit:before {
  content: "\f0fa";
}

.fa-fighter-jet:before {
  content: "\f0fb";
}

.fa-beer:before {
  content: "\f0fc";
}

.fa-h-square:before {
  content: "\f0fd";
}

.fa-plus-square:before {
  content: "\f0fe";
}

.fa-angle-double-left:before {
  content: "\f100";
}

.fa-angle-double-right:before {
  content: "\f101";
}

.fa-angle-double-up:before {
  content: "\f102";
}

.fa-angle-double-down:before {
  content: "\f103";
}

.fa-angle-left:before {
  content: "\f104";
}

.fa-angle-right:before {
  content: "\f105";
}

.fa-angle-up:before {
  content: "\f106";
}

.fa-angle-down:before {
  content: "\f107";
}

.fa-desktop:before {
  content: "\f108";
}

.fa-laptop:before {
  content: "\f109";
}

.fa-tablet:before {
  content: "\f10a";
}

.fa-mobile-phone:before,
.fa-mobile:before {
  content: "\f10b";
}

.fa-circle-o:before {
  content: "\f10c";
}

.fa-quote-left:before {
  content: "\f10d";
}

.fa-quote-right:before {
  content: "\f10e";
}

.fa-spinner:before {
  content: "\f110";
}

.fa-circle:before {
  content: "\f111";
}

.fa-mail-reply:before,
.fa-reply:before {
  content: "\f112";
}

.fa-github-alt:before {
  content: "\f113";
}

.fa-folder-o:before {
  content: "\f114";
}

.fa-folder-open-o:before {
  content: "\f115";
}

.fa-smile-o:before {
  content: "\f118";
}

.fa-frown-o:before {
  content: "\f119";
}

.fa-meh-o:before {
  content: "\f11a";
}

.fa-gamepad:before {
  content: "\f11b";
}

.fa-keyboard-o:before {
  content: "\f11c";
}

.fa-flag-o:before {
  content: "\f11d";
}

.fa-flag-checkered:before {
  content: "\f11e";
}

.fa-terminal:before {
  content: "\f120";
}

.fa-code:before {
  content: "\f121";
}

.fa-mail-reply-all:before,
.fa-reply-all:before {
  content: "\f122";
}

.fa-star-half-empty:before,
.fa-star-half-full:before,
.fa-star-half-o:before {
  content: "\f123";
}

.fa-location-arrow:before {
  content: "\f124";
}

.fa-crop:before {
  content: "\f125";
}

.fa-code-fork:before {
  content: "\f126";
}

.fa-unlink:before,
.fa-chain-broken:before {
  content: "\f127";
}

.fa-question:before {
  content: "\f128";
}

.fa-info:before {
  content: "\f129";
}

.fa-exclamation:before {
  content: "\f12a";
}

.fa-superscript:before {
  content: "\f12b";
}

.fa-subscript:before {
  content: "\f12c";
}

.fa-eraser:before {
  content: "\f12d";
}

.fa-puzzle-piece:before {
  content: "\f12e";
}

.fa-microphone:before {
  content: "\f130";
}

.fa-microphone-slash:before {
  content: "\f131";
}

.fa-shield:before {
  content: "\f132";
}

.fa-calendar-o:before {
  content: "\f133";
}

.fa-fire-extinguisher:before {
  content: "\f134";
}

.fa-rocket:before {
  content: "\f135";
}

.fa-maxcdn:before {
  content: "\f136";
}

.fa-chevron-circle-left:before {
  content: "\f137";
}

.fa-chevron-circle-right:before {
  content: "\f138";
}

.fa-chevron-circle-up:before {
  content: "\f139";
}

.fa-chevron-circle-down:before {
  content: "\f13a";
}

.fa-html5:before {
  content: "\f13b";
}

.fa-css3:before {
  content: "\f13c";
}

.fa-anchor:before {
  content: "\f13d";
}

.fa-unlock-alt:before {
  content: "\f13e";
}

.fa-bullseye:before {
  content: "\f140";
}

.fa-ellipsis-h:before {
  content: "\f141";
}

.fa-ellipsis-v:before {
  content: "\f142";
}

.fa-rss-square:before {
  content: "\f143";
}

.fa-play-circle:before {
  content: "\f144";
}

.fa-ticket:before {
  content: "\f145";
}

.fa-minus-square:before {
  content: "\f146";
}

.fa-minus-square-o:before {
  content: "\f147";
}

.fa-level-up:before {
  content: "\f148";
}

.fa-level-down:before {
  content: "\f149";
}

.fa-check-square:before {
  content: "\f14a";
}

.fa-pencil-square:before {
  content: "\f14b";
}

.fa-external-link-square:before {
  content: "\f14c";
}

.fa-share-square:before {
  content: "\f14d";
}

.fa-compass:before {
  content: "\f14e";
}

.fa-toggle-down:before,
.fa-caret-square-o-down:before {
  content: "\f150";
}

.fa-toggle-up:before,
.fa-caret-square-o-up:before {
  content: "\f151";
}

.fa-toggle-right:before,
.fa-caret-square-o-right:before {
  content: "\f152";
}

.fa-euro:before,
.fa-eur:before {
  content: "\f153";
}

.fa-gbp:before {
  content: "\f154";
}

.fa-dollar:before,
.fa-usd:before {
  content: "\f155";
}

.fa-rupee:before,
.fa-inr:before {
  content: "\f156";
}

.fa-cny:before,
.fa-rmb:before,
.fa-yen:before,
.fa-jpy:before {
  content: "\f157";
}

.fa-ruble:before,
.fa-rouble:before,
.fa-rub:before {
  content: "\f158";
}

.fa-won:before,
.fa-krw:before {
  content: "\f159";
}

.fa-bitcoin:before,
.fa-btc:before {
  content: "\f15a";
}

.fa-file:before {
  content: "\f15b";
}

.fa-file-text:before {
  content: "\f15c";
}

.fa-sort-alpha-asc:before {
  content: "\f15d";
}

.fa-sort-alpha-desc:before {
  content: "\f15e";
}

.fa-sort-amount-asc:before {
  content: "\f160";
}

.fa-sort-amount-desc:before {
  content: "\f161";
}

.fa-sort-numeric-asc:before {
  content: "\f162";
}

.fa-sort-numeric-desc:before {
  content: "\f163";
}

.fa-thumbs-up:before {
  content: "\f164";
}

.fa-thumbs-down:before {
  content: "\f165";
}

.fa-youtube-square:before {
  content: "\f166";
}

.fa-youtube:before {
  content: "\f167";
}

.fa-xing:before {
  content: "\f168";
}

.fa-xing-square:before {
  content: "\f169";
}

.fa-youtube-play:before {
  content: "\f16a";
}

.fa-dropbox:before {
  content: "\f16b";
}

.fa-stack-overflow:before {
  content: "\f16c";
}

.fa-instagram:before {
  content: "\f16d";
}

.fa-flickr:before {
  content: "\f16e";
}

.fa-adn:before {
  content: "\f170";
}

.fa-bitbucket:before {
  content: "\f171";
}

.fa-bitbucket-square:before {
  content: "\f172";
}

.fa-tumblr:before {
  content: "\f173";
}

.fa-tumblr-square:before {
  content: "\f174";
}

.fa-long-arrow-down:before {
  content: "\f175";
}

.fa-long-arrow-up:before {
  content: "\f176";
}

.fa-long-arrow-left:before {
  content: "\f177";
}

.fa-long-arrow-right:before {
  content: "\f178";
}

.fa-apple:before {
  content: "\f179";
}

.fa-windows:before {
  content: "\f17a";
}

.fa-android:before {
  content: "\f17b";
}

.fa-linux:before {
  content: "\f17c";
}

.fa-dribbble:before {
  content: "\f17d";
}

.fa-skype:before {
  content: "\f17e";
}

.fa-foursquare:before {
  content: "\f180";
}

.fa-trello:before {
  content: "\f181";
}

.fa-female:before {
  content: "\f182";
}

.fa-male:before {
  content: "\f183";
}

.fa-gittip:before,
.fa-gratipay:before {
  content: "\f184";
}

.fa-sun-o:before {
  content: "\f185";
}

.fa-moon-o:before {
  content: "\f186";
}

.fa-archive:before {
  content: "\f187";
}

.fa-bug:before {
  content: "\f188";
}

.fa-vk:before {
  content: "\f189";
}

.fa-weibo:before {
  content: "\f18a";
}

.fa-renren:before {
  content: "\f18b";
}

.fa-pagelines:before {
  content: "\f18c";
}

.fa-stack-exchange:before {
  content: "\f18d";
}

.fa-arrow-circle-o-right:before {
  content: "\f18e";
}

.fa-arrow-circle-o-left:before {
  content: "\f190";
}

.fa-toggle-left:before,
.fa-caret-square-o-left:before {
  content: "\f191";
}

.fa-dot-circle-o:before {
  content: "\f192";
}

.fa-wheelchair:before {
  content: "\f193";
}

.fa-vimeo-square:before {
  content: "\f194";
}

.fa-turkish-lira:before,
.fa-try:before {
  content: "\f195";
}

.fa-plus-square-o:before {
  content: "\f196";
}

.fa-space-shuttle:before {
  content: "\f197";
}

.fa-slack:before {
  content: "\f198";
}

.fa-envelope-square:before {
  content: "\f199";
}

.fa-wordpress:before {
  content: "\f19a";
}

.fa-openid:before {
  content: "\f19b";
}

.fa-institution:before,
.fa-bank:before,
.fa-university:before {
  content: "\f19c";
}

.fa-mortar-board:before,
.fa-graduation-cap:before {
  content: "\f19d";
}

.fa-yahoo:before {
  content: "\f19e";
}

.fa-google:before {
  content: "\f1a0";
}

.fa-reddit:before {
  content: "\f1a1";
}

.fa-reddit-square:before {
  content: "\f1a2";
}

.fa-stumbleupon-circle:before {
  content: "\f1a3";
}

.fa-stumbleupon:before {
  content: "\f1a4";
}

.fa-delicious:before {
  content: "\f1a5";
}

.fa-digg:before {
  content: "\f1a6";
}

.fa-pied-piper-pp:before {
  content: "\f1a7";
}

.fa-pied-piper-alt:before {
  content: "\f1a8";
}

.fa-drupal:before {
  content: "\f1a9";
}

.fa-joomla:before {
  content: "\f1aa";
}

.fa-language:before {
  content: "\f1ab";
}

.fa-fax:before {
  content: "\f1ac";
}

.fa-building:before {
  content: "\f1ad";
}

.fa-child:before {
  content: "\f1ae";
}

.fa-paw:before {
  content: "\f1b0";
}

.fa-spoon:before {
  content: "\f1b1";
}

.fa-cube:before {
  content: "\f1b2";
}

.fa-cubes:before {
  content: "\f1b3";
}

.fa-behance:before {
  content: "\f1b4";
}

.fa-behance-square:before {
  content: "\f1b5";
}

.fa-steam:before {
  content: "\f1b6";
}

.fa-steam-square:before {
  content: "\f1b7";
}

.fa-recycle:before {
  content: "\f1b8";
}

.fa-automobile:before,
.fa-car:before {
  content: "\f1b9";
}

.fa-cab:before,
.fa-taxi:before {
  content: "\f1ba";
}

.fa-tree:before {
  content: "\f1bb";
}

.fa-spotify:before {
  content: "\f1bc";
}

.fa-deviantart:before {
  content: "\f1bd";
}

.fa-soundcloud:before {
  content: "\f1be";
}

.fa-database:before {
  content: "\f1c0";
}

.fa-file-pdf-o:before {
  content: "\f1c1";
}

.fa-file-word-o:before {
  content: "\f1c2";
}

.fa-file-excel-o:before {
  content: "\f1c3";
}

.fa-file-powerpoint-o:before {
  content: "\f1c4";
}

.fa-file-photo-o:before,
.fa-file-picture-o:before,
.fa-file-image-o:before {
  content: "\f1c5";
}

.fa-file-zip-o:before,
.fa-file-archive-o:before {
  content: "\f1c6";
}

.fa-file-sound-o:before,
.fa-file-audio-o:before {
  content: "\f1c7";
}

.fa-file-movie-o:before,
.fa-file-video-o:before {
  content: "\f1c8";
}

.fa-file-code-o:before {
  content: "\f1c9";
}

.fa-vine:before {
  content: "\f1ca";
}

.fa-codepen:before {
  content: "\f1cb";
}

.fa-jsfiddle:before {
  content: "\f1cc";
}

.fa-life-bouy:before,
.fa-life-buoy:before,
.fa-life-saver:before,
.fa-support:before,
.fa-life-ring:before {
  content: "\f1cd";
}

.fa-circle-o-notch:before {
  content: "\f1ce";
}

.fa-ra:before,
.fa-resistance:before,
.fa-rebel:before {
  content: "\f1d0";
}

.fa-ge:before,
.fa-empire:before {
  content: "\f1d1";
}

.fa-git-square:before {
  content: "\f1d2";
}

.fa-git:before {
  content: "\f1d3";
}

.fa-y-combinator-square:before,
.fa-yc-square:before,
.fa-hacker-news:before {
  content: "\f1d4";
}

.fa-tencent-weibo:before {
  content: "\f1d5";
}

.fa-qq:before {
  content: "\f1d6";
}

.fa-wechat:before,
.fa-weixin:before {
  content: "\f1d7";
}

.fa-send:before,
.fa-paper-plane:before {
  content: "\f1d8";
}

.fa-send-o:before,
.fa-paper-plane-o:before {
  content: "\f1d9";
}

.fa-history:before {
  content: "\f1da";
}

.fa-circle-thin:before {
  content: "\f1db";
}

.fa-header:before {
  content: "\f1dc";
}

.fa-paragraph:before {
  content: "\f1dd";
}

.fa-sliders:before {
  content: "\f1de";
}

.fa-share-alt:before {
  content: "\f1e0";
}

.fa-share-alt-square:before {
  content: "\f1e1";
}

.fa-bomb:before {
  content: "\f1e2";
}

.fa-soccer-ball-o:before,
.fa-futbol-o:before {
  content: "\f1e3";
}

.fa-tty:before {
  content: "\f1e4";
}

.fa-binoculars:before {
  content: "\f1e5";
}

.fa-plug:before {
  content: "\f1e6";
}

.fa-slideshare:before {
  content: "\f1e7";
}

.fa-twitch:before {
  content: "\f1e8";
}

.fa-yelp:before {
  content: "\f1e9";
}

.fa-newspaper-o:before {
  content: "\f1ea";
}

.fa-wifi:before {
  content: "\f1eb";
}

.fa-calculator:before {
  content: "\f1ec";
}

.fa-paypal:before {
  content: "\f1ed";
}

.fa-google-wallet:before {
  content: "\f1ee";
}

.fa-cc-visa:before {
  content: "\f1f0";
}

.fa-cc-mastercard:before {
  content: "\f1f1";
}

.fa-cc-discover:before {
  content: "\f1f2";
}

.fa-cc-amex:before {
  content: "\f1f3";
}

.fa-cc-paypal:before {
  content: "\f1f4";
}

.fa-cc-stripe:before {
  content: "\f1f5";
}

.fa-bell-slash:before {
  content: "\f1f6";
}

.fa-bell-slash-o:before {
  content: "\f1f7";
}

.fa-trash:before {
  content: "\f1f8";
}

.fa-copyright:before {
  content: "\f1f9";
}

.fa-at:before {
  content: "\f1fa";
}

.fa-eyedropper:before {
  content: "\f1fb";
}

.fa-paint-brush:before {
  content: "\f1fc";
}

.fa-birthday-cake:before {
  content: "\f1fd";
}

.fa-area-chart:before {
  content: "\f1fe";
}

.fa-pie-chart:before {
  content: "\f200";
}

.fa-line-chart:before {
  content: "\f201";
}

.fa-lastfm:before {
  content: "\f202";
}

.fa-lastfm-square:before {
  content: "\f203";
}

.fa-toggle-off:before {
  content: "\f204";
}

.fa-toggle-on:before {
  content: "\f205";
}

.fa-bicycle:before {
  content: "\f206";
}

.fa-bus:before {
  content: "\f207";
}

.fa-ioxhost:before {
  content: "\f208";
}

.fa-angellist:before {
  content: "\f209";
}

.fa-cc:before {
  content: "\f20a";
}

.fa-shekel:before,
.fa-sheqel:before,
.fa-ils:before {
  content: "\f20b";
}

.fa-meanpath:before {
  content: "\f20c";
}

.fa-buysellads:before {
  content: "\f20d";
}

.fa-connectdevelop:before {
  content: "\f20e";
}

.fa-dashcube:before {
  content: "\f210";
}

.fa-forumbee:before {
  content: "\f211";
}

.fa-leanpub:before {
  content: "\f212";
}

.fa-sellsy:before {
  content: "\f213";
}

.fa-shirtsinbulk:before {
  content: "\f214";
}

.fa-simplybuilt:before {
  content: "\f215";
}

.fa-skyatlas:before {
  content: "\f216";
}

.fa-cart-plus:before {
  content: "\f217";
}

.fa-cart-arrow-down:before {
  content: "\f218";
}

.fa-diamond:before {
  content: "\f219";
}

.fa-ship:before {
  content: "\f21a";
}

.fa-user-secret:before {
  content: "\f21b";
}

.fa-motorcycle:before {
  content: "\f21c";
}

.fa-street-view:before {
  content: "\f21d";
}

.fa-heartbeat:before {
  content: "\f21e";
}

.fa-venus:before {
  content: "\f221";
}

.fa-mars:before {
  content: "\f222";
}

.fa-mercury:before {
  content: "\f223";
}

.fa-intersex:before,
.fa-transgender:before {
  content: "\f224";
}

.fa-transgender-alt:before {
  content: "\f225";
}

.fa-venus-double:before {
  content: "\f226";
}

.fa-mars-double:before {
  content: "\f227";
}

.fa-venus-mars:before {
  content: "\f228";
}

.fa-mars-stroke:before {
  content: "\f229";
}

.fa-mars-stroke-v:before {
  content: "\f22a";
}

.fa-mars-stroke-h:before {
  content: "\f22b";
}

.fa-neuter:before {
  content: "\f22c";
}

.fa-genderless:before {
  content: "\f22d";
}

.fa-facebook-official:before {
  content: "\f230";
}

.fa-pinterest-p:before {
  content: "\f231";
}

.fa-whatsapp:before {
  content: "\f232";
}

.fa-server:before {
  content: "\f233";
}

.fa-user-plus:before {
  content: "\f234";
}

.fa-user-times:before {
  content: "\f235";
}

.fa-hotel:before,
.fa-bed:before {
  content: "\f236";
}

.fa-viacoin:before {
  content: "\f237";
}

.fa-train:before {
  content: "\f238";
}

.fa-subway:before {
  content: "\f239";
}

.fa-medium:before {
  content: "\f23a";
}

.fa-yc:before,
.fa-y-combinator:before {
  content: "\f23b";
}

.fa-optin-monster:before {
  content: "\f23c";
}

.fa-opencart:before {
  content: "\f23d";
}

.fa-expeditedssl:before {
  content: "\f23e";
}

.fa-battery-4:before,
.fa-battery:before,
.fa-battery-full:before {
  content: "\f240";
}

.fa-battery-3:before,
.fa-battery-three-quarters:before {
  content: "\f241";
}

.fa-battery-2:before,
.fa-battery-half:before {
  content: "\f242";
}

.fa-battery-1:before,
.fa-battery-quarter:before {
  content: "\f243";
}

.fa-battery-0:before,
.fa-battery-empty:before {
  content: "\f244";
}

.fa-mouse-pointer:before {
  content: "\f245";
}

.fa-i-cursor:before {
  content: "\f246";
}

.fa-object-group:before {
  content: "\f247";
}

.fa-object-ungroup:before {
  content: "\f248";
}

.fa-sticky-note:before {
  content: "\f249";
}

.fa-sticky-note-o:before {
  content: "\f24a";
}

.fa-cc-jcb:before {
  content: "\f24b";
}

.fa-cc-diners-club:before {
  content: "\f24c";
}

.fa-clone:before {
  content: "\f24d";
}

.fa-balance-scale:before {
  content: "\f24e";
}

.fa-hourglass-o:before {
  content: "\f250";
}

.fa-hourglass-1:before,
.fa-hourglass-start:before {
  content: "\f251";
}

.fa-hourglass-2:before,
.fa-hourglass-half:before {
  content: "\f252";
}

.fa-hourglass-3:before,
.fa-hourglass-end:before {
  content: "\f253";
}

.fa-hourglass:before {
  content: "\f254";
}

.fa-hand-grab-o:before,
.fa-hand-rock-o:before {
  content: "\f255";
}

.fa-hand-stop-o:before,
.fa-hand-paper-o:before {
  content: "\f256";
}

.fa-hand-scissors-o:before {
  content: "\f257";
}

.fa-hand-lizard-o:before {
  content: "\f258";
}

.fa-hand-spock-o:before {
  content: "\f259";
}

.fa-hand-pointer-o:before {
  content: "\f25a";
}

.fa-hand-peace-o:before {
  content: "\f25b";
}

.fa-trademark:before {
  content: "\f25c";
}

.fa-registered:before {
  content: "\f25d";
}

.fa-creative-commons:before {
  content: "\f25e";
}

.fa-gg:before {
  content: "\f260";
}

.fa-gg-circle:before {
  content: "\f261";
}

.fa-tripadvisor:before {
  content: "\f262";
}

.fa-odnoklassniki:before {
  content: "\f263";
}

.fa-odnoklassniki-square:before {
  content: "\f264";
}

.fa-get-pocket:before {
  content: "\f265";
}

.fa-wikipedia-w:before {
  content: "\f266";
}

.fa-safari:before {
  content: "\f267";
}

.fa-chrome:before {
  content: "\f268";
}

.fa-firefox:before {
  content: "\f269";
}

.fa-opera:before {
  content: "\f26a";
}

.fa-internet-explorer:before {
  content: "\f26b";
}

.fa-tv:before,
.fa-television:before {
  content: "\f26c";
}

.fa-contao:before {
  content: "\f26d";
}

.fa-500px:before {
  content: "\f26e";
}

.fa-amazon:before {
  content: "\f270";
}

.fa-calendar-plus-o:before {
  content: "\f271";
}

.fa-calendar-minus-o:before {
  content: "\f272";
}

.fa-calendar-times-o:before {
  content: "\f273";
}

.fa-calendar-check-o:before {
  content: "\f274";
}

.fa-industry:before {
  content: "\f275";
}

.fa-map-pin:before {
  content: "\f276";
}

.fa-map-signs:before {
  content: "\f277";
}

.fa-map-o:before {
  content: "\f278";
}

.fa-map:before {
  content: "\f279";
}

.fa-commenting:before {
  content: "\f27a";
}

.fa-commenting-o:before {
  content: "\f27b";
}

.fa-houzz:before {
  content: "\f27c";
}

.fa-vimeo:before {
  content: "\f27d";
}

.fa-black-tie:before {
  content: "\f27e";
}

.fa-fonticons:before {
  content: "\f280";
}

.fa-reddit-alien:before {
  content: "\f281";
}

.fa-edge:before {
  content: "\f282";
}

.fa-credit-card-alt:before {
  content: "\f283";
}

.fa-codiepie:before {
  content: "\f284";
}

.fa-modx:before {
  content: "\f285";
}

.fa-fort-awesome:before {
  content: "\f286";
}

.fa-usb:before {
  content: "\f287";
}

.fa-product-hunt:before {
  content: "\f288";
}

.fa-mixcloud:before {
  content: "\f289";
}

.fa-scribd:before {
  content: "\f28a";
}

.fa-pause-circle:before {
  content: "\f28b";
}

.fa-pause-circle-o:before {
  content: "\f28c";
}

.fa-stop-circle:before {
  content: "\f28d";
}

.fa-stop-circle-o:before {
  content: "\f28e";
}

.fa-shopping-bag:before {
  content: "\f290";
}

.fa-shopping-basket:before {
  content: "\f291";
}

.fa-hashtag:before {
  content: "\f292";
}

.fa-bluetooth:before {
  content: "\f293";
}

.fa-bluetooth-b:before {
  content: "\f294";
}

.fa-percent:before {
  content: "\f295";
}

.fa-gitlab:before {
  content: "\f296";
}

.fa-wpbeginner:before {
  content: "\f297";
}

.fa-wpforms:before {
  content: "\f298";
}

.fa-envira:before {
  content: "\f299";
}

.fa-universal-access:before {
  content: "\f29a";
}

.fa-wheelchair-alt:before {
  content: "\f29b";
}

.fa-question-circle-o:before {
  content: "\f29c";
}

.fa-blind:before {
  content: "\f29d";
}

.fa-audio-description:before {
  content: "\f29e";
}

.fa-volume-control-phone:before {
  content: "\f2a0";
}

.fa-braille:before {
  content: "\f2a1";
}

.fa-assistive-listening-systems:before {
  content: "\f2a2";
}

.fa-asl-interpreting:before,
.fa-american-sign-language-interpreting:before {
  content: "\f2a3";
}

.fa-deafness:before,
.fa-hard-of-hearing:before,
.fa-deaf:before {
  content: "\f2a4";
}

.fa-glide:before {
  content: "\f2a5";
}

.fa-glide-g:before {
  content: "\f2a6";
}

.fa-signing:before,
.fa-sign-language:before {
  content: "\f2a7";
}

.fa-low-vision:before {
  content: "\f2a8";
}

.fa-viadeo:before {
  content: "\f2a9";
}

.fa-viadeo-square:before {
  content: "\f2aa";
}

.fa-snapchat:before {
  content: "\f2ab";
}

.fa-snapchat-ghost:before {
  content: "\f2ac";
}

.fa-snapchat-square:before {
  content: "\f2ad";
}

.fa-pied-piper:before {
  content: "\f2ae";
}

.fa-first-order:before {
  content: "\f2b0";
}

.fa-yoast:before {
  content: "\f2b1";
}

.fa-themeisle:before {
  content: "\f2b2";
}

.fa-google-plus-circle:before,
.fa-google-plus-official:before {
  content: "\f2b3";
}

.fa-fa:before,
.fa-font-awesome:before {
  content: "\f2b4";
}

.fa-handshake-o:before {
  content: "\f2b5";
}

.fa-envelope-open:before {
  content: "\f2b6";
}

.fa-envelope-open-o:before {
  content: "\f2b7";
}

.fa-linode:before {
  content: "\f2b8";
}

.fa-address-book:before {
  content: "\f2b9";
}

.fa-address-book-o:before {
  content: "\f2ba";
}

.fa-vcard:before,
.fa-address-card:before {
  content: "\f2bb";
}

.fa-vcard-o:before,
.fa-address-card-o:before {
  content: "\f2bc";
}

.fa-user-circle:before {
  content: "\f2bd";
}

.fa-user-circle-o:before {
  content: "\f2be";
}

.fa-user-o:before {
  content: "\f2c0";
}

.fa-id-badge:before {
  content: "\f2c1";
}

.fa-drivers-license:before,
.fa-id-card:before {
  content: "\f2c2";
}

.fa-drivers-license-o:before,
.fa-id-card-o:before {
  content: "\f2c3";
}

.fa-quora:before {
  content: "\f2c4";
}

.fa-free-code-camp:before {
  content: "\f2c5";
}

.fa-telegram:before {
  content: "\f2c6";
}

.fa-thermometer-4:before,
.fa-thermometer:before,
.fa-thermometer-full:before {
  content: "\f2c7";
}

.fa-thermometer-3:before,
.fa-thermometer-three-quarters:before {
  content: "\f2c8";
}

.fa-thermometer-2:before,
.fa-thermometer-half:before {
  content: "\f2c9";
}

.fa-thermometer-1:before,
.fa-thermometer-quarter:before {
  content: "\f2ca";
}

.fa-thermometer-0:before,
.fa-thermometer-empty:before {
  content: "\f2cb";
}

.fa-shower:before {
  content: "\f2cc";
}

.fa-bathtub:before,
.fa-s15:before,
.fa-bath:before {
  content: "\f2cd";
}

.fa-podcast:before {
  content: "\f2ce";
}

.fa-window-maximize:before {
  content: "\f2d0";
}

.fa-window-minimize:before {
  content: "\f2d1";
}

.fa-window-restore:before {
  content: "\f2d2";
}

.fa-times-rectangle:before,
.fa-window-close:before {
  content: "\f2d3";
}

.fa-times-rectangle-o:before,
.fa-window-close-o:before {
  content: "\f2d4";
}

.fa-bandcamp:before {
  content: "\f2d5";
}

.fa-grav:before {
  content: "\f2d6";
}

.fa-etsy:before {
  content: "\f2d7";
}

.fa-imdb:before {
  content: "\f2d8";
}

.fa-ravelry:before {
  content: "\f2d9";
}

.fa-eercast:before {
  content: "\f2da";
}

.fa-microchip:before {
  content: "\f2db";
}

.fa-snowflake-o:before {
  content: "\f2dc";
}

.fa-superpowers:before {
  content: "\f2dd";
}

.fa-wpexplorer:before {
  content: "\f2de";
}

.fa-meetup:before {
  content: "\f2e0";
}

.container {
  margin-right: auto;
  margin-left: auto;
  padding-left: 15px;
  padding-right: 15px;
}
.container:before, .container:after {
  content: " ";
  display: table;
}
.container:after {
  clear: both;
}
@media (min-width: 768px) {
  .container {
    width: 750px;
  }
}
@media (min-width: 992px) {
  .container {
    width: 970px;
  }
}
@media (min-width: 1200px) {
  .container {
    width: 1170px;
  }
}

.container-fluid {
  margin-right: auto;
  margin-left: auto;
  padding-left: 15px;
  padding-right: 15px;
}
.container-fluid:before, .container-fluid:after {
  content: " ";
  display: table;
}
.container-fluid:after {
  clear: both;
}

.row {
  margin-left: -15px;
  margin-right: -15px;
}
.row:before, .row:after {
  content: " ";
  display: table;
}
.row:after {
  clear: both;
}

.col-xs-1, .col-sm-1, .col-md-1, .col-lg-1, .col-xs-2, .col-sm-2, .col-md-2, .col-lg-2, .col-xs-3, .col-sm-3, .col-md-3, .col-lg-3, .col-xs-4, .col-sm-4, .col-md-4, .col-lg-4, .col-xs-5, .col-sm-5, .col-md-5, .col-lg-5, .col-xs-6, .col-sm-6, .col-md-6, .col-lg-6, .col-xs-7, .col-sm-7, .col-md-7, .col-lg-7, .col-xs-8, .col-sm-8, .col-md-8, .col-lg-8, .col-xs-9, .col-sm-9, .col-md-9, .col-lg-9, .col-xs-10, .col-sm-10, .col-md-10, .col-lg-10, .col-xs-11, .col-sm-11, .col-md-11, .col-lg-11, .col-xs-12, .col-sm-12, .col-md-12, .col-lg-12 {
  position: relative;
  min-height: 1px;
  padding-left: 15px;
  padding-right: 15px;
}

.col-xs-1, .col-xs-2, .col-xs-3, .col-xs-4, .col-xs-5, .col-xs-6, .col-xs-7, .col-xs-8, .col-xs-9, .col-xs-10, .col-xs-11, .col-xs-12 {
  float: left;
}

.col-xs-1 {
  width: 8.3333333333%;
}

.col-xs-2 {
  width: 16.6666666667%;
}

.col-xs-3 {
  width: 25%;
}

.col-xs-4 {
  width: 33.3333333333%;
}

.col-xs-5 {
  width: 41.6666666667%;
}

.col-xs-6 {
  width: 50%;
}

.col-xs-7 {
  width: 58.3333333333%;
}

.col-xs-8 {
  width: 66.6666666667%;
}

.col-xs-9 {
  width: 75%;
}

.col-xs-10 {
  width: 83.3333333333%;
}

.col-xs-11 {
  width: 91.6666666667%;
}

.col-xs-12 {
  width: 100%;
}

.col-xs-pull-0 {
  right: auto;
}

.col-xs-pull-1 {
  right: 8.3333333333%;
}

.col-xs-pull-2 {
  right: 16.6666666667%;
}

.col-xs-pull-3 {
  right: 25%;
}

.col-xs-pull-4 {
  right: 33.3333333333%;
}

.col-xs-pull-5 {
  right: 41.6666666667%;
}

.col-xs-pull-6 {
  right: 50%;
}

.col-xs-pull-7 {
  right: 58.3333333333%;
}

.col-xs-pull-8 {
  right: 66.6666666667%;
}

.col-xs-pull-9 {
  right: 75%;
}

.col-xs-pull-10 {
  right: 83.3333333333%;
}

.col-xs-pull-11 {
  right: 91.6666666667%;
}

.col-xs-pull-12 {
  right: 100%;
}

.col-xs-push-0 {
  left: auto;
}

.col-xs-push-1 {
  left: 8.3333333333%;
}

.col-xs-push-2 {
  left: 16.6666666667%;
}

.col-xs-push-3 {
  left: 25%;
}

.col-xs-push-4 {
  left: 33.3333333333%;
}

.col-xs-push-5 {
  left: 41.6666666667%;
}

.col-xs-push-6 {
  left: 50%;
}

.col-xs-push-7 {
  left: 58.3333333333%;
}

.col-xs-push-8 {
  left: 66.6666666667%;
}

.col-xs-push-9 {
  left: 75%;
}

.col-xs-push-10 {
  left: 83.3333333333%;
}

.col-xs-push-11 {
  left: 91.6666666667%;
}

.col-xs-push-12 {
  left: 100%;
}

.col-xs-offset-0 {
  margin-left: 0%;
}

.col-xs-offset-1 {
  margin-left: 8.3333333333%;
}

.col-xs-offset-2 {
  margin-left: 16.6666666667%;
}

.col-xs-offset-3 {
  margin-left: 25%;
}

.col-xs-offset-4 {
  margin-left: 33.3333333333%;
}

.col-xs-offset-5 {
  margin-left: 41.6666666667%;
}

.col-xs-offset-6 {
  margin-left: 50%;
}

.col-xs-offset-7 {
  margin-left: 58.3333333333%;
}

.col-xs-offset-8 {
  margin-left: 66.6666666667%;
}

.col-xs-offset-9 {
  margin-left: 75%;
}

.col-xs-offset-10 {
  margin-left: 83.3333333333%;
}

.col-xs-offset-11 {
  margin-left: 91.6666666667%;
}

.col-xs-offset-12 {
  margin-left: 100%;
}

@media (min-width: 768px) {
  .col-sm-1, .col-sm-2, .col-sm-3, .col-sm-4, .col-sm-5, .col-sm-6, .col-sm-7, .col-sm-8, .col-sm-9, .col-sm-10, .col-sm-11, .col-sm-12 {
    float: left;
  }
  .col-sm-1 {
    width: 8.3333333333%;
  }
  .col-sm-2 {
    width: 16.6666666667%;
  }
  .col-sm-3 {
    width: 25%;
  }
  .col-sm-4 {
    width: 33.3333333333%;
  }
  .col-sm-5 {
    width: 41.6666666667%;
  }
  .col-sm-6 {
    width: 50%;
  }
  .col-sm-7 {
    width: 58.3333333333%;
  }
  .col-sm-8 {
    width: 66.6666666667%;
  }
  .col-sm-9 {
    width: 75%;
  }
  .col-sm-10 {
    width: 83.3333333333%;
  }
  .col-sm-11 {
    width: 91.6666666667%;
  }
  .col-sm-12 {
    width: 100%;
  }
  .col-sm-pull-0 {
    right: auto;
  }
  .col-sm-pull-1 {
    right: 8.3333333333%;
  }
  .col-sm-pull-2 {
    right: 16.6666666667%;
  }
  .col-sm-pull-3 {
    right: 25%;
  }
  .col-sm-pull-4 {
    right: 33.3333333333%;
  }
  .col-sm-pull-5 {
    right: 41.6666666667%;
  }
  .col-sm-pull-6 {
    right: 50%;
  }
  .col-sm-pull-7 {
    right: 58.3333333333%;
  }
  .col-sm-pull-8 {
    right: 66.6666666667%;
  }
  .col-sm-pull-9 {
    right: 75%;
  }
  .col-sm-pull-10 {
    right: 83.3333333333%;
  }
  .col-sm-pull-11 {
    right: 91.6666666667%;
  }
  .col-sm-pull-12 {
    right: 100%;
  }
  .col-sm-push-0 {
    left: auto;
  }
  .col-sm-push-1 {
    left: 8.3333333333%;
  }
  .col-sm-push-2 {
    left: 16.6666666667%;
  }
  .col-sm-push-3 {
    left: 25%;
  }
  .col-sm-push-4 {
    left: 33.3333333333%;
  }
  .col-sm-push-5 {
    left: 41.6666666667%;
  }
  .col-sm-push-6 {
    left: 50%;
  }
  .col-sm-push-7 {
    left: 58.3333333333%;
  }
  .col-sm-push-8 {
    left: 66.6666666667%;
  }
  .col-sm-push-9 {
    left: 75%;
  }
  .col-sm-push-10 {
    left: 83.3333333333%;
  }
  .col-sm-push-11 {
    left: 91.6666666667%;
  }
  .col-sm-push-12 {
    left: 100%;
  }
  .col-sm-offset-0 {
    margin-left: 0%;
  }
  .col-sm-offset-1 {
    margin-left: 8.3333333333%;
  }
  .col-sm-offset-2 {
    margin-left: 16.6666666667%;
  }
  .col-sm-offset-3 {
    margin-left: 25%;
  }
  .col-sm-offset-4 {
    margin-left: 33.3333333333%;
  }
  .col-sm-offset-5 {
    margin-left: 41.6666666667%;
  }
  .col-sm-offset-6 {
    margin-left: 50%;
  }
  .col-sm-offset-7 {
    margin-left: 58.3333333333%;
  }
  .col-sm-offset-8 {
    margin-left: 66.6666666667%;
  }
  .col-sm-offset-9 {
    margin-left: 75%;
  }
  .col-sm-offset-10 {
    margin-left: 83.3333333333%;
  }
  .col-sm-offset-11 {
    margin-left: 91.6666666667%;
  }
  .col-sm-offset-12 {
    margin-left: 100%;
  }
}
@media (min-width: 992px) {
  .col-md-1, .col-md-2, .col-md-3, .col-md-4, .col-md-5, .col-md-6, .col-md-7, .col-md-8, .col-md-9, .col-md-10, .col-md-11, .col-md-12 {
    float: left;
  }
  .col-md-1 {
    width: 8.3333333333%;
  }
  .col-md-2 {
    width: 16.6666666667%;
  }
  .col-md-3 {
    width: 25%;
  }
  .col-md-4 {
    width: 33.3333333333%;
  }
  .col-md-5 {
    width: 41.6666666667%;
  }
  .col-md-6 {
    width: 50%;
  }
  .col-md-7 {
    width: 58.3333333333%;
  }
  .col-md-8 {
    width: 66.6666666667%;
  }
  .col-md-9 {
    width: 75%;
  }
  .col-md-10 {
    width: 83.3333333333%;
  }
  .col-md-11 {
    width: 91.6666666667%;
  }
  .col-md-12 {
    width: 100%;
  }
  .col-md-pull-0 {
    right: auto;
  }
  .col-md-pull-1 {
    right: 8.3333333333%;
  }
  .col-md-pull-2 {
    right: 16.6666666667%;
  }
  .col-md-pull-3 {
    right: 25%;
  }
  .col-md-pull-4 {
    right: 33.3333333333%;
  }
  .col-md-pull-5 {
    right: 41.6666666667%;
  }
  .col-md-pull-6 {
    right: 50%;
  }
  .col-md-pull-7 {
    right: 58.3333333333%;
  }
  .col-md-pull-8 {
    right: 66.6666666667%;
  }
  .col-md-pull-9 {
    right: 75%;
  }
  .col-md-pull-10 {
    right: 83.3333333333%;
  }
  .col-md-pull-11 {
    right: 91.6666666667%;
  }
  .col-md-pull-12 {
    right: 100%;
  }
  .col-md-push-0 {
    left: auto;
  }
  .col-md-push-1 {
    left: 8.3333333333%;
  }
  .col-md-push-2 {
    left: 16.6666666667%;
  }
  .col-md-push-3 {
    left: 25%;
  }
  .col-md-push-4 {
    left: 33.3333333333%;
  }
  .col-md-push-5 {
    left: 41.6666666667%;
  }
  .col-md-push-6 {
    left: 50%;
  }
  .col-md-push-7 {
    left: 58.3333333333%;
  }
  .col-md-push-8 {
    left: 66.6666666667%;
  }
  .col-md-push-9 {
    left: 75%;
  }
  .col-md-push-10 {
    left: 83.3333333333%;
  }
  .col-md-push-11 {
    left: 91.6666666667%;
  }
  .col-md-push-12 {
    left: 100%;
  }
  .col-md-offset-0 {
    margin-left: 0%;
  }
  .col-md-offset-1 {
    margin-left: 8.3333333333%;
  }
  .col-md-offset-2 {
    margin-left: 16.6666666667%;
  }
  .col-md-offset-3 {
    margin-left: 25%;
  }
  .col-md-offset-4 {
    margin-left: 33.3333333333%;
  }
  .col-md-offset-5 {
    margin-left: 41.6666666667%;
  }
  .col-md-offset-6 {
    margin-left: 50%;
  }
  .col-md-offset-7 {
    margin-left: 58.3333333333%;
  }
  .col-md-offset-8 {
    margin-left: 66.6666666667%;
  }
  .col-md-offset-9 {
    margin-left: 75%;
  }
  .col-md-offset-10 {
    margin-left: 83.3333333333%;
  }
  .col-md-offset-11 {
    margin-left: 91.6666666667%;
  }
  .col-md-offset-12 {
    margin-left: 100%;
  }
}
@media (min-width: 1200px) {
  .col-lg-1, .col-lg-2, .col-lg-3, .col-lg-4, .col-lg-5, .col-lg-6, .col-lg-7, .col-lg-8, .col-lg-9, .col-lg-10, .col-lg-11, .col-lg-12 {
    float: left;
  }
  .col-lg-1 {
    width: 8.3333333333%;
  }
  .col-lg-2 {
    width: 16.6666666667%;
  }
  .col-lg-3 {
    width: 25%;
  }
  .col-lg-4 {
    width: 33.3333333333%;
  }
  .col-lg-5 {
    width: 41.6666666667%;
  }
  .col-lg-6 {
    width: 50%;
  }
  .col-lg-7 {
    width: 58.3333333333%;
  }
  .col-lg-8 {
    width: 66.6666666667%;
  }
  .col-lg-9 {
    width: 75%;
  }
  .col-lg-10 {
    width: 83.3333333333%;
  }
  .col-lg-11 {
    width: 91.6666666667%;
  }
  .col-lg-12 {
    width: 100%;
  }
  .col-lg-pull-0 {
    right: auto;
  }
  .col-lg-pull-1 {
    right: 8.3333333333%;
  }
  .col-lg-pull-2 {
    right: 16.6666666667%;
  }
  .col-lg-pull-3 {
    right: 25%;
  }
  .col-lg-pull-4 {
    right: 33.3333333333%;
  }
  .col-lg-pull-5 {
    right: 41.6666666667%;
  }
  .col-lg-pull-6 {
    right: 50%;
  }
  .col-lg-pull-7 {
    right: 58.3333333333%;
  }
  .col-lg-pull-8 {
    right: 66.6666666667%;
  }
  .col-lg-pull-9 {
    right: 75%;
  }
  .col-lg-pull-10 {
    right: 83.3333333333%;
  }
  .col-lg-pull-11 {
    right: 91.6666666667%;
  }
  .col-lg-pull-12 {
    right: 100%;
  }
  .col-lg-push-0 {
    left: auto;
  }
  .col-lg-push-1 {
    left: 8.3333333333%;
  }
  .col-lg-push-2 {
    left: 16.6666666667%;
  }
  .col-lg-push-3 {
    left: 25%;
  }
  .col-lg-push-4 {
    left: 33.3333333333%;
  }
  .col-lg-push-5 {
    left: 41.6666666667%;
  }
  .col-lg-push-6 {
    left: 50%;
  }
  .col-lg-push-7 {
    left: 58.3333333333%;
  }
  .col-lg-push-8 {
    left: 66.6666666667%;
  }
  .col-lg-push-9 {
    left: 75%;
  }
  .col-lg-push-10 {
    left: 83.3333333333%;
  }
  .col-lg-push-11 {
    left: 91.6666666667%;
  }
  .col-lg-push-12 {
    left: 100%;
  }
  .col-lg-offset-0 {
    margin-left: 0%;
  }
  .col-lg-offset-1 {
    margin-left: 8.3333333333%;
  }
  .col-lg-offset-2 {
    margin-left: 16.6666666667%;
  }
  .col-lg-offset-3 {
    margin-left: 25%;
  }
  .col-lg-offset-4 {
    margin-left: 33.3333333333%;
  }
  .col-lg-offset-5 {
    margin-left: 41.6666666667%;
  }
  .col-lg-offset-6 {
    margin-left: 50%;
  }
  .col-lg-offset-7 {
    margin-left: 58.3333333333%;
  }
  .col-lg-offset-8 {
    margin-left: 66.6666666667%;
  }
  .col-lg-offset-9 {
    margin-left: 75%;
  }
  .col-lg-offset-10 {
    margin-left: 83.3333333333%;
  }
  .col-lg-offset-11 {
    margin-left: 91.6666666667%;
  }
  .col-lg-offset-12 {
    margin-left: 100%;
  }
}
:root {
  --color-primary-h: 225deg;
  --color-primary-s: 85%;
  --color-secondary-h: 256;
  --color-secondary-s: 85%;
  --color-black-h: 229deg;
  --color-black-s: 12%;
  --color-black-l: 9%;
  --color-white-h: 0deg;
  --color-white-s: 0%;
  --color-white-l: 100%;
  /**
  * @tokens Colors
  * @presenter Color
  */
  --color-palette-primary-100: hsl(var(--color-primary-h) var(--color-primary-s) 98%);
  --color-palette-primary-200: hsl(var(--color-primary-h) var(--color-primary-s) 96%);
  --color-palette-primary-300: hsl(var(--color-primary-h) var(--color-primary-s) 90%);
  --color-palette-primary-400: hsl(var(--color-primary-h) var(--color-primary-s) 78%);
  --color-palette-primary-500: hsl(var(--color-primary-h) var(--color-primary-s) 60%);
  --color-palette-primary-600: hsl(var(--color-primary-h) var(--color-primary-s) 48%);
  --color-palette-primary-700: hsl(var(--color-primary-h) var(--color-primary-s) 36%);
  --color-palette-primary-800: hsl(var(--color-primary-h) var(--color-primary-s) 27%);
  --color-palette-primary-900: hsl(var(--color-primary-h) var(--color-primary-s) 21%);
  --color-palette-primary-op-10: hsla(var(--color-primary-h), var(--color-primary-s), 60%, 0.1);
  --color-palette-primary-op-20: hsla(var(--color-primary-h), var(--color-primary-s), 60%, 0.2);
  --color-palette-primary-op-30: hsla(var(--color-primary-h), var(--color-primary-s), 60%, 0.3);
  --color-palette-primary-op-40: hsla(var(--color-primary-h), var(--color-primary-s), 60%, 0.4);
  --color-palette-primary-op-50: hsla(var(--color-primary-h), var(--color-primary-s), 60%, 0.5);
  --color-palette-primary-op-60: hsla(var(--color-primary-h), var(--color-primary-s), 60%, 0.6);
  --color-palette-primary-op-70: hsla(var(--color-primary-h), var(--color-primary-s), 60%, 0.7);
  --color-palette-primary-op-80: hsla(var(--color-primary-h), var(--color-primary-s), 60%, 0.8);
  --color-palette-primary-op-90: hsla(var(--color-primary-h), var(--color-primary-s), 60%, 0.9);
  --color-palette-secondary-100: hsl(var(--color-secondary-h) var(--color-secondary-s) 98%);
  --color-palette-secondary-200: hsl(var(--color-secondary-h) var(--color-secondary-s) 94%);
  --color-palette-secondary-300: hsl(var(--color-secondary-h) var(--color-secondary-s) 84%);
  --color-palette-secondary-400: hsl(var(--color-secondary-h) var(--color-secondary-s) 71%);
  --color-palette-secondary-500: hsl(var(--color-secondary-h) var(--color-secondary-s) 60%);
  --color-palette-secondary-600: hsl(var(--color-secondary-h) var(--color-secondary-s) 51%);
  --color-palette-secondary-700: hsl(var(--color-secondary-h) var(--color-secondary-s) 42%);
  --color-palette-secondary-800: hsl(var(--color-secondary-h) var(--color-secondary-s) 30%);
  --color-palette-secondary-900: hsl(var(--color-secondary-h) var(--color-secondary-s) 22%);
  --color-palette-secondary-op-10: hsla(
      var(--color-secondary-h),
      var(--color-secondary-s),
      60%,
      0.1
  );
  --color-palette-secondary-op-20: hsla(
      var(--color-secondary-h),
      var(--color-secondary-s),
      60%,
      0.2
  );
  --color-palette-secondary-op-30: hsla(
      var(--color-secondary-h),
      var(--color-secondary-s),
      60%,
      0.3
  );
  --color-palette-secondary-op-40: hsla(
      var(--color-secondary-h),
      var(--color-secondary-s),
      60%,
      0.4
  );
  --color-palette-secondary-op-50: hsla(
      var(--color-secondary-h),
      var(--color-secondary-s),
      60%,
      0.5
  );
  --color-palette-secondary-op-60: hsla(
      var(--color-secondary-h),
      var(--color-secondary-s),
      60%,
      0.6
  );
  --color-palette-secondary-op-70: hsla(
      var(--color-secondary-h),
      var(--color-secondary-s),
      60%,
      0.7
  );
  --color-palette-secondary-op-80: hsla(
      var(--color-secondary-h),
      var(--color-secondary-s),
      60%,
      0.8
  );
  --color-palette-secondary-op-90: hsla(
      var(--color-secondary-h),
      var(--color-secondary-s),
      60%,
      0.9
  );
  /* COLOR BLACK OPACITY */
  --color-palette-black-op-10: hsla(
      var(--color-black-h),
      var(--color-black-l),
      var(--color-black-l),
      0.1
  );
  --color-palette-black-op-20: hsla(
      var(--color-black-h),
      var(--color-black-l),
      var(--color-black-l),
      0.2
  );
  --color-palette-black-op-30: hsla(
      var(--color-black-h),
      var(--color-black-l),
      var(--color-black-l),
      0.1
  );
  --color-palette-black-op-40: hsla(
      var(--color-black-h),
      var(--color-black-l),
      var(--color-black-l),
      0.4
  );
  --color-palette-black-op-50: hsla(
      var(--color-black-h),
      var(--color-black-l),
      var(--color-black-l),
      0.5
  );
  --color-palette-black-op-60: hsla(
      var(--color-black-h),
      var(--color-black-l),
      var(--color-black-l),
      0.6
  );
  --color-palette-black-op-70: hsla(
      var(--color-black-h),
      var(--color-black-l),
      var(--color-black-l),
      0.7
  );
  --color-palette-black-op-80: hsla(
      var(--color-black-h),
      var(--color-black-l),
      var(--color-black-l),
      0.8
  );
  --color-palette-black-op-90: hsla(
      var(--color-black-h),
      var(--color-black-l),
      var(--color-black-l),
      0.9
  );
  /* COLOR WHITE OPACITY */
  --color-palette-white-op-10: hsla(
      var(--color-white-h),
      var(--color-white-l),
      var(--color-white-l),
      0.1
  );
  --color-palette-white-op-20: hsla(
      var(--color-white-h),
      var(--color-white-l),
      var(--color-white-l),
      0.2
  );
  --color-palette-white-op-30: hsla(
      var(--color-white-h),
      var(--color-white-l),
      var(--color-white-l),
      0.3
  );
  --color-palette-white-op-40: hsla(
      var(--color-white-h),
      var(--color-white-l),
      var(--color-white-l),
      0.4
  );
  --color-palette-white-op-50: hsla(
      var(--color-white-h),
      var(--color-white-l),
      var(--color-white-l),
      0.5
  );
  --color-palette-white-op-60: hsla(
      var(--color-white-h),
      var(--color-white-l),
      var(--color-white-l),
      0.6
  );
  --color-palette-white-op-70: hsla(
      var(--color-white-h),
      var(--color-white-l),
      var(--color-white-l),
      0.7
  );
  --color-palette-white-op-80: hsla(
      var(--color-white-h),
      var(--color-white-l),
      var(--color-white-l),
      0.8
  );
  --color-palette-white-op-90: hsla(
      var(--color-white-h),
      var(--color-white-l),
      var(--color-white-l),
      0.9
  );
  /**
  * @tokens-end
  */
  --color-background: #3a3847;
  --empty-message: "";
}

html,
body {
  font-family: Roboto, "Helvetica Neue", Helvetica, Arial, "Lucida Grande", sans-serif;
  font-size: 14px;
  color: #14151a;
}

*,
*:before,
*:after {
  outline: none;
  box-sizing: border-box;
}

.dojoDndItem {
  padding: 0;
}
.dojoDndItemItemOver, .dojoDndItemItemAfter {
  padding: 0;
}

.dijitDownArrowButton,
.dijitUpArrowButton {
  position: relative;
}

.dijitUpArrowButton .dijitArrowButtonInner:before {
  left: 50%;
  margin-left: -5px;
  margin-top: -2.5px;
  position: absolute;
  top: 50%;
  border-left: 5px solid transparent;
  border-right: 5px solid transparent;
  border-bottom: 5px solid #ffffff;
  content: "";
  height: 0;
  width: 0;
}

#font-icon-base, .arrowLeftIcon, .arrowRightIcon, .chevronExpandIcon, .deleteIcon, .editIcon, .folderIcon, .folderOpenIcon, .folderSelectedIcon,
.toggleCloseIcon,
.toggleOpenIcon, .dijitIconCopy, #dijit-icon, .tagLink.persona:before, .wmaIcon, .wavIcon, .raIcon, .mpaIcon, .mp3Icon, .midIcon, .m3uIcon, .iffIcon, .aifIcon, .aacIcon, .docxIcon, .docIcon, .pptxIcon, .pptIcon, .keynoteIcon, .pdfIcon, .svgIcon, .webpIcon, .gifIcon, .pngIcon, .pctIcon, .jpgIcon, .jpegIcon, .imageIcon, .bmpIcon, .xlsxIcon, .xlsIcon, .wksIcon, .numbersIcon, .csvIcon, .vobIcon, .rmIcon, .ogvIcon, .oggIcon, .mpgIcon, .mp4Icon, .movIcon, .aviIcon, .asfIcon, .wysiwygIcon, .workStreamIcon, .workingIcon, .workflowIcon, .windowsIcon, .vtlIcon, .vanityIcon, .userIcon, .uploadIcon, .unpublishIcon, .unlockIcon, .unarchiveIcon, .trashIcon, .toggleOpenIcon, .toggleCloseIcon, .thumbnailViewIcon, .textFieldIcon, .tagIcon, .tabIcon, .stopIcon, .statisticsIcon, .sServerIcon, .splitterIcon, .spellIcon, .shrinkIcon, .selectIcon, .searchIcon, .scrollPaneIcon, .saveAssignIcon, .statusIcon, .saveIcon, .rServerIcon, .rolesIcon, .resolveWorkflowIcon, .resolveIcon, .resetIcon, .requiredIcon, .republishIcon, .repeatIcon, .reorderIcon, .reopenWorkflowIcon, .rememberIcon, .reindexIcon, .radioIcon, .queryIcon, .publishIcon, .propertyIcon, .previousIcon, .previewIcon, .plusIcon, .personaIcon, .pasteIcon, .pagePropIcon, .pageIcon, .nextIcon, .newWorkflowIcon, .newTaskIcon, .newPageIcon, .multiSelectIcon, .movePageIcon, .mobileIcon, .minusIcon, .mapPinIcon, .mailListIcon, .loginAsIcon, .loginIcon, .lockIcon, .liveIcon, .listViewIcon, .linkAddIcon, .licenseIcon, .languageVarIcon, .keyvalueIcon, .keyIcon, .infoIcon, .imageNewIcon, .hourGlassIcon, .hostStoppedIcon, .hostDefaultIcon, .hostArchivedIcon, .hostIcon, .hintIcon, .hideIcon, .helpIcon, .greyDotIcon, .gearPlusIcon, .gearPencilIcon, .gearMinusIcon, .gearIcon, .formNewIcon, .formIcon, .folderGlobeIcon, .folderFilesIcon, .folderEditIcon, .folderDeleteIcon, .folderCopyIcon, .folderAddIcon, .fixIcon, .fileNewIcon, .fileMultiIcon, .fileIcon, .femaleIcon, .exclamationIcon, .exclamation-redIcon, .encryptIcon, .editScriptIcon, .dropIcon, .downloadIcon, .dotAssetIcon, .documentIcon, .docTextIcon, .docNumIcon, .docCopyIcon, .docConvertIcon, .detailViewIcon, .deleteWorkflowIcon, .cutIcon, .copyIcon, .contentIcon, .colorIcon, .closeIcon, .chevronIcon, .checkBoxIcon, .cartIcon, .cancelWorkflowIcon, .cancelIcon, .calWeekIcon, .calMonthIcon, .calListIcon, .calDayIcon, .calClockIcon, .bundleIcon, .bugIcon, .browseIcon, .bgIcon, .backupIcon, .assignWorkflowIcon, .archivedIcon, .archiveIcon, .appMonitorIcon, .appleIcon, .androidIcon, .addIcon, .actionIcon, .uknIcon, .dijitIcon {
  font: normal normal normal 14px/1 FontAwesome;
  text-rendering: auto;
  -webkit-font-smoothing: antialiased;
  -moz-osx-font-smoothing: grayscale;
  transform: translate(0, 0);
}

#dijit-icon, .tagLink.persona:before, .wmaIcon, .wavIcon, .raIcon, .mpaIcon, .mp3Icon, .midIcon, .m3uIcon, .iffIcon, .aifIcon, .aacIcon, .docxIcon, .docIcon, .pptxIcon, .pptIcon, .keynoteIcon, .pdfIcon, .svgIcon, .webpIcon, .gifIcon, .pngIcon, .pctIcon, .jpgIcon, .jpegIcon, .imageIcon, .bmpIcon, .xlsxIcon, .xlsIcon, .wksIcon, .numbersIcon, .csvIcon, .vobIcon, .rmIcon, .ogvIcon, .oggIcon, .mpgIcon, .mp4Icon, .movIcon, .aviIcon, .asfIcon, .wysiwygIcon, .workStreamIcon, .workingIcon, .workflowIcon, .windowsIcon, .vtlIcon, .vanityIcon, .userIcon, .uploadIcon, .unpublishIcon, .unlockIcon, .unarchiveIcon, .trashIcon, .toggleOpenIcon, .toggleCloseIcon, .thumbnailViewIcon, .textFieldIcon, .tagIcon, .tabIcon, .stopIcon, .statisticsIcon, .sServerIcon, .splitterIcon, .spellIcon, .shrinkIcon, .selectIcon, .searchIcon, .scrollPaneIcon, .saveAssignIcon, .statusIcon, .saveIcon, .rServerIcon, .rolesIcon, .resolveWorkflowIcon, .resolveIcon, .resetIcon, .requiredIcon, .republishIcon, .repeatIcon, .reorderIcon, .reopenWorkflowIcon, .rememberIcon, .reindexIcon, .radioIcon, .queryIcon, .publishIcon, .propertyIcon, .previousIcon, .previewIcon, .plusIcon, .personaIcon, .pasteIcon, .pagePropIcon, .pageIcon, .nextIcon, .newWorkflowIcon, .newTaskIcon, .newPageIcon, .multiSelectIcon, .movePageIcon, .mobileIcon, .minusIcon, .mapPinIcon, .mailListIcon, .loginAsIcon, .loginIcon, .lockIcon, .liveIcon, .listViewIcon, .linkAddIcon, .licenseIcon, .languageVarIcon, .keyvalueIcon, .keyIcon, .infoIcon, .imageNewIcon, .hourGlassIcon, .hostStoppedIcon, .hostDefaultIcon, .hostArchivedIcon, .hostIcon, .hintIcon, .hideIcon, .helpIcon, .greyDotIcon, .gearPlusIcon, .gearPencilIcon, .gearMinusIcon, .gearIcon, .formNewIcon, .formIcon, .folderSelectedIcon, .folderOpenIcon, .folderGlobeIcon, .folderFilesIcon, .folderEditIcon, .folderDeleteIcon, .folderCopyIcon, .folderAddIcon, .folderIcon, .fixIcon, .fileNewIcon, .fileMultiIcon, .fileIcon, .femaleIcon, .exclamationIcon, .exclamation-redIcon, .encryptIcon, .editScriptIcon, .editIcon, .dropIcon, .downloadIcon, .dotAssetIcon, .documentIcon, .docTextIcon, .docNumIcon, .docCopyIcon, .docConvertIcon, .detailViewIcon, .deleteWorkflowIcon, .deleteIcon, .cutIcon, .copyIcon, .contentIcon, .colorIcon, .closeIcon, .chevronExpandIcon, .chevronIcon, .checkBoxIcon, .cartIcon, .cancelWorkflowIcon, .cancelIcon, .calWeekIcon, .calMonthIcon, .calListIcon, .calDayIcon, .calClockIcon, .bundleIcon, .bugIcon, .browseIcon, .bgIcon, .backupIcon, .assignWorkflowIcon, .arrowRightIcon, .arrowLeftIcon, .archivedIcon, .archiveIcon, .appMonitorIcon, .appleIcon, .androidIcon, .addIcon, .actionIcon, .uknIcon, .dijitIcon {
  display: inline-block;
  height: 16px;
  line-height: 16px;
  text-align: center;
  width: 16px;
}

.dijitIcon {
  margin-right: 0.25rem;
}
.dijitIconTask:before {
  content: "\f0ae";
}
.dijitIconEdit:before {
  content: "\f044";
}
.dijitIconSave:before {
  content: "\f0c7";
}
.dijitIconCut:before {
  content: "\f0c4";
}
.dijitIconCopy:before {
  content: "\f0c5";
}
.dijitIconPaste:before {
  content: "\f0ea";
}
.dijitIconUndo:before {
  content: "\f0e2";
}
.dijitIconDelete:before {
  content: "\f00d";
}
.dijitIconExpand:before {
  content: "\f105";
}
.dijitCheckBoxIcon:before {
  content: "\f046";
}
.dijitNoIcon {
  display: none !important;
}

.dijitButton,
.dijitComboButton,
.dijitDropDownButton,
.dijitSelect,
.dijitTextBox,
.dijitToggleButton {
  border-radius: 0.375rem;
  font-size: 14px;
  height: 40px;
}

.dijitButton,
.dijitComboButton,
.dijitArrowButtonInner,
.dijitDropDownButton,
.dijitSelect,
.dijitTextBox,
.dijitToggleButton,
.dijitDownArrowButton {
  transition: all 0.1s;
}

.dijitComboBox .dijitArrowButtonContainer,
.dijitComboButton .dijitArrowButtonInner,
.dijitDropDownButton .dijitArrowButtonInner,
.dijitSelect .dijitArrowButtonContainer,
.dijitSpinner .dijitSpinnerButtonContainer {
  height: 38px;
  border: none;
  position: relative;
}

.dijitPlaceHolder {
  color: #afb3c0;
  font-style: normal;
  line-height: 38px;
}

.dijitValidationContainer {
  background-color: #d82b2e;
  height: 38px;
  position: relative;
  width: 11px;
}
.dijitValidationContainer:before {
  border-radius: 2px;
  background-color: #ffffff;
  content: "";
  height: 13px;
  left: 5px;
  position: absolute;
  top: 8px;
  width: 2px;
}
.dijitValidationContainer:after {
  background-color: #ffffff;
  content: "";
  height: 2px;
  left: 50%;
  position: absolute;
  top: 23px;
  width: 2px;
}
.dijitValidationContainer .dijitValidationInner {
  display: none;
}

.dijitTextBox {
  background-color: #ffffff;
  padding: 0 0.5rem;
  border: solid 1px #afb3c0;
}
.dijitTextBox .dijitArrowButton {
  height: 38px;
  width: 40px;
  background-color: #ffffff;
  border-left: solid 1px #afb3c0;
}
.dijitTextBox .dijitArrowButton:before {
  left: 50%;
  margin-left: -5px;
  margin-top: -2.5px;
  position: absolute;
  top: 50%;
  border-left: 5px solid transparent;
  border-right: 5px solid transparent;
  border-top: 5px solid #515667;
  content: "";
  height: 0;
  width: 0;
}
.dijitTextBoxHover {
  background-color: #ffffff;
  border: solid 1px var(--color-palette-primary-500);
}
.dijitTextBoxHover .dijitInputInner {
  color: #14151a;
}
.dijitTextBoxHover .dijitArrowButton {
  background-color: #ffffff;
  border-left: solid 1px var(--color-palette-primary-500);
}
.dijitTextBoxHover .dijitArrowButton:before {
  border-top-color: var(--color-palette-primary-500);
}
.dijitTextBoxHover .dijitDownArrowButtonHover {
  background-color: var(--color-palette-secondary-op-20);
  border-left: solid 1px #515667;
}
.dijitTextBoxHover .dijitDownArrowButtonHover:before {
  border-top-color: var(--color-palette-primary-500);
}
.dijitTextBoxFocused {
  border: solid 2px var(--color-palette-primary-500);
  background-color: #ffffff;
}
.dijitTextBoxFocused .dijitInputInner {
  color: #14151a;
}
.dijitTextBoxFocused .dijitArrowButton {
  background-color: #ffffff;
  border-left: solid 2px var(--color-palette-primary-500);
}
.dijitTextBoxFocused .dijitArrowButton:before {
  left: 50%;
  margin-left: -5px;
  margin-top: -2.5px;
  position: absolute;
  top: 50%;
  border-left: 5px solid transparent;
  border-right: 5px solid transparent;
  border-top: 5px solid var(--color-palette-primary-500);
  content: "";
  height: 0;
  width: 0;
}
.dijitTextBoxFocused .dijitDownArrowButtonHover {
  background-color: var(--color-palette-primary-500);
  border-left: var(--color-palette-primary-500);
}
.dijitTextBoxFocused .dijitDownArrowButtonHover:before {
  left: 50%;
  margin-left: -5px;
  margin-top: -2.5px;
  position: absolute;
  top: 50%;
  border-left: 5px solid transparent;
  border-right: 5px solid transparent;
  border-top: 5px solid var(--color-palette-primary-500);
  content: "";
  height: 0;
  width: 0;
}
.dijitTextBoxDisabled {
  border: solid 1px #e3e4e6;
  background-color: #ffffff;
}
.dijitTextBoxDisabled .dijitArrowButton {
  background-color: #ffffff;
  border-left: solid 1px #e3e4e6;
}
.dijitTextBoxDisabled .dijitArrowButton:before {
  left: 50%;
  margin-left: -5px;
  margin-top: -2.5px;
  position: absolute;
  top: 50%;
  border-left: 5px solid transparent;
  border-right: 5px solid transparent;
  border-top: 5px solid #afb3c0;
  content: "";
  height: 0;
  width: 0;
}
.dijitTextBoxDisabled .dijitPlaceHolder {
  color: #afb3c0;
}
.dijitTextBoxDisabled .dijitInputInner {
  color: #afb3c0;
}
.dijitTextBoxError {
  border: solid 1px #d82b2e;
}
.dijitTextBoxError .dijitValidationContainer {
  margin-right: -0.5rem;
}
.dijitTextBoxError .dijitArrowButton {
  border-left: solid 1px #d82b2e;
}
.dijitTextBoxError .dijitArrowButton:before {
  border-top-color: #d82b2e;
}
.dijitTextBox .dijitDownArrowButtonActive {
  background-color: var(--color-palette-primary-500);
  border-left: solid 1px var(--color-palette-primary-500);
}
.dijitTextBox .dijitDownArrowButtonActive:before {
  border-top-color: #ffffff;
}

.dijitTextArea {
  background-color: #ffffff;
  border: solid 1px #afb3c0;
  color: #14151a;
  font-family: Roboto, "Helvetica Neue", Helvetica, Arial, "Lucida Grande", sans-serif;
  padding: 0.5rem;
}
.dijitTextAreaHover {
  background-color: #ffffff;
  border: solid 1px var(--color-palette-primary-500);
  color: #14151a;
}
.dijitTextAreaFocused {
  border: solid 2px var(--color-palette-primary-500);
  background-color: #ffffff;
  color: #14151a;
}
.dijitTextAreaDisabled {
  border: solid 1px #e3e4e6;
  background-color: #ffffff;
  color: #afb3c0;
}

.dijitSpinner {
  background-color: #ffffff;
  border: solid 1px #afb3c0;
  padding: 0 0 0 0.5rem;
}
.dijitSpinner .dijitSpinnerButtonContainer {
  border-left: solid 1px #afb3c0;
  width: 40px;
}
.dijitSpinner .dijitSpinnerButtonContainer .dijitDownArrowButton {
  border-top: solid 1px #afb3c0 !important;
}
.dijitSpinner .dijitArrowButton {
  height: 20px;
  border-left: solid 1px #afb3c0;
  background-color: #ffffff;
}
.dijitSpinner .dijitArrowButton:before {
  left: 50%;
  margin-left: -5px;
  margin-top: -2.5px;
  position: absolute;
  top: 50%;
  border-left: 5px solid transparent;
  border-right: 5px solid transparent;
  border-top: 5px solid #6c7389;
  content: "";
  height: 0;
  width: 0;
}
.dijitSpinner .dijitUpArrowButton:before {
  transform: rotate(180deg);
}
.dijitSpinnerHover {
  background-color: #ffffff;
  border: solid 1px var(--color-palette-primary-500);
}
.dijitSpinnerHover .dijitSpinnerButtonContainer {
  border-left: solid 1px var(--color-palette-primary-500);
}
.dijitSpinnerHover .dijitSpinnerButtonContainer .dijitDownArrowButton {
  border-top: solid 1px var(--color-palette-primary-500) !important;
}
.dijitSpinnerHover .dijitArrowButton {
  border-left: solid 1px var(--color-palette-primary-500);
}
.dijitSpinnerHover .dijitArrowButton:before {
  border-top-color: var(--color-palette-primary-500);
}
.dijitSpinnerHover .dijitDownArrowButtonHover,
.dijitSpinnerHover .dijitUpArrowButtonHover {
  background-color: var(--color-palette-secondary-op-20);
  border-left: solid 1px #515667;
}
.dijitSpinnerHover .dijitDownArrowButtonHover:before,
.dijitSpinnerHover .dijitUpArrowButtonHover:before {
  border-top-color: var(--color-palette-primary-500);
}
.dijitSpinnerFocused {
  background-color: #ffffff;
  border: solid 1px var(--color-palette-primary-500);
}
.dijitSpinnerFocused .dijitSpinnerButtonContainer {
  border-left: solid 1px var(--color-palette-primary-500);
}
.dijitSpinnerFocused .dijitSpinnerButtonContainer .dijitDownArrowButton {
  border-top: solid 1px var(--color-palette-primary-500) !important;
}
.dijitSpinnerFocused .dijitArrowButton {
  border-left: solid 1px var(--color-palette-primary-500);
}
.dijitSpinnerFocused .dijitArrowButton:before {
  border-top-color: var(--color-palette-primary-500);
}
.dijitSpinnerFocused .dijitDownArrowButtonHover,
.dijitSpinnerFocused .dijitUpArrowButtonHover {
  background-color: var(--color-palette-secondary-op-20);
  border-left: solid 1px var(--color-palette-primary-500);
}
.dijitSpinnerFocused .dijitDownArrowButtonHover:before,
.dijitSpinnerFocused .dijitUpArrowButtonHover:before {
  border-top-color: var(--color-palette-primary-500);
}
.dijitSpinnerDisabled {
  background-color: #f3f3f4;
  border: solid 1px #e3e4e6;
}
.dijitSpinnerDisabled .dijitSpinnerButtonContainer {
  border-left: solid 1px #e3e4e6;
}
.dijitSpinnerDisabled .dijitSpinnerButtonContainer .dijitDownArrowButton {
  border-top: solid 1px #e3e4e6 !important;
}
.dijitSpinnerDisabled .dijitArrowButton {
  border-left: solid 1px #e3e4e6;
  background-color: #f3f3f4;
}
.dijitSpinnerDisabled .dijitArrowButton:before {
  border-top-color: #afb3c0;
}
.dijitSpinnerDisabled .dijitInputInner {
  color: #d1d4db;
}
.dijitSpinnerError {
  border: solid 1px #d82b2e;
}
.dijitSpinnerError .dijitValidationContainer {
  margin-right: 0;
}
.dijitSpinnerError .dijitArrowButton {
  border-left: solid 1px #d82b2e;
}
.dijitSpinnerError .dijitArrowButton:before {
  border-top-color: #d82b2e;
}
.dijitSpinnerError .dijitSpinnerButtonContainer .dijitDownArrowButton {
  border-top-color: #d82b2e !important;
}
.dijitSpinner .dijitDownArrowButtonActive,
.dijitSpinner .dijitUpArrowButtonActive {
  background-color: var(--color-palette-primary-500);
  border-left: solid 1px var(--color-palette-primary-500);
}
.dijitSpinner .dijitDownArrowButtonActive:before,
.dijitSpinner .dijitUpArrowButtonActive:before {
  border-top-color: #ffffff;
}

.dijitButton,
.dijitToggleButton {
  height: 2.5rem;
  border-radius: 0.375rem;
  display: inline-flex;
  align-items: center;
  justify-content: center;
}
.dijitButton .dijitButtonNode,
.dijitToggleButton .dijitButtonNode {
  padding: 0 1rem;
  margin: none;
}
.dijitButton .dijitButtonNode .dijitIcon,
.dijitToggleButton .dijitButtonNode .dijitIcon {
  margin-right: 0.5rem;
}
.dijitButton .dijitInline .dijitButtonNode,
.dijitToggleButton .dijitInline .dijitButtonNode {
  margin: 0;
}
.dijitButton .dijitButtonText,
.dijitToggleButton .dijitButtonText {
  font-size: 1rem;
  text-transform: capitalize;
}

.dijitButton,
.dijitComboBox,
.dijitComboButton,
.dijitDropDownButton,
.dijitToggleButton {
  margin: 0;
}

.dijitButton {
  background-color: #ffffff;
  border: solid 1.5px var(--color-palette-primary-500);
  color: var(--color-palette-primary-500);
  box-shadow: 0;
}
.dijitButtonNode {
  border: none;
}
.dijitButtonHover {
  background-color: var(--color-palette-primary-100);
  border: solid 1.5px var(--color-palette-primary-500);
  color: var(--color-palette-primary-500);
  box-shadow: 0;
}
.dijitButtonFocused {
  background-color: #ffffff;
  border: solid 1.5px var(--color-palette-primary-500);
  color: var(--color-palette-primary-500);
  box-shadow: 0;
  outline: 2.8px solid var(--color-palette-primary-op-20);
}
.dijitButtonDisabled {
  background-color: #f3f3f4;
  border: solid 1.5px #ebecef;
  color: #afb3c0;
  box-shadow: 0;
}
.dijitDropDownButton {
  background-color: #ffffff;
  border: solid 1.5px var(--color-palette-primary-500);
  color: var(--color-palette-primary-500);
  box-shadow: 0;
}
.dijitDropDownButton .dijitButtonNode {
  padding-left: 1rem;
}
.dijitDropDownButton .dijitArrowButtonInner {
  width: 40px;
  background-color: transparent;
}
.dijitDropDownButton .dijitArrowButtonInner:before {
  left: 50%;
  margin-left: -5px;
  margin-top: -2.5px;
  position: absolute;
  top: 50%;
  border-left: 5px solid transparent;
  border-right: 5px solid transparent;
  border-top: 5px solid var(--color-palette-primary-500);
  content: "";
  height: 0;
  width: 0;
}
.dijitDropDownButtonHover {
  background-color: var(--color-palette-primary-100);
  border: solid 1.5px var(--color-palette-primary-500);
  color: var(--color-palette-primary-500);
  box-shadow: 0;
}
.dijitDropDownButtonHover .dijitArrowButtonInner {
  background-color: transparent;
}
.dijitDropDownButtonHover .dijitArrowButtonInner:before {
  left: 50%;
  margin-left: -5px;
  margin-top: -2.5px;
  position: absolute;
  top: 50%;
  border-left: 5px solid transparent;
  border-right: 5px solid transparent;
  border-top: 5px solid var(--color-palette-primary-500);
  content: "";
  height: 0;
  width: 0;
}
.dijitDropDownButtonActive {
  background-color: #ffffff;
  border: solid 1.5px var(--color-palette-primary-500);
  color: var(--color-palette-primary-500);
  box-shadow: 0;
}
.dijitDropDownButtonActive .dijitArrowButtonInner {
  background-color: transparent;
}
.dijitDropDownButtonActive .dijitArrowButtonInner:before {
  left: 50%;
  margin-left: -5px;
  margin-top: -2.5px;
  position: absolute;
  top: 50%;
  border-left: 5px solid transparent;
  border-right: 5px solid transparent;
  border-top: 5px solid #ffffff;
  content: "";
  height: 0;
  width: 0;
}
.dijitDropDownButtonFocused {
  background-color: var(--color-palette-primary-200);
  border: solid 1px var(--color-palette-primary-500);
  color: var(--color-palette-primary-500);
  box-shadow: 0;
}
.dijitDropDownButtonDisabled {
  background-color: #f3f3f4;
  border: solid 1.5px #ebecef;
  color: #afb3c0;
  box-shadow: 0;
}
.dijitDropDownButtonDisabled .dijitArrowButtonInner {
  background-color: transparent;
}
.dijitDropDownButtonDisabled .dijitArrowButtonInner:before {
  left: 50%;
  margin-left: -5px;
  margin-top: -2.5px;
  position: absolute;
  top: 50%;
  border-left: 5px solid transparent;
  border-right: 5px solid transparent;
  border-top: 5px solid #afb3c0;
  content: "";
  height: 0;
  width: 0;
}
.dijitComboButton {
  border-collapse: inherit;
  background-color: #ffffff;
  border: solid 1.5px var(--color-palette-primary-500);
  color: var(--color-palette-primary-500);
  box-shadow: 0;
}
.dijitComboButton .dijitArrowButtonInner {
  width: 40px;
  background-color: transparent;
}
.dijitComboButton .dijitArrowButtonInner:before {
  left: 50%;
  margin-left: -5px;
  margin-top: -2.5px;
  position: absolute;
  top: 50%;
  border-left: 5px solid transparent;
  border-right: 5px solid transparent;
  border-top: 5px solid var(--color-palette-primary-500);
  content: "";
  height: 0;
  width: 0;
}
.dijitComboButton .dijitButtonNode {
  padding-left: 1rem;
}
.dijitComboButton .dijitButtonNode.dijitDownArrowButton {
  padding-left: 0;
}
.dijitComboButtonHover {
  background-color: var(--color-palette-primary-100);
  border: solid 1.5px var(--color-palette-primary-500);
  color: var(--color-palette-primary-500);
  box-shadow: 0;
}
.dijitComboButtonHover .dijitArrowButtonInner {
  background-color: transparent;
}
.dijitComboButtonHover .dijitArrowButtonInner:before {
  left: 50%;
  margin-left: -5px;
  margin-top: -2.5px;
  position: absolute;
  top: 50%;
  border-left: 5px solid transparent;
  border-right: 5px solid transparent;
  border-top: 5px solid var(--color-palette-primary-500);
  content: "";
  height: 0;
  width: 0;
}
.dijitComboButtonActive {
  background-color: #ffffff;
  border: solid 1.5px var(--color-palette-primary-500);
  color: var(--color-palette-primary-500);
  box-shadow: 0;
}
.dijitComboButtonActive .dijitArrowButtonInner {
  background-color: transparent;
}
.dijitComboButtonActive .dijitArrowButtonInner:before {
  left: 50%;
  margin-left: -5px;
  margin-top: -2.5px;
  position: absolute;
  top: 50%;
  border-left: 5px solid transparent;
  border-right: 5px solid transparent;
  border-top: 5px solid var(--color-palette-primary-500);
  content: "";
  height: 0;
  width: 0;
}
.dijitComboButtonFocused, .dijitComboButtonHoverFocused {
  background-color: var(--color-palette-primary-200);
  border: solid 1px var(--color-palette-primary-500);
  color: var(--color-palette-primary-500);
  box-shadow: 0;
}
.dijitComboButtonFocused .dijitArrowButtonInner, .dijitComboButtonHoverFocused .dijitArrowButtonInner {
  background-color: transparent;
}
.dijitComboButtonFocused .dijitArrowButtonInner:before, .dijitComboButtonHoverFocused .dijitArrowButtonInner:before {
  left: 50%;
  margin-left: -5px;
  margin-top: -2.5px;
  position: absolute;
  top: 50%;
  border-left: 5px solid transparent;
  border-right: 5px solid transparent;
  border-top: 5px solid var(--color-palette-primary-500);
  content: "";
  height: 0;
  width: 0;
}
.dijitComboButtonDisabled {
  background-color: #f3f3f4;
  border: solid 1.5px #ebecef;
  color: #afb3c0;
  box-shadow: 0;
}
.dijitComboButtonDisabled .dijitArrowButtonInner {
  border-left: solid 1.5px #ebecef;
  background-color: transparent;
}
.dijitComboButtonDisabled .dijitArrowButtonInner:before {
  left: 50%;
  margin-left: -5px;
  margin-top: -2.5px;
  position: absolute;
  top: 50%;
  border-left: 5px solid transparent;
  border-right: 5px solid transparent;
  border-top: 5px solid #afb3c0;
  content: "";
  height: 0;
  width: 0;
}
.dijitToggleButton {
  background-color: #ffffff;
  border: solid 1.5px var(--color-palette-primary-500);
  color: var(--color-palette-primary-500);
  box-shadow: 0;
}
.dijitToggleButton .dijitIcon {
  visibility: hidden;
}
.dijitToggleButtonChecked .dijitIcon {
  visibility: visible;
}
.dijitToggleButtonFocused, .dijitToggleButtonChecked {
  background-color: #ffffff;
  border: solid 1.5px var(--color-palette-primary-500);
  color: var(--color-palette-primary-500);
  box-shadow: 0;
}
.dijitToggleButtonHover, .dijitToggleButtonHoverFocused, .dijitToggleButtonCheckedHover {
  background-color: var(--color-palette-primary-100);
  border: solid 1.5px var(--color-palette-primary-500);
  color: var(--color-palette-primary-500);
  box-shadow: 0;
}
.dijitToggleButtonDisabled {
  background-color: #f3f3f4;
  border: solid 1.5px #ebecef;
  color: #afb3c0;
  box-shadow: 0;
}
.dijitDropDownActionButton {
  background-color: var(--color-palette-primary-500);
  border: none;
  border-radius: 50%;
  height: 2.5rem;
  width: 2.5rem;
}
.dijitDropDownActionButton .actionIcon,
.dijitDropDownActionButton .fa-plus {
  color: #ffffff;
  line-height: 2.5rem;
  margin: 0;
  font-size: 1.25rem;
}
.dijitDropDownActionButton .dijitButtonNode {
  height: 2.5rem;
  width: 2.5rem;
  padding: 0;
}
.dijitDropDownActionButton .dijitArrowButtonInner {
  display: none;
}
.dijitDropDownActionButton.dijitDropDownButtonHover {
  background-color: var(--color-palette-primary-600);
}
.dijitDropDownActionButton.dijitDropDownButtonActive {
  background-color: var(--color-palette-primary-700);
}
.dijitDropDownActionButton.dijitDropDownButtonFocused {
  background-color: var(--color-palette-primary-500);
  outline: 2.8px solid var(--color-palette-primary-op-20);
}
.dijitDropDownActionButton.dijitDropDownButtonDisabled {
  background-color: #f3f3f4;
}
.dijitDropDownActionButton.dijitDropDownButtonDisabled .actionIcon,
.dijitDropDownActionButton.dijitDropDownButtonDisabled .fa-plus {
  color: #afb3c0;
}
.dijitButtonFlat {
  border: 0;
  background-color: transparent;
  box-shadow: none;
  color: #14151a;
}
.dijitButtonFlat.dijitButtonHover {
  background-color: var(--color-palette-primary-100);
}
.dijitButtonFlat.dijitDropDownButtonActive {
  background-color: var(--color-palette-primary-op-20);
}
.dijitButtonFlat.dijitDropDownButtonFocused {
  background-color: var(--color-palette-primary-500);
  outline: 2.8px solid var(--color-palette-primary-op-20);
}
.dijitButtonFlat.dijitDropDownButtonDisabled {
  background-color: #ffffff;
}
.dijitButtonDanger {
  border: 0;
  background-color: #d82b2e;
  color: #ffffff;
}
.dijitButtonDanger.dijitButtonHover {
  background-color: #b02023;
}
.dijitButtonAction {
  border: solid 1px transparent;
  background-color: var(--color-palette-primary-500);
  color: #ffffff;
}
.dijitButtonAction.dijitButtonHover {
  background-color: var(--color-palette-primary-400);
}

.fakeDojoButton {
  background-color: #ffffff;
  border: solid 1.5px var(--color-palette-primary-500);
  color: var(--color-palette-primary-500);
  box-shadow: 0;
  transition: all 0.1s;
  border-radius: 0.375rem;
  display: inline-block;
  height: 40px;
  line-height: 40px;
  padding: 0 1rem;
  text-decoration: none;
  text-transform: uppercase;
}
.fakeDojoButton:hover {
  background-color: var(--color-palette-primary-100);
  border: solid 1.5px var(--color-palette-primary-500);
  color: var(--color-palette-primary-500);
  box-shadow: 0;
}
.fakeDojoButton img {
  vertical-align: middle;
  margin-top: -2px;
}

.fakeDojoButtonDanger {
  background-color: #d82b2e;
  color: #ffffff;
}
.fakeDojoButtonDanger:hover {
  background-color: #b02023;
  color: #ffffff;
}

.dijitCheckBox {
  border-radius: 2px;
  border: solid 1px #14151a;
  background-color: #ffffff;
  width: 18px;
  height: 18px;
}
.dijitCheckBoxChecked {
  border: solid 1px var(--color-palette-primary-500);
  background: var(--color-palette-primary-500) url("data:image/svg+xml;base64,PD94bWwgdmVyc2lvbj0iMS4wIiBlbmNvZGluZz0iVVRGLTgiPz48c3ZnIHdpZHRoPSIxMHB4IiBoZWlnaHQ9IjhweCIgdmlld0JveD0iMCAwIDEwIDgiIHZlcnNpb249IjEuMSIgeG1sbnM9Imh0dHA6Ly93d3cudzMub3JnLzIwMDAvc3ZnIiB4bWxuczp4bGluaz0iaHR0cDovL3d3dy53My5vcmcvMTk5OS94bGluayI+ICAgICAgICA8dGl0bGU+U2hhcGU8L3RpdGxlPiAgICA8ZGVzYz5DcmVhdGVkIHdpdGggU2tldGNoLjwvZGVzYz4gICAgPGRlZnM+PC9kZWZzPiAgICA8ZyBpZD0iU3ltYm9scyIgc3Ryb2tlPSJub25lIiBzdHJva2Utd2lkdGg9IjEiIGZpbGw9Im5vbmUiIGZpbGwtcnVsZT0iZXZlbm9kZCI+ICAgICAgICA8ZyBpZD0iY2hlY2tib3gtYWN0aXZlIiB0cmFuc2Zvcm09InRyYW5zbGF0ZSgtNC4wMDAwMDAsIC01LjAwMDAwMCkiIGZpbGw9IiNGRkZGRkYiPiAgICAgICAgICAgIDxwb2x5Z29uIGlkPSJTaGFwZSIgcG9pbnRzPSI3LjMxMDcyMDMyIDExLjQyMjQ0NDkgNC45ODYxOTU2MyA5LjA5NzkyMDE5IDQuMTk0NjMwODcgOS44ODM5MTA1NSA3LjMxMDcyMDMyIDEzIDE0IDYuMzEwNzIwMzIgMTMuMjE0MDA5NiA1LjUyNDcyOTk2Ij48L3BvbHlnb24+ICAgICAgICA8L2c+ICAgIDwvZz48L3N2Zz4=") center center no-repeat;
}
.dijitCheckBoxDisabled {
  border: solid 1px transparent;
  background: #afb3c0;
}
.dijitCheckBoxCheckedDisabled {
  border: solid 1px transparent;
  background: #afb3c0 url("data:image/svg+xml;base64,PD94bWwgdmVyc2lvbj0iMS4wIiBlbmNvZGluZz0iVVRGLTgiPz48c3ZnIHdpZHRoPSIxMHB4IiBoZWlnaHQ9IjhweCIgdmlld0JveD0iMCAwIDEwIDgiIHZlcnNpb249IjEuMSIgeG1sbnM9Imh0dHA6Ly93d3cudzMub3JnLzIwMDAvc3ZnIiB4bWxuczp4bGluaz0iaHR0cDovL3d3dy53My5vcmcvMTk5OS94bGluayI+ICAgICAgICA8dGl0bGU+U2hhcGU8L3RpdGxlPiAgICA8ZGVzYz5DcmVhdGVkIHdpdGggU2tldGNoLjwvZGVzYz4gICAgPGRlZnM+PC9kZWZzPiAgICA8ZyBpZD0iU3ltYm9scyIgc3Ryb2tlPSJub25lIiBzdHJva2Utd2lkdGg9IjEiIGZpbGw9Im5vbmUiIGZpbGwtcnVsZT0iZXZlbm9kZCI+ICAgICAgICA8ZyBpZD0iY2hlY2tib3gtYWN0aXZlIiB0cmFuc2Zvcm09InRyYW5zbGF0ZSgtNC4wMDAwMDAsIC01LjAwMDAwMCkiIGZpbGw9IiNGRkZGRkYiPiAgICAgICAgICAgIDxwb2x5Z29uIGlkPSJTaGFwZSIgcG9pbnRzPSI3LjMxMDcyMDMyIDExLjQyMjQ0NDkgNC45ODYxOTU2MyA5LjA5NzkyMDE5IDQuMTk0NjMwODcgOS44ODM5MTA1NSA3LjMxMDcyMDMyIDEzIDE0IDYuMzEwNzIwMzIgMTMuMjE0MDA5NiA1LjUyNDcyOTk2Ij48L3BvbHlnb24+ICAgICAgICA8L2c+ICAgIDwvZz48L3N2Zz4=") center center no-repeat;
}

.dijitRadio {
  border-radius: 9px;
  background-color: #ffffff;
  border: solid 1px #14151a;
  height: 18px;
  width: 18px;
}
.dijitRadioChecked {
  border: solid 1px var(--color-palette-primary-500);
  position: relative;
}
.dijitRadioChecked:before {
  border-radius: 5px;
  background-color: var(--color-palette-primary-500);
  content: "";
  height: 10px;
  left: 50%;
  margin-left: -5px;
  margin-top: -5px;
  position: absolute;
  top: 50%;
  width: 10px;
}
.dijitRadioDisabled {
  background-color: transparent;
  border: solid 1px #d1d4db;
  position: relative;
}
.dijitRadioDisabled:before {
  background-color: #afb3c0;
}

#select-arrow, .dijitSelectActive .dijitArrowButton > .dijitArrowButtonInner, .dijitSelectOpened .dijitArrowButton > .dijitArrowButtonInner, .dijitSelectHover .dijitArrowButton > .dijitArrowButtonInner, .dijitSelect .dijitArrowButton > .dijitArrowButtonInner {
  float: none;
  height: 0 !important;
  margin: 0;
  position: static;
}

.dijitSelect {
  background-color: #ffffff;
  border: solid 1px #afb3c0;
  color: #14151a;
}
.dijitSelect .dijitButtonContents {
  padding: 0 1rem;
  border: none;
}
.dijitSelect .dijitButtonContents.dijitSelectFixedWidth .dijitSelect .dijitButtonContents {
  width: auto;
}
.dijitSelect .dijitArrowButton {
  border-left: solid 1px #afb3c0;
  width: 40px;
  background-color: transparent;
}
.dijitSelect .dijitArrowButton > .dijitArrowButtonInner {
  left: 50%;
  margin-left: -5px;
  margin-top: -2.5px;
  position: absolute;
  top: 50%;
  border-left: 5px solid transparent;
  border-right: 5px solid transparent;
  border-top: 5px solid #6c7389;
  content: "";
  height: 0;
  width: 0;
}
.dijitSelect .dijitArrowButtonInner {
  width: 40px;
}
.dijitSelectHover {
  background-color: #ffffff;
  border: solid 1px var(--color-palette-primary-500);
  color: #14151a;
}
.dijitSelectHover .dijitArrowButton {
  border-left: solid 1px var(--color-palette-primary-500);
  background-color: transparent;
}
.dijitSelectHover .dijitArrowButton > .dijitArrowButtonInner {
  left: 50%;
  margin-left: -5px;
  margin-top: -2.5px;
  position: absolute;
  top: 50%;
  border-left: 5px solid transparent;
  border-right: 5px solid transparent;
  border-top: 5px solid var(--color-palette-primary-500);
  content: "";
  height: 0;
  width: 0;
}
.dijitSelectActive, .dijitSelectOpened {
  background-color: #ffffff;
  border: solid 1px var(--color-palette-primary-500);
  color: #14151a;
}
.dijitSelectActive .dijitArrowButton, .dijitSelectOpened .dijitArrowButton {
  border-left: solid 1px var(--color-palette-primary-500);
  background-color: transparent;
}
.dijitSelectActive .dijitArrowButton > .dijitArrowButtonInner, .dijitSelectOpened .dijitArrowButton > .dijitArrowButtonInner {
  left: 50%;
  margin-left: -5px;
  margin-top: -2.5px;
  position: absolute;
  top: 50%;
  border-left: 5px solid transparent;
  border-right: 5px solid transparent;
  border-top: 5px solid var(--color-palette-primary-500);
  content: "";
  height: 0;
  width: 0;
}
.dijitSelectDisabled {
  background-color: #ffffff;
  border: solid 1px #e3e4e6;
  color: #afb3c0;
}
.dijitSelectDisabled .dijitButtonContents {
  opacity: 0.5;
}
.dijitSelectDisabled .dijitArrowButton {
  border-left: solid 1px #e3e4e6;
  background-color: #ffffff;
}
.dijitSelectDisabled .dijitArrowButton:before {
  border-top-color: #afb3c0;
}
.dijitSelect.dijitSelectFixedWidth .dijitButtonContents {
  width: auto;
}

.dijitComboBox {
  background-color: #ffffff;
  border: solid 1px #afb3c0;
  padding: 0 0 0 0.5rem;
  overflow: hidden;
}
.dijitComboBox input {
  height: auto;
  line-height: 38px;
  padding: 0;
}
.dijitComboBox .dijitArrowButton {
  height: 38px;
  width: 40px;
  background-color: #ffffff;
  border-left: solid 1px #afb3c0;
}
.dijitComboBoxHover {
  background-color: #ffffff;
  border: solid 1px var(--color-palette-primary-500);
}
.dijitComboBoxHover .dijitArrowButton {
  background-color: #ffffff;
  border-left: solid 1px var(--color-palette-primary-500);
}
.dijitComboBoxHover .dijitArrowButton:before {
  border-top-color: var(--color-palette-primary-500);
}
.dijitComboBoxHover .dijitDownArrowButtonHover {
  background-color: var(--color-palette-secondary-op-20);
  border-left: solid 1px #515667;
}
.dijitComboBoxHover .dijitDownArrowButtonHover:before {
  border-top-color: var(--color-palette-primary-500);
}
.dijitComboBoxFocused {
  border: solid 1px var(--color-palette-primary-500);
  background-color: #ffffff;
}
.dijitComboBoxFocused .dijitArrowButton {
  background-color: #ffffff;
  border-left: solid 1px var(--color-palette-primary-500);
}
.dijitComboBoxFocused .dijitDownArrowButtonHover {
  background-color: var(--color-palette-secondary-op-20);
  border-left: solid 1px var(--color-palette-primary-500);
}
.dijitComboBoxDisabled {
  border: solid 1px #e3e4e6;
  background-color: #f3f3f4;
}
.dijitComboBoxDisabled .dijitArrowButton {
  background-color: #f3f3f4;
  border-left: solid 1px #e3e4e6;
}
.dijitComboBoxDisabled .dijitPlaceHolder {
  color: #afb3c0;
}
.dijitComboBoxDisabled .dijitInputInner {
  color: #afb3c0;
}
.dijitComboBoxError {
  border: solid 1px #d82b2e;
}
.dijitComboBoxError .dijitValidationContainer {
  margin-right: 0;
}
.dijitComboBoxError .dijitArrowButton {
  border-left: solid 1px #d82b2e;
}
.dijitComboBoxError .dijitArrowButton:before {
  border-top-color: #d82b2e;
}
.dijitComboBox .dijitDownArrowButtonActive {
  background-color: var(--color-palette-primary-500);
  border-left: solid 1px var(--color-palette-primary-500);
}
.dijitComboBox .dijitDownArrowButtonActive:before {
  border-top-color: #ffffff;
}

.dijitSliderBarH, .dijitSliderBumperH {
  height: 6px;
}
.dijitSliderBarV, .dijitSliderBumperV {
  width: 6px;
}
.dijitRuleLabel {
  transition: color 0.1s;
  color: #515667;
}
.dijitRuleMark {
  transition: border-color 0.1s;
  border: solid 1px #d1d4db;
}
.dijitSliderProgressBar, .dijitSliderBottomBumper, .dijitSliderLeftBumper {
  background: var(--color-palette-primary-500);
  border-color: #d1d4db;
}
.dijitSliderRemainingBar, .dijitSliderTopBumper, .dijitSliderRightBumper {
  background: #ffffff;
  border-color: #d1d4db;
}
.dijitSliderLeftBumper {
  border-left-width: 1px;
}
.dijitSliderRightBumper {
  border-right-width: 1px;
}
.dijitSliderBottomBumper {
  border-bottom-width: 1px;
}
.dijitSliderTopBumper {
  border-top-width: 1px;
}
.dijitSliderDecrementIconH, .dijitSliderIncrementIconH, .dijitSliderDecrementIconV, .dijitSliderIncrementIconV {
  border-radius: 0.375rem;
  width: 20px;
  height: 16px;
  border: solid 1.5px var(--color-palette-primary-500);
  background-color: #ffffff;
  position: relative;
}
.dijitSliderDecrementIconH .dijitSliderButtonInner, .dijitSliderIncrementIconH .dijitSliderButtonInner, .dijitSliderDecrementIconV .dijitSliderButtonInner, .dijitSliderIncrementIconV .dijitSliderButtonInner {
  display: none;
}
.dijitSliderDecrementButtonHover, .dijitSliderIncrementButtonHover {
  border: solid 1.5px var(--color-palette-primary-500);
}
.dijitSliderIncrementIconV {
  margin-bottom: 5px;
}
.dijitSliderIncrementIconV:before {
  left: 50%;
  margin-left: -5px;
  margin-top: -2.5px;
  position: absolute;
  top: 50%;
  border-left: 5px solid transparent;
  border-right: 5px solid transparent;
  border-bottom: 5px solid #6c7389;
  content: "";
  height: 0;
  width: 0;
}
.dijitSliderDecrementIconV {
  margin-top: 5px;
}
.dijitSliderDecrementIconV:before {
  left: 50%;
  margin-left: -5px;
  margin-top: -2.5px;
  position: absolute;
  top: 50%;
  border-left: 5px solid transparent;
  border-right: 5px solid transparent;
  border-top: 5px solid #6c7389;
  content: "";
  height: 0;
  width: 0;
}
.dijitSliderDecrementButtonActive, .dijitSliderIncrementButtonActive {
  background-color: #ffffff;
  border: solid 1.5px var(--color-palette-primary-500);
}
.dijitSliderIncrementButtonActive:before {
  border-top-color: var(--color-palette-primary-500);
}
.dijitSliderDecrementButtonActive:before {
  border-bottom-color: var(--color-palette-primary-500);
}
.dijitSliderImageHandle {
  transition: all 0.1s;
  border-radius: 6.5px;
  background-color: #ffffff;
  border: solid 1px #d1d4db;
  height: 13px;
  top: -5px;
  width: 13px;
}
.dijitSliderHover .dijitRuleLabel {
  color: #515667;
}
.dijitSliderHover .dijitRuleMark {
  border: solid 1px #515667;
}
.dijitSliderHover .dijitSliderBottomBumper,
.dijitSliderHover .dijitSliderProgressBar,
.dijitSliderHover .dijitSliderLeftBumper {
  background: var(--color-palette-primary-500);
  border-color: #515667;
}
.dijitSliderHover .dijitSliderRemainingBar,
.dijitSliderHover .dijitSliderTopBumper,
.dijitSliderHover .dijitSliderRightBumper {
  background: #ffffff;
  border-color: #515667;
}
.dijitSliderHover .dijitSliderImageHandle {
  background-color: #ffffff;
  border: solid 1px #515667;
}
.dijitSliderHover .dijitSliderThumbFocused {
  background: #515667;
  border: solid 1px #515667;
}
.dijitSliderDisabled .dijitRuleLabel {
  color: #d1d4db;
}
.dijitSliderDisabled .dijitRuleMark {
  border: solid 1px #d1d4db;
}
.dijitSliderDisabled .dijitSliderBottomBumper,
.dijitSliderDisabled .dijitSliderProgressBar,
.dijitSliderDisabled .dijitSliderLeftBumper {
  background: #f3f3f4;
  border-color: #f3f3f4;
}
.dijitSliderDisabled .dijitSliderRemainingBar,
.dijitSliderDisabled .dijitSliderTopBumper,
.dijitSliderDisabled .dijitSliderRightBumper {
  background: #ffffff;
  border-color: #f3f3f4;
}
.dijitSliderDisabled .dijitSliderImageHandle {
  background-color: #f3f3f4;
  border: solid 1px #f3f3f4;
}
.dijitSliderDisabled .dijitSliderDecrementIconH,
.dijitSliderDisabled .dijitSliderIncrementIconH,
.dijitSliderDisabled .dijitSliderDecrementIconV,
.dijitSliderDisabled .dijitSliderIncrementIconV {
  border: solid 1.5px #ebecef;
}
.dijitSliderDisabled .dijitSliderDecrementIconV:before {
  border-top-color: #afb3c0;
}
.dijitSliderDisabled .dijitSliderIncrementIconV:before {
  border-bottom-color: #afb3c0;
}

.dijitTimePicker .dijitDownArrowButton,
.dijitTimePicker .dijitUpArrowButton {
  background-color: #f3f3f4;
  padding: 0.25rem;
}
.dijitTimePicker .dijitDownArrowHover,
.dijitTimePicker .dijitUpArrowHover {
  background-color: #d1d4db;
}

.dijitAccordionContainer {
  border: solid 1px #d1d4db;
}
.dijitAccordionContainer .dijitAccordionContainer-child {
  padding: 0.5rem;
}
.dijitAccordionInnerContainerSelected .dijitAccordionTitleHover {
  background-color: #d1d4db;
}
.dijitAccordionTitle {
  transition: all 0.1s;
  background-color: #f3f3f4;
  border-top: solid 1px #d1d4db;
  border-bottom: none;
  height: 40px;
  line-height: 40px;
  padding: 0 0.5rem;
}
.dijitAccordionTitle:last-child {
  border-bottom: solid 1px #d1d4db;
}
.dijitAccordionTitleHover {
  background-color: #d1d4db;
}
.dijitAccordionTitleSelected {
  background-color: #d1d4db;
  font-weight: bold;
}

.dijitTitlePane {
  border-radius: 1px;
  box-shadow: 0 1px 3px var(--color-palette-black-op-10), 0 1px 2px var(--color-palette-black-op-20);
}
.dijitTitlePaneHover {
  box-shadow: 0 3px 6px var(--color-palette-black-op-10), 0 3px 6px var(--color-palette-black-op-20);
}
.dijitTitlePaneHover .dijitTitlePaneContentOuter {
  border: none;
  border-top: none;
}
.dijitTitlePaneHover .dijitTitlePaneTitle {
  border: none;
  background-color: transparent;
  color: #14151a;
}
.dijitTitlePaneContentOuter {
  transition: border 0.1s;
  border: none;
  border-top: none;
  padding: 1px 0.5rem 0;
}
.dijitTitlePaneTitle {
  transition: all 0.1s;
  border: none;
  background-color: transparent;
  color: #14151a;
}
.dijitTitlePaneTitleClosed .dijitArrowNode:before {
  transform: rotate(-90deg);
}
.dijitTitlePaneTitle .dijitArrowNode {
  height: 40px;
  position: relative;
  width: 40px;
}
.dijitTitlePaneTitle .dijitArrowNode:before {
  left: 50%;
  margin-left: -5px;
  margin-top: -2.5px;
  position: absolute;
  top: 50%;
  border-left: 5px solid transparent;
  border-right: 5px solid transparent;
  border-top: 5px solid #515667;
  content: "";
  height: 0;
  width: 0;
}
.dijitTitlePaneTitleOpen {
  background-color: transparent;
  color: #14151a;
}
.dijitTitlePaneTitleFocus {
  padding: 0 0.5rem 0 0;
}

.dijitDialog {
  background-color: #ffffff;
  border-radius: 0px;
  border: none;
  box-shadow: 0 3px 6px var(--color-palette-black-op-10), 0 3px 6px var(--color-palette-black-op-20);
}
.dijitDialogCloseIcon {
  width: 17px;
  height: 18px;
  background-color: #515667;
  position: absolute;
  right: 0;
  top: 0;
  margin-left: 0;
}
.dijitDialogCloseIcon:before, .dijitDialogCloseIcon:after {
  background-color: #ffffff;
  content: "";
  display: block;
  font-size: 0;
  height: 10px;
  left: 8px;
  position: absolute;
  top: 4px;
  width: 1px;
}
.dijitDialogCloseIcon:before {
  transform: rotate(45deg);
}
.dijitDialogCloseIcon:after {
  transform: rotate(-45deg);
}
.dijitDialogPaneActionBar, .dijitDialogPaneContent {
  padding: 1rem;
}
.dijitDialogPaneActionBar {
  padding-top: 0;
}
.dijitDialogTitleBar {
  background-color: #f3f3f4;
  border-color: transparent transparent #d1d4db transparent;
  border-style: solid;
  border-width: 0 0 1px 0;
  color: #515667;
  font-weight: bold;
  height: 50px;
  line-height: 50px;
  padding: 0 1rem;
  position: relative;
}

.dijitPopup {
  border: none;
  box-shadow: 0 1px 3px var(--color-palette-black-op-10), 0 1px 2px var(--color-palette-black-op-20);
}
.dijitTimePickerPopup {
  border: none;
}

.dijitSplitter {
  background: var(--color-palette-black-op-20);
}
.dijitSplitterHover {
  background: var(--color-palette-black-op-50);
}
.dijitSplitterHover .dijitSplitterThumb {
  background: #6c7389;
}
.dijitSplitterActive {
  background-color: var(--color-palette-black-op-20);
}
.dijitSplitterActive .dijitSplitterThumb {
  background: #6c7389;
}
.dijitSplitterThumb {
  background-color: #d1d4db;
}
.dijitSplitterV {
  width: 6px;
}
.dijitSplitterV .dijitSplitterThumb {
  left: 50%;
  top: 50%;
  position: absolute;
  width: 2px;
  height: 20px;
  margin: -10px 0 0 -1px;
}
.dijitSplitterH {
  height: 6px;
}
.dijitSplitterH .dijitSplitterThumb {
  left: 50%;
  top: 50%;
  position: absolute;
  width: 20px;
  height: 2px;
  margin-left: -10px;
}

.dijitTab {
  height: 58px;
  background-color: #ffffff;
  color: #14151a;
  padding: 0 1.5rem;
  position: relative;
  border-width: 0 0 4px 0;
  border-style: solid;
  border-color: transparent;
}
.dijitTab .tabLabel {
  line-height: 54px;
  text-transform: uppercase;
}
.dijitTabContainerTop-tabs .dijitTab {
  top: -1px;
}
.dijitTab.dijitClosable {
  padding-right: 2rem;
}
.dijitTabPaneWrapper .dijitContentPane {
  padding: 1.5rem;
  overflow: visible;
}
.dijitTabChecked, .dijitTabChecked.dijitTabCheckedHover {
  background-color: var(--color-palette-primary-200);
  border-width: 0 0 4px 0;
  border-style: solid;
  border-color: transparent transparent var(--color-palette-primary-500) transparent;
  height: 59px;
}
.dijitTabCloseIcon {
  width: 13px;
  height: 13px;
  background-color: #d1d4db;
  position: absolute;
  right: 0;
  top: 0;
  margin-left: 0;
}
.dijitTabCloseIcon:before, .dijitTabCloseIcon:after {
  background-color: #14151a;
  display: block;
  content: "";
  width: 1px;
  height: 8px;
  font-size: 0;
  position: absolute;
  left: 7px;
  top: 3px;
}
.dijitTabCloseIcon:before {
  transform: rotate(45deg);
}
.dijitTabCloseIcon:after {
  transform: rotate(-45deg);
}
.dijitTabHover {
  background-color: #ffffff;
  color: #14151a;
}
.dijitTabDisabled {
  background-color: #ffffff;
  color: #afb3c0;
}
.dijitTab.tabStripButton {
  height: 58px !important;
  width: 58px;
  background-color: #ffffff;
}
.dijitTab.tabStripButton .dijitTabStripSlideLeftIcon:before {
  left: 50%;
  margin-left: -2.5px;
  margin-top: -5px;
  position: absolute;
  top: 50%;
  border-top: 5px solid transparent;
  border-bottom: 5px solid transparent;
  border-right: 5px solid #14151a;
  content: "";
  height: 0;
  width: 0;
}
.dijitTab.tabStripButton .dijitTabStripSlideRightIcon:before {
  left: 50%;
  margin-left: -2.5px;
  margin-top: -5px;
  position: absolute;
  top: 50%;
  border-top: 5px solid transparent;
  border-bottom: 5px solid transparent;
  border-left: 5px solid #14151a;
  content: "";
  height: 0;
  width: 0;
}
.dijitTab.tabStripButton .dijitTabStripMenuIcon:before {
  left: 50%;
  margin-left: -5px;
  margin-top: -2.5px;
  position: absolute;
  top: 50%;
  border-left: 5px solid transparent;
  border-right: 5px solid transparent;
  border-top: 5px solid #14151a;
  content: "";
  height: 0;
  width: 0;
}
.dijitTab.tabStripButtonHover {
  background-color: #ffffff;
}
.dijitTab.tabStripButtonHover .dijitTabStripSlideLeftIcon:before {
  border-right-color: #14151a;
}
.dijitTab.tabStripButtonHover .dijitTabStripSlideRightIcon:before {
  border-left-color: #14151a;
}
.dijitTab.tabStripButtonHover .dijitTabStripMenuIcon:before {
  border-top-color: #14151a;
}
.dijitTab.tabStripButtonActive {
  background-color: var(--color-palette-secondary-op-20);
}
.dijitTab.tabStripButtonActive .dijitTabStripSlideLeftIcon:before {
  border-right-color: var(--color-palette-primary-500);
}
.dijitTab.tabStripButtonActive .dijitTabStripSlideRightIcon:before {
  border-left-color: var(--color-palette-primary-500);
}
.dijitTab.tabStripButtonActive .dijitTabStripMenuIcon:before {
  border-top-color: var(--color-palette-primary-500);
}
.dijitTab.tabStripButtonDisabled {
  background-color: #ffffff;
  color: #afb3c0;
}
.dijitTab.tabStripButtonDisabled .dijitTabStripSlideLeftIcon:before {
  border-right-color: #afb3c0;
}
.dijitTab.tabStripButtonDisabled .dijitTabStripSlideRightIcon:before {
  border-left-color: #afb3c0;
}
.dijitTab.tabStripButtonDisabled .dijitTabStripMenuIcon:before {
  border-top-color: #afb3c0;
}
.dijitTabContainerBottom-container, .dijitTabContainerTop-container, .dijitTabContainerLeft-container, .dijitTabContainerRight-container {
  border-width: 0;
  border-style: solid;
  border-color: transparent;
}
.dijitTabContainerTop-container {
  /* 42px is the height of the dijitTabListContainer */
  height: calc(100% - 42px);
  border-top: none;
  overflow: auto;
}
.dijitTabContainerBottom-container {
  border-bottom: none;
}
.dijitTabContainerTop-tabs, .dijitTabContainerBottom-tabs {
  height: 60px;
  border: none;
}
.dijitTabListContainer-top, .dijitTabListContainer-bottom {
  box-sizing: "content-box";
  border-width: 0 0 1px;
  border-style: solid;
  border-color: #d1d4db;
  height: 58px !important;
  overflow: visible;
}
.dijitTabListContainer-bottom .dijitTabListWrapper {
  top: -1px !important;
}
.dijitTabListContainer-bottom .dijitTabChecked {
  top: -1px;
  height: 60px;
}
.dijitTabContainerNested .dijitTab {
  background: none;
  border: none;
}
.dijitTabContainerNested .dijitTab.dijitTabChecked {
  height: 60px;
  border-bottom: solid 1px #515667;
}
.dijitTabContainerNested .dijitTabContainerTop-container {
  border: none;
  padding: 0 1.5rem;
}

.dijitTooltip {
  max-width: 300px;
}
.dijitTooltipContainer {
  background: #ffffff;
  border: solid 1px #6c7389;
  color: inherit;
  font-size: inherit;
  padding: 0.5rem;
  margin-left: 7px;
  border-radius: 0.375rem;
}
.dijitTooltipContainer:before {
  width: 8px;
  height: 8px;
  content: "";
  position: absolute;
  top: 12px;
  left: 3px;
  transform: rotate(-45deg);
  background: #fff;
  border-left: 1px solid #6c7389;
  border-top: 1px solid #6c7389;
}
.dijitTooltipFocusNode {
  padding: 0.5rem;
}

.dijitTreeContainer {
  float: none;
}
.dijitTreeNode {
  background-image: url("/html/js/dojo/custom-build/dijit/themes/dmundra/images/i.gif");
  background-repeat: repeat-y;
  zoom: 1;
}
.dijitTreeNode .dojoDndItemBefore,
.dijitTreeNode .dojoDndItemAfter {
  border-bottom: none;
  border-top: none;
}
.dojoDndItemBefore .dijitTreeNodeTreeContent {
  border-top: 2px solid #369;
}
.dojoDndItemAfter .dijitTreeNodeTreeContent {
  border-bottom: 2px solid #369;
}
.dijitTreeIsLast {
  background: url("/html/js/dojo/custom-build/dijit/themes/dmundra/images/i_half.gif") no-repeat;
}
.dijitTreeIsRoot {
  margin-left: 0;
  background-image: none;
}
.dijitTreeExpando {
  width: 18px;
  height: 18px;
  background-position: 3px 1px;
}
.dijitTreeRow {
  padding: 2px 0;
}
.dijitTreeRow .dijitTreeIcon,
.dijitTreeRow .dijitTreeExpando {
  display: inline-block;
  vertical-align: sub;
}
.dijitTreeContent {
  min-height: 18px;
  min-width: 18px;
}
.dijitTreeExpand {
  width: 18px;
  height: 18px;
  background-repeat: no-repeat;
}
.dijitTreeExpandoLeaf {
  background-position: 0 -2px;
  background-image: url("/html/js/dojo/custom-build/dijit/themes/dmundra/images/treeExpand_leaf.gif");
}
.dijitTreeLabel {
  margin: 0;
}
.dijitTreeLabelFocused {
  outline: 1px invert dotted;
}
.dijitTreeRowSelected {
  font-weight: bold;
}
.dijitTreeNodeSelected .dijitTreeLabel {
  background: #e2ebfe;
}
.dijitTreeExpandoOpened {
  background-image: url("/html/js/dojo/custom-build/dijit/themes/dmundra/images/treeExpand_minus.gif");
}
.dijitTreeExpandoClosed {
  background-image: url("/html/js/dojo/custom-build/dijit/themes/dmundra/images/treeExpand_plus.gif");
}
.dijitTreeExpandoLoading {
  background-image: url("/html/js/dojo/custom-build/dijit/themes/dmundra/images/treeExpand_loading.gif");
}
.dijitTreeIcon {
  width: 16px;
  height: 16px;
}
.dijitFolderOpened, .dijitFolderClosed {
  margin: 3px 3px 0 3px;
}
.dijitFolderOpened {
  background: url("/html/js/dojo/custom-build/dijit/themes/dmundra/images/folderOpened.gif") no-repeat;
}
.dijitFolderClosed {
  background: url("/html/js/dojo/custom-build/dijit/themes/dmundra/images/folderClosed.gif") no-repeat;
}
.dijitLeaf {
  background: url("/html/js/dojo/custom-build/dijit/themes/dmundra/images/leaf.gif") no-repeat;
}

.dijitA11ySideArrow {
  display: none;
}

.dijitCalendarArrow {
  cursor: pointer;
}
.dijitCalendarContainer th {
  text-align: center;
}
.dijitCalendarDayLabelTemplate, .dijitCalendarDateTemplate {
  transition: background-color 0.1s;
  background-color: #ffffff;
  color: #515667;
  height: 40px;
  text-align: center;
  width: 40px;
}
.dijitCalendarDayLabelTemplate {
  background-color: #ffffff;
  color: #14151a;
  font-weight: bold;
}
.dijitCalendarHoveredDate {
  background-color: #d1d4db;
  color: #14151a;
}
.dijitCalendarIncrementControl {
  position: relative;
  width: 40px;
}
.dijitCalendarDecrease:before {
  left: 50%;
  margin-left: -2.5px;
  margin-top: -5px;
  position: absolute;
  top: 50%;
  border-top: 5px solid transparent;
  border-bottom: 5px solid transparent;
  border-right: 5px solid #ffffff;
  content: "";
  height: 0;
  width: 0;
}
.dijitCalendarIncrease:before {
  left: 50%;
  margin-left: -2.5px;
  margin-top: -5px;
  position: absolute;
  top: 50%;
  border-top: 5px solid transparent;
  border-bottom: 5px solid transparent;
  border-left: 5px solid #ffffff;
  content: "";
  height: 0;
  width: 0;
}
.dijitCalendarMonthContainer {
  background-color: #515667;
  color: #ffffff;
  height: 40px;
}
.dijitCalendarMonthContainer .dijitCalendarMonthLabel,
.dijitCalendarMonthContainer .dijitDropDownButton .dijitArrowButtonInner {
  height: 30px;
  line-height: 30px;
}
.dijitCalendarMonthContainer .dijitDropDownButton {
  border-radius: 0;
  background-color: transparent;
  height: 32px;
  border: solid 1px #ffffff;
  color: #ffffff;
}
.dijitCalendarMonthContainer .dijitDropDownButton .dijitSpacer {
  height: 0;
}
.dijitCalendarMonthContainer .dijitDropDownButton .dijitArrowButtonInner {
  width: 30px;
}
.dijitCalendarMonthContainer .dijitDropDownButton .dijitArrowButtonInner:before {
  border-top-color: #ffffff;
}
.dijitCalendarMonthContainer .dijitDropDownButton .dijitArrowButtonInner .dijitButtonText {
  height: 40px;
  line-height: 40px;
}
.dijitCalendarMonthMenu.dijitMenu {
  margin: 0;
}
.dijitCalendarMonthLabel {
  height: 40px;
  line-height: 40px;
}
.dijitCalendarMonthLabelHover {
  background-color: #f3f3f4;
}
.dijitCalendarMonthLabel:last-child {
  border-bottom: none;
}
.dijitCalendarPreviousMonth, .dijitCalendarNextMonth {
  background-color: #f3f3f4;
  color: #d1d4db;
}
.dijitCalendarPreviousMonth.dijitCalendarHoveredDate, .dijitCalendarNextMonth.dijitCalendarHoveredDate {
  background-color: #f3f3f4;
  color: #6c7389;
}
.dijitCalendarNextYear, .dijitCalendarPreviousYear {
  color: var(--color-palette-white-op-10);
}
.dijitCalendarSelectedDate .dijitCalendarDateLabel {
  border-radius: 0.375rem;
  background-color: var(--color-palette-primary-500);
  color: #ffffff;
  display: block;
  height: 40px;
  line-height: 40px;
  width: 40px;
}
.dijitCalendarSelectedYear {
  color: #ffffff;
  font-weight: bold;
}
.dijitCalendarCurrentDate {
  background-color: #afb3c0;
  color: #ffffff;
}
.dijitCalendarYearLabel {
  background-color: #515667;
  display: table;
  height: 40px;
  width: 100%;
}
.dijitCalendarYearLabel span {
  display: table-cell;
  margin: 0;
  text-align: center;
}

.dijitMenu {
  box-shadow: 0 3px 6px var(--color-palette-black-op-10), 0 3px 6px var(--color-palette-black-op-20);
  background-color: #ffffff;
  border: none;
}
.dijitMenu .dijitMenuItem {
  border-bottom: none;
  height: 40px;
}
.dijitMenu .dijitMenuItem:last-child {
  border-bottom: none;
}
.dijitMenu .dijitMenuItemHover {
  background-color: #f3f3f4;
  color: #515667;
}
.dijitMenu .dijitMenuItemSelected {
  background-color: #f3f3f4;
  color: #515667;
}
.dijitMenu .dijitMenuItem .dijitMenuItemIconCell {
  padding-left: 0.5rem;
  width: 14px;
}
.dijitMenuArrowCell .dijitIcon {
  margin-right: 0.5rem;
  text-align: right;
  vertical-align: baseline;
}
.dijitMenuSeparatorBottom {
  height: auto;
  margin-bottom: 1px;
}
.dijitMenuSeparatorTop {
  height: auto;
  margin-top: 1px;
  border-bottom: 1px solid #d1d4db;
}

.dijitComboBoxMenuPopup .dijitMenuItem {
  line-height: 40px;
  margin-bottom: 1px;
  padding: 0 0.5rem;
}
.dijitComboBoxMenuPopup .dijitComboBoxMenu {
  min-width: 200px;
}

.dijitMenuBar .dijitMenuItem {
  padding: 5px;
}

.dijitTimePicker {
  background-color: #ffffff;
  margin-top: 1px;
}
.dijitTimePickerItem {
  line-height: 40px;
  height: 40px;
  color: #14151a;
  border-bottom: none;
}
.dijitTimePickerItemHover {
  background-color: #f3f3f4;
  color: #515667;
}
.dijitTimePickerItemSelected .dijitTimePickerItemInner {
  background-color: #d82b2e;
  color: #ffffff;
}
.dijitTimePickerItemInner {
  padding: 0;
}
.dijitTimePickerMarker {
  font-weight: bold;
  background-color: #f3f3f4;
}

.dijitProgressBar {
  border-radius: 2px;
  background-color: #ffffff;
  height: 30px;
}
.dijitProgressBarEmpty {
  border: solid 1px #515667;
}
.dijitProgressBarFull {
  background: none;
  height: 100%;
}
.dijitProgressBarLabel {
  line-height: 28px;
}
.dijitProgressBarTile {
  background-color: #d1d4db;
  height: 100%;
}

.dijitProgressBarIndeterminate .dijitProgressBarTile {
  background-image: url("/html/js/dojo/custom-build/dijit/themes/dmundra/images/progressBarAnim.gif");
}

.dijitInline .dijitButton {
  margin: 5px 5px 0 0;
  line-height: normal;
}
.dijitInline.dijitTextBox .dijitInputInner {
  height: 38px;
  line-height: 38px;
  padding: 0;
}
.dijitInlineEditBoxDisplayMode {
  transition: all 0.1s;
}
.dijitInlineEditBoxDisplayModeHover {
  border-radius: 2px;
  border: solid 1px solid 2px var(--color-palette-primary-500);
  background: #ffffff;
}
.dijitInlineEditBoxDisplayMode.dijitOffScreen {
  display: none;
}

.dojoxGrid {
  background-color: #ffffff !important;
}
.dojoxGrid .dojoxGridMasterHeader .dojoxGridHeader {
  background-color: #f3f3f4;
}
.dojoxGrid .dojoxGridMasterHeader .dojoxGridHeader .dojoxGridRowTable .dojoxGridCell {
  background: none;
  border: 0px;
  font-weight: bold;
}
.dojoxGrid .dojoxGridMasterHeader .dojoxGridHeader .dojoxGridRowTable {
  border-bottom: 1px solid #d1d4db;
}
.dojoxGrid .dojoxGridMasterHeader .dojoxGridHeader .dojoxGridArrowButtonChar {
  float: left;
}
.dojoxGrid .dojoxGridMasterView .dojoxGridRowbar {
  background: none;
  border: 0px;
}
.dojoxGrid .dojoxGridMasterView .dojoxGridRowbar .dojoxGridRowbarInner {
  border: 0px;
}
.dojoxGrid .dojoxGridMasterView .dojoxGridRow {
  background-color: #ffffff;
  border-bottom: 1px solid #d1d4db;
}
.dojoxGrid .dojoxGridMasterView .dojoxGridRow.dojoxGridRowOdd {
  background-color: #f3f3f4;
}
.dojoxGrid .dojoxGridMasterView .dojoxGridRow.dojoxGridRowOver .dojoxGridCell {
  color: #14151a;
}
.dojoxGrid .dojoxGridMasterView .dojoxGridRow .dojoxGridRowTable .dojoxGridCell {
  background: none;
  border: 0px;
}
.dojoxGrid .dojoxGridRow .dojoxGridRowTable .dojoxGridCell,
.dojoxGrid .dojoxGridHeader .dojoxGridRowTable .dojoxGridCell {
  font-family: Roboto, "Helvetica Neue", Helvetica, Arial, "Lucida Grande", sans-serif;
  padding: 10px 0.5rem;
}
.dojoxGrid .dojoxGridPaginator {
  background-color: #d1d4db;
  border: 0px;
}
.dojoxGrid .dojoxGridPaginator td {
  padding: 0.5rem 0.5rem;
}

.dojoxUploaderFileList {
  border: solid 1px #d1d4db;
}

/*
Copyright (c) 2009, Yahoo! Inc. All rights reserved.
Code licensed under the BSD License:
http://developer.yahoo.net/yui/license.txt
version: 2.8.0r4
*/
html {
  color: #000;
  background: transparent;
  height: 100%;
}

body,
div,
dl,
dt,
dd,
ul,
ol,
li,
h1,
h2,
h3,
h4,
h5,
h6,
pre,
code,
form,
fieldset,
legend,
input,
button,
textarea,
p,
blockquote,
th,
td {
  margin: 0;
  padding: 0;
}

table {
  border-collapse: collapse;
  border-spacing: 0;
}

fieldset,
img {
  border: 0;
}

address,
caption,
cite,
code,
dfn,
em,
strong,
th,
var,
optgroup {
  font-style: inherit;
  font-weight: inherit;
}

del,
ins {
  text-decoration: none;
}

li {
  list-style: none;
}

caption,
th {
  text-align: left;
}

h1,
h2,
h3,
h4,
h5,
h6 {
  font-size: 100%;
  font-weight: normal;
}

q:before,
q:after {
  content: "";
}

abbr,
acronym {
  border: 0;
  font-variant: normal;
}

sup {
  vertical-align: baseline;
}

sub {
  vertical-align: baseline;
}

legend {
  color: #000;
}

pre,
code,
kbd,
samp,
tt {
  font-family: monospace;
}

#doc {
  min-width: 970px;
}

#doc1 {
  min-width: 970px;
}

#doc2 {
  min-width: 970px;
}

#doc3 {
  min-width: 970px;
}

#doc4 {
  min-width: 970px;
}

#hd {
  margin-top: 45px;
}

#bd {
  background: #fff;
  border: 1px solid #c9c9c9;
  border-top: 0;
  padding: 10px 0;
  -webkit-box-shadow: 0 -1px 6px var(--color-palette-black-op-20);
  box-shadow: 0 -1px 6px var(--color-palette-black-op-20);
}

#ft {
  padding: 0;
  margin: 0;
  height: 0;
}

#doc,
#doc2,
#doc3,
#doc4,
.yui-t1,
.yui-t2,
.yui-t3,
.yui-t4,
.yui-t5,
.yui-t6,
.yui-t7 {
  margin: auto;
  text-align: left;
  width: 57.69em;
  *width: 56.25em;
}

#doc2 {
  width: 73.076em;
  *width: 71.25em;
}

#doc3 {
  margin: auto 10px;
  width: auto;
}

#doc4 {
  width: 74.923em;
  *width: 73.05em;
}

.yui-b {
  position: relative;
}

.yui-b {
  _position: static;
}

#yui-main .yui-b {
  position: static;
}

#yui-main,
.yui-g .yui-u .yui-g {
  width: 100%;
}

.yui-t1 #yui-main,
.yui-t2 #yui-main,
.yui-t3 #yui-main {
  float: right;
  margin-left: -25em;
}

.yui-t4 #yui-main,
.yui-t5 #yui-main,
.yui-t6 #yui-main {
  float: left;
  margin-right: -25em;
}

.yui-t1 .yui-b {
  float: left;
  width: 12.30769em;
  *width: 12em;
}

.yui-t1 #yui-main .yui-b {
  margin-left: 13.30769em;
  *margin-left: 13.05em;
}

.yui-t2 .yui-b {
  float: left;
  width: 13.8461em;
  *width: 13.5em;
}

.yui-t2 #yui-main .yui-b {
  margin-left: 14.8461em;
  *margin-left: 14.55em;
}

.yui-t3 .yui-b {
  float: left;
  width: 23.0769em;
  *width: 22.5em;
}

.yui-t3 #yui-main .yui-b {
  margin-left: 24.0769em;
  *margin-left: 23.62em;
}

.yui-t4 .yui-b {
  float: right;
  width: 13.8456em;
  *width: 13.5em;
}

.yui-t4 #yui-main .yui-b {
  margin-right: 14.8456em;
  *margin-right: 14.55em;
}

.yui-t5 .yui-b {
  float: right;
  width: 18.4615em;
  *width: 18em;
}

.yui-t5 #yui-main .yui-b {
  margin-right: 19.4615em;
  *margin-right: 19.125em;
}

.yui-t6 .yui-b {
  float: right;
  width: 23.0769em;
  *width: 22.5em;
}

.yui-t6 #yui-main .yui-b {
  margin-right: 24.0769em;
  *margin-right: 23.62em;
}

.yui-t7 #yui-main .yui-b {
  display: block;
  margin: 0 0 1em 0;
}

#yui-main .yui-b {
  float: none;
  width: auto;
}

.yui-gb .yui-u,
.yui-g .yui-gb .yui-u,
.yui-gb .yui-g,
.yui-gb .yui-gb,
.yui-gb .yui-gc,
.yui-gb .yui-gd,
.yui-gb .yui-ge,
.yui-gb .yui-gf,
.yui-gc .yui-u,
.yui-gc .yui-g,
.yui-gd .yui-u {
  float: left;
}

.yui-g .yui-u,
.yui-g .yui-g,
.yui-g .yui-gb,
.yui-g .yui-gc,
.yui-g .yui-gd,
.yui-g .yui-ge,
.yui-g .yui-gf,
.yui-gc .yui-u,
.yui-gd .yui-g,
.yui-g .yui-gc .yui-u,
.yui-ge .yui-u,
.yui-ge .yui-g,
.yui-gf .yui-g,
.yui-gf .yui-u {
  float: right;
}

.yui-g div.first,
.yui-gb div.first,
.yui-gc div.first,
.yui-gd div.first,
.yui-ge div.first,
.yui-gf div.first,
.yui-g .yui-gc div.first,
.yui-g .yui-ge div.first,
.yui-gc div.first div.first {
  float: left;
}

.yui-g .yui-u,
.yui-g .yui-g,
.yui-g .yui-gb,
.yui-g .yui-gc,
.yui-g .yui-gd,
.yui-g .yui-ge,
.yui-g .yui-gf {
  width: 49.1%;
}

.yui-gb .yui-u,
.yui-g .yui-gb .yui-u,
.yui-gb .yui-g,
.yui-gb .yui-gb,
.yui-gb .yui-gc,
.yui-gb .yui-gd,
.yui-gb .yui-ge,
.yui-gb .yui-gf,
.yui-gc .yui-u,
.yui-gc .yui-g,
.yui-gd .yui-u {
  width: 32%;
  margin-left: 1.99%;
}

.yui-gb .yui-u {
  *margin-left: 1.9%;
  *width: 31.9%;
}

.yui-gc div.first,
.yui-gd .yui-u {
  width: 66%;
}

.yui-gd div.first {
  width: 32%;
}

.yui-ge div.first,
.yui-gf .yui-u {
  width: 74.2%;
}

.yui-ge .yui-u,
.yui-gf div.first {
  width: 24%;
}

.yui-g .yui-gb div.first,
.yui-gb div.first,
.yui-gc div.first,
.yui-gd div.first {
  margin-left: 0;
}

.yui-g .yui-g .yui-u,
.yui-gb .yui-g .yui-u,
.yui-gc .yui-g .yui-u,
.yui-gd .yui-g .yui-u,
.yui-ge .yui-g .yui-u,
.yui-gf .yui-g .yui-u {
  width: 49%;
  *width: 48.1%;
  *margin-left: 0;
}

.yui-g .yui-g .yui-u {
  width: 48.1%;
}

.yui-g .yui-gb div.first,
.yui-gb .yui-gb div.first {
  *margin-right: 0;
  *width: 32%;
  _width: 31.7%;
}

.yui-g .yui-gc div.first,
.yui-gd .yui-g {
  width: 66%;
}

.yui-gb .yui-g div.first {
  *margin-right: 4%;
  _margin-right: 1.3%;
}

.yui-gb .yui-gc div.first,
.yui-gb .yui-gd div.first {
  *margin-right: 0;
}

.yui-gb .yui-gb .yui-u,
.yui-gb .yui-gc .yui-u {
  *margin-left: 1.8%;
  _margin-left: 4%;
}

.yui-g .yui-gb .yui-u {
  _margin-left: 1%;
}

.yui-gb .yui-gd .yui-u {
  *width: 66%;
  _width: 61.2%;
}

.yui-gb .yui-gd div.first {
  *width: 31%;
  _width: 29.5%;
}

.yui-g .yui-gc .yui-u,
.yui-gb .yui-gc .yui-u {
  width: 32%;
  _float: right;
  margin-right: 0;
  _margin-left: 0;
}

.yui-gb .yui-gc div.first {
  width: 66%;
  *float: left;
  *margin-left: 0;
}

.yui-gb .yui-ge .yui-u,
.yui-gb .yui-gf .yui-u {
  margin: 0;
}

.yui-gb .yui-gb .yui-u {
  _margin-left: 0.7%;
}

.yui-gb .yui-g div.first,
.yui-gb .yui-gb div.first {
  *margin-left: 0;
}

.yui-gc .yui-g .yui-u,
.yui-gd .yui-g .yui-u {
  *width: 48.1%;
  *margin-left: 0;
}

.yui-gb .yui-gd div.first {
  width: 32%;
}

.yui-g .yui-gd div.first {
  _width: 29.9%;
}

.yui-ge .yui-g {
  width: 24%;
}

.yui-gf .yui-g {
  width: 74.2%;
}

.yui-gb .yui-ge div.yui-u,
.yui-gb .yui-gf div.yui-u {
  float: right;
}

.yui-gb .yui-ge div.first,
.yui-gb .yui-gf div.first {
  float: left;
}

.yui-gb .yui-ge .yui-u,
.yui-gb .yui-gf div.first {
  *width: 24%;
  _width: 20%;
}

.yui-gb .yui-ge div.first,
.yui-gb .yui-gf .yui-u {
  *width: 73.5%;
  _width: 65.5%;
}

.yui-ge div.first .yui-gd .yui-u {
  width: 65%;
}

.yui-ge div.first .yui-gd div.first {
  width: 32%;
}

#hd:after,
#bd:after,
#ft:after,
.yui-g:after,
.yui-gb:after,
.yui-gc:after,
.yui-gd:after,
.yui-ge:after,
.yui-gf:after {
  content: ".";
  display: block;
  height: 0;
  clear: both;
  visibility: hidden;
}

#hd,
#bd,
#ft,
.yui-g,
.yui-gb,
.yui-gc,
.yui-gd,
.yui-ge,
.yui-gf {
  zoom: 1;
}

html,
body {
  height: 100%;
}

body {
  outline: none !important;
  color: #555;
  background-color: #f3f3f3;
}

h1 {
  font-size: 174%;
}

h2 {
  font-size: 138.5%;
  line-height: 115%;
  margin: 0 0 0.2em 0;
  font-weight: normal;
}

h3 {
  font-size: 100%;
  margin: 0 0 0.2em 0;
  font-weight: bold;
}

h4 {
  font-weight: bold;
}

h5 {
  font-size: 77%;
}

h6 {
  font-size: 77%;
  font-style: italic;
}

p {
  margin: 0 0 1.5em 0;
}

fieldset {
  margin: 0 0 1.5em 0;
  border: 1px solid #ccc;
  padding: 20px;
}

a {
  color: var(--color-palette-primary-500);
}
a:hover {
  text-decoration: none;
}

.link {
  color: var(--color-palette-primary-500) !important;
  text-decoration: underline !important;
}
.link:hover {
  text-decoration: none !important;
}

em {
  font-style: italic;
}

strong {
  font-weight: bold;
}

b {
  font-weight: bold;
}

blockquote {
  margin: 1em;
}

ol {
  margin-left: 3em;
}
ol li {
  list-style: none outside;
}

ul {
  margin-left: 2.5em;
}
ul li {
  list-style: none outside;
}

.inputCaption {
  font-size: 85%;
  color: #888;
  font-style: italic;
}

.dl50-50 dt {
  width: 50%;
}
.dl50-50 dd {
  margin-left: 50%;
}

legend {
  font-weight: bold;
  padding: 2px 10px;
  background: #fff;
  color: #444;
  border: 1px solid #ccc;
}

pre,
code,
kbd,
samp,
tt {
  font-family: monospace;
  *font-size: 108%;
  line-height: 99%;
}

sup {
  font-size: 60%;
}

abbr {
  border-bottom: 1px dotted #555;
  cursor: help;
}

acronym {
  border-bottom: 1px dotted #555;
  cursor: help;
}

hr {
  background-color: #d1d4db;
  height: 1px;
  color: #d1d4db;
  border: 0;
  margin: 1.5rem 0;
}

.formRow {
  clear: right;
  clear: left;
  clear: both;
}

.formLine {
  clear: both;
}
.formLine * {
  float: left;
}
.formLine label {
  display: block;
  margin: 0 5px 0 0;
  font-weight: bold;
}
.formLine input {
  margin: 0 20px 0 0;
}
.formLine select {
  margin: 0 20px 0 0;
}
.formLine div {
  margin: 0 20px 0 0;
}

.clear {
  clear: both;
  font-size: 0;
  height: 0;
  line-height: 0;
  margin: 0;
  padding: 0;
}

.hidden {
  position: absolute;
  left: 0;
  top: -500px;
  width: 1px;
  height: 1px;
  overflow: hidden;
}

.dijitTextBox,
.dijitSelect {
  width: 100%;
  max-width: 1100px;
}

.dijitComboBox {
  width: auto;
}

select[multiple] {
  border: solid 1px #afb3c0;
  min-height: 80px;
  width: 100%;
}
select[multiple]:hover {
  border: solid 1px var(--color-palette-primary-500);
}

.dotCMSHostFileFilteringSelect .dijitTextBox {
  width: auto;
}

.dijitHostFoldersTreeWrapper {
  min-width: 250px;
}

/* NAV SUB STYLES 2.0 */
#admin-banner-logo-div {
  position: absolute;
  top: 10px;
  left: 20px;
  height: 20px;
  width: 80px;
  text-indent: -9999px;
  background: url("/html/images/skin/skin-sprite.png") no-repeat 0 -300px;
}

#admin-site-tools-div {
  position: absolute;
  top: 4px;
  right: 30px;
  font-size: 85%;
  color: #ddd;
}

#admin-site-tools-div a {
  display: inline-block;
  color: #fff;
  text-decoration: none;
  vertical-align: top;
  padding: 5px 0 0 0;
  margin-right: 15px;
}

#admin-site-tools-div a span {
  float: left;
  white-space: nowrap;
  margin: 0 4px 0 0;
}

#admin-site-tools-div a.trigger-off {
  background: url("/html/images/icons/chevron-menu.png") right -28px no-repeat;
  padding: 5px 28px 0 10px;
  display: inline-block;
  height: 30px;
  z-index: 9999;
  outline: none;
  -webkit-border-top-left-radius: 4px;
  -khtml-border-radius-topleft: 14px;
  -moz-border-radius-topleft: 4px;
  border-top-left-radius: 4px;
  -webkit-border-top-right-radius: 4px;
  -khtml-border-radius-topright: 14px;
  -moz-border-radius-topright: 4px;
  border-top-right-radius: 4px;
}

#admin-site-tools-div a.trigger-off:hover {
  background-color: var(--color-palette-white-op-10);
}

#admin-site-tools-div a.trigger-on {
  padding: 5px 28px 0 10px;
  display: inline-block;
  height: 30px;
  z-index: 9999;
  color: #3366cc;
  background: #fff url("/html/images/icons/chevron-menu.png") right -66px no-repeat;
  -webkit-border-top-left-radius: 4px;
  -khtml-border-radius-topleft: 14px;
  -moz-border-radius-topleft: 4px;
  border-top-left-radius: 4px;
  -webkit-border-top-right-radius: 4px;
  -khtml-border-radius-topright: 14px;
  -moz-border-radius-topright: 4px;
  border-top-right-radius: 4px;
  -moz-box-shadow: 0px 3px 10px var(--color-palette-black-op-20);
  -webkit-box-shadow: 0px 3px 10px var(--color-palette-black-op-20);
  box-shadow: 0px 3px 10px var(--color-palette-black-op-20);
}

#closeTab {
  z-index: 8000;
  position: absolute;
  top: 0;
  left: 0;
  width: 100%;
  height: 100%;
  background: var(--color-palette-white-op-30);
}

.bannerBG {
  background: url("/html/images/skin/skin-sprite.png") repeat-x 0 0;
  height: 130px;
  overflow: hidden;
  position: absolute;
  top: 0;
  left: 0;
  width: 100%;
  z-index: -1;
}

.tailerBody {
  font-family: Andale Mono, monospace;
  font-size: 9pt;
  white-space: nowrap;
}

.account-flyout {
  position: absolute;
  right: 30px;
  top: 34px;
  width: 225px;
  font-size: 85%;
  border: 1px solid #d1d4db;
  border-top: 0;
  background: #fff;
  z-index: 9998;
  -moz-box-shadow: 0px 2px 10px var(--color-palette-black-op-20);
  -webkit-box-shadow: 0px 2px 10px var(--color-palette-black-op-20);
  box-shadow: 0px 2px 10px var(--color-palette-black-op-20);
}

.account-flyout h3 {
  margin: 20px 0 0 0;
  font-size: 12px;
  font-weight: bold;
  padding: 0 15px;
}

.account-flyout a {
  display: block;
  text-decoration: none;
  color: #3366cc;
  padding: 3px 15px;
}

.account-flyout a:hover {
  background: #e0e9f6;
}

.account-flyout .login-out {
  background: #eee;
  margin: 15px 0 0 0;
  border-top: 1px solid #d1d4db;
  border-bottom: 1px solid #d1d4db;
}

.account-flyout .login-out table {
  width: 100%;
}

.account-flyout .login-out table td {
  text-align: center;
}

.account-flyout .login-out table td a {
  padding: 8px 10px;
}

.account-flyout .service-links {
  margin: 7px 0 0 0;
  border-top: 1px solid #dfdfdf;
}

.copyright {
  font-size: 10px;
  color: #555;
  text-align: center;
}

.serverID {
  position: absolute;
  top: 35px;
  right: 10px;
}

.helpId {
  background: transparent;
  bottom: -1px;
  left: 50px;
  position: fixed;
  z-index: 9999;
  padding: 3px;
}

#helpcontent {
  border: 1px solid #ddd;
  -moz-box-shadow: 3px 3px 5px var(--color-palette-black-op-10);
  -webkit-box-shadow: 3px 3px 5px var(--color-palette-black-op-10);
  box-shadow: 3px 3px 5px var(--color-palette-black-op-10);
  color: #dddddd;
  background: #fff;
  margin-bottom: -10px;
}

.dotcmsHelpButton {
  padding: 10px 25px;
  font-weight: bold;
  text-decoration: none;
  background: #000;
  margin-bottom: -1px;
  opacity: 0.7;
  color: #ddd;
  line-height: 14px;
  font-size: 11px;
  box-shadow: 0px 0px 5px var(--color-palette-black-op-50);
  border-top-left-radius: 8px;
  border-top-right-radius: 8px;
  display: inline-block;
  outline: none;
}

.dotcmsHelpButton:hover {
  background: #14151a;
  opacity: 0.9;
  color: #ffffff;
}

.changeHost {
  cursor: pointer;
  float: right;
  font-size: 85%;
  line-height: 15px;
  margin: 6px 10px 0 0;
  padding: 0;
}
.changeHost .chevronExpandIcon {
  margin-left: 3px;
  position: relative;
  top: 1px;
}
.changeHost .chevronExpandIcon:before {
  content: "\f13a";
}

#hostSelectDialog {
  width: 300px;
}

/* TABLE STYLES 2.0 */
#listing-table, .listingTable, .dojoxUploaderFileListTable {
  border-bottom: 1px solid #f3f3f4;
  border-collapse: collapse;
  font-size: 14px;
  margin: 0 auto 1rem auto;
  width: 100%;
}
#listing-table p:last-child, .listingTable p:last-child, .dojoxUploaderFileListTable p:last-child {
  margin-bottom: 0;
}
#listing-table tr, .listingTable tr, .dojoxUploaderFileListTable tr {
  transition: background-color 0.1s;
}
#listing-table tr .selected, .listingTable tr .selected, .dojoxUploaderFileListTable tr .selected {
  background-color: #e0e9f6;
}
#listing-table th, .listingTable th, .dojoxUploaderFileListTable th,
#listing-table td,
.listingTable td,
.dojoxUploaderFileListTable td {
  padding: 10px 0.5rem;
  border-bottom: 1px solid #f3f3f4;
  vertical-align: middle;
}
#listing-table th:first-child, .listingTable th:first-child, .dojoxUploaderFileListTable th:first-child,
#listing-table td:first-child,
.listingTable td:first-child,
.dojoxUploaderFileListTable td:first-child {
  padding-left: 1.5rem;
}
#listing-table th:last-child, .listingTable th:last-child, .dojoxUploaderFileListTable th:last-child,
#listing-table td:last-child,
.listingTable td:last-child,
.dojoxUploaderFileListTable td:last-child {
  padding-right: 1.5rem;
}
#listing-table th, .listingTable th, .dojoxUploaderFileListTable th {
  background-color: #f3f3f4;
}

.listingTable table,
.listingTable table tr,
.listingTable table tr:hover,
.listingTable table td {
  background: none !important;
}
.listingTable td a {
  color: #14151a;
  text-decoration: none;
}
.listingTable td table tr {
  border: none;
}
.listingTable.relateContent td a {
  color: var(--color-palette-primary-500);
  text-decoration: underline;
}

.browserTableStatus td {
  border: 0px;
}

/* CONTENT TYPE TABLE */
.sTypeTable {
  border: 1px solid #d1d4db;
  border-collapse: collapse;
  margin: 0 auto;
}

.sTypeTd {
  vertical-align: top;
  min-width: 225px;
  white-space: nowrap;
  padding: 0;
  border: 1px solid #d1d4db;
}

.sTypeHeader {
  font-weight: bold;
  padding: 3px 10px;
  background: #f3f3f4;
  border-bottom: 1px solid #d1d4db;
  border-top: 1px solid #d1d4db;
}
.sTypeHeader:first-child {
  border-top: 0;
}

.sTypeItem a {
  display: block;
  padding: 0.25rem 10px;
  text-decoration: none;
}

/* RELATIONSHIP TABLE */
.relationLanguageFlag th,
.relationLanguageFlag td {
  padding: 0px 0px;
  border: 0px;
}

.myVarTable {
  border: 1px solid #d1d4db;
  border-collapse: collapse;
  width: 100%;
}

.myVarTable td {
  padding: 4px 10px;
  border: 1px solid #ddd;
}

.messageBox {
  width: 250px;
  background-color: #fafafa;
  min-height: 125px;
  margin: 100px auto;
  z-index: 100;
  padding: 10px;
  border-radius: 5px;
}

.noResultsMessage {
  font-weight: bold;
  padding: 10px;
  text-align: center;
}

tr.alternate_1.disabled,
tr.alternate_2.disabled {
  cursor: default;
}

tr.alternate_1.disabled td,
tr.alternate_2.disabled td,
tr.disabled .liveIcon {
  color: #c5c5c5;
}

tr.alternate_1.disabled:hover {
  background: #ffffff !important;
}

tr.alternate_2.disabled:hover {
  background: #f3f3f3 !important;
}

tr.alternate_1 {
  background: #ffffff;
  cursor: pointer;
}

tr.alternate_2 {
  background: #f3f3f3;
  cursor: pointer;
}

tr.alternate_2:hover,
tr.alternate_1:hover,
.divalt_1:hover,
.divalt_1:hover div {
  background: #e0e9f6 !important;
}

tr.active {
  background: #ffffcc;
  cursor: pointer;
}

/* Use with .callOutBox2 */
#loadingPermissionsAccordion {
  margin: 50px auto;
  width: 100px;
}

.excelDownload {
  text-align: right;
  padding: 5px 10px;
  font-size: 85%;
}

.excelDownload a {
  text-decoration: none;
}

/* FORM STYLES 2.0 */
.lockedAgo {
  display: block;
  color: #999;
  font-size: 11px;
  font-style: italic;
  line-height: 14px;
}

.dijitTooltipData {
  width: 50px !important;
}

.fieldNameSide {
  float: left;
  font-weight: bold;
}

.fieldReadOnly {
  border-color: #eeeeee;
  background: blue;
}

.requiredBox {
  text-align: right;
  z-index: 9999;
  position: absolute;
  top: 130px;
  right: 60px;
}

.contentHint {
  display: block;
  color: #999;
  font-size: 11px;
  font-weight: normal;
  line-height: 14px;
  white-space: normal;
  font-style: italic;
}

.contentViewQuery {
  color: red;
  word-wrap: break-word;
  padding: 20px;
  padding-top: 0px;
  padding-bottom: 0px;
  margin: 0px;
}

.contentViewTitle {
  font-weight: bold;
  padding-top: 10px;
  margin: 0px;
}

.contentViewDialog {
  padding: 10px;
  padding-top: 0px;
}

.secondColumn dt {
  width: 20%;
}

.secondColumn dd {
  margin-left: 20%;
}

.halfColumn dt {
  width: 50%;
}

.halfColumn dd {
  margin-left: 50%;
}

.inputSmall {
  width: 150px;
}

.inputMedium {
  width: 250px;
}

.inputLarge {
  width: 350px;
}

.buttonBoxLeft {
  height: 38px;
  left: 35px;
  line-height: 38px;
  position: absolute;
  z-index: 10;
}

.buttonBoxRight {
  position: absolute;
  right: 35px;
  height: 35px;
  z-index: 10;
  line-height: 33px;
}

.buttonBoxRightTopPadding {
  position: absolute;
  right: 5px;
  top: 5px;
  z-index: 10;
}

.buttonBoxLeftRightPane {
  position: absolute;
  right: 800px;
  height: 35px;
  z-index: 10;
  line-height: 33px;
  padding-top: 7px;
}

.buttonBoxLeftNoTop {
  position: absolute;
  left: 5px;
  top: 15px;
  height: 30px;
  z-index: 10;
  line-height: 18px;
}

.buttonBoxRightNoTop {
  position: absolute;
  right: 3px;
  top: 15px;
  height: 30px;
  z-index: 11;
  line-height: 18px;
}

.warningHeader {
  background-color: #f0f0f0;
  color: yellow;
  border: 1px solid #ccc;
  margin-bottom: 10px;
  padding: 3px 10px 3px 10px;
  vertical-align: middle;
  border-radius: 5px;
}

.warningText {
  font-weight: bold;
  color: red;
  padding-top: 3px;
  width: 100%;
  overflow: hidden;
  text-align: center;
  white-space: normal;
}

.alert-message {
  color: red;
  padding: 10px;
  width: 100%;
  overflow: hidden;
  text-align: center;
  white-space: normal;
}

.tagsTextbox {
  width: 200px;
}

.tagsBox {
  height: 50px;
  width: 180px;
  margin-top: 10px;
  padding: 5px;
  border: 1px solid #ccc;
  overflow: auto;
}

.tagsBox a {
  font-size: 93%;
  color: #999;
}

.tagsCaption {
  display: block;
  color: #999;
  line-height: 140%;
  font-size: 80%;
  margin: 3px 0 0 5px;
}

.suggestHeading {
  padding: 7px 10px;
  font-size: 12px;
  font-weight: bold;
  color: #555;
  background: url("/html/images/skin/skin-sprite.png") repeat-x scroll 0 -325px transparent;
  border-bottom: 1px solid #b3b3b3;
}

.suggestedTagsWrapper {
  position: absolute;
  left: 505px;
  z-index: 9999;
  background: #fff;
  border: 1px solid #b3b3b3;
  box-shadow: 0 1px 3px rgba(150, 150, 150, 0.5);
  width: 400px;
}

.suggestedTags {
  padding: 10px;
  color: #999999;
}

.suggestedTagsWrapper a {
  color: #333;
  letter-spacing: 1px;
  text-decoration: none;
  display: inline-block;
  padding: 2px 5px 4px 5px;
  line-height: 18px;
  margin: 0 8px 8px 0;
  background: #eee;
  border-radius: 5px;
}

.suggestedTagsWrapper a:hover {
  background: #568fbe;
  color: #fff;
}

.fieldAlert {
  color: #cc0000;
}

.width-equals-200 {
  width: 200px;
}

ul.withBullets li {
  list-style: circle;
}

/* STRUCTURE MANAGER STYLES 2.0 */
.selectBoxImage {
  padding-right: 3px;
  padding-top: 3px;
  padding-bottom: 2px;
  vertical-align: bottom;
}

/* POPUP MENU STYLES */
.dotContextMenu {
  border-left: 1px solid #d1d1d1;
  box-shadow: 0px 0px 5px #ccc;
}

td.dijitMenuArrowCell {
  width: 30px;
}

tr.pop_divider {
  border-top: 1px dotted silver;
}

/* NAV MENU ICONS 2.0 */
#menu ul.dropdown li.dotCMS_site-search a span {
  background: url("/html/images/icons/dotcms-sprite.png") no-repeat -1px -60px;
}

#menu ul.dropdown li.dotCMS_EXT_16 a span {
  background: url("/html/images/icons/dotcms-sprite.png") no-repeat -21px -180px;
}

#menu ul.dropdown li.dotCMS_EXT_LICENSE_MANAGER a span {
  background: url("/html/images/icons/dotcms-sprite.png") no-repeat -1px -300px;
}

#menu ul.dropdown li.dotCMS_sites a span {
  background: url("/html/images/icons/dotcms-sprite.png") no-repeat -1px -320px;
}

#menu ul.dropdown li.dotCMS_html-pages a span {
  background: url("/html/images/icons/dotcms-sprite.png") no-repeat -1px -400px;
}

#menu ul.dropdown li.dotCMS_users a span {
  background: url("/html/images/icons/dotcms-sprite.png") no-repeat -1px -440px;
}

#menu ul.dropdown li.dotCMS_roles a span {
  background: url("/html/images/icons/dotcms-sprite.png") no-repeat -21px -460px;
}

#menu ul.dropdown li.dotCMS_workflow a span {
  background: url("/html/images/icons/dotcms-sprite.png") no-repeat -1px -500px;
}

#menu ul.dropdown li.dotCMS_jobs a span,
.clockIcon {
  background: url("/html/images/icons/dotcms-sprite.png") no-repeat -21px -620px;
  width: 18px;
  height: 18px;
  display: inline-block;
  vertical-align: top;
}

#menu ul.dropdown li.dotCMS_links a span {
  background: url("/html/images/icons/dotcms-sprite.png") no-repeat -1px -660px;
}

#menu ul.dropdown li.dotCMS_files-legacy a span {
  background: url("/html/images/icons/dotcms-sprite.png") no-repeat -1px -840px;
}

#menu ul.dropdown li.dotCMS_EXT_PRODUCT a span {
  background: url("/html/images/icons/dotcms-sprite.png") no-repeat -1px -1000px;
}

#menu ul.dropdown li.dotCMS_EXT_6 a span,
.nodeAllIcon {
  background: url("/html/images/icons/dotcms-sprite.png") no-repeat -21px -1000px;
  width: 18px;
  height: 18px;
  display: inline-block;
  vertical-align: top;
}

#menu ul.dropdown li.dotCMS_categories a span,
.nodeInsertIcon {
  background: url("/html/images/icons/dotcms-sprite.png") no-repeat -1px -1020px;
  width: 18px;
  height: 18px;
  display: inline-block;
  vertical-align: top;
}

#menu ul.dropdown li.dotCMS_maintenance a span {
  background: url("/html/images/icons/dotcms-sprite.png") no-repeat -21px -1060px;
}

#menu ul.dropdown li.dotCMS_languages a span {
  background: url("/html/images/icons/dotcms-sprite.png") no-repeat -21px -1160px;
}

#menu ul.dropdown li.dotCMS_calendar a span {
  background: url("/html/images/icons/dotcms-sprite.png") no-repeat -1px -1120px;
}

#menu ul.dropdown li.dotCMS_query-tool a span {
  background: url("/html/images/icons/lucene.png") no-repeat;
}

#menu ul.dropdown li.dotCMS_25 a span {
  background: url("/html/images/icons/dotcms-sprite.png") no-repeat -21px -1180px;
}

#menu ul.dropdown li.dotCMS_EXT_ECO_ORDER a span {
  background: url("/html/images/icons/dotcms-sprite.png") no-repeat -1px -1200px;
}

#menu ul.dropdown li.dotCMS_configuration a span {
  background: url("/html/images/icons/dotcms-sprite.png") no-repeat -21px -200px;
  width: 18px;
  height: 18px;
  display: inline-block;
  vertical-align: top;
}

#menu ul.dropdown li.dotCMS_containers a span {
  background: url("/html/images/icons/dotcms-sprite.png") no-repeat -1px -1220px;
  width: 18px;
  height: 18px;
  display: inline-block;
  vertical-align: top;
}

#menu ul.dropdown li.dotCMS_templates a span {
  background: url("/html/images/icons/dotcms-sprite.png") no-repeat -21px -1220px;
  width: 18px;
  height: 18px;
  display: inline-block;
  vertical-align: top;
}

#menu ul.dropdown li.dotCMS_EXT_19 a span,
.targetIcon {
  background: url("/html/images/icons/dotcms-sprite.png") no-repeat -1px -1240px;
  width: 18px;
  height: 18px;
  display: inline-block;
  vertical-align: top;
}

#menu ul.dropdown li.dotCMS_EXT_COMMUNICATIONS_MANAGER a span {
  background: url("/html/images/icons/dotcms-sprite.png") no-repeat -21px -1240px;
}

#menu ul.dropdown li.dotCMS_reports a span {
  background: url("/html/images/icons/dotcms-sprite.png") no-repeat -1px -1260px;
}

#menu ul.dropdown li.dotCMS_vanity-urls a span,
.vlinksIcon {
  background: url("/html/images/icons/dotcms-sprite.png") no-repeat -21px -1260px;
  width: 18px;
  height: 18px;
  display: inline-block;
  vertical-align: top;
}

#menu ul.dropdown li.dotCMS_site-browser a span,
.bowserIcon {
  background: url("/html/images/icons/dotcms-sprite.png") no-repeat -1px -1280px;
  width: 18px;
  height: 18px;
  display: inline-block;
  vertical-align: top;
}

#menu ul.dropdown li.dotCMS_content a span {
  background: url("/html/images/icons/dotcms-sprite.png") no-repeat -21px -1280px;
  width: 18px;
  height: 18px;
  display: inline-block;
  vertical-align: top;
}

#menu ul.dropdown li.dotCMS_EXT_DISCOUNTCODE a span {
  background: url("/html/images/icons/dotcms-sprite.png") no-repeat -1px -1300px;
}

#menu ul.dropdown li.dotCMS_dashboard a span {
  background: url("/html/images/icons/dotcms-sprite.png") no-repeat -21px -1300px;
}

#menu ul.dropdown li.dotCMS_content-types a span,
.structureIcon {
  background: url("/html/images/icons/dotcms-sprite.png") no-repeat -1px -1320px;
  width: 18px;
  height: 18px;
  display: inline-block;
  vertical-align: top;
}

#menu ul.dropdown li.dotCMS_forms a span {
  background: url("/html/images/icons/dotcms-sprite.png") no-repeat -21px -1320px;
  width: 18px;
  height: 18px;
  display: inline-block;
  vertical-align: top;
}

#menu ul.dropdown li.dotCMS_EXT_CONTENTRATINGS a span {
  background: url("/html/images/icons/dotcms-sprite.png") no-repeat -1px -1340px;
}

#menu ul.dropdown li.dotCMS_workflow-schemes a span {
  background: url("/html/images/icons/dotcms-sprite.png") no-repeat -1px -520px;
}

#menu ul.dropdown li.dotCMS_tags a span {
  background: url("/html/images/icons/dotcms-sprite.png") no-repeat -1px -1300px;
  width: 18px;
  height: 18px;
  display: inline-block;
  vertical-align: top;
}

/*#menu ul.dropdown li.dotCMS_dynamic-plugins a span{background: url(/html/images/icons/osgi.png) no-repeat;width:18px;height:18px;display:inline-block;vertical-align:top;}*/
#menu ul.dropdown li.dotCMS_dynamic-plugins a span {
  background: url("/html/images/icons/dotcms-sprite.png") no-repeat -1px -1860px;
  width: 18px;
  height: 18px;
  display: inline-block;
  vertical-align: top;
}

#menu ul.dropdown li.dotCMS_time-machine a span,
.clockIcon {
  background: url("/html/images/icons/dotcms-sprite.png") no-repeat -1px -1760px;
  width: 18px;
  height: 18px;
  display: inline-block;
  vertical-align: top;
}

#menu ul.dropdown li.dotCMS_link-checker a span,
.linkCheckIcon {
  background: url("/html/images/icons/dotcms-sprite.png") no-repeat -21px -1760px;
  width: 18px;
  height: 18px;
  display: inline-block;
  vertical-align: top;
}

#menu ul.dropdown li.dotCMS_es-search a span,
.elasticsearchIcon {
  background: url("/html/images/icons/elasticsearch.png") no-repeat;
  width: 18px;
  height: 18px;
  -o-object-fit: contain;
  display: inline-block;
  vertical-align: top;
}

#menu ul.dropdown li.dotCMS_publishing-queue a span .pushIcon {
  background: url("/html/images/icons/dotcms-sprite.png") no-repeat -21px -1880px;
  width: 18px;
  height: 18px;
  display: inline-block;
  vertical-align: top;
}

/* Action Panel */
.actionPanelPage {
  position: relative;
}

.actionTable {
  margin: 0;
  width: 100%;
}

.actionTable td {
  padding: 10px;
}

.actionTable tr:hover {
  background-color: #eff3f8;
  cursor: pointer;
}

.actionTable tr.active {
  background-color: #eff3f8;
}

#arrow {
  width: 23px;
  height: 36px;
  z-index: 9999;
  left: -23px;
  position: absolute;
}

.hideMe {
  display: none;
  position: absolute;
}

.green {
  color: #6baf73;
}

.yellow {
  color: #f6d57e;
}

.red {
  color: #cb4437;
}

.worldOn {
  background: url("/html/images/icons/dotcms-sprite.png") no-repeat 0px -1940px;
  width: 22px;
  height: 22px;
  margin: 0 1px 0 7px;
  display: inline-block;
  vertical-align: top;
}

/* dotCMS 1.0 STYLES */
/*===== WELCOME MESSAGE ===== */
.welcome_wrapper a {
  color: #3b3b3b;
  text-decoration: none;
}

.welcome_wrapper a:hover {
  text-decoration: underline;
}

/* ====================== BROWSER, HMTL, LINKS, FILES, TEMPLATES, CONTAINERS  (all POP UPs) ================= */
table.sTypeTd {
  vertical-align: top;
}

table.sTypeTable.sTypeItem {
  text-transform: uppercase;
  white-space: nowrap;
  min-width: 175px;
}

/* use in hmtl, templates, etc NOT in Browser Tree pop-ups*/
#dotCMSErrors {
  background-color: #ffbcbc;
  border: 1px solid gray;
  width: 300px;
  overflow: auto;
  padding: 10px;
  margin-left: 100px;
  margin-bottom: 10px;
}

#dotCMSMessages {
  background-color: #fff;
  border: 1px solid gray;
  width: 300px;
  overflow: auto;
  padding: 10px;
  margin-left: auto;
  margin-right: auto;
  margin-bottom: 10px;
}

#dotCMSMessagesTitle {
  font-weight: bold;
}

#dotCMSMessagesMessage {
  font-weight: bold;
}

#dotCMSMessagesClose {
  float: right;
}

#messagesTable,
#errorsTable {
  position: absolute;
  left: 50%;
  margin-left: -250px;
  top: 100px;
  z-index: 999;
  width: 500px;
  height: 50px;
  text-align: center;
  font-weight: bold;
}

.systemMessagesHolder {
  position: fixed;
  left: 50%;
  margin-left: -170px;
  width: 300px;
  z-index: 9999 !important;
}

.systemMessages {
  position: relative;
  padding: 20px 20px 30px 40px;
  color: #fff;
  background: var(--color-palette-black-op-80);
  -moz-box-shadow: 3px 3px 5px var(--color-palette-black-op-20);
  -webkit-box-shadow: 3px 3px 5px var(--color-palette-black-op-20);
  box-shadow: 3px 3px 5px var(--color-palette-black-op-20);
  -webkit-border-radius: 8px;
  -khtml-border-radius: 8px;
  -moz-border-radius: 8px;
  border-radius: 8px;
  cursor: pointer;
}

.messageIcon {
  position: absolute;
  top: 20px;
  left: 15px;
}

.errorMessages {
  position: relative;
  padding: 20px 20px 30px 40px;
  color: #fff;
  background: var(--color-palette-black-op-80);
  -moz-box-shadow: 3px 3px 5px var(--color-palette-black-op-20);
  -webkit-box-shadow: 3px 3px 5px var(--color-palette-black-op-20);
  box-shadow: 3px 3px 5px var(--color-palette-black-op-20);
  -webkit-border-radius: 8px;
  -khtml-border-radius: 8px;
  -moz-border-radius: 8px;
  border-radius: 8px;
  cursor: pointer;
}

.errorMessages ul,
.errorMessages ul li {
  list-style: disc;
  list-style-position: outside;
  margin: 0 0 3px 0;
}

/* loading message for content search */
.messageZone {
  position: fixed;
  z-index: 9999 !important;
  left: 50%;
  top: 30%;
  margin-left: -75px;
  width: 150px;
  padding: 20px;
  color: #fff;
  background: var(--color-palette-black-op-80);
  -moz-box-shadow: 3px 3px 5px var(--color-palette-black-op-20);
  -webkit-box-shadow: 3px 3px 5px var(--color-palette-black-op-20);
  box-shadow: 3px 3px 5px var(--color-palette-black-op-20);
  -webkit-border-radius: 8px;
  -khtml-border-radius: 8px;
  -moz-border-radius: 8px;
  border-radius: 8px;
}

.loadingIcon {
  background: url("/html/images/icons/ajax-loader.gif") no-repeat left center;
  padding: 0 5px 0 3px;
  vertical-align: middle;
  display: inline-block;
  width: 16px;
  height: 16px;
}

.typeCCol {
  white-space: nowrap;
  width: 100%;
  text-align: left;
}

.error-message {
  color: maroon;
  text-align: center;
}

.systemErrorsHolder {
  position: fixed;
  left: 50%;
  margin-left: -170px;
  width: 300px;
  z-index: 9999 !important;
}

.contentRowOver {
  background: #e0ecf8;
  font-weight: normal;
  cursor: pointer;
}

/* To display DotContentletValidationExceptions on content normal save */
/* http://jira.dotmarketing.net/browse/DOTCMS-2273 */
#saveContentMessages {
  background-color: #fff;
  border: 1px solid gray;
  width: 300px;
  overflow: auto;
  padding: 10px;
  margin-left: auto;
  margin-right: auto;
  margin-bottom: 10px;
}

#saveContentMessagesTitle {
  font-weight: bold;
}

#saveContentMessagesMessage {
  font-weight: bold;
}

#saveContentMessagesClose {
  float: right;
}

/* Login as widget */
.loginAsWrapper {
  display: none;
  position: absolute;
  width: 250px;
  padding: 10px;
  background: white;
  border: 1px solid #cdcdcd;
}

#portal_login_as_users_select {
  text-align: left;
}

#portal_login_as_password {
  width: 150px;
}

#portal_loginas_errors {
  text-align: center;
  color: red;
  padding-bottom: 5px;
}

/* for the dotCMS ligthbox overlay utils */
#dotCMS_lightbox_overlay {
  z-index: 1000;
  position: absolute;
  visibility: hidden;
  background: url("/html/js/dotcms-utils/overlay.png");
}

/* Host folders selector */
.dijitHostFoldersTreeWrapper {
  overflow: auto;
  position: absolute;
  z-index: 10000;
  background: white;
  border: 1px solid #adadad;
  padding: 7px;
}

.dijitHostClosed,
.dijitHostOpened {
  background: transparent url("/html/images/icons/globe-green.png") no-repeat scroll 0 0;
  margin: 3px 3px 0 3px;
}

/* Role selector */
.dijitRolesSelectTreeWrapper {
  overflow: auto;
  position: absolute;
  z-index: 10000;
  background: white;
  border: 1px solid #adadad;
  padding: 7px;
  float: none;
}

/* File Browser Dialog */
.filterBox {
  padding: 8px 10px 8px 10px;
}

.selectableFile {
  cursor: pointer;
}

.selectableFile img {
  vertical-align: middle;
}

.viewSelectorBox {
  padding: 5px;
}

.viewSelectorBox img {
  vertical-align: middle;
}

.fileSelectorControls:after {
  content: ".";
  display: block;
  height: 0;
  clear: both;
  visibility: hidden;
}

.fileSelectorControls input {
  float: left;
}

.fileSelectorControls span.dijitButton {
  float: left;
}

.thumbnailSliderWrapper {
  margin-bottom: 10px;
}

.thumbnailSliderWrapper table.dijitSlider {
  float: left;
}

.thumbnailTD {
  width: 100%;
}

.thumbnailTD td {
  border-bottom: 1px solid #cccccc;
  border-right: 1px solid #cccccc;
  height: 150px;
  text-align: center;
  width: 260px;
}

.thumbnailSliderWrapper img.imageFieldThumbnail {
  float: left;
}

.thumbnailSliderWrapper:after {
  content: ".";
  display: block;
  height: 0;
  clear: both;
  visibility: hidden;
}

/* Dashboard classes */
.siteOverview {
  font-weight: bold;
  text-align: center;
  margin: 15px 10px 20px 10px;
}

.siteOverview span {
  font-size: 300%;
  display: block;
  padding: 8px;
}

table.dojoxLegendNode {
  margin: 0 auto;
  width: 160px;
}

table.dojoxLegendNode td {
  padding-bottom: 10px;
}

#pieChartLegend td.dojoxLegendIcon {
  vertical-align: top;
  padding: 3px 5px 0 0;
}

#pieChartLegend td.dojoxLegendText {
  text-align: left;
  vertical-align: top;
  font-size: 85%;
  line-height: 131%;
}

#lineWrapper {
  overflow: hidden;
}

.noChart {
  background: #959595 url("/html/images/skin/lineChartBg.png") repeat-x left bottom;
  width: 100%;
  height: 130px;
  padding: 50px 20px 20px 20px;
}

.noChart span {
  display: block;
  width: 300px;
  margin: 0 auto;
  padding: 20px;
  background: #aaa;
  border: solid 2px #f6f6f6;
  border-radius: 10px;
  color: #fff;
  text-align: center;
  font-size: 131%;
}

.noPie {
  background: url("/html/images/skin/pieBg.png") no-repeat center top;
  width: 180px;
  height: 180px;
  margin: 0 auto 30px auto;
  padding: 60px 0 0 0;
}

.noPie span {
  display: block;
  width: 125px;
  margin: 0 auto;
  padding: 5px;
  background: #aaa;
  border: solid 2px #f6f6f6;
  border-radius: 10px;
  color: #fff;
  text-align: center;
}

.contentletInnerTable {
  border: 0px;
  padding: 0px;
  margin: 0px;
  width: 100%;
}

.contentletInnerTable tr td {
  border: 0px;
  padding: 0px;
  margin: 0px;
}

.workflowActionLink {
  cursor: pointer;
  border: 1px solid silver;
  margin-top: -1px;
  padding: 5px 0px 5px 10px;
  background: #ffffff;
}

.workflowActionLink:hover {
  background: #e0e9f6;
}

#contentLockedInfo {
  height: 40px;
  border: 0px solid red;
  overflow: hidden;
}

.lockedWarningDiv {
  position: absolute;
  z-index: 900;
  border: 0px dotted red;
  width: 99%;
  height: 99%;
}

/* Dojo Color Picker */
.dojoxColorPicker {
  padding: 8px;
  border-radius: 8px;
  -webkit-drop-shadow: 8px;
  background: #ededed;
  border: 1px solid #ccc;
  border-collapse: separate;
}

.dojoxColorPickerRightPad {
  padding-right: 8px;
}

.dotcms .dojoxColorPicker {
  background: #ededed;
  border: 1px solid #cdcdcd;
}

.dojoxColorPickerBox {
  position: relative;
  width: 150px;
  height: 150px;
  margin: 0;
  padding: 0;
}

.dojoxColorPickerUnderlay {
  position: relative;
  top: 0;
  left: 0;
  width: 150px;
  height: 150px;
  z-index: 1;
}

.dotcms .dojoxColorPickerUnderlay {
  border: 1px solid #cccccc;
}

.dojoxHuePickerUnderlay {
  position: relative;
  top: 0;
  left: 0;
  height: 150px;
  width: 20px;
  z-index: 1;
  text-align: center;
}

.dojoxHuePicker {
  position: relative;
  top: 0px;
  left: 0px;
  padding: 0px;
}

.dojoxHuePickerPoint {
  position: absolute;
  top: 0;
  left: 0;
  width: 20px;
  height: 8px;
  z-index: 3;
  cursor: move;
}

.dojoxColorPickerPoint {
  position: absolute;
  width: 10px;
  height: 10px;
  border: 0;
  z-index: 3;
  cursor: move;
}

.dojoxColorPickerPreview {
  display: block;
  width: 45px;
  height: 45px;
  border: 1px solid #333;
  background-color: #fff;
  position: relative;
  top: 0px;
  left: 0px;
  margin-left: 10px;
}

.dojoxColorPickerWebSafePreview {
  display: block;
  width: 25px;
  height: 25px;
  position: relative;
  top: 0px;
  left: 0px;
  border: 1px solid #333;
}

.dojoxColorPickerOptional {
  position: relative;
  top: 0px;
  left: 0px;
  height: 100%;
  padding: 8px;
}

.dojoxColorPickerOptional table {
  border-spacing: 4px;
  border: 0;
  margin: 5px;
}

.dojoxColorPickerOptional table td {
  padding: 3px;
}

.dojoxColorPickerPreviewContainer table {
  border-spacing: 6px 0px;
}

.dojoxColorPickerOptional input {
  font-size: 11px;
  border: 1px solid #a7a7a7;
  width: 25px;
  padding: 1px 3px 1px 3px;
  line-height: 1.1em;
}

.dojoxColorPickerHex input {
  width: 55px;
  font-size: 11px;
}

/* Image Picker */
table.bgThumbnail {
  margin: 5px 10px 15px 10px;
}

table.bgThumbnail td {
  padding: 10px;
}

table.bgThumbnail td div {
  padding: 4px;
  border: 1px solid #a0a0a0;
  margin: 6px;
  -moz-box-shadow: 0px 3px 10px var(--color-palette-black-op-30);
  -webkit-box-shadow: 0px 3px 10px var(--color-palette-black-op-30);
  box-shadow: 0px 3px 10px var(--color-palette-black-op-30);
}

table.bgThumbnail td div a {
  border: 1px solid #a0a0a0;
  padding: 2px;
  display: block;
}

.showPointer {
  cursor: pointer;
}

/* Help Dialog */
div#_dotHelpMenu {
  color: red;
}

#_dotHelpResults {
  margin-left: 230px;
  border-left: 1px solid #ccc;
  padding-left: 15px;
}

.navbar ul {
  list-style: none;
  margin: 0;
  padding: 0;
}
.navbar li {
  list-style: none;
  position: relative;
}
.navbar li a {
  display: block;
  text-decoration: none;
  float: none;
}
.navbar .dropdown {
  background: #fff;
  border: 1px solid #d1d1d1;
  border-top: 0;
  left: -1px;
  min-width: 200px;
  position: absolute;
  opacity: 0;
  transition: opacity 200ms;
  top: 43px;
  visibility: hidden;
  z-index: 999;
}
.navbar .dropdown li.level2 {
  padding: 0;
}
.navbar .dropdown li.level2 a {
  background: #fff;
  color: #5f5f5f;
  display: block;
  font-size: 85%;
  margin: 0;
  padding: 3px 10px;
  vertical-align: middle;
}
.navbar .dropdown li.level2 a:hover {
  background: #f2f2f2;
}
.navbar .dropdown li.level2 a span {
  display: inline-block;
  float: left;
  margin: 0 5px 2px;
}
.navbar .horizontal li.level1 {
  background-color: #f2f2f2;
  border-top-left-radius: 3px;
  border-top-right-radius: 3px;
  border: solid 1px #dadada;
  border-right: 0;
  box-shadow: inset 0 1px 1px 0 #fff;
  float: left;
  padding: 0;
  width: auto;
}
.navbar .horizontal li.level1:hover {
  background-color: #fff;
}
.navbar .horizontal li.level1:hover > .dropdown {
  visibility: visible;
  opacity: 1;
}
.navbar .horizontal li.level1:hover .navMenu-title {
  color: #c00;
}
.navbar .horizontal li.level1:last-child {
  border-right: solid 1px #dadada;
}
.navbar .horizontal li.level1 .tabLeft {
  padding: 8px 10px 5px;
}
.navbar .horizontal li.level1.active {
  background-color: #fff;
}
.navbar .horizontal li.level1.active .navMenu-title {
  color: #c00;
}
.navbar .navMenu-title {
  color: #404040;
  font-size: 93%;
  font-weight: 700;
  line-height: 14px;
  margin: 0;
  overflow: hidden;
  padding: 0;
}
.navbar .navMenu-subtitle {
  color: #5f5f5f;
  font-size: 77%;
  margin: 0;
  overflow: hidden;
  padding: 0;
}

/* CRUMBTRAIL STYLES 2.0 */
.subNavCrumbTrail {
  display: none;
}
.subNavCrumbTrail ul {
  margin: 0;
  padding: 0;
  list-style: none;
}
.subNavCrumbTrail li {
  display: inline;
  margin: 0;
  list-style: none;
  position: relative;
  padding-right: 1rem;
}
.subNavCrumbTrail li:after {
  display: inline-block;
  font: normal normal normal 14px/1 FontAwesome;
  font-size: inherit;
  text-rendering: auto;
  -webkit-font-smoothing: antialiased;
  -moz-osx-font-smoothing: grayscale;
  content: "\f054";
  color: #afb3c0;
  font-size: 9px;
  position: absolute;
  right: 5px;
  top: 5px;
}
.subNavCrumbTrail li.lastCrumb {
  padding-right: 0;
}
.subNavCrumbTrail li.lastCrumb:after {
  display: none;
}
.subNavCrumbTrail a {
  text-decoration: none;
}

#selectHostDiv {
  cursor: pointer;
  background: url("/html/images/skin/skin-sprite.png") repeat-x 0 -420px;
  padding: 5px 10px 6px 15px;
}

/* ----------------------------------- */
/* -------------- ICONS -------------- */
/* ----------------------------------- */
.addIcon,
.androidIcon,
.appleIcon,
.appMonitorIcon,
.archiveIcon,
.arrowLeftIcon,
.arrowRightIcon,
.assetIcon,
.assignWorkflowIcon,
.backupIcon,
.bgIcon,
.browseIcon,
.bugIcon,
.bundleIcon,
.calClockIcon,
.calDayIcon,
.calListIcon,
.calMonthIcon,
.calWeekIcon,
.cancelIcon,
.cancelWorkflowIcon,
.cartIcon,
.checkBoxIcon,
.chevronIcon,
.chevronExpandIcon,
.closeIcon,
.colorIcon,
.copyIcon,
.cutIcon,
.deleteIcon,
.deleteWorkflowIcon,
.detailViewIcon,
.docConvertIcon,
.docCopyIcon,
.docNumIcon,
.docTextIcon,
.documentIcon,
.dropIcon,
.editIcon,
.editScriptIcon,
.encryptIcon,
.exclamationIcon,
.exclamation-redIcon,
.fileMultiIcon,
.fileNewIcon,
.fixIcon,
.folderIcon,
.folderAddIcon,
.folderCopyIcon,
.folderDeleteIcon,
.folderEditIcon,
.folderFilesIcon,
.folderGlobeIcon,
.folderOpenIcon,
.folderSelectedIcon,
.formNewIcon,
.gearMinusIcon,
.gearPencilIcon,
.gearPlusIcon,
.helpIcon,
.hideIcon,
.hourGlassIcon,
.imageNewIcon,
.infoIcon,
.keyIcon,
.keyvalueIcon,
.linkAddIcon,
.listViewIcon,
.loginIcon,
.loginAsIcon,
.mailListIcon,
.mapPinIcon,
.minusIcon,
.mobileIcon,
.movePageIcon,
.multiSelectIcon,
.newPageIcon,
.newTaskIcon,
.newWorkflowIcon,
.nextIcon,
.pagePropIcon,
.pasteIcon,
.plusIcon,
.previewIcon,
.previousIcon,
.propertyIcon,
.publishIcon,
.queryIcon,
.radioIcon,
.reindexIcon,
.rememberIcon,
.reopenWorkflowIcon,
.reorderIcon,
.repeatIcon,
.republishIcon,
.requiredIcon,
.resetIcon,
.resolveIcon,
.resolveWorkflowIcon,
.saveIcon,
.saveAssignIcon,
.scrollPaneIcon,
.searchIcon,
.selectIcon,
.shrinkIcon,
.spellIcon,
.splitterIcon,
.statisticsIcon,
.stopIcon,
.tabIcon,
.textFieldIcon,
.thumbnailViewIcon,
.toggleCloseIcon,
.toggleOpenIcon,
.trashIcon,
.unarchiveIcon,
.unpublishIcon,
.uploadIcon,
.windowsIcon,
.workflowIcon,
.workStreamIcon,
.wysiwygIcon {
  background: none;
  display: none;
}

.arrowLeftIcon,
.arrowRightIcon,
.chevronExpandIcon,
.deleteIcon,
.editIcon,
.folderIcon,
.folderOpenIcon,
.folderSelectedIcon,
.toggleCloseIcon,
.toggleOpenIcon {
  display: inline;
}

.uknIcon:before {
  content: "\f016";
}

.actionIcon:before {
  content: "\f142";
}

.addIcon:before {
  content: "\f0c8";
}

.androidIcon:before {
  content: "\f0c8";
}

.appleIcon:before {
  content: "\f0c8";
}

.appMonitorIcon:before {
  content: "\f0c8";
}

.archiveIcon:before {
  content: "\f132";
}

.archivedIcon:before {
  content: "\f111";
}

.arrowLeftIcon:before {
  content: "\f053";
}

.arrowRightIcon:before {
  content: "\f054";
}

.assignWorkflowIcon:before {
  content: "\f0c8";
}

.backupIcon:before {
  content: "\f0c8";
}

.bgIcon:before {
  content: "\f0c8";
}

.browseIcon:before {
  content: "\f0c8";
}

.bugIcon:before {
  content: "\f188";
}

.bundleIcon:before {
  content: "\f0c8";
}

.calClockIcon:before {
  content: "\f0c8";
}

.calDayIcon:before {
  content: "\f0c8";
}

.calListIcon:before {
  content: "\f0c8";
}

.calMonthIcon:before {
  content: "\f0c8";
}

.calWeekIcon:before {
  content: "\f0c8";
}

.cancelIcon:before {
  content: "\f05c";
}

.cancelWorkflowIcon:before {
  content: "\f0c8";
}

.cartIcon:before {
  content: "\f0c8";
}

.checkBoxIcon:before {
  content: "\f0c8";
}

.chevronIcon:before {
  content: "\f0c8";
}

.chevronExpandIcon:before {
  content: "\f078";
}

.closeIcon:before {
  content: "\f00d";
}

.colorIcon:before {
  content: "\f0c8";
}

.contentIcon:before {
  content: "\f1ea";
}

.copyIcon:before {
  content: "\f0c5";
}

.cutIcon:before {
  content: "\f0c4";
}

.deleteIcon:before {
  content: "\f014";
}

.deleteWorkflowIcon:before {
  content: "\f0c8";
}

.detailViewIcon:before {
  content: "\f0c8";
}

.docConvertIcon:before {
  content: "\f0c8";
}

.docCopyIcon:before {
  content: "\f0c8";
}

.docNumIcon:before {
  content: "\f0c8";
}

.docTextIcon:before {
  content: "\f0c8";
}

.documentIcon:before {
  content: "\f0c8";
}

.dotAssetIcon:before {
  content: "\f187";
}

.downloadIcon:before {
  content: "\f019";
}

.dropIcon:before {
  content: "\f0c8";
}

.editIcon:before {
  content: "\f044";
}

.editScriptIcon:before {
  content: "\f044";
}

.encryptIcon:before {
  content: "\f0c8";
}

.exclamation-redIcon:before {
  content: "\f0c8";
}

.exclamationIcon:before {
  content: "\f0c8";
}

.femaleIcon:before {
  content: "\f182";
}

.fileIcon:before {
  content: "\f016";
}

.fileMultiIcon:before {
  content: "\f0c8";
}

.fileNewIcon:before {
  content: "\f0c8";
}

.fixIcon:before {
  content: "\f0c8";
}

.folderIcon:before {
  content: "\f114";
}

.folderAddIcon:before {
  content: "\f0c8";
}

.folderCopyIcon:before {
  content: "\f0c8";
}

.folderDeleteIcon:before {
  content: "\f0c8";
}

.folderEditIcon:before {
  content: "\f0c8";
}

.folderFilesIcon:before {
  content: "\f0c8";
}

.folderGlobeIcon:before {
  content: "\f0c8";
}

.folderOpenIcon:before {
  content: "\f07c";
}

.folderSelectedIcon:before {
  content: "\f07c";
}

.formIcon:before {
  content: "\f03a";
}

.formNewIcon:before {
  content: "\f0c8";
}

.gearIcon:before {
  content: "\f013";
}

.gearMinusIcon:before {
  content: "\f0c8";
}

.gearPencilIcon:before {
  content: "\f0c8";
}

.gearPlusIcon:before {
  content: "\f0c8";
}

.greyDotIcon:before {
  content: "\f111";
}

.helpIcon:before {
  content: "\f1cd";
}

.hideIcon:before {
  content: "\f0c8";
}

.hintIcon:before {
  content: "\f0e5";
}

.hostIcon:before {
  content: "\f0ac";
}

.hostArchivedIcon:before {
  content: "\f0ac";
}

.hostDefaultIcon:before {
  content: "\f0ac";
}

.hostStoppedIcon:before {
  content: "\f0ac";
}

.hourGlassIcon:before {
  content: "\f0c8";
}

.imageNewIcon:before {
  content: "\f0c8";
}

.infoIcon:before {
  content: "\f05a";
}

.keyIcon:before {
  content: "\f084";
}

.keyvalueIcon:before {
  content: "\f0c8";
}

.languageVarIcon:before {
  content: "\f0ac";
}

.licenseIcon:before {
  content: "\f2c3";
}

.linkAddIcon:before {
  content: "\f0c8";
}

.listViewIcon:before {
  content: "\f0c8";
}

.liveIcon:before {
  content: "\f058";
}

.lockIcon:before {
  content: "\f023";
}

.loginIcon:before {
  content: "\f0c0";
}

.loginAsIcon:before {
  content: "\f0c8";
}

.mailListIcon:before {
  content: "\f003";
}

.mapPinIcon:before {
  content: "\f0c8";
}

.minusIcon:before {
  content: "\f068";
}

.mobileIcon:before {
  content: "\f0c8";
}

.movePageIcon:before {
  content: "\f0c8";
}

.multiSelectIcon:before {
  content: "\f0c8";
}

.newPageIcon:before {
  content: "\f0c8";
}

.newTaskIcon:before {
  content: "\f0c8";
}

.newWorkflowIcon:before {
  content: "\f0c8";
}

.nextIcon:before {
  content: "\f0a9";
}

.pageIcon:before {
  content: "\f0f6";
}

.pagePropIcon:before {
  content: "\f0c8";
}

.pasteIcon:before {
  content: "\f0c8";
}

.personaIcon:before {
  content: "\f007";
}

.plusIcon:before {
  content: "\f067";
}

.previewIcon:before {
  content: "\f06e";
}

.previousIcon:before {
  content: "\f0a8";
}

.propertyIcon:before {
  content: "\f0c8";
}

.publishIcon:before {
  content: "\f0c8";
}

.queryIcon:before {
  content: "\f0c8";
}

.radioIcon:before {
  content: "\f0c8";
}

.reindexIcon:before {
  content: "\f0c8";
}

.rememberIcon:before {
  content: "\f0c8";
}

.reopenWorkflowIcon:before {
  content: "\f0c8";
}

.reorderIcon:before {
  content: "\f0c8";
}

.repeatIcon:before {
  content: "\f047";
}

.republishIcon:before {
  content: "\f0c8";
}

.requiredIcon:before {
  content: "\f0c8";
}

.resetIcon:before {
  content: "\f021";
}

.resolveIcon:before {
  content: "\f00c";
}

.resolveWorkflowIcon:before {
  content: "\f0c8";
}

.rolesIcon:before {
  content: "\f0c0";
}

.rServerIcon:before {
  content: "\f0ed";
}

.saveIcon:before {
  content: "\f0c7";
}

.statusIcon:before {
  content: "\f111";
}

.saveAssignIcon:before {
  content: "\f0c8";
}

.scrollPaneIcon:before {
  content: "\f0c8";
}

.searchIcon:before {
  content: "\f002";
}

.selectIcon:before {
  content: "\f0c8";
}

.shrinkIcon:before {
  content: "\f0c8";
}

.spellIcon:before {
  content: "\f0c8";
}

.splitterIcon:before {
  content: "\f0c8";
}

.sServerIcon:before {
  content: "\f0ee";
}

.statisticsIcon:before {
  content: "\f080";
}

.stopIcon:before {
  content: "\f0c8";
}

.tabIcon:before {
  content: "\f0c8";
}

.tagIcon:before {
  content: "\f02b";
}

.textFieldIcon:before {
  content: "\f0c8";
}

.thumbnailViewIcon:before {
  content: "\f0c8";
}

.toggleCloseIcon:before {
  content: "\f147";
}

.toggleOpenIcon:before {
  content: "\f196";
}

.trashIcon:before {
  content: "\f0c8";
}

.unarchiveIcon:before {
  content: "\f0c8";
}

.unlockIcon:before {
  content: "\f09c";
}

.unpublishIcon:before {
  content: "\f0c8";
}

.uploadIcon:before {
  content: "\f093";
}

.userIcon:before {
  content: "\f007";
}

.vanityIcon:before {
  content: "\f277";
}

.vtlIcon:before {
  content: "\f1c9";
}

.windowsIcon:before {
  content: "\f0c8";
}

.workflowIcon:before {
  content: "\f0c8";
}

.workingIcon:before {
  content: "\f111";
}

.workStreamIcon:before {
  content: "\f0c8";
}

.wysiwygIcon:before {
  content: "\f0c8";
}

.asfIcon:before {
  content: "\f1c8";
}

.aviIcon:before {
  content: "\f1c8";
}

.movIcon:before {
  content: "\f1c8";
}

.mp4Icon:before {
  content: "\f1c8";
}

.mpgIcon:before {
  content: "\f1c8";
}

.oggIcon:before {
  content: "\f1c8";
}

.ogvIcon:before {
  content: "\f1c8";
}

.rmIcon:before {
  content: "\f1c8";
}

.vobIcon:before {
  content: "\f1c8";
}

.csvIcon:before {
  content: "\f1c3";
}

.numbersIcon:before {
  content: "\f1c3";
}

.wksIcon:before {
  content: "\f1c3";
}

.xlsIcon:before {
  content: "\f1c3";
}

.xlsxIcon:before {
  content: "\f1c3";
}

.bmpIcon:before {
  content: "\f1c5";
}

.imageIcon:before {
  content: "\f1c5";
}

.jpegIcon:before {
  content: "\f1c5";
}

.jpgIcon:before {
  content: "\f1c5";
}

.pctIcon:before {
  content: "\f1c5";
}

.pngIcon:before {
  content: "\f1c5";
}

.gifIcon:before {
  content: "\f1c5";
}

.webpIcon:before {
  content: "\f1c5";
}

.svgIcon:before {
  content: "\f1c5";
}

.pdfIcon:before {
  content: "\f1c1";
}

.keynoteIcon:before {
  content: "\f1c4";
}

.pptIcon:before {
  content: "\f1c4";
}

.pptxIcon:before {
  content: "\f1c4";
}

.docIcon:before {
  content: "\f1c2";
}

.docxIcon:before {
  content: "\f1c2";
}

.aacIcon:before {
  content: "\f1c7";
}

.aifIcon:before {
  content: "\f1c7";
}

.iffIcon:before {
  content: "\f1c7";
}

.m3uIcon:before {
  content: "\f1c7";
}

.midIcon:before {
  content: "\f1c7";
}

.mp3Icon:before {
  content: "\f1c7";
}

.mpaIcon:before {
  content: "\f1c7";
}

.raIcon:before {
  content: "\f1c7";
}

.wavIcon:before {
  content: "\f1c7";
}

.wmaIcon:before {
  content: "\f1c7";
}

.shimIconSmall {
  display: inline-block;
  height: 1px;
  width: 12px;
}

.workingIcon {
  color: #f3762a;
}

.liveIcon {
  color: #0b6948;
}

.lockIcon {
  color: #f3762a;
}

.greyDotIcon {
  opacity: 1 !important;
  color: #d1d4db;
}

.archivedIcon {
  color: #d82b2e;
}

.hostArchivedIcon {
  color: #d82b2e;
}

.hostDefaultIcon {
  color: var(--color-palette-primary-500);
}

.hostStoppedIcon {
  color: #afb3c0;
}

.filter-tasks-frm {
  margin: 56px 20px 0 0;
}
.filter-tasks-frm .who-user label {
  margin-right: 0.25rem;
}

/*

Styles for commons fields along the backend

*/
.glossaryTermPopup {
  border-radius: 0.125rem;
  background-color: #f3f3f4;
  padding: 0.25rem 0.5rem;
  border: solid 1px #d1d4db;
  position: absolute;
}

#fileAssetThumbnailSliderWrapper {
  margin-bottom: 0.5rem;
}

.fileAjaxUploader {
  display: flex;
  align-items: center;
  border-radius: 0.125rem;
  position: relative;
  height: 36px;
}
.fileAjaxUploader .fileAjaxUploaderForm {
  border: solid 1px #afb3c0;
  width: 100%;
}
.fileAjaxUploader input[type=file]::-webkit-file-upload-button {
  background-color: var(--color-palette-primary-500);
  height: 36px;
  border: 0;
  color: #ffffff;
  cursor: pointer;
  padding: 0 1rem;
}
.fileAjaxUploader input[type=file]::-webkit-file-upload-button:hover {
  background-color: var(--color-palette-primary-400);
}
.fileAjaxUploaderActions div {
  display: inline-block;
}
.fileAjaxUploaderActions div:first-child {
  margin-right: 0.5rem;
}
.fileAjaxUploaderFileName {
  margin-right: 0.5rem;
}
.fileAjaxUploaderStatus {
  align-items: center;
  display: flex;
  position: absolute;
  right: 1rem;
}
.fileAjaxUploaderStatusMsg {
  margin-left: 0.5rem;
}
.fileAjaxUploader .dijitProgressBar {
  width: 150px;
}

.catPreview {
  background-color: #ffffff;
  border-radius: 0.125rem;
  border: solid 1px #afb3c0;
  margin-top: 0.5rem;
  max-width: 1100px;
  min-height: 38px;
  padding: 0.25rem;
}
.catPreview li {
  background: #f3f3f4;
  border-radius: 0.125rem;
  border: solid 1px #afb3c0;
  display: inline-block;
  font-size: 12px;
  margin: 2px 5px 2px 0px;
  padding: 0.25rem 0.5rem 0.25rem 0.25rem;
  position: relative;
  text-decoration: none;
}
.catPreview a {
  display: inline-block;
  vertical-align: sub;
}
.catPreview a:hover {
  color: #cc0000;
}

.fileSelectorControls .dijitTextBox {
  width: 300px;
}

.lineDividerTitle {
  color: #6c7389;
  font-size: 1.5rem;
  border-bottom: 1px solid #d1d4db;
  padding-bottom: 1rem;
  margin: 3rem 0 1.5rem;
}

#editor-toolbar, .wysiwyg-tools, .editor-toolbar {
  display: flex;
  justify-content: space-between;
  margin-top: 0.5rem;
}
#editor-toolbar .checkbox, .wysiwyg-tools .checkbox, .editor-toolbar .checkbox,
#editor-toolbar .radio,
.wysiwyg-tools .radio,
.editor-toolbar .radio {
  margin: 0;
}

.editor-toolbar {
  max-width: 1100px;
  width: 100%;
}

.langVariablesField .glossaryTermPopup {
  right: -8px;
  bottom: 36px;
}

.wysiwyg-tools .dijitSelect {
  width: auto;
}

.wysiwyg-wrapper {
  width: 100%;
  max-width: 1100px;
}

.key-value-form {
  display: flex;
  margin-bottom: 1rem;
  width: 500px;
}
.key-value-form .dijit {
  margin-right: 0.5rem;
}
.key-value-form .dijit:last-child {
  margin-right: 0;
}

.key-value-items {
  width: 500px;
}
.key-value-items .listingTable th:first-child,
.key-value-items .listingTable td:first-child {
  padding-left: 0.5rem;
}

.tagsOptions {
  background: #ffffff;
  border: solid 1px #afb3c0;
  min-width: 175px;
  padding-top: 7px;
  position: absolute;
  z-index: 1;
}
.tagsOptions:before {
  background-color: #ffffff;
  border-left: solid 1px #afb3c0;
  border-top: solid 1px #afb3c0;
  content: "";
  height: 10px;
  left: 5px;
  position: absolute;
  top: -6px;
  transform: rotate(45deg);
  width: 10px;
}
.tagsOptions .personaIcon,
.tagsOptions .tagIcon {
  margin-right: 5px;
  opacity: 0.7;
}
.tagsOptions h3 {
  background-color: #afb3c0;
  border-bottom: solid 1px #afb3c0;
  margin-bottom: 0;
  padding: 5px 10px;
}
.tagsOptions a {
  border-bottom: solid 1px #afb3c0;
  cursor: pointer;
  display: block;
  padding: 5px 10px;
  text-decoration: none;
  white-space: nowrap;
}
.tagsOptions a:hover {
  background-color: #d1d4db;
}
.tagsOptions a:last-child {
  border-bottom: none;
}
.tagsOptions .suggestedTagFocus {
  background-color: #d1d4db;
  box-shadow: none;
  outline: 0;
}

.tagLink {
  background: #f3f3f4;
  border-radius: 0.125rem;
  border: solid 1px #afb3c0;
  display: inline-block;
  font-size: 12px;
  margin: 2px 5px 2px 0px;
  padding: 3px 25px 4px 5px;
  position: relative;
  text-decoration: none;
  vertical-align: middle;
}
.tagLink.persona {
  padding: 3px 25px 4px;
}
.tagLink.persona:before {
  content: "\f007";
  display: block;
  left: 8px;
  position: absolute;
  top: 2px;
}
.tagLink:after {
  color: #6c7389;
  content: "✕";
  font-size: 10px;
  line-height: 21px;
  position: absolute;
  right: 0px;
  text-align: center;
  top: 0px;
  width: 20px;
}
.tagLink:hover {
  border: 1px solid var(--color-palette-primary-500);
}

.tagsWrapper {
  position: relative;
}
.tagsWrapper .dijitTextBox {
  height: auto;
  padding: 3px 5px;
}
.tagsWrapper .dijitInputContainer {
  display: inline-block;
  vertical-align: middle;
}

.field__editable-content {
  display: flex;
  align-items: center;
}
.field__editable-content a {
  margin-right: 1rem;
}

/*
------------ FORMS ------------
- Extract from: base.css
- Handle vertical and horizontal forms
*/
#label, .fieldName, dl.vertical dt label {
  color: #14151a;
  display: block;
  font-size: 0.875rem;
  margin-bottom: 0.25rem;
}

#checkbox-radio, .radio,
.checkbox {
  align-items: center;
  display: flex;
  margin: 0.5rem 0;
  white-space: nowrap;
}
#checkbox-radio > .dijit, .radio > .dijit,
.checkbox > .dijit {
  margin-right: 0.25rem;
}

.required::after {
  padding-left: 2px;
  content: "*";
  color: #d82b2e;
}

#inline-form, .inline-form, .fileSelectorControls {
  display: flex;
  align-items: center;
}
#inline-form > label, .inline-form > label, .fileSelectorControls > label, #inline-form > div, .inline-form > div, .fileSelectorControls > div {
  margin-right: 0.5rem;
  white-space: nowrap;
}
#inline-form > label, .inline-form > label, .fileSelectorControls > label {
  line-height: 40px;
  align-self: baseline;
}
#inline-form > .checkbox, .inline-form > .checkbox, .fileSelectorControls > .checkbox, #inline-form > .radio, .inline-form > .radio, .fileSelectorControls > .radio {
  margin-right: 1rem;
}
#inline-form > .checkbox label, .inline-form > .checkbox label, .fileSelectorControls > .checkbox label, #inline-form > .radio label, .inline-form > .radio label, .fileSelectorControls > .radio label {
  line-height: 1;
}
#inline-form > .checkbox, .inline-form > .checkbox, .fileSelectorControls > .checkbox {
  flex: none;
}
#inline-form .dijit, .inline-form .dijit, .fileSelectorControls .dijit {
  margin-right: 0.5rem;
}
#inline-form .dijit:last-child, .inline-form .dijit:last-child, .fileSelectorControls .dijit:last-child {
  margin-right: 0;
}
#inline-form .dijitRadio, .inline-form .dijitRadio, .fileSelectorControls .dijitRadio,
#inline-form .dijitCheckBox,
.inline-form .dijitCheckBox,
.fileSelectorControls .dijitCheckBox {
  margin-right: 0.25rem;
}

.listingTable .radio,
.listingTable .checkbox {
  margin: 0;
}

.hint-text {
  font-size: 11px;
  color: #999;
  display: block;
  line-height: normal;
  margin-top: 5px;
}

dl#indexed dd, dl#listed dd, dl#required dd, dl#unique dd, dl#userSearchable dd {
  min-height: auto;
  line-height: normal;
}
dl#indexed dd .dijitCheckBox, dl#listed dd .dijitCheckBox, dl#required dd .dijitCheckBox, dl#unique dd .dijitCheckBox, dl#userSearchable dd .dijitCheckBox {
  margin: 0;
}
dl.vertical dd,
dl.vertical dt {
  clear: none;
  float: none;
  margin: 0;
  padding: 0;
  text-align: inherit;
  width: auto;
}
dl.vertical dd {
  margin-bottom: 1rem;
}
dl.radio-check-one-line {
  align-items: center;
  display: flex;
  flex-direction: row-reverse;
  justify-content: flex-end;
  margin-bottom: 1rem;
}
dl.radio-check-one-line dt,
dl.radio-check-one-line dd {
  float: none;
  margin: 0;
  min-height: 0;
  padding: 0;
  text-align: left;
  width: auto;
}
dl.radio-check-one-line dd .radio,
dl.radio-check-one-line dd .checkbox {
  display: inline-block;
  margin: 0;
}

dd.wide,
dt.wide {
  clear: both;
  width: auto;
}

dt {
  clear: left;
  float: left;
  padding: 6px 0px 7px;
  text-align: right;
  width: 30%;
}

dd {
  margin: 0 0 1rem 30%;
  min-height: 40px;
  padding-left: 0.5rem;
}
dd .inputCaption,
dd .buttonCaption {
  padding-left: 0.5rem !important;
}

#form-horizontal-flexbox dl, .form-horizontal dl {
  display: flex;
  margin-bottom: 0.5rem;
  min-height: 40px;
}
#form-horizontal-flexbox dd, .form-horizontal dd,
#form-horizontal-flexbox dt,
.form-horizontal dt {
  clear: none;
  float: none;
  margin: 0;
  min-height: 0;
  padding: 0;
  text-align: inherit;
  width: auto;
}
#form-horizontal-flexbox dd, .form-horizontal dd {
  align-self: center;
}
#form-horizontal-flexbox dt, .form-horizontal dt {
  line-height: 1;
  padding: 9px 1rem 0;
  text-align: right;
  width: 150px;
}
#form-horizontal-flexbox dt.checkbox, .form-horizontal dt.checkbox, #form-horizontal-flexbox dt.radio, .form-horizontal dt.radio {
  justify-content: flex-end;
  padding-top: 0;
}

#form-horizontal-table {
  display: table;
}
#form-horizontal-table > div {
  display: table-row-group;
}
#form-horizontal-table dl {
  display: table-row;
}
#form-horizontal-table dd,
#form-horizontal-table dt {
  display: table-cell;
}
#form-horizontal-table dt {
  white-space: nowrap;
  width: 1%;
}
#form-horizontal-table dd {
  width: 99%;
}

.fieldWrapper {
  margin-bottom: 1.5rem;
  position: relative;
}
.fieldName .hintIcon {
  color: #14151a;
}

.editcontentlet__row {
  display: grid;
  width: 100%;
  grid-template-columns: repeat(auto-fit, minmax(200px, 1fr));
}

.editcontentlet__col {
  padding: 0 1rem;
}
.editcontentlet__col:first-child {
  padding-left: 0;
}
.editcontentlet__col:last-child {
  padding-right: 0;
}

.buttonRow {
  text-align: center;
  margin: 0.5rem 0;
}
.buttonRow-right {
  text-align: right;
  margin: 0.5rem 0;
}
.buttonRow .dijitButton,
.buttonRow .fakeDojoButton {
  margin: 0 0.25rem;
}

.who-can-use {
  border: solid 1px #afb3c0;
  height: 90px;
  margin-top: 0.5rem;
  padding: 0.5rem;
  overflow-y: auto;
  overflow-x: hidden;
}

.who-can-use__list td {
  padding: 0.25rem;
}

/* PORTLET STYLES 2.0 */
.portlet-main {
  padding: 0;
}
.portlet-main .dijitTabPaneWrapper .dijitContentPane .dijitContentPane {
  padding: 0;
}
.portlet-sidebar {
  padding: 1.5rem 1rem 0 1rem;
}
.portlet-sidebar-wrapper {
  background-color: #fafafb;
  border-right: solid 1px #d1d4db;
}
.portlet-wrapper {
  height: 100%;
  overflow: auto;
}
.portlet-pagination, .portlet-toolbar, .portlet-toolbar__actions, .portlet-toolbar__info {
  display: flex;
  justify-content: space-between;
}
.portlet-toolbar__actions-primary {
  display: flex;
  align-items: center;
  gap: 1rem;
}
.portlet-toolbar__actions-archive {
  display: flex;
  align-items: center;
  gap: 0.5rem;
}
.portlet-pagination {
  margin: 1rem;
}
.portlet-pagination__results {
  flex: 1;
  align-self: center;
  text-align: center;
}
.portlet-toolbar {
  margin: 0 1rem 1rem;
}
.dijitTabPaneWrapper .dijitContentPane .portlet-toolbar {
  margin: 0 0 1rem;
}
.portlet-toolbar > * {
  align-self: center;
}
.portlet-toolbar a {
  text-decoration: none;
}
.portlet-toolbar__info {
  display: flex;
  justify-content: center;
  flex: 1;
  margin: 0 18px;
  align-items: center;
}
.dijitTabPaneWrapper .dijitContentPane .portlet-toolbar__info {
  margin-left: 0;
}
.portlet-toolbar__center {
  flex: 2;
}
.portlet-toolbar__center .callOutBox {
  margin: 0;
}
.portlet-toolbar__center + .portlet-toolbar__actions {
  flex: 1;
  justify-content: flex-end;
}

#tablemessage {
  color: #cc0000;
}

.hintBox {
  background-color: #f3f3f4;
  border-radius: 0.125rem;
  border: solid 1px #afb3c0;
  padding: 1rem;
  position: absolute;
  right: 1rem;
  top: 1rem;
  width: 300px;
}

.callOutBox {
  background-color: var(--color-palette-black-op-10);
  border-radius: 0.125rem;
  border: 1px solid var(--color-palette-black-op-30);
  margin: 1rem 0;
  padding: 0.5rem;
  text-align: center;
}

.callOutBox2 {
  background-color: #d1d4db;
  border-radius: 0.125rem;
  border: 1px solid #afb3c0;
  padding: 0.5rem;
  text-align: center;
}
.callOutBox2 h3 {
  margin-bottom: 1rem;
}
.callOutBox2 p:last-child {
  margin-bottom: 0;
}

.calendar-events .portlet-sidebar .listingTable {
  background-color: #ffffff;
}
.calendar-events .portlet-toolbar__actions-primary,
.calendar-events .portlet-toolbar__actions-secondary {
  flex: 0 1 auto;
}
.calendar-events .portlet-toolbar__info {
  flex: 1 0 auto;
  font-size: 1.25rem;
  justify-content: center;
}

.calendar-events__list {
  display: flex;
}

.calendar-events__list-items,
.calendar-events__list-ongoing {
  border: 1px solid #d1d4db;
}

.calendar-events__list-items {
  flex: 3;
  margin: 0 1rem;
}

.calendar-events__list-ongoing {
  flex: 1;
  margin-right: 1rem;
}

.calendar-events__recurence-box {
  background-color: #f3f3f4;
  border: solid 1px #d1d4db;
  border-radius: 0.375rem;
  display: inline-block;
  margin-top: 0.5rem;
  padding: 0.5rem;
}

/* WEEK VIEW STYLES */
.weeklyCalendarBody td {
  min-height: 400px;
  height: auto;
  height: 400px;
  vertical-align: top;
  padding: 0px;
  white-space: normal;
}

.weeklyViewControls {
  text-align: left;
}

/* DAY VIEW STYLES */
#dailyEvents h3,
#ongoingEvents h3 {
  background: #f3f3f4;
  padding: 0.5rem;
  border-bottom: 1px solid #d1d4db;
  margin: 0;
}
#dailyEvents ul,
#ongoingEvents ul {
  margin: 0;
  padding: 0;
}
#dailyEvents ul:last-child li:last-child,
#ongoingEvents ul:last-child li:last-child {
  border-bottom: none;
}
#dailyEvents li,
#ongoingEvents li {
  padding: 0.5rem;
  margin: 0;
  border-bottom: 1px solid #d1d4db;
}
#dailyEvents li [class$=Icon],
#dailyEvents li [class*=Icon],
#ongoingEvents li [class$=Icon],
#ongoingEvents li [class*=Icon] {
  margin-right: 0.25rem;
}

/* MONTH VIEW STYLES */
.calendarBody,
.weeklyCalendarBody td {
  min-height: 100px;
  height: auto;
  height: 100px;
  vertical-align: top;
  padding: 0;
  border: 1px solid #d1d4db;
  border-collapse: collapse;
}

.emptyDay {
  background-color: #f3f3f4;
}

.selectedDay {
  background-color: #feffc9;
}

.weekendDay {
  background-color: #f2f2f2;
}

.dayNumberSection {
  font-size: 11px;
}

.dayNumber {
  text-align: right;
  font-weight: bold;
  cursor: pointer;
  padding: 3px 3px 0 0;
}
.dayNumber a {
  text-decoration: none;
}

.monthDay img {
  vertical-align: middle;
}
.monthDay a {
  text-decoration: none;
  color: black;
}
.monthDay a:hover {
  text-decoration: underline;
}

.allDayEvents {
  background-color: #cdeafd;
  margin-bottom: 3px;
  border-radius: 5px;
}

.dayEventsSection span {
  font-weight: bold;
  text-transform: uppercase;
  font-size: 77%;
}

/* NAV MENU STYLES */
.navDay a,
.navLastDay a,
.navSelectedDay a {
  color: black;
  text-decoration: none;
}

.navDay,
.navLastDay {
  text-align: center;
  height: 19px;
  width: 22px;
}

.navSelectedDay {
  background-color: var(--color-palette-black-op-20);
}

.previousPageLink {
  float: left;
}

.nextPageLink {
  float: right;
}

.ongoingEventsWrapper {
  width: 250px;
  float: left;
  text-align: left;
}

.eventDetail {
  width: 500px;
}
.eventDetail .closeButton {
  float: right;
  margin-bottom: -10px;
}
.eventDetail .fakeDojoButton {
  margin: 0 0.25rem;
}
.eventDetail img {
  border: 0;
}

.viewDetailLink {
  font-weight: bolder;
}

#eventDetailTitle {
  font-weight: bold;
  font-size: 1.2em;
  padding-bottom: 5px;
  width: 459;
  overflow: hidden;
}

#eventDetailDate,
#eventDetailTags,
#eventDetailCategories {
  padding-left: 10px;
}

.calLabel {
  display: inline-block;
  width: 90px;
  font-weight: bold;
}

.removeFilter {
  display: block;
  background: transparent url(/html/js/dojo/custom-build/dijit/themes/dmundra/images/tabClose.png) no-repeat scroll center center;
  height: 16px;
  width: 20px;
  cursor: pointer;
  float: left;
  margin-top: 3px;
}

.closeFilter {
  display: block;
  background: transparent url(/html/js/dojo/custom-build/dijit/themes/dmundra/images/tabClose.png) no-repeat scroll center center;
  height: 24px;
  width: 24px;
  cursor: pointer;
  float: right;
}

.filtersBox {
  position: absolute;
  z-index: 700;
  background: white;
  width: 400px;
  -moz-border-radius: 5px;
  -webkit-border-radius: 5px;
  border: 1px solid #d1d4db;
}

#categoriesFilterBox,
#tagsFilterBox {
  padding: 10px 5px;
}

.calendarFiltersBox {
  margin: 20px 5px 0 15px;
  line-height: 20px;
  text-align: left;
}

.tagFilterLink,
.categoryFilterLink {
  padding-top: 5px;
}

.tagFilterLink a,
.categoryFilterLink a {
  font-weight: normal;
  color: black;
}
.tagFilterLink a:hover,
.categoryFilterLink a:hover {
  font-weight: normal;
  color: black;
  text-decoration: underline;
}

.statusLegend {
  text-align: left;
  padding-left: 23px;
  padding-top: 15px;
  vertical-align: middle;
}
.statusLegend img {
  vertical-align: middle;
}

.calendarActions {
  text-align: right;
  padding-right: 15px;
  padding-top: 15px;
}

#addEvent {
  float: left;
  padding-left: 50px;
}

#navMonthYearName {
  background-color: var(--color-palette-primary-500);
  color: #ffffff;
  cursor: pointer;
  text-align: center;
}

.whenListView,
.ratingListView,
.tagsListView {
  padding-left: 21px;
}

a.category_higlighted, a.tag_higlighted {
  font-weight: bolder;
}

.network__listing .icon {
  width: 14px;
}

.network-action {
  background: #ffffff;
  border: 1px solid #d1d4db;
  bottom: 0;
  position: fixed;
  right: 0;
  top: 0;
  z-index: 0;
}

.network-action__header {
  padding: 0px;
}

.network-action__title {
  background-color: var(--color-palette-primary-500);
  color: #ffffff;
  margin: -1rem -1rem 1rem;
  height: 39px;
  line-height: 39px;
  padding: 0 1rem;
}

.network-action__content {
  margin: 1rem;
}

.network-action__list {
  margin-bottom: 2rem;
  width: 100%;
}
.network-action__list th,
.network-action__list td {
  padding: 0.25rem;
}
.network-action__list tr:first-child td:first-child {
  width: 1rem;
}

.network-action__btn-refresh {
  display: block;
  text-align: center;
}

#aceTextArea {
  position: relative;
}

.aceText {
  border: 1px solid #afb3c0;
  max-width: 1100px;
  width: 100%;
  height: 100%;
  min-height: 200px;
  text-overflow: clip;
  white-space: nowrap;
  font-family: Monaco, Menlo, sans-serif;
  font-size: 12px;
}

.aceTextTemplate,
.aceTall {
  height: 600px;
}

.widgetAceText {
  border: 1px solid #afb3c0;
  max-height: 600px;
  min-height: 300px;
  max-width: 900px;
  width: 100%;
  text-overflow: clip;
  white-space: nowrap;
  font-family: Monaco, Menlo, sans-serif;
  font-size: 12px;
}

.content-edit__main {
  height: 100%;
  margin: 0px 300px 0 0;
  position: relative;
  padding-top: 1rem;
  width: auto;
  z-index: 1;
}

#fm {
  height: 100%;
}

.content-edit__form,
.content-edit__advaced-form {
  padding: 0 30px;
  width: 100%;
  max-width: 1100px;
  margin: 0 auto;
  position: relative;
}

.content-edit__sidebar {
  background-color: #fafafb;
  border-left: solid 1px #d1d4db;
  height: 100%;
  padding: 1rem;
  position: fixed;
  right: 0;
  top: 0;
  width: 300px;
}

.content-edit-actions,
.content-edit-language,
.content-edit-workflow {
  margin-bottom: 1.5rem;
}
.content-edit-actions h3,
.content-edit-language h3,
.content-edit-workflow h3 {
  margin-bottom: 0.5rem;
}

.content-edit-actions {
  border: solid 1px #afb3c0;
  background-color: #ffffff;
  border-radius: 0.125rem;
}
.content-edit-actions .content-edit-actions {
  border: none;
  margin-bottom: 0;
}
.content-edit-actions a {
  background: #fff;
  border-collapse: collapse;
  border-bottom: solid 1px #c5c5c5;
  cursor: pointer;
  display: block;
  padding: 0.5rem;
  text-decoration: none;
  transition: background-color 0.1s;
}
.content-edit-actions a [class$=Icon],
.content-edit-actions a [class*=Icon] {
  display: none;
}
.content-edit-actions a:hover {
  background-color: #d1d4db;
  color: #14151a;
}
.content-edit-actions a:last-of-type {
  margin-bottom: 0px;
  border-bottom: none;
}

.content-edit-workflow table {
  width: 100%;
}
.content-edit-workflow table td,
.content-edit-workflow table th {
  padding-bottom: 0.25rem;
  padding-top: 0.25rem;
}
.content-edit-workflow table th {
  padding-right: 0.5rem;
}
.content-edit-workflow table tr {
  border-bottom: solid 1px #d1d4db;
}

.content-edit__dialog-error {
  background: #ffffff;
  padding: 0px;
  border: 0px;
  width: 300px;
}
.content-edit__dialog-error p {
  text-align: center;
}
.content-edit__dialog-error ul {
  margin: 0 0 1rem;
}
.content-edit__dialog-error ul li {
  list-style-position: outside;
  list-style-type: disc;
  margin: 0 0 0.5rem 1rem;
}

.content-edit__dialog-error-actions {
  text-align: center;
}

.content-edit__history-version .dijitContentPane {
  padding: 0px;
}

.relationships-list .portlet-toolbar__actions-primary .required:before {
  color: #d82b2e;
  content: "* ";
}

.dijitTab .required:before {
  color: #d82b2e;
  content: "* ";
}

.advanced-search-button {
  display: block;
  background: #d1d4db;
  padding: 0.5rem;
  text-align: center;
  text-decoration: none;
  margin: 1rem -1rem 0;
}

.contentlet-results {
  color: #6c7389;
}

.contentlet-selection {
  flex: 1;
  text-align: center;
}

.contentlet-menu-actions {
  width: 200px;
}

.edit-contentlet-portlet {
  height: 100%;
}

.content-search__show-query-dialog .dijitDialogPaneContent {
  padding: 0;
}
.content-search__show-query-dialog #queryResults {
  padding: 16px;
}

.content-search__key-fields {
  margin-top: 0.25rem;
}

.content-search__import-content-form {
  margin-top: 1.5rem;
}

.content-search__assign-workflow-form .dijitTextArea {
  max-height: 100px;
}

.content-search__result-item {
  padding-left: 24px;
  position: relative;
}
.content-search__result-item .dijitCheckBox {
  position: absolute;
  left: 0;
}

.content-search__action-item {
  cursor: pointer;
  width: 24px;
  height: 24px;
  margin-right: 0;
  position: relative;
}
.content-search__action-item::before {
  position: absolute;
  top: 50%;
  left: 50%;
  transform: translate(-50%, -50%);
}

.import-preview {
  margin: 50px auto;
  border: solid 1px var(--color-palette-secondary-500);
  border-color: #d1d4db;
  border-radius: 0.25rem;
}
.import-preview .import-preview__heading {
  background-color: #d1d4db;
  border-color: #d1d4db;
  padding: 10px 1rem;
  border-bottom: 1px solid #d1d4db;
}
.import-preview .import-preview__body {
  padding: 1rem;
}

.content-type__edit-field-form {
  width: 550px;
}
.content-type__fields-list {
  width: 100%;
}
.content-type__fields-list-cell {
  flex: 1;
  padding: 0.5rem;
  white-space: nowrap;
}
.content-type__fields-list-header, .content-type__fields-list-row {
  border-bottom: 1px solid #d1d4db;
  display: flex;
  justify-content: space-between;
}
.content-type__fields-list-header {
  background: #f3f3f4;
  font-weight: bold;
  width: 100%;
}
.content-type__fields-list-row {
  transition: background-color 0.1s;
}
.content-type__fields-list-row:hover {
  background-color: var(--color-palette-primary-op-10);
}

.content-type__url-pattern-help {
  margin-left: 1rem;
  vertical-align: -1px;
  cursor: pointer;
}

.design-template__sidebar-wrapper {
  height: 100%;
  min-height: 617px;
  position: absolute;
  top: 0px;
  left: 0px;
}
.design-template__sidebar-wrapper .portlet-sidebar {
  width: 220px;
}

.edit-relationship .form-horizontal dt {
  width: 250px;
}

.job-scheduler__host-list {
  margin-top: 1rem;
}

.contentIdentifier {
  margin: 0 0 0.5rem;
}

.formRow {
  text-align: center;
  padding: 10px 8px;
}

.buttonRightInBox {
  text-align: right;
  margin: 4px 10px 2px 0;
  font-weight: normal;
}

.buttonRightInBoxTab {
  position: absolute;
  text-align: right;
  z-index: 5;
  top: 3px;
  right: 15px;
}

.shadowBoxLine {
  margin-bottom: 15px;
  padding: 45px 5px 20px 5px;
  border: 1px solid #ccc;
  -moz-box-shadow: 0px 0px 5px #ccc;
  -webkit-box-shadow: 0px 0px 5px #ccc;
  background: transparent url("/html/images/skin/portalTab_bg.gif") repeat-x 0 0;
}

.headerBox {
  padding: 0;
}

.log-files__container {
  width: 100%;
  height: calc(100% - 48px);
}

.log-files__iframe {
  border: 1px solid #afb3c0;
  overflow: auto;
  height: 100%;
  width: 100%;
  min-height: 500px;
}

.license-manager__upload-button {
  float: right;
}

.view-categories .dijitDropDownActionButton {
  position: absolute;
  right: 30px;
  z-index: 1;
}
.view-categories .subNavCrumbTrail {
  display: block;
}
.view-categories .subNavCrumbTrail #selectHostDiv {
  display: none;
}

#add_category_dialog .dijitContentPaneSingleChild {
  overflow: unset;
}

.view-roles,
.view-roles .portlet-sidebar {
  height: 100%;
}

.view-roles .dijitTabPaneWrapper .dijitContentPane {
  box-sizing: content-box;
  overflow: auto;
}
.view-roles .portlet-main {
  height: 100%;
  width: 100%;
}

.view-roles__filter {
  margin-bottom: 1rem;
}

.view-roles__heading {
  background-color: #f3f3f4;
  border-radius: 0.125rem;
  border: solid 1px #d1d4db;
  display: flex;
  justify-content: space-between;
  margin-bottom: 2rem;
  min-height: 50px;
  padding: 0.5rem;
}

.view-roles__tree {
  height: 100%;
}

.view-roles__tabs,
.view-roles__tabs-container {
  height: 100%;
}

.view-roles__user-filter {
  margin-bottom: 1rem;
  width: 300px;
}

.view-roles__user-grid {
  margin-bottom: 0.5rem;
}

.view-roles__portlets-list {
  border: solid 1px #d1d4db;
  border-radius: 0.125rem;
  margin: 0 0 0.5rem;
  height: 175px;
  overflow: auto;
}
.view-roles__portlets-list ul {
  margin: 0;
}

.view-roles__portlets-list-item {
  display: flex;
  justify-content: space-between;
  padding: 0.5rem;
  border-bottom: solid 1px #d1d4db;
  align-items: center;
}

.nameText {
  align-self: center;
  font-size: 1.25rem;
  font-weight: normal;
}

.view-roles__cms-tabs .dojoxGridMasterView .dojoxGridRowTable td {
  cursor: pointer;
}

.view-users .dijitDropDownActionButton {
  z-index: 2;
}
.view-users .dijitTabPaneWrapper .dijitContentPane {
  box-sizing: content-box;
}
.view-users .portlet-main,
.view-users .view-users__profile-tabs,
.view-users .view-users__profile-tabs-container {
  height: 100%;
  width: 100%;
}
.view-users .view-users__users-list .dojoxGridRow:nth-child(even) {
  background-color: #d1d4db;
}
.view-users .view-users__users-list .dojoxGridHeader {
  background-color: #d1d4db;
}
.view-users .view-users__users-list .dojoxGridRow .dojoxGridRowTable .dojoxGridCell,
.view-users .view-users__users-list .dojoxGridHeader .dojoxGridRowTable .dojoxGridCell {
  padding: 0.5rem;
}

.view-users__profile-tabs-container#userTabsContainer .dijitTabPaneWrapper {
  overflow: auto;
}

.view-users__filter-form {
  margin-bottom: 1rem;
}

.view-users__loading {
  display: flex;
  flex-direction: column;
  height: 100%;
  justify-content: center;
  position: relative;
  text-align: center;
  z-index: 1;
}

.view-user__form dd {
  flex: 1;
}

.view-user__add-contact {
  margin-bottom: 1rem;
  text-align: right;
}

.view-user__buttonRow {
  padding-left: 146px;
  margin-top: 1rem;
  text-align: left !important;
}

.view-users__additional-info .dojoxGrid {
  margin-bottom: 1rem;
}
.view-users__additional-info .dojoxGridRowTable td:last-child {
  text-align: center;
}
.view-users__additional-info .view-user__form {
  border-bottom: solid 1px #d1d4db;
  margin-bottom: 1.5rem;
  padding-bottom: 1.5rem;
}

.view-users__roles-container {
  display: flex;
  margin-bottom: 1rem;
}
.view-users__roles-container h4 {
  text-align: center;
  margin-bottom: 0.5rem;
}

.view-users__roles-actions {
  padding: 52px 1rem 0;
}
.view-users__roles-actions .dijitButton {
  display: block;
  margin: 0.5rem 0;
}

.view-users__roles-to-grant,
.view-users__roles-granted {
  flex: 2;
}

.view-users__roles-container-item {
  border-radius: 0.125rem;
  border: solid 1px #afb3c0;
  height: 300px;
  overflow: auto;
}
.view-users__roles-container-item select[multiple] {
  border: none;
}

.view-users__marketing .listingTable .checkbox {
  justify-content: flex-end;
}

.view-users__section-content-cols {
  display: flex;
  justify-content: space-around;
}

.fullUserName {
  font-size: 1.25rem;
  font-weight: bold;
  margin-bottom: 0.5rem;
  padding-bottom: 0;
}

.view-workflow .dijitDropDownActionButton,
.view-workflow .view-workflow__add-comment {
  float: right;
}

.portlet-sidebar .portlet-sidebar__input-spacer {
  height: 6px;
}

.portlet-sidebar .dijitCheckBox {
  position: relative;
  bottom: 2px;
}

.dijitContentPane .buttonRow {
  margin-bottom: 15px;
}

.view-actions__who-can-use {
  width: 80%;
}
.view-actions__who-can-use .who-can-use__list {
  min-width: 230px;
}

.view-actions {
  padding-left: 1.5rem;
}
.view-actions .container-fluid,
.view-actions .container-fluid > .row:last-child,
.view-actions > form,
.view-actions .view-actions__permissions,
.view-actions .view-actions__sub-actions {
  height: 90vh;
}

.view-actions__back-btn {
  position: absolute;
  padding: 0px;
  left: -12px;
  top: 10px;
}
.view-actions__back-btn .dijitButtonNode {
  padding: 0 0.5rem;
}
.view-actions__back-btn .fa-level-up {
  transform: rotate(-90deg);
  line-height: 28px;
}

.view-actions__permissions {
  border-left: 1px solid #d1d4db;
  position: relative;
  padding-left: 1.5rem;
}

.view-actions__sub-actions {
  border-left: 1px solid #d1d4db;
}
.view-actions__sub-actions .listingTable {
  width: 100%;
  margin: 2rem 0;
}
.view-actions__sub-actions tr:first-child td {
  border-top: 1px solid #d1d4db;
}

.view-actions__permissions h3,
.view-actions__sub-actions h3 {
  background-color: #d1d4db;
  line-height: 40px;
  padding-left: 1rem;
  margin-bottom: 2rem;
}
.view-actions__permissions .row,
.view-actions__sub-actions .row {
  margin-bottom: 0.5rem;
}

.view-actions__workflow-actions {
  border-left: 1px solid #d1d4db;
  height: 100%;
}

.view-actions__arrow-right {
  position: absolute;
  font-size: 1rem;
  left: -7px;
  top: 10px;
  background: #ffffff;
  color: #afb3c0;
}

@media only screen and (max-width: 768px) {
  .view-actions__sub-actions .dijitComboBox {
    width: 80%;
    margin-bottom: 1rem;
  }
}
.tag-manager__tags-list .dojoxGridRow .dojoxGridRowTable .dojoxGridCell:first-child,
.tag-manager__tags-list .dojoxGridHeader .dojoxGridRowTable .dojoxGridCell:first-child {
  width: 40px !important;
  padding-left: 1.5rem;
}

.add-relationship dt {
  width: 200px;
}
.add-relationship .dijitComboBox {
  width: 200px;
}
.add-relationship .dijitTextBox {
  width: 200px;
}
.add-relationship .required:before {
  color: #d82b2e;
  content: "* ";
}

.categories-selector__breadcrumbs,
.categories-selector__toolbar {
  margin-bottom: 1rem;
}

.categories-selector__breadcrumbs a {
  text-decoration: none;
}
.categories-selector__breadcrumbs a:last-child {
  color: #14151a;
}

.categories-selector__toolbar {
  display: flex;
  justify-content: space-between;
}

.categories-selector-toolbar-actions-secondary > div {
  display: flex;
  justify-content: flex-end;
}

.context-menu {
  box-shadow: 0 3px 6px var(--color-palette-black-op-10), 0 3px 6px var(--color-palette-black-op-20);
  position: absolute;
  background: #ffffff;
  border: 1px solid #d1d4db;
  min-width: 200px;
}
.context-menu .pop_divider {
  border-bottom: 1px solid #d1d4db;
  background-color: #ffffff;
}

.context-menu__item {
  color: #515667;
  cursor: pointer;
  display: block;
  font-size: 1rem;
  height: 40px;
  line-height: 40px;
  padding: 0px 1.5rem;
  position: relative;
  text-decoration: none;
}
.context-menu__item:hover {
  background-color: #f3f3f4;
}
.context-menu__item [class$=Icon],
.context-menu__item [class*=Icon] {
  display: none;
}
.context-menu__item .arrowRightIcon {
  font-size: 0.875rem;
  margin-top: -0.4375rem;
  position: absolute;
  right: 0.5rem;
  top: 50%;
}

.edit-mode__side-nav .dijitTab {
  padding: 0 1rem;
}

.file-selector-tree .selectableFile .thumbnail {
  width: 48px;
  margin-right: 8px;
}

.file-selector-tree .thumbnail img {
  max-width: 100%;
  margin: 0;
}

.file-selector-tree__table {
  margin-bottom: 80px;
  overflow-y: scroll;
  display: flex;
  flex: 1;
}

.file-selector-tree.dijitDialog {
  height: 90vh;
  width: 90vw;
}
.file-selector-tree .dijitDialogPaneContent {
  padding: 0;
}
.file-selector-tree .portlet-sidebar-wrapper {
  height: 84vh !important;
  width: 200px;
}
.file-selector-tree .selectableFile {
  display: flex;
  align-items: center;
  cursor: pointer;
}
.file-selector-tree .selectableFile img {
  margin-right: 0.25rem;
}
.file-selector-tree .portlet-main {
  display: block;
  height: 84vh !important;
  justify-content: space-between;
  padding: 0;
  overflow-y: scroll;
  width: 100%;
}

.file-selector-tree__container {
  width: 90vw;
  height: 84vh !important;
}

.file-selector-tree__pagination.portlet-pagination {
  background: #ffffff;
  padding: 1rem;
  position: absolute;
  width: 100%;
  bottom: 0px;
  margin: 0;
}

.file-selector-tree__loading,
.file-selector-tree__no-results,
.file-selector-tree__select-folder {
  align-self: center;
  display: flex;
  flex-direction: column;
  flex: 1;
  justify-content: center;
  text-align: center;
}

.file-selector-tree__sidebar {
  padding: 1rem 0 1rem 1rem;
}
.file-selector-tree__sidebar .dijitTreeContainer {
  float: none;
}
.file-selector-tree__sidebar .dijitTreeNode {
  padding: 0.25rem 0;
}

.file-selector-tree__toolbar {
  background-color: #d1d4db;
  margin: 0;
  padding: 1rem;
}

.file-selector-tree__views-menu {
  display: flex;
  align-items: center;
}
.file-selector-tree__views-menu span {
  margin-right: 0.25rem;
  font-weight: bold;
}
.file-selector-tree__views-menu img {
  cursor: pointer;
  margin: 0 0.25rem;
}

.file-selector-tree__card-view {
  display: grid;
  grid-template-columns: repeat(auto-fill, minmax(220px, 1fr));
  grid-template-rows: repeat(auto-fill, 220px);
  grid-gap: 0.75rem;
  margin: 2rem;
  width: 100%;
}

.file-selector-tree__card {
  box-shadow: 0 1px 3px var(--color-palette-black-op-10), 0 1px 2px var(--color-palette-black-op-20);
  cursor: pointer;
  display: flex;
  flex-direction: column;
  height: 100%;
  min-height: 220px;
  transition: box-shadow 100ms;
  margin: 0.25rem;
}
.file-selector-tree__card:hover {
  box-shadow: 0 3px 6px var(--color-palette-black-op-10), 0 3px 6px var(--color-palette-black-op-20);
}
.file-selector-tree__card .thumbnail {
  position: relative;
  background-size: cover;
  background-position: center center;
  background-repeat: no-repeat;
  width: 100%;
  height: 100%;
}
.file-selector-tree__card .icon {
  position: relative;
  width: 100%;
  height: 100%;
  display: flex;
  align-items: center;
  justify-content: center;
}
.file-selector-tree__card div[class$=Icon] {
  font-size: 72px;
  height: 72px;
  line-height: 1;
  width: 72px;
}
.file-selector-tree__card .thumbnail img {
  width: 0px;
  height: 0px;
  position: absolute;
}
.file-selector-tree__card .label {
  font-size: 16px;
  padding: 1.5rem 1rem;
  text-overflow: ellipsis;
  white-space: nowrap;
  overflow: hidden;
  flex-shrink: 0;
}

.host-list__item a {
  color: #14151a;
  text-decoration: none;
}
.host-list__item .hostArchivedIcon + a {
  color: #d82b2e;
}
.host-list__item .hostDefaultIcon + a {
  color: var(--color-palette-primary-500);
}
.host-list__item .hostStoppedIcon + a {
  color: #afb3c0;
}

.permission__host-selector {
  justify-content: flex-end;
}

.permission__list .dijitAccordionTitle {
  height: auto;
  padding: 0;
}
.permission__list .dijitAccordionContainer-child {
  overflow-y: hidden !important;
}

.hostSelectorButton {
  margin: 0;
}

.hostFolderAccordionPermissionsTitle {
  vertical-align: middle;
}
.hostFolderAccordionPermissionsTitle img {
  vertical-align: middle;
}

.permissionsActions {
  border: 1px solid #ddd;
  background: #f1f1f1;
  padding: 5px 8px;
  width: 550px;
  text-align: center;
  margin: 20px auto 0 auto;
  border-radius: 5px;
}
.permissionsActions a {
  margin-right: 20px;
}

#loadingPermissionsAccordion {
  padding-top: 25px;
  text-align: center;
}

#rolePermissionsMsg {
  color: #e84048;
  text-align: center;
}

.permissions__bar-user-role {
  background-color: #f3f3f4;
  border-radius: 0.125rem;
  border: solid 1px #d1d4db;
  display: flex;
  justify-content: space-between;
  margin-bottom: 1rem;
  padding: 0.5rem;
}
.permissions__bar-user-role [class$=Icon],
.permissions__bar-user-role [class*=Icon] {
  margin-right: 0.5rem;
}
.permissions__bar-user-role .inline-form {
  margin-right: 2rem;
}

.permissions__bar-user-role-actions,
.permissions__bar-user-role-main {
  align-items: center;
  display: flex;
}

.permissions__button-row {
  display: flex;
  justify-content: center;
  margin-top: 1rem;
}
.permissions__button-row .applyChangesButton {
  margin-right: 1.5rem;
}
.permissions__button-row .reset-permissions {
  vertical-align: middle;
  line-height: 2rem;
}
.permissions__button-row .checkbox {
  margin-left: 1rem;
}

.permissionWrapper {
  background: none;
  padding: 0;
  margin: 0 auto;
  width: 90%;
}
.permissionWrapper .dijitAccordionTitle {
  padding: 0;
}
.permissionWrapper .dijitContentPane {
  padding: 1.5rem 0;
  box-sizing: content-box;
}

.permissionTable .permissionType {
  width: 20%;
  text-align: right;
}

.permissionTableTitle .folderName {
  padding-left: 0.5rem;
  text-align: left;
  vertical-align: middle;
  width: 20%;
}
.permissionTableTitle .folderName img {
  display: inline-block;
  margin-right: 0.25rem;
  vertical-align: sub;
}

.permissionTableTitle,
.permissionTable,
.accordionEntry {
  width: 100%;
}
.permissionTableTitle td,
.permissionTableTitle th,
.permissionTable td,
.permissionTable th,
.accordionEntry td,
.accordionEntry th {
  width: 10%;
  text-align: center;
}
.permissionTableTitle td,
.permissionTable td,
.accordionEntry td {
  padding: 0.25rem;
}
.permissionTableTitle th,
.permissionTable th,
.accordionEntry th {
  font-weight: bold;
}
.permissionTableTitle th.permissionType,
.permissionTable th.permissionType,
.accordionEntry th.permissionType {
  width: 40%;
  font-weight: normal;
  padding-left: 0.5rem;
  text-align: left;
}
.permissionTableTitle th.permissionTitle,
.permissionTable th.permissionTitle,
.accordionEntry th.permissionTitle {
  font-weight: bold;
}

#assetPermissionsMessageWrapper {
  padding-top: 15px;
  color: red;
  text-align: center;
  font-weight: bolder;
}

.related-content-dialog .dijitDialogPaneContent {
  padding: 0;
}
.related-content-dialog .portlet-sidebar-wrapper {
  width: 200px;
}

.related-content-container {
  height: 100%;
}

.related-content-form {
  display: flex;
  height: 80vh;
  width: 100%;
}
.related-content-form .portlet-toolbar {
  background-color: white;
  border-bottom: 1px solid #d1d4db;
  margin: 0;
  padding: 1.5rem 1rem 1rem;
  position: sticky;
  top: 0;
  z-index: 1;
}
.related-content-form .portlet-main-wrapper {
  width: 100%;
}

.portlet-toolbar__matching-results {
  margin: 0 auto;
  align-self: start;
}

.history .contentIdentifier {
  font-weight: bold;
}
.history .history__divider {
  background-color: #d1d4db;
  margin: 1.5rem 0;
}
.history .history__status {
  overflow: hidden;
}

.dijitTabPaneWrapper .rules__tab-container .dijitContentPane {
  padding: 0;
}

.wysiwyg-container {
  position: relative;
}

.wysiwyg__dot-asset-drop-zone {
  width: 100%;
  height: 100%;
  z-index: 100;
  pointer-events: none;
  position: absolute;
  bottom: 0;
  top: 0;
  left: 1px; /* fix for the extra pixel in the WYSIWYG iframe */
  right: 0px;
}

#iFrameWrapper {
  position: absolute;
  left: 0px;
  right: 0px;
  top: 49px;
  bottom: 0px;
}

#imageToolIframe {
  /*border:1px solid blue;*/
  display: block;
  position: absolute;
  left: 0px;
  right: 0px;
  top: 0px;
  bottom: 0px;
}

.imageToolButtonBar {
  background: #fff;
  border-bottom: 1px solid silver;
  border-top: 1px solid silver;
  padding: 5px 15px 1px 15px;
  vertical-align: middle;
  box-shadow: 0 1px 3px var(--color-palette-black-op-20);
}

#imageViewPort {
  overflow: auto;
  margin-top: 5px;
}

#toolBar {
  background: #fff;
  position: absolute;
  bottom: 0px;
  left: 0px;
  right: 0px;
  /*border:1px solid blue;*/
}

#exif {
  clear: both;
  height: 2em;
}

#showScaleSlider {
  margin: 10px auto;
  width: 250px;
  height: 20px;
}

#saveAsDialog {
  width: 350px;
  height: 170px;
}

#saveAsDiaTable {
  margin: auto;
  margin-top: 10px;
}
#saveAsDiaTable td {
  padding: 8px;
}

#saveAsFileExt {
  font-weight: bold;
}

#cropDim {
  display: none;
}

/* part of the widget: drag handle styles */
.imageDragger {
  /* required: */
  position: absolute;
  /* optional: */
  cursor: move;
  z-index: 999;
  background: #fff;
  border: 2px dotted #000;
  min-width: 50px;
  min-height: 50px;
}

#cropSizeBox {
  float: left;
  border: 1px solid silver;
  opacity: 1;
  min-width: 46px;
  height: 20px;
  color: black;
  white-space: nowrap;
}

.textInputClass {
  border: 1px solid silver;
  width: 46px;
  margin: 2px;
  height: 23px;
}

.baseImageDim {
  width: 45px;
  margin: 2px;
  height: 23px;
  overflow: hidden;
  display: inline-block;
  padding-top: 4px;
}

#doCropButton {
  display: none;
}

#filtersUndoDiv {
  text-align: left;
}

#filterListTd {
  vertical-align: top;
  padding: 0px;
}

#filterListBox {
  height: 115px;
  display: block;
}

#filterListDiv {
  width: 115px;
  overflow-y: auto;
  height: 80px;
  overflow-x: hidden;
}

.loader {
  background: url("/html/js/dotcms/dijit/image/loading.gif") no-repeat center center;
}

.filterListItem {
  text-align: left;
  cursor: pointer;
  width: 100px;
  padding: 2px;
  border: 1px solid silver;
  background: url("/html/images/icons/minus-small-circle.png") no-repeat right center;
}

#controlTable {
  width: 100%;
}
#controlTable td {
  border: 1px solid silver;
  padding: 3px;
  text-align: center;
  white-space: nowrap;
  vertical-align: middle;
}

#showScaleSlider td {
  border: 0px solid silver;
  padding: 0px;
}

#hsbDialog {
  width: 400px;
  height: 300px;
}

#hsbTable {
  border: 1px solid silver;
  width: 90%;
}
#hsbTable td {
  padding: 4px;
  border: 1px solid silver;
  height: 20px;
  vertical-align: top;
}
#hsbTable .colorSlider td {
  padding: 0px;
  border: 0px solid silver;
}

.colorSlider {
  width: 200px;
}

.thumbnailDiv {
  border: solid 2px #d1d4db;
  box-sizing: content-box;
  cursor: pointer;
  min-height: 120px;
  min-width: 120px;
  padding: 1rem;
  position: relative;
}
.thumbnailDivHover {
  border: solid 2px #afb3c0;
  box-sizing: content-box;
  padding: 1rem;
  position: relative;
}
.thumbnailDivHover .editImageText {
  opacity: 1;
}

.editImageText {
  background: white;
  border-radius: 0.125rem;
  border: 1px solid #6c7389;
  bottom: 0.5rem;
  cursor: pointer;
  opacity: 0.5;
  padding: 0 0.5rem;
  height: 40px;
  line-height: 38px;
  position: absolute;
  right: 0.5rem;
}

/*********

Resize Handle

********/
.dojoxResizeHandle {
  float: right;
  position: absolute;
  right: 2px;
  bottom: 2px;
  width: 13px;
  height: 13px;
  z-index: 20;
  background-image: url("/html/js/dotcms/dijit/image/resize.png");
  line-height: 0px;
}

.dojoxResizeNW {
  cursor: nw-resize;
}

.dojoxResizeNE {
  cursor: ne-resize;
}

.dojoxResizeW {
  cursor: w-resize;
}

.dojoxResizeN {
  cursor: n-resize;
}

.dojoxResizeHandleClone {
  position: absolute;
  top: 0;
  left: 0;
  border: 1px dashed #666;
  z-index: 999;
}

#addFileAssetDialog .dijitComboBox {
  margin-right: 0.5rem;
}

#search_form,
#borderContainer {
  height: 100%;
}

.dijitMenuItemSeparator {
  border-bottom: solid 1px #ebecef;
  margin: 0 -0.5rem;
  padding: 0 0.5rem;
}

.api-link {
  align-items: center;
  border-radius: 2px;
  border: solid 1px var(--color-palette-secondary-500);
  color: var(--color-palette-secondary-500);
  display: inline-flex;
  line-height: 1em;
  padding: 2px 6px 2px 4px;
  text-decoration: none;
  text-transform: uppercase;
  transition: background-color 150ms ease, color 150ms ease;
}
.api-link:hover {
  background-color: var(--color-palette-secondary-500);
  color: #fff;
}

#cell-actions, .listingTable .listingTable__actions, .content-type__cell-actions, .job-scheduler__host-list-actions, .license-manager__listing-action {
  text-align: center;
  width: 65px;
  white-space: nowrap;
}
#cell-actions a, .listingTable .listingTable__actions a, .content-type__cell-actions a, .job-scheduler__host-list-actions a, .license-manager__listing-action a {
  display: inline-block;
  margin: 0 0.25rem;
  text-decoration: none;
}

.noDijitDialogTitleBar .dijitDialogTitleBar {
  border: none;
  background: none;
  height: 18px;
  padding: 0;
}

.dijitDialogTitleBar {
  padding: 0;
}
.dijitDialogTitleBar .dijitDialogTitle {
  padding-left: 16px;
}

.input-text-naked {
  border: none;
  color: #14151a;
  font-family: Roboto, "Helvetica Neue", Helvetica, Arial, "Lucida Grande", sans-serif;
  font-size: 14px;
  line-height: 40px;
}

@font-face {
  font-family: "Material Icons";
  font-style: normal;
  font-weight: 400;
  font-display: swap;
  src: url("/dotAdmin/assets/MaterialIcons-Regular.ttf") format("truetype");
}
#structure_inode_popup .dijitMenuItem .label {
  display: flex;
  align-items: center;
  gap: 0.5rem;
}

#structure_inode_popup .dijitMenuItem .separator {
  height: 1px;
  margin: -1px -10px 0px -10px;
  background: #ddd;
}

/* roboto-regular - vietnamese_latin-ext_latin_greek-ext_greek_cyrillic-ext_cyrillic */
@font-face {
  font-family: "Roboto";
  font-style: normal;
  font-weight: 400;
  font-display: swap;
  src: local(""), url("/dotAdmin/assets/roboto-v27-vietnamese_latin-ext_latin_greek-ext_greek_cyrillic-ext_cyrillic-regular.woff2") format("woff2"), url("/dotAdmin/assets/roboto-v27-vietnamese_latin-ext_latin_greek-ext_greek_cyrillic-ext_cyrillic-regular.woff") format("woff"); /* Chrome 6+, Firefox 3.6+, IE 9+, Safari 5.1+ */
}
/* roboto-500 - vietnamese_latin-ext_latin_greek-ext_greek_cyrillic-ext_cyrillic */
@font-face {
  font-family: "Roboto";
  font-style: normal;
  font-weight: 500;
  font-display: swap;
  src: local(""), url("/dotAdmin/assets/roboto-v27-vietnamese_latin-ext_latin_greek-ext_greek_cyrillic-ext_cyrillic-500.woff2") format("woff2"), url("/dotAdmin/assets/roboto-v27-vietnamese_latin-ext_latin_greek-ext_greek_cyrillic-ext_cyrillic-500.woff") format("woff"); /* Chrome 6+, Firefox 3.6+, IE 9+, Safari 5.1+ */
}
/* roboto-700 - vietnamese_latin-ext_latin_greek-ext_greek_cyrillic-ext_cyrillic */
@font-face {
  font-family: "Roboto";
  font-style: normal;
  font-weight: 700;
  font-display: swap;
  src: local(""), url("/dotAdmin/assets/roboto-v27-vietnamese_latin-ext_latin_greek-ext_greek_cyrillic-ext_cyrillic-700.woff2") format("woff2"), url("/dotAdmin/assets/roboto-v27-vietnamese_latin-ext_latin_greek-ext_greek_cyrillic-ext_cyrillic-700.woff") format("woff"); /* Chrome 6+, Firefox 3.6+, IE 9+, Safari 5.1+ */
}
body {
  margin: 0;
  padding: 0;
  font-family: Roboto, "Helvetica Neue", Helvetica, Arial, "Lucida Grande", sans-serif;
  font-size: 14px;
  color: #14151a;
}

.material-icons {
  font-family: "Material Icons", sans-serif;
  font-weight: normal;
  font-style: normal;
  font-size: 24px; /* Preferred icon size */
  display: inline-block;
  line-height: 1;
  text-transform: none;
  letter-spacing: normal;
  word-wrap: normal;
  white-space: nowrap;
  direction: ltr;
  -webkit-font-smoothing: antialiased;
  text-rendering: optimizeLegibility;
  -moz-osx-font-smoothing: grayscale;
}

<<<<<<< HEAD
/*# sourceMappingURL=dotcms.css.map */
=======
.listingThumbDiv{
  height: 60px;
  width: 80px;
  position: relative;
  border-radius: 5px;
  overflow: hidden;
  cursor: pointer;

}
>>>>>>> 9e2c935f
<|MERGE_RESOLUTION|>--- conflicted
+++ resolved
@@ -11875,9 +11875,6 @@
   -moz-osx-font-smoothing: grayscale;
 }
 
-<<<<<<< HEAD
-/*# sourceMappingURL=dotcms.css.map */
-=======
 .listingThumbDiv{
   height: 60px;
   width: 80px;
@@ -11886,5 +11883,4 @@
   overflow: hidden;
   cursor: pointer;
 
-}
->>>>>>> 9e2c935f
+}