@charset "UTF-8";
/* FONT PATH
 * -------------------------- */
@font-face {
  font-family: 'FontAwesome';
  src: url("../fonts/fontawesome-webfont.eot?v=4.4.0");
  src: url("../fonts/fontawesome-webfont.eot?#iefix&v=4.4.0") format("embedded-opentype"), url("../fonts/fontawesome-webfont.woff2?v=4.4.0") format("woff2"), url("../fonts/fontawesome-webfont.woff?v=4.4.0") format("woff"), url("../fonts/fontawesome-webfont.ttf?v=4.4.0") format("truetype"), url("../fonts/fontawesome-webfont.svg?v=4.4.0#fontawesomeregular") format("svg");
  font-weight: normal;
  font-style: normal;
}
html, body {
  font-family: Roboto, "Helvetica Neue", Helvetica, Arial, "Lucida Grande", sans-serif;
  font-size: 13px;
  color: #161616;
}

*, *:before, *:after {
  outline: none;
  box-sizing: border-box;
}

.dojoDndItem {
  padding: 0;
}
.dojoDndItemItemOver, .dojoDndItemItemAfter {
  padding: 0;
}

.dijitDownArrowButton,
.dijitUpArrowButton {
  position: relative;
}

.dijitUpArrowButton .dijitArrowButtonInner:before {
  left: 50%;
  margin-left: -5px;
  margin-top: -2.5px;
  position: absolute;
  top: 50%;
  border-left: 5px solid transparent;
  border-right: 5px solid transparent;
  border-bottom: 5px solid #8A8A8A;
  content: "";
  height: 0;
  width: 0;
}

.dijitDownArrowButton .dijitArrowButtonInner:before {
  left: 50%;
  margin-left: -5px;
  margin-top: -2.5px;
  position: absolute;
  top: 50%;
  border-left: 5px solid transparent;
  border-right: 5px solid transparent;
  border-top: 5px solid #8A8A8A;
  content: "";
  height: 0;
  width: 0;
}

#font-icon-base, #dijit-icon, .dijitIcon, .uknIcon, .actionIcon, .addIcon, .androidIcon, .appleIcon, .appMonitorIcon, .archiveIcon, .archivedIcon, .arrowLeftIcon, .arrowRightIcon, .assignWorkflowIcon, .backupIcon, .bgIcon, .browseIcon, .bugIcon, .bundleIcon, .calClockIcon, .calDayIcon, .calListIcon, .calMonthIcon, .calWeekIcon, .cancelIcon, .cancelWorkflowIcon, .cartIcon, .checkBoxIcon, .chevronIcon, .chevronExpandIcon, .closeIcon, .colorIcon, .contentIcon, .copyIcon, .cutIcon, .deleteIcon, .deleteWorkflowIcon, .detailViewIcon, .docConvertIcon, .docCopyIcon, .docNumIcon, .docTextIcon, .documentIcon, .downloadIcon, .dropIcon, .editIcon, .editScriptIcon, .encryptIcon, .exclamation-redIcon, .exclamationIcon, .femaleIcon, .fileIcon, .fileMultiIcon, .fileNewIcon, .fixIcon, .folderIcon, .folderAddIcon, .folderCopyIcon, .folderDeleteIcon, .folderEditIcon, .folderFilesIcon, .folderGlobeIcon, .folderOpenIcon, .folderSelectedIcon, .formIcon, .formNewIcon, .gearIcon, .gearMinusIcon, .gearPencilIcon, .gearPlusIcon, .greyDotIcon, .helpIcon, .hideIcon, .hintIcon, .hostIcon, .hostArchivedIcon, .hostDefaultIcon, .hostStoppedIcon, .hourGlassIcon, .imageNewIcon, .infoIcon, .keyIcon, .keyvalueIcon, .licenseIcon, .linkAddIcon, .listViewIcon, .liveIcon, .lockIcon, .loginIcon, .loginAsIcon, .mailListIcon, .mapPinIcon, .minusIcon, .mobileIcon, .movePageIcon, .multiSelectIcon, .newPageIcon, .newTaskIcon, .newWorkflowIcon, .nextIcon, .pageIcon, .pagePropIcon, .pasteIcon, .personaIcon, .plusIcon, .previewIcon, .previousIcon, .propertyIcon, .publishIcon, .queryIcon, .radioIcon, .reindexIcon, .rememberIcon, .reopenWorkflowIcon, .reorderIcon, .repeatIcon, .republishIcon, .requiredIcon, .resetIcon, .resolveIcon, .resolveWorkflowIcon, .rServerIcon, .saveIcon, .statusIcon, .saveAssignIcon, .scrollPaneIcon, .searchIcon, .selectIcon, .shrinkIcon, .spellIcon, .splitterIcon, .sServerIcon, .statisticsIcon, .stopIcon, .tabIcon, .tagIcon, .textFieldIcon, .thumbnailViewIcon, .toggleCloseIcon, .toggleOpenIcon, .trashIcon, .unarchiveIcon, .unlockIcon, .unpublishIcon, .uploadIcon, .userIcon, .vtlIcon, .windowsIcon, .workflowIcon, .workingIcon, .workStreamIcon, .wysiwygIcon, .asfIcon, .aviIcon, .movIcon, .mp4Icon, .mpgIcon, .oggIcon, .ogvIcon, .rmIcon, .vobIcon, .csvIcon, .numbersIcon, .wksIcon, .xlsIcon, .xlsxIcon, .bmpIcon, .imageIcon, .jpegIcon, .jpgIcon, .pctIcon, .pngIcon, .gifIcon, .svgIcon, .pdfIcon, .keynoteIcon, .pptIcon, .pptxIcon, .docIcon, .docxIcon, .aacIcon, .aifIcon, .iffIcon, .m3uIcon, .midIcon, .mp3Icon, .mpaIcon, .raIcon, .wavIcon, .wmaIcon, .tagLink.persona:before, .dijitIconCopy {
  font: normal normal normal 14px/1 FontAwesome;
  text-rendering: auto;
  -webkit-font-smoothing: antialiased;
  -moz-osx-font-smoothing: grayscale;
  transform: translate(0, 0);
}

#dijit-icon, .dijitIcon, .uknIcon, .actionIcon, .addIcon, .androidIcon, .appleIcon, .appMonitorIcon, .archiveIcon, .archivedIcon, .arrowLeftIcon, .arrowRightIcon, .assignWorkflowIcon, .backupIcon, .bgIcon, .browseIcon, .bugIcon, .bundleIcon, .calClockIcon, .calDayIcon, .calListIcon, .calMonthIcon, .calWeekIcon, .cancelIcon, .cancelWorkflowIcon, .cartIcon, .checkBoxIcon, .chevronIcon, .chevronExpandIcon, .closeIcon, .colorIcon, .contentIcon, .copyIcon, .cutIcon, .deleteIcon, .deleteWorkflowIcon, .detailViewIcon, .docConvertIcon, .docCopyIcon, .docNumIcon, .docTextIcon, .documentIcon, .downloadIcon, .dropIcon, .editIcon, .editScriptIcon, .encryptIcon, .exclamation-redIcon, .exclamationIcon, .femaleIcon, .fileIcon, .fileMultiIcon, .fileNewIcon, .fixIcon, .folderIcon, .folderAddIcon, .folderCopyIcon, .folderDeleteIcon, .folderEditIcon, .folderFilesIcon, .folderGlobeIcon, .folderOpenIcon, .folderSelectedIcon, .formIcon, .formNewIcon, .gearIcon, .gearMinusIcon, .gearPencilIcon, .gearPlusIcon, .greyDotIcon, .helpIcon, .hideIcon, .hintIcon, .hostIcon, .hostArchivedIcon, .hostDefaultIcon, .hostStoppedIcon, .hourGlassIcon, .imageNewIcon, .infoIcon, .keyIcon, .keyvalueIcon, .licenseIcon, .linkAddIcon, .listViewIcon, .liveIcon, .lockIcon, .loginIcon, .loginAsIcon, .mailListIcon, .mapPinIcon, .minusIcon, .mobileIcon, .movePageIcon, .multiSelectIcon, .newPageIcon, .newTaskIcon, .newWorkflowIcon, .nextIcon, .pageIcon, .pagePropIcon, .pasteIcon, .personaIcon, .plusIcon, .previewIcon, .previousIcon, .propertyIcon, .publishIcon, .queryIcon, .radioIcon, .reindexIcon, .rememberIcon, .reopenWorkflowIcon, .reorderIcon, .repeatIcon, .republishIcon, .requiredIcon, .resetIcon, .resolveIcon, .resolveWorkflowIcon, .rServerIcon, .saveIcon, .statusIcon, .saveAssignIcon, .scrollPaneIcon, .searchIcon, .selectIcon, .shrinkIcon, .spellIcon, .splitterIcon, .sServerIcon, .statisticsIcon, .stopIcon, .tabIcon, .tagIcon, .textFieldIcon, .thumbnailViewIcon, .toggleCloseIcon, .toggleOpenIcon, .trashIcon, .unarchiveIcon, .unlockIcon, .unpublishIcon, .uploadIcon, .userIcon, .vtlIcon, .windowsIcon, .workflowIcon, .workingIcon, .workStreamIcon, .wysiwygIcon, .asfIcon, .aviIcon, .movIcon, .mp4Icon, .mpgIcon, .oggIcon, .ogvIcon, .rmIcon, .vobIcon, .csvIcon, .numbersIcon, .wksIcon, .xlsIcon, .xlsxIcon, .bmpIcon, .imageIcon, .jpegIcon, .jpgIcon, .pctIcon, .pngIcon, .gifIcon, .svgIcon, .pdfIcon, .keynoteIcon, .pptIcon, .pptxIcon, .docIcon, .docxIcon, .aacIcon, .aifIcon, .iffIcon, .m3uIcon, .midIcon, .mp3Icon, .mpaIcon, .raIcon, .wavIcon, .wmaIcon, .tagLink.persona:before {
  display: inline-block;
  height: 16px;
  line-height: 16px;
  text-align: center;
  width: 16px;
}

.dijitIcon {
  margin-right: 4px;
}
.dijitIconTask:before {
  content: "";
}
.dijitIconEdit:before {
  content: "";
}
.dijitIconSave:before {
  content: "";
}
.dijitIconCut:before {
  content: "";
}
.dijitIconCopy:before {
  content: "";
}
.dijitIconPaste:before {
  content: "";
}
.dijitIconUndo:before {
  content: "";
}
.dijitIconDelete:before {
  content: "";
}
.dijitIconExpand:before {
  content: "";
}
.dijitCheckBoxIcon:before {
  content: "";
}
.dijitNoIcon {
  display: none !important;
}

.dijitButton,
.dijitComboButton,
.dijitDropDownButton,
.dijitSelect,
.dijitTextBox,
.dijitToggleButton {
  -moz-border-radius: 2px;
  -webkit-border-radius: 2px;
  border-radius: 2px;
  font-size: 13px;
  height: 32px;
}

.dijitButton,
.dijitComboButton,
.dijitArrowButtonInner,
.dijitDropDownButton,
.dijitSelect,
.dijitTextBox,
.dijitToggleButton,
.dijitDownArrowButton {
  -moz-transition: all 0.1s;
  -o-transition: all 0.1s;
  -webkit-transition: all 0.1s;
  transition: all 0.1s;
}

.dijitComboBox .dijitArrowButtonContainer,
.dijitComboButton .dijitArrowButtonInner,
.dijitDropDownButton .dijitArrowButtonInner,
.dijitSelect .dijitArrowButtonContainer,
.dijitSpinner .dijitSpinnerButtonContainer {
  height: 30px;
  border: none;
  position: relative;
}

.dijitPlaceHolder {
  color: rgba(91, 91, 91, 0.4);
  font-style: normal;
  line-height: 30px;
}

.dijitValidationContainer {
  background-color: #D0021B;
  height: 30px;
  position: relative;
  width: 11px;
}
.dijitValidationContainer:before {
  -moz-border-radius: 2px;
  -webkit-border-radius: 2px;
  border-radius: 2px;
  background-color: #fff;
  content: "";
  height: 13px;
  left: 5px;
  position: absolute;
  top: 8px;
  width: 2px;
}
.dijitValidationContainer:after {
  background-color: #fff;
  content: "";
  height: 2px;
  left: 50%;
  position: absolute;
  top: 23px;
  width: 2px;
}
.dijitValidationContainer .dijitValidationInner {
  display: none;
}

.dijitTextBox {
  background-color: #fff;
  border: solid 1px #C5C5C5;
  padding: 0 8px;
}
.dijitTextBox .dijitArrowButton {
  height: 30px;
  width: 32px;
  background-color: #fff;
  border-left: solid 1px #C5C5C5;
}
.dijitTextBox .dijitArrowButton:before {
  left: 50%;
  margin-left: -5px;
  margin-top: -2.5px;
  position: absolute;
  top: 50%;
  border-left: 5px solid transparent;
  border-right: 5px solid transparent;
  border-top: 5px solid #5B5B5B;
  content: "";
  height: 0;
  width: 0;
}
.dijitTextBoxHover {
  background-color: #fff;
  border: solid 1px #CB3927;
}
.dijitTextBoxHover .dijitInputInner {
  color: #161616;
}
.dijitTextBoxHover .dijitArrowButton {
  background-color: #fff;
  border-left: solid 1px #CB3927;
}
.dijitTextBoxHover .dijitArrowButton:before {
  border-top-color: #CB3927;
}
.dijitTextBoxHover .dijitDownArrowButtonHover {
  background-color: rgba(203, 57, 39, 0.2);
  border-left: solid 1px #5B5B5B;
}
.dijitTextBoxHover .dijitDownArrowButtonHover:before {
  border-top-color: #CB3927;
}
.dijitTextBoxFocused {
  border: solid 1px #CB3927;
  background-color: #fff;
}
.dijitTextBoxFocused .dijitInputInner {
  color: #5B5B5B;
}
.dijitTextBoxFocused .dijitArrowButton {
  background-color: #fff;
  border-left: solid 1px #CB3927;
}
.dijitTextBoxFocused .dijitArrowButton:before {
  left: 50%;
  margin-left: -5px;
  margin-top: -2.5px;
  position: absolute;
  top: 50%;
  border-left: 5px solid transparent;
  border-right: 5px solid transparent;
  border-top: 5px solid #CB3927;
  content: "";
  height: 0;
  width: 0;
}
.dijitTextBoxFocused .dijitDownArrowButtonHover {
  background-color: #CB3927;
  border-left: #CB3927;
}
.dijitTextBoxFocused .dijitDownArrowButtonHover:before {
  left: 50%;
  margin-left: -5px;
  margin-top: -2.5px;
  position: absolute;
  top: 50%;
  border-left: 5px solid transparent;
  border-right: 5px solid transparent;
  border-top: 5px solid #CB3927;
  content: "";
  height: 0;
  width: 0;
}
.dijitTextBoxDisabled {
  border: solid 1px #E3E4E6;
  background-color: #fff;
}
.dijitTextBoxDisabled .dijitArrowButton {
  background-color: #fff;
  border-left: solid 1px #E3E4E6;
}
.dijitTextBoxDisabled .dijitArrowButton:before {
  left: 50%;
  margin-left: -5px;
  margin-top: -2.5px;
  position: absolute;
  top: 50%;
  border-left: 5px solid transparent;
  border-right: 5px solid transparent;
  border-top: 5px solid #ECEDEE;
  content: "";
  height: 0;
  width: 0;
}
.dijitTextBoxDisabled .dijitPlaceHolder {
  color: #C5C5C5;
}
.dijitTextBoxDisabled .dijitInputInner {
  color: #C5C5C5;
}
.dijitTextBoxError {
  border: solid 1px #D0021B;
}
.dijitTextBoxError .dijitValidationContainer {
  margin-right: -8px;
}
.dijitTextBoxError .dijitArrowButton {
  border-left: solid 1px #D0021B;
}
.dijitTextBoxError .dijitArrowButton:before {
  border-top-color: #D0021B;
}
.dijitTextBox .dijitDownArrowButtonActive {
  background-color: #CB3927;
  border-left: solid 1px #CB3927;
}
.dijitTextBox .dijitDownArrowButtonActive:before {
  border-top-color: #fff;
}

.dijitTextArea {
  background-color: #fff;
  border: solid 1px #C5C5C5;
  color: #161616;
  font-family: Roboto, "Helvetica Neue", Helvetica, Arial, "Lucida Grande", sans-serif;
  padding: 0 8px;
}
.dijitTextAreaHover {
  background-color: #fff;
  border: solid 1px #CB3927;
  color: #161616;
}
.dijitTextAreaFocused {
  border: solid 1px #CB3927;
  background-color: #fff;
  color: #5B5B5B;
}
.dijitTextAreaDisabled {
  border: solid 1px #E3E4E6;
  background-color: #fff;
  color: #C5C5C5;
}

.dijitSpinner {
  background-color: #fff;
  border: solid 1px #C5C5C5;
  padding: 0 0 0 8px;
}
.dijitSpinner .dijitSpinnerButtonContainer {
  border-left: solid 1px #C5C5C5;
  width: 32px;
}
.dijitSpinner .dijitSpinnerButtonContainer .dijitDownArrowButton {
  border-top: solid 1px #C5C5C5 !important;
}
.dijitSpinner .dijitArrowButton {
  height: 16px;
  border-left: solid 1px #C5C5C5;
  background-color: #fff;
}
.dijitSpinner .dijitArrowButton:before {
  left: 50%;
  margin-left: -5px;
  margin-top: -2.5px;
  position: absolute;
  top: 50%;
  border-left: 5px solid transparent;
  border-right: 5px solid transparent;
  border-top: 5px solid #8A8A8A;
  content: "";
  height: 0;
  width: 0;
}
.dijitSpinner .dijitUpArrowButton:before {
  -moz-transform: rotate(180deg);
  -ms-transform: rotate(180deg);
  -webkit-transform: rotate(180deg);
  transform: rotate(180deg);
}
.dijitSpinnerHover {
  background-color: #fff;
  border: solid 1px #CB3927;
}
.dijitSpinnerHover .dijitSpinnerButtonContainer {
  border-left: solid 1px #CB3927;
}
.dijitSpinnerHover .dijitSpinnerButtonContainer .dijitDownArrowButton {
  border-top: solid 1px #CB3927 !important;
}
.dijitSpinnerHover .dijitArrowButton {
  border-left: solid 1px #CB3927;
}
.dijitSpinnerHover .dijitArrowButton:before {
  border-top-color: #CB3927;
}
.dijitSpinnerHover .dijitDownArrowButtonHover,
.dijitSpinnerHover .dijitUpArrowButtonHover {
  background-color: rgba(203, 57, 39, 0.2);
  border-left: solid 1px #5B5B5B;
}
.dijitSpinnerHover .dijitDownArrowButtonHover:before,
.dijitSpinnerHover .dijitUpArrowButtonHover:before {
  border-top-color: #CB3927;
}
.dijitSpinnerFocused {
  background-color: #fff;
  border: solid 1px #CB3927;
}
.dijitSpinnerFocused .dijitSpinnerButtonContainer {
  border-left: solid 1px #CB3927;
}
.dijitSpinnerFocused .dijitSpinnerButtonContainer .dijitDownArrowButton {
  border-top: solid 1px #CB3927 !important;
}
.dijitSpinnerFocused .dijitArrowButton {
  border-left: solid 1px #CB3927;
}
.dijitSpinnerFocused .dijitArrowButton:before {
  border-top-color: #CB3927;
}
.dijitSpinnerFocused .dijitDownArrowButtonHover,
.dijitSpinnerFocused .dijitUpArrowButtonHover {
  background-color: rgba(203, 57, 39, 0.2);
  border-left: solid 1px #CB3927;
}
.dijitSpinnerFocused .dijitDownArrowButtonHover:before,
.dijitSpinnerFocused .dijitUpArrowButtonHover:before {
  border-top-color: #CB3927;
}
.dijitSpinnerDisabled {
  background-color: #FAFAFA;
  border: solid 1px #E3E4E6;
}
.dijitSpinnerDisabled .dijitSpinnerButtonContainer {
  border-left: solid 1px #E3E4E6;
}
.dijitSpinnerDisabled .dijitSpinnerButtonContainer .dijitDownArrowButton {
  border-top: solid 1px #E3E4E6 !important;
}
.dijitSpinnerDisabled .dijitArrowButton {
  border-left: solid 1px #E3E4E6;
  background-color: #FAFAFA;
}
.dijitSpinnerDisabled .dijitArrowButton:before {
  border-top-color: #C5C5C5;
}
.dijitSpinnerDisabled .dijitInputInner {
  color: #ECEDEE;
}
.dijitSpinnerError {
  border: solid 1px #D0021B;
}
.dijitSpinnerError .dijitValidationContainer {
  margin-right: 0;
}
.dijitSpinnerError .dijitArrowButton {
  border-left: solid 1px #D0021B;
}
.dijitSpinnerError .dijitArrowButton:before {
  border-top-color: #D0021B;
}
.dijitSpinnerError .dijitSpinnerButtonContainer .dijitDownArrowButton {
  border-top-color: #D0021B !important;
}
.dijitSpinner .dijitDownArrowButtonActive,
.dijitSpinner .dijitUpArrowButtonActive {
  background-color: #CB3927;
  border-left: solid 1px #CB3927;
}
.dijitSpinner .dijitDownArrowButtonActive:before,
.dijitSpinner .dijitUpArrowButtonActive:before {
  border-top-color: #fff;
}

.dijitButton .dijitButtonNode,
.dijitToggleButton .dijitButtonNode,
.dijitComboButton .dijitButtonNode {
  border: none;
}

.dijitButton .dijitButtonNode,
.dijitToggleButton .dijitButtonNode {
  padding-left: 16px;
}

.dijitComboButton .dijitStretch {
  padding-left: 16px;
}

.dijitButton,
.dijitComboBox,
.dijitComboButton,
.dijitDropDownButton,
.dijitToggleButton {
  margin: 0;
}

.dijitButton,
.dijitToggleButton {
  padding-right: 16px;
}

.dijitButton .dijitButtonText,
.dijitToggleButton .dijitButtonText {
  line-height: 30px;
  height: 30px;
}

.dijitButton {
  background-color: #fff;
  border: solid 1px transparent;
  color: #161616;
  box-shadow: 0 1px 3px rgba(0, 0, 0, 0.12), 0 1px 2px rgba(0, 0, 0, 0.24);
}
.dijitButtonNode {
  border: none;
}
.dijitButtonHover {
  background-color: #FAFAFA;
  border: solid 1px transparent;
  color: #161616;
  box-shadow: 0 3px 6px rgba(0, 0, 0, 0.16), 0 3px 6px rgba(0, 0, 0, 0.23);
}
.dijitButtonFocused {
  background-color: #fff;
  border: solid 1px transparent;
  color: #161616;
  box-shadow: 0 1px 3px rgba(0, 0, 0, 0.12), 0 1px 2px rgba(0, 0, 0, 0.24);
}
.dijitButtonDisabled {
  background-color: #ECEDEE;
  border: solid 1px transparent;
  color: #C5C5C5;
  box-shadow: 0 1px 3px rgba(0, 0, 0, 0.12), 0 1px 2px rgba(0, 0, 0, 0.24);
}
.dijitDropDownButton {
  background-color: #fff;
  border: solid 1px transparent;
  color: #161616;
  box-shadow: 0 1px 3px rgba(0, 0, 0, 0.12), 0 1px 2px rgba(0, 0, 0, 0.24);
}
.dijitDropDownButton .dijitButtonNode {
  border: none;
  padding-left: 16px;
}
.dijitDropDownButton .dijitArrowButtonInner {
  width: 32px;
  background-color: transparent;
}
.dijitDropDownButton .dijitArrowButtonInner:before {
  left: 50%;
  margin-left: -5px;
  margin-top: -2.5px;
  position: absolute;
  top: 50%;
  border-left: 5px solid transparent;
  border-right: 5px solid transparent;
  border-top: 5px solid #8A8A8A;
  content: "";
  height: 0;
  width: 0;
}
.dijitDropDownButtonHover {
  background-color: #FAFAFA;
  border: solid 1px transparent;
  color: #161616;
  box-shadow: 0 3px 6px rgba(0, 0, 0, 0.16), 0 3px 6px rgba(0, 0, 0, 0.23);
}
.dijitDropDownButtonHover .dijitArrowButtonInner {
  background-color: transparent;
}
.dijitDropDownButtonHover .dijitArrowButtonInner:before {
  left: 50%;
  margin-left: -5px;
  margin-top: -2.5px;
  position: absolute;
  top: 50%;
  border-left: 5px solid transparent;
  border-right: 5px solid transparent;
  border-top: 5px solid #161616;
  content: "";
  height: 0;
  width: 0;
}
.dijitDropDownButtonActive {
  background-color: #fff;
  border: solid 1px transparent;
  color: #161616;
  box-shadow: 0 1px 3px rgba(0, 0, 0, 0.12), 0 1px 2px rgba(0, 0, 0, 0.24);
}
.dijitDropDownButtonActive .dijitArrowButtonInner {
  background-color: transparent;
}
.dijitDropDownButtonActive .dijitArrowButtonInner:before {
  left: 50%;
  margin-left: -5px;
  margin-top: -2.5px;
  position: absolute;
  top: 50%;
  border-left: 5px solid transparent;
  border-right: 5px solid transparent;
  border-top: 5px solid #5B5B5B;
  content: "";
  height: 0;
  width: 0;
}
.dijitDropDownButtonFocused {
  background-color: #fff;
  border: solid 1px transparent;
  color: #161616;
  box-shadow: 0 1px 3px rgba(0, 0, 0, 0.12), 0 1px 2px rgba(0, 0, 0, 0.24);
}
.dijitDropDownButtonDisabled {
  background-color: #ECEDEE;
  border: solid 1px transparent;
  color: #C5C5C5;
  box-shadow: 0 1px 3px rgba(0, 0, 0, 0.12), 0 1px 2px rgba(0, 0, 0, 0.24);
}
.dijitDropDownButtonDisabled .dijitArrowButtonInner {
  background-color: transparent;
}
.dijitDropDownButtonDisabled .dijitArrowButtonInner:before {
  left: 50%;
  margin-left: -5px;
  margin-top: -2.5px;
  position: absolute;
  top: 50%;
  border-left: 5px solid transparent;
  border-right: 5px solid transparent;
  border-top: 5px solid #C5C5C5;
  content: "";
  height: 0;
  width: 0;
}
.dijitComboButton {
  background-color: #fff;
  border: solid 1px transparent;
  color: #161616;
  box-shadow: 0 1px 3px rgba(0, 0, 0, 0.12), 0 1px 2px rgba(0, 0, 0, 0.24);
}
.dijitComboButton .dijitArrowButtonInner {
  border-left: solid 1px transparent;
  width: 32px;
  background-color: transparent;
}
.dijitComboButton .dijitArrowButtonInner:before {
  left: 50%;
  margin-left: -5px;
  margin-top: -2.5px;
  position: absolute;
  top: 50%;
  border-left: 5px solid transparent;
  border-right: 5px solid transparent;
  border-top: 5px solid #8A8A8A;
  content: "";
  height: 0;
  width: 0;
}
.dijitComboButtonHover {
  background-color: #FAFAFA;
  border: solid 1px transparent;
  color: #161616;
  box-shadow: 0 3px 6px rgba(0, 0, 0, 0.16), 0 3px 6px rgba(0, 0, 0, 0.23);
}
.dijitComboButtonHover .dijitArrowButtonInner {
  border-left: solid 1px transparent;
  background-color: transparent;
}
.dijitComboButtonHover .dijitArrowButtonInner:before {
  left: 50%;
  margin-left: -5px;
  margin-top: -2.5px;
  position: absolute;
  top: 50%;
  border-left: 5px solid transparent;
  border-right: 5px solid transparent;
  border-top: 5px solid #161616;
  content: "";
  height: 0;
  width: 0;
}
.dijitComboButtonActive {
  background-color: #fff;
  border: solid 1px transparent;
  color: #161616;
  box-shadow: 0 1px 3px rgba(0, 0, 0, 0.12), 0 1px 2px rgba(0, 0, 0, 0.24);
}
.dijitComboButtonActive .dijitArrowButtonInner {
  border-left: solid 1px transparent;
  background-color: transparent;
}
.dijitComboButtonActive .dijitArrowButtonInner:before {
  left: 50%;
  margin-left: -5px;
  margin-top: -2.5px;
  position: absolute;
  top: 50%;
  border-left: 5px solid transparent;
  border-right: 5px solid transparent;
  border-top: 5px solid #CB3927;
  content: "";
  height: 0;
  width: 0;
}
.dijitComboButtonFocused, .dijitComboButtonHoverFocused {
  background-color: #fff;
  border: solid 1px transparent;
  color: #161616;
  box-shadow: 0 1px 3px rgba(0, 0, 0, 0.12), 0 1px 2px rgba(0, 0, 0, 0.24);
}
.dijitComboButtonFocused .dijitArrowButtonInner, .dijitComboButtonHoverFocused .dijitArrowButtonInner {
  border-left: solid 1px transparent;
  background-color: transparent;
}
.dijitComboButtonFocused .dijitArrowButtonInner:before, .dijitComboButtonHoverFocused .dijitArrowButtonInner:before {
  left: 50%;
  margin-left: -5px;
  margin-top: -2.5px;
  position: absolute;
  top: 50%;
  border-left: 5px solid transparent;
  border-right: 5px solid transparent;
  border-top: 5px solid #5B5B5B;
  content: "";
  height: 0;
  width: 0;
}
.dijitComboButtonDisabled {
  background-color: #ECEDEE;
  border: solid 1px transparent;
  color: #C5C5C5;
  box-shadow: 0 1px 3px rgba(0, 0, 0, 0.12), 0 1px 2px rgba(0, 0, 0, 0.24);
}
.dijitComboButtonDisabled .dijitArrowButtonInner {
  border-left: solid 1px transparent;
  background-color: transparent;
}
.dijitComboButtonDisabled .dijitArrowButtonInner:before {
  left: 50%;
  margin-left: -5px;
  margin-top: -2.5px;
  position: absolute;
  top: 50%;
  border-left: 5px solid transparent;
  border-right: 5px solid transparent;
  border-top: 5px solid #C5C5C5;
  content: "";
  height: 0;
  width: 0;
}
.dijitToggleButton {
  background-color: #fff;
  border: solid 1px transparent;
  color: #161616;
  box-shadow: 0 1px 3px rgba(0, 0, 0, 0.12), 0 1px 2px rgba(0, 0, 0, 0.24);
}
.dijitToggleButton .dijitIcon {
  visibility: hidden;
}
.dijitToggleButtonChecked .dijitIcon {
  visibility: visible;
}
.dijitToggleButtonFocused, .dijitToggleButtonChecked {
  background-color: #fff;
  border: solid 1px transparent;
  color: #161616;
  box-shadow: 0 1px 3px rgba(0, 0, 0, 0.12), 0 1px 2px rgba(0, 0, 0, 0.24);
}
.dijitToggleButtonHover, .dijitToggleButtonHoverFocused, .dijitToggleButtonCheckedHover {
  background-color: #FAFAFA;
  border: solid 1px transparent;
  color: #161616;
  box-shadow: 0 3px 6px rgba(0, 0, 0, 0.16), 0 3px 6px rgba(0, 0, 0, 0.23);
}
.dijitToggleButtonDisabled {
  background-color: #ECEDEE;
  border: solid 1px transparent;
  color: #C5C5C5;
  box-shadow: 0 1px 3px rgba(0, 0, 0, 0.12), 0 1px 2px rgba(0, 0, 0, 0.24);
}

.dijitCheckBox {
  -moz-border-radius: 2px;
  -webkit-border-radius: 2px;
  border-radius: 2px;
  border: solid 1px #161616;
  background-color: #fff;
  width: 14px;
  height: 14px;
}
.dijitCheckBoxChecked {
  border: solid 1px #161616;
  background: #0E80CB url("data:image/svg+xml;base64,PD94bWwgdmVyc2lvbj0iMS4wIiBlbmNvZGluZz0iVVRGLTgiPz48c3ZnIHdpZHRoPSIxMHB4IiBoZWlnaHQ9IjhweCIgdmlld0JveD0iMCAwIDEwIDgiIHZlcnNpb249IjEuMSIgeG1sbnM9Imh0dHA6Ly93d3cudzMub3JnLzIwMDAvc3ZnIiB4bWxuczp4bGluaz0iaHR0cDovL3d3dy53My5vcmcvMTk5OS94bGluayI+ICAgICAgICA8dGl0bGU+U2hhcGU8L3RpdGxlPiAgICA8ZGVzYz5DcmVhdGVkIHdpdGggU2tldGNoLjwvZGVzYz4gICAgPGRlZnM+PC9kZWZzPiAgICA8ZyBpZD0iU3ltYm9scyIgc3Ryb2tlPSJub25lIiBzdHJva2Utd2lkdGg9IjEiIGZpbGw9Im5vbmUiIGZpbGwtcnVsZT0iZXZlbm9kZCI+ICAgICAgICA8ZyBpZD0iY2hlY2tib3gtYWN0aXZlIiB0cmFuc2Zvcm09InRyYW5zbGF0ZSgtNC4wMDAwMDAsIC01LjAwMDAwMCkiIGZpbGw9IiNGRkZGRkYiPiAgICAgICAgICAgIDxwb2x5Z29uIGlkPSJTaGFwZSIgcG9pbnRzPSI3LjMxMDcyMDMyIDExLjQyMjQ0NDkgNC45ODYxOTU2MyA5LjA5NzkyMDE5IDQuMTk0NjMwODcgOS44ODM5MTA1NSA3LjMxMDcyMDMyIDEzIDE0IDYuMzEwNzIwMzIgMTMuMjE0MDA5NiA1LjUyNDcyOTk2Ij48L3BvbHlnb24+ICAgICAgICA8L2c+ICAgIDwvZz48L3N2Zz4=") center center no-repeat;
}
.dijitCheckBoxDisabled {
  border: solid 1px transparent;
  background: #C5C5C5 url("data:image/svg+xml;base64,PD94bWwgdmVyc2lvbj0iMS4wIiBlbmNvZGluZz0iVVRGLTgiPz48c3ZnIHdpZHRoPSIxMHB4IiBoZWlnaHQ9IjhweCIgdmlld0JveD0iMCAwIDEwIDgiIHZlcnNpb249IjEuMSIgeG1sbnM9Imh0dHA6Ly93d3cudzMub3JnLzIwMDAvc3ZnIiB4bWxuczp4bGluaz0iaHR0cDovL3d3dy53My5vcmcvMTk5OS94bGluayI+ICAgICAgICA8dGl0bGU+U2hhcGU8L3RpdGxlPiAgICA8ZGVzYz5DcmVhdGVkIHdpdGggU2tldGNoLjwvZGVzYz4gICAgPGRlZnM+PC9kZWZzPiAgICA8ZyBpZD0iU3ltYm9scyIgc3Ryb2tlPSJub25lIiBzdHJva2Utd2lkdGg9IjEiIGZpbGw9Im5vbmUiIGZpbGwtcnVsZT0iZXZlbm9kZCI+ICAgICAgICA8ZyBpZD0iY2hlY2tib3gtYWN0aXZlIiB0cmFuc2Zvcm09InRyYW5zbGF0ZSgtNC4wMDAwMDAsIC01LjAwMDAwMCkiIGZpbGw9IiNGRkZGRkYiPiAgICAgICAgICAgIDxwb2x5Z29uIGlkPSJTaGFwZSIgcG9pbnRzPSI3LjMxMDcyMDMyIDExLjQyMjQ0NDkgNC45ODYxOTU2MyA5LjA5NzkyMDE5IDQuMTk0NjMwODcgOS44ODM5MTA1NSA3LjMxMDcyMDMyIDEzIDE0IDYuMzEwNzIwMzIgMTMuMjE0MDA5NiA1LjUyNDcyOTk2Ij48L3BvbHlnb24+ICAgICAgICA8L2c+ICAgIDwvZz48L3N2Zz4=") center center no-repeat;
}

.dijitRadio {
  -moz-border-radius: 7px;
  -webkit-border-radius: 7px;
  border-radius: 7px;
  background-color: #fff;
  border: solid 1px #161616;
  height: 14px;
  width: 14px;
}
.dijitRadioChecked {
  border: solid 1px #0E80CB;
  position: relative;
}
.dijitRadioChecked:before {
  -moz-border-radius: 3px;
  -webkit-border-radius: 3px;
  border-radius: 3px;
  background-color: #0E80CB;
  content: "";
  height: 6px;
  left: 50%;
  margin-left: -3px;
  margin-top: -3px;
  position: absolute;
  top: 50%;
  width: 6px;
}
.dijitRadioDisabled {
  background-color: transparent;
  border: solid 1px #ECEDEE;
  position: relative;
}
.dijitRadioDisabled:before {
  background-color: #C5C5C5;
}

.dijitSelect {
  background-color: #fff;
  border: solid 1px #C5C5C5;
  color: #161616;
}
.dijitSelect .dijitButtonContents {
  padding: 0 16px;
  border: none;
}
.dijitSelect .dijitArrowButton {
  border-left: solid 1px #C5C5C5;
  width: 32px;
  background-color: #fff;
}
.dijitSelect .dijitArrowButton:before {
  left: 50%;
  margin-left: -5px;
  margin-top: -2.5px;
  position: absolute;
  top: 50%;
  border-left: 5px solid transparent;
  border-right: 5px solid transparent;
  border-top: 5px solid #8A8A8A;
  content: "";
  height: 0;
  width: 0;
}
.dijitSelectHover {
  background-color: #fff;
  border: solid 1px #CB3927;
  color: #161616;
}
.dijitSelectHover .dijitArrowButton {
  border-left: solid 1px #CB3927;
  background-color: #fff;
}
.dijitSelectHover .dijitArrowButton:before {
  left: 50%;
  margin-left: -5px;
  margin-top: -2.5px;
  position: absolute;
  top: 50%;
  border-left: 5px solid transparent;
  border-right: 5px solid transparent;
  border-top: 5px solid #CB3927;
  content: "";
  height: 0;
  width: 0;
}
.dijitSelectActive, .dijitSelectOpened {
  background-color: #fff;
  border: solid 1px #CB3927;
  color: #161616;
}
.dijitSelectActive .dijitArrowButton, .dijitSelectOpened .dijitArrowButton {
  border-left: solid 1px #CB3927;
  background-color: #fff;
}
.dijitSelectActive .dijitArrowButton:before, .dijitSelectOpened .dijitArrowButton:before {
  left: 50%;
  margin-left: -5px;
  margin-top: -2.5px;
  position: absolute;
  top: 50%;
  border-left: 5px solid transparent;
  border-right: 5px solid transparent;
  border-top: 5px solid #CB3927;
  content: "";
  height: 0;
  width: 0;
}
.dijitSelectDisabled {
  background-color: #fff;
  border: solid 1px #E3E4E6;
  color: #C5C5C5;
}
.dijitSelectDisabled .dijitButtonContents {
  filter: progid:DXImageTransform.Microsoft.Alpha(Opacity=50);
  opacity: 0.5;
}
.dijitSelectDisabled .dijitArrowButton {
  border-left: solid 1px #E3E4E6;
  background-color: #fff;
}
.dijitSelectDisabled .dijitArrowButton:before {
  border-top-color: #C5C5C5;
}

.dijitComboBox {
  background-color: #fff;
  border: solid 1px #C5C5C5;
  padding: 0 0 0 8px;
}
.dijitComboBox input {
  height: auto;
  line-height: 30px;
  padding: 0;
}
.dijitComboBox .dijitArrowButton {
  height: 30px;
  width: 32px;
  background-color: #fff;
  border-left: solid 1px #C5C5C5;
}
.dijitComboBoxHover {
  background-color: #fff;
  border: solid 1px #CB3927;
}
.dijitComboBoxHover .dijitArrowButton {
  background-color: #fff;
  border-left: solid 1px #CB3927;
}
.dijitComboBoxHover .dijitArrowButton:before {
  border-top-color: #CB3927;
}
.dijitComboBoxHover .dijitDownArrowButtonHover {
  background-color: rgba(203, 57, 39, 0.2);
  border-left: solid 1px #5B5B5B;
}
.dijitComboBoxHover .dijitDownArrowButtonHover:before {
  border-top-color: #CB3927;
}
.dijitComboBoxFocused {
  border: solid 1px #CB3927;
  background-color: #fff;
}
.dijitComboBoxFocused .dijitArrowButton {
  background-color: #fff;
  border-left: solid 1px #CB3927;
}
.dijitComboBoxFocused .dijitDownArrowButtonHover {
  background-color: rgba(203, 57, 39, 0.2);
  border-left: solid 1px #CB3927;
}
.dijitComboBoxFocused .dijitDownArrowButtonHover:before {
  left: 50%;
  margin-left: -5px;
  margin-top: -2.5px;
  position: absolute;
  top: 50%;
  border-left: 5px solid transparent;
  border-right: 5px solid transparent;
  border-top: 5px solid #CB3927;
  content: "";
  height: 0;
  width: 0;
}
.dijitComboBoxDisabled {
  border: solid 1px #E3E4E6;
  background-color: #fff;
}
.dijitComboBoxDisabled .dijitArrowButton {
  background-color: #fff;
  border-left: solid 1px #E3E4E6;
}
.dijitComboBoxDisabled .dijitPlaceHolder {
  color: #ECEDEE;
}
.dijitComboBoxDisabled .dijitInputInner {
  color: #ECEDEE;
}
.dijitComboBoxError {
  border: solid 1px #D0021B;
}
.dijitComboBoxError .dijitValidationContainer {
  margin-right: 0;
}
.dijitComboBoxError .dijitArrowButton {
  border-left: solid 1px #D0021B;
}
.dijitComboBoxError .dijitArrowButton:before {
  border-top-color: #D0021B;
}
.dijitComboBox .dijitDownArrowButtonActive {
  background-color: #CB3927;
  border-left: solid 1px #CB3927;
}
.dijitComboBox .dijitDownArrowButtonActive:before {
  border-top-color: #fff;
}

.dijitSliderBarH, .dijitSliderBumperH {
  height: 6px;
}
.dijitSliderBarV, .dijitSliderBumperV {
  width: 6px;
}
.dijitRuleLabel {
  -moz-transition: color, 0.1s;
  -o-transition: color, 0.1s;
  -webkit-transition: color, 0.1s;
  transition: color, 0.1s;
  color: #5B5B5B;
}
.dijitRuleMark {
  -moz-transition: border-color, 0.1s;
  -o-transition: border-color, 0.1s;
  -webkit-transition: border-color, 0.1s;
  transition: border-color, 0.1s;
  border: solid 1px #ECEDEE;
}
.dijitSliderProgressBar, .dijitSliderBottomBumper, .dijitSliderLeftBumper {
  background: #0E80CB;
  border-color: #ECEDEE;
}
.dijitSliderRemainingBar, .dijitSliderTopBumper, .dijitSliderRightBumper {
  background: #fff;
  border-color: #ECEDEE;
}
.dijitSliderLeftBumper {
  border-left-width: 1px;
}
.dijitSliderRightBumper {
  border-right-width: 1px;
}
.dijitSliderBottomBumper {
  border-bottom-width: 1px;
}
.dijitSliderTopBumper {
  border-top-width: 1px;
}
.dijitSliderDecrementIconH, .dijitSliderIncrementIconH, .dijitSliderDecrementIconV, .dijitSliderIncrementIconV {
  -moz-border-radius: 2px;
  -webkit-border-radius: 2px;
  border-radius: 2px;
  width: 20px;
  height: 16px;
  border: solid 1px transparent;
  background-color: #fff;
  position: relative;
}
.dijitSliderDecrementIconH .dijitSliderButtonInner, .dijitSliderIncrementIconH .dijitSliderButtonInner, .dijitSliderDecrementIconV .dijitSliderButtonInner, .dijitSliderIncrementIconV .dijitSliderButtonInner {
  display: none;
}
.dijitSliderDecrementButtonHover, .dijitSliderIncrementButtonHover {
  border: solid 1px transparent;
}
.dijitSliderIncrementIconV {
  margin-bottom: 5px;
}
.dijitSliderIncrementIconV:before {
  left: 50%;
  margin-left: -5px;
  margin-top: -2.5px;
  position: absolute;
  top: 50%;
  border-left: 5px solid transparent;
  border-right: 5px solid transparent;
  border-bottom: 5px solid #8A8A8A;
  content: "";
  height: 0;
  width: 0;
}
.dijitSliderDecrementIconV {
  margin-top: 5px;
}
.dijitSliderDecrementIconV:before {
  left: 50%;
  margin-left: -5px;
  margin-top: -2.5px;
  position: absolute;
  top: 50%;
  border-left: 5px solid transparent;
  border-right: 5px solid transparent;
  border-top: 5px solid #8A8A8A;
  content: "";
  height: 0;
  width: 0;
}
.dijitSliderDecrementButtonActive, .dijitSliderIncrementButtonActive {
  background-color: #fff;
  border: solid 1px transparent;
}
.dijitSliderIncrementButtonActive:before {
  border-top-color: #CB3927;
}
.dijitSliderDecrementButtonActive:before {
  border-bottom-color: #CB3927;
}
.dijitSliderImageHandle {
  -moz-transition: -moz-transform, border-color, backgroun-color, 0.1s;
  -o-transition: -o-transform, border-color, backgroun-color, 0.1s;
  -webkit-transition: -webkit-transform, border-color, backgroun-color, 0.1s;
  transition: transform, border-color, backgroun-color, 0.1s;
  -moz-border-radius: 6.5px;
  -webkit-border-radius: 6.5px;
  border-radius: 6.5px;
  background-color: #fff;
  border: solid 1px #ECEDEE;
  height: 13px;
  top: -5px;
  width: 13px;
}
.dijitSliderHover .dijitRuleLabel {
  color: #5B5B5B;
}
.dijitSliderHover .dijitRuleMark {
  border: solid 1px #5B5B5B;
}
.dijitSliderHover .dijitSliderBottomBumper,
.dijitSliderHover .dijitSliderProgressBar,
.dijitSliderHover .dijitSliderLeftBumper {
  background: #0E80CB;
  border-color: #5B5B5B;
}
.dijitSliderHover .dijitSliderRemainingBar,
.dijitSliderHover .dijitSliderTopBumper,
.dijitSliderHover .dijitSliderRightBumper {
  background: #fff;
  border-color: #5B5B5B;
}
.dijitSliderHover .dijitSliderImageHandle {
  background-color: #fff;
  border: solid 1px #5B5B5B;
}
.dijitSliderHover .dijitSliderThumbFocused {
  background: #5B5B5B;
  border: solid 1px #5B5B5B;
}
.dijitSliderDisabled .dijitRuleLabel {
  color: #ECEDEE;
}
.dijitSliderDisabled .dijitRuleMark {
  border: solid 1px #ECEDEE;
}
.dijitSliderDisabled .dijitSliderBottomBumper,
.dijitSliderDisabled .dijitSliderProgressBar,
.dijitSliderDisabled .dijitSliderLeftBumper {
  background: #FAFAFA;
  border-color: #FAFAFA;
}
.dijitSliderDisabled .dijitSliderRemainingBar,
.dijitSliderDisabled .dijitSliderTopBumper,
.dijitSliderDisabled .dijitSliderRightBumper {
  background: #fff;
  border-color: #FAFAFA;
}
.dijitSliderDisabled .dijitSliderImageHandle {
  background-color: #FAFAFA;
  border: solid 1px #FAFAFA;
}
.dijitSliderDisabled .dijitSliderDecrementIconH,
.dijitSliderDisabled .dijitSliderIncrementIconH,
.dijitSliderDisabled .dijitSliderDecrementIconV,
.dijitSliderDisabled .dijitSliderIncrementIconV {
  border: solid 1px transparent;
}
.dijitSliderDisabled .dijitSliderDecrementIconV:before {
  border-top-color: #C5C5C5;
}
.dijitSliderDisabled .dijitSliderIncrementIconV:before {
  border-bottom-color: #C5C5C5;
}

.dijitTimePicker .dijitDownArrowButton,
.dijitTimePicker .dijitUpArrowButton {
  background-color: #FAFAFA;
  padding: 4px;
}
.dijitTimePicker .dijitDownArrowHover,
.dijitTimePicker .dijitUpArrowHover {
  background-color: #ECEDEE;
}

.dijitAccordionContainer {
  border: solid 1px #ECEDEE;
}
.dijitAccordionContainer .dijitAccordionContainer-child {
  padding: 8px;
}
.dijitAccordionInnerContainerSelected .dijitAccordionTitleHover {
  background-color: #ECEDEE;
}
.dijitAccordionTitle {
  -moz-transition: background-color, color, border, 0.1s;
  -o-transition: background-color, color, border, 0.1s;
  -webkit-transition: background-color, color, border, 0.1s;
  transition: background-color, color, border, 0.1s;
  background-color: #FAFAFA;
  border-bottom: solid 1px #ECEDEE;
  border-top: solid 1px #ECEDEE;
  border-bottom: none;
  height: 32px;
  line-height: 32px;
  padding: 0 8px;
}
.dijitAccordionTitle:last-child {
  border-bottom: solid 1px #ECEDEE;
}
.dijitAccordionTitleHover {
  background-color: #ECEDEE;
}
.dijitAccordionTitleSelected {
  background-color: #ECEDEE;
  font-weight: bold;
}

.dijitTitlePane {
  border-radius: 1px;
  box-shadow: 0 1px 3px rgba(0, 0, 0, 0.12), 0 1px 2px rgba(0, 0, 0, 0.24);
}
.dijitTitlePaneHover {
  box-shadow: 0 3px 6px rgba(0, 0, 0, 0.16), 0 3px 6px rgba(0, 0, 0, 0.23);
}
.dijitTitlePaneHover .dijitTitlePaneContentOuter {
  border: none;
  border-top: none;
}
.dijitTitlePaneHover .dijitTitlePaneTitle {
  border: none;
  background-color: transparent;
  color: #161616;
}
.dijitTitlePaneContentOuter {
  -moz-transition: border, 0.1s;
  -o-transition: border, 0.1s;
  -webkit-transition: border, 0.1s;
  transition: border, 0.1s;
  border: none;
  border-top: none;
  padding: 1px 8px 0;
}
.dijitTitlePaneTitle {
  -moz-transition: background-color, color, 0.1s;
  -o-transition: background-color, color, 0.1s;
  -webkit-transition: background-color, color, 0.1s;
  transition: background-color, color, 0.1s;
  border: none;
  background-color: transparent;
  color: #161616;
}
.dijitTitlePaneTitleClosed .dijitArrowNode:before {
  -moz-transform: rotate(-90deg);
  -ms-transform: rotate(-90deg);
  -webkit-transform: rotate(-90deg);
  transform: rotate(-90deg);
}
.dijitTitlePaneTitle .dijitArrowNode {
  height: 32px;
  position: relative;
  width: 32px;
}
.dijitTitlePaneTitle .dijitArrowNode:before {
  left: 50%;
  margin-left: -5px;
  margin-top: -2.5px;
  position: absolute;
  top: 50%;
  border-left: 5px solid transparent;
  border-right: 5px solid transparent;
  border-top: 5px solid #5B5B5B;
  content: "";
  height: 0;
  width: 0;
}
.dijitTitlePaneTitleOpen {
  background-color: transparent;
  color: #161616;
}
.dijitTitlePaneTitleFocus {
  padding: 0 8px 0 0;
}

.dijitDialog {
  background-color: #fff;
  border-radius: 0px;
  border: none;
  box-shadow: 0 3px 6px rgba(0, 0, 0, 0.16), 0 3px 6px rgba(0, 0, 0, 0.23);
}
.dijitDialogCloseIcon {
  width: 17px;
  height: 18px;
  background-color: #5B5B5B;
  position: absolute;
  right: 0;
  top: 0;
  margin-left: 0;
}
.dijitDialogCloseIcon:before, .dijitDialogCloseIcon:after {
  background-color: #fff;
  content: "";
  display: block;
  font-size: 0;
  height: 10px;
  left: 8px;
  position: absolute;
  top: 4px;
  width: 1px;
}
.dijitDialogCloseIcon:before {
  -moz-transform: rotate(45deg);
  -ms-transform: rotate(45deg);
  -webkit-transform: rotate(45deg);
  transform: rotate(45deg);
}
.dijitDialogCloseIcon:after {
  -moz-transform: rotate(-45deg);
  -ms-transform: rotate(-45deg);
  -webkit-transform: rotate(-45deg);
  transform: rotate(-45deg);
}
.dijitDialogPaneActionBar, .dijitDialogPaneContent {
  padding: 16px;
}
.dijitDialogPaneActionBar {
  padding-top: 0;
}
.dijitDialogTitleBar {
  background-color: #FAFAFA;
  border-color: transparent transparent #ECEDEE transparent;
  border-style: solid;
  border-width: 0 0 1px 0;
  color: #5B5B5B;
  font-weight: bold;
  height: 50px;
  line-height: 50px;
  padding: 0 16px;
  position: relative;
}

.dijitPopup {
  border: none;
  box-shadow: 0 1px 3px rgba(0, 0, 0, 0.12), 0 1px 2px rgba(0, 0, 0, 0.24);
}
.dijitTimePickerPopup {
  border: none;
}

.dijitSplitter {
  background: rgba(250, 250, 250, 0.25);
}
.dijitSplitterHover {
  background: rgba(250, 250, 250, 0.5);
}
.dijitSplitterHover .dijitSplitterThumb {
  background: #8A8A8A;
}
.dijitSplitterActive {
  background-color: rgba(138, 138, 138, 0.2);
}
.dijitSplitterActive .dijitSplitterThumb {
  background: #8A8A8A;
}
.dijitSplitterThumb {
  background-color: #ECEDEE;
}
.dijitSplitterV {
  width: 6px;
}
.dijitSplitterV .dijitSplitterThumb {
  left: 50%;
  top: 50%;
  position: absolute;
  width: 2px;
  height: 20px;
  margin: -10px 0 0 -1px;
}
.dijitSplitterH {
  height: 6px;
}
.dijitSplitterH .dijitSplitterThumb {
  left: 50%;
  top: 50%;
  position: absolute;
  width: 20px;
  height: 2px;
  margin-left: -10px;
}

.dijitTab {
  height: 42px;
  background-color: #fff;
  color: #161616;
  padding: 0 24px;
  position: relative;
  border-width: 5px 1px 0 0;
  border-style: solid;
  border-color: #ECEDEE #ECEDEE transparent transparent;
}
.dijitTab .tabLabel {
  line-height: 37px;
}
.dijitTabContainerTop-tabs .dijitTab {
  top: 0;
}
.dijitTab.dijitClosable {
  padding-right: 32px;
}
.dijitTabPaneWrapper .dijitContentPane {
  padding: 24px;
}
.dijitTabChecked, .dijitTabChecked.dijitTabCheckedHover {
  background-color: #fff;
  border-width: 5px 1px 0 0;
  border-style: solid;
  border-color: #0E80CB #ECEDEE transparent transparent;
  height: 43px;
}
.dijitTabCloseIcon {
  width: 13px;
  height: 13px;
  background-color: #ECEDEE;
  position: absolute;
  right: 0;
  top: 0;
  margin-left: 0;
}
.dijitTabCloseIcon:before, .dijitTabCloseIcon:after {
  background-color: #fff;
  display: block;
  content: "";
  width: 1px;
  height: 8px;
  font-size: 0;
  position: absolute;
  left: 7px;
  top: 3px;
}
.dijitTabCloseIcon:before {
  -moz-transform: rotate(45deg);
  -ms-transform: rotate(45deg);
  -webkit-transform: rotate(45deg);
  transform: rotate(45deg);
}
.dijitTabCloseIcon:after {
  -moz-transform: rotate(-45deg);
  -ms-transform: rotate(-45deg);
  -webkit-transform: rotate(-45deg);
  transform: rotate(-45deg);
}
.dijitTabHover {
  background-color: #fff;
  color: #161616;
}
.dijitTabDisabled {
  background-color: #fff;
  color: #C5C5C5;
}
.dijitTab.tabStripButton {
  height: 42px !important;
  width: 42px;
  background-color: #fff;
}
.dijitTab.tabStripButton .dijitTabStripSlideLeftIcon:before {
  left: 50%;
  margin-left: -2.5px;
  margin-top: -5px;
  position: absolute;
  top: 50%;
  border-top: 5px solid transparent;
  border-bottom: 5px solid transparent;
  border-right: 5px solid #161616;
  content: "";
  height: 0;
  width: 0;
}
.dijitTab.tabStripButton .dijitTabStripSlideRightIcon:before {
  left: 50%;
  margin-left: -2.5px;
  margin-top: -5px;
  position: absolute;
  top: 50%;
  border-top: 5px solid transparent;
  border-bottom: 5px solid transparent;
  border-left: 5px solid #161616;
  content: "";
  height: 0;
  width: 0;
}
.dijitTab.tabStripButton .dijitTabStripMenuIcon:before {
  left: 50%;
  margin-left: -5px;
  margin-top: -2.5px;
  position: absolute;
  top: 50%;
  border-left: 5px solid transparent;
  border-right: 5px solid transparent;
  border-top: 5px solid #161616;
  content: "";
  height: 0;
  width: 0;
}
.dijitTab.tabStripButtonHover {
  background-color: #fff;
}
.dijitTab.tabStripButtonHover .dijitTabStripSlideLeftIcon:before {
  border-right-color: #161616;
}
.dijitTab.tabStripButtonHover .dijitTabStripSlideRightIcon:before {
  border-left-color: #161616;
}
.dijitTab.tabStripButtonHover .dijitTabStripMenuIcon:before {
  border-top-color: #161616;
}
.dijitTab.tabStripButtonActive {
  background-color: rgba(203, 57, 39, 0.2);
}
.dijitTab.tabStripButtonActive .dijitTabStripSlideLeftIcon:before {
  border-right-color: #CB3927;
}
.dijitTab.tabStripButtonActive .dijitTabStripSlideRightIcon:before {
  border-left-color: #CB3927;
}
.dijitTab.tabStripButtonActive .dijitTabStripMenuIcon:before {
  border-top-color: #CB3927;
}
.dijitTab.tabStripButtonDisabled {
  background-color: #fff;
  color: #C5C5C5;
}
.dijitTab.tabStripButtonDisabled .dijitTabStripSlideLeftIcon:before {
  border-right-color: #C5C5C5;
}
.dijitTab.tabStripButtonDisabled .dijitTabStripSlideRightIcon:before {
  border-left-color: #C5C5C5;
}
.dijitTab.tabStripButtonDisabled .dijitTabStripMenuIcon:before {
  border-top-color: #C5C5C5;
}
.dijitTabContainerBottom-container, .dijitTabContainerTop-container, .dijitTabContainerLeft-container, .dijitTabContainerRight-container {
  border-width: 0;
  border-style: solid;
  border-color: transparent;
}
.dijitTabContainerTop-container {
  border-top: none;
}
.dijitTabContainerBottom-container {
  border-bottom: none;
}
.dijitTabContainerTop-tabs, .dijitTabContainerBottom-tabs {
  height: 44px;
  border: none;
}
.dijitTabListContainer-top, .dijitTabListContainer-bottom {
  -moz-box-sizing: content-box;
  -webkit-box-sizing: content-box;
  box-sizing: content-box;
  border-width: 0 0 1px;
  border-style: solid;
  border-color: #ECEDEE;
  height: 42px !important;
  overflow: visible;
}
.dijitTabListContainer-bottom .dijitTabListWrapper {
  top: -1px !important;
}
.dijitTabListContainer-bottom .dijitTabChecked {
  top: -1px;
  height: 44px;
}
.dijitTabContainerNested .dijitTab {
  background: none;
  border: none;
}
.dijitTabContainerNested .dijitTab.dijitTabChecked {
  height: 44px;
  border-bottom: solid 1px #5B5B5B;
}
.dijitTabContainerNested .dijitTabContainerTop-container {
  border: none;
  padding: 0 24px;
}

.dijitTooltipContainer {
  background: #fff;
  border: solid 1px #8A8A8A;
  color: inherit;
  font-size: inherit;
}
.dijitTooltipFocusNode {
  padding: 8px;
}

.dijitTreeContainer {
  float: none;
}
.dijitTreeNode {
  background-image: url("/html/js/dojo/release/dojo/dijit/themes/dmundra/images/i.gif");
  background-repeat: repeat-y;
  zoom: 1;
}
.dijitTreeIsLast {
  background: url("/html/js/dojo/release/dojo/dijit/themes/dmundra/images/i_half.gif") no-repeat;
}
.dijitTreeIsRoot {
  margin-left: 0;
  background-image: none;
}
.dijitTreeExpando {
  width: 18px;
  height: 18px;
  background-position: 0 -2px;
}
.dijitTreeRow {
  display: flex;
  padding: 2px 0;
}
.dijitTreeContent {
  min-height: 18px;
  min-width: 18px;
}
.dijitTreeExpand {
  width: 18px;
  height: 18px;
  background-repeat: no-repeat;
}
.dijitTreeLabel {
  margin: 0;
}
.dijitTreeLabelFocused {
  outline: 1px invert dotted;
}
.dijitTreeNodeSelected .dijitTreeLabel {
  background: #e2ebfe;
}
.dijitTreeNodeHover {
  background-color: rgba(22, 22, 22, 0.025);
}
.dijitTreeExpandoOpened {
  background-image: url("/html/js/dojo/release/dojo/dijit/themes/dmundra/images/treeExpand_minus.gif");
}
.dijitTreeExpandoClosed {
  background-image: url("/html/js/dojo/release/dojo/dijit/themes/dmundra/images/treeExpand_plus.gif");
}
.dijitTreeExpandoLeaf {
  background-image: url("/html/js/dojo/release/dojo/dijit/themes/dmundra/images/treeExpand_leaf.gif");
}
.dijitTreeExpandoLoading {
  background-image: url("/html/js/dojo/release/dojo/dijit/themes/dmundra/images/treeExpand_loading.gif");
}
.dijitTreeIcon {
  width: 16px;
  height: 16px;
}
.dijitTreeContent .dijitTreeIcon {
  margin: 0;
}
.dijitFolderOpened {
  background: url("/html/js/dojo/release/dojo/dijit/themes/dmundra/images/folderOpened.gif") no-repeat;
}
.dijitFolderClosed {
  background: url("/html/js/dojo/release/dojo/dijit/themes/dmundra/images/folderClosed.gif") no-repeat;
}
.dijitLeaf {
  background: url("/html/js/dojo/release/dojo/dijit/themes/dmundra/images/leaf.gif") no-repeat;
}
.dijitTreeNode .dojoDndItemBefore, .dijitTreeNode .dojoDndItemAfter {
  border-bottom: none;
  border-top: none;
}
.dojoDndItemBefore .dijitTreeNodeTreeContent {
  border-top: 2px solid #369;
}
.dojoDndItemAfter .dijitTreeNodeTreeContent {
  border-bottom: 2px solid #369;
}

html, body {
  font-family: Roboto, "Helvetica Neue", Helvetica, Arial, "Lucida Grande", sans-serif;
  font-size: 13px;
  color: #161616;
}

*, *:before, *:after {
  outline: none;
  box-sizing: border-box;
}

.dojoDndItem {
  padding: 0;
}
.dojoDndItemItemOver, .dojoDndItemItemAfter {
  padding: 0;
}

.dijitDownArrowButton,
.dijitUpArrowButton {
  position: relative;
}

.dijitUpArrowButton .dijitArrowButtonInner:before {
  left: 50%;
  margin-left: -5px;
  margin-top: -2.5px;
  position: absolute;
  top: 50%;
  border-left: 5px solid transparent;
  border-right: 5px solid transparent;
  border-bottom: 5px solid #8A8A8A;
  content: "";
  height: 0;
  width: 0;
}

.dijitDownArrowButton .dijitArrowButtonInner:before {
  left: 50%;
  margin-left: -5px;
  margin-top: -2.5px;
  position: absolute;
  top: 50%;
  border-left: 5px solid transparent;
  border-right: 5px solid transparent;
  border-top: 5px solid #8A8A8A;
  content: "";
  height: 0;
  width: 0;
}

.dijitA11ySideArrow {
  display: none;
}

.dijitCalendarArrow {
  cursor: pointer;
}
.dijitCalendarContainer th {
  text-align: center;
}
.dijitCalendarDayLabelTemplate, .dijitCalendarDateTemplate {
  -moz-transition: background-color 0.1s;
  -o-transition: background-color 0.1s;
  -webkit-transition: background-color 0.1s;
  transition: background-color 0.1s;
  background-color: #fff;
  color: #5B5B5B;
  height: 32px;
  text-align: center;
  width: 32px;
}
.dijitCalendarDayLabelTemplate {
  background-color: #0E80CB;
  color: #fff;
  font-weight: bold;
}
.dijitCalendarHoveredDate {
  background-color: rgba(14, 128, 203, 0.15);
  color: #161616;
}
.dijitCalendarIncrementControl {
  position: relative;
  width: 32px;
}
.dijitCalendarDecrease:before {
  left: 50%;
  margin-left: -2.5px;
  margin-top: -5px;
  position: absolute;
  top: 50%;
  border-top: 5px solid transparent;
  border-bottom: 5px solid transparent;
  border-right: 5px solid #fff;
  content: "";
  height: 0;
  width: 0;
}
.dijitCalendarIncrease:before {
  left: 50%;
  margin-left: -2.5px;
  margin-top: -5px;
  position: absolute;
  top: 50%;
  border-top: 5px solid transparent;
  border-bottom: 5px solid transparent;
  border-left: 5px solid #fff;
  content: "";
  height: 0;
  width: 0;
}
.dijitCalendarMonthContainer {
  background-color: #5B5B5B;
  color: #fff;
  height: 32px;
}
.dijitCalendarMonthContainer .dijitCalendarMonthLabel,
.dijitCalendarMonthContainer .dijitDropDownButton .dijitArrowButtonInner {
  height: 22px;
  line-height: 22px;
}
.dijitCalendarMonthContainer .dijitDropDownButton {
  -moz-border-radius: 0;
  -webkit-border-radius: 0;
  border-radius: 0;
  background-color: transparent;
  height: 24px;
  border: solid 1px #fff;
  color: #fff;
}
.dijitCalendarMonthContainer .dijitDropDownButton .dijitSpacer {
  height: 0;
}
.dijitCalendarMonthContainer .dijitDropDownButton .dijitArrowButtonInner {
  width: 22px;
}
.dijitCalendarMonthContainer .dijitDropDownButton .dijitArrowButtonInner:before {
  border-top-color: #fff;
}
.dijitCalendarMonthContainer .dijitDropDownButton .dijitArrowButtonInner .dijitButtonText {
  height: 32px;
  line-height: 32px;
}
.dijitCalendarMonthMenu.dijitMenu {
  margin: 0;
}
.dijitCalendarMonthLabel {
  height: 32px;
  line-height: 32px;
}
.dijitCalendarMonthLabelHover {
  background-color: #FAFAFA;
}
.dijitCalendarMonthLabel:last-child {
  border-bottom: none;
}
.dijitCalendarPreviousMonth, .dijitCalendarNextMonth {
  background-color: #FAFAFA;
  color: #ECEDEE;
}
.dijitCalendarPreviousMonth.dijitCalendarHoveredDate, .dijitCalendarNextMonth.dijitCalendarHoveredDate {
  background-color: #FAFAFA;
  color: #8A8A8A;
}
.dijitCalendarNextYear, .dijitCalendarPreviousYear {
  color: rgba(255, 255, 255, 0.5);
}
.dijitCalendarSelectedDate .dijitCalendarDateLabel {
  -moz-border-radius: 2px;
  -webkit-border-radius: 2px;
  border-radius: 2px;
  background-color: #F3762A;
  color: #fff;
  display: block;
  height: 32px;
  line-height: 32px;
  width: 32px;
}
.dijitCalendarSelectedYear {
  color: #fff;
  font-weight: bold;
}
.dijitCalendarYearLabel {
  background-color: #5B5B5B;
  display: table;
  height: 32px;
  width: 100%;
}
.dijitCalendarYearLabel span {
  display: table-cell;
  margin: 0;
  text-align: center;
}

.dijitMenu {
  box-shadow: 0 3px 6px rgba(0, 0, 0, 0.16), 0 3px 6px rgba(0, 0, 0, 0.23);
  background-color: #fff;
  border: none;
}
.dijitMenu .dijitMenuItem {
  border-bottom: none;
  height: 32px;
}
.dijitMenu .dijitMenuItem:last-child {
  border-bottom: none;
}
.dijitMenu .dijitMenuItemHover {
  background-color: #FAFAFA;
  color: #5B5B5B;
}
.dijitMenu .dijitMenuItemSelected {
  background-color: #FAFAFA;
  color: #5B5B5B;
}
.dijitMenu .dijitMenuItem .dijitMenuItemIconCell {
  padding-left: 8px;
  width: 16px;
}
.dijitMenuArrowCell .dijitIcon {
  margin-right: 8px;
  text-align: right;
  vertical-align: baseline;
}
.dijitMenuSeparatorBottom {
  height: auto;
  margin-bottom: 1px;
}
.dijitMenuSeparatorTop {
  height: auto;
  margin-top: 1px;
  border-bottom: 1px solid #ECEDEE;
}

.dijitComboBoxMenuPopup .dijitMenuItem {
  line-height: 32px;
  padding: 0 10px;
}

.dijitMenuBar .dijitMenuItem {
  padding: 5px;
}

.dijitTimePicker {
  background-color: #fff;
  margin-top: 1px;
}
.dijitTimePickerItem {
  line-height: 32px;
  height: 32px;
  color: #161616;
  border-bottom: none;
}
.dijitTimePickerItemHover {
  background-color: #FAFAFA;
  color: #5B5B5B;
}
.dijitTimePickerItemSelected .dijitTimePickerItemInner {
  background-color: #CB3927;
  color: #fff;
}
.dijitTimePickerItemInner {
  padding: 0;
}
.dijitTimePickerMarker {
  font-weight: bold;
  background-color: #FAFAFA;
}

.dijitProgressBar {
  -moz-border-radius: 2px;
  -webkit-border-radius: 2px;
  border-radius: 2px;
  background-color: #fff;
  height: 30px;
}
.dijitProgressBarEmpty {
  border: solid 1px #5B5B5B;
}
.dijitProgressBarFull {
  background: none;
  height: 100%;
}
.dijitProgressBarLabel {
  line-height: 28px;
}
.dijitProgressBarTile {
  background-color: #ECEDEE;
  height: 100%;
}

.dijitInline .dijitButton {
  margin: 5px 5px 0 0;
}
.dijitInline .dijitButton {
  line-height: normal;
}
.dijitInline.dijitTextBox .dijitInputInner {
  height: auto;
  line-height: 30px;
  padding: 0;
}
.dijitInlineEditBoxDisplayMode {
  -moz-transition: background-color, border-color, 0.1s;
  -o-transition: background-color, border-color, 0.1s;
  -webkit-transition: background-color, border-color, 0.1s;
  transition: background-color, border-color, 0.1s;
}
.dijitInlineEditBoxDisplayModeHover {
  -moz-border-radius: 2px;
  -webkit-border-radius: 2px;
  border-radius: 2px;
  border: solid 1px solid 1px #CB3927;
  background: #fff;
}
.dijitInlineEditBoxDisplayMode.dijitOffScreen {
  display: none;
}

/*
Copyright (c) 2009, Yahoo! Inc. All rights reserved.
Code licensed under the BSD License:
http://developer.yahoo.net/yui/license.txt
version: 2.8.0r4
*/
html {
  color: #000;
  background: transparent;
  height: 100%;
}

body,
div,
dl,
dt,
dd,
ul,
ol,
li,
h1,
h2,
h3,
h4,
h5,
h6,
pre,
code,
form,
fieldset,
legend,
input,
button,
textarea,
p,
blockquote,
th,
td {
  margin: 0;
  padding: 0;
}

table {
  border-collapse: collapse;
  border-spacing: 0;
}

fieldset,
img {
  border: 0;
}

address,
caption,
cite,
code,
dfn,
em,
strong,
th,
var,
optgroup {
  font-style: inherit;
  font-weight: inherit;
}

del,
ins {
  text-decoration: none;
}

li {
  list-style: none;
}

caption,
th {
  text-align: left;
}

h1,
h2,
h3,
h4,
h5,
h6 {
  font-size: 100%;
  font-weight: normal;
}

q:before,
q:after {
  content: '';
}

abbr,
acronym {
  border: 0;
  font-variant: normal;
}

sup {
  vertical-align: baseline;
}

sub {
  vertical-align: baseline;
}

legend {
  color: #000;
}

pre,
code,
kbd,
samp,
tt {
  font-family: monospace;
}

#doc {
  min-width: 970px;
}

#doc1 {
  min-width: 970px;
}

#doc2 {
  min-width: 970px;
}

#doc3 {
  min-width: 970px;
}

#doc4 {
  min-width: 970px;
}

#hd {
  margin-top: 45px;
}

#bd {
  background: #fff;
  border: 1px solid #c9c9c9;
  border-top: 0;
  padding: 10px 0;
  -moz-box-shadow: 0 -1px 6px rgba(0, 0, 0, 0.2);
  -webkit-box-shadow: 0 -1px 6px rgba(0, 0, 0, 0.2);
  box-shadow: 0 -1px 6px rgba(0, 0, 0, 0.2);
}

#ft {
  padding: 0;
  margin: 0;
  height: 0;
}

#doc,
#doc2,
#doc3,
#doc4,
.yui-t1,
.yui-t2,
.yui-t3,
.yui-t4,
.yui-t5,
.yui-t6,
.yui-t7 {
  margin: auto;
  text-align: left;
  width: 57.69em;
  *width: 56.25em;
}

#doc2 {
  width: 73.076em;
  *width: 71.25em;
}

#doc3 {
  margin: auto 10px;
  width: auto;
}

#doc4 {
  width: 74.923em;
  *width: 73.05em;
}

.yui-b {
  position: relative;
}

.yui-b {
  _position: static;
}

#yui-main .yui-b {
  position: static;
}

#yui-main,
.yui-g .yui-u .yui-g {
  width: 100%;
}

.yui-t1 #yui-main,
.yui-t2 #yui-main,
.yui-t3 #yui-main {
  float: right;
  margin-left: -25em;
}

.yui-t4 #yui-main,
.yui-t5 #yui-main,
.yui-t6 #yui-main {
  float: left;
  margin-right: -25em;
}

.yui-t1 .yui-b {
  float: left;
  width: 12.30769em;
  *width: 12.00em;
}

.yui-t1 #yui-main .yui-b {
  margin-left: 13.30769em;
  *margin-left: 13.05em;
}

.yui-t2 .yui-b {
  float: left;
  width: 13.8461em;
  *width: 13.50em;
}

.yui-t2 #yui-main .yui-b {
  margin-left: 14.8461em;
  *margin-left: 14.55em;
}

.yui-t3 .yui-b {
  float: left;
  width: 23.0769em;
  *width: 22.50em;
}

.yui-t3 #yui-main .yui-b {
  margin-left: 24.0769em;
  *margin-left: 23.62em;
}

.yui-t4 .yui-b {
  float: right;
  width: 13.8456em;
  *width: 13.50em;
}

.yui-t4 #yui-main .yui-b {
  margin-right: 14.8456em;
  *margin-right: 14.55em;
}

.yui-t5 .yui-b {
  float: right;
  width: 18.4615em;
  *width: 18.00em;
}

.yui-t5 #yui-main .yui-b {
  margin-right: 19.4615em;
  *margin-right: 19.125em;
}

.yui-t6 .yui-b {
  float: right;
  width: 23.0769em;
  *width: 22.50em;
}

.yui-t6 #yui-main .yui-b {
  margin-right: 24.0769em;
  *margin-right: 23.62em;
}

.yui-t7 #yui-main .yui-b {
  display: block;
  margin: 0 0 1em 0;
}

#yui-main .yui-b {
  float: none;
  width: auto;
}

.yui-gb .yui-u,
.yui-g .yui-gb .yui-u,
.yui-gb .yui-g,
.yui-gb .yui-gb,
.yui-gb .yui-gc,
.yui-gb .yui-gd,
.yui-gb .yui-ge,
.yui-gb .yui-gf,
.yui-gc .yui-u,
.yui-gc .yui-g,
.yui-gd .yui-u {
  float: left;
}

.yui-g .yui-u,
.yui-g .yui-g,
.yui-g .yui-gb,
.yui-g .yui-gc,
.yui-g .yui-gd,
.yui-g .yui-ge,
.yui-g .yui-gf,
.yui-gc .yui-u,
.yui-gd .yui-g,
.yui-g .yui-gc .yui-u,
.yui-ge .yui-u,
.yui-ge .yui-g,
.yui-gf .yui-g,
.yui-gf .yui-u {
  float: right;
}

.yui-g div.first,
.yui-gb div.first,
.yui-gc div.first,
.yui-gd div.first,
.yui-ge div.first,
.yui-gf div.first,
.yui-g .yui-gc div.first,
.yui-g .yui-ge div.first,
.yui-gc div.first div.first {
  float: left;
}

.yui-g .yui-u,
.yui-g .yui-g,
.yui-g .yui-gb,
.yui-g .yui-gc,
.yui-g .yui-gd,
.yui-g .yui-ge,
.yui-g .yui-gf {
  width: 49.1%;
}

.yui-gb .yui-u,
.yui-g .yui-gb .yui-u,
.yui-gb .yui-g,
.yui-gb .yui-gb,
.yui-gb .yui-gc,
.yui-gb .yui-gd,
.yui-gb .yui-ge,
.yui-gb .yui-gf,
.yui-gc .yui-u,
.yui-gc .yui-g,
.yui-gd .yui-u {
  width: 32%;
  margin-left: 1.99%;
}

.yui-gb .yui-u {
  *margin-left: 1.9%;
  *width: 31.9%;
}

.yui-gc div.first,
.yui-gd .yui-u {
  width: 66%;
}

.yui-gd div.first {
  width: 32%;
}

.yui-ge div.first,
.yui-gf .yui-u {
  width: 74.2%;
}

.yui-ge .yui-u,
.yui-gf div.first {
  width: 24%;
}

.yui-g .yui-gb div.first,
.yui-gb div.first,
.yui-gc div.first,
.yui-gd div.first {
  margin-left: 0;
}

.yui-g .yui-g .yui-u,
.yui-gb .yui-g .yui-u,
.yui-gc .yui-g .yui-u,
.yui-gd .yui-g .yui-u,
.yui-ge .yui-g .yui-u,
.yui-gf .yui-g .yui-u {
  width: 49%;
  *width: 48.1%;
  *margin-left: 0;
}

.yui-g .yui-g .yui-u {
  width: 48.1%;
}

.yui-g .yui-gb div.first,
.yui-gb .yui-gb div.first {
  *margin-right: 0;
  *width: 32%;
  _width: 31.7%;
}

.yui-g .yui-gc div.first,
.yui-gd .yui-g {
  width: 66%;
}

.yui-gb .yui-g div.first {
  *margin-right: 4%;
  _margin-right: 1.3%;
}

.yui-gb .yui-gc div.first,
.yui-gb .yui-gd div.first {
  *margin-right: 0;
}

.yui-gb .yui-gb .yui-u,
.yui-gb .yui-gc .yui-u {
  *margin-left: 1.8%;
  _margin-left: 4%;
}

.yui-g .yui-gb .yui-u {
  _margin-left: 1.0%;
}

.yui-gb .yui-gd .yui-u {
  *width: 66%;
  _width: 61.2%;
}

.yui-gb .yui-gd div.first {
  *width: 31%;
  _width: 29.5%;
}

.yui-g .yui-gc .yui-u,
.yui-gb .yui-gc .yui-u {
  width: 32%;
  _float: right;
  margin-right: 0;
  _margin-left: 0;
}

.yui-gb .yui-gc div.first {
  width: 66%;
  *float: left;
  *margin-left: 0;
}

.yui-gb .yui-ge .yui-u,
.yui-gb .yui-gf .yui-u {
  margin: 0;
}

.yui-gb .yui-gb .yui-u {
  _margin-left: .7%;
}

.yui-gb .yui-g div.first,
.yui-gb .yui-gb div.first {
  *margin-left: 0;
}

.yui-gc .yui-g .yui-u,
.yui-gd .yui-g .yui-u {
  *width: 48.1%;
  *margin-left: 0;
}

.yui-gb .yui-gd div.first {
  width: 32%;
}

.yui-g .yui-gd div.first {
  _width: 29.9%;
}

.yui-ge .yui-g {
  width: 24%;
}

.yui-gf .yui-g {
  width: 74.2%;
}

.yui-gb .yui-ge div.yui-u,
.yui-gb .yui-gf div.yui-u {
  float: right;
}

.yui-gb .yui-ge div.first,
.yui-gb .yui-gf div.first {
  float: left;
}

.yui-gb .yui-ge .yui-u,
.yui-gb .yui-gf div.first {
  *width: 24%;
  _width: 20%;
}

.yui-gb .yui-ge div.first,
.yui-gb .yui-gf .yui-u {
  *width: 73.5%;
  _width: 65.5%;
}

.yui-ge div.first .yui-gd .yui-u {
  width: 65%;
}

.yui-ge div.first .yui-gd div.first {
  width: 32%;
}

#hd:after,
#bd:after,
#ft:after,
.yui-g:after,
.yui-gb:after,
.yui-gc:after,
.yui-gd:after,
.yui-ge:after,
.yui-gf:after {
  content: ".";
  display: block;
  height: 0;
  clear: both;
  visibility: hidden;
}

#hd,
#bd,
#ft,
.yui-g,
.yui-gb,
.yui-gc,
.yui-gd,
.yui-ge,
.yui-gf {
  zoom: 1;
}

html, body {
  height: 100%;
}

body {
  outline: none !important;
  color: #555;
  background-color: #f3f3f3;
}

h1 {
  font-size: 174%;
}

h2 {
  font-size: 138.5%;
  line-height: 115%;
  margin: 0 0 .2em 0;
  font-weight: normal;
}

h3 {
  font-size: 100%;
  margin: 0 0 .2em 0;
  font-weight: bold;
}

h4 {
  font-weight: bold;
}

h5 {
  font-size: 77%;
}

h6 {
  font-size: 77%;
  font-style: italic;
}

p {
  margin: 0 0 1.5em 0;
}

fieldset {
  margin: 0 0 1.5em 0;
  border: 1px solid #ccc;
  padding: 20px;
}

a {
  color: #0E80CB;
}
a:hover {
  text-decoration: none;
}

em {
  font-style: italic;
}

strong {
  font-weight: bold;
}

b {
  font-weight: bold;
}

blockquote {
  margin: 1em;
}

ol {
  margin-left: 3em;
}
ol li {
  list-style: none outside;
}

ul {
  margin-left: 2.5em;
}
ul li {
  list-style: none outside;
}

.inputCaption {
  font-size: 85%;
  color: #888;
  font-style: italic;
}

.dl50-50 dt {
  width: 50%;
}
.dl50-50 dd {
  margin-left: 50%;
}

legend {
  font-weight: bold;
  padding: 2px 10px;
  background: #fff;
  color: #444;
  border: 1px solid #ccc;
}

pre,
code,
kbd,
samp,
tt {
  font-family: monospace;
  *font-size: 108%;
  line-height: 99%;
}

sup {
  font-size: 60%;
}

abbr {
  border-bottom: 1px dotted #555;
  cursor: help;
}

acronym {
  border-bottom: 1px dotted #555;
  cursor: help;
}

hr {
  background-color: #ECEDEE;
  height: 1px;
  color: #ECEDEE;
  border: 0;
  margin: 24px 0;
}

.formRow {
  clear: right;
  clear: left;
  clear: both;
}

.formLine {
  clear: both;
}
.formLine * {
  float: left;
}
.formLine label {
  display: block;
  margin: 0 5px 0 0;
  font-weight: bold;
}
.formLine input {
  margin: 0 20px 0 0;
}
.formLine select {
  margin: 0 20px 0 0;
}
.formLine div {
  margin: 0 20px 0 0;
}

.clear {
  clear: both;
  font-size: 0;
  height: 0;
  line-height: 0;
  margin: 0;
  padding: 0;
}

.hidden {
  position: absolute;
  left: 0;
  top: -500px;
  width: 1px;
  height: 1px;
  overflow: hidden;
}

.dijitTextBox,
.dijitSelect {
  width: 100%;
}

.dijitComboBox {
  width: auto;
}

select[multiple] {
  border: solid 1px #C5C5C5;
  min-height: 80px;
  width: 100%;
}
select[multiple]:hover {
  border: solid 1px #CB3927;
}

.fakeDojoButton {
  background-color: #fff;
  border: solid 1px transparent;
  color: #161616;
  box-shadow: 0 1px 3px rgba(0, 0, 0, 0.12), 0 1px 2px rgba(0, 0, 0, 0.24);
  -moz-transition: all 0.1s;
  -o-transition: all 0.1s;
  -webkit-transition: all 0.1s;
  transition: all 0.1s;
  border-radius: 2px;
  display: inline-block;
  height: 32px;
  line-height: 32px;
  padding: 0 16px;
  text-decoration: none;
}
.fakeDojoButton:hover {
  background-color: #FAFAFA;
  border: solid 1px transparent;
  color: #161616;
  box-shadow: 0 3px 6px rgba(0, 0, 0, 0.16), 0 3px 6px rgba(0, 0, 0, 0.23);
}
.fakeDojoButton img {
  vertical-align: middle;
  margin-top: -2px;
}

.fakeDojoButtonDanger {
  background-color: #CB3927;
  color: #fff;
}
.fakeDojoButtonDanger:hover {
  background-color: #a02d1f;
  color: #fff;
}

.dijitDropDownActionButton {
  border: none;
  border-radius: 16px;
  width: 32px;
}
.dijitDropDownActionButton .actionIcon {
  line-height: 32px;
  margin: 0;
}
.dijitDropDownActionButton .dijitButtonNode {
  height: 32px;
  width: 32px;
}
.dijitDropDownActionButton .dijitArrowButtonInner {
  display: none;
}
.dijitDropDownActionButton .dijitButtonNode {
  padding: 0;
}
.dijitButtonFlat {
  background-color: transparent;
  box-shadow: none;
  color: #0E80CB;
}
.dijitButtonFlat.dijitButtonHover {
  background-color: #ECEDEE;
}
.dijitButtonDanger {
  background-color: #CB3927;
  color: #fff;
}
.dijitButtonDanger.dijitButtonHover {
  background-color: #a02d1f;
}
.dijitButtonAction {
  background-color: #0E80CB;
  color: #fff;
}
.dijitButtonAction.dijitButtonHover {
  background-color: #0b629b;
}

.dotCMSHostFileFilteringSelect .dijitTextBox {
  width: auto;
}

/* NAV SUB STYLES 2.0 */
#admin-banner-logo-div {
  position: absolute;
  top: 10px;
  left: 20px;
  height: 20px;
  width: 80px;
  text-indent: -9999px;
  background: url("http://localhost:8080/html/images/skin/skin-sprite.png") no-repeat 0 -300px;
}

#admin-site-tools-div {
  position: absolute;
  top: 4px;
  right: 30px;
  font-size: 85%;
  color: #ddd;
}

#admin-site-tools-div a {
  display: inline-block;
  color: #fff;
  text-decoration: none;
  vertical-align: top;
  padding: 5px 0 0 0;
  margin-right: 15px;
}

#admin-site-tools-div a span {
  float: left;
  white-space: nowrap;
  margin: 0 4px 0 0;
}

#admin-site-tools-div a.trigger-off {
  background: url("http://localhost:8080/html/images/icons/chevron-menu.png") right -28px no-repeat;
  padding: 5px 28px 0 10px;
  display: inline-block;
  height: 30px;
  z-index: 9999;
  outline: none;
  -webkit-border-top-left-radius: 4px;
  -khtml-border-radius-topleft: 14px;
  -moz-border-radius-topleft: 4px;
  border-top-left-radius: 4px;
  -webkit-border-top-right-radius: 4px;
  -khtml-border-radius-topright: 14px;
  -moz-border-radius-topright: 4px;
  border-top-right-radius: 4px;
}

#admin-site-tools-div a.trigger-off:hover {
  background-color: rgba(255, 255, 255, 0.15);
}

#admin-site-tools-div a.trigger-on {
  padding: 5px 28px 0 10px;
  display: inline-block;
  height: 30px;
  z-index: 9999;
  color: #3366CC;
  background: #fff url("http://localhost:8080/html/images/icons/chevron-menu.png") right -66px no-repeat;
  -webkit-border-top-left-radius: 4px;
  -khtml-border-radius-topleft: 14px;
  -moz-border-radius-topleft: 4px;
  border-top-left-radius: 4px;
  -webkit-border-top-right-radius: 4px;
  -khtml-border-radius-topright: 14px;
  -moz-border-radius-topright: 4px;
  border-top-right-radius: 4px;
  -moz-box-shadow: 0px 3px 10px rgba(0, 0, 0, 0.2);
  -webkit-box-shadow: 0px 3px 10px rgba(0, 0, 0, 0.2);
  box-shadow: 0px 3px 10px rgba(0, 0, 0, 0.2);
}

#closeTab {
  z-index: 8000;
  position: absolute;
  top: 0;
  left: 0;
  width: 100%;
  height: 100%;
  background: rgba(255, 255, 255, 0.3);
}

.bannerBG {
  background: url("http://localhost:8080/html/images/skin/skin-sprite.png") repeat-x 0 0;
  height: 130px;
  overflow: hidden;
  position: absolute;
  top: 0;
  left: 0;
  width: 100%;
  z-index: -1;
}

.tailerBody {
  font-family: Andale Mono, monospace;
  font-size: 9pt;
  white-space: nowrap;
}

.account-flyout {
  position: absolute;
  right: 30px;
  top: 34px;
  width: 225px;
  font-size: 85%;
  border: 1px solid #d0d0d0;
  border-top: 0;
  background: #fff;
  z-index: 9998;
  -moz-box-shadow: 0px 2px 10px rgba(0, 0, 0, 0.2);
  -webkit-box-shadow: 0px 2px 10px rgba(0, 0, 0, 0.2);
  box-shadow: 0px 2px 10px rgba(0, 0, 0, 0.2);
}

.account-flyout h3 {
  margin: 20px 0 0 0;
  font-size: 12px;
  font-weight: bold;
  padding: 0 15px;
}

.account-flyout a {
  display: block;
  text-decoration: none;
  color: #3366CC;
  padding: 3px 15px;
}

.account-flyout a:hover {
  background: #E0E9F6;
}

.account-flyout .login-out {
  background: #eee;
  margin: 15px 0 0 0;
  border-top: 1px solid #d0d0d0;
  border-bottom: 1px solid #d0d0d0;
}

.account-flyout .login-out table {
  width: 100%;
}

.account-flyout .login-out table td {
  text-align: center;
}

.account-flyout .login-out table td a {
  padding: 8px 10px;
}

.account-flyout .service-links {
  margin: 7px 0 0 0;
  border-top: 1px solid #dfdfdf;
}

.copyright {
  font-size: 10px;
  color: #555;
  text-align: center;
}

.serverID {
  position: absolute;
  top: 35px;
  right: 10px;
}

.helpId {
  background: transparent;
  bottom: -1px;
  left: 50px;
  position: fixed;
  z-index: 9999;
  padding: 3px;
}

#helpcontent {
  border: 1px solid #ddd;
  -moz-box-shadow: 3px 3px 5px rgba(0, 0, 0, 0.1);
  -webkit-box-shadow: 3px 3px 5px rgba(0, 0, 0, 0.1);
  box-shadow: 3px 3px 5px rgba(0, 0, 0, 0.1);
  color: #DDDDDD;
  background: #fff;
  margin-bottom: -10px;
}

.dotcmsHelpButton {
  display: block;
  padding: 10px 25px;
  font-size: 12px;
  font-weight: bold;
  text-decoration: none;
  background: #000;
  margin-bottom: -1px;
  opacity: 0.7;
  -ms-filter: "progid:DXImageTransform.Microsoft.Alpha(Opacity=70)";
  /* IE 8 */
  /* IE 7 and olders */
  -khtml-opacity: 0.7;
  -moz-opacity: 0.7;
  -webkit-opcity: 0.7;
  color: #ddd;
  line-height: 14px;
  font-size: 11px;
  text-decoration: none;
  -moz-box-shadow: 0px 0px 5px rgba(0, 0, 0, 0.5);
  -webkit-box-shadow: 0px 0px 5px rgba(0, 0, 0, 0.5);
  box-shadow: 0px 0px 5px rgba(0, 0, 0, 0.5);
  -webkit-border-top-left-radius: 8px;
  -khtml-border-radius-topleft: 8px;
  -moz-border-radius-topleft: 8px;
  border-top-left-radius: 8px;
  -webkit-border-top-right-radius: 8px;
  -khtml-border-radius-topright: 8px;
  -moz-border-radius-topright: 8px;
  border-top-right-radius: 8px;
  display: inline-block;
  outline: none;
}

.dotcmsHelpButton:hover {
  background: #000;
  opacity: 0.9;
  -ms-filter: "progid:DXImageTransform.Microsoft.Alpha(Opacity=90)";
  /* IE 8 */
  /* IE 7 and olders */
  -khtml-opacity: 0.9;
  -moz-opacity: 0.9;
  -webkit-opcity: 0.9;
  color: #fff;
}

.changeHost {
  cursor: pointer;
  float: right;
  font-size: 85%;
  line-height: 15px;
  margin: 6px 10px 0 0;
  padding: 0;
}
.changeHost .chevronExpandIcon {
  margin-left: 3px;
  position: relative;
  top: 1px;
}
.changeHost .chevronExpandIcon:before {
  content: "";
}

#hostSelectDialog {
  width: 300px;
}

/* TABLE STYLES 2.0 */
.listingTable {
  border-bottom: 1px solid #ECEDEE;
  border-collapse: collapse;
  margin: 0 auto 16px auto;
  width: 100%;
}
.listingTable tr:nth-child(odd) {
  background-color: #FAFAFA;
}
.listingTable tr .selected {
  background-color: #E0E9F6;
}
.listingTable th, .listingTable td {
  padding: 10px 8px;
  border-bottom: 1px solid #ECEDEE;
  vertical-align: middle;
}
.listingTable th:first-child, .listingTable td:first-child {
  padding-left: 24px;
}
.listingTable th:last-child, .listingTable td:last-child {
  padding-right: 24px;
}
.listingTable th {
  font-weight: bold;
  background-color: #FAFAFA;
}
.listingTable td table td:first-child, .listingTable td table td:last-child {
  padding: 0;
}
.listingTable td table tr {
  border: none;
}

/* CONTENT TYPE TABLE */
.sTypeTable {
  border: 1px solid #D0D0D0;
  border-collapse: collapse;
  font-size: 11px;
  margin: 0 auto;
}

.sTypeTd {
  vertical-align: top;
  min-width: 225px;
  white-space: nowrap;
  padding: 0;
  border: 1px solid #D0D0D0;
  padding-bottom: 20px;
}

.sTypeHeader {
  font-weight: bold;
  padding: 3px 10px;
  background: #f3f3f3;
  border-bottom: 1px solid #D0D0D0;
}

.sTypeItem a {
  display: block;
  padding: 2px 10px;
  text-decoration: none;
}

.sTypeItem a:hover {
  background: #E2EBFE;
}

#sTypeFile {
  margin-top: 20px;
  border-top: 1px solid #D0D0D0;
}

/* RELATIONSHIP TABLE */
.relationLanguageFlag th,
.relationLanguageFlag td {
  padding: 0px 0px;
  border: 0px;
}

.myVarTable {
  border: 1px solid #d0d0d0;
  border-collapse: collapse;
  width: 100%;
}

.myVarTable td {
  padding: 4px 10px;
  border: 1px solid #ddd;
}

.messageBox {
  width: 250px;
  background-color: #FaFaFa;
  min-height: 125px;
  margin: 100px auto;
  z-index: 100;
  padding: 10px;
  -moz-border-radius: 5px;
  -webkit-border-radius: 5px;
}

.noResultsMessage {
  font-weight: bold;
  padding: 10px;
  text-align: center;
}

tr.alternate_1 {
  background: #ffffff;
  cursor: pointer;
}

tr.alternate_2 {
  background: #f3f3f3;
  cursor: pointer;
}

tr.alternate_2:hover,
tr.alternate_1:hover,
.divalt_1:hover,
.divalt_1:hover div {
  background: #e0e9f6 !important;
}

tr.active {
  background: #ffffcc;
  cursor: pointer;
}

/* Use with .callOutBox2 */
#loadingPermissionsAccordion {
  margin: 50px auto;
  width: 100px;
}

.excelDownload {
  text-align: right;
  padding: 5px 10px;
  font-size: 85%;
}

.excelDownload a {
  text-decoration: none;
}

/* FORM STYLES 2.0 */
.lockedAgo {
  display: block;
  color: #999;
  font-size: 11px;
  font-style: italic;
  line-height: 14px;
}

.dijitTooltipData {
  width: 50px !important;
}

.fieldNameSide {
  float: left;
  font-weight: bold;
}

.fieldReadOnly {
  border-color: #eeeeee;
  background: blue;
}

.requiredBox {
  text-align: right;
  z-index: 9999;
  position: absolute;
  top: 130px;
  right: 60px;
}

.contentHint {
  display: block;
  color: #999;
  font-size: 11px;
  font-weight: normal;
  line-height: 14px;
  white-space: normal;
  font-style: italic;
}

.contentViewQuery {
  color: red;
  word-wrap: break-word;
  padding: 20px;
  padding-top: 0px;
  padding-bottom: 0px;
  margin: 0px;
}

.contentViewTitle {
  font-weight: bold;
  padding-top: 10px;
  margin: 0px;
}

.contentViewDialog {
  padding: 10px;
  padding-top: 0px;
}

.secondColumn dt {
  width: 20%;
}

.secondColumn dd {
  margin-left: 20%;
}

.halfColumn dt {
  width: 50%;
}

.halfColumn dd {
  margin-left: 50%;
}

.inputSmall {
  width: 150px;
}

.inputMedium {
  width: 250px;
}

.inputLarge {
  width: 350px;
}

.buttonBoxLeft {
  height: 38px;
  left: 35px;
  line-height: 38px;
  position: absolute;
  z-index: 10;
}

.buttonBoxRight {
  position: absolute;
  right: 35px;
  height: 35px;
  z-index: 10;
  line-height: 33px;
}

.buttonBoxRightTopPadding {
  position: absolute;
  right: 5px;
  top: 5px;
  z-index: 10;
}

.buttonBoxLeftRightPane {
  position: absolute;
  right: 800px;
  height: 35px;
  z-index: 10;
  line-height: 33px;
  padding-top: 7px;
}

.buttonBoxLeftNoTop {
  position: absolute;
  left: 5px;
  top: 15px;
  height: 30px;
  z-index: 10;
  line-height: 18px;
}

.buttonBoxRightNoTop {
  position: absolute;
  right: 3px;
  top: 15px;
  height: 30px;
  z-index: 11;
  line-height: 18px;
}

.warningHeader {
  background-color: #f0f0f0;
  color: yellow;
  border: 1px solid #ccc;
  margin-bottom: 10px;
  padding: 3px 10px 3px 10px;
  vertical-align: middle;
  -moz-border-radius: 5px;
  -webkit-border-radius: 5px;
}

.warningText {
  font-weight: bold;
  color: red;
  padding-top: 3px;
  width: 100%;
  overflow: hidden;
  text-align: center;
  white-space: normal;
}

.alert-message {
  color: red;
  padding: 10px;
  width: 100%;
  overflow: hidden;
  text-align: center;
  white-space: normal;
}

.tagsTextbox {
  width: 200px;
}

.tagsBox {
  height: 50px;
  width: 180px;
  margin-top: 10px;
  padding: 5px;
  border: 1px solid #ccc;
  overflow: auto;
}

.tagsBox a {
  font-size: 93%;
  color: #999;
}

.tagsCaption {
  display: block;
  font-size: 93%;
  color: #999;
  line-height: 140%;
  font-size: 80%;
  margin: 3px 0 0 5px;
}

.suggestHeading {
  padding: 7px 10px;
  font-size: 12px;
  font-weight: bold;
  color: #555;
  background: url("http://localhost:8080/html/images/skin/skin-sprite.png") repeat-x scroll 0 -325px transparent;
  border-bottom: 1px solid #b3b3b3;
}

.suggestedTagsWrapper {
  position: absolute;
  left: 505px;
  z-index: 9999;
  background: #fff;
  border: 1px solid #b3b3b3;
  box-shadow: 0 1px 3px rgba(150, 150, 150, 0.5);
  width: 400px;
}

.suggestedTags {
  padding: 10px;
  color: #999999;
}

.suggestedTagsWrapper a {
  color: #333;
  letter-spacing: 1px;
  text-decoration: none;
  display: inline-block;
  padding: 2px 5px 4px 5px;
  line-height: 18px;
  margin: 0 8px 8px 0;
  background: #eee;
  border-radius: 5px;
}

.suggestedTagsWrapper a:hover {
  background: #568FBE;
  color: #fff;
}

.fieldAlert {
  color: #cc0000;
}

.width-equals-200 {
  width: 200px;
}

ul.withBullets li {
  list-style: circle;
}

/* STRUCTURE MANAGER STYLES 2.0 */
.selectBoxImage {
  padding-right: 3px;
  padding-top: 3px;
  padding-bottom: 2px;
  vertical-align: bottom;
}

/* POPUP MENU STYLES */
.dotContextMenu {
  border-left: 1px solid #d1d1d1;
  -moz-box-shadow: 0px 0px 5px #ccc;
  -webkit-box-shadow: 0px 0px 5px #ccc;
}

td.dijitMenuArrowCell {
  width: 30px;
}

tr.pop_divider {
  border-top: 1px dotted silver;
}

/* NAV MENU ICONS 2.0 */
#menu ul.dropdown li.dotCMS_site-search a span {
  background: url("http://localhost:8080/html/images/icons/dotcms-sprite.png") no-repeat -1px -60px;
}

#menu ul.dropdown li.dotCMS_EXT_16 a span {
  background: url("http://localhost:8080/html/images/icons/dotcms-sprite.png") no-repeat -21px -180px;
}

#menu ul.dropdown li.dotCMS_EXT_LICENSE_MANAGER a span {
  background: url("http://localhost:8080/html/images/icons/dotcms-sprite.png") no-repeat -1px -300px;
}

#menu ul.dropdown li.dotCMS_sites a span {
  background: url("http://localhost:8080/html/images/icons/dotcms-sprite.png") no-repeat -1px -320px;
}

#menu ul.dropdown li.dotCMS_html-pages a span {
  background: url("http://localhost:8080/html/images/icons/dotcms-sprite.png") no-repeat -1px -400px;
}

#menu ul.dropdown li.dotCMS_users a span {
  background: url("http://localhost:8080/html/images/icons/dotcms-sprite.png") no-repeat -1px -440px;
}

#menu ul.dropdown li.dotCMS_roles a span {
  background: url("http://localhost:8080/html/images/icons/dotcms-sprite.png") no-repeat -21px -460px;
}

#menu ul.dropdown li.dotCMS_workflow a span {
  background: url("http://localhost:8080/html/images/icons/dotcms-sprite.png") no-repeat -1px -500px;
}

#menu ul.dropdown li.dotCMS_jobs a span,
.clockIcon {
  background: url("http://localhost:8080/html/images/icons/dotcms-sprite.png") no-repeat -21px -620px;
  width: 18px;
  height: 18px;
  display: inline-block;
  vertical-align: top;
}

#menu ul.dropdown li.dotCMS_links a span {
  background: url("http://localhost:8080/html/images/icons/dotcms-sprite.png") no-repeat -1px -660px;
}

#menu ul.dropdown li.dotCMS_files-legacy a span {
  background: url("http://localhost:8080/html/images/icons/dotcms-sprite.png") no-repeat -1px -840px;
}

#menu ul.dropdown li.dotCMS_EXT_PRODUCT a span {
  background: url("http://localhost:8080/html/images/icons/dotcms-sprite.png") no-repeat -1px -1000px;
}

#menu ul.dropdown li.dotCMS_EXT_6 a span,
.nodeAllIcon {
  background: url("http://localhost:8080/html/images/icons/dotcms-sprite.png") no-repeat -21px -1000px;
  width: 18px;
  height: 18px;
  display: inline-block;
  vertical-align: top;
}

#menu ul.dropdown li.dotCMS_categories a span,
.nodeInsertIcon {
  background: url("http://localhost:8080/html/images/icons/dotcms-sprite.png") no-repeat -1px -1020px;
  width: 18px;
  height: 18px;
  display: inline-block;
  vertical-align: top;
}

#menu ul.dropdown li.dotCMS_maintenance a span {
  background: url("http://localhost:8080/html/images/icons/dotcms-sprite.png") no-repeat -21px -1060px;
}

#menu ul.dropdown li.dotCMS_languages a span {
  background: url("http://localhost:8080/html/images/icons/dotcms-sprite.png") no-repeat -21px -1160px;
}

#menu ul.dropdown li.dotCMS_calendar a span {
  background: url("http://localhost:8080/html/images/icons/dotcms-sprite.png") no-repeat -1px -1120px;
}

#menu ul.dropdown li.dotCMS_query-tool a span {
  background: url("http://localhost:8080/html/images/icons/lucene.png") no-repeat;
}

#menu ul.dropdown li.dotCMS_25 a span {
  background: url("http://localhost:8080/html/images/icons/dotcms-sprite.png") no-repeat -21px -1180px;
}

#menu ul.dropdown li.dotCMS_EXT_ECO_ORDER a span {
  background: url("http://localhost:8080/html/images/icons/dotcms-sprite.png") no-repeat -1px -1200px;
}

#menu ul.dropdown li.dotCMS_configuration a span {
  background: url("http://localhost:8080/html/images/icons/dotcms-sprite.png") no-repeat -21px -200px;
  width: 18px;
  height: 18px;
  display: inline-block;
  vertical-align: top;
}

#menu ul.dropdown li.dotCMS_containers a span {
  background: url("http://localhost:8080/html/images/icons/dotcms-sprite.png") no-repeat -1px -1220px;
  width: 18px;
  height: 18px;
  display: inline-block;
  vertical-align: top;
}

#menu ul.dropdown li.dotCMS_templates a span {
  background: url("http://localhost:8080/html/images/icons/dotcms-sprite.png") no-repeat -21px -1220px;
  width: 18px;
  height: 18px;
  display: inline-block;
  vertical-align: top;
}

#menu ul.dropdown li.dotCMS_EXT_19 a span,
.targetIcon {
  background: url("http://localhost:8080/html/images/icons/dotcms-sprite.png") no-repeat -1px -1240px;
  width: 18px;
  height: 18px;
  display: inline-block;
  vertical-align: top;
}

#menu ul.dropdown li.dotCMS_EXT_COMMUNICATIONS_MANAGER a span {
  background: url("http://localhost:8080/html/images/icons/dotcms-sprite.png") no-repeat -21px -1240px;
}

#menu ul.dropdown li.dotCMS_reports a span {
  background: url("http://localhost:8080/html/images/icons/dotcms-sprite.png") no-repeat -1px -1260px;
}

#menu ul.dropdown li.dotCMS_vanity-urls a span,
.vlinksIcon {
  background: url("http://localhost:8080/html/images/icons/dotcms-sprite.png") no-repeat -21px -1260px;
  width: 18px;
  height: 18px;
  display: inline-block;
  vertical-align: top;
}

#menu ul.dropdown li.dotCMS_site-browser a span,
.bowserIcon {
  background: url("http://localhost:8080/html/images/icons/dotcms-sprite.png") no-repeat -1px -1280px;
  width: 18px;
  height: 18px;
  display: inline-block;
  vertical-align: top;
}

#menu ul.dropdown li.dotCMS_content a span {
  background: url("http://localhost:8080/html/images/icons/dotcms-sprite.png") no-repeat -21px -1280px;
  width: 18px;
  height: 18px;
  display: inline-block;
  vertical-align: top;
}

#menu ul.dropdown li.dotCMS_EXT_DISCOUNTCODE a span {
  background: url("http://localhost:8080/html/images/icons/dotcms-sprite.png") no-repeat -1px -1300px;
}

#menu ul.dropdown li.dotCMS_dashboard a span {
  background: url("http://localhost:8080/html/images/icons/dotcms-sprite.png") no-repeat -21px -1300px;
}

#menu ul.dropdown li.dotCMS_content-types a span,
.structureIcon {
  background: url("http://localhost:8080/html/images/icons/dotcms-sprite.png") no-repeat -1px -1320px;
  width: 18px;
  height: 18px;
  display: inline-block;
  vertical-align: top;
}

#menu ul.dropdown li.dotCMS_forms a span,
.formIcon {
  background: url("http://localhost:8080/html/images/icons/dotcms-sprite.png") no-repeat -21px -1320px;
  width: 18px;
  height: 18px;
  display: inline-block;
  vertical-align: top;
}

#menu ul.dropdown li.dotCMS_EXT_CONTENTRATINGS a span {
  background: url("http://localhost:8080/html/images/icons/dotcms-sprite.png") no-repeat -1px -1340px;
}

#menu ul.dropdown li.dotCMS_workflow-schemes a span {
  background: url("http://localhost:8080/html/images/icons/dotcms-sprite.png") no-repeat -1px -520px;
}

#menu ul.dropdown li.dotCMS_tags a span {
  background: url("http://localhost:8080/html/images/icons/dotcms-sprite.png") no-repeat -1px -1300px;
  width: 18px;
  height: 18px;
  display: inline-block;
  vertical-align: top;
}

/*#menu ul.dropdown li.dotCMS_dynamic-plugins a span{background: url(/html/images/icons/osgi.png) no-repeat;width:18px;height:18px;display:inline-block;vertical-align:top;}*/
#menu ul.dropdown li.dotCMS_dynamic-plugins a span {
  background: url("http://localhost:8080/html/images/icons/dotcms-sprite.png") no-repeat -1px -1860px;
  width: 18px;
  height: 18px;
  display: inline-block;
  vertical-align: top;
}

#menu ul.dropdown li.dotCMS_time-machine a span,
.clockIcon {
  background: url("http://localhost:8080/html/images/icons/dotcms-sprite.png") no-repeat -1px -1760px;
  width: 18px;
  height: 18px;
  display: inline-block;
  vertical-align: top;
}

#menu ul.dropdown li.dotCMS_link-checker a span,
.linkCheckIcon {
  background: url("http://localhost:8080/html/images/icons/dotcms-sprite.png") no-repeat -21px -1760px;
  width: 18px;
  height: 18px;
  display: inline-block;
  vertical-align: top;
}

#menu ul.dropdown li.dotCMS_es-search a span,
.elasticsearchIcon {
  background: url("http://localhost:8080/html/images/icons/elasticsearch.png") no-repeat;
  width: 18px;
  height: 18px;
  -o-object-fit: contain;
  display: inline-block;
  vertical-align: top;
}

#menu ul.dropdown li.dotCMS_publishing-queue a span
.pushIcon {
  background: url("http://localhost:8080/html/images/icons/dotcms-sprite.png") no-repeat -21px -1880px;
  width: 18px;
  height: 18px;
  display: inline-block;
  vertical-align: top;
}

/* Action Panel */
.actionPanelPage {
  position: relative;
}

.actionTable {
  margin: 0;
  width: 100%;
}

.actionTable td {
  padding: 10px;
}

.actionTable tr:hover {
  background-color: #eff3f8;
  cursor: pointer;
}

.actionTable tr.active {
  background-color: #eff3f8;
}

#arrow {
  width: 23px;
  height: 36px;
  z-index: 9999;
  left: -23px;
  position: absolute;
}

.hideMe {
  display: none;
  position: absolute;
}

.green {
  color: #6BAF73;
}

.yellow {
  color: #f6d57e;
}

.red {
  color: #CB4437;
}

.worldOn {
  background: url("http://localhost:8080/html/images/icons/dotcms-sprite.png") no-repeat 0px -1940px;
  width: 22px;
  height: 22px;
  margin: 0 1px 0 7px;
  display: inline-block;
  vertical-align: top;
}

/* dotCMS 1.0 STYLES */
/*===== WELCOME MESSAGE ===== */
.welcome_wrapper a {
  color: #3B3B3B;
  text-decoration: none;
}

.welcome_wrapper a:hover {
  text-decoration: underline;
}

/* ====================== BROWSER, HMTL, LINKS, FILES, TEMPLATES, CONTAINERS  (all POP UPs) ================= */
table.sTypeTd {
  vertical-align: top;
}

.sTypeHeader {
  font-weight: bold;
  white-space: nowrap;
  min-width: 175;
  border-bottom: 1px solid silver;
}

table.sTypeTable.sTypeItem {
  text-transform: uppercase;
  white-space: nowrap;
  min-width: 175;
}

/* use in hmtl, templates, etc NOT in Browser Tree pop-ups*/
#dotCMSErrors {
  background-color: #ffbcbc;
  border: 1px solid gray;
  width: 300px;
  overflow: auto;
  padding: 10px;
  margin-left: 100px;
  margin-bottom: 10px;
}

#dotCMSMessages {
  background-color: #fff;
  border: 1px solid gray;
  width: 300px;
  overflow: auto;
  padding: 10px;
  margin-left: auto;
  margin-right: auto;
  margin-bottom: 10px;
}

#dotCMSMessagesTitle {
  font-weight: bold;
}

#dotCMSMessagesMessage {
  font-weight: bold;
}

#dotCMSMessagesClose {
  float: right;
}

#messagesTable,
#errorsTable {
  position: absolute;
  left: 50%;
  margin-left: -250px;
  top: 100px;
  z-index: 999;
  width: 500px;
  height: 50px;
  text-align: center;
  font-weight: bold;
}

.systemMessagesHolder {
  position: fixed;
  left: 50%;
  margin-left: -170px;
  width: 300px;
  z-index: 9999 !important;
}

.systemMessages {
  position: relative;
  padding: 20px 20px 30px 40px;
  color: #fff;
  background: rgba(0, 0, 0, 0.8);
  -moz-box-shadow: 3px 3px 5px rgba(0, 0, 0, 0.2);
  -webkit-box-shadow: 3px 3px 5px rgba(0, 0, 0, 0.2);
  box-shadow: 3px 3px 5px rgba(0, 0, 0, 0.2);
  -webkit-border-radius: 8px;
  -khtml-border-radius: 8px;
  -moz-border-radius: 8px;
  border-radius: 8px;
  cursor: pointer;
}

.messageIcon {
  position: absolute;
  top: 20px;
  left: 15px;
}

.errorMessages {
  position: relative;
  padding: 20px 20px 30px 40px;
  color: #fff;
  background: rgba(0, 0, 0, 0.8);
  -moz-box-shadow: 3px 3px 5px rgba(0, 0, 0, 0.2);
  -webkit-box-shadow: 3px 3px 5px rgba(0, 0, 0, 0.2);
  box-shadow: 3px 3px 5px rgba(0, 0, 0, 0.2);
  -webkit-border-radius: 8px;
  -khtml-border-radius: 8px;
  -moz-border-radius: 8px;
  border-radius: 8px;
  cursor: pointer;
}

.errorMessages ul,
.errorMessages ul li {
  list-style: disc;
  list-style-position: outside;
  margin: 0 0 3px 0;
}

/* loading message for content search */
.messageZone {
  position: fixed;
  z-index: 9999 !important;
  left: 50%;
  top: 30%;
  margin-left: -75px;
  width: 150px;
  padding: 20px;
  color: #fff;
  background: rgba(0, 0, 0, 0.8);
  -moz-box-shadow: 3px 3px 5px rgba(0, 0, 0, 0.2);
  -webkit-box-shadow: 3px 3px 5px rgba(0, 0, 0, 0.2);
  box-shadow: 3px 3px 5px rgba(0, 0, 0, 0.2);
  -webkit-border-radius: 8px;
  -khtml-border-radius: 8px;
  -moz-border-radius: 8px;
  border-radius: 8px;
}

.loadingIcon {
  background: url("http://localhost:8080/html/images/icons/ajax-loader.gif") no-repeat left center;
  padding: 0 5px 0 3px;
  height: 20px;
  vertical-align: middle;
  display: inline-block;
  width: 16px;
  height: 16px;
}

.typeCCol {
  white-space: nowrap;
  width: 100%;
  text-align: left;
}

.error-message {
  color: maroon;
  text-align: center;
}

.systemErrorsHolder {
  position: fixed;
  left: 50%;
  margin-left: -170px;
  width: 300px;
  z-index: 9999 !important;
}

.contentRowOver {
  background: #E0ECF8;
  font-weight: normal;
  cursor: pointer;
}

/* To display DotContentletValidationExceptions on content normal save */
/* http://jira.dotmarketing.net/browse/DOTCMS-2273 */
#saveContentMessages {
  background-color: #fff;
  border: 1px solid gray;
  width: 300px;
  overflow: auto;
  padding: 10px;
  margin-left: auto;
  margin-right: auto;
  margin-bottom: 10px;
}

#saveContentMessagesTitle {
  font-weight: bold;
}

#saveContentMessagesMessage {
  font-weight: bold;
}

#saveContentMessagesClose {
  float: right;
}

/* Login as widget */
.loginAsWrapper {
  display: none;
  position: absolute;
  width: 250px;
  padding: 10px;
  background: white;
  border: 1px solid #CDCDCD;
}

#portal_login_as_users_select {
  text-align: left;
}

#portal_login_as_password {
  width: 150px;
}

#portal_loginas_errors {
  text-align: center;
  color: red;
  padding-bottom: 5px;
}

/* for the dotCMS ligthbox overlay utils */
#dotCMS_lightbox_overlay {
  z-index: 1000;
  position: absolute;
  visibility: hidden;
  background: url("http://localhost:8080/html/js/dotcms-utils/overlay.png");
}

/* Host folders selector */
.dijitHostFoldersTreeWrapper {
  max-height: 250px;
  overflow: auto;
  position: absolute;
  z-index: 10000;
  background: white;
  border: 1px solid #ADADAD;
  padding: 7px;
}

.dotcms .dijitHostClosed {
  -moz-background-clip: border;
  -moz-background-inline-policy: continuous;
  -moz-background-origin: padding;
  background: transparent url("http://localhost:8080/html/images/icons/globe-green.png") no-repeat scroll 0 0;
}

.dotcms .dijitHostOpened {
  -moz-background-clip: border;
  -moz-background-inline-policy: continuous;
  -moz-background-origin: padding;
  background: transparent url("http://localhost:8080/html/images/icons/globe-green.png") no-repeat scroll 0 0;
}

/* Role selector */
.dijitRolesSelectTreeWrapper {
  overflow: auto;
  position: absolute;
  z-index: 10000;
  background: white;
  border: 1px solid #ADADAD;
  padding: 7px;
  float: none;
}

/* File Browser Dialog */
.filterBox {
  padding: 8px 10px 8px 10px;
}

.selectableFile {
  cursor: pointer;
}

.selectableFile img {
  vertical-align: middle;
}

.viewSelectorBox {
  padding: 5px;
}

.viewSelectorBox img {
  vertical-align: middle;
}

.fileSelectorControls:after {
  content: ".";
  display: block;
  height: 0;
  clear: both;
  visibility: hidden;
}

.fileSelectorControls input {
  float: left;
}

.fileSelectorControls span.dijitButton {
  float: left;
}

.thumbnailSliderWrapper {
  margin-bottom: 10px;
}

.thumbnailSliderWrapper table.dijitSlider {
  float: left;
}

.thumbnailTD {
  width: 100%;
}

.thumbnailTD td {
  border-bottom: 1px solid #CCCCCC;
  border-right: 1px solid #CCCCCC;
  height: 150px;
  text-align: center;
  width: 260px;
}

.thumbnailSliderWrapper img.imageFieldThumbnail {
  float: left;
}

.thumbnailSliderWrapper:after {
  content: ".";
  display: block;
  height: 0;
  clear: both;
  visibility: hidden;
}

/* Dashboard classes */
.siteOverview {
  font-weight: bold;
  text-align: center;
  margin: 15px 10px 20px 10px;
}

.siteOverview span {
  font-size: 300%;
  display: block;
  padding: 8px;
}

table.dojoxLegendNode {
  margin: 0 auto;
  width: 160px;
}

table.dojoxLegendNode td {
  padding-bottom: 10px;
}

#pieChartLegend td.dojoxLegendIcon {
  vertical-align: top;
  padding: 3px 5px 0 0;
}

#pieChartLegend td.dojoxLegendText {
  text-align: left;
  vertical-align: top;
  font-size: 85%;
  line-height: 131%;
}

#lineWrapper {
  overflow: hidden;
}

.noChart {
  background: #959595 url("http://localhost:8080/html/images/skin/lineChartBg.png") repeat-x left bottom;
  width: 100%;
  height: 130px;
  padding: 50px 20px 20px 20px;
}

.noChart span {
  display: block;
  width: 300px;
  margin: 0 auto;
  padding: 20px;
  background: #aaa;
  border: solid 2px #f6f6f6;
  -moz-border-radius: 10px;
  -webkit-border-radius: 10px;
  color: #fff;
  text-align: center;
  font-size: 131%;
}

.noPie {
  background: url("http://localhost:8080/html/images/skin/pieBg.png") no-repeat center top;
  width: 180px;
  height: 180px;
  margin: 0 auto 30px auto;
  padding: 60px 0 0 0;
}

.noPie span {
  display: block;
  width: 125px;
  margin: 0 auto;
  padding: 5px;
  background: #aaa;
  border: solid 2px #f6f6f6;
  -moz-border-radius: 10px;
  -webkit-border-radius: 10px;
  color: #fff;
  text-align: center;
}

.contentletInnerTable {
  border: 0px;
  padding: 0px;
  margin: 0px;
  width: 100%;
}

.contentletInnerTable tr td {
  border: 0px;
  padding: 0px;
  margin: 0px;
}

.workflowActionLink {
  cursor: pointer;
  border: 1px solid silver;
  margin-top: -1px;
  padding: 5px 0px 5px 10px;
  background: #ffffff;
}

.workflowActionLink:hover {
  background: #E0E9F6;
}

#contentLockedInfo {
  height: 40px;
  border: 0px solid red;
  overflow: hidden;
}

.lockedWarningDiv {
  position: absolute;
  z-index: 900;
  border: 0px dotted red;
  width: 99%;
  height: 99%;
}

/* Dojo Color Picker */
.dojoxColorPicker {
  padding: 8px;
  -moz-border-radius: 8px;
  -webkit-border-radius: 8px;
  -webkit-drop-shadow: 8px;
  background: #ededed;
  border: 1px solid #ccc;
  border-collapse: separate;
}

.dojoxColorPickerRightPad {
  padding-right: 8px;
}

.dotcms .dojoxColorPicker {
  background: #ededed;
  border: 1px solid #ccc;
}

.dojoxColorPickerBox {
  position: relative;
  width: 150px;
  height: 150px;
  margin: 0;
  padding: 0;
}

.dojoxColorPickerUnderlay {
  position: relative;
  top: 0;
  left: 0;
  width: 150px;
  height: 150px;
  z-index: 1;
}

.dotcms .dojoxColorPickerUnderlay {
  border: 1px solid #a0a0a0;
}

.dotcms .dojoxColorPicker {
  background: #ededed;
  border: 1px solid #cdcdcd;
}

.dotcms .dojoxColorPickerUnderlay {
  border: 1px solid #cccccc;
}

.dojoxHuePickerUnderlay {
  position: relative;
  top: 0;
  left: 0;
  height: 150px;
  width: 20px;
  z-index: 1;
  text-align: center;
}

.dojoxHuePicker {
  position: relative;
  top: 0px;
  left: 0px;
  padding: 0px;
}

.dojoxHuePickerPoint {
  position: absolute;
  top: 0;
  left: 0;
  width: 20px;
  height: 8px;
  z-index: 3;
  cursor: move;
}

.dojoxColorPickerPoint {
  position: absolute;
  width: 10px;
  height: 10px;
  border: 0;
  z-index: 3;
  cursor: move;
}

.dojoxColorPickerPreview {
  display: block;
  width: 45px;
  height: 45px;
  border: 1px solid #333;
  background-color: #fff;
  position: relative;
  top: 0px;
  left: 0px;
  margin-left: 10px;
}

.dojoxColorPickerWebSafePreview {
  display: block;
  width: 25px;
  height: 25px;
  position: relative;
  top: 0px;
  left: 0px;
  border: 1px solid #333;
}

.dojoxColorPickerOptional {
  position: relative;
  top: 0px;
  left: 0px;
  height: 100%;
  padding: 8px;
}

.dojoxColorPickerOptional table {
  border-spacing: 4px;
  border: 0;
  margin: 5px;
}

.dojoxColorPickerOptional table td {
  padding: 3px;
}

.dojoxColorPickerPreviewContainer table {
  border-spacing: 6px 0px;
}

.dojoxColorPickerOptional input {
  font-size: 11px;
  border: 1px solid #a7a7a7;
  width: 25px;
  padding: 1px 3px 1px 3px;
  line-height: 1.1em;
}

.dojoxColorPickerHex input {
  width: 55px;
  font-size: 11px;
}

/* Image Picker */
table.bgThumbnail {
  margin: 5px 10px 15px 10px;
}

table.bgThumbnail td {
  padding: 10px;
}

table.bgThumbnail td div {
  padding: 4px;
  border: 1px solid #a0a0a0;
  margin: 6px;
  -moz-box-shadow: 0px 3px 10px rgba(0, 0, 0, 0.3);
  -webkit-box-shadow: 0px 3px 10px rgba(0, 0, 0, 0.3);
  box-shadow: 0px 3px 10px rgba(0, 0, 0, 0.3);
}

table.bgThumbnail td div a {
  border: 1px solid #a0a0a0;
  padding: 2px;
  display: block;
}

.showPointer {
  cursor: pointer;
}

/* Help Dialog */
div#_dotHelpMenu {
  color: red;
}

#_dotHelpResults {
  margin-left: 230px;
  border-left: 1px solid #ccc;
  padding-left: 15px;
}

.navbar ul {
  list-style: none;
  margin: 0;
  padding: 0;
}
.navbar li {
  list-style: none;
  position: relative;
}
.navbar li a {
  display: block;
  text-decoration: none;
  float: none;
}
.navbar .dropdown {
  background: #fff;
  border: 1px solid #d1d1d1;
  border-top: 0;
  left: -1px;
  min-width: 200px;
  position: absolute;
  opacity: 0;
  transition: opacity 200ms;
  top: 43px;
  visibility: hidden;
  z-index: 999;
}
.navbar .dropdown li.level2 {
  padding: 0;
}
.navbar .dropdown li.level2 a {
  background: #fff;
  color: #5f5f5f;
  display: block;
  font-size: 85%;
  margin: 0;
  padding: 3px 10px;
  vertical-align: middle;
}
.navbar .dropdown li.level2 a:hover {
  background: #F2F2F2;
}
.navbar .dropdown li.level2 a span {
  display: inline-block;
  float: left;
  margin: 0 5px 2px;
}
.navbar .horizontal li.level1 {
  background-color: #F2F2F2;
  border-top-left-radius: 3px;
  border-top-right-radius: 3px;
  border: solid 1px #DADADA;
  border-right: 0;
  box-shadow: inset 0 1px 1px 0 #FFF;
  float: left;
  padding: 0;
  width: auto;
}
.navbar .horizontal li.level1:hover {
  background-color: #fff;
}
.navbar .horizontal li.level1:hover > .dropdown {
  visibility: visible;
  opacity: 1;
}
.navbar .horizontal li.level1:hover .navMenu-title {
  color: #c00;
}
.navbar .horizontal li.level1:last-child {
  border-right: solid 1px #DADADA;
}
.navbar .horizontal li.level1 .tabLeft {
  padding: 8px 10px 5px;
}
.navbar .horizontal li.level1.active {
  background-color: #fff;
}
.navbar .horizontal li.level1.active .navMenu-title {
  color: #c00;
}
.navbar .navMenu-title {
  color: #404040;
  font-size: 93%;
  font-weight: 700;
  line-height: 14px;
  margin: 0;
  overflow: hidden;
  padding: 0;
}
.navbar .navMenu-subtitle {
  color: #5f5f5f;
  font-size: 77%;
  margin: 0;
  overflow: hidden;
  padding: 0;
}

/* CRUMBTRAIL STYLES 2.0 */
.subNavCrumbTrail {
  display: none !important;
  height: 27px;
  overflow: hidden;
  border-bottom: 1px solid #ddd;
  background: url("http://localhost:8080/html/images/skin/skin-sprite.png") repeat-x 0 -329px;
}
.subNavCrumbTrail ul {
  margin: 0;
  padding: 0;
  list-style: none;
}
.subNavCrumbTrail li {
  font-size: 85%;
  margin: 0;
  list-style: none;
  float: left;
  padding: 5px 10px 6px 25px;
  line-height: 16px;
  background: url("http://localhost:8080/html/images/skin/skin-sprite.png") no-repeat 0 -390px;
}
.subNavCrumbTrail .lastCrumb {
  background: url("http://localhost:8080/html/images/skin/skin-sprite.png") no-repeat 0 -360px;
}
.subNavCrumbTrail a {
  text-decoration: none;
}
.subNavCrumbTrail a:hover {
  color: #cc0000;
}

.lastCrumb span {
  font-weight: bold;
}

#selectHostDiv {
  cursor: pointer;
  background: url("http://localhost:8080/html/images/skin/skin-sprite.png") repeat-x 0 -420px;
  padding: 5px 10px 6px 15px;
}

/* ----------------------------------- */
/* -------------- ICONS -------------- */
/* ----------------------------------- */
.addIcon,
.androidIcon,
.appleIcon,
.appMonitorIcon,
.archiveIcon,
.arrowLeftIcon,
.arrowRightIcon,
.assignWorkflowIcon,
.backupIcon,
.bgIcon,
.browseIcon,
.bugIcon,
.bundleIcon,
.calClockIcon,
.calDayIcon,
.calListIcon,
.calMonthIcon,
.calWeekIcon,
.cancelIcon,
.cancelWorkflowIcon,
.cartIcon,
.checkBoxIcon,
.chevronIcon,
.chevronExpandIcon,
.closeIcon,
.colorIcon,
.copyIcon,
.cutIcon,
.deleteIcon,
.deleteWorkflowIcon,
.detailViewIcon,
.docConvertIcon,
.docCopyIcon,
.docNumIcon,
.docTextIcon,
.documentIcon,
.dropIcon,
.editIcon,
.editScriptIcon,
.encryptIcon,
.exclamationIcon,
.exclamation-redIcon,
.fileMultiIcon,
.fileNewIcon,
.fixIcon,
.folderIcon,
.folderAddIcon,
.folderCopyIcon,
.folderDeleteIcon,
.folderEditIcon,
.folderFilesIcon,
.folderGlobeIcon,
.folderOpenIcon,
.folderSelectedIcon,
.formIcon,
.formNewIcon,
.gearMinusIcon,
.gearPencilIcon,
.gearPlusIcon,
.helpIcon,
.hideIcon,
.hintIcon,
.hostIcon,
.hostArchivedIcon,
.hostDefaultIcon,
.hostStoppedIcon,
.hourGlassIcon,
.imageNewIcon,
.infoIcon,
.keyIcon,
.keyvalueIcon,
.linkAddIcon,
.listViewIcon,
.loginIcon,
.loginAsIcon,
.mailListIcon,
.mapPinIcon,
.minusIcon,
.mobileIcon,
.movePageIcon,
.multiSelectIcon,
.newPageIcon,
.newTaskIcon,
.newWorkflowIcon,
.nextIcon,
.pagePropIcon,
.pasteIcon,
.plusIcon,
.previewIcon,
.previousIcon,
.propertyIcon,
.publishIcon,
.queryIcon,
.radioIcon,
.reindexIcon,
.rememberIcon,
.reopenWorkflowIcon,
.reorderIcon,
.repeatIcon,
.republishIcon,
.requiredIcon,
.resetIcon,
.resolveIcon,
.resolveWorkflowIcon,
.saveIcon,
.saveAssignIcon,
.scrollPaneIcon,
.searchIcon,
.selectIcon,
.shrinkIcon,
.spellIcon,
.splitterIcon,
.statisticsIcon,
.stopIcon,
.tabIcon,
.textFieldIcon,
.thumbnailViewIcon,
.toggleCloseIcon,
.toggleOpenIcon,
.trashIcon,
.unarchiveIcon,
.unlockIcon,
.unpublishIcon,
.uploadIcon,
.windowsIcon,
.workflowIcon,
.workStreamIcon,
.wysiwygIcon {
  background: none;
  display: none;
}

.arrowLeftIcon,
.arrowRightIcon,
.chevronExpandIcon,
.deleteIcon,
.editIcon,
.folderIcon,
.folderOpenIcon,
.folderSelectedIcon,
.toggleCloseIcon,
.toggleOpenIcon {
  display: inline;
}

.uknIcon:before {
  content: "";
}

.actionIcon:before {
  content: "";
}

.addIcon:before {
  content: "";
}

.androidIcon:before {
  content: "";
}

.appleIcon:before {
  content: "";
}

.appMonitorIcon:before {
  content: "";
}

.archiveIcon:before {
  content: "";
}

.archivedIcon:before {
  content: "";
}

.arrowLeftIcon:before {
  content: "";
}

.arrowRightIcon:before {
  content: "";
}

.assignWorkflowIcon:before {
  content: "";
}

.backupIcon:before {
  content: "";
}

.bgIcon:before {
  content: "";
}

.browseIcon:before {
  content: "";
}

.bugIcon:before {
  content: "";
}

.bundleIcon:before {
  content: "";
}

.calClockIcon:before {
  content: "";
}

.calDayIcon:before {
  content: "";
}

.calListIcon:before {
  content: "";
}

.calMonthIcon:before {
  content: "";
}

.calWeekIcon:before {
  content: "";
}

.cancelIcon:before {
  content: "";
}

.cancelWorkflowIcon:before {
  content: "";
}

.cartIcon:before {
  content: "";
}

.checkBoxIcon:before {
  content: "";
}

.chevronIcon:before {
  content: "";
}

.chevronExpandIcon:before {
  content: "";
}

.closeIcon:before {
  content: "";
}

.colorIcon:before {
  content: "";
}

.contentIcon:before {
  content: "";
}

.copyIcon:before {
  content: "";
}

.cutIcon:before {
  content: "";
}

.deleteIcon:before {
  content: "";
}

.deleteWorkflowIcon:before {
  content: "";
}

.detailViewIcon:before {
  content: "";
}

.docConvertIcon:before {
  content: "";
}

.docCopyIcon:before {
  content: "";
}

.docNumIcon:before {
  content: "";
}

.docTextIcon:before {
  content: "";
}

.documentIcon:before {
  content: "";
}

.downloadIcon:before {
  content: "";
}

.dropIcon:before {
  content: "";
}

.editIcon:before {
  content: "";
}

.editScriptIcon:before {
  content: "";
}

.encryptIcon:before {
  content: "";
}

.exclamation-redIcon:before {
  content: "";
}

.exclamationIcon:before {
  content: "";
}

.femaleIcon:before {
  content: "";
}

.fileIcon:before {
  content: "";
}

.fileMultiIcon:before {
  content: "";
}

.fileNewIcon:before {
  content: "";
}

.fixIcon:before {
  content: "";
}

.folderIcon:before {
  content: "";
}

.folderAddIcon:before {
  content: "";
}

.folderCopyIcon:before {
  content: "";
}

.folderDeleteIcon:before {
  content: "";
}

.folderEditIcon:before {
  content: "";
}

.folderFilesIcon:before {
  content: "";
}

.folderGlobeIcon:before {
  content: "";
}

.folderOpenIcon:before {
  content: "";
}

.folderSelectedIcon:before {
  content: "";
}

.formIcon:before {
  content: "";
}

.formNewIcon:before {
  content: "";
}

.gearIcon:before {
  content: "";
}

.gearMinusIcon:before {
  content: "";
}

.gearPencilIcon:before {
  content: "";
}

.gearPlusIcon:before {
  content: "";
}

.greyDotIcon:before {
  content: "";
}

.helpIcon:before {
  content: "";
}

.hideIcon:before {
  content: "";
}

.hintIcon:before {
  content: "";
}

.hostIcon:before {
  content: "";
}

.hostArchivedIcon:before {
  content: "";
}

.hostDefaultIcon:before {
  content: "";
}

.hostStoppedIcon:before {
  content: "";
}

.hourGlassIcon:before {
  content: "";
}

.imageNewIcon:before {
  content: "";
}

.infoIcon:before {
  content: "";
}

.keyIcon:before {
  content: "";
}

.keyvalueIcon:before {
  content: "";
}

.licenseIcon:before {
  content: "";
}

.linkAddIcon:before {
  content: "";
}

.listViewIcon:before {
  content: "";
}

.liveIcon:before {
  content: "";
}

.lockIcon:before {
  content: "";
}

.loginIcon:before {
  content: "";
}

.loginAsIcon:before {
  content: "";
}

.mailListIcon:before {
  content: "";
}

.mapPinIcon:before {
  content: "";
}

.minusIcon:before {
  content: "";
}

.mobileIcon:before {
  content: "";
}

.movePageIcon:before {
  content: "";
}

.multiSelectIcon:before {
  content: "";
}

.newPageIcon:before {
  content: "";
}

.newTaskIcon:before {
  content: "";
}

.newWorkflowIcon:before {
  content: "";
}

.nextIcon:before {
  content: "";
}

.pageIcon:before {
  content: "";
}

.pagePropIcon:before {
  content: "";
}

.pasteIcon:before {
  content: "";
}

.personaIcon:before {
  content: "";
}

.plusIcon:before {
  content: "";
}

.previewIcon:before {
  content: "";
}

.previousIcon:before {
  content: "";
}

.propertyIcon:before {
  content: "";
}

.publishIcon:before {
  content: "";
}

.queryIcon:before {
  content: "";
}

.radioIcon:before {
  content: "";
}

.reindexIcon:before {
  content: "";
}

.rememberIcon:before {
  content: "";
}

.reopenWorkflowIcon:before {
  content: "";
}

.reorderIcon:before {
  content: "";
}

.repeatIcon:before {
  content: "";
}

.republishIcon:before {
  content: "";
}

.requiredIcon:before {
  content: "";
}

.resetIcon:before {
  content: "";
}

.resolveIcon:before {
  content: "";
}

.resolveWorkflowIcon:before {
  content: "";
}

.rServerIcon:before {
  content: "";
}

.saveIcon:before {
  content: "";
}

.statusIcon:before {
  content: "";
}

.saveAssignIcon:before {
  content: "";
}

.scrollPaneIcon:before {
  content: "";
}

.searchIcon:before {
  content: "";
}

.selectIcon:before {
  content: "";
}

.shrinkIcon:before {
  content: "";
}

.spellIcon:before {
  content: "";
}

.splitterIcon:before {
  content: "";
}

.sServerIcon:before {
  content: "";
}

.statisticsIcon:before {
  content: "";
}

.stopIcon:before {
  content: "";
}

.tabIcon:before {
  content: "";
}

.tagIcon:before {
  content: "";
}

.textFieldIcon:before {
  content: "";
}

.thumbnailViewIcon:before {
  content: "";
}

.toggleCloseIcon:before {
  content: "";
}

.toggleOpenIcon:before {
  content: "";
}

.trashIcon:before {
  content: "";
}

.unarchiveIcon:before {
  content: "";
}

.unlockIcon:before {
  content: "";
}

.unpublishIcon:before {
  content: "";
}

.uploadIcon:before {
  content: "";
}

.userIcon:before {
  content: "";
}

.vtlIcon:before {
  content: "";
}

.windowsIcon:before {
  content: "";
}

.workflowIcon:before {
  content: "";
}

.workingIcon:before {
  content: "";
}

.workStreamIcon:before {
  content: "";
}

.wysiwygIcon:before {
  content: "";
}

.asfIcon:before {
  content: "";
}

.aviIcon:before {
  content: "";
}

.movIcon:before {
  content: "";
}

.mp4Icon:before {
  content: "";
}

.mpgIcon:before {
  content: "";
}

.oggIcon:before {
  content: "";
}

.ogvIcon:before {
  content: "";
}

.rmIcon:before {
  content: "";
}

.vobIcon:before {
  content: "";
}

.csvIcon:before {
  content: "";
}

.numbersIcon:before {
  content: "";
}

.wksIcon:before {
  content: "";
}

.xlsIcon:before {
  content: "";
}

.xlsxIcon:before {
  content: "";
}

.bmpIcon:before {
  content: "";
}

.imageIcon:before {
  content: "";
}

.jpegIcon:before {
  content: "";
}

.jpgIcon:before {
  content: "";
}

.pctIcon:before {
  content: "";
}

.pngIcon:before {
  content: "";
}

.gifIcon:before {
  content: "";
}

.svgIcon:before {
  content: "";
}

.pdfIcon:before {
  content: "";
}

.keynoteIcon:before {
  content: "";
}

.pptIcon:before {
  content: "";
}

.pptxIcon:before {
  content: "";
}

.docIcon:before {
  content: "";
}

.docxIcon:before {
  content: "";
}

.aacIcon:before {
  content: "";
}

.aifIcon:before {
  content: "";
}

.iffIcon:before {
  content: "";
}

.m3uIcon:before {
  content: "";
}

.midIcon:before {
  content: "";
}

.mp3Icon:before {
  content: "";
}

.mpaIcon:before {
  content: "";
}

.raIcon:before {
  content: "";
}

.wavIcon:before {
  content: "";
}

.wmaIcon:before {
  content: "";
}

.shimIconSmall {
  display: inline-block;
  vertical-align: middle;
  *vertical-align: auto;
  *zoom: 1;
  *display: inline;
  height: 1px;
  width: 12px;
}

.workingIcon {
  color: #F3762A;
}

.liveIcon {
  color: #4A9D51;
}

.lockIcon {
  color: #F3762A;
}

.greyDotIcon {
  opacity: 1 !important;
  color: #ECEDEE;
}

.archivedIcon {
  color: #CB3927;
}

.filter-tasks-frm {
  margin: 56px 20px 0 0;
}
.filter-tasks-frm .who-user label {
  margin-right: 4px;
}

/*

Styles for commons fields along the backend

*/
.glossaryTermPopup {
  background-color: #FAFAFA;
  -moz-border-radius: 2px;
  -webkit-border-radius: 2px;
  border-radius: 2px;
  padding: 4px 8px;
  border: solid 1px #ECEDEE;
  position: absolute;
}

.fileAjaxUploader {
  display: flex;
  flex-direction: column;
  margin-top: 16px;
  width: 336px;
}
.fileAjaxUploaderActions {
  display: flex;
  justify-content: center;
}
.fileAjaxUploaderFileName, .fileAjaxUploaderForm, .fileAjaxUploaderStatus {
  margin-bottom: 16px;
}
.fileAjaxUploaderFileName {
  text-align: center;
}
.fileAjaxUploaderStatus {
  display: flex;
}
.fileAjaxUploaderStatusMsg {
  align-self: center;
  margin-left: 16px;
}
.fileAjaxUploader .dijitProgressBar {
  width: 100%;
}

.catPreview {
  background-color: #fff;
  border: solid 1px #C5C5C5;
  border-radius: 2px;
  min-height: 41px;
  margin-top: 8px;
  padding: 3px 5px;
}
.catPreview li {
  background-color: #ECEDEE;
  border-radius: 7px;
  border: solid 1px #C5C5C5;
  display: inline-block;
  font-size: 12px;
  margin: 2px 5px 2px 0px;
  padding: 3px 25px 4px 5px;
  position: relative;
  text-decoration: none;
  vertical-align: middle;
}
.catPreview a {
  text-decoration: none;
}
.catPreview a:hover {
  color: #cc0000;
}

.fileSelectorControls .dijitTextBox {
  width: 300px;
}

.lineDividerTitle {
  color: #8A8A8A;
  font-size: 24px;
  border-bottom: 1px solid #ECEDEE;
  padding-bottom: 16px;
  margin: 48px 0 24px;
}

#editor-toolbar, .editor-toolbar, .wysiwyg-tools {
  display: flex;
  justify-content: space-between;
  margin-top: 8px;
}
#editor-toolbar .checkbox, .editor-toolbar .checkbox, .wysiwyg-tools .checkbox, #editor-toolbar .radio, .editor-toolbar .radio, .wysiwyg-tools .radio {
  margin: 0;
}

.editor-toolbar {
  width: 600px;
}

.langVariablesField {
  position: relative;
}
.langVariablesField .glossaryTermPopup {
  right: 0;
  top: 36px;
}

.wysiwyg-tools .dijitSelect {
  width: auto;
}

.wysiwyg-wrapper {
  width: 800px;
}

.key-value-form {
  display: flex;
  margin-bottom: 16px;
  width: 500px;
}
.key-value-form .dijit {
  margin-right: 8px;
}
.key-value-form .dijit:last-child {
  margin-right: 0;
}

.key-value-items {
  width: 500px;
}
.key-value-items .listingTable th:first-child, .key-value-items .listingTable td:first-child {
  padding-left: 8px;
}

.tagsOptions {
  background: #fff;
  border: solid 1px #C5C5C5;
  min-width: 175px;
  padding-top: 7px;
  position: absolute;
  z-index: 1;
}
.tagsOptions:before {
  background-color: #fff;
  border-left: solid 1px #C5C5C5;
  border-top: solid 1px #C5C5C5;
  content: "";
  height: 10px;
  left: 5px;
  position: absolute;
  top: -6px;
  transform: rotate(45deg);
  width: 10px;
}
.tagsOptions .personaIcon, .tagsOptions .tagIcon {
  margin-right: 5px;
  opacity: .7;
}
.tagsOptions h3 {
  background-color: #C5C5C5;
  border-bottom: solid 1px #C5C5C5;
  margin-bottom: 0;
  padding: 5px 10px;
}
.tagsOptions a {
  border-bottom: solid 1px #C5C5C5;
  cursor: pointer;
  display: block;
  padding: 5px 10px;
  text-decoration: none;
  white-space: nowrap;
}
.tagsOptions a:hover {
  background-color: #ECEDEE;
}
.tagsOptions a:last-child {
  border-bottom: none;
}
.tagsOptions .suggestedTagFocus {
  background-color: #ECEDEE;
  box-shadow: none;
  outline: 0;
}

.tagLink {
  background: #FAFAFA;
  border-radius: 7px;
  border: solid 1px #C5C5C5;
  display: inline-block;
  font-size: 12px;
  margin: 2px 5px 2px 0px;
  padding: 3px 25px 4px 5px;
  position: relative;
  text-decoration: none;
  vertical-align: middle;
}
.tagLink.persona {
  padding: 3px 25px 4px;
}
.tagLink.persona:before {
  content: "";
  display: block;
  left: 8px;
  position: absolute;
  top: 2px;
}
.tagLink:after {
  color: #8A8A8A;
  content: "\2715";
  font-size: 10px;
  line-height: 21px;
  position: absolute;
  right: 0px;
  text-align: center;
  top: 0px;
  width: 20px;
}
.tagLink:hover {
  border: 1px solid #0E80CB;
}

.tagsWrapper {
  position: relative;
}
.tagsWrapper .dijitTextBox {
  height: auto;
  padding: 3px 5px;
}
.tagsWrapper .dijitInputContainer {
  display: inline-block;
  vertical-align: middle;
}

/*
------------ FORMS ------------
- Extract from: base.css
- Handle vertical and horizontal forms
*/
#label, dl.vertical dt label, .fieldName {
  color: #5B5B5B;
  display: block;
  font-size: 12px;
  margin-bottom: 4px;
}

#checkbox-radio, .radio, .checkbox {
  align-items: center;
  display: flex;
  margin: 8px 0;
  white-space: nowrap;
}
#checkbox-radio > .dijit, .radio > .dijit, .checkbox > .dijit {
  margin-right: 4px;
}

#inline-form, .fileSelectorControls, .inline-form {
  align-items: center;
  display: flex;
}
#inline-form > label, .fileSelectorControls > label, .inline-form > label, #inline-form > div, .fileSelectorControls > div, .inline-form > div {
  margin-right: 8px;
  white-space: nowrap;
}
#inline-form > .checkbox, .fileSelectorControls > .checkbox, .inline-form > .checkbox, #inline-form > .radio, .fileSelectorControls > .radio, .inline-form > .radio {
  margin-right: 16px;
}
#inline-form > .checkbox label, .fileSelectorControls > .checkbox label, .inline-form > .checkbox label, #inline-form > .radio label, .fileSelectorControls > .radio label, .inline-form > .radio label {
  line-height: 1;
}
#inline-form .dijit, .fileSelectorControls .dijit, .inline-form .dijit {
  margin-right: 8px;
}
#inline-form .dijit:last-child, .fileSelectorControls .dijit:last-child, .inline-form .dijit:last-child {
  margin-right: 0;
}
#inline-form .dijitRadio, .fileSelectorControls .dijitRadio, .inline-form .dijitRadio,
#inline-form .dijitCheckBox,
.fileSelectorControls .dijitCheckBox,
.inline-form .dijitCheckBox {
  margin-right: 4px;
}

.listingTable .radio, .listingTable .checkbox {
  margin: 0;
}

.required2 {
  color: #CB3927;
  font-weight: bold;
}

.hint-text {
  font-size: 11px;
  color: #999;
  display: block;
  line-height: normal;
  margin-top: 5px;
}

dl#indexed dd, dl#listed dd, dl#required dd, dl#unique dd, dl#userSearchable dd {
  min-height: auto;
  line-height: normal;
}
dl#indexed dd .dijitCheckBox, dl#listed dd .dijitCheckBox, dl#required dd .dijitCheckBox, dl#unique dd .dijitCheckBox, dl#userSearchable dd .dijitCheckBox {
  margin: 0;
}
dl.vertical dd, dl.vertical dt {
  clear: none;
  float: none;
  margin: 0;
  padding: 0;
  text-align: inherit;
  width: auto;
}
dl.vertical dd {
  margin-bottom: 16px;
}
dl.radio-check-one-line {
  align-items: center;
  display: flex;
  flex-direction: row-reverse;
  justify-content: flex-end;
  margin-bottom: 16px;
}
dl.radio-check-one-line dt, dl.radio-check-one-line dd {
  float: none;
  margin: 0;
  min-height: 0;
  padding: 0;
  text-align: left;
  width: auto;
}
dl.radio-check-one-line dd .radio, dl.radio-check-one-line dd .checkbox {
  display: inline-block;
  margin: 0;
}

dd.wide,
dt.wide {
  clear: both;
  width: auto;
}

dt {
  clear: left;
  float: left;
  padding: 6px 0px 7px;
  text-align: right;
  width: 30%;
}

dd {
  margin: 0 0 16px 30%;
  min-height: 32px;
  padding-left: 8px;
}
dd .inputCaption,
dd .buttonCaption {
  padding-left: 8px !important;
}

#form-horizontal-flexbox dl, .form-horizontal dl {
  display: flex;
  margin-bottom: 8px;
  min-height: 32px;
}
#form-horizontal-flexbox dd, .form-horizontal dd, #form-horizontal-flexbox dt, .form-horizontal dt {
  clear: none;
  float: none;
  margin: 0;
  min-height: 0;
  padding: 0;
  text-align: inherit;
  width: auto;
}
#form-horizontal-flexbox dd, .form-horizontal dd {
  align-self: center;
}
#form-horizontal-flexbox dt, .form-horizontal dt {
  line-height: 1;
  padding: 9px 16px 0;
  text-align: right;
  width: 150px;
}
#form-horizontal-flexbox dt.checkbox, .form-horizontal dt.checkbox, #form-horizontal-flexbox dt.radio, .form-horizontal dt.radio {
  justify-content: flex-end;
  padding-top: 0;
}

#form-horizontal-table {
  display: table;
}
#form-horizontal-table > div {
  display: table-row-group;
}
#form-horizontal-table dl {
  display: table-row;
}
#form-horizontal-table dd, #form-horizontal-table dt {
  display: table-cell;
}
#form-horizontal-table dt {
  white-space: nowrap;
  width: 1%;
}
#form-horizontal-table dd {
  width: 99%;
}

.fieldWrapper {
  margin-bottom: 16px;
}

.buttonRow {
  text-align: center;
}
.buttonRow .dijitButton,
.buttonRow .fakeDojoButton {
  margin: 0 4px;
}

.who-can-use {
  border: solid 1px #C5C5C5;
  height: 90px;
  margin-top: 8px;
  padding: 8px;
}

.who-can-use__list td {
  padding: 4px;
}

.calendar-events .portlet-sidebar .listingTable {
  background-color: #fff;
}
.calendar-events .portlet-toolbar__actions-primary,
.calendar-events .portlet-toolbar__actions-secondary {
  flex: 1;
}
.calendar-events .portlet-toolbar__info {
  flex: 2;
  font-size: 18px;
  justify-content: center;
}

.calendar-events__list {
  display: flex;
}

.calendar-events__list-items,
.calendar-events__list-ongoing {
  border: 1px solid #ECEDEE;
}

.calendar-events__list-items {
  flex: 3;
  margin: 0 16px;
}

.calendar-events__list-ongoing {
  flex: 1;
  margin-right: 16px;
}

.calendar-events__recurence-box {
  background-color: #FAFAFA;
  border: solid 1px #ECEDEE;
  border-radius: 2px;
  display: inline-block;
  margin-top: 8px;
  padding: 8px;
}

/* WEEK VIEW STYLES */
.weeklyCalendarBody td {
  min-height: 400px;
  height: auto;
  height: 400px;
  vertical-align: top;
  padding: 0px;
  white-space: normal;
}

.weeklyViewControls {
  text-align: left;
}

/* DAY VIEW STYLES */
#dailyEvents h3, #ongoingEvents h3 {
  background: #FAFAFA;
  padding: 8px;
  border-bottom: 1px solid #ECEDEE;
  margin: 0;
}
#dailyEvents ul, #ongoingEvents ul {
  margin: 0;
  padding: 0;
}
#dailyEvents ul:last-child li:last-child, #ongoingEvents ul:last-child li:last-child {
  border-bottom: none;
}
#dailyEvents li, #ongoingEvents li {
  padding: 8px;
  margin: 0;
  border-bottom: 1px solid #ECEDEE;
}
#dailyEvents li [class$="Icon"],
#dailyEvents li [class*="Icon"], #ongoingEvents li [class$="Icon"],
#ongoingEvents li [class*="Icon"] {
  margin-right: 4px;
}

/* MONTH VIEW STYLES */
.calendarBody, .weeklyCalendarBody td {
  min-height: 100px;
  height: auto;
  height: 100px;
  vertical-align: top;
  padding: 0;
  border: 1px solid #ECEDEE;
  border-collapse: collapse;
}

.emptyDay {
  background-color: #FAFAFA;
}

.selectedDay {
  background-color: #feffc9;
}

.weekendDay {
  background-color: #F2F2F2;
}

.dayNumberSection {
  font-size: 11px;
}

.dayNumber {
  text-align: right;
  font-weight: bold;
  cursor: pointer;
  padding: 3px 3px 0 0;
}
.dayNumber a {
  text-decoration: none;
}

.monthDay img {
  vertical-align: middle;
}
.monthDay a {
  text-decoration: none;
  color: black;
}
.monthDay a:hover {
  text-decoration: underline;
}

.allDayEvents {
  background-color: #CDEAFD;
  margin-bottom: 3px;
  -moz-border-radius: 5px;
  -webkit-border-radius: 5px;
}

.dayEventsSection span {
  font-weight: bold;
  text-transform: uppercase;
  font-size: 77%;
}

/* NAV MENU STYLES */
.navDay a,
.navLastDay a,
.navSelectedDay a {
  color: black;
  text-decoration: none;
}

.navDay,
.navLastDay {
  text-align: center;
  height: 19px;
  width: 22px;
}

.navSelectedDay {
  background-color: rgba(14, 128, 203, 0.2);
}

.previousPageLink {
  float: left;
}

.nextPageLink {
  float: right;
}

.ongoingEventsWrapper {
  width: 250px;
  float: left;
  text-align: left;
}

.eventDetail {
  width: 500px;
}
.eventDetail .closeButton {
  float: right;
  margin-bottom: -10px;
}
.eventDetail img {
  border: 0;
}

.viewDetailLink {
  font-weight: bolder;
}

#eventDetailTitle {
  font-weight: bold;
  font-size: 1.2em;
  padding-bottom: 5px;
  width: 459;
  overflow: hidden;
}

#eventDetailDate, #eventDetailTags, #eventDetailCategories {
  padding-left: 10px;
}

.calLabel {
  display: inline-block;
  width: 90px;
  font-weight: bold;
}

.removeFilter {
  display: block;
  background: transparent url(/html/js/dojo/release/dojo/dijit/themes/dmundra/images/tabClose.png) no-repeat scroll center center;
  height: 16px;
  width: 20px;
  cursor: pointer;
}

.closeFilter {
  display: block;
  background: transparent url(/html/js/dojo/release/dojo/dijit/themes/dmundra/images/tabClose.png) no-repeat scroll center center;
  height: 16px;
  width: 20px;
  cursor: pointer;
  float: right;
}

.removeFilter {
  float: left;
  margin-top: 3px;
}

.filtersBox {
  position: absolute;
  z-index: 700;
  background: white;
  width: 400px;
  -moz-border-radius: 5px;
  -webkit-border-radius: 5px;
  border: 1px solid #ECEDEE;
}

#categoriesFilterBox, #tagsFilterBox {
  padding: 10px 5px;
}

.calendarFiltersBox {
  margin: 20px 5px 0 15px;
  line-height: 20px;
  text-align: left;
}

.tagFilterLink, .categoryFilterLink {
  padding-top: 5px;
}

.tagFilterLink a, .categoryFilterLink a {
  font-weight: normal;
  color: black;
}
.tagFilterLink a:hover, .categoryFilterLink a:hover {
  font-weight: normal;
  color: black;
}

.tagFilterLink a:hover, .categoryFilterLink a:hover {
  text-decoration: underline;
}

.statusLegend {
  text-align: left;
  padding-left: 23px;
  padding-top: 15px;
  vertical-align: middle;
}
.statusLegend img {
  vertical-align: middle;
}

.calendarActions {
  text-align: right;
  padding-right: 15px;
  padding-top: 15px;
}

#addEvent {
  float: left;
  padding-left: 50px;
}

#navMonthYearName {
  background-color: #0E80CB;
  color: #fff;
  cursor: pointer;
  text-align: center;
}

.whenListView, .ratingListView, .tagsListView {
  padding-left: 21px;
}

a.category_higlighted, a.tag_higlighted {
  font-weight: bolder;
}

.content-edit__main {
  margin: 16px 220px 0 0;
  width: auto;
}

.content-edit__sidebar {
  background-color: #FAFAFA;
  border-left: solid 1px #ECEDEE;
  height: 100%;
  padding: 16px;
  position: fixed;
  right: 0;
  top: 0;
  width: 220px;
}

.content-edit-actions,
.content-edit-language,
.content-edit-workflow {
  margin-bottom: 24px;
}
.content-edit-actions h3,
.content-edit-language h3,
.content-edit-workflow h3 {
  margin-bottom: 8px;
}

.content-edit-actions > div {
  background-color: #fff;
  border-radius: 2px;
  border: solid 1px #C5C5C5;
}
.content-edit-actions > div a {
  display: block;
  padding: 8px;
  border-bottom: solid 1px #C5C5C5;
  cursor: pointer;
}
.content-edit-actions > div a:hover {
  background-color: #ECEDEE;
  color: #161616;
}
.content-edit-actions > div a:last-of-type {
  border-bottom: none;
}

.content-edit-workflow table {
  width: 100%;
}
.content-edit-workflow table td, .content-edit-workflow table th {
  padding-bottom: 4px;
  padding-top: 4px;
}
.content-edit-workflow table th {
  padding-right: 8px;
}
.content-edit-workflow table tr {
  border-bottom: solid 1px #ECEDEE;
}

.content-edit__dialog-error {
  background: #fff;
  padding: 0px;
  border: 0px;
  width: 300px;
}
.content-edit__dialog-error .dijitDialogTitleBar {
  height: 0;
  z-index: 1;
}

.content-edit__history-version .dijitContentPane {
  padding: 0px;
}
<<<<<<< HEAD
=======
.content-edit__history-version .dijitContentPane .contentIdentifier {
  font-weight: bold;
}

.content-edit__divider {
  background-color: #ECEDEE;
  margin: 20px 0;
}
>>>>>>> 3ee92fe9

.advanced-search-button {
  display: block;
  background: #ECEDEE;
  padding: 8px;
  text-align: center;
  text-decoration: none;
  margin: 16px -16px 0;
}

.contentlet-results {
  color: #8A8A8A;
}

.contentlet-selection {
  flex: 1;
  text-align: center;
}

.contentlet-menu-actions {
  width: 200px;
}

.edit-contentlet-portlet {
  height: 100%;
}

.content-type__edit-field-form {
  width: 550px;
}
.content-type__fields-list {
  display: table;
  width: 100%;
}
.content-type__fields-list-body {
  display: table-row-group;
}
.content-type__fields-list-cell {
  border-bottom: 1px solid #ECEDEE;
  display: table-cell;
  padding: 8px;
  white-space: nowrap;
}
.content-type__fields-list-header, .content-type__fields-list-row {
  display: table-row;
}
.content-type__fields-list-header {
  background: #FAFAFA;
  font-weight: bold;
  width: 100%;
}
.content-type__fields-list-row {
  transition: background-color 0.1s;
}
.content-type__fields-list-row:hover {
  background-color: rgba(14, 128, 203, 0.1);
}

.network__listing .icon {
  width: 14px;
}

.network-action {
  background: #fff;
  border: 1px solid #ECEDEE;
  bottom: 0;
  position: fixed;
  right: 0;
  top: 0;
  z-index: 0;
}

.network-action__header {
  padding: 0px;
}

.network-action__title {
  background-color: #0E80CB;
  color: #fff;
  margin: -16px -16px 16px;
  height: 39px;
  line-height: 39px;
  padding: 0 16px;
}

.network-action__content {
  margin: 16px;
}

.network-action__list {
  margin-bottom: 32px;
  width: 100%;
}
.network-action__list th, .network-action__list td {
  padding: 4px;
}
.network-action__list tr:first-child td:first-child {
  width: 16px;
}

.network-action__btn-refresh {
  display: block;
  text-align: center;
}

.view-roles,
.view-roles .portlet-sidebar {
  height: 100%;
}

.view-roles .dijitTabPaneWrapper .dijitContentPane {
  box-sizing: content-box;
  overflow: auto;
}
.view-roles .portlet-main {
  height: 100%;
  width: 100%;
}

.view-roles__filter {
  margin-bottom: 16px;
}

.view-roles__heading {
  background-color: #FAFAFA;
  border-radius: 2px;
  border: solid 1px #ECEDEE;
  display: flex;
  justify-content: space-between;
  margin-bottom: 32px;
  min-height: 50px;
  padding: 8px;
}

.view-roles__tree {
  height: 100%;
}

.view-roles__tabs,
.view-roles__tabs-container {
  height: 100%;
}

.view-roles__user-filter {
  margin-bottom: 16px;
  width: 300px;
}

.view-roles__user-grid {
  margin-bottom: 8px;
}

.view-roles__portlets-list {
  margin: 0;
  max-height: 200px;
  overflow: auto;
}
.view-roles__portlets-list ul {
  margin: 0;
}

.view-roles__portlets-list-item {
  display: flex;
  justify-content: space-between;
  padding: 8px 0;
  border-bottom: solid 1px #ECEDEE;
  align-items: center;
  padding-right: 2px;
}

.nameText {
  align-self: center;
  font-size: 18px;
  font-weight: normal;
}

.view-users .dijitDropDownActionButton {
  z-index: 2;
}
.view-users .dijitTabPaneWrapper .dijitContentPane {
  box-sizing: content-box;
}
.view-users .portlet-main,
.view-users .view-users__profile-tabs,
.view-users .view-users__profile-tabs-container {
  height: 100%;
  width: 100%;
}

.view-users__filter-form {
  margin-bottom: 16px;
}

.view-users__loading {
  display: flex;
  flex-direction: column;
  height: 100%;
  justify-content: center;
  position: relative;
  text-align: center;
  z-index: 1;
}

.view-user__form form {
  width: 500px;
}
.view-user__form dd {
  flex: 1;
}

.view-user__add-contact {
  margin-bottom: 16px;
  text-align: right;
}

.view-user__buttonRow {
  padding-left: 146px;
  margin-top: 16px;
  text-align: left !important;
}

.view-users__additional-info .dojoxGrid {
  margin-bottom: 16px;
}
.view-users__additional-info .dojoxGridRowTable td:last-child {
  text-align: center;
}
.view-users__additional-info .view-user__form {
  border-bottom: solid 1px #ECEDEE;
  margin-bottom: 24px;
  padding-bottom: 24px;
}

.view-users__roles-container {
  display: flex;
  margin-bottom: 16px;
}
.view-users__roles-container h4 {
  text-align: center;
  margin-bottom: 8px;
}

.view-users__roles-actions {
  padding: 52px 16px 0;
}
.view-users__roles-actions .dijitButton {
  display: block;
  margin: 8px 0;
}

.view-users__roles-to-grant .dijitTreeContainer {
  float: none;
  margin-top: 4px;
}

.view-users__roles-to-grant,
.view-users__roles-granted {
  flex: 2;
}

.view-users__roles-container-item {
  border-radius: 2px;
  border: solid 1px #C5C5C5;
  height: 150px;
}
.view-users__roles-container-item select[multiple] {
  border: none;
}

.view-users__marketing .listingTable .checkbox {
  justify-content: flex-end;
}

.view-users__section-content-cols {
  display: flex;
  justify-content: space-around;
}

.fullUserName {
  border-bottom: solid 1px #ECEDEE;
  font-size: 18px;
  font-weight: normal;
  margin-bottom: 24px;
  padding-bottom: 8px;
}

.view-workflow .dijitDropDownActionButton,
.view-workflow .view-workflow__add-comment {
  float: right;
}

.portlet-sidebar .portlet-sidebar__input-spacer {
  height: 6px;
}

.portlet-sidebar .dijitCheckBox {
  position: relative;
  bottom: 2px;
}

.dijitContentPane .buttonRow {
  margin-bottom: 15px;
}

.view-categories .dijitDropDownActionButton {
  position: absolute;
  right: 30px;
  z-index: 1;
}

.contentIdentifier {
  margin: 0 0 8px;
}

.formRow {
  text-align: center;
  padding: 10px 8px;
}

.buttonRightInBox {
  text-align: right;
  margin: 4px 10px 2px 0;
  font-weight: normal;
}

.buttonRightInBoxTab {
  position: absolute;
  text-align: right;
  z-index: 5;
  top: 3px;
  right: 15px;
}

.shadowBoxLine {
  margin-bottom: 15px;
  padding: 45px 5px 20px 5px;
  border: 1px solid #ccc;
  -moz-box-shadow: 0px 0px 5px #ccc;
  -webkit-box-shadow: 0px 0px 5px #ccc;
  background: transparent url("http://localhost:8080/html/images/skin/portalTab_bg.gif") repeat-x 0 0;
}

.headerBox {
  padding: 0;
}

/* PORTLET STYLES 2.0 */
.portlet-main {
  padding: 16px 0;
}
.portlet-main .dijitTabPaneWrapper .dijitContentPane .dijitContentPane {
  padding: 0;
}
.portlet-sidebar {
  padding: 16px 16px 0;
}
.portlet-sidebar-wrapper {
  background-color: #FAFAFA;
  border-right: solid 1px #ECEDEE;
}
.portlet-wrapper {
  height: 100%;
}
.portlet-pagination, .portlet-toolbar, .portlet-toolbar__actions, .portlet-toolbar__info {
  display: flex;
  justify-content: space-between;
}
.portlet-pagination {
  margin: 16px;
}
.portlet-pagination__results {
  flex: 1;
  align-self: center;
  text-align: center;
}
.portlet-toolbar {
  margin: 0 16px 16px;
}
.dijitTabPaneWrapper .dijitContentPane .portlet-toolbar {
  margin: 0 0 16px;
}
.portlet-toolbar > * {
  align-self: center;
}
.portlet-toolbar a {
  text-decoration: none;
}
.portlet-toolbar__info {
  display: flex;
  justify-content: space-between;
  flex: 1;
  margin: 0 18px;
  align-items: center;
}
.dijitTabPaneWrapper .dijitContentPane .portlet-toolbar__info {
  margin-left: 0;
}
.portlet-toolbar__center {
  flex: 2;
}
.portlet-toolbar__center .callOutBox {
  margin: 0;
}
.portlet-toolbar__center + .portlet-toolbar__actions {
  flex: 1;
  justify-content: flex-end;
}

#tablemessage {
  color: #cc0000;
}

.hintBox {
  background-color: #FAFAFA;
  border-radius: 2px;
  border: solid 1px #C5C5C5;
  padding: 16px;
  position: absolute;
  right: 16px;
  top: 16px;
  width: 300px;
}

.callOutBox {
  background-color: rgba(14, 128, 203, 0.1);
  border-radius: 2px;
  border: 1px solid rgba(14, 128, 203, 0.3);
  margin: 16px 0;
  padding: 8px;
  text-align: center;
}

.callOutBox2 {
  background-color: #f0f0f0;
  border-radius: 2px;
  border: 1px solid #d0d0d0;
  padding: 8px;
  text-align: center;
}

.edit-mode__side-nav .dijitTab {
  padding: 0 16px;
}

.file-selector-tree .dijitDialogPaneContent {
  padding: 0;
}
.file-selector-tree .portlet-sidebar-wrapper {
  width: 200px;
}
.file-selector-tree .selectableFile {
  display: flex;
}
.file-selector-tree .selectableFile img {
  margin-right: 4px;
}
.file-selector-tree .portlet-main {
  display: flex;
  flex-direction: column;
  flex: 1;
  justify-content: space-between;
  padding: 0;
}

.file-selector-tree__container {
  width: 900px;
  height: 500px;
}

.file-selector-tree__loading,
.file-selector-tree__no-results,
.file-selector-tree__select-folder {
  align-self: center;
  display: flex;
  flex-direction: column;
  flex: 1;
  justify-content: center;
  text-align: center;
}

.file-selector-tree__main {
  display: flex;
}

.file-selector-tree__sidebar {
  padding: 16px;
}
.file-selector-tree__sidebar .dijitTreeContainer {
  float: none;
}
.file-selector-tree__sidebar .dijitTreeNode {
  padding: 4px 0;
}

.file-selector-tree__table {
  display: flex;
  flex: 1;
}

.file-selector-tree__toolbar {
  background-color: #ECEDEE;
  margin: 0;
  padding: 16px;
}

.file-selector-tree__views-menu {
  display: flex;
}
.file-selector-tree__views-menu span {
  margin-right: 4px;
  font-weight: bold;
}
.file-selector-tree__views-menu img {
  cursor: pointer;
  margin: 0 4px;
}

.permission__host-selector {
  justify-content: flex-end;
}

#rolePermissionsAccordion .dijitAccordionContainer-child {
  overflow-y: hidden !important;
}

.hostSelectorButton {
  margin: 0;
}

.hostFolderAccordionPermissionsTitle {
  vertical-align: middle;
}
.hostFolderAccordionPermissionsTitle img {
  vertical-align: middle;
}

.permissionsActions {
  border: 1px solid #ddd;
  background: #f1f1f1;
  padding: 5px 8px;
  width: 550px;
  text-align: center;
  margin: 20px auto 0 auto;
  -moz-border-radius: 5px;
  -webkit-border-radius: 5px;
}
.permissionsActions a {
  margin-right: 20px;
}

#loadingPermissionsAccordion {
  padding-top: 25px;
  text-align: center;
}

#rolePermissionsMsg {
  color: #E84048;
  text-align: center;
}

.permissions__bar-user-role {
  background-color: #FAFAFA;
  border-radius: 2px;
  border: solid 1px #ECEDEE;
  display: flex;
  justify-content: space-between;
  margin-bottom: 16px;
  padding: 8px;
}
.permissions__bar-user-role .femaleIcon,
.permissions__bar-user-role .userIcon {
  margin-right: 8px;
}
.permissions__bar-user-role .inline-form {
  margin-right: 32px;
}

.permissions__bar-user-role-actions,
.permissions__bar-user-role-main {
  align-items: center;
  display: flex;
}

.permissions__button-row {
  display: flex;
  justify-content: center;
  margin-top: 16px;
}
.permissions__button-row .checkbox {
  margin-left: 16px;
}

.permissionWrapper {
  background: none;
  padding: 0;
  margin: 0 auto;
  width: 90%;
}
.permissionWrapper .dijitAccordionTitle {
  padding: 0;
}

.permissionTable,
.accordionEntry {
  width: 100%;
}
.permissionTable td, .permissionTable th,
.accordionEntry td,
.accordionEntry th {
  width: 10%;
  text-align: center;
}
.permissionTable th,
.accordionEntry th {
  font-weight: bold;
}
.permissionTable th.permissionType,
.accordionEntry th.permissionType {
  width: 40%;
  font-weight: normal;
  padding-left: 8px;
  text-align: left;
}
.permissionTable th.permissionTitle,
.accordionEntry th.permissionTitle {
  font-weight: bold;
}

#assetPermissionsMessageWrapper {
  padding-top: 15px;
  color: red;
  text-align: center;
  font-weight: bolder;
}

.related-content-dialog {
  width: 900px;
  height: 550px;
}
.related-content-dialog .dijitDialogPaneContent {
  padding: 0;
}
.related-content-dialog .portlet-sidebar-wrapper {
  width: 200px;
}
.related-content-dialog .dijitDialogTitleBar {
  height: 0;
  z-index: 1;
}

.related-content-container,
.related-content-form {
  height: 100%;
}

.related-content-form {
  width: 900px;
}

.context-menu {
  box-shadow: 0 3px 6px rgba(0, 0, 0, 0.16), 0 3px 6px rgba(0, 0, 0, 0.23);
  position: absolute;
  background: #fff;
  border: 1px solid #ECEDEE;
  min-width: 190px;
}
.context-menu .pop_divider {
  border-bottom: 1px solid #ECEDEE;
  background-color: #fff;
}

.content-menu__item {
  color: #5B5B5B;
  cursor: pointer;
  display: block;
  font-size: 13px;
  height: 32px;
  line-height: 32px;
  padding: 0px 24px;
  position: relative;
  text-decoration: none;
}
.content-menu__item:hover {
  background-color: #FAFAFA;
}
.content-menu__item .arrowRightIcon {
  font-size: 12px;
  margin-top: -6px;
  position: absolute;
  right: 8px;
  top: 50%;
}

.history .contentIdentifier {
  font-weight: bold;
}
.history .history__divider {
  background-color: #ECEDEE;
  margin: 20px 0;
}

#iFrameWrapper {
  position: absolute;
  left: 0px;
  right: 0px;
  top: 26px;
  bottom: 0px;
}

#imageToolIframe {
  /*border:1px solid blue;*/
  display: block;
  position: absolute;
  left: 0px;
  right: 0px;
  top: 0px;
  bottom: 0px;
}

.imageToolButtonBar {
  background: #fff;
  border-bottom: 1px solid silver;
  border-top: 1px solid silver;
  margin-width: 0 0px;
  padding: 5px 15px 1px 15px;
  vertical-align: middle;
  box-shadow: 0 1px 3px rgba(0, 0, 0, 0.2);
  -moz-box-shadow: 0 1px 3px rgba(0, 0, 0, 0.2);
  -webkit-box-shadow: 0 1px 3px rgba(0, 0, 0, 0.2);
}

#imageViewPort {
  overflow: auto;
  margin-top: 5px;
}

#toolBar {
  background: #fff;
  position: absolute;
  bottom: 0px;
  left: 0px;
  right: 0px;
  /*border:1px solid blue;*/
}

#exif {
  clear: both;
  height: 2em;
}

#showScaleSlider {
  margin: 10px auto;
  width: 250px;
  height: 20px;
}

#saveAsDialog {
  width: 350px;
  height: 170px;
}

#saveAsDiaTable {
  margin: auto;
  margin-top: 10px;
}
#saveAsDiaTable td {
  padding: 8px;
}

#saveAsFileExt {
  font-weight: bold;
}

#cropDim {
  display: none;
}

/* part of the widget: drag handle styles */
.imageDragger {
  /* required: */
  position: absolute;
  /* optional: */
  cursor: move;
  z-index: 999;
  background: #fff;
  border: 2px dotted #000;
  min-width: 50px;
  min-height: 50px;
}

#cropSizeBox {
  float: left;
  border: 1px solid silver;
  opacity: 1;
  min-width: 46px;
  height: 20px;
  color: black;
  white-space: nowrap;
}

.textInputClass {
  border: 1px solid silver;
  width: 46px;
  margin: 2px;
  height: 23px;
}

.baseImageDim {
  width: 45px;
  margin: 2px;
  height: 23px;
  overflow: hidden;
  display: inline-block;
  padding-top: 4px;
}

#doCropButton {
  display: none;
}

#filtersUndoDiv {
  text-align: left;
}

#filterListTd {
  vertical-align: top;
  padding: 0px;
}

#filterListBox {
  height: 115px;
  display: block;
}

#filterListDiv {
  width: 115px;
  overflow-y: auto;
  height: 80px;
  overflow-x: hidden;
}

.loader {
  background: url("/html/js/dotcms/dijit/image/loading.gif") no-repeat center center;
}

.filterListItem {
  text-align: left;
  cursor: pointer;
  width: 100px;
  padding: 2px;
  border: 1px solid silver;
  background: url("/html/images/icons/minus-small-circle.png") no-repeat right center;
}

#controlTable {
  width: 100%;
}
#controlTable td {
  border: 1px solid silver;
  padding: 3px;
  text-align: center;
  white-space: nowrap;
  vertical-align: middle;
}

#showScaleSlider td {
  border: 0px solid silver;
  padding: 0px;
}

#hsbDialog {
  width: 400px;
  height: 300px;
}

#hsbTable {
  border: 1px solid silver;
  width: 90%;
}
#hsbTable td {
  padding: 4px;
  border: 1px solid silver;
  height: 20px;
  vertical-align: top;
}
#hsbTable .colorSlider td {
  padding: 0px;
  border: 0px solid silver;
}

.colorSlider {
  width: 200px;
}

.thumbnailDiv {
  cursor: pointer;
  padding: 16px;
  border: solid 2px #ECEDEE;
  min-width: 120px;
  min-height: 120px;
}
.thumbnailDivHover {
  border: solid 2px #C5C5C5;
}

.editImageText {
  cursor: pointer;
  position: absolute;
  bottom: 10px;
  right: 10px;
  opacity: .50;
  background: white;
  border: 1px solid gray;
  padding: 3px;
  width: 80px;
  height: 50px;
  text-align: center;
  border-radius: 3px;
  -moz-border-radius: 3px;
}

/*********

Resize Handle

********/
.dojoxResizeHandle {
  float: right;
  position: absolute;
  right: 2px;
  bottom: 2px;
  width: 13px;
  height: 13px;
  z-index: 20;
  background-image: url("/html/js/dotcms/dijit/image/resize.png");
  line-height: 0px;
}

.dojoxResizeNW {
  cursor: nw-resize;
}

.dojoxResizeNE {
  cursor: ne-resize;
}

.dojoxResizeW {
  cursor: w-resize;
}

.dojoxResizeN {
  cursor: n-resize;
}

.dojoxResizeHandleClone {
  position: absolute;
  top: 0;
  left: 0;
  border: 1px dashed #666;
  z-index: 999;
}

#addFileAssetDialog .dijitComboBox {
  margin-right: 8px;
}

#search_form, #borderContainer {
  height: 100%;
}

#cell-actions, .listingTable .listingTable__actions, .content-type__cell-actions {
  text-align: center;
  width: 65px;
  white-space: nowrap;
}
#cell-actions a, .listingTable .listingTable__actions a, .content-type__cell-actions a {
  display: inline-block;
  margin: 0 4px;
  text-decoration: none;
}

body {
  margin: 0;
  padding: 0;
}

/*# sourceMappingURL=dotcms.css.map */<|MERGE_RESOLUTION|>--- conflicted
+++ resolved
@@ -6364,8 +6364,7 @@
 .content-edit__history-version .dijitContentPane {
   padding: 0px;
 }
-<<<<<<< HEAD
-=======
+
 .content-edit__history-version .dijitContentPane .contentIdentifier {
   font-weight: bold;
 }
@@ -6374,7 +6373,6 @@
   background-color: #ECEDEE;
   margin: 20px 0;
 }
->>>>>>> 3ee92fe9
 
 .advanced-search-button {
   display: block;
