@charset "UTF-8";
/* FONT PATH
 * -------------------------- */
@font-face {
  font-family: "FontAwesome";
  src: url("../fonts/fontawesome-webfont.eot?v=4.7.0");
  src: url("../fonts/fontawesome-webfont.eot?#iefix&v=4.7.0") format("embedded-opentype"), url("../fonts/fontawesome-webfont.woff2?v=4.7.0") format("woff2"), url("../fonts/fontawesome-webfont.woff?v=4.7.0") format("woff"), url("../fonts/fontawesome-webfont.ttf?v=4.7.0") format("truetype"), url("../fonts/fontawesome-webfont.svg?v=4.7.0#fontawesomeregular") format("svg");
  font-weight: normal;
  font-style: normal;
}
.fa {
  display: inline-block;
  font: normal normal normal 14px/1 FontAwesome;
  font-size: inherit;
  text-rendering: auto;
  -webkit-font-smoothing: antialiased;
  -moz-osx-font-smoothing: grayscale;
}

/* Font Awesome uses the Unicode Private Use Area (PUA) to ensure screen
   readers do not read off random characters that represent icons */
.fa-glass:before {
  content: "\f000";
}

.fa-music:before {
  content: "\f001";
}

.fa-search:before {
  content: "\f002";
}

.fa-envelope-o:before {
  content: "\f003";
}

.fa-heart:before {
  content: "\f004";
}

.fa-star:before {
  content: "\f005";
}

.fa-star-o:before {
  content: "\f006";
}

.fa-user:before {
  content: "\f007";
}

.fa-film:before {
  content: "\f008";
}

.fa-th-large:before {
  content: "\f009";
}

.fa-th:before {
  content: "\f00a";
}

.fa-th-list:before {
  content: "\f00b";
}

.fa-check:before {
  content: "\f00c";
}

.fa-remove:before,
.fa-close:before,
.fa-times:before {
  content: "\f00d";
}

.fa-search-plus:before {
  content: "\f00e";
}

.fa-search-minus:before {
  content: "\f010";
}

.fa-power-off:before {
  content: "\f011";
}

.fa-signal:before {
  content: "\f012";
}

.fa-gear:before,
.fa-cog:before {
  content: "\f013";
}

.fa-trash-o:before {
  content: "\f014";
}

.fa-home:before {
  content: "\f015";
}

.fa-file-o:before {
  content: "\f016";
}

.fa-clock-o:before {
  content: "\f017";
}

.fa-road:before {
  content: "\f018";
}

.fa-download:before {
  content: "\f019";
}

.fa-arrow-circle-o-down:before {
  content: "\f01a";
}

.fa-arrow-circle-o-up:before {
  content: "\f01b";
}

.fa-inbox:before {
  content: "\f01c";
}

.fa-play-circle-o:before {
  content: "\f01d";
}

.fa-rotate-right:before,
.fa-repeat:before {
  content: "\f01e";
}

.fa-refresh:before {
  content: "\f021";
}

.fa-list-alt:before {
  content: "\f022";
}

.fa-lock:before {
  content: "\f023";
}

.fa-flag:before {
  content: "\f024";
}

.fa-headphones:before {
  content: "\f025";
}

.fa-volume-off:before {
  content: "\f026";
}

.fa-volume-down:before {
  content: "\f027";
}

.fa-volume-up:before {
  content: "\f028";
}

.fa-qrcode:before {
  content: "\f029";
}

.fa-barcode:before {
  content: "\f02a";
}

.fa-tag:before {
  content: "\f02b";
}

.fa-tags:before {
  content: "\f02c";
}

.fa-book:before {
  content: "\f02d";
}

.fa-bookmark:before {
  content: "\f02e";
}

.fa-print:before {
  content: "\f02f";
}

.fa-camera:before {
  content: "\f030";
}

.fa-font:before {
  content: "\f031";
}

.fa-bold:before {
  content: "\f032";
}

.fa-italic:before {
  content: "\f033";
}

.fa-text-height:before {
  content: "\f034";
}

.fa-text-width:before {
  content: "\f035";
}

.fa-align-left:before {
  content: "\f036";
}

.fa-align-center:before {
  content: "\f037";
}

.fa-align-right:before {
  content: "\f038";
}

.fa-align-justify:before {
  content: "\f039";
}

.fa-list:before {
  content: "\f03a";
}

.fa-dedent:before,
.fa-outdent:before {
  content: "\f03b";
}

.fa-indent:before {
  content: "\f03c";
}

.fa-video-camera:before {
  content: "\f03d";
}

.fa-photo:before,
.fa-image:before,
.fa-picture-o:before {
  content: "\f03e";
}

.fa-pencil:before {
  content: "\f040";
}

.fa-map-marker:before {
  content: "\f041";
}

.fa-adjust:before {
  content: "\f042";
}

.fa-tint:before {
  content: "\f043";
}

.fa-edit:before,
.fa-pencil-square-o:before {
  content: "\f044";
}

.fa-share-square-o:before {
  content: "\f045";
}

.fa-check-square-o:before {
  content: "\f046";
}

.fa-arrows:before {
  content: "\f047";
}

.fa-step-backward:before {
  content: "\f048";
}

.fa-fast-backward:before {
  content: "\f049";
}

.fa-backward:before {
  content: "\f04a";
}

.fa-play:before {
  content: "\f04b";
}

.fa-pause:before {
  content: "\f04c";
}

.fa-stop:before {
  content: "\f04d";
}

.fa-forward:before {
  content: "\f04e";
}

.fa-fast-forward:before {
  content: "\f050";
}

.fa-step-forward:before {
  content: "\f051";
}

.fa-eject:before {
  content: "\f052";
}

.fa-chevron-left:before {
  content: "\f053";
}

.fa-chevron-right:before {
  content: "\f054";
}

.fa-plus-circle:before {
  content: "\f055";
}

.fa-minus-circle:before {
  content: "\f056";
}

.fa-times-circle:before {
  content: "\f057";
}

.fa-check-circle:before {
  content: "\f058";
}

.fa-question-circle:before {
  content: "\f059";
}

.fa-info-circle:before {
  content: "\f05a";
}

.fa-crosshairs:before {
  content: "\f05b";
}

.fa-times-circle-o:before {
  content: "\f05c";
}

.fa-check-circle-o:before {
  content: "\f05d";
}

.fa-ban:before {
  content: "\f05e";
}

.fa-arrow-left:before {
  content: "\f060";
}

.fa-arrow-right:before {
  content: "\f061";
}

.fa-arrow-up:before {
  content: "\f062";
}

.fa-arrow-down:before {
  content: "\f063";
}

.fa-mail-forward:before,
.fa-share:before {
  content: "\f064";
}

.fa-expand:before {
  content: "\f065";
}

.fa-compress:before {
  content: "\f066";
}

.fa-plus:before {
  content: "\f067";
}

.fa-minus:before {
  content: "\f068";
}

.fa-asterisk:before {
  content: "\f069";
}

.fa-exclamation-circle:before {
  content: "\f06a";
}

.fa-gift:before {
  content: "\f06b";
}

.fa-leaf:before {
  content: "\f06c";
}

.fa-fire:before {
  content: "\f06d";
}

.fa-eye:before {
  content: "\f06e";
}

.fa-eye-slash:before {
  content: "\f070";
}

.fa-warning:before,
.fa-exclamation-triangle:before {
  content: "\f071";
}

.fa-plane:before {
  content: "\f072";
}

.fa-calendar:before {
  content: "\f073";
}

.fa-random:before {
  content: "\f074";
}

.fa-comment:before {
  content: "\f075";
}

.fa-magnet:before {
  content: "\f076";
}

.fa-chevron-up:before {
  content: "\f077";
}

.fa-chevron-down:before {
  content: "\f078";
}

.fa-retweet:before {
  content: "\f079";
}

.fa-shopping-cart:before {
  content: "\f07a";
}

.fa-folder:before {
  content: "\f07b";
}

.fa-folder-open:before {
  content: "\f07c";
}

.fa-arrows-v:before {
  content: "\f07d";
}

.fa-arrows-h:before {
  content: "\f07e";
}

.fa-bar-chart-o:before,
.fa-bar-chart:before {
  content: "\f080";
}

.fa-twitter-square:before {
  content: "\f081";
}

.fa-facebook-square:before {
  content: "\f082";
}

.fa-camera-retro:before {
  content: "\f083";
}

.fa-key:before {
  content: "\f084";
}

.fa-gears:before,
.fa-cogs:before {
  content: "\f085";
}

.fa-comments:before {
  content: "\f086";
}

.fa-thumbs-o-up:before {
  content: "\f087";
}

.fa-thumbs-o-down:before {
  content: "\f088";
}

.fa-star-half:before {
  content: "\f089";
}

.fa-heart-o:before {
  content: "\f08a";
}

.fa-sign-out:before {
  content: "\f08b";
}

.fa-linkedin-square:before {
  content: "\f08c";
}

.fa-thumb-tack:before {
  content: "\f08d";
}

.fa-external-link:before {
  content: "\f08e";
}

.fa-sign-in:before {
  content: "\f090";
}

.fa-trophy:before {
  content: "\f091";
}

.fa-github-square:before {
  content: "\f092";
}

.fa-upload:before {
  content: "\f093";
}

.fa-lemon-o:before {
  content: "\f094";
}

.fa-phone:before {
  content: "\f095";
}

.fa-square-o:before {
  content: "\f096";
}

.fa-bookmark-o:before {
  content: "\f097";
}

.fa-phone-square:before {
  content: "\f098";
}

.fa-twitter:before {
  content: "\f099";
}

.fa-facebook-f:before,
.fa-facebook:before {
  content: "\f09a";
}

.fa-github:before {
  content: "\f09b";
}

.fa-unlock:before {
  content: "\f09c";
}

.fa-credit-card:before {
  content: "\f09d";
}

.fa-feed:before,
.fa-rss:before {
  content: "\f09e";
}

.fa-hdd-o:before {
  content: "\f0a0";
}

.fa-bullhorn:before {
  content: "\f0a1";
}

.fa-bell:before {
  content: "\f0f3";
}

.fa-certificate:before {
  content: "\f0a3";
}

.fa-hand-o-right:before {
  content: "\f0a4";
}

.fa-hand-o-left:before {
  content: "\f0a5";
}

.fa-hand-o-up:before {
  content: "\f0a6";
}

.fa-hand-o-down:before {
  content: "\f0a7";
}

.fa-arrow-circle-left:before {
  content: "\f0a8";
}

.fa-arrow-circle-right:before {
  content: "\f0a9";
}

.fa-arrow-circle-up:before {
  content: "\f0aa";
}

.fa-arrow-circle-down:before {
  content: "\f0ab";
}

.fa-globe:before {
  content: "\f0ac";
}

.fa-wrench:before {
  content: "\f0ad";
}

.fa-tasks:before {
  content: "\f0ae";
}

.fa-filter:before {
  content: "\f0b0";
}

.fa-briefcase:before {
  content: "\f0b1";
}

.fa-arrows-alt:before {
  content: "\f0b2";
}

.fa-group:before,
.fa-users:before {
  content: "\f0c0";
}

.fa-chain:before,
.fa-link:before {
  content: "\f0c1";
}

.fa-cloud:before {
  content: "\f0c2";
}

.fa-flask:before {
  content: "\f0c3";
}

.fa-cut:before,
.fa-scissors:before {
  content: "\f0c4";
}

.fa-copy:before,
.fa-files-o:before {
  content: "\f0c5";
}

.fa-paperclip:before {
  content: "\f0c6";
}

.fa-save:before,
.fa-floppy-o:before {
  content: "\f0c7";
}

.fa-square:before {
  content: "\f0c8";
}

.fa-navicon:before,
.fa-reorder:before,
.fa-bars:before {
  content: "\f0c9";
}

.fa-list-ul:before {
  content: "\f0ca";
}

.fa-list-ol:before {
  content: "\f0cb";
}

.fa-strikethrough:before {
  content: "\f0cc";
}

.fa-underline:before {
  content: "\f0cd";
}

.fa-table:before {
  content: "\f0ce";
}

.fa-magic:before {
  content: "\f0d0";
}

.fa-truck:before {
  content: "\f0d1";
}

.fa-pinterest:before {
  content: "\f0d2";
}

.fa-pinterest-square:before {
  content: "\f0d3";
}

.fa-google-plus-square:before {
  content: "\f0d4";
}

.fa-google-plus:before {
  content: "\f0d5";
}

.fa-money:before {
  content: "\f0d6";
}

.fa-caret-down:before {
  content: "\f0d7";
}

.fa-caret-up:before {
  content: "\f0d8";
}

.fa-caret-left:before {
  content: "\f0d9";
}

.fa-caret-right:before {
  content: "\f0da";
}

.fa-columns:before {
  content: "\f0db";
}

.fa-unsorted:before,
.fa-sort:before {
  content: "\f0dc";
}

.fa-sort-down:before,
.fa-sort-desc:before {
  content: "\f0dd";
}

.fa-sort-up:before,
.fa-sort-asc:before {
  content: "\f0de";
}

.fa-envelope:before {
  content: "\f0e0";
}

.fa-linkedin:before {
  content: "\f0e1";
}

.fa-rotate-left:before,
.fa-undo:before {
  content: "\f0e2";
}

.fa-legal:before,
.fa-gavel:before {
  content: "\f0e3";
}

.fa-dashboard:before,
.fa-tachometer:before {
  content: "\f0e4";
}

.fa-comment-o:before {
  content: "\f0e5";
}

.fa-comments-o:before {
  content: "\f0e6";
}

.fa-flash:before,
.fa-bolt:before {
  content: "\f0e7";
}

.fa-sitemap:before {
  content: "\f0e8";
}

.fa-umbrella:before {
  content: "\f0e9";
}

.fa-paste:before,
.fa-clipboard:before {
  content: "\f0ea";
}

.fa-lightbulb-o:before {
  content: "\f0eb";
}

.fa-exchange:before {
  content: "\f0ec";
}

.fa-cloud-download:before {
  content: "\f0ed";
}

.fa-cloud-upload:before {
  content: "\f0ee";
}

.fa-user-md:before {
  content: "\f0f0";
}

.fa-stethoscope:before {
  content: "\f0f1";
}

.fa-suitcase:before {
  content: "\f0f2";
}

.fa-bell-o:before {
  content: "\f0a2";
}

.fa-coffee:before {
  content: "\f0f4";
}

.fa-cutlery:before {
  content: "\f0f5";
}

.fa-file-text-o:before {
  content: "\f0f6";
}

.fa-building-o:before {
  content: "\f0f7";
}

.fa-hospital-o:before {
  content: "\f0f8";
}

.fa-ambulance:before {
  content: "\f0f9";
}

.fa-medkit:before {
  content: "\f0fa";
}

.fa-fighter-jet:before {
  content: "\f0fb";
}

.fa-beer:before {
  content: "\f0fc";
}

.fa-h-square:before {
  content: "\f0fd";
}

.fa-plus-square:before {
  content: "\f0fe";
}

.fa-angle-double-left:before {
  content: "\f100";
}

.fa-angle-double-right:before {
  content: "\f101";
}

.fa-angle-double-up:before {
  content: "\f102";
}

.fa-angle-double-down:before {
  content: "\f103";
}

.fa-angle-left:before {
  content: "\f104";
}

.fa-angle-right:before {
  content: "\f105";
}

.fa-angle-up:before {
  content: "\f106";
}

.fa-angle-down:before {
  content: "\f107";
}

.fa-desktop:before {
  content: "\f108";
}

.fa-laptop:before {
  content: "\f109";
}

.fa-tablet:before {
  content: "\f10a";
}

.fa-mobile-phone:before,
.fa-mobile:before {
  content: "\f10b";
}

.fa-circle-o:before {
  content: "\f10c";
}

.fa-quote-left:before {
  content: "\f10d";
}

.fa-quote-right:before {
  content: "\f10e";
}

.fa-spinner:before {
  content: "\f110";
}

.fa-circle:before {
  content: "\f111";
}

.fa-mail-reply:before,
.fa-reply:before {
  content: "\f112";
}

.fa-github-alt:before {
  content: "\f113";
}

.fa-folder-o:before {
  content: "\f114";
}

.fa-folder-open-o:before {
  content: "\f115";
}

.fa-smile-o:before {
  content: "\f118";
}

.fa-frown-o:before {
  content: "\f119";
}

.fa-meh-o:before {
  content: "\f11a";
}

.fa-gamepad:before {
  content: "\f11b";
}

.fa-keyboard-o:before {
  content: "\f11c";
}

.fa-flag-o:before {
  content: "\f11d";
}

.fa-flag-checkered:before {
  content: "\f11e";
}

.fa-terminal:before {
  content: "\f120";
}

.fa-code:before {
  content: "\f121";
}

.fa-mail-reply-all:before,
.fa-reply-all:before {
  content: "\f122";
}

.fa-star-half-empty:before,
.fa-star-half-full:before,
.fa-star-half-o:before {
  content: "\f123";
}

.fa-location-arrow:before {
  content: "\f124";
}

.fa-crop:before {
  content: "\f125";
}

.fa-code-fork:before {
  content: "\f126";
}

.fa-unlink:before,
.fa-chain-broken:before {
  content: "\f127";
}

.fa-question:before {
  content: "\f128";
}

.fa-info:before {
  content: "\f129";
}

.fa-exclamation:before {
  content: "\f12a";
}

.fa-superscript:before {
  content: "\f12b";
}

.fa-subscript:before {
  content: "\f12c";
}

.fa-eraser:before {
  content: "\f12d";
}

.fa-puzzle-piece:before {
  content: "\f12e";
}

.fa-microphone:before {
  content: "\f130";
}

.fa-microphone-slash:before {
  content: "\f131";
}

.fa-shield:before {
  content: "\f132";
}

.fa-calendar-o:before {
  content: "\f133";
}

.fa-fire-extinguisher:before {
  content: "\f134";
}

.fa-rocket:before {
  content: "\f135";
}

.fa-maxcdn:before {
  content: "\f136";
}

.fa-chevron-circle-left:before {
  content: "\f137";
}

.fa-chevron-circle-right:before {
  content: "\f138";
}

.fa-chevron-circle-up:before {
  content: "\f139";
}

.fa-chevron-circle-down:before {
  content: "\f13a";
}

.fa-html5:before {
  content: "\f13b";
}

.fa-css3:before {
  content: "\f13c";
}

.fa-anchor:before {
  content: "\f13d";
}

.fa-unlock-alt:before {
  content: "\f13e";
}

.fa-bullseye:before {
  content: "\f140";
}

.fa-ellipsis-h:before {
  content: "\f141";
}

.fa-ellipsis-v:before {
  content: "\f142";
}

.fa-rss-square:before {
  content: "\f143";
}

.fa-play-circle:before {
  content: "\f144";
}

.fa-ticket:before {
  content: "\f145";
}

.fa-minus-square:before {
  content: "\f146";
}

.fa-minus-square-o:before {
  content: "\f147";
}

.fa-level-up:before {
  content: "\f148";
}

.fa-level-down:before {
  content: "\f149";
}

.fa-check-square:before {
  content: "\f14a";
}

.fa-pencil-square:before {
  content: "\f14b";
}

.fa-external-link-square:before {
  content: "\f14c";
}

.fa-share-square:before {
  content: "\f14d";
}

.fa-compass:before {
  content: "\f14e";
}

.fa-toggle-down:before,
.fa-caret-square-o-down:before {
  content: "\f150";
}

.fa-toggle-up:before,
.fa-caret-square-o-up:before {
  content: "\f151";
}

.fa-toggle-right:before,
.fa-caret-square-o-right:before {
  content: "\f152";
}

.fa-euro:before,
.fa-eur:before {
  content: "\f153";
}

.fa-gbp:before {
  content: "\f154";
}

.fa-dollar:before,
.fa-usd:before {
  content: "\f155";
}

.fa-rupee:before,
.fa-inr:before {
  content: "\f156";
}

.fa-cny:before,
.fa-rmb:before,
.fa-yen:before,
.fa-jpy:before {
  content: "\f157";
}

.fa-ruble:before,
.fa-rouble:before,
.fa-rub:before {
  content: "\f158";
}

.fa-won:before,
.fa-krw:before {
  content: "\f159";
}

.fa-bitcoin:before,
.fa-btc:before {
  content: "\f15a";
}

.fa-file:before {
  content: "\f15b";
}

.fa-file-text:before {
  content: "\f15c";
}

.fa-sort-alpha-asc:before {
  content: "\f15d";
}

.fa-sort-alpha-desc:before {
  content: "\f15e";
}

.fa-sort-amount-asc:before {
  content: "\f160";
}

.fa-sort-amount-desc:before {
  content: "\f161";
}

.fa-sort-numeric-asc:before {
  content: "\f162";
}

.fa-sort-numeric-desc:before {
  content: "\f163";
}

.fa-thumbs-up:before {
  content: "\f164";
}

.fa-thumbs-down:before {
  content: "\f165";
}

.fa-youtube-square:before {
  content: "\f166";
}

.fa-youtube:before {
  content: "\f167";
}

.fa-xing:before {
  content: "\f168";
}

.fa-xing-square:before {
  content: "\f169";
}

.fa-youtube-play:before {
  content: "\f16a";
}

.fa-dropbox:before {
  content: "\f16b";
}

.fa-stack-overflow:before {
  content: "\f16c";
}

.fa-instagram:before {
  content: "\f16d";
}

.fa-flickr:before {
  content: "\f16e";
}

.fa-adn:before {
  content: "\f170";
}

.fa-bitbucket:before {
  content: "\f171";
}

.fa-bitbucket-square:before {
  content: "\f172";
}

.fa-tumblr:before {
  content: "\f173";
}

.fa-tumblr-square:before {
  content: "\f174";
}

.fa-long-arrow-down:before {
  content: "\f175";
}

.fa-long-arrow-up:before {
  content: "\f176";
}

.fa-long-arrow-left:before {
  content: "\f177";
}

.fa-long-arrow-right:before {
  content: "\f178";
}

.fa-apple:before {
  content: "\f179";
}

.fa-windows:before {
  content: "\f17a";
}

.fa-android:before {
  content: "\f17b";
}

.fa-linux:before {
  content: "\f17c";
}

.fa-dribbble:before {
  content: "\f17d";
}

.fa-skype:before {
  content: "\f17e";
}

.fa-foursquare:before {
  content: "\f180";
}

.fa-trello:before {
  content: "\f181";
}

.fa-female:before {
  content: "\f182";
}

.fa-male:before {
  content: "\f183";
}

.fa-gittip:before,
.fa-gratipay:before {
  content: "\f184";
}

.fa-sun-o:before {
  content: "\f185";
}

.fa-moon-o:before {
  content: "\f186";
}

.fa-archive:before {
  content: "\f187";
}

.fa-bug:before {
  content: "\f188";
}

.fa-vk:before {
  content: "\f189";
}

.fa-weibo:before {
  content: "\f18a";
}

.fa-renren:before {
  content: "\f18b";
}

.fa-pagelines:before {
  content: "\f18c";
}

.fa-stack-exchange:before {
  content: "\f18d";
}

.fa-arrow-circle-o-right:before {
  content: "\f18e";
}

.fa-arrow-circle-o-left:before {
  content: "\f190";
}

.fa-toggle-left:before,
.fa-caret-square-o-left:before {
  content: "\f191";
}

.fa-dot-circle-o:before {
  content: "\f192";
}

.fa-wheelchair:before {
  content: "\f193";
}

.fa-vimeo-square:before {
  content: "\f194";
}

.fa-turkish-lira:before,
.fa-try:before {
  content: "\f195";
}

.fa-plus-square-o:before {
  content: "\f196";
}

.fa-space-shuttle:before {
  content: "\f197";
}

.fa-slack:before {
  content: "\f198";
}

.fa-envelope-square:before {
  content: "\f199";
}

.fa-wordpress:before {
  content: "\f19a";
}

.fa-openid:before {
  content: "\f19b";
}

.fa-institution:before,
.fa-bank:before,
.fa-university:before {
  content: "\f19c";
}

.fa-mortar-board:before,
.fa-graduation-cap:before {
  content: "\f19d";
}

.fa-yahoo:before {
  content: "\f19e";
}

.fa-google:before {
  content: "\f1a0";
}

.fa-reddit:before {
  content: "\f1a1";
}

.fa-reddit-square:before {
  content: "\f1a2";
}

.fa-stumbleupon-circle:before {
  content: "\f1a3";
}

.fa-stumbleupon:before {
  content: "\f1a4";
}

.fa-delicious:before {
  content: "\f1a5";
}

.fa-digg:before {
  content: "\f1a6";
}

.fa-pied-piper-pp:before {
  content: "\f1a7";
}

.fa-pied-piper-alt:before {
  content: "\f1a8";
}

.fa-drupal:before {
  content: "\f1a9";
}

.fa-joomla:before {
  content: "\f1aa";
}

.fa-language:before {
  content: "\f1ab";
}

.fa-fax:before {
  content: "\f1ac";
}

.fa-building:before {
  content: "\f1ad";
}

.fa-child:before {
  content: "\f1ae";
}

.fa-paw:before {
  content: "\f1b0";
}

.fa-spoon:before {
  content: "\f1b1";
}

.fa-cube:before {
  content: "\f1b2";
}

.fa-cubes:before {
  content: "\f1b3";
}

.fa-behance:before {
  content: "\f1b4";
}

.fa-behance-square:before {
  content: "\f1b5";
}

.fa-steam:before {
  content: "\f1b6";
}

.fa-steam-square:before {
  content: "\f1b7";
}

.fa-recycle:before {
  content: "\f1b8";
}

.fa-automobile:before,
.fa-car:before {
  content: "\f1b9";
}

.fa-cab:before,
.fa-taxi:before {
  content: "\f1ba";
}

.fa-tree:before {
  content: "\f1bb";
}

.fa-spotify:before {
  content: "\f1bc";
}

.fa-deviantart:before {
  content: "\f1bd";
}

.fa-soundcloud:before {
  content: "\f1be";
}

.fa-database:before {
  content: "\f1c0";
}

.fa-file-pdf-o:before {
  content: "\f1c1";
}

.fa-file-word-o:before {
  content: "\f1c2";
}

.fa-file-excel-o:before {
  content: "\f1c3";
}

.fa-file-powerpoint-o:before {
  content: "\f1c4";
}

.fa-file-photo-o:before,
.fa-file-picture-o:before,
.fa-file-image-o:before {
  content: "\f1c5";
}

.fa-file-zip-o:before,
.fa-file-archive-o:before {
  content: "\f1c6";
}

.fa-file-sound-o:before,
.fa-file-audio-o:before {
  content: "\f1c7";
}

.fa-file-movie-o:before,
.fa-file-video-o:before {
  content: "\f1c8";
}

.fa-file-code-o:before {
  content: "\f1c9";
}

.fa-vine:before {
  content: "\f1ca";
}

.fa-codepen:before {
  content: "\f1cb";
}

.fa-jsfiddle:before {
  content: "\f1cc";
}

.fa-life-bouy:before,
.fa-life-buoy:before,
.fa-life-saver:before,
.fa-support:before,
.fa-life-ring:before {
  content: "\f1cd";
}

.fa-circle-o-notch:before {
  content: "\f1ce";
}

.fa-ra:before,
.fa-resistance:before,
.fa-rebel:before {
  content: "\f1d0";
}

.fa-ge:before,
.fa-empire:before {
  content: "\f1d1";
}

.fa-git-square:before {
  content: "\f1d2";
}

.fa-git:before {
  content: "\f1d3";
}

.fa-y-combinator-square:before,
.fa-yc-square:before,
.fa-hacker-news:before {
  content: "\f1d4";
}

.fa-tencent-weibo:before {
  content: "\f1d5";
}

.fa-qq:before {
  content: "\f1d6";
}

.fa-wechat:before,
.fa-weixin:before {
  content: "\f1d7";
}

.fa-send:before,
.fa-paper-plane:before {
  content: "\f1d8";
}

.fa-send-o:before,
.fa-paper-plane-o:before {
  content: "\f1d9";
}

.fa-history:before {
  content: "\f1da";
}

.fa-circle-thin:before {
  content: "\f1db";
}

.fa-header:before {
  content: "\f1dc";
}

.fa-paragraph:before {
  content: "\f1dd";
}

.fa-sliders:before {
  content: "\f1de";
}

.fa-share-alt:before {
  content: "\f1e0";
}

.fa-share-alt-square:before {
  content: "\f1e1";
}

.fa-bomb:before {
  content: "\f1e2";
}

.fa-soccer-ball-o:before,
.fa-futbol-o:before {
  content: "\f1e3";
}

.fa-tty:before {
  content: "\f1e4";
}

.fa-binoculars:before {
  content: "\f1e5";
}

.fa-plug:before {
  content: "\f1e6";
}

.fa-slideshare:before {
  content: "\f1e7";
}

.fa-twitch:before {
  content: "\f1e8";
}

.fa-yelp:before {
  content: "\f1e9";
}

.fa-newspaper-o:before {
  content: "\f1ea";
}

.fa-wifi:before {
  content: "\f1eb";
}

.fa-calculator:before {
  content: "\f1ec";
}

.fa-paypal:before {
  content: "\f1ed";
}

.fa-google-wallet:before {
  content: "\f1ee";
}

.fa-cc-visa:before {
  content: "\f1f0";
}

.fa-cc-mastercard:before {
  content: "\f1f1";
}

.fa-cc-discover:before {
  content: "\f1f2";
}

.fa-cc-amex:before {
  content: "\f1f3";
}

.fa-cc-paypal:before {
  content: "\f1f4";
}

.fa-cc-stripe:before {
  content: "\f1f5";
}

.fa-bell-slash:before {
  content: "\f1f6";
}

.fa-bell-slash-o:before {
  content: "\f1f7";
}

.fa-trash:before {
  content: "\f1f8";
}

.fa-copyright:before {
  content: "\f1f9";
}

.fa-at:before {
  content: "\f1fa";
}

.fa-eyedropper:before {
  content: "\f1fb";
}

.fa-paint-brush:before {
  content: "\f1fc";
}

.fa-birthday-cake:before {
  content: "\f1fd";
}

.fa-area-chart:before {
  content: "\f1fe";
}

.fa-pie-chart:before {
  content: "\f200";
}

.fa-line-chart:before {
  content: "\f201";
}

.fa-lastfm:before {
  content: "\f202";
}

.fa-lastfm-square:before {
  content: "\f203";
}

.fa-toggle-off:before {
  content: "\f204";
}

.fa-toggle-on:before {
  content: "\f205";
}

.fa-bicycle:before {
  content: "\f206";
}

.fa-bus:before {
  content: "\f207";
}

.fa-ioxhost:before {
  content: "\f208";
}

.fa-angellist:before {
  content: "\f209";
}

.fa-cc:before {
  content: "\f20a";
}

.fa-shekel:before,
.fa-sheqel:before,
.fa-ils:before {
  content: "\f20b";
}

.fa-meanpath:before {
  content: "\f20c";
}

.fa-buysellads:before {
  content: "\f20d";
}

.fa-connectdevelop:before {
  content: "\f20e";
}

.fa-dashcube:before {
  content: "\f210";
}

.fa-forumbee:before {
  content: "\f211";
}

.fa-leanpub:before {
  content: "\f212";
}

.fa-sellsy:before {
  content: "\f213";
}

.fa-shirtsinbulk:before {
  content: "\f214";
}

.fa-simplybuilt:before {
  content: "\f215";
}

.fa-skyatlas:before {
  content: "\f216";
}

.fa-cart-plus:before {
  content: "\f217";
}

.fa-cart-arrow-down:before {
  content: "\f218";
}

.fa-diamond:before {
  content: "\f219";
}

.fa-ship:before {
  content: "\f21a";
}

.fa-user-secret:before {
  content: "\f21b";
}

.fa-motorcycle:before {
  content: "\f21c";
}

.fa-street-view:before {
  content: "\f21d";
}

.fa-heartbeat:before {
  content: "\f21e";
}

.fa-venus:before {
  content: "\f221";
}

.fa-mars:before {
  content: "\f222";
}

.fa-mercury:before {
  content: "\f223";
}

.fa-intersex:before,
.fa-transgender:before {
  content: "\f224";
}

.fa-transgender-alt:before {
  content: "\f225";
}

.fa-venus-double:before {
  content: "\f226";
}

.fa-mars-double:before {
  content: "\f227";
}

.fa-venus-mars:before {
  content: "\f228";
}

.fa-mars-stroke:before {
  content: "\f229";
}

.fa-mars-stroke-v:before {
  content: "\f22a";
}

.fa-mars-stroke-h:before {
  content: "\f22b";
}

.fa-neuter:before {
  content: "\f22c";
}

.fa-genderless:before {
  content: "\f22d";
}

.fa-facebook-official:before {
  content: "\f230";
}

.fa-pinterest-p:before {
  content: "\f231";
}

.fa-whatsapp:before {
  content: "\f232";
}

.fa-server:before {
  content: "\f233";
}

.fa-user-plus:before {
  content: "\f234";
}

.fa-user-times:before {
  content: "\f235";
}

.fa-hotel:before,
.fa-bed:before {
  content: "\f236";
}

.fa-viacoin:before {
  content: "\f237";
}

.fa-train:before {
  content: "\f238";
}

.fa-subway:before {
  content: "\f239";
}

.fa-medium:before {
  content: "\f23a";
}

.fa-yc:before,
.fa-y-combinator:before {
  content: "\f23b";
}

.fa-optin-monster:before {
  content: "\f23c";
}

.fa-opencart:before {
  content: "\f23d";
}

.fa-expeditedssl:before {
  content: "\f23e";
}

.fa-battery-4:before,
.fa-battery:before,
.fa-battery-full:before {
  content: "\f240";
}

.fa-battery-3:before,
.fa-battery-three-quarters:before {
  content: "\f241";
}

.fa-battery-2:before,
.fa-battery-half:before {
  content: "\f242";
}

.fa-battery-1:before,
.fa-battery-quarter:before {
  content: "\f243";
}

.fa-battery-0:before,
.fa-battery-empty:before {
  content: "\f244";
}

.fa-mouse-pointer:before {
  content: "\f245";
}

.fa-i-cursor:before {
  content: "\f246";
}

.fa-object-group:before {
  content: "\f247";
}

.fa-object-ungroup:before {
  content: "\f248";
}

.fa-sticky-note:before {
  content: "\f249";
}

.fa-sticky-note-o:before {
  content: "\f24a";
}

.fa-cc-jcb:before {
  content: "\f24b";
}

.fa-cc-diners-club:before {
  content: "\f24c";
}

.fa-clone:before {
  content: "\f24d";
}

.fa-balance-scale:before {
  content: "\f24e";
}

.fa-hourglass-o:before {
  content: "\f250";
}

.fa-hourglass-1:before,
.fa-hourglass-start:before {
  content: "\f251";
}

.fa-hourglass-2:before,
.fa-hourglass-half:before {
  content: "\f252";
}

.fa-hourglass-3:before,
.fa-hourglass-end:before {
  content: "\f253";
}

.fa-hourglass:before {
  content: "\f254";
}

.fa-hand-grab-o:before,
.fa-hand-rock-o:before {
  content: "\f255";
}

.fa-hand-stop-o:before,
.fa-hand-paper-o:before {
  content: "\f256";
}

.fa-hand-scissors-o:before {
  content: "\f257";
}

.fa-hand-lizard-o:before {
  content: "\f258";
}

.fa-hand-spock-o:before {
  content: "\f259";
}

.fa-hand-pointer-o:before {
  content: "\f25a";
}

.fa-hand-peace-o:before {
  content: "\f25b";
}

.fa-trademark:before {
  content: "\f25c";
}

.fa-registered:before {
  content: "\f25d";
}

.fa-creative-commons:before {
  content: "\f25e";
}

.fa-gg:before {
  content: "\f260";
}

.fa-gg-circle:before {
  content: "\f261";
}

.fa-tripadvisor:before {
  content: "\f262";
}

.fa-odnoklassniki:before {
  content: "\f263";
}

.fa-odnoklassniki-square:before {
  content: "\f264";
}

.fa-get-pocket:before {
  content: "\f265";
}

.fa-wikipedia-w:before {
  content: "\f266";
}

.fa-safari:before {
  content: "\f267";
}

.fa-chrome:before {
  content: "\f268";
}

.fa-firefox:before {
  content: "\f269";
}

.fa-opera:before {
  content: "\f26a";
}

.fa-internet-explorer:before {
  content: "\f26b";
}

.fa-tv:before,
.fa-television:before {
  content: "\f26c";
}

.fa-contao:before {
  content: "\f26d";
}

.fa-500px:before {
  content: "\f26e";
}

.fa-amazon:before {
  content: "\f270";
}

.fa-calendar-plus-o:before {
  content: "\f271";
}

.fa-calendar-minus-o:before {
  content: "\f272";
}

.fa-calendar-times-o:before {
  content: "\f273";
}

.fa-calendar-check-o:before {
  content: "\f274";
}

.fa-industry:before {
  content: "\f275";
}

.fa-map-pin:before {
  content: "\f276";
}

.fa-map-signs:before {
  content: "\f277";
}

.fa-map-o:before {
  content: "\f278";
}

.fa-map:before {
  content: "\f279";
}

.fa-commenting:before {
  content: "\f27a";
}

.fa-commenting-o:before {
  content: "\f27b";
}

.fa-houzz:before {
  content: "\f27c";
}

.fa-vimeo:before {
  content: "\f27d";
}

.fa-black-tie:before {
  content: "\f27e";
}

.fa-fonticons:before {
  content: "\f280";
}

.fa-reddit-alien:before {
  content: "\f281";
}

.fa-edge:before {
  content: "\f282";
}

.fa-credit-card-alt:before {
  content: "\f283";
}

.fa-codiepie:before {
  content: "\f284";
}

.fa-modx:before {
  content: "\f285";
}

.fa-fort-awesome:before {
  content: "\f286";
}

.fa-usb:before {
  content: "\f287";
}

.fa-product-hunt:before {
  content: "\f288";
}

.fa-mixcloud:before {
  content: "\f289";
}

.fa-scribd:before {
  content: "\f28a";
}

.fa-pause-circle:before {
  content: "\f28b";
}

.fa-pause-circle-o:before {
  content: "\f28c";
}

.fa-stop-circle:before {
  content: "\f28d";
}

.fa-stop-circle-o:before {
  content: "\f28e";
}

.fa-shopping-bag:before {
  content: "\f290";
}

.fa-shopping-basket:before {
  content: "\f291";
}

.fa-hashtag:before {
  content: "\f292";
}

.fa-bluetooth:before {
  content: "\f293";
}

.fa-bluetooth-b:before {
  content: "\f294";
}

.fa-percent:before {
  content: "\f295";
}

.fa-gitlab:before {
  content: "\f296";
}

.fa-wpbeginner:before {
  content: "\f297";
}

.fa-wpforms:before {
  content: "\f298";
}

.fa-envira:before {
  content: "\f299";
}

.fa-universal-access:before {
  content: "\f29a";
}

.fa-wheelchair-alt:before {
  content: "\f29b";
}

.fa-question-circle-o:before {
  content: "\f29c";
}

.fa-blind:before {
  content: "\f29d";
}

.fa-audio-description:before {
  content: "\f29e";
}

.fa-volume-control-phone:before {
  content: "\f2a0";
}

.fa-braille:before {
  content: "\f2a1";
}

.fa-assistive-listening-systems:before {
  content: "\f2a2";
}

.fa-asl-interpreting:before,
.fa-american-sign-language-interpreting:before {
  content: "\f2a3";
}

.fa-deafness:before,
.fa-hard-of-hearing:before,
.fa-deaf:before {
  content: "\f2a4";
}

.fa-glide:before {
  content: "\f2a5";
}

.fa-glide-g:before {
  content: "\f2a6";
}

.fa-signing:before,
.fa-sign-language:before {
  content: "\f2a7";
}

.fa-low-vision:before {
  content: "\f2a8";
}

.fa-viadeo:before {
  content: "\f2a9";
}

.fa-viadeo-square:before {
  content: "\f2aa";
}

.fa-snapchat:before {
  content: "\f2ab";
}

.fa-snapchat-ghost:before {
  content: "\f2ac";
}

.fa-snapchat-square:before {
  content: "\f2ad";
}

.fa-pied-piper:before {
  content: "\f2ae";
}

.fa-first-order:before {
  content: "\f2b0";
}

.fa-yoast:before {
  content: "\f2b1";
}

.fa-themeisle:before {
  content: "\f2b2";
}

.fa-google-plus-circle:before,
.fa-google-plus-official:before {
  content: "\f2b3";
}

.fa-fa:before,
.fa-font-awesome:before {
  content: "\f2b4";
}

.fa-handshake-o:before {
  content: "\f2b5";
}

.fa-envelope-open:before {
  content: "\f2b6";
}

.fa-envelope-open-o:before {
  content: "\f2b7";
}

.fa-linode:before {
  content: "\f2b8";
}

.fa-address-book:before {
  content: "\f2b9";
}

.fa-address-book-o:before {
  content: "\f2ba";
}

.fa-vcard:before,
.fa-address-card:before {
  content: "\f2bb";
}

.fa-vcard-o:before,
.fa-address-card-o:before {
  content: "\f2bc";
}

.fa-user-circle:before {
  content: "\f2bd";
}

.fa-user-circle-o:before {
  content: "\f2be";
}

.fa-user-o:before {
  content: "\f2c0";
}

.fa-id-badge:before {
  content: "\f2c1";
}

.fa-drivers-license:before,
.fa-id-card:before {
  content: "\f2c2";
}

.fa-drivers-license-o:before,
.fa-id-card-o:before {
  content: "\f2c3";
}

.fa-quora:before {
  content: "\f2c4";
}

.fa-free-code-camp:before {
  content: "\f2c5";
}

.fa-telegram:before {
  content: "\f2c6";
}

.fa-thermometer-4:before,
.fa-thermometer:before,
.fa-thermometer-full:before {
  content: "\f2c7";
}

.fa-thermometer-3:before,
.fa-thermometer-three-quarters:before {
  content: "\f2c8";
}

.fa-thermometer-2:before,
.fa-thermometer-half:before {
  content: "\f2c9";
}

.fa-thermometer-1:before,
.fa-thermometer-quarter:before {
  content: "\f2ca";
}

.fa-thermometer-0:before,
.fa-thermometer-empty:before {
  content: "\f2cb";
}

.fa-shower:before {
  content: "\f2cc";
}

.fa-bathtub:before,
.fa-s15:before,
.fa-bath:before {
  content: "\f2cd";
}

.fa-podcast:before {
  content: "\f2ce";
}

.fa-window-maximize:before {
  content: "\f2d0";
}

.fa-window-minimize:before {
  content: "\f2d1";
}

.fa-window-restore:before {
  content: "\f2d2";
}

.fa-times-rectangle:before,
.fa-window-close:before {
  content: "\f2d3";
}

.fa-times-rectangle-o:before,
.fa-window-close-o:before {
  content: "\f2d4";
}

.fa-bandcamp:before {
  content: "\f2d5";
}

.fa-grav:before {
  content: "\f2d6";
}

.fa-etsy:before {
  content: "\f2d7";
}

.fa-imdb:before {
  content: "\f2d8";
}

.fa-ravelry:before {
  content: "\f2d9";
}

.fa-eercast:before {
  content: "\f2da";
}

.fa-microchip:before {
  content: "\f2db";
}

.fa-snowflake-o:before {
  content: "\f2dc";
}

.fa-superpowers:before {
  content: "\f2dd";
}

.fa-wpexplorer:before {
  content: "\f2de";
}

.fa-meetup:before {
  content: "\f2e0";
}

/*
  ========================== WARNING ==========================
  Don't use this in your components, use $font-size-md instead,
  this is only for the root element
  =============================================================
*/
*,
*:before,
*:after {
  outline: none;
  box-sizing: border-box;
}

:root {
  --color-primary-h: 225deg;
  --color-primary-s: 85%;
  --color-secondary-h: 256;
  --color-secondary-s: 85%;
  --color-black-h: 229deg;
  --color-black-s: 12%;
  --color-black-l: 9%;
  --color-white-h: 0deg;
  --color-white-s: 0%;
  --color-white-l: 100%;
  /**
  * @tokens Colors
  * @presenter Color
  */
  --color-palette-primary-100: hsl(var(--color-primary-h) var(--color-primary-s) 98%);
  --color-palette-primary-200: hsl(var(--color-primary-h) var(--color-primary-s) 96%);
  --color-palette-primary-300: hsl(var(--color-primary-h) var(--color-primary-s) 90%);
  --color-palette-primary-400: hsl(var(--color-primary-h) var(--color-primary-s) 78%);
  --color-palette-primary-500: hsl(var(--color-primary-h) var(--color-primary-s) 60%);
  --color-palette-primary-600: hsl(var(--color-primary-h) var(--color-primary-s) 48%);
  --color-palette-primary-700: hsl(var(--color-primary-h) var(--color-primary-s) 36%);
  --color-palette-primary-800: hsl(var(--color-primary-h) var(--color-primary-s) 27%);
  --color-palette-primary-900: hsl(var(--color-primary-h) var(--color-primary-s) 21%);
  --color-palette-primary-op-10: hsla(var(--color-primary-h), var(--color-primary-s), 60%, 0.1);
  --color-palette-primary-op-20: hsla(var(--color-primary-h), var(--color-primary-s), 60%, 0.2);
  --color-palette-primary-op-30: hsla(var(--color-primary-h), var(--color-primary-s), 60%, 0.3);
  --color-palette-primary-op-40: hsla(var(--color-primary-h), var(--color-primary-s), 60%, 0.4);
  --color-palette-primary-op-50: hsla(var(--color-primary-h), var(--color-primary-s), 60%, 0.5);
  --color-palette-primary-op-60: hsla(var(--color-primary-h), var(--color-primary-s), 60%, 0.6);
  --color-palette-primary-op-70: hsla(var(--color-primary-h), var(--color-primary-s), 60%, 0.7);
  --color-palette-primary-op-80: hsla(var(--color-primary-h), var(--color-primary-s), 60%, 0.8);
  --color-palette-primary-op-90: hsla(var(--color-primary-h), var(--color-primary-s), 60%, 0.9);
  --color-palette-primary-shade: var(--color-palette-primary-600);
  --color-palette-primary: var(--color-palette-primary-500);
  --color-palette-primary-tint: var(--color-palette-primary-200);
  --color-palette-secondary-100: hsl(var(--color-secondary-h) var(--color-secondary-s) 98%);
  --color-palette-secondary-200: hsl(var(--color-secondary-h) var(--color-secondary-s) 94%);
  --color-palette-secondary-300: hsl(var(--color-secondary-h) var(--color-secondary-s) 84%);
  --color-palette-secondary-400: hsl(var(--color-secondary-h) var(--color-secondary-s) 71%);
  --color-palette-secondary-500: hsl(var(--color-secondary-h) var(--color-secondary-s) 60%);
  --color-palette-secondary-600: hsl(var(--color-secondary-h) var(--color-secondary-s) 51%);
  --color-palette-secondary-700: hsl(var(--color-secondary-h) var(--color-secondary-s) 42%);
  --color-palette-secondary-800: hsl(var(--color-secondary-h) var(--color-secondary-s) 30%);
  --color-palette-secondary-900: hsl(var(--color-secondary-h) var(--color-secondary-s) 22%);
  --color-palette-secondary-op-10: hsla(
      var(--color-secondary-h),
      var(--color-secondary-s),
      60%,
      0.1
  );
  --color-palette-secondary-op-20: hsla(
      var(--color-secondary-h),
      var(--color-secondary-s),
      60%,
      0.2
  );
  --color-palette-secondary-op-30: hsla(
      var(--color-secondary-h),
      var(--color-secondary-s),
      60%,
      0.3
  );
  --color-palette-secondary-op-40: hsla(
      var(--color-secondary-h),
      var(--color-secondary-s),
      60%,
      0.4
  );
  --color-palette-secondary-op-50: hsla(
      var(--color-secondary-h),
      var(--color-secondary-s),
      60%,
      0.5
  );
  --color-palette-secondary-op-60: hsla(
      var(--color-secondary-h),
      var(--color-secondary-s),
      60%,
      0.6
  );
  --color-palette-secondary-op-70: hsla(
      var(--color-secondary-h),
      var(--color-secondary-s),
      60%,
      0.7
  );
  --color-palette-secondary-op-80: hsla(
      var(--color-secondary-h),
      var(--color-secondary-s),
      60%,
      0.8
  );
  --color-palette-secondary-op-90: hsla(
      var(--color-secondary-h),
      var(--color-secondary-s),
      60%,
      0.9
  );
  --color-palette-secondary-shade: var(--color-palette-secondary-600);
  --color-palette-secondary: var(--color-palette-secondary-500);
  --color-palette-secondary-tint: var(--color-palette-secondary-200);
  /* COLOR BLACK OPACITY */
  --color-palette-black-op-10: hsla(
      var(--color-black-h),
      var(--color-black-l),
      var(--color-black-l),
      0.1
  );
  --color-palette-black-op-20: hsla(
      var(--color-black-h),
      var(--color-black-l),
      var(--color-black-l),
      0.2
  );
  --color-palette-black-op-30: hsla(
      var(--color-black-h),
      var(--color-black-l),
      var(--color-black-l),
      0.1
  );
  --color-palette-black-op-40: hsla(
      var(--color-black-h),
      var(--color-black-l),
      var(--color-black-l),
      0.4
  );
  --color-palette-black-op-50: hsla(
      var(--color-black-h),
      var(--color-black-l),
      var(--color-black-l),
      0.5
  );
  --color-palette-black-op-60: hsla(
      var(--color-black-h),
      var(--color-black-l),
      var(--color-black-l),
      0.6
  );
  --color-palette-black-op-70: hsla(
      var(--color-black-h),
      var(--color-black-l),
      var(--color-black-l),
      0.7
  );
  --color-palette-black-op-80: hsla(
      var(--color-black-h),
      var(--color-black-l),
      var(--color-black-l),
      0.8
  );
  --color-palette-black-op-90: hsla(
      var(--color-black-h),
      var(--color-black-l),
      var(--color-black-l),
      0.9
  );
  /* COLOR WHITE OPACITY */
  --color-palette-white-op-10: hsla(
      var(--color-white-h),
      var(--color-white-l),
      var(--color-white-l),
      0.1
  );
  --color-palette-white-op-20: hsla(
      var(--color-white-h),
      var(--color-white-l),
      var(--color-white-l),
      0.2
  );
  --color-palette-white-op-30: hsla(
      var(--color-white-h),
      var(--color-white-l),
      var(--color-white-l),
      0.3
  );
  --color-palette-white-op-40: hsla(
      var(--color-white-h),
      var(--color-white-l),
      var(--color-white-l),
      0.4
  );
  --color-palette-white-op-50: hsla(
      var(--color-white-h),
      var(--color-white-l),
      var(--color-white-l),
      0.5
  );
  --color-palette-white-op-60: hsla(
      var(--color-white-h),
      var(--color-white-l),
      var(--color-white-l),
      0.6
  );
  --color-palette-white-op-70: hsla(
      var(--color-white-h),
      var(--color-white-l),
      var(--color-white-l),
      0.7
  );
  --color-palette-white-op-80: hsla(
      var(--color-white-h),
      var(--color-white-l),
      var(--color-white-l),
      0.8
  );
  --color-palette-white-op-90: hsla(
      var(--color-white-h),
      var(--color-white-l),
      var(--color-white-l),
      0.9
  );
  /**
  * @tokens-end
  */
  --color-background: #3a3847;
  --empty-message: "";
}

/*
  ========================== WARNING ==========================
  Don't use this in your components, use $font-size-md instead,
  this is only for the root element
  =============================================================
*/
.dojoDndItem {
  padding: 0;
}
.dojoDndItemItemOver, .dojoDndItemItemAfter {
  padding: 0;
}

.dijitDownArrowButton,
.dijitUpArrowButton {
  position: relative;
}

.dijitUpArrowButton .dijitArrowButtonInner:before {
  left: 50%;
  margin-left: -5px;
  margin-top: -2.5px;
  position: absolute;
  top: 50%;
  border-left: 5px solid transparent;
  border-right: 5px solid transparent;
  border-bottom: 5px solid var(--color-palette-primary-500);
  content: "";
  height: 0;
  width: 0;
}

#font-icon-base, .arrowLeftIcon, .arrowRightIcon, .chevronExpandIcon, .deleteIcon, .editIcon, .folderIcon, .folderOpenIcon, .folderSelectedIcon, .toggleCloseIcon, .toggleOpenIcon, .dijitIconCopy, #dijit-icon, .tagLink.persona:before, .wmaIcon, .wavIcon, .raIcon, .mpaIcon, .mp3Icon, .midIcon, .m3uIcon, .iffIcon, .aifIcon, .aacIcon, .docxIcon, .docIcon, .pptxIcon, .pptIcon, .keynoteIcon, .pdfIcon, .svgIcon, .webpIcon, .gifIcon, .pngIcon, .pctIcon, .jpgIcon, .jpegIcon, .imageIcon, .bmpIcon, .xlsxIcon, .xlsIcon, .wksIcon, .numbersIcon, .csvIcon, .vobIcon, .rmIcon, .ogvIcon, .oggIcon, .mpgIcon, .mp4Icon, .movIcon, .aviIcon, .asfIcon, .wysiwygIcon, .workStreamIcon, .workingIcon, .workflowIcon, .windowsIcon, .vtlIcon, .vanityIcon, .userIcon, .uploadIcon, .unpublishIcon, .unlockIcon, .unarchiveIcon, .trashIcon, .thumbnailViewIcon, .textFieldIcon, .tagIcon, .tabIcon, .stopIcon, .statisticsIcon, .sServerIcon, .splitterIcon, .spellIcon, .shrinkIcon, .selectIcon, .searchIcon, .scrollPaneIcon, .saveAssignIcon, .statusIcon, .saveIcon, .rServerIcon, .rolesIcon, .resolveWorkflowIcon, .resolveIcon, .resetIcon, .requiredIcon, .republishIcon, .repeatIcon, .reorderIcon, .reopenWorkflowIcon, .rememberIcon, .reindexIcon, .radioIcon, .queryIcon, .publishIcon, .propertyIcon, .previousIcon, .previewIcon, .plusIcon, .personaIcon, .pasteIcon, .pagePropIcon, .pageIcon, .nextIcon, .newWorkflowIcon, .newTaskIcon, .newPageIcon, .multiSelectIcon, .movePageIcon, .mobileIcon, .minusIcon, .mapPinIcon, .mailListIcon, .loginAsIcon, .loginIcon, .lockIcon, .liveIcon, .listViewIcon, .linkAddIcon, .licenseIcon, .languageVarIcon, .keyvalueIcon, .keyIcon, .infoIcon, .imageNewIcon, .hourGlassIcon, .hostStoppedIcon, .hostDefaultIcon, .hostArchivedIcon, .hostIcon, .hintIcon, .hideIcon, .helpIcon, .greyDotIcon, .gearPlusIcon, .gearPencilIcon, .gearMinusIcon, .gearIcon, .formNewIcon, .formIcon, .folderGlobeIcon, .folderFilesIcon, .folderEditIcon, .folderDeleteIcon, .folderCopyIcon, .folderAddIcon, .fixIcon, .fileNewIcon, .fileMultiIcon, .fileIcon, .femaleIcon, .exclamationIcon, .exclamation-redIcon, .encryptIcon, .editScriptIcon, .dropIcon, .downloadIcon, .dotAssetIcon, .documentIcon, .docTextIcon, .docNumIcon, .docCopyIcon, .docConvertIcon, .detailViewIcon, .deleteWorkflowIcon, .cutIcon, .copyIcon, .contentIcon, .colorIcon, .closeIcon, .chevronIcon, .checkBoxIcon, .cartIcon, .cancelWorkflowIcon, .cancelIcon, .calWeekIcon, .calMonthIcon, .calListIcon, .calDayIcon, .calClockIcon, .bundleIcon, .bugIcon, .browseIcon, .bgIcon, .backupIcon, .assignWorkflowIcon, .archivedIcon, .archiveIcon, .appMonitorIcon, .appleIcon, .androidIcon, .addIcon, .actionIcon, .uknIcon, .dijitIcon {
  font: normal normal normal 14px/1 FontAwesome;
  text-rendering: auto;
  -webkit-font-smoothing: antialiased;
  -moz-osx-font-smoothing: grayscale;
  transform: translate(0, 0);
}

#dijit-icon, .tagLink.persona:before, .wmaIcon, .wavIcon, .raIcon, .mpaIcon, .mp3Icon, .midIcon, .m3uIcon, .iffIcon, .aifIcon, .aacIcon, .docxIcon, .docIcon, .pptxIcon, .pptIcon, .keynoteIcon, .pdfIcon, .svgIcon, .webpIcon, .gifIcon, .pngIcon, .pctIcon, .jpgIcon, .jpegIcon, .imageIcon, .bmpIcon, .xlsxIcon, .xlsIcon, .wksIcon, .numbersIcon, .csvIcon, .vobIcon, .rmIcon, .ogvIcon, .oggIcon, .mpgIcon, .mp4Icon, .movIcon, .aviIcon, .asfIcon, .wysiwygIcon, .workStreamIcon, .workingIcon, .workflowIcon, .windowsIcon, .vtlIcon, .vanityIcon, .userIcon, .uploadIcon, .unpublishIcon, .unlockIcon, .unarchiveIcon, .trashIcon, .toggleOpenIcon, .toggleCloseIcon, .thumbnailViewIcon, .textFieldIcon, .tagIcon, .tabIcon, .stopIcon, .statisticsIcon, .sServerIcon, .splitterIcon, .spellIcon, .shrinkIcon, .selectIcon, .searchIcon, .scrollPaneIcon, .saveAssignIcon, .statusIcon, .saveIcon, .rServerIcon, .rolesIcon, .resolveWorkflowIcon, .resolveIcon, .resetIcon, .requiredIcon, .republishIcon, .repeatIcon, .reorderIcon, .reopenWorkflowIcon, .rememberIcon, .reindexIcon, .radioIcon, .queryIcon, .publishIcon, .propertyIcon, .previousIcon, .previewIcon, .plusIcon, .personaIcon, .pasteIcon, .pagePropIcon, .pageIcon, .nextIcon, .newWorkflowIcon, .newTaskIcon, .newPageIcon, .multiSelectIcon, .movePageIcon, .mobileIcon, .minusIcon, .mapPinIcon, .mailListIcon, .loginAsIcon, .loginIcon, .lockIcon, .liveIcon, .listViewIcon, .linkAddIcon, .licenseIcon, .languageVarIcon, .keyvalueIcon, .keyIcon, .infoIcon, .imageNewIcon, .hourGlassIcon, .hostStoppedIcon, .hostDefaultIcon, .hostArchivedIcon, .hostIcon, .hintIcon, .hideIcon, .helpIcon, .greyDotIcon, .gearPlusIcon, .gearPencilIcon, .gearMinusIcon, .gearIcon, .formNewIcon, .formIcon, .folderSelectedIcon, .folderOpenIcon, .folderGlobeIcon, .folderFilesIcon, .folderEditIcon, .folderDeleteIcon, .folderCopyIcon, .folderAddIcon, .folderIcon, .fixIcon, .fileNewIcon, .fileMultiIcon, .fileIcon, .femaleIcon, .exclamationIcon, .exclamation-redIcon, .encryptIcon, .editScriptIcon, .editIcon, .dropIcon, .downloadIcon, .dotAssetIcon, .documentIcon, .docTextIcon, .docNumIcon, .docCopyIcon, .docConvertIcon, .detailViewIcon, .deleteWorkflowIcon, .deleteIcon, .cutIcon, .copyIcon, .contentIcon, .colorIcon, .closeIcon, .chevronExpandIcon, .chevronIcon, .checkBoxIcon, .cartIcon, .cancelWorkflowIcon, .cancelIcon, .calWeekIcon, .calMonthIcon, .calListIcon, .calDayIcon, .calClockIcon, .bundleIcon, .bugIcon, .browseIcon, .bgIcon, .backupIcon, .assignWorkflowIcon, .arrowRightIcon, .arrowLeftIcon, .archivedIcon, .archiveIcon, .appMonitorIcon, .appleIcon, .androidIcon, .addIcon, .actionIcon, .uknIcon, .dijitIcon {
  display: inline-block;
  height: 16px;
  line-height: 16px;
  text-align: center;
  width: 16px;
}

.dijitIcon {
  margin-right: 0.25rem;
}
.dijitIconTask:before {
  content: "\f0ae";
}
.dijitIconEdit:before {
  content: "\f044";
}
.dijitIconSave:before {
  content: "\f0c7";
}
.dijitIconCut:before {
  content: "\f0c4";
}
.dijitIconCopy:before {
  content: "\f0c5";
}
.dijitIconPaste:before {
  content: "\f0ea";
}
.dijitIconUndo:before {
  content: "\f0e2";
}
.dijitIconDelete:before {
  content: "\f00d";
}
.dijitIconExpand:before {
  content: "\f105";
}
.dijitCheckBoxIcon:before {
  content: "\f046";
}
.dijitNoIcon {
  display: none !important;
}

.dijitInputContainer {
  height: 100%;
}

.dijitButton,
.dijitComboButton,
.dijitComboButton > *,
.dijitDropDownButton,
.dijitSelect,
.dijitTextBox,
.dijitToggleButton {
  border-radius: 0.375rem;
  height: 2.125rem;
}

.dijitButton,
.dijitComboButton,
.dijitArrowButtonInner,
.dijitDropDownButton,
.dijitSelect,
.dijitTextBox,
.dijitToggleButton,
.dijitDownArrowButton {
  transition: all 0.1s;
}

.dijitComboBox .dijitArrowButtonContainer,
.dijitComboButton .dijitArrowButtonInner,
.dijitDropDownButton .dijitArrowButtonInner,
.dijitSelect .dijitArrowButtonContainer,
.dijitSpinner .dijitSpinnerButtonContainer {
  height: 100%;
  border: none;
  position: relative;
}

.dijitPlaceHolder {
  color: #afb3c0;
  top: 50%;
  transform: translateY(-50%);
  font-style: normal;
}

.dijitValidationContainer {
  background-color: #d82b2e;
  height: 100%;
  position: relative;
  width: 11px;
}
.dijitValidationContainer:before {
  border-radius: 2px;
  background-color: #ffffff;
  content: "";
  height: 13px;
  left: 5px;
  position: absolute;
  top: 8px;
  width: 2px;
}
.dijitValidationContainer:after {
  background-color: #ffffff;
  content: "";
  height: 2px;
  left: 50%;
  position: absolute;
  top: 23px;
  width: 2px;
}
.dijitValidationContainer .dijitValidationInner {
  display: none;
}

.dijitTextBox {
  background-color: #ffffff;
  padding: 0 0.5rem;
  border: solid 1.5px #d1d4db;
}
.dijitTextBox .dijitArrowButton {
  height: 2.5rem;
  width: 2.5rem;
  background-color: #ffffff;
  border-left: solid 1.5px #d1d4db;
}
.dijitTextBox .dijitArrowButton:before {
  left: 50%;
  margin-left: -5px;
  margin-top: -2.5px;
  position: absolute;
  top: 50%;
  border-left: 5px solid transparent;
  border-right: 5px solid transparent;
  border-top: 5px solid #515667;
  content: "";
  height: 0;
  width: 0;
}
.dijitTextBoxHover, .dijitTextBox:hover {
  background-color: #ffffff;
  border: solid 1.5px var(--color-palette-primary-400);
}
.dijitTextBoxHover .dijitInputInner, .dijitTextBox:hover .dijitInputInner {
  color: #14151a;
}
.dijitTextBoxHover .dijitArrowButton, .dijitTextBox:hover .dijitArrowButton {
  background-color: #ffffff;
  border-left: solid 1.5px var(--color-palette-primary-400);
}
.dijitTextBoxHover .dijitArrowButton:before, .dijitTextBox:hover .dijitArrowButton:before {
  border-top-color: var(--color-palette-primary-500);
}
.dijitTextBoxHover .dijitDownArrowButtonHover, .dijitTextBox:hover .dijitDownArrowButtonHover {
  background-color: #ffffff;
  border-left: solid 1.5px var(--color-palette-primary-400);
}
.dijitTextBoxHover .dijitDownArrowButtonHover:before, .dijitTextBox:hover .dijitDownArrowButtonHover:before {
  border-top-color: var(--color-palette-primary-500);
}
.dijitTextBoxFocused, .dijitTextBox:focus {
  border: solid 1.5px var(--color-palette-primary-400);
  background-color: #ffffff;
  outline: 2.8px solid var(--color-palette-primary-op-20);
}
.dijitTextBoxFocused .dijitInputInner, .dijitTextBox:focus .dijitInputInner {
  color: #14151a;
}
.dijitTextBoxFocused .dijitArrowButton, .dijitTextBox:focus .dijitArrowButton {
  background-color: #ffffff;
  border-left: solid 1.5px var(--color-palette-primary-400);
}
.dijitTextBoxFocused .dijitArrowButton:before, .dijitTextBox:focus .dijitArrowButton:before {
  left: 50%;
  margin-left: -5px;
  margin-top: -2.5px;
  position: absolute;
  top: 50%;
  border-left: 5px solid transparent;
  border-right: 5px solid transparent;
  border-top: 5px solid var(--color-palette-primary-500);
  content: "";
  height: 0;
  width: 0;
}
.dijitTextBoxFocused .dijitDownArrowButtonHover, .dijitTextBox:focus .dijitDownArrowButtonHover {
  background-color: var(--color-palette-primary-500);
  border-left: var(--color-palette-primary-500);
}
.dijitTextBoxFocused .dijitDownArrowButtonHover:before, .dijitTextBox:focus .dijitDownArrowButtonHover:before {
  left: 50%;
  margin-left: -5px;
  margin-top: -2.5px;
  position: absolute;
  top: 50%;
  border-left: 5px solid transparent;
  border-right: 5px solid transparent;
  border-top: 5px solid var(--color-palette-primary-500);
  content: "";
  height: 0;
  width: 0;
}
.dijitTextBoxDisabled, .dijitTextBox:disabled {
  border: solid 1.5px #f3f3f4;
  background-color: #fafafb;
}
.dijitTextBoxDisabled .dijitArrowButton, .dijitTextBox:disabled .dijitArrowButton {
  background-color: #fafafb;
  border-left: solid 1.5px #f3f3f4;
}
.dijitTextBoxDisabled .dijitArrowButton:before, .dijitTextBox:disabled .dijitArrowButton:before {
  left: 50%;
  margin-left: -5px;
  margin-top: -2.5px;
  position: absolute;
  top: 50%;
  border-left: 5px solid transparent;
  border-right: 5px solid transparent;
  border-top: 5px solid #afb3c0;
  content: "";
  height: 0;
  width: 0;
}
.dijitTextBoxDisabled .dijitPlaceHolder, .dijitTextBox:disabled .dijitPlaceHolder {
  color: #6c7389;
}
.dijitTextBoxDisabled .dijitInputInner, .dijitTextBox:disabled .dijitInputInner {
  color: #6c7389;
}
.dijitTextBoxError {
  border: solid 1.5px #f65446;
}
.dijitTextBoxError .dijitValidationContainer {
  margin-right: -0.5rem;
}
.dijitTextBoxError .dijitArrowButton {
  border-left: solid 1.5px #f65446;
}
.dijitTextBoxError .dijitArrowButton:before {
  border-top-color: #d82b2e;
}
.dijitTextBox .dijitDownArrowButtonActive {
  background-color: #ffffff;
  border-left: solid 1.5px var(--color-palette-primary-400);
}
.dijitTextBox .dijitDownArrowButtonActive:before {
  border-top-color: #ffffff;
}

.dijitTextArea {
  background-color: #ffffff;
  border: solid 1.5px #d1d4db;
  color: #14151a;
  font-family: Assistant, "Helvetica Neue", Helvetica, Arial, "Lucida Grande", sans-serif;
  padding: 0.5rem;
  font-size: 0.875rem;
  min-height: 9.375rem;
  resize: vertical;
}
.dijitTextAreaHover {
  background-color: #ffffff;
  border: solid 1.5px var(--color-palette-primary-400);
  color: #14151a;
}
.dijitTextAreaFocused {
  border: solid 1.5px var(--color-palette-primary-400);
  background-color: #ffffff;
  color: #14151a;
}
.dijitTextAreaDisabled {
  border: solid 1.5px #f3f3f4;
  background-color: #fafafb;
  color: #6c7389;
}

.dijitSpinner {
  background-color: #ffffff;
  border: solid 1.5px #d1d4db;
  padding: 0 0 0 0.5rem;
}
.dijitSpinner .dijitSpinnerButtonContainer {
  border-left: solid 1.5px #d1d4db;
  width: 2.5rem;
}
.dijitSpinner .dijitSpinnerButtonContainer .dijitDownArrowButton {
  border-top: solid 1.5px #d1d4db !important;
}
.dijitSpinner .dijitArrowButton {
  height: 100%;
  border-left: solid 1.5px #d1d4db;
  background-color: #ffffff;
}
.dijitSpinner .dijitArrowButton:before {
  left: 50%;
  margin-left: -5px;
  margin-top: -2.5px;
  position: absolute;
  top: 50%;
  border-left: 5px solid transparent;
  border-right: 5px solid transparent;
  border-top: 5px solid var(--color-palette-primary-500);
  content: "";
  height: 0;
  width: 0;
}
.dijitSpinner .dijitUpArrowButton:before {
  transform: rotate(180deg);
}
.dijitSpinnerHover {
  background-color: #ffffff;
  border: solid 1.5px var(--color-palette-primary-400);
}
.dijitSpinnerHover .dijitSpinnerButtonContainer {
  border-left: solid 1.5px var(--color-palette-primary-400);
}
.dijitSpinnerHover .dijitSpinnerButtonContainer .dijitDownArrowButton {
  border-top: solid 1.5px var(--color-palette-primary-400) !important;
}
.dijitSpinnerHover .dijitArrowButton {
  border-left: solid 1.5px var(--color-palette-primary-400);
}
.dijitSpinnerHover .dijitArrowButton:before {
  border-top-color: var(--color-palette-primary-500);
}
.dijitSpinnerHover .dijitDownArrowButtonHover,
.dijitSpinnerHover .dijitUpArrowButtonHover {
  background-color: #ffffff;
  border-left: solid 1.5px var(--color-palette-primary-400);
}
.dijitSpinnerHover .dijitDownArrowButtonHover:before,
.dijitSpinnerHover .dijitUpArrowButtonHover:before {
  border-top-color: var(--color-palette-primary-500);
}
.dijitSpinnerFocused {
  background-color: #ffffff;
  border: solid 1.5px var(--color-palette-primary-400);
}
.dijitSpinnerFocused .dijitSpinnerButtonContainer {
  border-left: solid 1.5px var(--color-palette-primary-400);
}
.dijitSpinnerFocused .dijitSpinnerButtonContainer .dijitDownArrowButton {
  border-top: solid 1.5px var(--color-palette-primary-400) !important;
}
.dijitSpinnerFocused .dijitArrowButton {
  border-left: solid 1.5px var(--color-palette-primary-400);
}
.dijitSpinnerFocused .dijitArrowButton:before {
  border-top-color: var(--color-palette-primary-500);
}
.dijitSpinnerFocused .dijitDownArrowButtonHover,
.dijitSpinnerFocused .dijitUpArrowButtonHover {
  background-color: #ffffff;
  border-left: solid 1.5px var(--color-palette-primary-400);
}
.dijitSpinnerFocused .dijitDownArrowButtonHover:before,
.dijitSpinnerFocused .dijitUpArrowButtonHover:before {
  border-top-color: var(--color-palette-primary-500);
}
.dijitSpinnerDisabled {
  background-color: #f3f3f4;
  border: solid 1.5px #f3f3f4;
}
.dijitSpinnerDisabled .dijitSpinnerButtonContainer {
  border-left: solid 1.5px #f3f3f4;
}
.dijitSpinnerDisabled .dijitSpinnerButtonContainer .dijitDownArrowButton {
  border-top: solid 1.5px #f3f3f4 !important;
}
.dijitSpinnerDisabled .dijitArrowButton {
  border-left: solid 1.5px #f3f3f4;
  background-color: #f3f3f4;
}
.dijitSpinnerDisabled .dijitArrowButton:before {
  border-top-color: #6c7389;
}
.dijitSpinnerDisabled .dijitInputInner {
  color: #d1d4db;
}
.dijitSpinnerError {
  border: solid 1.5px #f65446;
}
.dijitSpinnerError .dijitValidationContainer {
  margin-right: 0;
}
.dijitSpinnerError .dijitArrowButton {
  border-left: solid 1.5px #f65446;
}
.dijitSpinnerError .dijitArrowButton:before {
  border-top-color: #d82b2e;
}
.dijitSpinnerError .dijitSpinnerButtonContainer .dijitDownArrowButton {
  border-top-color: #d82b2e !important;
}
.dijitSpinner .dijitDownArrowButtonActive,
.dijitSpinner .dijitUpArrowButtonActive {
  background-color: #ffffff;
  border-left: solid 1.5px var(--color-palette-primary-400);
}
.dijitSpinner .dijitDownArrowButtonActive:before,
.dijitSpinner .dijitUpArrowButtonActive:before {
  border-top-color: #ffffff;
}

.dijitButton,
.dijitToggleButton {
  height: 2.5rem;
  border-radius: 0.375rem;
  display: inline-flex;
  align-items: center;
  justify-content: center;
}
.dijitButton .dijitButtonNode,
.dijitToggleButton .dijitButtonNode {
  padding: 0 1rem;
  margin: none;
  height: 100%;
  display: flex;
  align-items: center;
  justify-content: center;
}
.dijitButton .dijitButtonNode .dijitIcon,
.dijitToggleButton .dijitButtonNode .dijitIcon {
  margin-right: 0.5rem;
}
.dijitButton .dijitInline .dijitButtonNode,
.dijitToggleButton .dijitInline .dijitButtonNode {
  margin: 0;
}
.dijitButton .dijitButtonText,
.dijitToggleButton .dijitButtonText {
  text-transform: capitalize;
}

.dijitButton,
.dijitComboBox,
.dijitComboButton,
.dijitDropDownButton,
.dijitToggleButton {
  margin: 0;
}

.dijitButton {
  background-color: #ffffff;
  border: solid 1.5px var(--color-palette-primary-500);
  color: var(--color-palette-primary-500);
  box-shadow: 0;
}
.dijitButtonNode {
  border: none;
  font-size: 0.875rem;
}
.dijitButtonHover {
  background-color: var(--color-palette-primary-100);
  border: solid 1.5px var(--color-palette-primary-500);
  color: var(--color-palette-primary-500);
  box-shadow: 0;
}
.dijitButtonFocused {
  background-color: #ffffff;
  border: solid 1.5px var(--color-palette-primary-500);
  color: var(--color-palette-primary-500);
  box-shadow: 0;
  outline: 2.8px solid var(--color-palette-primary-op-20);
}
.dijitButtonDisabledFocused {
  background-color: #f3f3f4;
  border: solid 1.5px #ebecef;
  color: #afb3c0;
  box-shadow: 0;
  outline: none;
}
.dijitButtonDisabled.dijitDisabled {
  background-color: #f3f3f4;
  border: solid 1.5px #ebecef;
  color: #afb3c0;
  box-shadow: 0;
  outline: none;
}
.dijitDropDownButton {
  background-color: #ffffff;
  border: solid 1.5px var(--color-palette-primary-500);
  color: var(--color-palette-primary-500);
  box-shadow: 0;
}
.dijitDropDownButton .dijitButtonContents,
.dijitDropDownButton .dijitButtonNode {
  height: 100%;
}
.dijitDropDownButton .dijitButtonNode {
  padding-left: 1rem;
}
.dijitDropDownButton .dijitArrowButtonInner {
  width: 2.5rem;
  background-color: transparent;
}
.dijitDropDownButton .dijitArrowButtonInner:before {
  left: 50%;
  margin-left: -5px;
  margin-top: -2.5px;
  position: absolute;
  top: 50%;
  border-left: 5px solid transparent;
  border-right: 5px solid transparent;
  border-top: 5px solid var(--color-palette-primary-500);
  content: "";
  height: 0;
  width: 0;
}
.dijitDropDownButtonHover {
  background-color: var(--color-palette-primary-100);
  border: solid 1.5px var(--color-palette-primary-500);
  color: var(--color-palette-primary-500);
  box-shadow: 0;
}
.dijitDropDownButtonHover .dijitArrowButtonInner {
  background-color: transparent;
}
.dijitDropDownButtonHover .dijitArrowButtonInner:before {
  left: 50%;
  margin-left: -5px;
  margin-top: -2.5px;
  position: absolute;
  top: 50%;
  border-left: 5px solid transparent;
  border-right: 5px solid transparent;
  border-top: 5px solid var(--color-palette-primary-500);
  content: "";
  height: 0;
  width: 0;
}
.dijitDropDownButtonActive {
  background-color: #ffffff;
  border: solid 1.5px var(--color-palette-primary-500);
  color: var(--color-palette-primary-500);
  box-shadow: 0;
}
.dijitDropDownButtonActive .dijitArrowButtonInner {
  background-color: transparent;
}
.dijitDropDownButtonActive .dijitArrowButtonInner:before {
  left: 50%;
  margin-left: -5px;
  margin-top: -2.5px;
  position: absolute;
  top: 50%;
  border-left: 5px solid transparent;
  border-right: 5px solid transparent;
  border-top: 5px solid #ffffff;
  content: "";
  height: 0;
  width: 0;
}
.dijitDropDownButtonFocused {
  background-color: var(--color-palette-primary-200);
  border: solid 1.5px var(--color-palette-primary-500);
  color: var(--color-palette-primary-500);
  box-shadow: 0;
}
.dijitDropDownButtonDisabled {
  background-color: #f3f3f4;
  border: solid 1.5px #ebecef;
  color: #afb3c0;
  box-shadow: 0;
}
.dijitDropDownButtonDisabled .dijitArrowButtonInner {
  background-color: transparent;
}
.dijitDropDownButtonDisabled .dijitArrowButtonInner:before {
  left: 50%;
  margin-left: -5px;
  margin-top: -2.5px;
  position: absolute;
  top: 50%;
  border-left: 5px solid transparent;
  border-right: 5px solid transparent;
  border-top: 5px solid #6c7389;
  content: "";
  height: 0;
  width: 0;
}
.dijitComboButton {
  border-collapse: inherit;
  background-color: #ffffff;
  border: solid 1.5px var(--color-palette-primary-500);
  color: var(--color-palette-primary-500);
  box-shadow: 0;
}
.dijitComboButton .dijitArrowButtonInner {
  width: 2.5rem;
  background-color: transparent;
}
.dijitComboButton .dijitArrowButtonInner:before {
  left: 50%;
  margin-left: -5px;
  margin-top: -2.5px;
  position: absolute;
  top: 50%;
  border-left: 5px solid transparent;
  border-right: 5px solid transparent;
  border-top: 5px solid var(--color-palette-primary-500);
  content: "";
  height: 0;
  width: 0;
}
.dijitComboButton .dijitButtonNode {
  padding-left: 1rem;
}
.dijitComboButton .dijitButtonNode.dijitDownArrowButton {
  padding-left: 0;
}
.dijitComboButtonHover {
  background-color: var(--color-palette-primary-100);
  border: solid 1.5px var(--color-palette-primary-500);
  color: var(--color-palette-primary-500);
  box-shadow: 0;
}
.dijitComboButtonHover .dijitArrowButtonInner {
  background-color: transparent;
}
.dijitComboButtonHover .dijitArrowButtonInner:before {
  left: 50%;
  margin-left: -5px;
  margin-top: -2.5px;
  position: absolute;
  top: 50%;
  border-left: 5px solid transparent;
  border-right: 5px solid transparent;
  border-top: 5px solid var(--color-palette-primary-500);
  content: "";
  height: 0;
  width: 0;
}
.dijitComboButtonActive {
  background-color: #ffffff;
  border: solid 1.5px var(--color-palette-primary-500);
  color: var(--color-palette-primary-500);
  box-shadow: 0;
}
.dijitComboButtonActive .dijitArrowButtonInner {
  background-color: transparent;
}
.dijitComboButtonActive .dijitArrowButtonInner:before {
  left: 50%;
  margin-left: -5px;
  margin-top: -2.5px;
  position: absolute;
  top: 50%;
  border-left: 5px solid transparent;
  border-right: 5px solid transparent;
  border-top: 5px solid var(--color-palette-primary-500);
  content: "";
  height: 0;
  width: 0;
}
.dijitComboButtonFocused, .dijitComboButtonHoverFocused {
  background-color: var(--color-palette-primary-200);
  border: solid 1.5px var(--color-palette-primary-500);
  color: var(--color-palette-primary-500);
  box-shadow: 0;
}
.dijitComboButtonFocused .dijitArrowButtonInner, .dijitComboButtonHoverFocused .dijitArrowButtonInner {
  background-color: transparent;
}
.dijitComboButtonFocused .dijitArrowButtonInner:before, .dijitComboButtonHoverFocused .dijitArrowButtonInner:before {
  left: 50%;
  margin-left: -5px;
  margin-top: -2.5px;
  position: absolute;
  top: 50%;
  border-left: 5px solid transparent;
  border-right: 5px solid transparent;
  border-top: 5px solid var(--color-palette-primary-500);
  content: "";
  height: 0;
  width: 0;
}
.dijitComboButtonDisabled {
  background-color: #f3f3f4;
  border: solid 1.5px #ebecef;
  color: #afb3c0;
  box-shadow: 0;
}
.dijitComboButtonDisabled .dijitArrowButtonInner {
  background-color: transparent;
}
.dijitComboButtonDisabled .dijitArrowButtonInner:before {
  left: 50%;
  margin-left: -5px;
  margin-top: -2.5px;
  position: absolute;
  top: 50%;
  border-left: 5px solid transparent;
  border-right: 5px solid transparent;
  border-top: 5px solid #6c7389;
  content: "";
  height: 0;
  width: 0;
}
.dijitToggleButton {
  background-color: #ffffff;
  border: solid 1.5px var(--color-palette-primary-500);
  color: var(--color-palette-primary-500);
  box-shadow: 0;
}
.dijitToggleButton .dijitIcon {
  visibility: hidden;
}
.dijitToggleButtonChecked .dijitIcon {
  visibility: visible;
}
.dijitToggleButtonFocused, .dijitToggleButtonChecked {
  background-color: #ffffff;
  border: solid 1.5px var(--color-palette-primary-500);
  color: var(--color-palette-primary-500);
  box-shadow: 0;
}
.dijitToggleButtonHover, .dijitToggleButtonHoverFocused, .dijitToggleButtonCheckedHover {
  background-color: var(--color-palette-primary-100);
  border: solid 1.5px var(--color-palette-primary-500);
  color: var(--color-palette-primary-500);
  box-shadow: 0;
}
.dijitToggleButtonDisabled {
  background-color: #f3f3f4;
  border: solid 1.5px #ebecef;
  color: #afb3c0;
  box-shadow: 0;
}
.dijitDropDownActionButton {
  background-color: var(--color-palette-primary-500);
  border: none;
  border-radius: 50%;
  height: 2.5rem;
  width: 2.5rem;
}
.dijitDropDownActionButton .actionIcon,
.dijitDropDownActionButton .fa-plus {
  color: #ffffff;
  line-height: 2.5rem;
  margin: 0;
  font-size: 1.25rem;
}
.dijitDropDownActionButton .dijitButtonNode {
  height: 2.5rem;
  width: 2.5rem;
  padding: 0;
}
.dijitDropDownActionButton .dijitArrowButtonInner {
  display: none;
}
.dijitDropDownActionButton.dijitDropDownButtonHover {
  background-color: var(--color-palette-primary-600);
}
.dijitDropDownActionButton.dijitDropDownButtonActive {
  background-color: var(--color-palette-primary-700);
}
.dijitDropDownActionButton.dijitDropDownButtonFocused {
  background-color: var(--color-palette-primary-500);
  outline: 2.8px solid var(--color-palette-primary-op-20);
}
.dijitDropDownActionButton.dijitDropDownButtonDisabled {
  background-color: #f3f3f4;
}
.dijitDropDownActionButton.dijitDropDownButtonDisabled .actionIcon,
.dijitDropDownActionButton.dijitDropDownButtonDisabled .fa-plus {
  color: #afb3c0;
}
.dijitButtonFlat {
  border: 0;
  background-color: transparent;
  box-shadow: none;
  color: #14151a;
}
.dijitButtonFlat.dijitButtonHover {
  background-color: var(--color-palette-primary-100);
}
.dijitButtonFlat.dijitDropDownButtonActive {
  background-color: var(--color-palette-primary-op-20);
}
.dijitButtonFlat.dijitDropDownButtonFocused {
  background-color: var(--color-palette-primary-500);
  outline: 2.8px solid var(--color-palette-primary-op-20);
}
.dijitButtonFlat.dijitDropDownButtonDisabled {
  background-color: #ffffff;
}
.dijitButtonDanger {
  border: 0;
  background-color: #d82b2e;
  color: #ffffff;
}
.dijitButtonDanger.dijitButtonHover {
  background-color: #b02023;
}
.dijitButtonAction {
  border: solid 1px transparent;
  background-color: var(--color-palette-primary-500);
  color: #ffffff;
}
.dijitButtonAction.dijitButtonHover {
  background-color: var(--color-palette-primary-400);
}

.fakeDojoButton {
  background-color: #ffffff;
  border: solid 1.5px var(--color-palette-primary-500);
  color: var(--color-palette-primary-500);
  box-shadow: 0;
  transition: all 0.1s;
  border-radius: 0.375rem;
  display: inline-block;
  height: 2.5rem;
  line-height: 2.5rem;
  padding: 0 1rem;
  text-decoration: none;
  text-transform: uppercase;
}
.fakeDojoButton:hover {
  background-color: var(--color-palette-primary-100);
  border: solid 1.5px var(--color-palette-primary-500);
  color: var(--color-palette-primary-500);
  box-shadow: 0;
}
.fakeDojoButton img {
  vertical-align: middle;
  margin-top: -2px;
}

.fakeDojoButtonDanger {
  background-color: #d82b2e;
  color: #ffffff;
}
.fakeDojoButtonDanger:hover {
  background-color: #b02023;
  color: #ffffff;
}

.dijitCheckBox {
  border-radius: 4px;
  border: solid 2px #afb3c0;
  background-color: #ffffff;
  width: 24px;
  min-width: 24px;
  height: 24px;
  cursor: pointer;
}
.dijitCheckBox .dijitCheckBoxInput {
  width: 24px;
  height: 24px;
  cursor: pointer;
}
.dijitCheckBoxChecked {
  border: solid 2px var(--color-palette-primary-500);
  background: url("data:image/svg+xml;base64,PHN2ZyB3aWR0aD0iMTZweCIgaGVpZ2h0PSIxMS4zMXB4IiB2aWV3Qm94PSIwIDAgMTAgOCIgdmVyc2lvbj0iMS4xIiB4bWxucz0iaHR0cDovL3d3dy53My5vcmcvMjAwMC9zdmciIHhtbG5zOnhsaW5rPSJodHRwOi8vd3d3LnczLm9yZy8xOTk5L3hsaW5rIj4gICAgICAgIDx0aXRsZT5TaGFwZTwvdGl0bGU+ICAgIDxkZXNjPkNyZWF0ZWQgd2l0aCBTa2V0Y2guPC9kZXNjPiAgICA8ZGVmcz48L2RlZnM+ICAgIDxnIGlkPSJTeW1ib2xzIiBzdHJva2U9Im5vbmUiIHN0cm9rZS13aWR0aD0iMSIgZmlsbD0ibm9uZSIgZmlsbC1ydWxlPSJldmVub2RkIj4gICAgICAgIDxnIGlkPSJjaGVja2JveC1hY3RpdmUiIHRyYW5zZm9ybT0idHJhbnNsYXRlKC00LjAwMDAwMCwgLTUuMDAwMDAwKSIgZmlsbD0iIzAwMDAwMCI+ICAgICAgICAgICAgPHBvbHlnb24gaWQ9IlNoYXBlIiBwb2ludHM9IjcuMzEwNzIwMzIgMTEuNDIyNDQ0OSA0Ljk4NjE5NTYzIDkuMDk3OTIwMTkgNC4xOTQ2MzA4NyA5Ljg4MzkxMDU1IDcuMzEwNzIwMzIgMTMgMTQgNi4zMTA3MjAzMiAxMy4yMTQwMDk2IDUuNTI0NzI5OTYiPjwvcG9seWdvbj4gICAgICAgIDwvZz4gICAgPC9nPjwvc3ZnPg==") center center no-repeat;
  background-color: #ffffff;
}
.dijitCheckBoxHover:not(.dijitCheckBoxDisabled, .dijitCheckBoxCheckedDisabled) {
  border-color: var(--color-palette-primary-400);
}
.dijitCheckBoxFocused:not(.dijitCheckBoxDisabled, .dijitCheckBoxCheckedDisabled) {
  outline: 1.5px solid var(--color-palette-primary-op-20);
}
.dijitCheckBoxDisabled {
  border: solid 2px #d1d4db;
  background: #f3f3f4;
}
.dijitCheckBoxCheckedDisabled {
  border: solid 2px #d1d4db;
  background: #f3f3f4 url("data:image/svg+xml;base64,PCEtLSBSZXBsYWNlIHRoZSBjb250ZW50cyBvZiB0aGlzIGVkaXRvciB3aXRoIHlvdXIgU1ZHIGNvZGUgLS0+Cgo8c3ZnIHdpZHRoPSIxNnB4IiBoZWlnaHQ9IjExLjMxcHgiIHZpZXdCb3g9IjAgMCAxMCA4IiB2ZXJzaW9uPSIxLjEiIHhtbG5zPSJodHRwOi8vd3d3LnczLm9yZy8yMDAwL3N2ZyIgeG1sbnM6eGxpbms9Imh0dHA6Ly93d3cudzMub3JnLzE5OTkveGxpbmsiPiAgICAgICAgPHRpdGxlPlNoYXBlPC90aXRsZT4gICAgPGRlc2M+Q3JlYXRlZCB3aXRoIFNrZXRjaC48L2Rlc2M+ICAgIDxkZWZzPjwvZGVmcz4gICAgPGcgaWQ9IlN5bWJvbHMiIHN0cm9rZT0ibm9uZSIgc3Ryb2tlLXdpZHRoPSIxIiBmaWxsPSJub25lIiBmaWxsLXJ1bGU9ImV2ZW5vZGQiPiAgICAgICAgPGcgaWQ9ImNoZWNrYm94LWFjdGl2ZSIgdHJhbnNmb3JtPSJ0cmFuc2xhdGUoLTQuMDAwMDAwLCAtNS4wMDAwMDApIiBmaWxsPSIjZDFkNGRiIj4gICAgICAgICAgICA8cG9seWdvbiBpZD0iU2hhcGUiIHBvaW50cz0iNy4zMTA3MjAzMiAxMS40MjI0NDQ5IDQuOTg2MTk1NjMgOS4wOTc5MjAxOSA0LjE5NDYzMDg3IDkuODgzOTEwNTUgNy4zMTA3MjAzMiAxMyAxNCA2LjMxMDcyMDMyIDEzLjIxNDAwOTYgNS41MjQ3Mjk5NiI+PC9wb2x5Z29uPiAgICAgICAgPC9nPiAgICA8L2c+PC9zdmc+") center center no-repeat;
}

.dijitRadio {
  border-radius: 12px;
  background-color: #ffffff;
  border: solid 2px #afb3c0;
  height: 24px;
  width: 24px;
  cursor: pointer;
}
.dijitRadio .dijitCheckBoxInput {
  width: 24px;
  height: 24px;
  cursor: pointer;
}
.dijitRadioChecked {
  border: solid 2px var(--color-palette-primary-500);
  position: relative;
}
.dijitRadioChecked:before {
  border-radius: 7px;
  background-color: var(--color-palette-primary-500);
  content: "";
  height: 14px;
  left: 50%;
  margin-left: -7px;
  margin-top: -7px;
  position: absolute;
  top: 50%;
  width: 14px;
}
.dijitRadioHover:not(.dijitRadioDisabled) {
  border-color: var(--color-palette-primary-400);
  cursor: pointer;
}
.dijitRadioFocused:not(.dijitRadioDisabled) {
  outline: 1.5px solid var(--color-palette-primary-op-20);
}
.dijitRadioDisabled {
  background-color: #f3f3f4;
  border: solid 2px #d1d4db;
  position: relative;
}
.dijitRadioDisabled:before {
  background-color: #d1d4db;
}

#select-arrow, .dijitSelectActive .dijitArrowButton > .dijitArrowButtonInner, .dijitSelectOpened .dijitArrowButton > .dijitArrowButtonInner, .dijitSelectHover .dijitArrowButton > .dijitArrowButtonInner, .dijitSelect .dijitArrowButton > .dijitArrowButtonInner {
  float: none;
  height: 0 !important;
  margin: 0;
  position: static;
}

.dijitSelect {
  background-color: #ffffff;
  border: solid 1.5px #d1d4db;
  color: #14151a;
}
.dijitSelect .dijitButtonContents {
  padding: 0 1rem;
  border: none;
}
.dijitSelect .dijitButtonContents.dijitSelectFixedWidth .dijitSelect .dijitButtonContents {
  width: auto;
}
.dijitSelect .dijitArrowButton {
  border-left: solid 1.5px #d1d4db;
  width: 2.5rem;
  background-color: transparent;
}
.dijitSelect .dijitArrowButton > .dijitArrowButtonInner {
  left: 50%;
  margin-left: -5px;
  margin-top: -2.5px;
  position: absolute;
  top: 50%;
  border-left: 5px solid transparent;
  border-right: 5px solid transparent;
  border-top: 5px solid var(--color-palette-primary-500);
  content: "";
  height: 0;
  width: 0;
}
.dijitSelect .dijitArrowButtonInner {
  width: 2.5rem;
}
.dijitSelectHover {
  background-color: #ffffff;
  border: solid 1.5px var(--color-palette-primary-400);
  color: #14151a;
}
.dijitSelectHover .dijitArrowButton {
  border-left: solid 1.5px var(--color-palette-primary-400);
  background-color: transparent;
}
.dijitSelectHover .dijitArrowButton > .dijitArrowButtonInner {
  left: 50%;
  margin-left: -5px;
  margin-top: -2.5px;
  position: absolute;
  top: 50%;
  border-left: 5px solid transparent;
  border-right: 5px solid transparent;
  border-top: 5px solid var(--color-palette-primary-500);
  content: "";
  height: 0;
  width: 0;
}
.dijitSelectActive, .dijitSelectOpened {
  background-color: #ffffff;
  border: solid 1.5px var(--color-palette-primary-400);
  color: #14151a;
}
.dijitSelectActive .dijitArrowButton, .dijitSelectOpened .dijitArrowButton {
  border-left: solid 1.5px var(--color-palette-primary-400);
  background-color: transparent;
}
.dijitSelectActive .dijitArrowButton > .dijitArrowButtonInner, .dijitSelectOpened .dijitArrowButton > .dijitArrowButtonInner {
  left: 50%;
  margin-left: -5px;
  margin-top: -2.5px;
  position: absolute;
  top: 50%;
  border-left: 5px solid transparent;
  border-right: 5px solid transparent;
  border-top: 5px solid var(--color-palette-primary-500);
  content: "";
  height: 0;
  width: 0;
}
.dijitSelectDisabled {
  background-color: #fafafb;
  border: solid 1.5px #f3f3f4;
  color: #6c7389;
}
.dijitSelectDisabled .dijitButtonContents {
  opacity: 0.5;
}
.dijitSelectDisabled .dijitArrowButton {
  border-left: solid 1.5px #f3f3f4;
  background-color: #fafafb;
}
.dijitSelectDisabled .dijitArrowButton:before {
  border-top-color: #6c7389;
}
.dijitSelect.dijitSelectFixedWidth .dijitButtonContents {
  width: auto;
}

.dijitComboBox {
  background-color: #ffffff;
  border: solid 1.5px #d1d4db;
  padding: 0 0 0 0.5rem;
  overflow: hidden;
}
.dijitComboBox input {
  height: 100%;
  padding: 0;
}
.dijitComboBox .dijitArrowButton {
  height: 100%;
  width: 2.5rem;
  background-color: #f3f3f4;
  border-left: solid 1.5px #d1d4db;
}
.dijitComboBox .dijitArrowButton:before {
  border-top-color: var(--color-palette-primary-500);
}
.dijitComboBoxHover, .dijitComboBox:hover {
  background-color: #ffffff;
  border: solid 1.5px var(--color-palette-primary-400);
}
.dijitComboBoxHover .dijitArrowButton, .dijitComboBox:hover .dijitArrowButton {
  background-color: #f3f3f4;
  border-left: solid 1.5px var(--color-palette-primary-400);
}
.dijitComboBoxHover .dijitArrowButton:before, .dijitComboBox:hover .dijitArrowButton:before {
  border-top-color: var(--color-palette-primary-500);
}
.dijitComboBoxHover .dijitDownArrowButtonHover, .dijitComboBox:hover .dijitDownArrowButtonHover {
  background-color: #f3f3f4;
  border-left: solid 1.5px var(--color-palette-primary-400);
}
.dijitComboBoxHover .dijitDownArrowButtonHover:before, .dijitComboBox:hover .dijitDownArrowButtonHover:before {
  border-top-color: var(--color-palette-primary-500);
}
.dijitComboBoxFocused, .dijitComboBox:focus {
  border: solid 1.5px var(--color-palette-primary-400);
}
.dijitComboBoxFocused .dijitArrowButton, .dijitComboBox:focus .dijitArrowButton {
  border-left: solid 1.5px var(--color-palette-primary-400);
}
.dijitComboBoxFocused .dijitDownArrowButtonHover, .dijitComboBox:focus .dijitDownArrowButtonHover {
  border-left: solid 1.5px var(--color-palette-primary-400);
}
.dijitComboBoxDisabled, .dijitComboBox:disabled {
  border: solid 1.5px #f3f3f4;
  background-color: #f3f3f4;
}
.dijitComboBoxDisabled .dijitArrowButton, .dijitComboBox:disabled .dijitArrowButton {
  background-color: #f3f3f4;
  border-left: solid 1.5px #f3f3f4;
}
.dijitComboBoxDisabled .dijitArrowButton:before, .dijitComboBox:disabled .dijitArrowButton:before {
  border-top-color: #6c7389;
}
.dijitComboBoxDisabled .dijitPlaceHolder, .dijitComboBox:disabled .dijitPlaceHolder {
  color: #afb3c0;
}
.dijitComboBoxDisabled .dijitInputInner, .dijitComboBox:disabled .dijitInputInner {
  color: #afb3c0;
}
.dijitComboBoxError {
  border: solid 1.5px #f65446;
}
.dijitComboBoxError .dijitValidationContainer {
  margin-right: 0;
}
.dijitComboBoxError .dijitArrowButton {
  border-left: solid 1.5px #f65446;
}
.dijitComboBoxError .dijitArrowButton:before {
  border-top-color: #d82b2e;
}
.dijitComboBox .dijitDownArrowButtonActive {
  background-color: #f3f3f4;
  border-left: solid 1.5px var(--color-palette-primary-400);
}
.dijitComboBox .dijitDownArrowButtonActive:before {
  border-top-color: var(--color-palette-primary-500);
}

.dijitSliderBarH, .dijitSliderBumperH {
  height: 6px;
}
.dijitSliderBarV, .dijitSliderBumperV {
  width: 6px;
}
.dijitRuleLabel {
  transition: color 0.1s;
  color: #515667;
}
.dijitRuleMark {
  transition: border-color 0.1s;
  border: solid 1px #d1d4db;
}
.dijitSliderProgressBar, .dijitSliderBottomBumper, .dijitSliderLeftBumper {
  background: var(--color-palette-primary-500);
  border-color: #d1d4db;
}
.dijitSliderRemainingBar, .dijitSliderTopBumper, .dijitSliderRightBumper {
  background: #ffffff;
  border-color: #d1d4db;
}
.dijitSliderLeftBumper {
  border-left-width: 1px;
}
.dijitSliderRightBumper {
  border-right-width: 1px;
}
.dijitSliderBottomBumper {
  border-bottom-width: 1px;
}
.dijitSliderTopBumper {
  border-top-width: 1px;
}
.dijitSliderDecrementIconH, .dijitSliderIncrementIconH, .dijitSliderDecrementIconV, .dijitSliderIncrementIconV {
  border-radius: 0.375rem;
  width: 20px;
  height: 16px;
  border: solid 1.5px var(--color-palette-primary-500);
  background-color: #ffffff;
  position: relative;
}
.dijitSliderDecrementIconH .dijitSliderButtonInner, .dijitSliderIncrementIconH .dijitSliderButtonInner, .dijitSliderDecrementIconV .dijitSliderButtonInner, .dijitSliderIncrementIconV .dijitSliderButtonInner {
  display: none;
}
.dijitSliderDecrementButtonHover, .dijitSliderIncrementButtonHover {
  border: solid 1.5px var(--color-palette-primary-500);
}
.dijitSliderIncrementIconV {
  margin-bottom: 5px;
}
.dijitSliderIncrementIconV:before {
  left: 50%;
  margin-left: -5px;
  margin-top: -2.5px;
  position: absolute;
  top: 50%;
  border-left: 5px solid transparent;
  border-right: 5px solid transparent;
  border-bottom: 5px solid var(--color-palette-primary-500);
  content: "";
  height: 0;
  width: 0;
}
.dijitSliderDecrementIconV {
  margin-top: 5px;
}
.dijitSliderDecrementIconV:before {
  left: 50%;
  margin-left: -5px;
  margin-top: -2.5px;
  position: absolute;
  top: 50%;
  border-left: 5px solid transparent;
  border-right: 5px solid transparent;
  border-top: 5px solid var(--color-palette-primary-500);
  content: "";
  height: 0;
  width: 0;
}
.dijitSliderDecrementButtonActive, .dijitSliderIncrementButtonActive {
  background-color: #ffffff;
  border: solid 1.5px var(--color-palette-primary-500);
}
.dijitSliderIncrementButtonActive:before {
  border-top-color: var(--color-palette-primary-500);
}
.dijitSliderDecrementButtonActive:before {
  border-bottom-color: var(--color-palette-primary-500);
}
.dijitSliderImageHandle {
  transition: all 0.1s;
  border-radius: 6.5px;
  background-color: #ffffff;
  border: solid 1.5px #d1d4db;
  height: 13px;
  top: -5px;
  width: 13px;
}
.dijitSliderHover .dijitRuleLabel {
  color: #515667;
}
.dijitSliderHover .dijitRuleMark {
  border: solid 1px #515667;
}
.dijitSliderHover .dijitSliderBottomBumper,
.dijitSliderHover .dijitSliderProgressBar,
.dijitSliderHover .dijitSliderLeftBumper {
  background: var(--color-palette-primary-500);
  border-color: #515667;
}
.dijitSliderHover .dijitSliderRemainingBar,
.dijitSliderHover .dijitSliderTopBumper,
.dijitSliderHover .dijitSliderRightBumper {
  background: #ffffff;
  border-color: #515667;
}
.dijitSliderHover .dijitSliderImageHandle {
  background-color: #ffffff;
  border: solid 1.5px #515667;
}
.dijitSliderHover .dijitSliderThumbFocused {
  background: #515667;
  border: solid 1.5px #515667;
}
.dijitSliderDisabled .dijitRuleLabel {
  color: #d1d4db;
}
.dijitSliderDisabled .dijitRuleMark {
  border: solid 1px #d1d4db;
}
.dijitSliderDisabled .dijitSliderBottomBumper,
.dijitSliderDisabled .dijitSliderProgressBar,
.dijitSliderDisabled .dijitSliderLeftBumper {
  background: #f3f3f4;
  border-color: #f3f3f4;
}
.dijitSliderDisabled .dijitSliderRemainingBar,
.dijitSliderDisabled .dijitSliderTopBumper,
.dijitSliderDisabled .dijitSliderRightBumper {
  background: #ffffff;
  border-color: #f3f3f4;
}
.dijitSliderDisabled .dijitSliderImageHandle {
  background-color: #f3f3f4;
  border: solid 1.5px #f3f3f4;
}
.dijitSliderDisabled .dijitSliderDecrementIconH,
.dijitSliderDisabled .dijitSliderIncrementIconH,
.dijitSliderDisabled .dijitSliderDecrementIconV,
.dijitSliderDisabled .dijitSliderIncrementIconV {
  border: solid 1.5px #ebecef;
}
.dijitSliderDisabled .dijitSliderDecrementIconV:before {
  border-top-color: #6c7389;
}
.dijitSliderDisabled .dijitSliderIncrementIconV:before {
  border-bottom-color: #6c7389;
}

.dijitTimePicker .dijitDownArrowButton,
.dijitTimePicker .dijitUpArrowButton {
  background-color: #f3f3f4;
  padding: 0.25rem;
}
.dijitTimePicker .dijitDownArrowHover,
.dijitTimePicker .dijitUpArrowHover {
  background-color: #d1d4db;
}

.dijitAccordionContainer {
  border: solid 1px #d1d4db;
}
.dijitAccordionContainer .dijitAccordionContainer-child {
  padding: 0.5rem;
}
.dijitAccordionInnerContainerSelected .dijitAccordionTitleHover {
  background-color: #d1d4db;
}
.dijitAccordionTitle {
  transition: all 0.1s;
  background-color: #f3f3f4;
  border-top: solid 1px #d1d4db;
  border-bottom: none;
  height: 2.5rem;
  line-height: 2.5rem;
  padding: 0 0.5rem;
}
.dijitAccordionTitle:last-child {
  border-bottom: solid 1px #d1d4db;
}
.dijitAccordionTitleHover {
  background-color: #d1d4db;
}
.dijitAccordionTitleSelected {
  background-color: #d1d4db;
  font-weight: bold;
}

.dijitTitlePane {
  border-radius: 1px;
  box-shadow: 0px 2px 8px 0px hsla(230, 13%, 9%, 0.02);
}
.dijitTitlePaneHover {
  box-shadow: 0px 4px 8px 0px hsla(230, 13%, 9%, 0.06);
}
.dijitTitlePaneHover .dijitTitlePaneContentOuter {
  border: none;
  border-top: none;
}
.dijitTitlePaneHover .dijitTitlePaneTitle {
  border: none;
  background-color: transparent;
  color: #14151a;
}
.dijitTitlePaneContentOuter {
  transition: border 0.1s;
  border: none;
  border-top: none;
  padding: 1px 0.5rem 0;
}
.dijitTitlePaneTitle {
  transition: all 0.1s;
  border: none;
  background-color: transparent;
  color: #14151a;
}
.dijitTitlePaneTitleClosed .dijitArrowNode:before {
  transform: rotate(-90deg);
}
.dijitTitlePaneTitle .dijitArrowNode {
  height: 2.5rem;
  position: relative;
  width: 2.5rem;
}
.dijitTitlePaneTitle .dijitArrowNode:before {
  left: 50%;
  margin-left: -5px;
  margin-top: -2.5px;
  position: absolute;
  top: 50%;
  border-left: 5px solid transparent;
  border-right: 5px solid transparent;
  border-top: 5px solid #515667;
  content: "";
  height: 0;
  width: 0;
}
.dijitTitlePaneTitleOpen {
  background-color: transparent;
  color: #14151a;
}
.dijitTitlePaneTitleFocus {
  padding: 0 0.5rem 0 0;
}

.dijitDialog {
  background-color: #ffffff;
  border-radius: 0px;
  border: none;
  box-shadow: 0px 4px 8px 0px hsla(230, 13%, 9%, 0.06);
}
.dijitDialogCloseIcon {
  width: 17px;
  height: 18px;
  background-color: #515667;
  position: absolute;
  right: 0;
  top: 0;
  margin-left: 0;
}
.dijitDialogCloseIcon:before, .dijitDialogCloseIcon:after {
  background-color: #ffffff;
  content: "";
  display: block;
  font-size: 0;
  height: 10px;
  left: 8px;
  position: absolute;
  top: 4px;
  width: 1px;
}
.dijitDialogCloseIcon:before {
  transform: rotate(45deg);
}
.dijitDialogCloseIcon:after {
  transform: rotate(-45deg);
}
.dijitDialogPaneActionBar, .dijitDialogPaneContent {
  padding: 1rem;
}
.dijitDialogPaneActionBar {
  padding-top: 0;
}
.dijitDialogTitleBar {
  background-color: #f3f3f4;
  border-color: transparent transparent #d1d4db transparent;
  border-style: solid;
  border-width: 0 0 1px 0;
  color: #515667;
  font-weight: bold;
  height: 50px;
  line-height: 50px;
  padding: 0 1rem;
  position: relative;
}

.dijitPopup {
  background: #ffffff;
  color: #14151a;
  border: 0 none;
  border-radius: 0.375rem;
  box-shadow: 0px 10px 18px 0px hsla(230, 13%, 9%, 0.1);
  padding: 0.5rem;
  margin-top: 0.5rem;
}
.dijitTimePickerPopup {
  border: none;
}

.dijitSplitter {
  background: var(--color-palette-black-op-20);
}
.dijitSplitterHover {
  background: var(--color-palette-black-op-50);
}
.dijitSplitterHover .dijitSplitterThumb {
  background: #6c7389;
}
.dijitSplitterActive {
  background-color: var(--color-palette-black-op-20);
}
.dijitSplitterActive .dijitSplitterThumb {
  background: #6c7389;
}
.dijitSplitterThumb {
  background-color: #d1d4db;
}
.dijitSplitterV {
  width: 6px;
}
.dijitSplitterV .dijitSplitterThumb {
  left: 50%;
  top: 50%;
  position: absolute;
  width: 2px;
  height: 20px;
  margin: -10px 0 0 -1px;
}
.dijitSplitterH {
  height: 6px;
}
.dijitSplitterH .dijitSplitterThumb {
  left: 50%;
  top: 50%;
  position: absolute;
  width: 20px;
  height: 2px;
  margin-left: -10px;
}

.dijitTab {
  height: 58px;
  background-color: #ffffff;
  color: #14151a;
  padding: 0 1.5rem;
  position: relative;
  border-width: 0 0 4px 0;
  border-style: solid;
  border-color: transparent;
}
.dijitTab .tabLabel {
  line-height: 54px;
  text-transform: uppercase;
}
.dijitTabContainerTop-tabs .dijitTab {
  top: -1px;
}
.dijitTab.dijitClosable {
  padding-right: 2rem;
}
.dijitTabPaneWrapper .dijitContentPane {
  padding: 1.5rem;
  overflow: visible;
}
.dijitTabChecked, .dijitTabChecked.dijitTabCheckedHover {
  background-color: var(--color-palette-primary-200);
  border-width: 0 0 4px 0;
  border-style: solid;
  border-color: transparent transparent var(--color-palette-primary-500) transparent;
  height: 59.5px;
}
.dijitTabCloseIcon {
  width: 13px;
  height: 13px;
  background-color: #d1d4db;
  position: absolute;
  right: 0;
  top: 0;
  margin-left: 0;
}
.dijitTabCloseIcon:before, .dijitTabCloseIcon:after {
  background-color: #14151a;
  display: block;
  content: "";
  width: 1px;
  height: 8px;
  font-size: 0;
  position: absolute;
  left: 7px;
  top: 3px;
}
.dijitTabCloseIcon:before {
  transform: rotate(45deg);
}
.dijitTabCloseIcon:after {
  transform: rotate(-45deg);
}
.dijitTabHover {
  background-color: #ffffff;
  color: #14151a;
}
.dijitTabDisabled {
  background-color: #fafafb;
  color: #6c7389;
}
.dijitTab.tabStripButton {
  height: 58px !important;
  width: 58px;
  background-color: #ffffff;
}
.dijitTab.tabStripButton .dijitTabStripSlideLeftIcon:before {
  left: 50%;
  margin-left: -2.5px;
  margin-top: -5px;
  position: absolute;
  top: 50%;
  border-top: 5px solid transparent;
  border-bottom: 5px solid transparent;
  border-right: 5px solid #14151a;
  content: "";
  height: 0;
  width: 0;
}
.dijitTab.tabStripButton .dijitTabStripSlideRightIcon:before {
  left: 50%;
  margin-left: -2.5px;
  margin-top: -5px;
  position: absolute;
  top: 50%;
  border-top: 5px solid transparent;
  border-bottom: 5px solid transparent;
  border-left: 5px solid #14151a;
  content: "";
  height: 0;
  width: 0;
}
.dijitTab.tabStripButton .dijitTabStripMenuIcon:before {
  left: 50%;
  margin-left: -5px;
  margin-top: -2.5px;
  position: absolute;
  top: 50%;
  border-left: 5px solid transparent;
  border-right: 5px solid transparent;
  border-top: 5px solid #14151a;
  content: "";
  height: 0;
  width: 0;
}
.dijitTab.tabStripButtonHover {
  background-color: #ffffff;
}
.dijitTab.tabStripButtonHover .dijitTabStripSlideLeftIcon:before {
  border-right-color: #14151a;
}
.dijitTab.tabStripButtonHover .dijitTabStripSlideRightIcon:before {
  border-left-color: #14151a;
}
.dijitTab.tabStripButtonHover .dijitTabStripMenuIcon:before {
  border-top-color: #14151a;
}
.dijitTab.tabStripButtonActive {
  background-color: #ffffff;
}
.dijitTab.tabStripButtonActive .dijitTabStripSlideLeftIcon:before {
  border-right-color: var(--color-palette-primary-500);
}
.dijitTab.tabStripButtonActive .dijitTabStripSlideRightIcon:before {
  border-left-color: var(--color-palette-primary-500);
}
.dijitTab.tabStripButtonActive .dijitTabStripMenuIcon:before {
  border-top-color: var(--color-palette-primary-500);
}
.dijitTab.tabStripButtonDisabled {
  background-color: #fafafb;
  color: #6c7389;
}
.dijitTab.tabStripButtonDisabled .dijitTabStripSlideLeftIcon:before {
  border-right-color: #6c7389;
}
.dijitTab.tabStripButtonDisabled .dijitTabStripSlideRightIcon:before {
  border-left-color: #6c7389;
}
.dijitTab.tabStripButtonDisabled .dijitTabStripMenuIcon:before {
  border-top-color: #6c7389;
}
.dijitTabContainerBottom-container, .dijitTabContainerTop-container, .dijitTabContainerLeft-container, .dijitTabContainerRight-container {
  border-width: 0;
  border-style: solid;
  border-color: transparent;
}
.dijitTabContainerTop-container {
  /* 42px is the height of the dijitTabListContainer */
  height: calc(100% - 42px);
  border-top: none;
  overflow: auto;
}
.dijitTabContainerBottom-container {
  border-bottom: none;
}
.dijitTabContainerTop-tabs, .dijitTabContainerBottom-tabs {
  height: 61px;
  border: none;
}
.dijitTabListContainer-top, .dijitTabListContainer-bottom {
  box-sizing: "content-box";
  border-width: 0 0 1px;
  border-style: solid;
  border-color: #d1d4db;
  height: 58px !important;
  overflow: visible;
}
.dijitTabListContainer-bottom .dijitTabListWrapper {
  top: -1px !important;
}
.dijitTabListContainer-bottom .dijitTabChecked {
  top: -1px;
  height: 61px;
}
.dijitTabContainerNested .dijitTab {
  background: none;
  border: none;
}
.dijitTabContainerNested .dijitTab.dijitTabChecked {
  height: 61px;
  border-bottom: solid 1px #515667;
}
.dijitTabContainerNested .dijitTabContainerTop-container {
  border: none;
  padding: 0 1.5rem;
}

.dijitTooltip {
  max-width: 300px;
}
.dijitTooltipContainer {
  background: #ffffff;
  border: solid 1px #6c7389;
  color: inherit;
  font-size: inherit;
  padding: 0.5rem;
  margin-left: 7px;
  border-radius: 0.375rem;
}
.dijitTooltipContainer:before {
  width: 8px;
  height: 8px;
  content: "";
  position: absolute;
  top: 12px;
  left: 3px;
  transform: rotate(-45deg);
  background: #fff;
  border-left: 1px solid #6c7389;
  border-top: 1px solid #6c7389;
}
.dijitTooltipFocusNode {
  padding: 0.5rem;
}

.dijitTreeContainer {
  float: none;
}
.dijitTreeNode {
  background-image: url("/html/js/dojo/custom-build/dijit/themes/dmundra/images/i.gif");
  background-repeat: repeat-y;
  zoom: 1;
}
.dijitTreeNode .dojoDndItemBefore,
.dijitTreeNode .dojoDndItemAfter {
  border-bottom: none;
  border-top: none;
}
.dojoDndItemBefore .dijitTreeNodeTreeContent {
  border-top: 2px solid #369;
}
.dojoDndItemAfter .dijitTreeNodeTreeContent {
  border-bottom: 2px solid #369;
}
.dijitTreeIsLast {
  background: url("/html/js/dojo/custom-build/dijit/themes/dmundra/images/i_half.gif") no-repeat;
}
.dijitTreeIsRoot {
  margin-left: 0;
  background-image: none;
}
.dijitTreeExpando {
  width: 18px;
  height: 18px;
  background-position: 3px 1px;
}
.dijitTreeRow {
  padding: 2px 0;
}
.dijitTreeRow .dijitTreeIcon,
.dijitTreeRow .dijitTreeExpando {
  display: inline-block;
  vertical-align: sub;
}
.dijitTreeContent {
  min-height: 18px;
  min-width: 18px;
}
.dijitTreeExpand {
  width: 18px;
  height: 18px;
  background-repeat: no-repeat;
}
.dijitTreeExpandoLeaf {
  background-position: 0 -2px;
  background-image: url("/html/js/dojo/custom-build/dijit/themes/dmundra/images/treeExpand_leaf.gif");
}
.dijitTreeLabel {
  margin: 0;
}
.dijitTreeLabelFocused {
  outline: 1px invert dotted;
}
.dijitTreeRowSelected {
  font-weight: bold;
}
.dijitTreeNodeSelected .dijitTreeLabel {
  background: #e2ebfe;
}
.dijitTreeExpandoOpened {
  background-image: url("/html/js/dojo/custom-build/dijit/themes/dmundra/images/treeExpand_minus.gif");
}
.dijitTreeExpandoClosed {
  background-image: url("/html/js/dojo/custom-build/dijit/themes/dmundra/images/treeExpand_plus.gif");
}
.dijitTreeExpandoLoading {
  background-image: url("/html/js/dojo/custom-build/dijit/themes/dmundra/images/treeExpand_loading.gif");
}
.dijitTreeIcon {
  width: 16px;
  height: 16px;
}
.dijitFolderOpened, .dijitFolderClosed {
  margin: 3px 3px 0 3px;
}
.dijitFolderOpened {
  background: url("/html/js/dojo/custom-build/dijit/themes/dmundra/images/folderOpened.gif") no-repeat;
}
.dijitFolderClosed {
  background: url("/html/js/dojo/custom-build/dijit/themes/dmundra/images/folderClosed.gif") no-repeat;
}
.dijitLeaf {
  background: url("/html/js/dojo/custom-build/dijit/themes/dmundra/images/leaf.gif") no-repeat;
}

.dijitA11ySideArrow {
  display: none;
}

.dijitCalendarArrow {
  cursor: pointer;
}
.dijitCalendarContainer th {
  text-align: center;
}
.dijitCalendarDayLabelTemplate, .dijitCalendarDateTemplate {
  transition: background-color 0.1s;
  background-color: #ffffff;
  color: #515667;
  height: 2.5rem;
  text-align: center;
  width: 2.5rem;
}
.dijitCalendarDayLabelTemplate {
  background-color: #ffffff;
  color: #14151a;
  font-weight: bold;
}
.dijitCalendarHoveredDate {
  background-color: #d1d4db;
  color: #14151a;
}
.dijitCalendarIncrementControl {
  position: relative;
  width: 2.5rem;
}
.dijitCalendarDecrementArrow {
  position: absolute;
}
.dijitCalendarDecrementArrow:before {
  position: relative;
  left: 50%;
  margin-left: -2.5px;
  margin-top: -5px;
  position: absolute;
  top: 50%;
  border-top: 5px solid transparent;
  border-bottom: 5px solid transparent;
  border-right: 5px solid #ffffff;
  content: "";
  height: 0;
  width: 0;
}
.dijitCalendarIncrementArrow {
  position: absolute;
  right: 0.5rem;
}
.dijitCalendarIncrementArrow:before {
  position: relative;
  left: 50%;
  margin-left: -2.5px;
  margin-top: -5px;
  position: absolute;
  top: 50%;
  border-top: 5px solid transparent;
  border-bottom: 5px solid transparent;
  border-left: 5px solid #ffffff;
  content: "";
  height: 0;
  width: 0;
}
.dijitCalendarMonthContainer {
  background-color: #515667;
  color: #ffffff;
  height: 2.5rem;
}
.dijitCalendarMonthContainer .dijitCalendarMonthLabel,
.dijitCalendarMonthContainer .dijitDropDownButton .dijitArrowButtonInner {
  height: 1.875rem;
  line-height: 1.875rem;
}
.dijitCalendarMonthContainer .dijitDropDownButton {
  margin-top: 0.25rem;
  border-radius: 0;
  background-color: transparent;
  height: calc(1.875rem + 3px);
  border: solid 1px #ffffff;
  color: #ffffff;
}
.dijitCalendarMonthContainer .dijitDropDownButton .dijitSpacer {
  height: 0;
}
.dijitCalendarMonthContainer .dijitDropDownButton .dijitArrowButtonInner {
  width: 1.875rem;
}
.dijitCalendarMonthContainer .dijitDropDownButton .dijitArrowButtonInner:before {
  border-top-color: #ffffff;
}
.dijitCalendarMonthContainer .dijitDropDownButton .dijitArrowButtonInner .dijitButtonText {
  height: 2.5rem;
  line-height: 2.5rem;
}
.dijitCalendarMonthMenu.dijitMenu {
  margin: 0;
}
.dijitCalendarMonthLabel {
  height: 2.5rem;
  line-height: 2.5rem;
}
.dijitCalendarMonthLabelHover {
  background-color: #f3f3f4;
}
.dijitCalendarMonthLabel:last-child {
  border-bottom: none;
}
.dijitCalendarPreviousMonth, .dijitCalendarNextMonth {
  background-color: #f3f3f4;
  color: #d1d4db;
}
.dijitCalendarPreviousMonth.dijitCalendarHoveredDate, .dijitCalendarNextMonth.dijitCalendarHoveredDate {
  background-color: #f3f3f4;
  color: #6c7389;
}
.dijitCalendarNextYear, .dijitCalendarPreviousYear {
  color: var(--color-palette-white-op-10);
}
.dijitCalendarSelectedDate .dijitCalendarDateLabel {
  border-radius: 0.375rem;
  background-color: var(--color-palette-primary-500);
  color: #ffffff;
  display: block;
  height: 2.5rem;
  line-height: 2.5rem;
  width: 2.5rem;
}
.dijitCalendarSelectedYear {
  color: #ffffff;
  font-weight: bold;
}
.dijitCalendarCurrentDate {
  background-color: #afb3c0;
  color: #ffffff;
}
.dijitCalendarYearLabel {
  background-color: #515667;
  display: table;
  height: 2.5rem;
  width: 100%;
}
.dijitCalendarYearLabel span {
  display: table-cell;
  margin: 0;
  text-align: center;
}

.dijitMenu {
  padding: 0;
  border: 0 none;
}
.dijitMenu#templateSel_popup .dijitMenuItem {
  height: auto;
  padding: 0.5rem 0.75rem;
  gap: 0.25rem;
}
.dijitMenu#templateSel_popup .dijitMenuItem small {
  color: #6c7389;
}
.dijitMenu .dijitMenuItem {
  display: flex;
  padding: 0 0.75rem;
  color: #14151a;
  height: 2.5rem;
  align-items: center;
}
.dijitMenu .dijitMenuItem:last-child {
  border-bottom: none;
}
.dijitMenu .dijitMenuItemHover {
  background: var(--color-palette-primary-100);
}
.dijitMenu .dijitMenuItemSelected {
  background: var(--color-palette-primary-200);
}
.dijitMenu .dijitMenuItem .dijitMenuItemIconCell {
  padding-left: 0.5rem;
  width: 3;
}
.dijitMenuArrowCell .dijitIcon {
  margin-right: 0.5rem;
  text-align: right;
  vertical-align: baseline;
}
.dijitMenuSeparatorBottom {
  height: auto;
  margin-bottom: 1px;
}
.dijitMenuSeparatorTop {
  height: auto;
  margin-top: 1px;
  border-bottom: 1px solid #d1d4db;
}

.dijitComboBoxMenuPopup#widget_cache_list_dropdown {
  max-height: 17.5rem !important;
}

.dijitComboBoxMenuPopup {
  background: #ffffff;
  color: #14151a;
  border: 0 none;
  border-radius: 0.375rem;
  box-shadow: 0px 10px 18px 0px hsla(230, 13%, 9%, 0.1);
  padding: 0.5rem;
  margin-top: 0.5rem;
}
.dijitComboBoxMenuPopup .dijitMenuItem {
  padding: 0 0.75rem;
  color: #14151a;
  height: 2.5rem;
}
.dijitComboBoxMenuPopup .dijitMenuItem .dijitComboBoxHighlightMatch {
  font-weight: 700;
}
.dijitComboBoxMenuPopup .dijitMenuItem:has(small) {
  display: flex;
  align-items: start;
  flex-direction: column;
  justify-content: center;
}
.dijitComboBoxMenuPopup .dijitComboBoxMenu {
  min-width: 200px;
  padding: 0;
  border: none;
}

.dijitMenuBar .dijitMenuItem {
  padding: 5px;
}

.dijitTimePicker {
  background-color: #ffffff;
  margin-top: 1px;
}
.dijitTimePickerItem {
  line-height: 2.5rem;
  height: 2.5rem;
  color: #14151a;
  border-bottom: none;
}
.dijitTimePickerItemHover {
  background-color: #f3f3f4;
  color: #515667;
}
.dijitTimePickerItemSelected .dijitTimePickerItemInner {
  background-color: #d82b2e;
  color: #ffffff;
}
.dijitTimePickerItemInner {
  padding: 0;
}
.dijitTimePickerMarker {
  font-weight: bold;
  background-color: #f3f3f4;
}

.dijitProgressBar {
  border-radius: 2px;
  background-color: #ffffff;
  height: 30px;
}
.dijitProgressBarEmpty {
  border: solid 1.5px #515667;
}
.dijitProgressBarFull {
  background: none;
  height: 100%;
}
.dijitProgressBarLabel {
  line-height: 27px;
}
.dijitProgressBarTile {
  background-color: #d1d4db;
  height: 100%;
}

.dijitProgressBarIndeterminate .dijitProgressBarTile {
  background-image: url("/html/js/dojo/custom-build/dijit/themes/dmundra/images/progressBarAnim.gif");
}

.dijitInline .dijitButton {
  margin: 5px 5px 0 0;
  line-height: normal;
}
.dijitInline.dijitTextBox .dijitInputInner {
  height: 100%;
  padding: 0;
}
.dijitInlineEditBoxDisplayModeHover {
  border-radius: 2px;
  border: solid 1.5px solid 1.5px var(--color-palette-primary-400);
  background: #ffffff;
}
.dijitInlineEditBoxDisplayMode.dijitOffScreen {
  display: none;
}

.dojoxGrid {
  background-color: #ffffff !important;
}
.dojoxGrid .dojoxGridMasterHeader .dojoxGridHeader {
  background-color: #f3f3f4;
}
.dojoxGrid .dojoxGridMasterHeader .dojoxGridHeader .dojoxGridRowTable .dojoxGridCell {
  background: none;
  border: 0px;
  font-weight: bold;
}
.dojoxGrid .dojoxGridMasterHeader .dojoxGridHeader .dojoxGridRowTable {
  border-bottom: 1px solid #d1d4db;
}
.dojoxGrid .dojoxGridMasterHeader .dojoxGridHeader .dojoxGridArrowButtonChar {
  float: left;
}
.dojoxGrid .dojoxGridMasterView .dojoxGridRowbar {
  background: none;
  border: 0px;
}
.dojoxGrid .dojoxGridMasterView .dojoxGridRowbar .dojoxGridRowbarInner {
  border: 0px;
}
.dojoxGrid .dojoxGridMasterView .dojoxGridRow {
  background-color: #ffffff;
  border-bottom: 1px solid #d1d4db;
}
.dojoxGrid .dojoxGridMasterView .dojoxGridRow.dojoxGridRowOdd {
  background-color: #f3f3f4;
}
.dojoxGrid .dojoxGridMasterView .dojoxGridRow.dojoxGridRowOver .dojoxGridCell {
  color: #14151a;
}
.dojoxGrid .dojoxGridMasterView .dojoxGridRow .dojoxGridRowTable .dojoxGridCell {
  background: none;
  border: 0px;
}
.dojoxGrid .dojoxGridRow .dojoxGridRowTable .dojoxGridCell,
.dojoxGrid .dojoxGridHeader .dojoxGridRowTable .dojoxGridCell {
  font-family: Assistant, "Helvetica Neue", Helvetica, Arial, "Lucida Grande", sans-serif;
  padding: 0.1875rem 0.5rem;
  height: 2.5rem;
}
.dojoxGrid .dojoxGridPaginator {
  background-color: #d1d4db;
  border: 0px;
}
.dojoxGrid .dojoxGridPaginator td {
  padding: 0.5rem 0.5rem;
}

.dojoxUploaderFileList {
  border: solid 1px #d1d4db;
}

/*
Copyright (c) 2009, Yahoo! Inc. All rights reserved.
Code licensed under the BSD License:
http://developer.yahoo.net/yui/license.txt
version: 2.8.0r4
*/
html {
  color: #000;
  background: transparent;
  height: 100%;
}

body,
div,
dl,
dt,
dd,
ul,
ol,
li,
h1,
h2,
h3,
h4,
h5,
h6,
pre,
code,
form,
fieldset,
legend,
input,
button,
textarea,
p,
blockquote,
th,
td {
  margin: 0;
  padding: 0;
}

table {
  border-collapse: collapse;
  border-spacing: 0;
}

fieldset,
img {
  border: 0;
}

address,
caption,
cite,
code,
dfn,
em,
strong,
th,
var,
optgroup {
  font-style: inherit;
  font-weight: inherit;
}

del,
ins {
  text-decoration: none;
}

li {
  list-style: none;
}

caption,
th {
  text-align: left;
}

h1,
h2,
h3,
h4,
h5,
h6 {
  font-size: 100%;
  font-weight: normal;
}

q:before,
q:after {
  content: "";
}

abbr,
acronym {
  border: 0;
  font-variant: normal;
}

sup {
  vertical-align: baseline;
}

sub {
  vertical-align: baseline;
}

legend {
  color: #000;
}

pre,
code,
kbd,
samp,
tt {
  font-family: monospace;
}

#doc {
  min-width: 970px;
}

#doc1 {
  min-width: 970px;
}

#doc2 {
  min-width: 970px;
}

#doc3 {
  min-width: 970px;
}

#doc4 {
  min-width: 970px;
}

#hd {
  margin-top: 45px;
}

#bd {
  background: #fff;
  border: 1px solid #c9c9c9;
  border-top: 0;
  padding: 10px 0;
  box-shadow: -1px 6px var(--color-palette-black-op-20);
}

#ft {
  padding: 0;
  margin: 0;
  height: 0;
}

#doc,
#doc2,
#doc3,
#doc4,
.yui-t1,
.yui-t2,
.yui-t3,
.yui-t4,
.yui-t5,
.yui-t6,
.yui-t7 {
  margin: auto;
  text-align: left;
  width: 57.69em;
  *width: 56.25em;
}

#doc2 {
  width: 73.076em;
  *width: 71.25em;
}

#doc3 {
  margin: auto 10px;
  width: auto;
}

#doc4 {
  width: 74.923em;
  *width: 73.05em;
}

.yui-b {
  position: relative;
}

.yui-b {
  _position: static;
}

#yui-main .yui-b {
  position: static;
}

#yui-main,
.yui-g .yui-u .yui-g {
  width: 100%;
}

.yui-t1 #yui-main,
.yui-t2 #yui-main,
.yui-t3 #yui-main {
  float: right;
  margin-left: -25em;
}

.yui-t4 #yui-main,
.yui-t5 #yui-main,
.yui-t6 #yui-main {
  float: left;
  margin-right: -25em;
}

.yui-t1 .yui-b {
  float: left;
  width: 12.30769em;
  *width: 12em;
}

.yui-t1 #yui-main .yui-b {
  margin-left: 13.30769em;
  *margin-left: 13.05em;
}

.yui-t2 .yui-b {
  float: left;
  width: 13.8461em;
  *width: 13.5em;
}

.yui-t2 #yui-main .yui-b {
  margin-left: 14.8461em;
  *margin-left: 14.55em;
}

.yui-t3 .yui-b {
  float: left;
  width: 23.0769em;
  *width: 22.5em;
}

.yui-t3 #yui-main .yui-b {
  margin-left: 24.0769em;
  *margin-left: 23.62em;
}

.yui-t4 .yui-b {
  float: right;
  width: 13.8456em;
  *width: 13.5em;
}

.yui-t4 #yui-main .yui-b {
  margin-right: 14.8456em;
  *margin-right: 14.55em;
}

.yui-t5 .yui-b {
  float: right;
  width: 18.4615em;
  *width: 18em;
}

.yui-t5 #yui-main .yui-b {
  margin-right: 19.4615em;
  *margin-right: 19.125em;
}

.yui-t6 .yui-b {
  float: right;
  width: 23.0769em;
  *width: 22.5em;
}

.yui-t6 #yui-main .yui-b {
  margin-right: 24.0769em;
  *margin-right: 23.62em;
}

.yui-t7 #yui-main .yui-b {
  display: block;
  margin: 0 0 1em 0;
}

#yui-main .yui-b {
  float: none;
  width: auto;
}

.yui-gb .yui-u,
.yui-g .yui-gb .yui-u,
.yui-gb .yui-g,
.yui-gb .yui-gb,
.yui-gb .yui-gc,
.yui-gb .yui-gd,
.yui-gb .yui-ge,
.yui-gb .yui-gf,
.yui-gc .yui-u,
.yui-gc .yui-g,
.yui-gd .yui-u {
  float: left;
}

.yui-g .yui-u,
.yui-g .yui-g,
.yui-g .yui-gb,
.yui-g .yui-gc,
.yui-g .yui-gd,
.yui-g .yui-ge,
.yui-g .yui-gf,
.yui-gc .yui-u,
.yui-gd .yui-g,
.yui-g .yui-gc .yui-u,
.yui-ge .yui-u,
.yui-ge .yui-g,
.yui-gf .yui-g,
.yui-gf .yui-u {
  float: right;
}

.yui-g div.first,
.yui-gb div.first,
.yui-gc div.first,
.yui-gd div.first,
.yui-ge div.first,
.yui-gf div.first,
.yui-g .yui-gc div.first,
.yui-g .yui-ge div.first,
.yui-gc div.first div.first {
  float: left;
}

.yui-g .yui-u,
.yui-g .yui-g,
.yui-g .yui-gb,
.yui-g .yui-gc,
.yui-g .yui-gd,
.yui-g .yui-ge,
.yui-g .yui-gf {
  width: 49.1%;
}

.yui-gb .yui-u,
.yui-g .yui-gb .yui-u,
.yui-gb .yui-g,
.yui-gb .yui-gb,
.yui-gb .yui-gc,
.yui-gb .yui-gd,
.yui-gb .yui-ge,
.yui-gb .yui-gf,
.yui-gc .yui-u,
.yui-gc .yui-g,
.yui-gd .yui-u {
  width: 32%;
  margin-left: 1.99%;
}

.yui-gb .yui-u {
  *margin-left: 1.9%;
  *width: 31.9%;
}

.yui-gc div.first,
.yui-gd .yui-u {
  width: 66%;
}

.yui-gd div.first {
  width: 32%;
}

.yui-ge div.first,
.yui-gf .yui-u {
  width: 74.2%;
}

.yui-ge .yui-u,
.yui-gf div.first {
  width: 24%;
}

.yui-g .yui-gb div.first,
.yui-gb div.first,
.yui-gc div.first,
.yui-gd div.first {
  margin-left: 0;
}

.yui-g .yui-g .yui-u,
.yui-gb .yui-g .yui-u,
.yui-gc .yui-g .yui-u,
.yui-gd .yui-g .yui-u,
.yui-ge .yui-g .yui-u,
.yui-gf .yui-g .yui-u {
  width: 49%;
  *width: 48.1%;
  *margin-left: 0;
}

.yui-g .yui-g .yui-u {
  width: 48.1%;
}

.yui-g .yui-gb div.first,
.yui-gb .yui-gb div.first {
  *margin-right: 0;
  *width: 32%;
  _width: 31.7%;
}

.yui-g .yui-gc div.first,
.yui-gd .yui-g {
  width: 66%;
}

.yui-gb .yui-g div.first {
  *margin-right: 4%;
  _margin-right: 1.3%;
}

.yui-gb .yui-gc div.first,
.yui-gb .yui-gd div.first {
  *margin-right: 0;
}

.yui-gb .yui-gb .yui-u,
.yui-gb .yui-gc .yui-u {
  *margin-left: 1.8%;
  _margin-left: 4%;
}

.yui-g .yui-gb .yui-u {
  _margin-left: 1%;
}

.yui-gb .yui-gd .yui-u {
  *width: 66%;
  _width: 61.2%;
}

.yui-gb .yui-gd div.first {
  *width: 31%;
  _width: 29.5%;
}

.yui-g .yui-gc .yui-u,
.yui-gb .yui-gc .yui-u {
  width: 32%;
  _float: right;
  margin-right: 0;
  _margin-left: 0;
}

.yui-gb .yui-gc div.first {
  width: 66%;
  *float: left;
  *margin-left: 0;
}

.yui-gb .yui-ge .yui-u,
.yui-gb .yui-gf .yui-u {
  margin: 0;
}

.yui-gb .yui-gb .yui-u {
  _margin-left: 0.7%;
}

.yui-gb .yui-g div.first,
.yui-gb .yui-gb div.first {
  *margin-left: 0;
}

.yui-gc .yui-g .yui-u,
.yui-gd .yui-g .yui-u {
  *width: 48.1%;
  *margin-left: 0;
}

.yui-gb .yui-gd div.first {
  width: 32%;
}

.yui-g .yui-gd div.first {
  _width: 29.9%;
}

.yui-ge .yui-g {
  width: 24%;
}

.yui-gf .yui-g {
  width: 74.2%;
}

.yui-gb .yui-ge div.yui-u,
.yui-gb .yui-gf div.yui-u {
  float: right;
}

.yui-gb .yui-ge div.first,
.yui-gb .yui-gf div.first {
  float: left;
}

.yui-gb .yui-ge .yui-u,
.yui-gb .yui-gf div.first {
  *width: 24%;
  _width: 20%;
}

.yui-gb .yui-ge div.first,
.yui-gb .yui-gf .yui-u {
  *width: 73.5%;
  _width: 65.5%;
}

.yui-ge div.first .yui-gd .yui-u {
  width: 65%;
}

.yui-ge div.first .yui-gd div.first {
  width: 32%;
}

#hd:after,
#bd:after,
#ft:after,
.yui-g:after,
.yui-gb:after,
.yui-gc:after,
.yui-gd:after,
.yui-ge:after,
.yui-gf:after {
  content: ".";
  display: block;
  height: 0;
  clear: both;
  visibility: hidden;
}

#hd,
#bd,
#ft,
.yui-g,
.yui-gb,
.yui-gc,
.yui-gd,
.yui-ge,
.yui-gf {
  zoom: 1;
}

html,
body {
  height: 100%;
}

body {
  outline: none !important;
  color: #555;
  background-color: #f3f3f3;
}

h1 {
  font-size: 174%;
}

h2 {
  font-size: 138.5%;
  line-height: 115%;
  margin: 0 0 0.2em 0;
  font-weight: normal;
}

h3 {
  font-size: 100%;
  margin: 0 0 0.2em 0;
  font-weight: bold;
}

h4 {
  font-weight: bold;
}

h5 {
  font-size: 77%;
}

h6 {
  font-size: 77%;
  font-style: italic;
}

p {
  margin: 0 0 1.5em 0;
}

fieldset {
  margin: 0 0 1.5em 0;
  border: 1px solid #ccc;
  padding: 20px;
}

a {
  color: var(--color-palette-primary-500);
}
a:hover {
  text-decoration: none;
}

.link {
  color: var(--color-palette-primary-500) !important;
  text-decoration: underline !important;
}
.link:hover {
  text-decoration: none !important;
}

em {
  font-style: italic;
}

strong {
  font-weight: bold;
}

b {
  font-weight: bold;
}

blockquote {
  margin: 1em;
}

ol {
  margin-left: 3em;
}
ol li {
  list-style: none outside;
}

ul {
  margin-left: 2.5em;
}
ul li {
  list-style: none outside;
}

.inputCaption {
  font-size: 85%;
  color: #888;
  font-style: italic;
}

.dl50-50 dt {
  width: 50%;
}
.dl50-50 dd {
  margin-left: 50%;
}

legend {
  font-weight: bold;
  padding: 2px 10px;
  background: #fff;
  color: #444;
  border: 1px solid #ccc;
}

pre,
code,
kbd,
samp,
tt {
  font-family: monospace;
  *font-size: 108%;
  line-height: 99%;
}

sup {
  font-size: 60%;
}

abbr {
  border-bottom: 1px dotted #555;
  cursor: help;
}

acronym {
  border-bottom: 1px dotted #555;
  cursor: help;
}

hr {
  background-color: #d1d4db;
  height: 1px;
  color: #d1d4db;
  border: 0;
  margin: 1.5rem 0;
}

.formRow {
  clear: right;
  clear: left;
  clear: both;
}

.formLine {
  clear: both;
}
.formLine * {
  float: left;
}
.formLine label {
  display: block;
  margin: 0 5px 0 0;
  font-weight: bold;
}
.formLine input {
  margin: 0 20px 0 0;
}
.formLine select {
  margin: 0 20px 0 0;
}
.formLine div {
  margin: 0 20px 0 0;
}

.clear {
  clear: both;
  font-size: 0;
  height: 0;
  line-height: 0;
  margin: 0;
  padding: 0;
}

.hidden {
  position: absolute;
  left: 0;
  top: -500px;
  width: 1px;
  height: 1px;
  overflow: hidden;
}

.dijitTextBox,
.dijitSelect {
  width: 100%;
  max-width: 1100px;
}

.dijitComboBox {
  width: auto;
}

select[multiple] {
  border: solid 1.5px #d1d4db;
  min-height: 80px;
  width: 100%;
}
select[multiple]:hover {
  border: solid 1.5px var(--color-palette-primary-400);
}

.dotCMSHostFileFilteringSelect .dijitTextBox {
  width: auto;
}

.dijitHostFoldersTreeWrapper {
  min-width: 250px;
}

/* NAV SUB STYLES 2.0 */
#admin-banner-logo-div {
  position: absolute;
  top: 10px;
  left: 20px;
  height: 20px;
  width: 80px;
  text-indent: -9999px;
  background: url("/html/images/skin/skin-sprite.png") no-repeat 0 -300px;
}

#admin-site-tools-div {
  position: absolute;
  top: 4px;
  right: 30px;
  font-size: 85%;
  color: #ddd;
}

#admin-site-tools-div a {
  display: inline-block;
  color: #fff;
  text-decoration: none;
  vertical-align: top;
  padding: 5px 0 0 0;
  margin-right: 15px;
}

#admin-site-tools-div a span {
  float: left;
  white-space: nowrap;
  margin: 0 4px 0 0;
}

#admin-site-tools-div a.trigger-off {
  background: url("/html/images/icons/chevron-menu.png") right -28px no-repeat;
  padding: 5px 28px 0 10px;
  display: inline-block;
  height: 30px;
  z-index: 9999;
  outline: none;
  -webkit-border-top-left-radius: 4px;
  -khtml-border-radius-topleft: 14px;
  -moz-border-radius-topleft: 4px;
  border-top-left-radius: 4px;
  -webkit-border-top-right-radius: 4px;
  -khtml-border-radius-topright: 14px;
  -moz-border-radius-topright: 4px;
  border-top-right-radius: 4px;
}

#admin-site-tools-div a.trigger-off:hover {
  background-color: var(--color-palette-white-op-10);
}

#admin-site-tools-div a.trigger-on {
  padding: 5px 28px 0 10px;
  display: inline-block;
  height: 30px;
  z-index: 9999;
  color: #3366cc;
  background: #fff url("/html/images/icons/chevron-menu.png") right -66px no-repeat;
  -webkit-border-top-left-radius: 4px;
  -khtml-border-radius-topleft: 14px;
  -moz-border-radius-topleft: 4px;
  border-top-left-radius: 4px;
  -webkit-border-top-right-radius: 4px;
  -khtml-border-radius-topright: 14px;
  -moz-border-radius-topright: 4px;
  border-top-right-radius: 4px;
  -moz-box-shadow: 0px 3px 10px var(--color-palette-black-op-20);
  -webkit-box-shadow: 0px 3px 10px var(--color-palette-black-op-20);
  box-shadow: 0px 3px 10px var(--color-palette-black-op-20);
}

#closeTab {
  z-index: 8000;
  position: absolute;
  top: 0;
  left: 0;
  width: 100%;
  height: 100%;
  background: var(--color-palette-white-op-30);
}

.bannerBG {
  background: url("/html/images/skin/skin-sprite.png") repeat-x 0 0;
  height: 130px;
  overflow: hidden;
  position: absolute;
  top: 0;
  left: 0;
  width: 100%;
  z-index: -1;
}

.tailerBody {
  font-family: Andale Mono, monospace;
  font-size: 9pt;
  white-space: nowrap;
}

.account-flyout {
  position: absolute;
  right: 30px;
  top: 34px;
  width: 225px;
  font-size: 85%;
  border: 1px solid #d1d4db;
  border-top: 0;
  background: #fff;
  z-index: 9998;
  -moz-box-shadow: 0px 2px 10px var(--color-palette-black-op-20);
  -webkit-box-shadow: 0px 2px 10px var(--color-palette-black-op-20);
  box-shadow: 0px 2px 10px var(--color-palette-black-op-20);
}

.account-flyout h3 {
  margin: 20px 0 0 0;
  font-size: 0.625rem;
  font-weight: bold;
  padding: 0 15px;
}

.account-flyout a {
  display: block;
  text-decoration: none;
  color: #3366cc;
  padding: 3px 15px;
}

.account-flyout a:hover {
  background: #e0e9f6;
}

.account-flyout .login-out {
  background: #eee;
  margin: 15px 0 0 0;
  border-top: 1px solid #d1d4db;
  border-bottom: 1px solid #d1d4db;
}

.account-flyout .login-out table {
  width: 100%;
}

.account-flyout .login-out table td {
  text-align: center;
}

.account-flyout .login-out table td a {
  padding: 8px 10px;
}

.account-flyout .service-links {
  margin: 7px 0 0 0;
  border-top: 1px solid #dfdfdf;
}

.copyright {
  font-size: 0.625rem;
  color: #555;
  text-align: center;
}

.serverID {
  position: absolute;
  top: 35px;
  right: 10px;
}

.helpId {
  background: transparent;
  bottom: -1px;
  left: 50px;
  position: fixed;
  z-index: 9999;
  padding: 3px;
}

#helpcontent {
  border: 1px solid #ddd;
  -moz-box-shadow: 3px 3px 5px var(--color-palette-black-op-10);
  -webkit-box-shadow: 3px 3px 5px var(--color-palette-black-op-10);
  box-shadow: 3px 3px 5px var(--color-palette-black-op-10);
  color: #dddddd;
  background: #fff;
  margin-bottom: -10px;
}

.dotcmsHelpButton {
  padding: 10px 25px;
  font-weight: bold;
  text-decoration: none;
  background: #000;
  margin-bottom: -1px;
  opacity: 0.7;
  color: #ddd;
  line-height: 14px;
  font-size: 0.625rem;
  box-shadow: 0px 0px 5px var(--color-palette-black-op-50);
  border-top-left-radius: 8px;
  border-top-right-radius: 8px;
  display: inline-block;
  outline: none;
}

.dotcmsHelpButton:hover {
  background: #14151a;
  opacity: 0.9;
  color: #ffffff;
}

.changeHost {
  cursor: pointer;
  float: right;
  font-size: 85%;
  line-height: 15px;
  margin: 6px 10px 0 0;
  padding: 0;
}
.changeHost .chevronExpandIcon {
  margin-left: 3px;
  position: relative;
  top: 1px;
}
.changeHost .chevronExpandIcon:before {
  content: "\f13a";
}

#hostSelectDialog {
  width: 300px;
}

/* TABLE STYLES 2.0 */
#listing-table, .listingTable, .dojoxUploaderFileListTable {
  border-bottom: 1px solid #f3f3f4;
  border-collapse: collapse;
  margin: 0 auto 3rem auto;
  width: 100%;
}
#listing-table p:last-child, .listingTable p:last-child, .dojoxUploaderFileListTable p:last-child {
  margin-bottom: 0;
}
#listing-table tr, .listingTable tr, .dojoxUploaderFileListTable tr {
  transition: background-color 0.1s;
  height: 2.4375rem;
}
#listing-table tr .selected, .listingTable tr .selected, .dojoxUploaderFileListTable tr .selected {
  background-color: #e0e9f6;
}
#listing-table th, .listingTable th, .dojoxUploaderFileListTable th,
#listing-table td,
.listingTable td,
.dojoxUploaderFileListTable td {
  border-bottom: 1px solid #f3f3f4;
  vertical-align: middle;
  height: 2.5rem !important;
  padding: 8px 0.5rem;
}
#listing-table th .listingThumbDiv, .listingTable th .listingThumbDiv, .dojoxUploaderFileListTable th .listingThumbDiv,
#listing-table td .listingThumbDiv,
.listingTable td .listingThumbDiv,
.dojoxUploaderFileListTable td .listingThumbDiv {
  height: 2.9375rem;
  width: 4.5rem;
  position: relative;
  border-radius: 0.25rem;
  overflow: hidden;
  cursor: pointer;
}
#listing-table th:first-child, .listingTable th:first-child, .dojoxUploaderFileListTable th:first-child,
#listing-table td:first-child,
.listingTable td:first-child,
.dojoxUploaderFileListTable td:first-child {
  padding-left: 3rem;
}
#listing-table th:last-child, .listingTable th:last-child, .dojoxUploaderFileListTable th:last-child,
#listing-table td:last-child,
.listingTable td:last-child,
.dojoxUploaderFileListTable td:last-child {
  padding-right: 3rem;
}
#listing-table th, .listingTable th, .dojoxUploaderFileListTable th {
  background-color: #f3f3f4;
}

.listingTable table,
.listingTable table tr,
.listingTable table tr:hover,
.listingTable table td {
  background: none !important;
}
.listingTable td a {
  color: #14151a;
  text-decoration: none;
}
.listingTable td table tr {
  border: none;
}
.listingTable.relateContent td a {
  color: var(--color-palette-primary-500);
  text-decoration: underline;
}

.browserTableStatus td {
  border: 0px;
}

/* CONTENT TYPE TABLE */
.sTypeTable {
  border: 1px solid #d1d4db;
  border-collapse: collapse;
  margin: 0 auto;
}

.sTypeTd {
  vertical-align: top;
  min-width: 225px;
  white-space: nowrap;
  padding: 0;
  border: 1px solid #d1d4db;
}

.sTypeHeader {
  font-weight: bold;
  padding: 3px 10px;
  background: #f3f3f4;
  border-bottom: 1px solid #d1d4db;
  border-top: 1px solid #d1d4db;
}
.sTypeHeader:first-child {
  border-top: 0;
}

.sTypeItem a {
  display: block;
  padding: 0.25rem 10px;
  text-decoration: none;
}

/* RELATIONSHIP TABLE */
.relationLanguageFlag th,
.relationLanguageFlag td {
  padding: 0px 0px;
  border: 0px;
}

.myVarTable {
  border: 1px solid #d1d4db;
  border-collapse: collapse;
  width: 100%;
}

.myVarTable td {
  padding: 4px 10px;
  border: 1px solid #ddd;
}

.messageBox {
  width: 250px;
  background-color: #fafafa;
  min-height: 125px;
  margin: 100px auto;
  z-index: 100;
  padding: 10px;
  border-radius: 5px;
}

.noResultsMessage {
  font-weight: bold;
  padding: 10px;
  text-align: center;
}

tr.alternate_1.disabled,
tr.alternate_2.disabled {
  cursor: default;
}

tr.alternate_1.disabled td,
tr.alternate_2.disabled td,
tr.disabled .liveIcon {
  color: #c5c5c5;
}

tr.alternate_1.disabled:hover {
  background: #ffffff !important;
}

tr.alternate_2.disabled:hover {
  background: #f3f3f3 !important;
}

tr.alternate_1 {
  background: #ffffff;
  cursor: pointer;
}

tr.alternate_2 {
  background: #f3f3f3;
  cursor: pointer;
}

tr.alternate_2:hover,
tr.alternate_1:hover,
.divalt_1:hover,
.divalt_1:hover div {
  background: #e0e9f6 !important;
}

tr.active {
  background: #ffffcc;
  cursor: pointer;
}

/* Use with .callOutBox2 */
#loadingPermissionsAccordion {
  margin: 50px auto;
  width: 100px;
}

.excelDownload {
  text-align: right;
  padding: 5px 10px;
  font-size: 85%;
}

.excelDownload a {
  text-decoration: none;
}

/* FORM STYLES 2.0 */
.lockedAgo {
  display: block;
  color: #999;
  font-size: 0.625rem;
  font-style: italic;
  line-height: 14px;
}

.dijitTooltipData {
  width: 50px !important;
}

.fieldNameSide {
  float: left;
  font-weight: bold;
}

.fieldReadOnly {
  border-color: #eeeeee;
  background: blue;
}

.requiredBox {
  text-align: right;
  z-index: 9999;
  position: absolute;
  top: 130px;
  right: 60px;
}

.contentHint {
  display: block;
  color: #999;
  font-size: 0.625rem;
  font-weight: normal;
  line-height: 14px;
  white-space: normal;
  font-style: italic;
}

.contentViewQuery {
  color: red;
  word-wrap: break-word;
  padding: 20px;
  padding-top: 0px;
  padding-bottom: 0px;
  margin: 0px;
}

.contentViewTitle {
  font-weight: bold;
  padding-top: 10px;
  margin: 0px;
}

.contentViewDialog {
  padding: 10px;
  padding-top: 0px;
}

.secondColumn dt {
  width: 20%;
}

.secondColumn dd {
  margin-left: 20%;
}

.halfColumn dt {
  width: 50%;
}

.halfColumn dd {
  margin-left: 50%;
}

.inputSmall {
  width: 150px;
}

.inputMedium {
  width: 250px;
}

.inputLarge {
  width: 350px;
}

.buttonBoxLeft {
  height: 38px;
  left: 35px;
  line-height: 38px;
  position: absolute;
  z-index: 10;
}

.buttonBoxRight {
  position: absolute;
  right: 35px;
  height: 35px;
  z-index: 10;
  line-height: 33px;
}

.buttonBoxRightTopPadding {
  position: absolute;
  right: 5px;
  top: 5px;
  z-index: 10;
}

.buttonBoxLeftRightPane {
  position: absolute;
  right: 800px;
  height: 35px;
  z-index: 10;
  line-height: 33px;
  padding-top: 7px;
}

.buttonBoxLeftNoTop {
  position: absolute;
  left: 5px;
  top: 15px;
  height: 30px;
  z-index: 10;
  line-height: 18px;
}

.buttonBoxRightNoTop {
  position: absolute;
  right: 3px;
  top: 15px;
  height: 30px;
  z-index: 11;
  line-height: 18px;
}

.warningHeader {
  background-color: #f0f0f0;
  color: yellow;
  border: 1px solid #ccc;
  margin-bottom: 10px;
  padding: 3px 10px 3px 10px;
  vertical-align: middle;
  border-radius: 5px;
}

.warningText {
  font-weight: bold;
  color: red;
  padding-top: 3px;
  width: 100%;
  overflow: hidden;
  text-align: center;
  white-space: normal;
}

.alert-message {
  color: red;
  padding: 10px;
  width: 100%;
  overflow: hidden;
  text-align: center;
  white-space: normal;
}

.tagsTextbox {
  width: 200px;
}

.tagsBox {
  height: 50px;
  width: 180px;
  margin-top: 10px;
  padding: 5px;
  border: 1px solid #ccc;
  overflow: auto;
}

.tagsBox a {
  font-size: 93%;
  color: #999;
}

.tagsCaption {
  display: block;
  color: #999;
  line-height: 140%;
  font-size: 80%;
  margin: 3px 0 0 5px;
}

.suggestHeading {
  padding: 7px 10px;
  font-size: 0.625rem;
  font-weight: bold;
  color: #555;
  background: url("/html/images/skin/skin-sprite.png") repeat-x scroll 0 -325px transparent;
  border-bottom: 1px solid #b3b3b3;
}

.suggestedTagsWrapper {
  position: absolute;
  left: 505px;
  z-index: 9999;
  background: #fff;
  border: 1px solid #b3b3b3;
  box-shadow: 0 1px 3px rgba(150, 150, 150, 0.5);
  width: 400px;
}

.suggestedTags {
  padding: 10px;
  color: #999999;
}

.suggestedTagsWrapper a {
  color: #333;
  letter-spacing: 1px;
  text-decoration: none;
  display: inline-block;
  padding: 2px 5px 4px 5px;
  line-height: 18px;
  margin: 0 8px 8px 0;
  background: #eee;
  border-radius: 5px;
}

.suggestedTagsWrapper a:hover {
  background: #568fbe;
  color: #fff;
}

.fieldAlert {
  color: #cc0000;
}

.width-equals-200 {
  width: 200px;
}

ul.withBullets li {
  list-style: circle;
}

/* STRUCTURE MANAGER STYLES 2.0 */
.selectBoxImage {
  padding-right: 3px;
  padding-top: 3px;
  padding-bottom: 2px;
  vertical-align: bottom;
}

/* POPUP MENU STYLES */
td.dijitMenuArrowCell {
  width: 30px;
}

tr.pop_divider {
  border-top: 1px dotted silver;
}

/* NAV MENU ICONS 2.0 */
#menu ul.dropdown li.dotCMS_site-search a span {
  background: url("/html/images/icons/dotcms-sprite.png") no-repeat -1px -60px;
}

#menu ul.dropdown li.dotCMS_EXT_16 a span {
  background: url("/html/images/icons/dotcms-sprite.png") no-repeat -21px -180px;
}

#menu ul.dropdown li.dotCMS_EXT_LICENSE_MANAGER a span {
  background: url("/html/images/icons/dotcms-sprite.png") no-repeat -1px -300px;
}

#menu ul.dropdown li.dotCMS_sites a span {
  background: url("/html/images/icons/dotcms-sprite.png") no-repeat -1px -320px;
}

#menu ul.dropdown li.dotCMS_html-pages a span {
  background: url("/html/images/icons/dotcms-sprite.png") no-repeat -1px -400px;
}

#menu ul.dropdown li.dotCMS_users a span {
  background: url("/html/images/icons/dotcms-sprite.png") no-repeat -1px -440px;
}

#menu ul.dropdown li.dotCMS_roles a span {
  background: url("/html/images/icons/dotcms-sprite.png") no-repeat -21px -460px;
}

#menu ul.dropdown li.dotCMS_workflow a span {
  background: url("/html/images/icons/dotcms-sprite.png") no-repeat -1px -500px;
}

#menu ul.dropdown li.dotCMS_jobs a span,
.clockIcon {
  background: url("/html/images/icons/dotcms-sprite.png") no-repeat -21px -620px;
  width: 18px;
  height: 18px;
  display: inline-block;
  vertical-align: top;
}

#menu ul.dropdown li.dotCMS_links a span {
  background: url("/html/images/icons/dotcms-sprite.png") no-repeat -1px -660px;
}

#menu ul.dropdown li.dotCMS_files-legacy a span {
  background: url("/html/images/icons/dotcms-sprite.png") no-repeat -1px -840px;
}

#menu ul.dropdown li.dotCMS_EXT_PRODUCT a span {
  background: url("/html/images/icons/dotcms-sprite.png") no-repeat -1px -1000px;
}

#menu ul.dropdown li.dotCMS_EXT_6 a span,
.nodeAllIcon {
  background: url("/html/images/icons/dotcms-sprite.png") no-repeat -21px -1000px;
  width: 18px;
  height: 18px;
  display: inline-block;
  vertical-align: top;
}

#menu ul.dropdown li.dotCMS_categories a span,
.nodeInsertIcon {
  background: url("/html/images/icons/dotcms-sprite.png") no-repeat -1px -1020px;
  width: 18px;
  height: 18px;
  display: inline-block;
  vertical-align: top;
}

#menu ul.dropdown li.dotCMS_maintenance a span {
  background: url("/html/images/icons/dotcms-sprite.png") no-repeat -21px -1060px;
}

#menu ul.dropdown li.dotCMS_languages a span {
  background: url("/html/images/icons/dotcms-sprite.png") no-repeat -21px -1160px;
}

#menu ul.dropdown li.dotCMS_calendar a span {
  background: url("/html/images/icons/dotcms-sprite.png") no-repeat -1px -1120px;
}

#menu ul.dropdown li.dotCMS_query-tool a span {
  background: url("/html/images/icons/lucene.png") no-repeat;
}

#menu ul.dropdown li.dotCMS_25 a span {
  background: url("/html/images/icons/dotcms-sprite.png") no-repeat -21px -1180px;
}

#menu ul.dropdown li.dotCMS_EXT_ECO_ORDER a span {
  background: url("/html/images/icons/dotcms-sprite.png") no-repeat -1px -1200px;
}

#menu ul.dropdown li.dotCMS_configuration a span {
  background: url("/html/images/icons/dotcms-sprite.png") no-repeat -21px -200px;
  width: 18px;
  height: 18px;
  display: inline-block;
  vertical-align: top;
}

#menu ul.dropdown li.dotCMS_containers a span {
  background: url("/html/images/icons/dotcms-sprite.png") no-repeat -1px -1220px;
  width: 18px;
  height: 18px;
  display: inline-block;
  vertical-align: top;
}

#menu ul.dropdown li.dotCMS_templates a span {
  background: url("/html/images/icons/dotcms-sprite.png") no-repeat -21px -1220px;
  width: 18px;
  height: 18px;
  display: inline-block;
  vertical-align: top;
}

#menu ul.dropdown li.dotCMS_EXT_19 a span,
.targetIcon {
  background: url("/html/images/icons/dotcms-sprite.png") no-repeat -1px -1240px;
  width: 18px;
  height: 18px;
  display: inline-block;
  vertical-align: top;
}

#menu ul.dropdown li.dotCMS_EXT_COMMUNICATIONS_MANAGER a span {
  background: url("/html/images/icons/dotcms-sprite.png") no-repeat -21px -1240px;
}

#menu ul.dropdown li.dotCMS_reports a span {
  background: url("/html/images/icons/dotcms-sprite.png") no-repeat -1px -1260px;
}

#menu ul.dropdown li.dotCMS_vanity-urls a span,
.vlinksIcon {
  background: url("/html/images/icons/dotcms-sprite.png") no-repeat -21px -1260px;
  width: 18px;
  height: 18px;
  display: inline-block;
  vertical-align: top;
}

#menu ul.dropdown li.dotCMS_site-browser a span,
.bowserIcon {
  background: url("/html/images/icons/dotcms-sprite.png") no-repeat -1px -1280px;
  width: 18px;
  height: 18px;
  display: inline-block;
  vertical-align: top;
}

#menu ul.dropdown li.dotCMS_content a span {
  background: url("/html/images/icons/dotcms-sprite.png") no-repeat -21px -1280px;
  width: 18px;
  height: 18px;
  display: inline-block;
  vertical-align: top;
}

#menu ul.dropdown li.dotCMS_EXT_DISCOUNTCODE a span {
  background: url("/html/images/icons/dotcms-sprite.png") no-repeat -1px -1300px;
}

#menu ul.dropdown li.dotCMS_dashboard a span {
  background: url("/html/images/icons/dotcms-sprite.png") no-repeat -21px -1300px;
}

#menu ul.dropdown li.dotCMS_content-types a span,
.structureIcon {
  background: url("/html/images/icons/dotcms-sprite.png") no-repeat -1px -1320px;
  width: 18px;
  height: 18px;
  display: inline-block;
  vertical-align: top;
}

#menu ul.dropdown li.dotCMS_forms a span {
  background: url("/html/images/icons/dotcms-sprite.png") no-repeat -21px -1320px;
  width: 18px;
  height: 18px;
  display: inline-block;
  vertical-align: top;
}

#menu ul.dropdown li.dotCMS_EXT_CONTENTRATINGS a span {
  background: url("/html/images/icons/dotcms-sprite.png") no-repeat -1px -1340px;
}

#menu ul.dropdown li.dotCMS_workflow-schemes a span {
  background: url("/html/images/icons/dotcms-sprite.png") no-repeat -1px -520px;
}

#menu ul.dropdown li.dotCMS_tags a span {
  background: url("/html/images/icons/dotcms-sprite.png") no-repeat -1px -1300px;
  width: 18px;
  height: 18px;
  display: inline-block;
  vertical-align: top;
}

/*#menu ul.dropdown li.dotCMS_dynamic-plugins a span{background: url(/html/images/icons/osgi.png) no-repeat;width:18px;height:18px;display:inline-block;vertical-align:top;}*/
#menu ul.dropdown li.dotCMS_dynamic-plugins a span {
  background: url("/html/images/icons/dotcms-sprite.png") no-repeat -1px -1860px;
  width: 18px;
  height: 18px;
  display: inline-block;
  vertical-align: top;
}

#menu ul.dropdown li.dotCMS_time-machine a span,
.clockIcon {
  background: url("/html/images/icons/dotcms-sprite.png") no-repeat -1px -1760px;
  width: 18px;
  height: 18px;
  display: inline-block;
  vertical-align: top;
}

#menu ul.dropdown li.dotCMS_link-checker a span,
.linkCheckIcon {
  background: url("/html/images/icons/dotcms-sprite.png") no-repeat -21px -1760px;
  width: 18px;
  height: 18px;
  display: inline-block;
  vertical-align: top;
}

#menu ul.dropdown li.dotCMS_es-search a span,
.elasticsearchIcon {
  background: url("/html/images/icons/elasticsearch.png") no-repeat;
  width: 18px;
  height: 18px;
  -o-object-fit: contain;
  display: inline-block;
  vertical-align: top;
}

#menu ul.dropdown li.dotCMS_publishing-queue a span .pushIcon {
  background: url("/html/images/icons/dotcms-sprite.png") no-repeat -21px -1880px;
  width: 18px;
  height: 18px;
  display: inline-block;
  vertical-align: top;
}

/* Action Panel */
.actionPanelPage {
  position: relative;
}

.actionTable {
  margin: 0;
  width: 100%;
}

.actionTable td {
  padding: 10px;
}

.actionTable tr:hover {
  background-color: #eff3f8;
  cursor: pointer;
}

.actionTable tr.active {
  background-color: #eff3f8;
}

#arrow {
  width: 23px;
  height: 36px;
  z-index: 9999;
  left: -23px;
  position: absolute;
}

.hideMe {
  display: none;
  position: absolute;
}

.green {
  color: #6baf73;
}

.yellow {
  color: #f6d57e;
}

.red {
  color: #cb4437;
}

.worldOn {
  background: url("/html/images/icons/dotcms-sprite.png") no-repeat 0px -1940px;
  width: 22px;
  height: 22px;
  margin: 0 1px 0 7px;
  display: inline-block;
  vertical-align: top;
}

/* dotCMS 1.0 STYLES */
/*===== WELCOME MESSAGE ===== */
.welcome_wrapper a {
  color: #3b3b3b;
  text-decoration: none;
}

.welcome_wrapper a:hover {
  text-decoration: underline;
}

/* ====================== BROWSER, HMTL, LINKS, FILES, TEMPLATES, CONTAINERS  (all POP UPs) ================= */
table.sTypeTd {
  vertical-align: top;
}

table.sTypeTable.sTypeItem {
  text-transform: uppercase;
  white-space: nowrap;
  min-width: 175px;
}

/* use in hmtl, templates, etc NOT in Browser Tree pop-ups*/
#dotCMSErrors {
  background-color: #ffbcbc;
  border: 1px solid gray;
  width: 300px;
  overflow: auto;
  padding: 10px;
  margin-left: 100px;
  margin-bottom: 10px;
}

#dotCMSMessages {
  background-color: #fff;
  border: 1px solid gray;
  width: 300px;
  overflow: auto;
  padding: 10px;
  margin-left: auto;
  margin-right: auto;
  margin-bottom: 10px;
}

#dotCMSMessagesTitle {
  font-weight: bold;
}

#dotCMSMessagesMessage {
  font-weight: bold;
}

#dotCMSMessagesClose {
  float: right;
}

#messagesTable,
#errorsTable {
  position: absolute;
  left: 50%;
  margin-left: -250px;
  top: 100px;
  z-index: 999;
  width: 500px;
  height: 50px;
  text-align: center;
  font-weight: bold;
}

.systemMessagesHolder {
  position: fixed;
  left: 50%;
  margin-left: -170px;
  width: 300px;
  z-index: 9999 !important;
}

.systemMessages {
  position: relative;
  padding: 20px 20px 30px 40px;
  color: #fff;
  background: var(--color-palette-black-op-80);
  -moz-box-shadow: 3px 3px 5px var(--color-palette-black-op-20);
  -webkit-box-shadow: 3px 3px 5px var(--color-palette-black-op-20);
  box-shadow: 3px 3px 5px var(--color-palette-black-op-20);
  -webkit-border-radius: 8px;
  -khtml-border-radius: 8px;
  -moz-border-radius: 8px;
  border-radius: 8px;
  cursor: pointer;
}

.messageIcon {
  position: absolute;
  top: 20px;
  left: 15px;
}

.errorMessages {
  position: relative;
  padding: 20px 20px 30px 40px;
  color: #fff;
  background: var(--color-palette-black-op-80);
  -moz-box-shadow: 3px 3px 5px var(--color-palette-black-op-20);
  -webkit-box-shadow: 3px 3px 5px var(--color-palette-black-op-20);
  box-shadow: 3px 3px 5px var(--color-palette-black-op-20);
  -webkit-border-radius: 8px;
  -khtml-border-radius: 8px;
  -moz-border-radius: 8px;
  border-radius: 8px;
  cursor: pointer;
}

.errorMessages ul,
.errorMessages ul li {
  list-style: disc;
  list-style-position: outside;
  margin: 0 0 3px 0;
}

/* loading message for content search */
.messageZone {
  position: fixed;
  z-index: 9999 !important;
  left: 50%;
  top: 30%;
  margin-left: -75px;
  width: 150px;
  padding: 20px;
  color: #fff;
  background: var(--color-palette-black-op-80);
  -moz-box-shadow: 3px 3px 5px var(--color-palette-black-op-20);
  -webkit-box-shadow: 3px 3px 5px var(--color-palette-black-op-20);
  box-shadow: 3px 3px 5px var(--color-palette-black-op-20);
  -webkit-border-radius: 8px;
  -khtml-border-radius: 8px;
  -moz-border-radius: 8px;
  border-radius: 8px;
}

.loadingIcon {
  background: url("/html/images/icons/ajax-loader.gif") no-repeat left center;
  padding: 0 5px 0 3px;
  vertical-align: middle;
  display: inline-block;
  width: 16px;
  height: 16px;
}

.typeCCol {
  white-space: nowrap;
  width: 100%;
  text-align: left;
}

.error-message {
  color: maroon;
  text-align: center;
}

.systemErrorsHolder {
  position: fixed;
  left: 50%;
  margin-left: -170px;
  width: 300px;
  z-index: 9999 !important;
}

.contentRowOver {
  background: #e0ecf8;
  font-weight: normal;
  cursor: pointer;
}

/* To display DotContentletValidationExceptions on content normal save */
/* http://jira.dotmarketing.net/browse/DOTCMS-2273 */
#saveContentMessages {
  background-color: #fff;
  border: 1px solid gray;
  width: 300px;
  overflow: auto;
  padding: 10px;
  margin-left: auto;
  margin-right: auto;
  margin-bottom: 10px;
}

#saveContentMessagesTitle {
  font-weight: bold;
}

#saveContentMessagesMessage {
  font-weight: bold;
}

#saveContentMessagesClose {
  float: right;
}

/* Login as widget */
.loginAsWrapper {
  display: none;
  position: absolute;
  width: 250px;
  padding: 10px;
  background: white;
  border: 1px solid #cdcdcd;
}

#portal_login_as_users_select {
  text-align: left;
}

#portal_login_as_password {
  width: 150px;
}

#portal_loginas_errors {
  text-align: center;
  color: red;
  padding-bottom: 5px;
}

/* for the dotCMS ligthbox overlay utils */
#dotCMS_lightbox_overlay {
  z-index: 1000;
  position: absolute;
  visibility: hidden;
  background: url("/html/js/dotcms-utils/overlay.png");
}

/* Host folders selector */
.dijitHostFoldersTreeWrapper {
  overflow: auto;
  position: absolute;
  z-index: 10000;
  background: white;
  border: 1px solid #adadad;
  padding: 7px;
}

.dijitHostClosed,
.dijitHostOpened {
  background: transparent url("/html/images/icons/globe-green.png") no-repeat scroll 0 0;
  margin: 3px 3px 0 3px;
}

/* Role selector */
.dijitRolesSelectTreeWrapper {
  overflow: auto;
  position: absolute;
  z-index: 10000;
  background: white;
  border: 1px solid #adadad;
  padding: 7px;
  float: none;
}

/* File Browser Dialog */
.filterBox {
  padding: 8px 10px 8px 10px;
}

.selectableFile {
  cursor: pointer;
}

.selectableFile img {
  vertical-align: middle;
}

.viewSelectorBox {
  padding: 5px;
}

.viewSelectorBox img {
  vertical-align: middle;
}

.fileSelectorControls:after {
  content: ".";
  display: block;
  height: 0;
  clear: both;
  visibility: hidden;
}

.fileSelectorControls input {
  float: left;
}

.fileSelectorControls span.dijitButton {
  float: left;
}

.thumbnailSliderWrapper {
  margin-bottom: 10px;
}

.thumbnailSliderWrapper table.dijitSlider {
  float: left;
}

.thumbnailTD {
  width: 100%;
}

.thumbnailTD td {
  border-bottom: 1px solid #cccccc;
  border-right: 1px solid #cccccc;
  height: 150px;
  text-align: center;
  width: 260px;
}

.thumbnailSliderWrapper img.imageFieldThumbnail {
  float: left;
}

.thumbnailSliderWrapper:after {
  content: ".";
  display: block;
  height: 0;
  clear: both;
  visibility: hidden;
}

/* Dashboard classes */
.siteOverview {
  font-weight: bold;
  text-align: center;
  margin: 15px 10px 20px 10px;
}

.siteOverview span {
  font-size: 300%;
  display: block;
  padding: 8px;
}

table.dojoxLegendNode {
  margin: 0 auto;
  width: 160px;
}

table.dojoxLegendNode td {
  padding-bottom: 10px;
}

#pieChartLegend td.dojoxLegendIcon {
  vertical-align: top;
  padding: 3px 5px 0 0;
}

#pieChartLegend td.dojoxLegendText {
  text-align: left;
  vertical-align: top;
  font-size: 85%;
  line-height: 131%;
}

#lineWrapper {
  overflow: hidden;
}

.noChart {
  background: #959595 url("/html/images/skin/lineChartBg.png") repeat-x left bottom;
  width: 100%;
  height: 130px;
  padding: 50px 20px 20px 20px;
}

.noChart span {
  display: block;
  width: 300px;
  margin: 0 auto;
  padding: 20px;
  background: #aaa;
  border: solid 2px #f6f6f6;
  border-radius: 10px;
  color: #fff;
  text-align: center;
  font-size: 131%;
}

.noPie {
  background: url("/html/images/skin/pieBg.png") no-repeat center top;
  width: 180px;
  height: 180px;
  margin: 0 auto 30px auto;
  padding: 60px 0 0 0;
}

.noPie span {
  display: block;
  width: 125px;
  margin: 0 auto;
  padding: 5px;
  background: #aaa;
  border: solid 2px #f6f6f6;
  border-radius: 10px;
  color: #fff;
  text-align: center;
}

.contentletInnerTable {
  border: 0px;
  padding: 0px;
  margin: 0px;
  width: 100%;
}

.contentletInnerTable tr td {
  border: 0px;
  padding: 0px;
  margin: 0px;
}

.workflowActionLink {
  cursor: pointer;
  border: 1px solid silver;
  margin-top: -1px;
  padding: 5px 0px 5px 10px;
  background: #ffffff;
}

.workflowActionLink:hover {
  background: #e0e9f6;
}

#contentLockedInfo {
  height: 40px;
  border: 0px solid red;
  overflow: hidden;
}

.lockedWarningDiv {
  position: absolute;
  z-index: 900;
  border: 0px dotted red;
  width: 99%;
  height: 99%;
}

/* Dojo Color Picker */
.dojoxColorPicker {
  padding: 8px;
  border-radius: 8px;
  -webkit-drop-shadow: 8px;
  background: #ededed;
  border: 1px solid #ccc;
  border-collapse: separate;
}

.dojoxColorPickerRightPad {
  padding-right: 8px;
}

.dotcms .dojoxColorPicker {
  background: #ededed;
  border: 1px solid #cdcdcd;
}

.dojoxColorPickerBox {
  position: relative;
  width: 150px;
  height: 150px;
  margin: 0;
  padding: 0;
}

.dojoxColorPickerUnderlay {
  position: relative;
  top: 0;
  left: 0;
  width: 150px;
  height: 150px;
  z-index: 1;
}

.dotcms .dojoxColorPickerUnderlay {
  border: 1px solid #cccccc;
}

.dojoxHuePickerUnderlay {
  position: relative;
  top: 0;
  left: 0;
  height: 150px;
  width: 20px;
  z-index: 1;
  text-align: center;
}

.dojoxHuePicker {
  position: relative;
  top: 0px;
  left: 0px;
  padding: 0px;
}

.dojoxHuePickerPoint {
  position: absolute;
  top: 0;
  left: 0;
  width: 20px;
  height: 8px;
  z-index: 3;
  cursor: move;
}

.dojoxColorPickerPoint {
  position: absolute;
  width: 10px;
  height: 10px;
  border: 0;
  z-index: 3;
  cursor: move;
}

.dojoxColorPickerPreview {
  display: block;
  width: 45px;
  height: 45px;
  border: 1px solid #333;
  background-color: #fff;
  position: relative;
  top: 0px;
  left: 0px;
  margin-left: 10px;
}

.dojoxColorPickerWebSafePreview {
  display: block;
  width: 25px;
  height: 25px;
  position: relative;
  top: 0px;
  left: 0px;
  border: 1px solid #333;
}

.dojoxColorPickerOptional {
  position: relative;
  top: 0px;
  left: 0px;
  height: 100%;
  padding: 8px;
}

.dojoxColorPickerOptional table {
  border-spacing: 4px;
  border: 0;
  margin: 5px;
}

.dojoxColorPickerOptional table td {
  padding: 3px;
}

.dojoxColorPickerPreviewContainer table {
  border-spacing: 6px 0px;
}

.dojoxColorPickerOptional input {
  font-size: 0.625rem;
  border: 1px solid #a7a7a7;
  width: 25px;
  padding: 1px 3px 1px 3px;
  line-height: 1.1em;
}

.dojoxColorPickerHex input {
  width: 55px;
  font-size: 0.625rem;
}

/* Image Picker */
table.bgThumbnail {
  margin: 5px 10px 15px 10px;
}

table.bgThumbnail td {
  padding: 10px;
}

table.bgThumbnail td div {
  padding: 4px;
  border: 1px solid #a0a0a0;
  margin: 6px;
  -moz-box-shadow: 0px 3px 10px var(--color-palette-black-op-30);
  -webkit-box-shadow: 0px 3px 10px var(--color-palette-black-op-30);
  box-shadow: 0px 3px 10px var(--color-palette-black-op-30);
}

table.bgThumbnail td div a {
  border: 1px solid #a0a0a0;
  padding: 2px;
  display: block;
}

.showPointer {
  cursor: pointer;
}

/* Help Dialog */
div#_dotHelpMenu {
  color: red;
}

#_dotHelpResults {
  margin-left: 230px;
  border-left: 1px solid #ccc;
  padding-left: 15px;
}

.navbar ul {
  list-style: none;
  margin: 0;
  padding: 0;
}
.navbar li {
  list-style: none;
  position: relative;
}
.navbar li a {
  display: block;
  text-decoration: none;
  float: none;
}
.navbar .dropdown {
  background: #fff;
  border: 1px solid #d1d1d1;
  border-top: 0;
  left: -1px;
  min-width: 200px;
  position: absolute;
  opacity: 0;
  transition: opacity 200ms;
  top: 43px;
  visibility: hidden;
  z-index: 999;
}
.navbar .dropdown li.level2 {
  padding: 0;
}
.navbar .dropdown li.level2 a {
  background: #fff;
  color: #5f5f5f;
  display: block;
  font-size: 85%;
  margin: 0;
  padding: 3px 10px;
  vertical-align: middle;
}
.navbar .dropdown li.level2 a:hover {
  background: #f2f2f2;
}
.navbar .dropdown li.level2 a span {
  display: inline-block;
  float: left;
  margin: 0 5px 2px;
}
.navbar .horizontal li.level1 {
  background-color: #f2f2f2;
  border-top-left-radius: 3px;
  border-top-right-radius: 3px;
  border: solid 1px #dadada;
  border-right: 0;
  box-shadow: inset 0 1px 1px 0 #fff;
  float: left;
  padding: 0;
  width: auto;
}
.navbar .horizontal li.level1:hover {
  background-color: #fff;
}
.navbar .horizontal li.level1:hover > .dropdown {
  visibility: visible;
  opacity: 1;
}
.navbar .horizontal li.level1:hover .navMenu-title {
  color: #c00;
}
.navbar .horizontal li.level1:last-child {
  border-right: solid 1px #dadada;
}
.navbar .horizontal li.level1 .tabLeft {
  padding: 8px 10px 5px;
}
.navbar .horizontal li.level1.active {
  background-color: #fff;
}
.navbar .horizontal li.level1.active .navMenu-title {
  color: #c00;
}
.navbar .navMenu-title {
  color: #404040;
  font-size: 93%;
  font-weight: 700;
  line-height: 14px;
  margin: 0;
  overflow: hidden;
  padding: 0;
}
.navbar .navMenu-subtitle {
  color: #5f5f5f;
  font-size: 77%;
  margin: 0;
  overflow: hidden;
  padding: 0;
}

/* CRUMBTRAIL STYLES 2.0 */
.subNavCrumbTrail {
  display: none;
}
.subNavCrumbTrail ul {
  margin: 0;
  padding: 0;
  list-style: none;
}
.subNavCrumbTrail li {
  display: inline;
  margin: 0;
  list-style: none;
  position: relative;
  padding-right: 1rem;
}
.subNavCrumbTrail li:after {
  display: inline-block;
  font: normal normal normal 14px/1 FontAwesome;
  font-size: inherit;
  text-rendering: auto;
  -webkit-font-smoothing: antialiased;
  -moz-osx-font-smoothing: grayscale;
  content: "\f054";
  color: #afb3c0;
  font-size: 0.625rem;
  position: absolute;
  right: 5px;
  top: 5px;
}
.subNavCrumbTrail li.lastCrumb {
  padding-right: 0;
}
.subNavCrumbTrail li.lastCrumb:after {
  display: none;
}
.subNavCrumbTrail a {
  text-decoration: none;
}

#selectHostDiv {
  cursor: pointer;
  background: url("/html/images/skin/skin-sprite.png") repeat-x 0 -420px;
  padding: 5px 10px 6px 15px;
}

/* ----------------------------------- */
/* -------------- ICONS -------------- */
/* ----------------------------------- */
.addIcon,
.androidIcon,
.appleIcon,
.appMonitorIcon,
.archiveIcon,
.arrowLeftIcon,
.arrowRightIcon,
.assetIcon,
.assignWorkflowIcon,
.backupIcon,
.bgIcon,
.browseIcon,
.bugIcon,
.bundleIcon,
.calClockIcon,
.calDayIcon,
.calListIcon,
.calMonthIcon,
.calWeekIcon,
.cancelIcon,
.cancelWorkflowIcon,
.cartIcon,
.checkBoxIcon,
.chevronIcon,
.chevronExpandIcon,
.closeIcon,
.colorIcon,
.copyIcon,
.cutIcon,
.deleteIcon,
.deleteWorkflowIcon,
.detailViewIcon,
.docConvertIcon,
.docCopyIcon,
.docNumIcon,
.docTextIcon,
.documentIcon,
.dropIcon,
.editIcon,
.editScriptIcon,
.encryptIcon,
.exclamationIcon,
.exclamation-redIcon,
.fileMultiIcon,
.fileNewIcon,
.fixIcon,
.folderIcon,
.folderAddIcon,
.folderCopyIcon,
.folderDeleteIcon,
.folderEditIcon,
.folderFilesIcon,
.folderGlobeIcon,
.folderOpenIcon,
.folderSelectedIcon,
.formNewIcon,
.gearMinusIcon,
.gearPencilIcon,
.gearPlusIcon,
.helpIcon,
.hideIcon,
.hourGlassIcon,
.imageNewIcon,
.infoIcon,
.keyIcon,
.keyvalueIcon,
.linkAddIcon,
.listViewIcon,
.loginIcon,
.loginAsIcon,
.mailListIcon,
.mapPinIcon,
.minusIcon,
.mobileIcon,
.movePageIcon,
.multiSelectIcon,
.newPageIcon,
.newTaskIcon,
.newWorkflowIcon,
.nextIcon,
.pagePropIcon,
.pasteIcon,
.plusIcon,
.previewIcon,
.previousIcon,
.propertyIcon,
.publishIcon,
.queryIcon,
.radioIcon,
.reindexIcon,
.rememberIcon,
.reopenWorkflowIcon,
.reorderIcon,
.repeatIcon,
.republishIcon,
.requiredIcon,
.resetIcon,
.resolveIcon,
.resolveWorkflowIcon,
.saveIcon,
.saveAssignIcon,
.scrollPaneIcon,
.searchIcon,
.selectIcon,
.shrinkIcon,
.spellIcon,
.splitterIcon,
.statisticsIcon,
.stopIcon,
.tabIcon,
.textFieldIcon,
.thumbnailViewIcon,
.toggleCloseIcon,
.toggleOpenIcon,
.trashIcon,
.unarchiveIcon,
.unpublishIcon,
.uploadIcon,
.windowsIcon,
.workflowIcon,
.workStreamIcon,
.wysiwygIcon {
  background: none;
  display: none;
}

.arrowLeftIcon,
.arrowRightIcon,
.chevronExpandIcon,
.deleteIcon,
.editIcon,
.folderIcon,
.folderOpenIcon,
.folderSelectedIcon,
.toggleCloseIcon,
.toggleOpenIcon {
  display: inline;
}

.uknIcon:before {
  content: "\f016";
}

.actionIcon:before {
  content: "\f142";
}

.addIcon:before {
  content: "\f0c8";
}

.androidIcon:before {
  content: "\f0c8";
}

.appleIcon:before {
  content: "\f0c8";
}

.appMonitorIcon:before {
  content: "\f0c8";
}

.archiveIcon:before {
  content: "\f132";
}

.archivedIcon:before {
  content: "\f111";
}

.arrowLeftIcon:before {
  content: "\f053";
}

.arrowRightIcon:before {
  content: "\f054";
}

.assignWorkflowIcon:before {
  content: "\f0c8";
}

.backupIcon:before {
  content: "\f0c8";
}

.bgIcon:before {
  content: "\f0c8";
}

.browseIcon:before {
  content: "\f0c8";
}

.bugIcon:before {
  content: "\f188";
}

.bundleIcon:before {
  content: "\f0c8";
}

.calClockIcon:before {
  content: "\f0c8";
}

.calDayIcon:before {
  content: "\f0c8";
}

.calListIcon:before {
  content: "\f0c8";
}

.calMonthIcon:before {
  content: "\f0c8";
}

.calWeekIcon:before {
  content: "\f0c8";
}

.cancelIcon:before {
  content: "\f05c";
}

.cancelWorkflowIcon:before {
  content: "\f0c8";
}

.cartIcon:before {
  content: "\f0c8";
}

.checkBoxIcon:before {
  content: "\f0c8";
}

.chevronIcon:before {
  content: "\f0c8";
}

.chevronExpandIcon:before {
  content: "\f078";
}

.closeIcon:before {
  content: "\f00d";
}

.colorIcon:before {
  content: "\f0c8";
}

.contentIcon:before {
  content: "\f1ea";
}

.copyIcon:before {
  content: "\f0c5";
}

.cutIcon:before {
  content: "\f0c4";
}

.deleteIcon:before {
  content: "\f014";
}

.deleteWorkflowIcon:before {
  content: "\f0c8";
}

.detailViewIcon:before {
  content: "\f0c8";
}

.docConvertIcon:before {
  content: "\f0c8";
}

.docCopyIcon:before {
  content: "\f0c8";
}

.docNumIcon:before {
  content: "\f0c8";
}

.docTextIcon:before {
  content: "\f0c8";
}

.documentIcon:before {
  content: "\f0c8";
}

.dotAssetIcon:before {
  content: "\f187";
}

.downloadIcon:before {
  content: "\f019";
}

.dropIcon:before {
  content: "\f0c8";
}

.editIcon:before {
  content: "\f044";
}

.editScriptIcon:before {
  content: "\f044";
}

.encryptIcon:before {
  content: "\f0c8";
}

.exclamation-redIcon:before {
  content: "\f0c8";
}

.exclamationIcon:before {
  content: "\f0c8";
}

.femaleIcon:before {
  content: "\f182";
}

.fileIcon:before {
  content: "\f016";
}

.fileMultiIcon:before {
  content: "\f0c8";
}

.fileNewIcon:before {
  content: "\f0c8";
}

.fixIcon:before {
  content: "\f0c8";
}

.folderIcon:before {
  content: "\f114";
}

.folderAddIcon:before {
  content: "\f0c8";
}

.folderCopyIcon:before {
  content: "\f0c8";
}

.folderDeleteIcon:before {
  content: "\f0c8";
}

.folderEditIcon:before {
  content: "\f0c8";
}

.folderFilesIcon:before {
  content: "\f0c8";
}

.folderGlobeIcon:before {
  content: "\f0c8";
}

.folderOpenIcon:before {
  content: "\f07c";
}

.folderSelectedIcon:before {
  content: "\f07c";
}

.formIcon:before {
  content: "\f03a";
}

.formNewIcon:before {
  content: "\f0c8";
}

.gearIcon:before {
  content: "\f013";
}

.gearMinusIcon:before {
  content: "\f0c8";
}

.gearPencilIcon:before {
  content: "\f0c8";
}

.gearPlusIcon:before {
  content: "\f0c8";
}

.greyDotIcon:before {
  content: "\f111";
}

.helpIcon:before {
  content: "\f1cd";
}

.hideIcon:before {
  content: "\f0c8";
}

.hintIcon:before {
  content: "\f0e5";
}

.hostIcon:before {
  content: "\f0ac";
}

.hostArchivedIcon:before {
  content: "\f0ac";
}

.hostDefaultIcon:before {
  content: "\f0ac";
}

.hostStoppedIcon:before {
  content: "\f0ac";
}

.hourGlassIcon:before {
  content: "\f0c8";
}

.imageNewIcon:before {
  content: "\f0c8";
}

.infoIcon:before {
  content: "\f05a";
}

.keyIcon:before {
  content: "\f084";
}

.keyvalueIcon:before {
  content: "\f0c8";
}

.languageVarIcon:before {
  content: "\f0ac";
}

.licenseIcon:before {
  content: "\f2c3";
}

.linkAddIcon:before {
  content: "\f0c8";
}

.listViewIcon:before {
  content: "\f0c8";
}

.liveIcon:before {
  content: "\f058";
}

.lockIcon:before {
  content: "\f023";
}

.loginIcon:before {
  content: "\f0c0";
}

.loginAsIcon:before {
  content: "\f0c8";
}

.mailListIcon:before {
  content: "\f003";
}

.mapPinIcon:before {
  content: "\f0c8";
}

.minusIcon:before {
  content: "\f068";
}

.mobileIcon:before {
  content: "\f0c8";
}

.movePageIcon:before {
  content: "\f0c8";
}

.multiSelectIcon:before {
  content: "\f0c8";
}

.newPageIcon:before {
  content: "\f0c8";
}

.newTaskIcon:before {
  content: "\f0c8";
}

.newWorkflowIcon:before {
  content: "\f0c8";
}

.nextIcon:before {
  content: "\f0a9";
}

.pageIcon:before {
  content: "\f0f6";
}

.pagePropIcon:before {
  content: "\f0c8";
}

.pasteIcon:before {
  content: "\f0c8";
}

.personaIcon:before {
  content: "\f007";
}

.plusIcon:before {
  content: "\f067";
}

.previewIcon:before {
  content: "\f06e";
}

.previousIcon:before {
  content: "\f0a8";
}

.propertyIcon:before {
  content: "\f0c8";
}

.publishIcon:before {
  content: "\f0c8";
}

.queryIcon:before {
  content: "\f0c8";
}

.radioIcon:before {
  content: "\f0c8";
}

.reindexIcon:before {
  content: "\f0c8";
}

.rememberIcon:before {
  content: "\f0c8";
}

.reopenWorkflowIcon:before {
  content: "\f0c8";
}

.reorderIcon:before {
  content: "\f0c8";
}

.repeatIcon:before {
  content: "\f047";
}

.republishIcon:before {
  content: "\f0c8";
}

.requiredIcon:before {
  content: "\f0c8";
}

.resetIcon:before {
  content: "\f021";
}

.resolveIcon:before {
  content: "\f00c";
}

.resolveWorkflowIcon:before {
  content: "\f0c8";
}

.rolesIcon:before {
  content: "\f0c0";
}

.rServerIcon:before {
  content: "\f0ed";
}

.saveIcon:before {
  content: "\f0c7";
}

.statusIcon:before {
  content: "\f111";
}

.saveAssignIcon:before {
  content: "\f0c8";
}

.scrollPaneIcon:before {
  content: "\f0c8";
}

.searchIcon:before {
  content: "\f002";
}

.selectIcon:before {
  content: "\f0c8";
}

.shrinkIcon:before {
  content: "\f0c8";
}

.spellIcon:before {
  content: "\f0c8";
}

.splitterIcon:before {
  content: "\f0c8";
}

.sServerIcon:before {
  content: "\f0ee";
}

.statisticsIcon:before {
  content: "\f080";
}

.stopIcon:before {
  content: "\f0c8";
}

.tabIcon:before {
  content: "\f0c8";
}

.tagIcon:before {
  content: "\f02b";
}

.textFieldIcon:before {
  content: "\f0c8";
}

.thumbnailViewIcon:before {
  content: "\f0c8";
}

.toggleCloseIcon:before {
  content: "\f147";
}

.toggleOpenIcon:before {
  content: "\f196";
}

.trashIcon:before {
  content: "\f0c8";
}

.unarchiveIcon:before {
  content: "\f0c8";
}

.unlockIcon:before {
  content: "\f09c";
}

.unpublishIcon:before {
  content: "\f0c8";
}

.uploadIcon:before {
  content: "\f093";
}

.userIcon:before {
  content: "\f007";
}

.vanityIcon:before {
  content: "\f277";
}

.vtlIcon:before {
  content: "\f1c9";
}

.windowsIcon:before {
  content: "\f0c8";
}

.workflowIcon:before {
  content: "\f0c8";
}

.workingIcon:before {
  content: "\f111";
}

.workStreamIcon:before {
  content: "\f0c8";
}

.wysiwygIcon:before {
  content: "\f0c8";
}

.asfIcon:before {
  content: "\f1c8";
}

.aviIcon:before {
  content: "\f1c8";
}

.movIcon:before {
  content: "\f1c8";
}

.mp4Icon:before {
  content: "\f1c8";
}

.mpgIcon:before {
  content: "\f1c8";
}

.oggIcon:before {
  content: "\f1c8";
}

.ogvIcon:before {
  content: "\f1c8";
}

.rmIcon:before {
  content: "\f1c8";
}

.vobIcon:before {
  content: "\f1c8";
}

.csvIcon:before {
  content: "\f1c3";
}

.numbersIcon:before {
  content: "\f1c3";
}

.wksIcon:before {
  content: "\f1c3";
}

.xlsIcon:before {
  content: "\f1c3";
}

.xlsxIcon:before {
  content: "\f1c3";
}

.bmpIcon:before {
  content: "\f1c5";
}

.imageIcon:before {
  content: "\f1c5";
}

.jpegIcon:before {
  content: "\f1c5";
}

.jpgIcon:before {
  content: "\f1c5";
}

.pctIcon:before {
  content: "\f1c5";
}

.pngIcon:before {
  content: "\f1c5";
}

.gifIcon:before {
  content: "\f1c5";
}

.webpIcon:before {
  content: "\f1c5";
}

.svgIcon:before {
  content: "\f1c5";
}

.pdfIcon:before {
  content: "\f1c1";
}

.keynoteIcon:before {
  content: "\f1c4";
}

.pptIcon:before {
  content: "\f1c4";
}

.pptxIcon:before {
  content: "\f1c4";
}

.docIcon:before {
  content: "\f1c2";
}

.docxIcon:before {
  content: "\f1c2";
}

.aacIcon:before {
  content: "\f1c7";
}

.aifIcon:before {
  content: "\f1c7";
}

.iffIcon:before {
  content: "\f1c7";
}

.m3uIcon:before {
  content: "\f1c7";
}

.midIcon:before {
  content: "\f1c7";
}

.mp3Icon:before {
  content: "\f1c7";
}

.mpaIcon:before {
  content: "\f1c7";
}

.raIcon:before {
  content: "\f1c7";
}

.wavIcon:before {
  content: "\f1c7";
}

.wmaIcon:before {
  content: "\f1c7";
}

.shimIconSmall {
  display: inline-block;
  height: 1px;
  width: 12px;
}

.workingIcon {
  color: #f3762a;
}

.liveIcon {
  color: #0b6948;
}

.lockIcon {
  color: #f3762a;
}

.greyDotIcon {
  opacity: 1 !important;
  color: #d1d4db;
}

.archivedIcon {
  color: #d82b2e;
}

.hostArchivedIcon {
  color: #d82b2e;
}

.hostDefaultIcon {
  color: var(--color-palette-primary-500);
}

.hostStoppedIcon {
  color: #afb3c0;
}

.filter-tasks-frm {
  margin: 56px 20px 0 0;
}
.filter-tasks-frm .who-user label {
  margin-right: 0.25rem;
}

/*

Styles for commons fields along the backend

*/
.glossaryTermPopup {
  border-radius: 0.125rem;
  background-color: #f3f3f4;
  padding: 0.25rem 0.5rem;
  border: solid 1px #d1d4db;
  position: absolute;
}

#fileAssetThumbnailSliderWrapper {
  margin-bottom: 0.5rem;
}

.fileAjaxUploader {
  display: flex;
  align-items: center;
  border-radius: 0.125rem;
  position: relative;
  height: 36px;
}
.fileAjaxUploader .fileAjaxUploaderForm {
  border: solid 1px #afb3c0;
  width: 100%;
}
.fileAjaxUploader input[type=file]::-webkit-file-upload-button {
  background-color: var(--color-palette-primary-500);
  height: 36px;
  border: 0;
  color: #ffffff;
  cursor: pointer;
  padding: 0 1rem;
}
.fileAjaxUploader input[type=file]::-webkit-file-upload-button:hover {
  background-color: var(--color-palette-primary-400);
}
.fileAjaxUploaderActions div {
  display: inline-block;
}
.fileAjaxUploaderActions div:first-child {
  margin-right: 0.5rem;
}
.fileAjaxUploaderFileName {
  margin-right: 0.5rem;
}
.fileAjaxUploaderStatus {
  align-items: center;
  display: flex;
  position: absolute;
  right: 1rem;
}
.fileAjaxUploaderStatusMsg {
  margin-left: 0.5rem;
}
.fileAjaxUploader .dijitProgressBar {
  width: 150px;
}

.catPreview {
  background-color: #ffffff;
  border-radius: 0.125rem;
  border: solid 1px #afb3c0;
  margin-top: 0.5rem;
  max-width: 1100px;
  min-height: 38px;
  padding: 0.25rem;
}
.catPreview li {
  background: #f3f3f4;
  border-radius: 0.125rem;
  border: solid 1.5px #d1d4db;
  display: inline-block;
  font-size: 0.625rem;
  margin: 2px 5px 2px 0px;
  padding: 0.25rem 0.5rem 0.25rem 0.25rem;
  position: relative;
  text-decoration: none;
}
.catPreview a {
  display: inline-block;
  vertical-align: sub;
}
.catPreview a:hover {
  color: #cc0000;
}

.fileSelectorControls .dijitTextBox {
  width: 300px;
}

.lineDividerTitle {
  color: #6c7389;
  font-size: 1.5rem;
  border-bottom: 1px solid #d1d4db;
  padding-bottom: 1rem;
  margin: 3rem 0 1.5rem;
}

#editor-toolbar, .wysiwyg-tools, .editor-toolbar {
  display: flex;
  justify-content: space-between;
  margin-top: 0.5rem;
}
#editor-toolbar .checkbox, .wysiwyg-tools .checkbox, .editor-toolbar .checkbox,
#editor-toolbar .radio,
.wysiwyg-tools .radio,
.editor-toolbar .radio {
  margin: 0;
}

.editor-toolbar {
  max-width: 1100px;
  width: 100%;
}

.langVariablesField .glossaryTermPopup {
  right: -8px;
  bottom: 36px;
}

.wysiwyg-tools .dijitSelect {
  width: auto;
}

.wysiwyg-wrapper {
  width: 100%;
  max-width: 1100px;
}

.key-value-form {
  display: flex;
  margin-bottom: 1rem;
  width: 500px;
}
.key-value-form .dijit {
  margin-right: 0.5rem;
}
.key-value-form .dijit:last-child {
  margin-right: 0;
}

.key-value-items {
  width: 500px;
}
.key-value-items .listingTable th:first-child,
.key-value-items .listingTable td:first-child {
  padding-left: 0.5rem;
}

.tagsOptions {
  background: #ffffff;
  border: solid 1.5px #d1d4db;
  min-width: 175px;
  padding-top: 7px;
  position: absolute;
  z-index: 1;
}
.tagsOptions:before {
  background-color: #ffffff;
  border-left: solid 1.5px #d1d4db;
  border-top: solid 1.5px #d1d4db;
  content: "";
  height: 10px;
  left: 5px;
  position: absolute;
  top: -6px;
  transform: rotate(45deg);
  width: 10px;
}
.tagsOptions .personaIcon,
.tagsOptions .tagIcon {
  margin-right: 5px;
  opacity: 0.7;
}
.tagsOptions h3 {
  background-color: #afb3c0;
  border-bottom: solid 1.5px #d1d4db;
  margin-bottom: 0;
  padding: 5px 10px;
}
.tagsOptions a {
  border-bottom: solid 1.5px #d1d4db;
  cursor: pointer;
  display: block;
  padding: 5px 10px;
  text-decoration: none;
  white-space: nowrap;
}
.tagsOptions a:hover {
  background-color: #d1d4db;
}
.tagsOptions a:last-child {
  border-bottom: none;
}
.tagsOptions .suggestedTagFocus {
  background-color: #d1d4db;
  box-shadow: none;
  outline: 0;
}

.tagLink {
  height: 1.5rem;
  padding: 0.5rem;
  background: var(--color-palette-primary-200);
  border-radius: 0.25rem;
  color: var(--color-palette-primary-500);
<<<<<<< HEAD
  font-size: 0.75rem;
  display: flex;
  align-items: center;
  justify-content: center;
  gap: 0.25rem;
=======
  font-size: 0.813rem;
  line-height: 0.374rem;
  text-align: center;
>>>>>>> 6616302c
  text-decoration: none;
  border: 1px solid rgba(0, 0, 0, 0.1);
  width: auto;
  max-width: 112px;
  overflow: hidden;
  white-space: nowrap;
  text-overflow: ellipsis;
  padding-left: 1.313rem;
  position: relative;
}
.tagLink.persona:before {
  content: "\f007";
  display: flex;
}
.tagLink:after {
  position: absolute;
  left: 0.5rem;
  color: var(--color-palette-primary-500);
  content: "✕";
  font-size: 0.75rem;
  text-align: center;
  line-height: 0.374rem;
}
.tagLink:hover {
  border: 1px solid var(--color-palette-primary-500);
}

.tagsWrapper {
  position: relative;
}
.tagsWrapper .dijitTextBox {
  min-height: 2.5rem;
  height: auto;
  padding: 0.5rem;
  display: flex;
  flex-wrap: wrap;
  gap: 0.5rem;
}
.tagsWrapper .dijitInputContainer {
  display: inline-block;
  vertical-align: middle;
}

.field__editable-content {
  display: flex;
  align-items: center;
}
.field__editable-content a {
  margin-right: 1rem;
}

/*
------------ FORMS ------------
- Extract from: base.css
- Handle vertical and horizontal forms
*/
#label, .fieldName, dl.vertical dt label {
  display: block;
  margin-bottom: 0.5rem;
}

#checkbox-radio, .radio,
.checkbox {
  align-items: center;
  display: flex;
  margin: 0.5rem 0;
  white-space: nowrap;
}
#checkbox-radio > .dijit, .radio > .dijit,
.checkbox > .dijit {
  margin-right: 0.5rem;
}

.required::after {
  padding-left: 2px;
  content: "*";
  color: #d82b2e;
}

#inline-form, .inline-form, .fileSelectorControls {
  display: flex;
  align-items: center;
}
#inline-form > label, .inline-form > label, .fileSelectorControls > label, #inline-form > div, .inline-form > div, .fileSelectorControls > div {
  margin-right: 0.5rem;
  white-space: nowrap;
}
#inline-form > label, .inline-form > label, .fileSelectorControls > label {
  line-height: 2.5rem;
  align-self: baseline;
}
#inline-form > .checkbox, .inline-form > .checkbox, .fileSelectorControls > .checkbox, #inline-form > .radio, .inline-form > .radio, .fileSelectorControls > .radio {
  margin-right: 1rem;
}
#inline-form > .checkbox label, .inline-form > .checkbox label, .fileSelectorControls > .checkbox label, #inline-form > .radio label, .inline-form > .radio label, .fileSelectorControls > .radio label {
  line-height: 1;
}
#inline-form > .checkbox, .inline-form > .checkbox, .fileSelectorControls > .checkbox {
  flex: none;
}
#inline-form .dijit, .inline-form .dijit, .fileSelectorControls .dijit {
  margin-right: 0.5rem;
}
#inline-form .dijit:last-child, .inline-form .dijit:last-child, .fileSelectorControls .dijit:last-child {
  margin-right: 0;
}
#inline-form .dijitRadio, .inline-form .dijitRadio, .fileSelectorControls .dijitRadio,
#inline-form .dijitCheckBox,
.inline-form .dijitCheckBox,
.fileSelectorControls .dijitCheckBox {
  margin-right: 0.25rem;
}

.listingTable .radio,
.listingTable .checkbox {
  margin: 0;
}

.hint-text {
  font-size: 0.625rem;
  color: #999;
  display: block;
  line-height: normal;
  margin-top: 5px;
}

dl#indexed dd, dl#listed dd, dl#required dd, dl#unique dd, dl#userSearchable dd {
  min-height: auto;
  line-height: normal;
}
dl#indexed dd .dijitCheckBox, dl#listed dd .dijitCheckBox, dl#required dd .dijitCheckBox, dl#unique dd .dijitCheckBox, dl#userSearchable dd .dijitCheckBox {
  margin: 0;
}
dl.vertical dd,
dl.vertical dt {
  clear: none;
  float: none;
  margin: 0;
  padding: 0;
  text-align: inherit;
  width: auto;
}
dl.vertical dd {
  margin-bottom: 1rem;
}
dl.radio-check-one-line {
  align-items: center;
  display: flex;
  flex-direction: row-reverse;
  justify-content: flex-end;
  margin-bottom: 1rem;
}
dl.radio-check-one-line dt,
dl.radio-check-one-line dd {
  float: none;
  margin: 0;
  min-height: 0;
  padding: 0;
  text-align: left;
  width: auto;
}
dl.radio-check-one-line dd .radio,
dl.radio-check-one-line dd .checkbox {
  display: inline-block;
  margin: 0;
}

dd.wide,
dt.wide {
  clear: both;
  width: auto;
}

dt {
  clear: left;
  float: left;
  padding: 6px 0px 7px;
  text-align: right;
  width: 30%;
}

dd {
  margin: 0 0 1rem 30%;
  min-height: 2.5rem;
  padding-left: 0.5rem;
}
dd .inputCaption,
dd .buttonCaption {
  padding-left: 0.5rem !important;
}

#form-horizontal-flexbox dl, .form-horizontal dl {
  display: flex;
  margin-bottom: 0.5rem;
  min-height: 2.5rem;
}
#form-horizontal-flexbox dd, .form-horizontal dd,
#form-horizontal-flexbox dt,
.form-horizontal dt {
  clear: none;
  float: none;
  margin: 0;
  min-height: 0;
  padding: 0;
  text-align: inherit;
  width: auto;
}
#form-horizontal-flexbox dd, .form-horizontal dd {
  align-self: center;
}
#form-horizontal-flexbox dt, .form-horizontal dt {
  line-height: 1;
  padding: 9px 1rem 0;
  text-align: right;
  width: 200px;
}
#form-horizontal-flexbox dt.checkbox, .form-horizontal dt.checkbox, #form-horizontal-flexbox dt.radio, .form-horizontal dt.radio {
  justify-content: flex-end;
  padding-top: 0;
}

#form-horizontal-table {
  display: table;
}
#form-horizontal-table > div {
  display: table-row-group;
}
#form-horizontal-table dl {
  display: table-row;
}
#form-horizontal-table dd,
#form-horizontal-table dt {
  display: table-cell;
}
#form-horizontal-table dt {
  white-space: nowrap;
  width: 1%;
}
#form-horizontal-table dd {
  width: 99%;
}

.fieldWrapper {
  margin-bottom: 1.5rem;
  position: relative;
}
.fieldName .hintIcon {
  color: #14151a;
}

.editcontentlet__row {
  display: grid;
  width: 100%;
  grid-template-columns: repeat(auto-fit, minmax(200px, 1fr));
}

.editcontentlet__col {
  padding: 0 1rem;
}
.editcontentlet__col:first-child {
  padding-left: 0;
}
.editcontentlet__col:last-child {
  padding-right: 0;
}

.buttonRow {
  text-align: center;
  margin: 0.5rem 0;
}
.buttonRow-right {
  text-align: right;
  margin: 0.5rem 0;
}
.buttonRow .dijitButton,
.buttonRow .fakeDojoButton {
  margin: 0 0.25rem;
}

.who-can-use {
  border: solid 1px #afb3c0;
  height: 90px;
  margin-top: 0.5rem;
  padding: 0.5rem;
  overflow-y: auto;
  overflow-x: hidden;
}

.who-can-use__list td {
  padding: 0.25rem;
}

/* PORTLET STYLES 2.0 */
.portlet-main {
  padding: 0;
}
.portlet-main .dijitTabPaneWrapper .dijitContentPane .dijitContentPane {
  padding: 0;
}
.portlet-sidebar {
  padding: 1.5rem 1rem 0 1rem;
}
.portlet-sidebar-wrapper {
  background-color: #fafafb;
  border-right: solid 1px #d1d4db;
}
.portlet-wrapper {
  height: 100%;
  overflow: auto;
}
.portlet-pagination, .portlet-toolbar, .portlet-toolbar__actions, .portlet-toolbar__info {
  display: flex;
  justify-content: space-between;
}
.portlet-toolbar__actions-primary {
  display: flex;
  align-items: center;
  gap: 1rem;
}
.portlet-toolbar__actions-archive {
  display: flex;
  align-items: center;
  gap: 0.5rem;
}
.portlet-pagination {
  margin: 1rem;
}
.portlet-pagination__results {
  flex: 1;
  align-self: center;
  text-align: center;
}
.portlet-toolbar {
  margin: 0 1rem 1rem;
}
.dijitTabPaneWrapper .dijitContentPane .portlet-toolbar {
  margin: 0 0 1rem;
}
.portlet-toolbar > * {
  align-self: center;
}
.portlet-toolbar a {
  text-decoration: none;
}
.portlet-toolbar__info {
  display: flex;
  justify-content: center;
  flex: 1;
  margin: 0 18px;
  align-items: center;
}
.dijitTabPaneWrapper .dijitContentPane .portlet-toolbar__info {
  margin-left: 0;
}
.portlet-toolbar__center {
  flex: 2;
}
.portlet-toolbar__center .callOutBox {
  margin: 0;
}
.portlet-toolbar__center + .portlet-toolbar__actions {
  flex: 1;
  justify-content: flex-end;
}

#tablemessage {
  color: #cc0000;
}

.hintBox {
  background-color: #f3f3f4;
  border-radius: 0.125rem;
  border: solid 1px #afb3c0;
  padding: 1rem;
  position: absolute;
  right: 1rem;
  top: 1rem;
  width: 300px;
}

.callOutBox {
  background-color: var(--color-palette-black-op-10);
  border-radius: 0.125rem;
  border: 1px solid var(--color-palette-black-op-30);
  margin: 1rem 0;
  padding: 0.5rem;
  text-align: center;
}

.callOutBox2 {
  background-color: #d1d4db;
  border-radius: 0.125rem;
  border: 1px solid #afb3c0;
  padding: 0.5rem;
  text-align: center;
}
.callOutBox2 h3 {
  margin-bottom: 1rem;
}
.callOutBox2 p:last-child {
  margin-bottom: 0;
}

.calendar-events .portlet-sidebar .listingTable {
  background-color: #ffffff;
}
.calendar-events .portlet-toolbar__actions-primary,
.calendar-events .portlet-toolbar__actions-secondary {
  flex: 0 1 auto;
}
.calendar-events .portlet-toolbar__info {
  flex: 1 0 auto;
  font-size: 1.25rem;
  justify-content: center;
}

.calendar-events__list {
  display: flex;
}

.calendar-events__list-items,
.calendar-events__list-ongoing {
  border: 1px solid #d1d4db;
}

.calendar-events__list-items {
  flex: 3;
  margin: 0 1rem;
}

.calendar-events__list-ongoing {
  flex: 1;
  margin-right: 1rem;
}

.calendar-events__recurence-box {
  background-color: #f3f3f4;
  border: solid 1px #d1d4db;
  border-radius: 0.375rem;
  display: inline-block;
  margin-top: 0.5rem;
  padding: 0.5rem;
}

/* WEEK VIEW STYLES */
.weeklyCalendarBody td {
  min-height: 400px;
  height: auto;
  height: 400px;
  vertical-align: top;
  padding: 0px;
  white-space: normal;
}

.weeklyViewControls {
  text-align: left;
}

/* DAY VIEW STYLES */
#dailyEvents h3,
#ongoingEvents h3 {
  background: #f3f3f4;
  padding: 0.5rem;
  border-bottom: 1px solid #d1d4db;
  margin: 0;
}
#dailyEvents ul,
#ongoingEvents ul {
  margin: 0;
  padding: 0;
}
#dailyEvents ul:last-child li:last-child,
#ongoingEvents ul:last-child li:last-child {
  border-bottom: none;
}
#dailyEvents li,
#ongoingEvents li {
  padding: 0.5rem;
  margin: 0;
  border-bottom: 1px solid #d1d4db;
}
#dailyEvents li [class$=Icon],
#dailyEvents li [class*=Icon],
#ongoingEvents li [class$=Icon],
#ongoingEvents li [class*=Icon] {
  margin-right: 0.25rem;
}

/* MONTH VIEW STYLES */
.calendarBody,
.weeklyCalendarBody td {
  min-height: 100px;
  height: auto;
  height: 100px;
  vertical-align: top;
  padding: 0;
  border: 1px solid #d1d4db;
  border-collapse: collapse;
}

.emptyDay {
  background-color: #f3f3f4;
}

.selectedDay {
  background-color: #feffc9;
}

.weekendDay {
  background-color: #f2f2f2;
}

.dayNumberSection {
  font-size: 0.625rem;
}

.dayNumber {
  text-align: right;
  font-weight: bold;
  cursor: pointer;
  padding: 3px 3px 0 0;
}
.dayNumber a {
  text-decoration: none;
}

.monthDay img {
  vertical-align: middle;
}
.monthDay a {
  text-decoration: none;
  color: black;
}
.monthDay a:hover {
  text-decoration: underline;
}

.allDayEvents {
  background-color: #cdeafd;
  margin-bottom: 3px;
  border-radius: 5px;
}

.dayEventsSection span {
  font-weight: bold;
  text-transform: uppercase;
  font-size: 77%;
}

/* NAV MENU STYLES */
.navDay a,
.navLastDay a,
.navSelectedDay a {
  color: black;
  text-decoration: none;
}

.navDay,
.navLastDay {
  text-align: center;
  height: 19px;
  width: 22px;
}

.navSelectedDay {
  background-color: var(--color-palette-black-op-20);
}

.previousPageLink {
  float: left;
}

.nextPageLink {
  float: right;
}

.ongoingEventsWrapper {
  width: 250px;
  float: left;
  text-align: left;
}

.eventDetail {
  width: 500px;
}
.eventDetail .closeButton {
  float: right;
  margin-bottom: -10px;
}
.eventDetail .fakeDojoButton {
  margin: 0 0.25rem;
}
.eventDetail img {
  border: 0;
}

.viewDetailLink {
  font-weight: bolder;
}

#eventDetailTitle {
  font-weight: bold;
  font-size: 1.2em;
  padding-bottom: 5px;
  width: 459;
  overflow: hidden;
}

#eventDetailDate,
#eventDetailTags,
#eventDetailCategories {
  padding-left: 10px;
}

.calLabel {
  display: inline-block;
  width: 90px;
  font-weight: bold;
}

.removeFilter {
  display: block;
  background: transparent url(/html/js/dojo/custom-build/dijit/themes/dmundra/images/tabClose.png) no-repeat scroll center center;
  height: 16px;
  width: 20px;
  cursor: pointer;
  float: left;
  margin-top: 3px;
}

.closeFilter {
  display: block;
  background: transparent url(/html/js/dojo/custom-build/dijit/themes/dmundra/images/tabClose.png) no-repeat scroll center center;
  height: 24px;
  width: 24px;
  cursor: pointer;
  float: right;
}

.filtersBox {
  position: absolute;
  z-index: 700;
  background: white;
  width: 400px;
  -moz-border-radius: 5px;
  -webkit-border-radius: 5px;
  border: 1px solid #d1d4db;
}

#categoriesFilterBox,
#tagsFilterBox {
  padding: 10px 5px;
}

.calendarFiltersBox {
  margin: 20px 5px 0 15px;
  line-height: 20px;
  text-align: left;
}

.tagFilterLink,
.categoryFilterLink {
  padding-top: 5px;
}

.tagFilterLink a,
.categoryFilterLink a {
  font-weight: normal;
  color: black;
}
.tagFilterLink a:hover,
.categoryFilterLink a:hover {
  font-weight: normal;
  color: black;
  text-decoration: underline;
}

.statusLegend {
  text-align: left;
  padding-left: 23px;
  padding-top: 15px;
  vertical-align: middle;
}
.statusLegend img {
  vertical-align: middle;
}

.calendarActions {
  text-align: right;
  padding-right: 15px;
  padding-top: 15px;
}

#addEvent {
  float: left;
  padding-left: 50px;
}

#navMonthYearName {
  background-color: var(--color-palette-primary-500);
  color: #ffffff;
  cursor: pointer;
  text-align: center;
}

.whenListView,
.ratingListView,
.tagsListView {
  padding-left: 21px;
}

a.category_higlighted, a.tag_higlighted {
  font-weight: bolder;
}

.network__listing .icon {
  width: 14px;
}

.network-action {
  background: #ffffff;
  border: 1px solid #d1d4db;
  bottom: 0;
  position: fixed;
  right: 0;
  top: 0;
  z-index: 0;
}

.network-action__header {
  padding: 0px;
}

.network-action__title {
  background-color: var(--color-palette-primary-500);
  color: #ffffff;
  margin: -1rem -1rem 1rem;
  height: 39px;
  line-height: 39px;
  padding: 0 1rem;
}

.network-action__content {
  margin: 1rem;
}

.network-action__list {
  margin-bottom: 2rem;
  width: 100%;
}
.network-action__list th,
.network-action__list td {
  padding: 0.25rem;
}
.network-action__list tr:first-child td:first-child {
  width: 1rem;
}

.network-action__btn-refresh {
  display: block;
  text-align: center;
}

#aceTextArea {
  position: relative;
}

.aceText {
  border: 1px solid #afb3c0;
  max-width: 1100px;
  width: 100%;
  height: 100%;
  min-height: 200px;
  text-overflow: clip;
  white-space: nowrap;
  font-family: Monaco, Menlo, sans-serif;
  font-size: 0.625rem;
}

.aceTextTemplate,
.aceTall {
  height: 600px;
}

.widgetAceText {
  border: 1px solid #afb3c0;
  max-height: 600px;
  min-height: 300px;
  max-width: 900px;
  width: 100%;
  text-overflow: clip;
  white-space: nowrap;
  font-family: Monaco, Menlo, sans-serif;
  font-size: 0.625rem;
}

.content-edit__main {
  height: 100%;
  margin: 0px 300px 0 0;
  position: relative;
  padding-top: 1rem;
  width: auto;
  z-index: 1;
}

#fm {
  height: 100%;
}

.content-edit__form,
.content-edit__advaced-form {
  padding: 0 30px;
  width: 100%;
  max-width: 1100px;
  margin: 0 auto;
  position: relative;
}

.content-edit__sidebar {
  background-color: #fafafb;
  border-left: solid 1px #d1d4db;
  height: 100%;
  padding: 1rem;
  position: fixed;
  right: 0;
  top: 0;
  width: 300px;
}

.content-edit-actions,
.content-edit-language,
.content-edit-workflow {
  margin-bottom: 1.5rem;
}
.content-edit-actions h3,
.content-edit-language h3,
.content-edit-workflow h3 {
  margin-bottom: 0.5rem;
}

.content-edit-actions {
  border: solid 1px #afb3c0;
  background-color: #ffffff;
  border-radius: 0.125rem;
}
.content-edit-actions .content-edit-actions {
  border: none;
  margin-bottom: 0;
}
.content-edit-actions a {
  background: #fff;
  border-collapse: collapse;
  border-bottom: solid 1px #c5c5c5;
  cursor: pointer;
  display: block;
  padding: 0.5rem;
  text-decoration: none;
  transition: background-color 0.1s;
}
.content-edit-actions a [class$=Icon],
.content-edit-actions a [class*=Icon] {
  display: none;
}
.content-edit-actions a:hover {
  background-color: #d1d4db;
  color: #14151a;
}
.content-edit-actions a:last-of-type {
  margin-bottom: 0px;
  border-bottom: none;
}

.content-edit-workflow table {
  width: 100%;
}
.content-edit-workflow table td,
.content-edit-workflow table th {
  padding-bottom: 0.25rem;
  padding-top: 0.25rem;
}
.content-edit-workflow table th {
  padding-right: 0.5rem;
}
.content-edit-workflow table tr {
  border-bottom: solid 1px #d1d4db;
}

.content-edit__dialog-error {
  background: #ffffff;
  padding: 0px;
  border: 0px;
  width: 300px;
}
.content-edit__dialog-error p {
  text-align: center;
}
.content-edit__dialog-error ul {
  margin: 0 0 1rem;
}
.content-edit__dialog-error ul li {
  list-style-position: outside;
  list-style-type: disc;
  margin: 0 0 0.5rem 1rem;
}

.content-edit__dialog-error-actions {
  text-align: center;
}

.content-edit__history-version .dijitContentPane {
  padding: 0px;
}

.relationships-list .portlet-toolbar__actions-primary .required:before {
  color: #d82b2e;
  content: "* ";
}

.dijitTab .required:before {
  color: #d82b2e;
  content: "* ";
}

.advanced-search-button {
  display: block;
  background: #d1d4db;
  padding: 0.5rem;
  text-align: center;
  text-decoration: none;
  margin: 1rem -1rem 0;
}

.contentlet-results {
  color: #6c7389;
}

.contentlet-selection {
  flex: 1;
  text-align: center;
}

.contentlet-menu-actions {
  width: 200px;
}

.edit-contentlet-portlet {
  height: 100%;
}

.content-search__show-query-dialog .dijitDialogPaneContent {
  padding: 0;
}
.content-search__show-query-dialog #queryResults {
  padding: 16px;
}

.content-search__key-fields {
  margin-top: 0.25rem;
}

.content-search__import-content-form {
  margin-top: 1.5rem;
}

.content-search__assign-workflow-form .dijitTextArea {
  max-height: 100px;
}

.content-search__result-item {
  display: flex;
  align-items: center;
  gap: 0.5rem;
}

.content-search__action-item {
  cursor: pointer;
  width: 24px;
  height: 24px;
  margin-right: 0;
  position: relative;
}
.content-search__action-item::before {
  position: absolute;
  top: 50%;
  left: 50%;
  transform: translate(-50%, -50%);
}

.import-preview {
  margin: 50px auto;
  border: solid 1px var(--color-palette-secondary-500);
  border-color: #d1d4db;
  border-radius: 0.25rem;
}
.import-preview .import-preview__heading {
  background-color: #d1d4db;
  border-color: #d1d4db;
  padding: 10px 1rem;
  border-bottom: 1px solid #d1d4db;
}
.import-preview .import-preview__body {
  padding: 1rem;
}

.content-type__edit-field-form {
  width: 550px;
}
.content-type__fields-list {
  width: 100%;
}
.content-type__fields-list-cell {
  flex: 1;
  padding: 0.5rem;
  white-space: nowrap;
}
.content-type__fields-list-header, .content-type__fields-list-row {
  border-bottom: 1px solid #d1d4db;
  display: flex;
  justify-content: space-between;
}
.content-type__fields-list-header {
  background: #f3f3f4;
  font-weight: bold;
  width: 100%;
}
.content-type__fields-list-row {
  transition: background-color 0.1s;
}
.content-type__fields-list-row:hover {
  background-color: var(--color-palette-primary-op-10);
}

.content-type__url-pattern-help {
  margin-left: 1rem;
  vertical-align: -1px;
  cursor: pointer;
}

.design-template__sidebar-wrapper {
  height: 100%;
  min-height: 617px;
  position: absolute;
  top: 0px;
  left: 0px;
}
.design-template__sidebar-wrapper .portlet-sidebar {
  width: 220px;
}

.edit-relationship .form-horizontal dt {
  width: 250px;
}

.job-scheduler__host-list {
  margin-top: 1rem;
}

.contentIdentifier {
  margin: 0 0 0.5rem;
}

.formRow {
  text-align: center;
  padding: 10px 8px;
}

.buttonRightInBox {
  text-align: right;
  margin: 4px 10px 2px 0;
  font-weight: normal;
}

.buttonRightInBoxTab {
  position: absolute;
  text-align: right;
  z-index: 5;
  top: 3px;
  right: 15px;
}

.shadowBoxLine {
  margin-bottom: 15px;
  padding: 45px 5px 20px 5px;
  border: 1px solid #ccc;
  -moz-box-shadow: 0px 0px 5px #ccc;
  -webkit-box-shadow: 0px 0px 5px #ccc;
  background: transparent url("/html/images/skin/portalTab_bg.gif") repeat-x 0 0;
}

.headerBox {
  padding: 0;
}

.log-files__container {
  width: 100%;
  height: calc(100% - 48px);
}

.log-files__iframe {
  border: 1px solid #afb3c0;
  overflow: auto;
  height: 100%;
  width: 100%;
  min-height: 500px;
}

.license-manager__upload-button {
  float: right;
}

.view-categories .dijitDropDownActionButton {
  position: absolute;
  right: 30px;
  z-index: 1;
  top: 8px;
}
.view-categories .subNavCrumbTrail {
  display: block;
}
.view-categories .subNavCrumbTrail #selectHostDiv {
  display: none;
}

#add_category_dialog .dijitContentPaneSingleChild {
  overflow: unset;
}

.view-roles,
.view-roles .portlet-sidebar {
  height: 100%;
}

.view-roles .dijitTabPaneWrapper .dijitContentPane {
  box-sizing: content-box;
  overflow: auto;
}
.view-roles .portlet-main {
  height: 100%;
  width: 100%;
}

.view-roles__filter {
  margin-bottom: 1rem;
}

.view-roles__heading {
  background-color: #f3f3f4;
  border-radius: 0.125rem;
  border: solid 1px #d1d4db;
  display: flex;
  justify-content: space-between;
  margin-bottom: 2rem;
  min-height: 50px;
  padding: 0.5rem;
}

.view-roles__tree {
  height: 100%;
}

.view-roles__tabs,
.view-roles__tabs-container {
  height: 100%;
}

.view-roles__user-filter {
  margin-bottom: 1rem;
  width: 300px;
}

.view-roles__user-grid {
  margin-bottom: 0.5rem;
}

.view-roles__portlets-list {
  border: solid 1px #d1d4db;
  border-radius: 0.125rem;
  margin: 0 0 0.5rem;
  height: 175px;
  overflow: auto;
}
.view-roles__portlets-list ul {
  margin: 0;
}

.view-roles__portlets-list-item {
  display: flex;
  justify-content: space-between;
  padding: 0.5rem;
  border-bottom: solid 1px #d1d4db;
  align-items: center;
}

.nameText {
  align-self: center;
  font-size: 1.25rem;
  font-weight: normal;
}

.view-roles__cms-tabs .dojoxGridMasterView .dojoxGridRowTable td {
  cursor: pointer;
}

.view-users .dijitDropDownActionButton {
  z-index: 2;
}
.view-users .dijitTabPaneWrapper .dijitContentPane {
  box-sizing: content-box;
}
.view-users .portlet-main,
.view-users .view-users__profile-tabs,
.view-users .view-users__profile-tabs-container {
  height: 100%;
  width: 100%;
}
.view-users .view-users__users-list .dojoxGridRow:nth-child(even) {
  background-color: #d1d4db;
}
.view-users .view-users__users-list .dojoxGridHeader {
  background-color: #d1d4db;
}
.view-users .view-users__users-list .dojoxGridRow .dojoxGridRowTable .dojoxGridCell,
.view-users .view-users__users-list .dojoxGridHeader .dojoxGridRowTable .dojoxGridCell {
  padding: 0.5rem;
}

.view-users__profile-tabs-container#userTabsContainer .dijitTabPaneWrapper {
  overflow: auto;
}

.view-users__filter-form {
  margin-bottom: 1rem;
}

.view-users__loading {
  display: flex;
  flex-direction: column;
  height: 100%;
  justify-content: center;
  position: relative;
  text-align: center;
  z-index: 1;
}

.view-user__form dd {
  flex: 1;
}

.view-user__add-contact {
  margin-bottom: 1rem;
  text-align: right;
}

.view-user__buttonRow {
  padding-left: 146px;
  margin-top: 1rem;
  text-align: left !important;
}

.view-users__additional-info .dojoxGrid {
  margin-bottom: 1rem;
}
.view-users__additional-info .dojoxGridRowTable td:last-child {
  text-align: center;
}
.view-users__additional-info .view-user__form {
  border-bottom: solid 1px #d1d4db;
  margin-bottom: 1.5rem;
  padding-bottom: 1.5rem;
}

.view-users__roles-container {
  display: flex;
  gap: 0.5rem;
  align-items: center;
  margin-bottom: 1rem;
}
.view-users__roles-container h4 {
  text-align: center;
  margin-bottom: 0.5rem;
}

.view-users__roles-actions {
  display: flex;
  flex-direction: column;
  gap: 0.5rem;
}

.view-users__roles-to-grant,
.view-users__roles-granted {
  flex: 2;
}

.view-users__roles-container-item {
  border-radius: 0.125rem;
  border: solid 1px #afb3c0;
  height: 300px;
  overflow: auto;
}
.view-users__roles-container-item select[multiple] {
  border: none;
}

.view-users__marketing .listingTable .checkbox {
  justify-content: flex-end;
}

.view-users__section-content-cols {
  display: flex;
  justify-content: space-around;
}

.fullUserName {
  font-size: 1.25rem;
  font-weight: bold;
  margin-bottom: 0.5rem;
  padding-bottom: 0;
}

.view-workflow .dijitDropDownActionButton,
.view-workflow .view-workflow__add-comment {
  float: right;
}

.portlet-sidebar .portlet-sidebar__input-spacer {
  height: 6px;
}

.dijitContentPane .buttonRow {
  margin-bottom: 15px;
}

.view-actions__who-can-use {
  width: 80%;
}
.view-actions__who-can-use .who-can-use__list {
  min-width: 230px;
}

.view-actions .container-fluid {
  margin: 1rem;
}
.view-actions .container-fluid main.row {
  display: grid;
  gap: 2rem;
  grid-template-columns: 1fr 1fr 15rem;
}

.view-actions__back-btn {
  position: absolute;
  padding: 0px;
  left: -12px;
  top: 10px;
}
.view-actions__back-btn .dijitButtonNode {
  padding: 0 0.5rem;
}
.view-actions__back-btn .fa-level-up {
  transform: rotate(-90deg);
  line-height: 28px;
}

.view-actions__sub-actions .listingTable {
  width: 100%;
  margin: 2rem 0;
}
.view-actions__sub-actions tr:first-child td {
  border-top: 1px solid #d1d4db;
}

.view-actions__permissions,
.view-actions__sub-actions,
.view-actions__workflow-actions {
  position: relative;
  border-left: 1px solid #d1d4db;
  padding-left: 1.5rem;
}

.view-actions__permissions h3,
.view-actions__sub-actions h3 {
  background-color: #d1d4db;
  line-height: 40px;
  padding-left: 1rem;
  margin-bottom: 2rem;
}
.view-actions__permissions .row,
.view-actions__sub-actions .row {
  margin-bottom: 0.5rem;
}

.view-actions__workflow-actions {
  border-left: 1px solid #d1d4db;
  height: 100%;
}

.view-actions__arrow-right {
  position: absolute;
  font-size: 1rem;
  left: -7px;
  top: 10px;
  background: #ffffff;
  color: #afb3c0;
}

@media only screen and (max-width: 40em) {
  .view-actions__sub-actions .dijitComboBox {
    width: 80%;
    margin-bottom: 1rem;
  }
}
.tag-manager__tags-list .dojoxGridRow .dojoxGridRowTable .dojoxGridCell:first-child,
.tag-manager__tags-list .dojoxGridHeader .dojoxGridRowTable .dojoxGridCell:first-child {
  width: 48px !important;
}

.add-relationship dt {
  width: 200px;
}
.add-relationship .dijitComboBox {
  width: 200px;
}
.add-relationship .dijitTextBox {
  width: 200px;
}
.add-relationship .required:before {
  color: #d82b2e;
  content: "* ";
}

.categories-selector__breadcrumbs,
.categories-selector__toolbar {
  margin-bottom: 1rem;
}

.categories-selector__breadcrumbs a {
  text-decoration: none;
}
.categories-selector__breadcrumbs a:last-child {
  color: #14151a;
}

.categories-selector__toolbar {
  display: flex;
  justify-content: space-between;
}

.categories-selector-toolbar-actions-secondary > div {
  display: flex;
  justify-content: flex-end;
}

.context-menu {
  box-shadow: 0px 4px 8px 0px hsla(230, 13%, 9%, 0.06);
  position: absolute;
  background: #ffffff;
  border: 1px solid #d1d4db;
  min-width: 200px;
}
.context-menu .pop_divider {
  border-bottom: 1px solid #d1d4db;
  background-color: #ffffff;
}

.context-menu__item {
  color: #515667;
  cursor: pointer;
  display: block;
  font-size: 0.875rem;
  height: 2.5rem;
  line-height: 2.5rem;
  padding: 0px 1.5rem;
  position: relative;
  text-decoration: none;
}
.context-menu__item:hover {
  background-color: #f3f3f4;
}
.context-menu__item [class$=Icon],
.context-menu__item [class*=Icon] {
  display: none;
}
.context-menu__item .arrowRightIcon {
  font-size: 0.75rem;
  margin-top: -0.375rem;
  position: absolute;
  right: 0.5rem;
  top: 50%;
}

.edit-mode__side-nav .dijitTab {
  padding: 0 1rem;
}

.file-selector-tree .selectableFile .thumbnail {
  width: 48px;
  margin-right: 8px;
}

.file-selector-tree .thumbnail img {
  max-width: 100%;
  margin: 0;
}

.file-selector-tree__table {
  margin-bottom: 80px;
  overflow-y: scroll;
  display: flex;
  flex: 1;
}

.file-selector-tree.dijitDialog {
  height: 90vh;
  width: 90vw;
}
.file-selector-tree .dijitDialogPaneContent {
  padding: 0;
}
.file-selector-tree .portlet-sidebar-wrapper {
  height: 84vh !important;
  width: 200px;
}
.file-selector-tree .selectableFile {
  display: flex;
  align-items: center;
  cursor: pointer;
}
.file-selector-tree .selectableFile img {
  margin-right: 0.25rem;
}
.file-selector-tree .portlet-main {
  display: block;
  height: 84vh !important;
  justify-content: space-between;
  padding: 0;
  overflow-y: scroll;
  width: 100%;
}

.file-selector-tree__container {
  width: 90vw;
  height: 84vh !important;
}

.file-selector-tree__pagination.portlet-pagination {
  background: #ffffff;
  padding: 1rem;
  position: absolute;
  width: 100%;
  bottom: 0px;
  margin: 0;
}

.file-selector-tree__loading,
.file-selector-tree__no-results,
.file-selector-tree__select-folder {
  align-self: center;
  display: flex;
  flex-direction: column;
  flex: 1;
  justify-content: center;
  text-align: center;
}

.file-selector-tree__sidebar {
  padding: 1rem 0 1rem 1rem;
}
.file-selector-tree__sidebar .dijitTreeContainer {
  float: none;
}
.file-selector-tree__sidebar .dijitTreeNode {
  padding: 0.25rem 0;
}

.file-selector-tree__toolbar {
  background-color: #d1d4db;
  margin: 0;
  padding: 1rem;
}

.file-selector-tree__views-menu {
  display: flex;
  align-items: center;
}
.file-selector-tree__views-menu span {
  margin-right: 0.25rem;
  font-weight: bold;
}
.file-selector-tree__views-menu img {
  cursor: pointer;
  margin: 0 0.25rem;
}

.file-selector-tree__card-view {
  display: grid;
  grid-template-columns: repeat(auto-fill, minmax(220px, 1fr));
  grid-template-rows: repeat(auto-fill, 220px);
  grid-gap: 0.75rem;
  margin: 2rem;
  width: 100%;
}

.file-selector-tree__card {
  box-shadow: 0 1px 3px var(--color-palette-black-op-10), 0 1px 2px var(--color-palette-black-op-20);
  cursor: pointer;
  display: flex;
  flex-direction: column;
  height: 100%;
  min-height: 220px;
  transition: box-shadow 100ms;
  margin: 0.25rem;
}
.file-selector-tree__card:hover {
  box-shadow: 0 3px 6px var(--color-palette-black-op-10), 0 3px 6px var(--color-palette-black-op-20);
}
.file-selector-tree__card .thumbnail {
  position: relative;
  background-size: cover;
  background-position: center center;
  background-repeat: no-repeat;
  width: 100%;
  height: 100%;
}
.file-selector-tree__card .icon {
  position: relative;
  width: 100%;
  height: 100%;
  display: flex;
  align-items: center;
  justify-content: center;
}
.file-selector-tree__card div[class$=Icon] {
  font-size: 72px;
  height: 72px;
  line-height: 1;
  width: 72px;
}
.file-selector-tree__card .thumbnail img {
  width: 0px;
  height: 0px;
  position: absolute;
}
.file-selector-tree__card .label {
  font-size: 0.875rem;
  padding: 1.5rem 1rem;
  text-overflow: ellipsis;
  white-space: nowrap;
  overflow: hidden;
  flex-shrink: 0;
}

.host-list__item a {
  color: #14151a;
  text-decoration: none;
}
.host-list__item .hostArchivedIcon + a {
  color: #d82b2e;
}
.host-list__item .hostDefaultIcon + a {
  color: var(--color-palette-primary-500);
}
.host-list__item .hostStoppedIcon + a {
  color: #afb3c0;
}

.permission__host-selector {
  justify-content: flex-end;
}

.permission__list .dijitAccordionTitle {
  height: auto;
  padding: 0;
}
.permission__list .dijitAccordionContainer-child {
  overflow-y: hidden !important;
}

.hostSelectorButton {
  margin: 0;
}

.hostFolderAccordionPermissionsTitle {
  vertical-align: middle;
}
.hostFolderAccordionPermissionsTitle img {
  vertical-align: middle;
}

.permissionsActions {
  border: 1px solid #ddd;
  background: #f1f1f1;
  padding: 5px 8px;
  width: 550px;
  text-align: center;
  margin: 20px auto 0 auto;
  border-radius: 5px;
}
.permissionsActions a {
  margin-right: 20px;
}

#loadingPermissionsAccordion {
  padding-top: 25px;
  text-align: center;
}

#rolePermissionsMsg {
  color: #e84048;
  text-align: center;
}

.permissions__bar-user-role {
  background-color: #f3f3f4;
  border-radius: 0.125rem;
  border: solid 1px #d1d4db;
  display: flex;
  justify-content: space-between;
  margin-bottom: 1rem;
  padding: 0.5rem;
}
.permissions__bar-user-role [class$=Icon],
.permissions__bar-user-role [class*=Icon] {
  margin-right: 0.5rem;
}
.permissions__bar-user-role .inline-form {
  margin-right: 2rem;
}

.permissions__bar-user-role-actions,
.permissions__bar-user-role-main {
  align-items: center;
  display: flex;
}

.permissions__button-row {
  display: flex;
  justify-content: center;
  margin-top: 1rem;
}
.permissions__button-row .applyChangesButton {
  margin-right: 1.5rem;
}
.permissions__button-row .reset-permissions {
  vertical-align: middle;
  line-height: 2rem;
}
.permissions__button-row .checkbox {
  margin-left: 1rem;
}

.permissionWrapper {
  background: none;
  padding: 0;
  margin: 0 auto;
  width: 90%;
}
.permissionWrapper .dijitAccordionTitle {
  padding: 0;
}
.permissionWrapper .dijitContentPane {
  padding: 1.5rem 0;
  box-sizing: content-box;
}

.permissionTable .permissionType {
  width: 20%;
  text-align: right;
}

.permissionTableTitle .folderName {
  padding-left: 0.5rem;
  text-align: left;
  vertical-align: middle;
  width: 20%;
}
.permissionTableTitle .folderName img {
  display: inline-block;
  margin-right: 0.25rem;
  vertical-align: sub;
}

.permissionTableTitle,
.permissionTable,
.accordionEntry {
  width: 100%;
}
.permissionTableTitle td,
.permissionTableTitle th,
.permissionTable td,
.permissionTable th,
.accordionEntry td,
.accordionEntry th {
  width: 10%;
  text-align: center;
}
.permissionTableTitle td,
.permissionTable td,
.accordionEntry td {
  padding: 0.25rem;
}
.permissionTableTitle th,
.permissionTable th,
.accordionEntry th {
  font-weight: bold;
}
.permissionTableTitle th.permissionType,
.permissionTable th.permissionType,
.accordionEntry th.permissionType {
  width: 40%;
  font-weight: normal;
  padding-left: 0.5rem;
  text-align: left;
}
.permissionTableTitle th.permissionTitle,
.permissionTable th.permissionTitle,
.accordionEntry th.permissionTitle {
  font-weight: bold;
}

#assetPermissionsMessageWrapper {
  padding-top: 15px;
  color: red;
  text-align: center;
  font-weight: bolder;
}

.related-content-dialog .dijitDialogPaneContent {
  padding: 0;
}
.related-content-dialog .portlet-sidebar-wrapper {
  width: 200px;
}

.related-content-container {
  height: 100%;
}

.related-content-form {
  display: flex;
  height: 80vh;
  width: 100%;
}
.related-content-form .portlet-toolbar {
  background-color: white;
  border-bottom: 1px solid #d1d4db;
  margin: 0;
  padding: 1.5rem 1rem 1rem;
  position: sticky;
  top: 0;
  z-index: 1;
}
.related-content-form .portlet-main-wrapper {
  width: 100%;
}

.portlet-toolbar__matching-results {
  margin: 0 auto;
  align-self: start;
}

.history .contentIdentifier {
  font-weight: bold;
}
.history .history__divider {
  background-color: #d1d4db;
  margin: 1.5rem 0;
}
.history .history__status {
  overflow: hidden;
}

.dijitTabPaneWrapper .rules__tab-container .dijitContentPane {
  padding: 0;
}

.wysiwyg-container {
  position: relative;
}

.wysiwyg__dot-asset-drop-zone {
  width: 100%;
  height: 100%;
  z-index: 100;
  pointer-events: none;
  position: absolute;
  bottom: 0;
  top: 0;
  left: 1px; /* fix for the extra pixel in the WYSIWYG iframe */
  right: 0px;
}

#iFrameWrapper {
  position: absolute;
  left: 0px;
  right: 0px;
  top: 49px;
  bottom: 0px;
}

#imageToolIframe {
  /*border:1px solid blue;*/
  display: block;
  position: absolute;
  left: 0px;
  right: 0px;
  top: 0px;
  bottom: 0px;
}

.imageToolButtonBar {
  background: #fff;
  border-bottom: 1px solid silver;
  border-top: 1px solid silver;
  padding: 5px 15px 1px 15px;
  vertical-align: middle;
  box-shadow: 0 1px 3px var(--color-palette-black-op-20);
}

#imageViewPort {
  overflow: auto;
  margin-top: 5px;
}

#toolBar {
  background: #fff;
  position: absolute;
  bottom: 0px;
  left: 0px;
  right: 0px;
  /*border:1px solid blue;*/
}

#exif {
  clear: both;
  height: 2em;
}

#showScaleSlider {
  margin: 10px auto;
  width: 250px;
  height: 20px;
}

#saveAsDialog {
  width: 350px;
  height: 170px;
}

#saveAsDiaTable {
  margin: auto;
  margin-top: 10px;
}
#saveAsDiaTable td {
  padding: 8px;
}

#saveAsFileExt {
  font-weight: bold;
}

#cropDim {
  display: none;
}

/* part of the widget: drag handle styles */
.imageDragger {
  /* required: */
  position: absolute;
  /* optional: */
  cursor: move;
  z-index: 999;
  background: #fff;
  border: 2px dotted #000;
  min-width: 50px;
  min-height: 50px;
}

#cropSizeBox {
  float: left;
  border: 1px solid silver;
  opacity: 1;
  min-width: 46px;
  height: 20px;
  color: black;
  white-space: nowrap;
}

.textInputClass {
  border: 1px solid silver;
  width: 46px;
  margin: 2px;
  height: 23px;
}

.baseImageDim {
  width: 45px;
  margin: 2px;
  height: 23px;
  overflow: hidden;
  display: inline-block;
  padding-top: 4px;
}

#doCropButton {
  display: none;
}

#filtersUndoDiv {
  text-align: left;
}

#filterListTd {
  vertical-align: top;
  padding: 0px;
}

#filterListBox {
  height: 115px;
  display: block;
}

#filterListDiv {
  width: 115px;
  overflow-y: auto;
  height: 80px;
  overflow-x: hidden;
}

.loader {
  background: url("/html/js/dotcms/dijit/image/loading.gif") no-repeat center center;
}

.filterListItem {
  text-align: left;
  cursor: pointer;
  width: 100px;
  padding: 2px;
  border: 1px solid silver;
  background: url("/html/images/icons/minus-small-circle.png") no-repeat right center;
}

#controlTable {
  width: 100%;
}
#controlTable td {
  border: 1px solid silver;
  padding: 3px;
  text-align: center;
  white-space: nowrap;
  vertical-align: middle;
}

#showScaleSlider td {
  border: 0px solid silver;
  padding: 0px;
}

#hsbDialog {
  width: 400px;
  height: 300px;
}

#hsbTable {
  border: 1px solid silver;
  width: 90%;
}
#hsbTable td {
  padding: 4px;
  border: 1px solid silver;
  height: 20px;
  vertical-align: top;
}
#hsbTable .colorSlider td {
  padding: 0px;
  border: 0px solid silver;
}

.colorSlider {
  width: 200px;
}

.thumbnailDiv {
  border: solid 2px #d1d4db;
  box-sizing: content-box;
  cursor: pointer;
  min-height: 120px;
  min-width: 120px;
  padding: 1rem;
  position: relative;
}
.thumbnailDivHover {
  border: solid 2px #afb3c0;
  box-sizing: content-box;
  padding: 1rem;
  position: relative;
}
.thumbnailDivHover .editImageText {
  opacity: 1;
}

.editImageText {
  background: white;
  border-radius: 0.125rem;
  border: 1.5px solid #6c7389;
  bottom: 0.5rem;
  cursor: pointer;
  opacity: 0.5;
  padding: 0 0.5rem;
  height: 2.5rem;
  line-height: calc(2.5rem - 3px);
  position: absolute;
  right: 0.5rem;
}

/*********

Resize Handle

********/
.dojoxResizeHandle {
  float: right;
  position: absolute;
  right: 2px;
  bottom: 2px;
  width: 13px;
  height: 13px;
  z-index: 20;
  background-image: url("/html/js/dotcms/dijit/image/resize.png");
  line-height: 0px;
}

.dojoxResizeNW {
  cursor: nw-resize;
}

.dojoxResizeNE {
  cursor: ne-resize;
}

.dojoxResizeW {
  cursor: w-resize;
}

.dojoxResizeN {
  cursor: n-resize;
}

.dojoxResizeHandleClone {
  position: absolute;
  top: 0;
  left: 0;
  border: 1px dashed #666;
  z-index: 999;
}

#addFileAssetDialog .dijitComboBox {
  margin-right: 0.5rem;
}

#search_form,
#borderContainer {
  height: 100%;
}

.dijitMenuItemSeparator {
  border-bottom: solid 1px #ebecef;
  margin: 0 -0.5rem;
  padding: 0 0.5rem;
}

.api-link {
  align-items: center;
  border-radius: 2px;
  border: solid 1px var(--color-palette-secondary-500);
  color: var(--color-palette-secondary-500);
  display: inline-flex;
  line-height: 1em;
  padding: 2px 6px 2px 4px;
  text-decoration: none;
  text-transform: uppercase;
  transition: background-color 150ms ease, color 150ms ease;
}
.api-link:hover {
  background-color: var(--color-palette-secondary-500);
  color: #fff;
}

#cell-actions, .listingTable .listingTable__actions, .content-type__cell-actions, .job-scheduler__host-list-actions, .license-manager__listing-action {
  text-align: center;
  width: 65px;
  white-space: nowrap;
}
#cell-actions a, .listingTable .listingTable__actions a, .content-type__cell-actions a, .job-scheduler__host-list-actions a, .license-manager__listing-action a {
  display: inline-block;
  margin: 0 0.25rem;
  text-decoration: none;
}

.noDijitDialogTitleBar .dijitDialogTitleBar {
  border: none;
  background: none;
  height: 18px;
  padding: 0;
}

.dijitDialogTitleBar {
  padding: 0;
}
.dijitDialogTitleBar .dijitDialogTitle {
  padding-left: 16px;
}

.input-text-naked {
  background-color: #fafafb;
  border: solid 1px #f3f3f4;
  border-radius: 0.375rem;
  color: #6c7389;
  font-family: Assistant, "Helvetica Neue", Helvetica, Arial, "Lucida Grande", sans-serif;
  font-size: 0.875rem;
  line-height: 2.5rem;
  padding-left: 0.5rem;
  padding-right: 0.5rem;
}

@font-face {
  font-family: "Assistant";
  font-style: normal;
  font-weight: 400;
  font-display: swap;
  src: local(""), url("/dotAdmin/assets/Assistant-Regular.woff2") format("woff2"), url("/dotAdmin/assets/Assistant-Regular.woff") format("woff"); /* Chrome 6+, Firefox 3.6+, IE 9+, Safari 5.1+ */
}
@font-face {
  font-family: "Assistant";
  font-style: normal;
  font-weight: 500;
  font-display: swap;
  src: local(""), url("/dotAdmin/assets/Assistant-SemiBold.woff2") format("woff2"), url("/dotAdmin/assets/Assistant-SemiBold.woff") format("woff"); /* Chrome 6+, Firefox 3.6+, IE 9+, Safari 5.1+ */
}
@font-face {
  font-family: "Assistant";
  font-style: normal;
  font-weight: 700;
  font-display: swap;
  src: local(""), url("/dotAdmin/assets/Assistant-Bold.woff2") format("woff2"), url("/dotAdmin/assets/Assistant-Bold.woff") format("woff"); /* Chrome 6+, Firefox 3.6+, IE 9+, Safari 5.1+ */
}
@font-face {
  font-family: "Material Icons";
  font-style: normal;
  font-weight: 400;
  font-display: swap;
  src: url("/dotAdmin/assets/MaterialIcons-Regular.ttf") format("truetype");
}
#structure_inode_popup .dijitMenuItem .label {
  display: flex;
  align-items: center;
  gap: 0.5rem;
}

#structure_inode_popup .dijitMenuItem:has(> .separator) {
  border-top: 1px solid #d1d4db;
}

html {
  font-family: Assistant, "Helvetica Neue", Helvetica, Arial, "Lucida Grande", sans-serif;
  color: #14151a;
}

body {
  margin: 0;
  padding: 0;
}

span,
label,
div,
dl,
dt,
dd,
ul,
ol,
li,
pre,
code,
form,
fieldset,
legend,
input,
button,
textarea,
p,
blockquote,
th,
td {
  font-size: 0.875rem;
}

.material-icons {
  font-family: "Material Icons", sans-serif;
  font-weight: normal;
  font-style: normal;
  font-size: 24px; /* Preferred icon size */
  display: inline-block;
  line-height: 1;
  text-transform: none;
  letter-spacing: normal;
  word-wrap: normal;
  white-space: nowrap;
  direction: ltr;
  -webkit-font-smoothing: antialiased;
  text-rendering: optimizeLegibility;
  -moz-osx-font-smoothing: grayscale;
}

.edit-content-full-screen {
  width: 100% !important;
  max-width: 100% !important;
  margin: 0px;
  max-height: none;
  padding: 0;
  height: calc(100vh - 3rem - 20px - 1rem - 0.5rem - 20px - 61px - 1rem);
}<|MERGE_RESOLUTION|>--- conflicted
+++ resolved
@@ -8943,17 +8943,11 @@
   background: var(--color-palette-primary-200);
   border-radius: 0.25rem;
   color: var(--color-palette-primary-500);
-<<<<<<< HEAD
   font-size: 0.75rem;
   display: flex;
   align-items: center;
   justify-content: center;
   gap: 0.25rem;
-=======
-  font-size: 0.813rem;
-  line-height: 0.374rem;
-  text-align: center;
->>>>>>> 6616302c
   text-decoration: none;
   border: 1px solid rgba(0, 0, 0, 0.1);
   width: auto;
