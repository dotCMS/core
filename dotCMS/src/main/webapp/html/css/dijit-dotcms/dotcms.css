@charset "UTF-8";
@import url("https://fonts.googleapis.com/css?family=Roboto:400,700");
:root {
  --color-background: #3A3847;
  --color-main: #C336E5;
  --color-main_mod: #D369EC;
  --color-main_rgb: 195, 54, 229;
  --color-sec: #54428E;
  --color-sec_rgb: 84, 66, 142;
}

/* FONT PATH
 * -------------------------- */
@font-face {
  font-family: 'FontAwesome';
  src: url("../fonts/fontawesome-webfont.eot?v=4.7.0");
  src: url("../fonts/fontawesome-webfont.eot?#iefix&v=4.7.0") format("embedded-opentype"), url("../fonts/fontawesome-webfont.woff2?v=4.7.0") format("woff2"), url("../fonts/fontawesome-webfont.woff?v=4.7.0") format("woff"), url("../fonts/fontawesome-webfont.ttf?v=4.7.0") format("truetype"), url("../fonts/fontawesome-webfont.svg?v=4.7.0#fontawesomeregular") format("svg");
  font-weight: normal;
  font-style: normal;
}

.fa {
  display: inline-block;
  font: normal normal normal 14px/1 FontAwesome;
  font-size: inherit;
  text-rendering: auto;
  -webkit-font-smoothing: antialiased;
  -moz-osx-font-smoothing: grayscale;
}

/* Font Awesome uses the Unicode Private Use Area (PUA) to ensure screen
   readers do not read off random characters that represent icons */
.fa-glass:before {
  content: "";
}

.fa-music:before {
  content: "";
}

.fa-search:before {
  content: "";
}

.fa-envelope-o:before {
  content: "";
}

.fa-heart:before {
  content: "";
}

.fa-star:before {
  content: "";
}

.fa-star-o:before {
  content: "";
}

.fa-user:before {
  content: "";
}

.fa-film:before {
  content: "";
}

.fa-th-large:before {
  content: "";
}

.fa-th:before {
  content: "";
}

.fa-th-list:before {
  content: "";
}

.fa-check:before {
  content: "";
}

.fa-remove:before,
.fa-close:before,
.fa-times:before {
  content: "";
}

.fa-search-plus:before {
  content: "";
}

.fa-search-minus:before {
  content: "";
}

.fa-power-off:before {
  content: "";
}

.fa-signal:before {
  content: "";
}

.fa-gear:before,
.fa-cog:before {
  content: "";
}

.fa-trash-o:before {
  content: "";
}

.fa-home:before {
  content: "";
}

.fa-file-o:before {
  content: "";
}

.fa-clock-o:before {
  content: "";
}

.fa-road:before {
  content: "";
}

.fa-download:before {
  content: "";
}

.fa-arrow-circle-o-down:before {
  content: "";
}

.fa-arrow-circle-o-up:before {
  content: "";
}

.fa-inbox:before {
  content: "";
}

.fa-play-circle-o:before {
  content: "";
}

.fa-rotate-right:before,
.fa-repeat:before {
  content: "";
}

.fa-refresh:before {
  content: "";
}

.fa-list-alt:before {
  content: "";
}

.fa-lock:before {
  content: "";
}

.fa-flag:before {
  content: "";
}

.fa-headphones:before {
  content: "";
}

.fa-volume-off:before {
  content: "";
}

.fa-volume-down:before {
  content: "";
}

.fa-volume-up:before {
  content: "";
}

.fa-qrcode:before {
  content: "";
}

.fa-barcode:before {
  content: "";
}

.fa-tag:before {
  content: "";
}

.fa-tags:before {
  content: "";
}

.fa-book:before {
  content: "";
}

.fa-bookmark:before {
  content: "";
}

.fa-print:before {
  content: "";
}

.fa-camera:before {
  content: "";
}

.fa-font:before {
  content: "";
}

.fa-bold:before {
  content: "";
}

.fa-italic:before {
  content: "";
}

.fa-text-height:before {
  content: "";
}

.fa-text-width:before {
  content: "";
}

.fa-align-left:before {
  content: "";
}

.fa-align-center:before {
  content: "";
}

.fa-align-right:before {
  content: "";
}

.fa-align-justify:before {
  content: "";
}

.fa-list:before {
  content: "";
}

.fa-dedent:before,
.fa-outdent:before {
  content: "";
}

.fa-indent:before {
  content: "";
}

.fa-video-camera:before {
  content: "";
}

.fa-photo:before,
.fa-image:before,
.fa-picture-o:before {
  content: "";
}

.fa-pencil:before {
  content: "";
}

.fa-map-marker:before {
  content: "";
}

.fa-adjust:before {
  content: "";
}

.fa-tint:before {
  content: "";
}

.fa-edit:before,
.fa-pencil-square-o:before {
  content: "";
}

.fa-share-square-o:before {
  content: "";
}

.fa-check-square-o:before {
  content: "";
}

.fa-arrows:before {
  content: "";
}

.fa-step-backward:before {
  content: "";
}

.fa-fast-backward:before {
  content: "";
}

.fa-backward:before {
  content: "";
}

.fa-play:before {
  content: "";
}

.fa-pause:before {
  content: "";
}

.fa-stop:before {
  content: "";
}

.fa-forward:before {
  content: "";
}

.fa-fast-forward:before {
  content: "";
}

.fa-step-forward:before {
  content: "";
}

.fa-eject:before {
  content: "";
}

.fa-chevron-left:before {
  content: "";
}

.fa-chevron-right:before {
  content: "";
}

.fa-plus-circle:before {
  content: "";
}

.fa-minus-circle:before {
  content: "";
}

.fa-times-circle:before {
  content: "";
}

.fa-check-circle:before {
  content: "";
}

.fa-question-circle:before {
  content: "";
}

.fa-info-circle:before {
  content: "";
}

.fa-crosshairs:before {
  content: "";
}

.fa-times-circle-o:before {
  content: "";
}

.fa-check-circle-o:before {
  content: "";
}

.fa-ban:before {
  content: "";
}

.fa-arrow-left:before {
  content: "";
}

.fa-arrow-right:before {
  content: "";
}

.fa-arrow-up:before {
  content: "";
}

.fa-arrow-down:before {
  content: "";
}

.fa-mail-forward:before,
.fa-share:before {
  content: "";
}

.fa-expand:before {
  content: "";
}

.fa-compress:before {
  content: "";
}

.fa-plus:before {
  content: "";
}

.fa-minus:before {
  content: "";
}

.fa-asterisk:before {
  content: "";
}

.fa-exclamation-circle:before {
  content: "";
}

.fa-gift:before {
  content: "";
}

.fa-leaf:before {
  content: "";
}

.fa-fire:before {
  content: "";
}

.fa-eye:before {
  content: "";
}

.fa-eye-slash:before {
  content: "";
}

.fa-warning:before,
.fa-exclamation-triangle:before {
  content: "";
}

.fa-plane:before {
  content: "";
}

.fa-calendar:before {
  content: "";
}

.fa-random:before {
  content: "";
}

.fa-comment:before {
  content: "";
}

.fa-magnet:before {
  content: "";
}

.fa-chevron-up:before {
  content: "";
}

.fa-chevron-down:before {
  content: "";
}

.fa-retweet:before {
  content: "";
}

.fa-shopping-cart:before {
  content: "";
}

.fa-folder:before {
  content: "";
}

.fa-folder-open:before {
  content: "";
}

.fa-arrows-v:before {
  content: "";
}

.fa-arrows-h:before {
  content: "";
}

.fa-bar-chart-o:before,
.fa-bar-chart:before {
  content: "";
}

.fa-twitter-square:before {
  content: "";
}

.fa-facebook-square:before {
  content: "";
}

.fa-camera-retro:before {
  content: "";
}

.fa-key:before {
  content: "";
}

.fa-gears:before,
.fa-cogs:before {
  content: "";
}

.fa-comments:before {
  content: "";
}

.fa-thumbs-o-up:before {
  content: "";
}

.fa-thumbs-o-down:before {
  content: "";
}

.fa-star-half:before {
  content: "";
}

.fa-heart-o:before {
  content: "";
}

.fa-sign-out:before {
  content: "";
}

.fa-linkedin-square:before {
  content: "";
}

.fa-thumb-tack:before {
  content: "";
}

.fa-external-link:before {
  content: "";
}

.fa-sign-in:before {
  content: "";
}

.fa-trophy:before {
  content: "";
}

.fa-github-square:before {
  content: "";
}

.fa-upload:before {
  content: "";
}

.fa-lemon-o:before {
  content: "";
}

.fa-phone:before {
  content: "";
}

.fa-square-o:before {
  content: "";
}

.fa-bookmark-o:before {
  content: "";
}

.fa-phone-square:before {
  content: "";
}

.fa-twitter:before {
  content: "";
}

.fa-facebook-f:before,
.fa-facebook:before {
  content: "";
}

.fa-github:before {
  content: "";
}

.fa-unlock:before {
  content: "";
}

.fa-credit-card:before {
  content: "";
}

.fa-feed:before,
.fa-rss:before {
  content: "";
}

.fa-hdd-o:before {
  content: "";
}

.fa-bullhorn:before {
  content: "";
}

.fa-bell:before {
  content: "";
}

.fa-certificate:before {
  content: "";
}

.fa-hand-o-right:before {
  content: "";
}

.fa-hand-o-left:before {
  content: "";
}

.fa-hand-o-up:before {
  content: "";
}

.fa-hand-o-down:before {
  content: "";
}

.fa-arrow-circle-left:before {
  content: "";
}

.fa-arrow-circle-right:before {
  content: "";
}

.fa-arrow-circle-up:before {
  content: "";
}

.fa-arrow-circle-down:before {
  content: "";
}

.fa-globe:before {
  content: "";
}

.fa-wrench:before {
  content: "";
}

.fa-tasks:before {
  content: "";
}

.fa-filter:before {
  content: "";
}

.fa-briefcase:before {
  content: "";
}

.fa-arrows-alt:before {
  content: "";
}

.fa-group:before,
.fa-users:before {
  content: "";
}

.fa-chain:before,
.fa-link:before {
  content: "";
}

.fa-cloud:before {
  content: "";
}

.fa-flask:before {
  content: "";
}

.fa-cut:before,
.fa-scissors:before {
  content: "";
}

.fa-copy:before,
.fa-files-o:before {
  content: "";
}

.fa-paperclip:before {
  content: "";
}

.fa-save:before,
.fa-floppy-o:before {
  content: "";
}

.fa-square:before {
  content: "";
}

.fa-navicon:before,
.fa-reorder:before,
.fa-bars:before {
  content: "";
}

.fa-list-ul:before {
  content: "";
}

.fa-list-ol:before {
  content: "";
}

.fa-strikethrough:before {
  content: "";
}

.fa-underline:before {
  content: "";
}

.fa-table:before {
  content: "";
}

.fa-magic:before {
  content: "";
}

.fa-truck:before {
  content: "";
}

.fa-pinterest:before {
  content: "";
}

.fa-pinterest-square:before {
  content: "";
}

.fa-google-plus-square:before {
  content: "";
}

.fa-google-plus:before {
  content: "";
}

.fa-money:before {
  content: "";
}

.fa-caret-down:before {
  content: "";
}

.fa-caret-up:before {
  content: "";
}

.fa-caret-left:before {
  content: "";
}

.fa-caret-right:before {
  content: "";
}

.fa-columns:before {
  content: "";
}

.fa-unsorted:before,
.fa-sort:before {
  content: "";
}

.fa-sort-down:before,
.fa-sort-desc:before {
  content: "";
}

.fa-sort-up:before,
.fa-sort-asc:before {
  content: "";
}

.fa-envelope:before {
  content: "";
}

.fa-linkedin:before {
  content: "";
}

.fa-rotate-left:before,
.fa-undo:before {
  content: "";
}

.fa-legal:before,
.fa-gavel:before {
  content: "";
}

.fa-dashboard:before,
.fa-tachometer:before {
  content: "";
}

.fa-comment-o:before {
  content: "";
}

.fa-comments-o:before {
  content: "";
}

.fa-flash:before,
.fa-bolt:before {
  content: "";
}

.fa-sitemap:before {
  content: "";
}

.fa-umbrella:before {
  content: "";
}

.fa-paste:before,
.fa-clipboard:before {
  content: "";
}

.fa-lightbulb-o:before {
  content: "";
}

.fa-exchange:before {
  content: "";
}

.fa-cloud-download:before {
  content: "";
}

.fa-cloud-upload:before {
  content: "";
}

.fa-user-md:before {
  content: "";
}

.fa-stethoscope:before {
  content: "";
}

.fa-suitcase:before {
  content: "";
}

.fa-bell-o:before {
  content: "";
}

.fa-coffee:before {
  content: "";
}

.fa-cutlery:before {
  content: "";
}

.fa-file-text-o:before {
  content: "";
}

.fa-building-o:before {
  content: "";
}

.fa-hospital-o:before {
  content: "";
}

.fa-ambulance:before {
  content: "";
}

.fa-medkit:before {
  content: "";
}

.fa-fighter-jet:before {
  content: "";
}

.fa-beer:before {
  content: "";
}

.fa-h-square:before {
  content: "";
}

.fa-plus-square:before {
  content: "";
}

.fa-angle-double-left:before {
  content: "";
}

.fa-angle-double-right:before {
  content: "";
}

.fa-angle-double-up:before {
  content: "";
}

.fa-angle-double-down:before {
  content: "";
}

.fa-angle-left:before {
  content: "";
}

.fa-angle-right:before {
  content: "";
}

.fa-angle-up:before {
  content: "";
}

.fa-angle-down:before {
  content: "";
}

.fa-desktop:before {
  content: "";
}

.fa-laptop:before {
  content: "";
}

.fa-tablet:before {
  content: "";
}

.fa-mobile-phone:before,
.fa-mobile:before {
  content: "";
}

.fa-circle-o:before {
  content: "";
}

.fa-quote-left:before {
  content: "";
}

.fa-quote-right:before {
  content: "";
}

.fa-spinner:before {
  content: "";
}

.fa-circle:before {
  content: "";
}

.fa-mail-reply:before,
.fa-reply:before {
  content: "";
}

.fa-github-alt:before {
  content: "";
}

.fa-folder-o:before {
  content: "";
}

.fa-folder-open-o:before {
  content: "";
}

.fa-smile-o:before {
  content: "";
}

.fa-frown-o:before {
  content: "";
}

.fa-meh-o:before {
  content: "";
}

.fa-gamepad:before {
  content: "";
}

.fa-keyboard-o:before {
  content: "";
}

.fa-flag-o:before {
  content: "";
}

.fa-flag-checkered:before {
  content: "";
}

.fa-terminal:before {
  content: "";
}

.fa-code:before {
  content: "";
}

.fa-mail-reply-all:before,
.fa-reply-all:before {
  content: "";
}

.fa-star-half-empty:before,
.fa-star-half-full:before,
.fa-star-half-o:before {
  content: "";
}

.fa-location-arrow:before {
  content: "";
}

.fa-crop:before {
  content: "";
}

.fa-code-fork:before {
  content: "";
}

.fa-unlink:before,
.fa-chain-broken:before {
  content: "";
}

.fa-question:before {
  content: "";
}

.fa-info:before {
  content: "";
}

.fa-exclamation:before {
  content: "";
}

.fa-superscript:before {
  content: "";
}

.fa-subscript:before {
  content: "";
}

.fa-eraser:before {
  content: "";
}

.fa-puzzle-piece:before {
  content: "";
}

.fa-microphone:before {
  content: "";
}

.fa-microphone-slash:before {
  content: "";
}

.fa-shield:before {
  content: "";
}

.fa-calendar-o:before {
  content: "";
}

.fa-fire-extinguisher:before {
  content: "";
}

.fa-rocket:before {
  content: "";
}

.fa-maxcdn:before {
  content: "";
}

.fa-chevron-circle-left:before {
  content: "";
}

.fa-chevron-circle-right:before {
  content: "";
}

.fa-chevron-circle-up:before {
  content: "";
}

.fa-chevron-circle-down:before {
  content: "";
}

.fa-html5:before {
  content: "";
}

.fa-css3:before {
  content: "";
}

.fa-anchor:before {
  content: "";
}

.fa-unlock-alt:before {
  content: "";
}

.fa-bullseye:before {
  content: "";
}

.fa-ellipsis-h:before {
  content: "";
}

.fa-ellipsis-v:before {
  content: "";
}

.fa-rss-square:before {
  content: "";
}

.fa-play-circle:before {
  content: "";
}

.fa-ticket:before {
  content: "";
}

.fa-minus-square:before {
  content: "";
}

.fa-minus-square-o:before {
  content: "";
}

.fa-level-up:before {
  content: "";
}

.fa-level-down:before {
  content: "";
}

.fa-check-square:before {
  content: "";
}

.fa-pencil-square:before {
  content: "";
}

.fa-external-link-square:before {
  content: "";
}

.fa-share-square:before {
  content: "";
}

.fa-compass:before {
  content: "";
}

.fa-toggle-down:before,
.fa-caret-square-o-down:before {
  content: "";
}

.fa-toggle-up:before,
.fa-caret-square-o-up:before {
  content: "";
}

.fa-toggle-right:before,
.fa-caret-square-o-right:before {
  content: "";
}

.fa-euro:before,
.fa-eur:before {
  content: "";
}

.fa-gbp:before {
  content: "";
}

.fa-dollar:before,
.fa-usd:before {
  content: "";
}

.fa-rupee:before,
.fa-inr:before {
  content: "";
}

.fa-cny:before,
.fa-rmb:before,
.fa-yen:before,
.fa-jpy:before {
  content: "";
}

.fa-ruble:before,
.fa-rouble:before,
.fa-rub:before {
  content: "";
}

.fa-won:before,
.fa-krw:before {
  content: "";
}

.fa-bitcoin:before,
.fa-btc:before {
  content: "";
}

.fa-file:before {
  content: "";
}

.fa-file-text:before {
  content: "";
}

.fa-sort-alpha-asc:before {
  content: "";
}

.fa-sort-alpha-desc:before {
  content: "";
}

.fa-sort-amount-asc:before {
  content: "";
}

.fa-sort-amount-desc:before {
  content: "";
}

.fa-sort-numeric-asc:before {
  content: "";
}

.fa-sort-numeric-desc:before {
  content: "";
}

.fa-thumbs-up:before {
  content: "";
}

.fa-thumbs-down:before {
  content: "";
}

.fa-youtube-square:before {
  content: "";
}

.fa-youtube:before {
  content: "";
}

.fa-xing:before {
  content: "";
}

.fa-xing-square:before {
  content: "";
}

.fa-youtube-play:before {
  content: "";
}

.fa-dropbox:before {
  content: "";
}

.fa-stack-overflow:before {
  content: "";
}

.fa-instagram:before {
  content: "";
}

.fa-flickr:before {
  content: "";
}

.fa-adn:before {
  content: "";
}

.fa-bitbucket:before {
  content: "";
}

.fa-bitbucket-square:before {
  content: "";
}

.fa-tumblr:before {
  content: "";
}

.fa-tumblr-square:before {
  content: "";
}

.fa-long-arrow-down:before {
  content: "";
}

.fa-long-arrow-up:before {
  content: "";
}

.fa-long-arrow-left:before {
  content: "";
}

.fa-long-arrow-right:before {
  content: "";
}

.fa-apple:before {
  content: "";
}

.fa-windows:before {
  content: "";
}

.fa-android:before {
  content: "";
}

.fa-linux:before {
  content: "";
}

.fa-dribbble:before {
  content: "";
}

.fa-skype:before {
  content: "";
}

.fa-foursquare:before {
  content: "";
}

.fa-trello:before {
  content: "";
}

.fa-female:before {
  content: "";
}

.fa-male:before {
  content: "";
}

.fa-gittip:before,
.fa-gratipay:before {
  content: "";
}

.fa-sun-o:before {
  content: "";
}

.fa-moon-o:before {
  content: "";
}

.fa-archive:before {
  content: "";
}

.fa-bug:before {
  content: "";
}

.fa-vk:before {
  content: "";
}

.fa-weibo:before {
  content: "";
}

.fa-renren:before {
  content: "";
}

.fa-pagelines:before {
  content: "";
}

.fa-stack-exchange:before {
  content: "";
}

.fa-arrow-circle-o-right:before {
  content: "";
}

.fa-arrow-circle-o-left:before {
  content: "";
}

.fa-toggle-left:before,
.fa-caret-square-o-left:before {
  content: "";
}

.fa-dot-circle-o:before {
  content: "";
}

.fa-wheelchair:before {
  content: "";
}

.fa-vimeo-square:before {
  content: "";
}

.fa-turkish-lira:before,
.fa-try:before {
  content: "";
}

.fa-plus-square-o:before {
  content: "";
}

.fa-space-shuttle:before {
  content: "";
}

.fa-slack:before {
  content: "";
}

.fa-envelope-square:before {
  content: "";
}

.fa-wordpress:before {
  content: "";
}

.fa-openid:before {
  content: "";
}

.fa-institution:before,
.fa-bank:before,
.fa-university:before {
  content: "";
}

.fa-mortar-board:before,
.fa-graduation-cap:before {
  content: "";
}

.fa-yahoo:before {
  content: "";
}

.fa-google:before {
  content: "";
}

.fa-reddit:before {
  content: "";
}

.fa-reddit-square:before {
  content: "";
}

.fa-stumbleupon-circle:before {
  content: "";
}

.fa-stumbleupon:before {
  content: "";
}

.fa-delicious:before {
  content: "";
}

.fa-digg:before {
  content: "";
}

.fa-pied-piper-pp:before {
  content: "";
}

.fa-pied-piper-alt:before {
  content: "";
}

.fa-drupal:before {
  content: "";
}

.fa-joomla:before {
  content: "";
}

.fa-language:before {
  content: "";
}

.fa-fax:before {
  content: "";
}

.fa-building:before {
  content: "";
}

.fa-child:before {
  content: "";
}

.fa-paw:before {
  content: "";
}

.fa-spoon:before {
  content: "";
}

.fa-cube:before {
  content: "";
}

.fa-cubes:before {
  content: "";
}

.fa-behance:before {
  content: "";
}

.fa-behance-square:before {
  content: "";
}

.fa-steam:before {
  content: "";
}

.fa-steam-square:before {
  content: "";
}

.fa-recycle:before {
  content: "";
}

.fa-automobile:before,
.fa-car:before {
  content: "";
}

.fa-cab:before,
.fa-taxi:before {
  content: "";
}

.fa-tree:before {
  content: "";
}

.fa-spotify:before {
  content: "";
}

.fa-deviantart:before {
  content: "";
}

.fa-soundcloud:before {
  content: "";
}

.fa-database:before {
  content: "";
}

.fa-file-pdf-o:before {
  content: "";
}

.fa-file-word-o:before {
  content: "";
}

.fa-file-excel-o:before {
  content: "";
}

.fa-file-powerpoint-o:before {
  content: "";
}

.fa-file-photo-o:before,
.fa-file-picture-o:before,
.fa-file-image-o:before {
  content: "";
}

.fa-file-zip-o:before,
.fa-file-archive-o:before {
  content: "";
}

.fa-file-sound-o:before,
.fa-file-audio-o:before {
  content: "";
}

.fa-file-movie-o:before,
.fa-file-video-o:before {
  content: "";
}

.fa-file-code-o:before {
  content: "";
}

.fa-vine:before {
  content: "";
}

.fa-codepen:before {
  content: "";
}

.fa-jsfiddle:before {
  content: "";
}

.fa-life-bouy:before,
.fa-life-buoy:before,
.fa-life-saver:before,
.fa-support:before,
.fa-life-ring:before {
  content: "";
}

.fa-circle-o-notch:before {
  content: "";
}

.fa-ra:before,
.fa-resistance:before,
.fa-rebel:before {
  content: "";
}

.fa-ge:before,
.fa-empire:before {
  content: "";
}

.fa-git-square:before {
  content: "";
}

.fa-git:before {
  content: "";
}

.fa-y-combinator-square:before,
.fa-yc-square:before,
.fa-hacker-news:before {
  content: "";
}

.fa-tencent-weibo:before {
  content: "";
}

.fa-qq:before {
  content: "";
}

.fa-wechat:before,
.fa-weixin:before {
  content: "";
}

.fa-send:before,
.fa-paper-plane:before {
  content: "";
}

.fa-send-o:before,
.fa-paper-plane-o:before {
  content: "";
}

.fa-history:before {
  content: "";
}

.fa-circle-thin:before {
  content: "";
}

.fa-header:before {
  content: "";
}

.fa-paragraph:before {
  content: "";
}

.fa-sliders:before {
  content: "";
}

.fa-share-alt:before {
  content: "";
}

.fa-share-alt-square:before {
  content: "";
}

.fa-bomb:before {
  content: "";
}

.fa-soccer-ball-o:before,
.fa-futbol-o:before {
  content: "";
}

.fa-tty:before {
  content: "";
}

.fa-binoculars:before {
  content: "";
}

.fa-plug:before {
  content: "";
}

.fa-slideshare:before {
  content: "";
}

.fa-twitch:before {
  content: "";
}

.fa-yelp:before {
  content: "";
}

.fa-newspaper-o:before {
  content: "";
}

.fa-wifi:before {
  content: "";
}

.fa-calculator:before {
  content: "";
}

.fa-paypal:before {
  content: "";
}

.fa-google-wallet:before {
  content: "";
}

.fa-cc-visa:before {
  content: "";
}

.fa-cc-mastercard:before {
  content: "";
}

.fa-cc-discover:before {
  content: "";
}

.fa-cc-amex:before {
  content: "";
}

.fa-cc-paypal:before {
  content: "";
}

.fa-cc-stripe:before {
  content: "";
}

.fa-bell-slash:before {
  content: "";
}

.fa-bell-slash-o:before {
  content: "";
}

.fa-trash:before {
  content: "";
}

.fa-copyright:before {
  content: "";
}

.fa-at:before {
  content: "";
}

.fa-eyedropper:before {
  content: "";
}

.fa-paint-brush:before {
  content: "";
}

.fa-birthday-cake:before {
  content: "";
}

.fa-area-chart:before {
  content: "";
}

.fa-pie-chart:before {
  content: "";
}

.fa-line-chart:before {
  content: "";
}

.fa-lastfm:before {
  content: "";
}

.fa-lastfm-square:before {
  content: "";
}

.fa-toggle-off:before {
  content: "";
}

.fa-toggle-on:before {
  content: "";
}

.fa-bicycle:before {
  content: "";
}

.fa-bus:before {
  content: "";
}

.fa-ioxhost:before {
  content: "";
}

.fa-angellist:before {
  content: "";
}

.fa-cc:before {
  content: "";
}

.fa-shekel:before,
.fa-sheqel:before,
.fa-ils:before {
  content: "";
}

.fa-meanpath:before {
  content: "";
}

.fa-buysellads:before {
  content: "";
}

.fa-connectdevelop:before {
  content: "";
}

.fa-dashcube:before {
  content: "";
}

.fa-forumbee:before {
  content: "";
}

.fa-leanpub:before {
  content: "";
}

.fa-sellsy:before {
  content: "";
}

.fa-shirtsinbulk:before {
  content: "";
}

.fa-simplybuilt:before {
  content: "";
}

.fa-skyatlas:before {
  content: "";
}

.fa-cart-plus:before {
  content: "";
}

.fa-cart-arrow-down:before {
  content: "";
}

.fa-diamond:before {
  content: "";
}

.fa-ship:before {
  content: "";
}

.fa-user-secret:before {
  content: "";
}

.fa-motorcycle:before {
  content: "";
}

.fa-street-view:before {
  content: "";
}

.fa-heartbeat:before {
  content: "";
}

.fa-venus:before {
  content: "";
}

.fa-mars:before {
  content: "";
}

.fa-mercury:before {
  content: "";
}

.fa-intersex:before,
.fa-transgender:before {
  content: "";
}

.fa-transgender-alt:before {
  content: "";
}

.fa-venus-double:before {
  content: "";
}

.fa-mars-double:before {
  content: "";
}

.fa-venus-mars:before {
  content: "";
}

.fa-mars-stroke:before {
  content: "";
}

.fa-mars-stroke-v:before {
  content: "";
}

.fa-mars-stroke-h:before {
  content: "";
}

.fa-neuter:before {
  content: "";
}

.fa-genderless:before {
  content: "";
}

.fa-facebook-official:before {
  content: "";
}

.fa-pinterest-p:before {
  content: "";
}

.fa-whatsapp:before {
  content: "";
}

.fa-server:before {
  content: "";
}

.fa-user-plus:before {
  content: "";
}

.fa-user-times:before {
  content: "";
}

.fa-hotel:before,
.fa-bed:before {
  content: "";
}

.fa-viacoin:before {
  content: "";
}

.fa-train:before {
  content: "";
}

.fa-subway:before {
  content: "";
}

.fa-medium:before {
  content: "";
}

.fa-yc:before,
.fa-y-combinator:before {
  content: "";
}

.fa-optin-monster:before {
  content: "";
}

.fa-opencart:before {
  content: "";
}

.fa-expeditedssl:before {
  content: "";
}

.fa-battery-4:before,
.fa-battery:before,
.fa-battery-full:before {
  content: "";
}

.fa-battery-3:before,
.fa-battery-three-quarters:before {
  content: "";
}

.fa-battery-2:before,
.fa-battery-half:before {
  content: "";
}

.fa-battery-1:before,
.fa-battery-quarter:before {
  content: "";
}

.fa-battery-0:before,
.fa-battery-empty:before {
  content: "";
}

.fa-mouse-pointer:before {
  content: "";
}

.fa-i-cursor:before {
  content: "";
}

.fa-object-group:before {
  content: "";
}

.fa-object-ungroup:before {
  content: "";
}

.fa-sticky-note:before {
  content: "";
}

.fa-sticky-note-o:before {
  content: "";
}

.fa-cc-jcb:before {
  content: "";
}

.fa-cc-diners-club:before {
  content: "";
}

.fa-clone:before {
  content: "";
}

.fa-balance-scale:before {
  content: "";
}

.fa-hourglass-o:before {
  content: "";
}

.fa-hourglass-1:before,
.fa-hourglass-start:before {
  content: "";
}

.fa-hourglass-2:before,
.fa-hourglass-half:before {
  content: "";
}

.fa-hourglass-3:before,
.fa-hourglass-end:before {
  content: "";
}

.fa-hourglass:before {
  content: "";
}

.fa-hand-grab-o:before,
.fa-hand-rock-o:before {
  content: "";
}

.fa-hand-stop-o:before,
.fa-hand-paper-o:before {
  content: "";
}

.fa-hand-scissors-o:before {
  content: "";
}

.fa-hand-lizard-o:before {
  content: "";
}

.fa-hand-spock-o:before {
  content: "";
}

.fa-hand-pointer-o:before {
  content: "";
}

.fa-hand-peace-o:before {
  content: "";
}

.fa-trademark:before {
  content: "";
}

.fa-registered:before {
  content: "";
}

.fa-creative-commons:before {
  content: "";
}

.fa-gg:before {
  content: "";
}

.fa-gg-circle:before {
  content: "";
}

.fa-tripadvisor:before {
  content: "";
}

.fa-odnoklassniki:before {
  content: "";
}

.fa-odnoklassniki-square:before {
  content: "";
}

.fa-get-pocket:before {
  content: "";
}

.fa-wikipedia-w:before {
  content: "";
}

.fa-safari:before {
  content: "";
}

.fa-chrome:before {
  content: "";
}

.fa-firefox:before {
  content: "";
}

.fa-opera:before {
  content: "";
}

.fa-internet-explorer:before {
  content: "";
}

.fa-tv:before,
.fa-television:before {
  content: "";
}

.fa-contao:before {
  content: "";
}

.fa-500px:before {
  content: "";
}

.fa-amazon:before {
  content: "";
}

.fa-calendar-plus-o:before {
  content: "";
}

.fa-calendar-minus-o:before {
  content: "";
}

.fa-calendar-times-o:before {
  content: "";
}

.fa-calendar-check-o:before {
  content: "";
}

.fa-industry:before {
  content: "";
}

.fa-map-pin:before {
  content: "";
}

.fa-map-signs:before {
  content: "";
}

.fa-map-o:before {
  content: "";
}

.fa-map:before {
  content: "";
}

.fa-commenting:before {
  content: "";
}

.fa-commenting-o:before {
  content: "";
}

.fa-houzz:before {
  content: "";
}

.fa-vimeo:before {
  content: "";
}

.fa-black-tie:before {
  content: "";
}

.fa-fonticons:before {
  content: "";
}

.fa-reddit-alien:before {
  content: "";
}

.fa-edge:before {
  content: "";
}

.fa-credit-card-alt:before {
  content: "";
}

.fa-codiepie:before {
  content: "";
}

.fa-modx:before {
  content: "";
}

.fa-fort-awesome:before {
  content: "";
}

.fa-usb:before {
  content: "";
}

.fa-product-hunt:before {
  content: "";
}

.fa-mixcloud:before {
  content: "";
}

.fa-scribd:before {
  content: "";
}

.fa-pause-circle:before {
  content: "";
}

.fa-pause-circle-o:before {
  content: "";
}

.fa-stop-circle:before {
  content: "";
}

.fa-stop-circle-o:before {
  content: "";
}

.fa-shopping-bag:before {
  content: "";
}

.fa-shopping-basket:before {
  content: "";
}

.fa-hashtag:before {
  content: "";
}

.fa-bluetooth:before {
  content: "";
}

.fa-bluetooth-b:before {
  content: "";
}

.fa-percent:before {
  content: "";
}

.fa-gitlab:before {
  content: "";
}

.fa-wpbeginner:before {
  content: "";
}

.fa-wpforms:before {
  content: "";
}

.fa-envira:before {
  content: "";
}

.fa-universal-access:before {
  content: "";
}

.fa-wheelchair-alt:before {
  content: "";
}

.fa-question-circle-o:before {
  content: "";
}

.fa-blind:before {
  content: "";
}

.fa-audio-description:before {
  content: "";
}

.fa-volume-control-phone:before {
  content: "";
}

.fa-braille:before {
  content: "";
}

.fa-assistive-listening-systems:before {
  content: "";
}

.fa-asl-interpreting:before,
.fa-american-sign-language-interpreting:before {
  content: "";
}

.fa-deafness:before,
.fa-hard-of-hearing:before,
.fa-deaf:before {
  content: "";
}

.fa-glide:before {
  content: "";
}

.fa-glide-g:before {
  content: "";
}

.fa-signing:before,
.fa-sign-language:before {
  content: "";
}

.fa-low-vision:before {
  content: "";
}

.fa-viadeo:before {
  content: "";
}

.fa-viadeo-square:before {
  content: "";
}

.fa-snapchat:before {
  content: "";
}

.fa-snapchat-ghost:before {
  content: "";
}

.fa-snapchat-square:before {
  content: "";
}

.fa-pied-piper:before {
  content: "";
}

.fa-first-order:before {
  content: "";
}

.fa-yoast:before {
  content: "";
}

.fa-themeisle:before {
  content: "";
}

.fa-google-plus-circle:before,
.fa-google-plus-official:before {
  content: "";
}

.fa-fa:before,
.fa-font-awesome:before {
  content: "";
}

.fa-handshake-o:before {
  content: "";
}

.fa-envelope-open:before {
  content: "";
}

.fa-envelope-open-o:before {
  content: "";
}

.fa-linode:before {
  content: "";
}

.fa-address-book:before {
  content: "";
}

.fa-address-book-o:before {
  content: "";
}

.fa-vcard:before,
.fa-address-card:before {
  content: "";
}

.fa-vcard-o:before,
.fa-address-card-o:before {
  content: "";
}

.fa-user-circle:before {
  content: "";
}

.fa-user-circle-o:before {
  content: "";
}

.fa-user-o:before {
  content: "";
}

.fa-id-badge:before {
  content: "";
}

.fa-drivers-license:before,
.fa-id-card:before {
  content: "";
}

.fa-drivers-license-o:before,
.fa-id-card-o:before {
  content: "";
}

.fa-quora:before {
  content: "";
}

.fa-free-code-camp:before {
  content: "";
}

.fa-telegram:before {
  content: "";
}

.fa-thermometer-4:before,
.fa-thermometer:before,
.fa-thermometer-full:before {
  content: "";
}

.fa-thermometer-3:before,
.fa-thermometer-three-quarters:before {
  content: "";
}

.fa-thermometer-2:before,
.fa-thermometer-half:before {
  content: "";
}

.fa-thermometer-1:before,
.fa-thermometer-quarter:before {
  content: "";
}

.fa-thermometer-0:before,
.fa-thermometer-empty:before {
  content: "";
}

.fa-shower:before {
  content: "";
}

.fa-bathtub:before,
.fa-s15:before,
.fa-bath:before {
  content: "";
}

.fa-podcast:before {
  content: "";
}

.fa-window-maximize:before {
  content: "";
}

.fa-window-minimize:before {
  content: "";
}

.fa-window-restore:before {
  content: "";
}

.fa-times-rectangle:before,
.fa-window-close:before {
  content: "";
}

.fa-times-rectangle-o:before,
.fa-window-close-o:before {
  content: "";
}

.fa-bandcamp:before {
  content: "";
}

.fa-grav:before {
  content: "";
}

.fa-etsy:before {
  content: "";
}

.fa-imdb:before {
  content: "";
}

.fa-ravelry:before {
  content: "";
}

.fa-eercast:before {
  content: "";
}

.fa-microchip:before {
  content: "";
}

.fa-snowflake-o:before {
  content: "";
}

.fa-superpowers:before {
  content: "";
}

.fa-wpexplorer:before {
  content: "";
}

.fa-meetup:before {
  content: "";
}

html, body {
  font-family: "Roboto", "Helvetica Neue", Helvetica, Arial, "Lucida Grande", sans-serif;
  font-size: 13px;
  color: #161616;
}

*, *:before, *:after {
  outline: none;
  box-sizing: border-box;
}

.dojoDndItem {
  padding: 0;
}

.dojoDndItemItemOver, .dojoDndItemItemAfter {
  padding: 0;
}

.dijitDownArrowButton,
.dijitUpArrowButton {
  position: relative;
}

.dijitUpArrowButton .dijitArrowButtonInner:before {
  left: 50%;
  margin-left: -5px;
  margin-top: -2.5px;
  position: absolute;
  top: 50%;
  border-left: 5px solid transparent;
  border-right: 5px solid transparent;
  border-bottom: 5px solid #fff;
  content: "";
  height: 0;
  width: 0;
}

#font-icon-base, #dijit-icon, .dijitIcon, .uknIcon, .actionIcon, .addIcon, .androidIcon, .appleIcon, .appMonitorIcon, .archiveIcon, .archivedIcon, .arrowLeftIcon, .arrowRightIcon, .assignWorkflowIcon, .backupIcon, .bgIcon, .browseIcon, .bugIcon, .bundleIcon, .calClockIcon, .calDayIcon, .calListIcon, .calMonthIcon, .calWeekIcon, .cancelIcon, .cancelWorkflowIcon, .cartIcon, .checkBoxIcon, .chevronIcon, .chevronExpandIcon, .closeIcon, .colorIcon, .contentIcon, .copyIcon, .cutIcon, .deleteIcon, .deleteWorkflowIcon, .detailViewIcon, .docConvertIcon, .docCopyIcon, .docNumIcon, .docTextIcon, .documentIcon, .downloadIcon, .dropIcon, .editIcon, .editScriptIcon, .encryptIcon, .exclamation-redIcon, .exclamationIcon, .femaleIcon, .fileIcon, .fileMultiIcon, .fileNewIcon, .fixIcon, .folderIcon, .folderAddIcon, .folderCopyIcon, .folderDeleteIcon, .folderEditIcon, .folderFilesIcon, .folderGlobeIcon, .folderOpenIcon, .folderSelectedIcon, .formIcon, .formNewIcon, .gearIcon, .gearMinusIcon, .gearPencilIcon, .gearPlusIcon, .greyDotIcon, .helpIcon, .hideIcon, .hintIcon, .hostIcon, .hostArchivedIcon, .hostDefaultIcon, .hostStoppedIcon, .hourGlassIcon, .imageNewIcon, .infoIcon, .keyIcon, .keyvalueIcon, .languageVarIcon, .licenseIcon, .linkAddIcon, .listViewIcon, .liveIcon, .lockIcon, .loginIcon, .loginAsIcon, .mailListIcon, .mapPinIcon, .minusIcon, .mobileIcon, .movePageIcon, .multiSelectIcon, .newPageIcon, .newTaskIcon, .newWorkflowIcon, .nextIcon, .pageIcon, .pagePropIcon, .pasteIcon, .personaIcon, .plusIcon, .previewIcon, .previousIcon, .propertyIcon, .publishIcon, .queryIcon, .radioIcon, .reindexIcon, .rememberIcon, .reopenWorkflowIcon, .reorderIcon, .repeatIcon, .republishIcon, .requiredIcon, .resetIcon, .resolveIcon, .resolveWorkflowIcon, .rolesIcon, .rServerIcon, .saveIcon, .statusIcon, .saveAssignIcon, .scrollPaneIcon, .searchIcon, .selectIcon, .shrinkIcon, .spellIcon, .splitterIcon, .sServerIcon, .statisticsIcon, .stopIcon, .tabIcon, .tagIcon, .textFieldIcon, .thumbnailViewIcon, .toggleCloseIcon, .toggleOpenIcon, .trashIcon, .unarchiveIcon, .unlockIcon, .unpublishIcon, .uploadIcon, .userIcon, .vanityIcon, .vtlIcon, .windowsIcon, .workflowIcon, .workingIcon, .workStreamIcon, .wysiwygIcon, .asfIcon, .aviIcon, .movIcon, .mp4Icon, .mpgIcon, .oggIcon, .ogvIcon, .rmIcon, .vobIcon, .csvIcon, .numbersIcon, .wksIcon, .xlsIcon, .xlsxIcon, .bmpIcon, .imageIcon, .jpegIcon, .jpgIcon, .pctIcon, .pngIcon, .gifIcon, .svgIcon, .pdfIcon, .keynoteIcon, .pptIcon, .pptxIcon, .docIcon, .docxIcon, .aacIcon, .aifIcon, .iffIcon, .m3uIcon, .midIcon, .mp3Icon, .mpaIcon, .raIcon, .wavIcon, .wmaIcon, .tagLink.persona:before, .required:before, .dijitIconCopy {
  font: normal normal normal 14px/1 FontAwesome;
  text-rendering: auto;
  -webkit-font-smoothing: antialiased;
  -moz-osx-font-smoothing: grayscale;
  transform: translate(0, 0);
}

#dijit-icon, .dijitIcon, .uknIcon, .actionIcon, .addIcon, .androidIcon, .appleIcon, .appMonitorIcon, .archiveIcon, .archivedIcon, .arrowLeftIcon, .arrowRightIcon, .assignWorkflowIcon, .backupIcon, .bgIcon, .browseIcon, .bugIcon, .bundleIcon, .calClockIcon, .calDayIcon, .calListIcon, .calMonthIcon, .calWeekIcon, .cancelIcon, .cancelWorkflowIcon, .cartIcon, .checkBoxIcon, .chevronIcon, .chevronExpandIcon, .closeIcon, .colorIcon, .contentIcon, .copyIcon, .cutIcon, .deleteIcon, .deleteWorkflowIcon, .detailViewIcon, .docConvertIcon, .docCopyIcon, .docNumIcon, .docTextIcon, .documentIcon, .downloadIcon, .dropIcon, .editIcon, .editScriptIcon, .encryptIcon, .exclamation-redIcon, .exclamationIcon, .femaleIcon, .fileIcon, .fileMultiIcon, .fileNewIcon, .fixIcon, .folderIcon, .folderAddIcon, .folderCopyIcon, .folderDeleteIcon, .folderEditIcon, .folderFilesIcon, .folderGlobeIcon, .folderOpenIcon, .folderSelectedIcon, .formIcon, .formNewIcon, .gearIcon, .gearMinusIcon, .gearPencilIcon, .gearPlusIcon, .greyDotIcon, .helpIcon, .hideIcon, .hintIcon, .hostIcon, .hostArchivedIcon, .hostDefaultIcon, .hostStoppedIcon, .hourGlassIcon, .imageNewIcon, .infoIcon, .keyIcon, .keyvalueIcon, .languageVarIcon, .licenseIcon, .linkAddIcon, .listViewIcon, .liveIcon, .lockIcon, .loginIcon, .loginAsIcon, .mailListIcon, .mapPinIcon, .minusIcon, .mobileIcon, .movePageIcon, .multiSelectIcon, .newPageIcon, .newTaskIcon, .newWorkflowIcon, .nextIcon, .pageIcon, .pagePropIcon, .pasteIcon, .personaIcon, .plusIcon, .previewIcon, .previousIcon, .propertyIcon, .publishIcon, .queryIcon, .radioIcon, .reindexIcon, .rememberIcon, .reopenWorkflowIcon, .reorderIcon, .repeatIcon, .republishIcon, .requiredIcon, .resetIcon, .resolveIcon, .resolveWorkflowIcon, .rolesIcon, .rServerIcon, .saveIcon, .statusIcon, .saveAssignIcon, .scrollPaneIcon, .searchIcon, .selectIcon, .shrinkIcon, .spellIcon, .splitterIcon, .sServerIcon, .statisticsIcon, .stopIcon, .tabIcon, .tagIcon, .textFieldIcon, .thumbnailViewIcon, .toggleCloseIcon, .toggleOpenIcon, .trashIcon, .unarchiveIcon, .unlockIcon, .unpublishIcon, .uploadIcon, .userIcon, .vanityIcon, .vtlIcon, .windowsIcon, .workflowIcon, .workingIcon, .workStreamIcon, .wysiwygIcon, .asfIcon, .aviIcon, .movIcon, .mp4Icon, .mpgIcon, .oggIcon, .ogvIcon, .rmIcon, .vobIcon, .csvIcon, .numbersIcon, .wksIcon, .xlsIcon, .xlsxIcon, .bmpIcon, .imageIcon, .jpegIcon, .jpgIcon, .pctIcon, .pngIcon, .gifIcon, .svgIcon, .pdfIcon, .keynoteIcon, .pptIcon, .pptxIcon, .docIcon, .docxIcon, .aacIcon, .aifIcon, .iffIcon, .m3uIcon, .midIcon, .mp3Icon, .mpaIcon, .raIcon, .wavIcon, .wmaIcon, .tagLink.persona:before, .required:before {
  display: inline-block;
  height: 16px;
  line-height: 16px;
  text-align: center;
  width: 16px;
}

.dijitIcon {
  margin-right: 4px;
}

.dijitIconTask:before {
  content: "";
}

.dijitIconEdit:before {
  content: "";
}

.dijitIconSave:before {
  content: "";
}

.dijitIconCut:before {
  content: "";
}

.dijitIconCopy:before {
  content: "";
}

.dijitIconPaste:before {
  content: "";
}

.dijitIconUndo:before {
  content: "";
}

.dijitIconDelete:before {
  content: "";
}

.dijitIconExpand:before {
  content: "";
}

.dijitCheckBoxIcon:before {
  content: "";
}

.dijitNoIcon {
  display: none !important;
}

.dijitButton,
.dijitComboButton,
.dijitDropDownButton,
.dijitSelect,
.dijitTextBox,
.dijitToggleButton {
  border-radius: 2px;
  font-size: 13px;
  height: 36px;
}

.dijitButton,
.dijitComboButton,
.dijitArrowButtonInner,
.dijitDropDownButton,
.dijitSelect,
.dijitTextBox,
.dijitToggleButton,
.dijitDownArrowButton {
  transition: all 0.1s;
}

.dijitComboBox .dijitArrowButtonContainer,
.dijitComboButton .dijitArrowButtonInner,
.dijitDropDownButton .dijitArrowButtonInner,
.dijitSelect .dijitArrowButtonContainer,
.dijitSpinner .dijitSpinnerButtonContainer {
  height: 34px;
  border: none;
  position: relative;
}

.dijitPlaceHolder {
  color: #C5C5C5;
  font-style: normal;
  line-height: 34px;
}

.dijitValidationContainer {
  background-color: #D0021B;
  height: 34px;
  position: relative;
  width: 11px;
}

.dijitValidationContainer:before {
  border-radius: 2px;
  background-color: #fff;
  content: "";
  height: 13px;
  left: 5px;
  position: absolute;
  top: 8px;
  width: 2px;
}

.dijitValidationContainer:after {
  background-color: #fff;
  content: "";
  height: 2px;
  left: 50%;
  position: absolute;
  top: 23px;
  width: 2px;
}

.dijitValidationContainer .dijitValidationInner {
  display: none;
}

.dijitTextBox {
  background-color: #fff;
  border: solid 1px #C5C5C5;
  padding: 0 8px;
}

.dijitTextBox .dijitArrowButton {
  height: 34px;
  width: 36px;
  background-color: #fff;
  border-left: solid 1px #C5C5C5;
}

.dijitTextBox .dijitArrowButton:before {
  left: 50%;
  margin-left: -5px;
  margin-top: -2.5px;
  position: absolute;
  top: 50%;
  border-left: 5px solid transparent;
  border-right: 5px solid transparent;
  border-top: 5px solid #5B5B5B;
  content: "";
  height: 0;
  width: 0;
}

.dijitTextBoxHover {
  background-color: #fff;
  border: solid 1px var(--color-sec);
}

.dijitTextBoxHover .dijitInputInner {
  color: #161616;
}

.dijitTextBoxHover .dijitArrowButton {
  background-color: #fff;
  border-left: solid 1px var(--color-sec);
}

.dijitTextBoxHover .dijitArrowButton:before {
  border-top-color: var(--color-sec);
}

.dijitTextBoxHover .dijitDownArrowButtonHover {
  background-color: rgba(var(--color-sec_rgb), 0.2);
  border-left: solid 1px #5B5B5B;
}

.dijitTextBoxHover .dijitDownArrowButtonHover:before {
  border-top-color: var(--color-sec);
}

.dijitTextBoxFocused {
  border: solid 1px var(--color-sec);
  background-color: #fff;
}

.dijitTextBoxFocused .dijitInputInner {
  color: #161616;
}

.dijitTextBoxFocused .dijitArrowButton {
  background-color: #fff;
  border-left: solid 1px var(--color-sec);
}

.dijitTextBoxFocused .dijitArrowButton:before {
  left: 50%;
  margin-left: -5px;
  margin-top: -2.5px;
  position: absolute;
  top: 50%;
  border-left: 5px solid transparent;
  border-right: 5px solid transparent;
  border-top: 5px solid var(--color-sec);
  content: "";
  height: 0;
  width: 0;
}

.dijitTextBoxFocused .dijitDownArrowButtonHover {
  background-color: var(--color-main);
  border-left: var(--color-main);
}

.dijitTextBoxFocused .dijitDownArrowButtonHover:before {
  left: 50%;
  margin-left: -5px;
  margin-top: -2.5px;
  position: absolute;
  top: 50%;
  border-left: 5px solid transparent;
  border-right: 5px solid transparent;
  border-top: 5px solid var(--color-main);
  content: "";
  height: 0;
  width: 0;
}

.dijitTextBoxDisabled {
  border: solid 1px #E3E4E6;
  background-color: #fff;
}

.dijitTextBoxDisabled .dijitArrowButton {
  background-color: #fff;
  border-left: solid 1px #E3E4E6;
}

.dijitTextBoxDisabled .dijitArrowButton:before {
  left: 50%;
  margin-left: -5px;
  margin-top: -2.5px;
  position: absolute;
  top: 50%;
  border-left: 5px solid transparent;
  border-right: 5px solid transparent;
  border-top: 5px solid #C5C5C5;
  content: "";
  height: 0;
  width: 0;
}

.dijitTextBoxDisabled .dijitPlaceHolder {
  color: #C5C5C5;
}

.dijitTextBoxDisabled .dijitInputInner {
  color: #C5C5C5;
}

.dijitTextBoxError {
  border: solid 1px #D0021B;
}

.dijitTextBoxError .dijitValidationContainer {
  margin-right: -8px;
}

.dijitTextBoxError .dijitArrowButton {
  border-left: solid 1px #D0021B;
}

.dijitTextBoxError .dijitArrowButton:before {
  border-top-color: #D0021B;
}

.dijitTextBox .dijitDownArrowButtonActive {
  background-color: var(--color-main);
  border-left: solid 1px var(--color-main);
}

.dijitTextBox .dijitDownArrowButtonActive:before {
  border-top-color: #fff;
}

.dijitTextArea {
  background-color: #fff;
  border: solid 1px #C5C5C5;
  color: #161616;
  font-family: "Roboto", "Helvetica Neue", Helvetica, Arial, "Lucida Grande", sans-serif;
  padding: 8px;
}

.dijitTextAreaHover {
  background-color: #fff;
  border: solid 1px var(--color-sec);
  color: #161616;
}

.dijitTextAreaFocused {
  border: solid 1px var(--color-sec);
  background-color: #fff;
  color: #161616;
}

.dijitTextAreaDisabled {
  border: solid 1px #E3E4E6;
  background-color: #fff;
  color: #C5C5C5;
}

.dijitSpinner {
  background-color: #fff;
  border: solid 1px #C5C5C5;
  padding: 0 0 0 8px;
}

.dijitSpinner .dijitSpinnerButtonContainer {
  border-left: solid 1px #C5C5C5;
  width: 36px;
}

.dijitSpinner .dijitSpinnerButtonContainer .dijitDownArrowButton {
  border-top: solid 1px #C5C5C5 !important;
}

.dijitSpinner .dijitArrowButton {
  height: 18px;
  border-left: solid 1px #C5C5C5;
  background-color: #fff;
}

.dijitSpinner .dijitArrowButton:before {
  left: 50%;
  margin-left: -5px;
  margin-top: -2.5px;
  position: absolute;
  top: 50%;
  border-left: 5px solid transparent;
  border-right: 5px solid transparent;
  border-top: 5px solid #8A8A8A;
  content: "";
  height: 0;
  width: 0;
}

.dijitSpinner .dijitUpArrowButton:before {
  transform: rotate(180deg);
}

.dijitSpinnerHover {
  background-color: #fff;
  border: solid 1px var(--color-sec);
}

.dijitSpinnerHover .dijitSpinnerButtonContainer {
  border-left: solid 1px var(--color-sec);
}

.dijitSpinnerHover .dijitSpinnerButtonContainer .dijitDownArrowButton {
  border-top: solid 1px var(--color-sec) !important;
}

.dijitSpinnerHover .dijitArrowButton {
  border-left: solid 1px var(--color-sec);
}

.dijitSpinnerHover .dijitArrowButton:before {
  border-top-color: var(--color-main);
}

.dijitSpinnerHover .dijitDownArrowButtonHover,
.dijitSpinnerHover .dijitUpArrowButtonHover {
  background-color: rgba(var(--color-sec_rgb), 0.2);
  border-left: solid 1px #5B5B5B;
}

.dijitSpinnerHover .dijitDownArrowButtonHover:before,
.dijitSpinnerHover .dijitUpArrowButtonHover:before {
  border-top-color: var(--color-sec);
}

.dijitSpinnerFocused {
  background-color: #fff;
  border: solid 1px var(--color-sec);
}

.dijitSpinnerFocused .dijitSpinnerButtonContainer {
  border-left: solid 1px var(--color-sec);
}

.dijitSpinnerFocused .dijitSpinnerButtonContainer .dijitDownArrowButton {
  border-top: solid 1px var(--color-sec) !important;
}

.dijitSpinnerFocused .dijitArrowButton {
  border-left: solid 1px var(--color-sec);
}

.dijitSpinnerFocused .dijitArrowButton:before {
  border-top-color: var(--color-main);
}

.dijitSpinnerFocused .dijitDownArrowButtonHover,
.dijitSpinnerFocused .dijitUpArrowButtonHover {
  background-color: rgba(var(--color-sec_rgb), 0.2);
  border-left: solid 1px var(--color-main);
}

.dijitSpinnerFocused .dijitDownArrowButtonHover:before,
.dijitSpinnerFocused .dijitUpArrowButtonHover:before {
  border-top-color: var(--color-main);
}

.dijitSpinnerDisabled {
  background-color: #FAFAFA;
  border: solid 1px #E3E4E6;
}

.dijitSpinnerDisabled .dijitSpinnerButtonContainer {
  border-left: solid 1px #E3E4E6;
}

.dijitSpinnerDisabled .dijitSpinnerButtonContainer .dijitDownArrowButton {
  border-top: solid 1px #E3E4E6 !important;
}

.dijitSpinnerDisabled .dijitArrowButton {
  border-left: solid 1px #E3E4E6;
  background-color: #FAFAFA;
}

.dijitSpinnerDisabled .dijitArrowButton:before {
  border-top-color: #C5C5C5;
}

.dijitSpinnerDisabled .dijitInputInner {
  color: #ECEDEE;
}

.dijitSpinnerError {
  border: solid 1px #D0021B;
}

.dijitSpinnerError .dijitValidationContainer {
  margin-right: 0;
}

.dijitSpinnerError .dijitArrowButton {
  border-left: solid 1px #D0021B;
}

.dijitSpinnerError .dijitArrowButton:before {
  border-top-color: #D0021B;
}

.dijitSpinnerError .dijitSpinnerButtonContainer .dijitDownArrowButton {
  border-top-color: #D0021B !important;
}

.dijitSpinner .dijitDownArrowButtonActive,
.dijitSpinner .dijitUpArrowButtonActive {
  background-color: var(--color-main);
  border-left: solid 1px var(--color-main);
}

.dijitSpinner .dijitDownArrowButtonActive:before,
.dijitSpinner .dijitUpArrowButtonActive:before {
  border-top-color: #fff;
}

.dijitButton .dijitButtonNode,
.dijitToggleButton .dijitButtonNode {
  padding: 0 16px;
}

.dijitButton,
.dijitComboBox,
.dijitComboButton,
.dijitDropDownButton,
.dijitToggleButton {
  margin: 0;
}

.dijitButton .dijitButtonText,
.dijitToggleButton .dijitButtonText {
  line-height: 34px;
  height: 34px;
}

.dijitButton {
  background-color: #fff;
  border: solid 1px var(--color-sec);
  color: var(--color-sec);
  box-shadow: 0;
}

.dijitButtonText {
  text-transform: uppercase;
}

.dijitButtonNode {
  border: none;
}

.dijitButtonHover {
  background-color: #fff;
  border: solid 1px var(--color-main);
  color: var(--color-main);
  box-shadow: 0;
}

.dijitButtonFocused {
  background-color: #fff;
  border: solid 1px var(--color-main);
  color: var(--color-main);
  box-shadow: 0;
}

.dijitButtonDisabled {
  background-color: #ECEDEE;
  border: solid 1px #ECEDEE;
  color: #C5C5C5;
  box-shadow: 0;
}

.dijitDropDownButton {
  background-color: #fff;
  border: solid 1px var(--color-sec);
  color: var(--color-sec);
  box-shadow: 0;
}

.dijitDropDownButton .dijitButtonNode {
  padding-left: 16px;
}

.dijitDropDownButton .dijitArrowButtonInner {
  width: 36px;
  background-color: transparent;
}

.dijitDropDownButton .dijitArrowButtonInner:before {
  left: 50%;
  margin-left: -5px;
  margin-top: -2.5px;
  position: absolute;
  top: 50%;
  border-left: 5px solid transparent;
  border-right: 5px solid transparent;
  border-top: 5px solid var(--color-sec);
  content: "";
  height: 0;
  width: 0;
}

.dijitDropDownButtonHover {
  background-color: #fff;
  border: solid 1px var(--color-main);
  color: var(--color-main);
  box-shadow: 0;
}

.dijitDropDownButtonHover .dijitArrowButtonInner {
  background-color: transparent;
}

.dijitDropDownButtonHover .dijitArrowButtonInner:before {
  left: 50%;
  margin-left: -5px;
  margin-top: -2.5px;
  position: absolute;
  top: 50%;
  border-left: 5px solid transparent;
  border-right: 5px solid transparent;
  border-top: 5px solid var(--color-main);
  content: "";
  height: 0;
  width: 0;
}

.dijitDropDownButtonActive {
  background-color: #fff;
  border: solid 1px var(--color-main);
  color: var(--color-main);
  box-shadow: 0;
}

.dijitDropDownButtonActive .dijitArrowButtonInner {
  background-color: transparent;
}

.dijitDropDownButtonActive .dijitArrowButtonInner:before {
  left: 50%;
  margin-left: -5px;
  margin-top: -2.5px;
  position: absolute;
  top: 50%;
  border-left: 5px solid transparent;
  border-right: 5px solid transparent;
  border-top: 5px solid #fff;
  content: "";
  height: 0;
  width: 0;
}

.dijitDropDownButtonFocused {
  background-color: #fff;
  border: solid 1px var(--color-main);
  color: var(--color-main);
  box-shadow: 0;
}

.dijitDropDownButtonDisabled {
  background-color: #ECEDEE;
  border: solid 1px #ECEDEE;
  color: #C5C5C5;
  box-shadow: 0;
}

.dijitDropDownButtonDisabled .dijitArrowButtonInner {
  background-color: transparent;
}

.dijitDropDownButtonDisabled .dijitArrowButtonInner:before {
  left: 50%;
  margin-left: -5px;
  margin-top: -2.5px;
  position: absolute;
  top: 50%;
  border-left: 5px solid transparent;
  border-right: 5px solid transparent;
  border-top: 5px solid #C5C5C5;
  content: "";
  height: 0;
  width: 0;
}

.dijitComboButton {
  background-color: #fff;
  border: solid 1px var(--color-sec);
  color: var(--color-sec);
  box-shadow: 0;
}

.dijitComboButton .dijitArrowButtonInner {
  width: 36px;
  background-color: transparent;
}

.dijitComboButton .dijitArrowButtonInner:before {
  left: 50%;
  margin-left: -5px;
  margin-top: -2.5px;
  position: absolute;
  top: 50%;
  border-left: 5px solid transparent;
  border-right: 5px solid transparent;
  border-top: 5px solid var(--color-sec);
  content: "";
  height: 0;
  width: 0;
}

.dijitComboButton .dijitButtonNode {
  padding-left: 16px;
}

.dijitComboButton .dijitButtonNode.dijitDownArrowButton {
  padding-left: 0;
}

.dijitComboButtonHover {
  background-color: #fff;
  border: solid 1px var(--color-main);
  color: var(--color-main);
  box-shadow: 0;
}

.dijitComboButtonHover .dijitArrowButtonInner {
  background-color: transparent;
}

.dijitComboButtonHover .dijitArrowButtonInner:before {
  left: 50%;
  margin-left: -5px;
  margin-top: -2.5px;
  position: absolute;
  top: 50%;
  border-left: 5px solid transparent;
  border-right: 5px solid transparent;
  border-top: 5px solid var(--color-main);
  content: "";
  height: 0;
  width: 0;
}

.dijitComboButtonActive {
  background-color: #fff;
  border: solid 1px var(--color-main);
  color: var(--color-main);
  box-shadow: 0;
}

.dijitComboButtonActive .dijitArrowButtonInner {
  background-color: transparent;
}

.dijitComboButtonActive .dijitArrowButtonInner:before {
  left: 50%;
  margin-left: -5px;
  margin-top: -2.5px;
  position: absolute;
  top: 50%;
  border-left: 5px solid transparent;
  border-right: 5px solid transparent;
  border-top: 5px solid var(--color-main);
  content: "";
  height: 0;
  width: 0;
}

.dijitComboButtonFocused, .dijitComboButtonHoverFocused {
  background-color: #fff;
  border: solid 1px var(--color-main);
  color: var(--color-main);
  box-shadow: 0;
}

.dijitComboButtonFocused .dijitArrowButtonInner, .dijitComboButtonHoverFocused .dijitArrowButtonInner {
  background-color: transparent;
}

.dijitComboButtonFocused .dijitArrowButtonInner:before, .dijitComboButtonHoverFocused .dijitArrowButtonInner:before {
  left: 50%;
  margin-left: -5px;
  margin-top: -2.5px;
  position: absolute;
  top: 50%;
  border-left: 5px solid transparent;
  border-right: 5px solid transparent;
  border-top: 5px solid var(--color-main);
  content: "";
  height: 0;
  width: 0;
}

.dijitComboButtonDisabled {
  background-color: #ECEDEE;
  border: solid 1px #ECEDEE;
  color: #C5C5C5;
  box-shadow: 0;
}

.dijitComboButtonDisabled .dijitArrowButtonInner {
  border-left: solid 1px #ECEDEE;
  background-color: transparent;
}

.dijitComboButtonDisabled .dijitArrowButtonInner:before {
  left: 50%;
  margin-left: -5px;
  margin-top: -2.5px;
  position: absolute;
  top: 50%;
  border-left: 5px solid transparent;
  border-right: 5px solid transparent;
  border-top: 5px solid #C5C5C5;
  content: "";
  height: 0;
  width: 0;
}

.dijitToggleButton {
  background-color: #fff;
  border: solid 1px var(--color-sec);
  color: var(--color-sec);
  box-shadow: 0;
}

.dijitToggleButton .dijitIcon {
  visibility: hidden;
}

.dijitToggleButtonChecked .dijitIcon {
  visibility: visible;
}

.dijitToggleButtonFocused, .dijitToggleButtonChecked {
  background-color: #fff;
  border: solid 1px var(--color-main);
  color: var(--color-main);
  box-shadow: 0;
}

.dijitToggleButtonHover, .dijitToggleButtonHoverFocused, .dijitToggleButtonCheckedHover {
  background-color: #fff;
  border: solid 1px var(--color-main);
  color: var(--color-main);
  box-shadow: 0;
}

.dijitToggleButtonDisabled {
  background-color: #ECEDEE;
  border: solid 1px #ECEDEE;
  color: #C5C5C5;
  box-shadow: 0;
}

.dijitCheckBox {
  border-radius: 2px;
  border: solid 1px #161616;
  background-color: #fff;
  width: 14px;
  height: 14px;
}

.dijitCheckBoxChecked {
  border: solid 1px var(--color-main);
  background: var(--color-main) url("data:image/svg+xml;base64,PD94bWwgdmVyc2lvbj0iMS4wIiBlbmNvZGluZz0iVVRGLTgiPz48c3ZnIHdpZHRoPSIxMHB4IiBoZWlnaHQ9IjhweCIgdmlld0JveD0iMCAwIDEwIDgiIHZlcnNpb249IjEuMSIgeG1sbnM9Imh0dHA6Ly93d3cudzMub3JnLzIwMDAvc3ZnIiB4bWxuczp4bGluaz0iaHR0cDovL3d3dy53My5vcmcvMTk5OS94bGluayI+ICAgICAgICA8dGl0bGU+U2hhcGU8L3RpdGxlPiAgICA8ZGVzYz5DcmVhdGVkIHdpdGggU2tldGNoLjwvZGVzYz4gICAgPGRlZnM+PC9kZWZzPiAgICA8ZyBpZD0iU3ltYm9scyIgc3Ryb2tlPSJub25lIiBzdHJva2Utd2lkdGg9IjEiIGZpbGw9Im5vbmUiIGZpbGwtcnVsZT0iZXZlbm9kZCI+ICAgICAgICA8ZyBpZD0iY2hlY2tib3gtYWN0aXZlIiB0cmFuc2Zvcm09InRyYW5zbGF0ZSgtNC4wMDAwMDAsIC01LjAwMDAwMCkiIGZpbGw9IiNGRkZGRkYiPiAgICAgICAgICAgIDxwb2x5Z29uIGlkPSJTaGFwZSIgcG9pbnRzPSI3LjMxMDcyMDMyIDExLjQyMjQ0NDkgNC45ODYxOTU2MyA5LjA5NzkyMDE5IDQuMTk0NjMwODcgOS44ODM5MTA1NSA3LjMxMDcyMDMyIDEzIDE0IDYuMzEwNzIwMzIgMTMuMjE0MDA5NiA1LjUyNDcyOTk2Ij48L3BvbHlnb24+ICAgICAgICA8L2c+ICAgIDwvZz48L3N2Zz4=") center center no-repeat;
}

.dijitCheckBoxDisabled {
  border: solid 1px transparent;
  background: #C5C5C5 url("data:image/svg+xml;base64,PD94bWwgdmVyc2lvbj0iMS4wIiBlbmNvZGluZz0iVVRGLTgiPz48c3ZnIHdpZHRoPSIxMHB4IiBoZWlnaHQ9IjhweCIgdmlld0JveD0iMCAwIDEwIDgiIHZlcnNpb249IjEuMSIgeG1sbnM9Imh0dHA6Ly93d3cudzMub3JnLzIwMDAvc3ZnIiB4bWxuczp4bGluaz0iaHR0cDovL3d3dy53My5vcmcvMTk5OS94bGluayI+ICAgICAgICA8dGl0bGU+U2hhcGU8L3RpdGxlPiAgICA8ZGVzYz5DcmVhdGVkIHdpdGggU2tldGNoLjwvZGVzYz4gICAgPGRlZnM+PC9kZWZzPiAgICA8ZyBpZD0iU3ltYm9scyIgc3Ryb2tlPSJub25lIiBzdHJva2Utd2lkdGg9IjEiIGZpbGw9Im5vbmUiIGZpbGwtcnVsZT0iZXZlbm9kZCI+ICAgICAgICA8ZyBpZD0iY2hlY2tib3gtYWN0aXZlIiB0cmFuc2Zvcm09InRyYW5zbGF0ZSgtNC4wMDAwMDAsIC01LjAwMDAwMCkiIGZpbGw9IiNGRkZGRkYiPiAgICAgICAgICAgIDxwb2x5Z29uIGlkPSJTaGFwZSIgcG9pbnRzPSI3LjMxMDcyMDMyIDExLjQyMjQ0NDkgNC45ODYxOTU2MyA5LjA5NzkyMDE5IDQuMTk0NjMwODcgOS44ODM5MTA1NSA3LjMxMDcyMDMyIDEzIDE0IDYuMzEwNzIwMzIgMTMuMjE0MDA5NiA1LjUyNDcyOTk2Ij48L3BvbHlnb24+ICAgICAgICA8L2c+ICAgIDwvZz48L3N2Zz4=") center center no-repeat;
}

.dijitRadio {
  border-radius: 7px;
  background-color: #fff;
  border: solid 1px #161616;
  height: 14px;
  width: 14px;
}

.dijitRadioChecked {
  border: solid 1px var(--color-main);
  position: relative;
}

.dijitRadioChecked:before {
  border-radius: 3px;
  background-color: var(--color-main);
  content: "";
  height: 6px;
  left: 50%;
  margin-left: -3px;
  margin-top: -3px;
  position: absolute;
  top: 50%;
  width: 6px;
}

.dijitRadioDisabled {
  background-color: transparent;
  border: solid 1px #ECEDEE;
  position: relative;
}

.dijitRadioDisabled:before {
  background-color: #C5C5C5;
}

#select-arrow, .dijitSelect .dijitArrowButton > .dijitArrowButtonInner, .dijitSelectHover .dijitArrowButton > .dijitArrowButtonInner, .dijitSelectActive .dijitArrowButton > .dijitArrowButtonInner, .dijitSelectOpened .dijitArrowButton > .dijitArrowButtonInner {
  float: none;
  height: 0 !important;
  margin: 0;
  position: static;
}

.dijitSelect {
  background-color: #fff;
  border: solid 1px #C5C5C5;
  color: #161616;
}

.dijitSelect .dijitButtonContents {
  padding: 0 16px;
  border: none;
}

.dijitSelect .dijitButtonContents.dijitSelectFixedWidth .dijitSelect .dijitButtonContents {
  width: auto;
}

.dijitSelect .dijitArrowButton {
  border-left: solid 1px #C5C5C5;
  width: 36px;
  background-color: transparent;
}

.dijitSelect .dijitArrowButton > .dijitArrowButtonInner {
  left: 50%;
  margin-left: -5px;
  margin-top: -2.5px;
  position: absolute;
  top: 50%;
  border-left: 5px solid transparent;
  border-right: 5px solid transparent;
  border-top: 5px solid #8A8A8A;
  content: "";
  height: 0;
  width: 0;
}

.dijitSelect .dijitArrowButtonInner {
  width: 36px;
}

.dijitSelectHover {
  background-color: #fff;
  border: solid 1px var(--color-sec);
  color: #161616;
}

.dijitSelectHover .dijitArrowButton {
  border-left: solid 1px var(--color-sec);
  background-color: transparent;
}

.dijitSelectHover .dijitArrowButton > .dijitArrowButtonInner {
  left: 50%;
  margin-left: -5px;
  margin-top: -2.5px;
  position: absolute;
  top: 50%;
  border-left: 5px solid transparent;
  border-right: 5px solid transparent;
  border-top: 5px solid var(--color-main);
  content: "";
  height: 0;
  width: 0;
}

.dijitSelectActive, .dijitSelectOpened {
  background-color: #fff;
  border: solid 1px var(--color-sec);
  color: #161616;
}

.dijitSelectActive .dijitArrowButton, .dijitSelectOpened .dijitArrowButton {
  border-left: solid 1px var(--color-sec);
  background-color: transparent;
}

.dijitSelectActive .dijitArrowButton > .dijitArrowButtonInner, .dijitSelectOpened .dijitArrowButton > .dijitArrowButtonInner {
  left: 50%;
  margin-left: -5px;
  margin-top: -2.5px;
  position: absolute;
  top: 50%;
  border-left: 5px solid transparent;
  border-right: 5px solid transparent;
  border-top: 5px solid var(--color-main);
  content: "";
  height: 0;
  width: 0;
}

.dijitSelectDisabled {
  background-color: #fff;
  border: solid 1px #E3E4E6;
  color: #C5C5C5;
}

.dijitSelectDisabled .dijitButtonContents {
  opacity: .5;
}

.dijitSelectDisabled .dijitArrowButton {
  border-left: solid 1px #E3E4E6;
  background-color: #fff;
}

.dijitSelectDisabled .dijitArrowButton:before {
  border-top-color: #C5C5C5;
}

.dijitSelect.dijitSelectFixedWidth .dijitButtonContents {
  width: auto;
}

.dijitComboBox {
  background-color: #fff;
  border: solid 1px #C5C5C5;
  padding: 0 0 0 8px;
}

.dijitComboBox input {
  height: auto;
  line-height: 34px;
  padding: 0;
}

.dijitComboBox .dijitArrowButton {
  height: 34px;
  width: 36px;
  background-color: #fff;
  border-left: solid 1px #C5C5C5;
}

.dijitComboBoxHover {
  background-color: #fff;
  border: solid 1px var(--color-sec);
}

.dijitComboBoxHover .dijitArrowButton {
  background-color: #fff;
  border-left: solid 1px var(--color-sec);
}

.dijitComboBoxHover .dijitArrowButton:before {
  border-top-color: var(--color-sec);
}

.dijitComboBoxHover .dijitDownArrowButtonHover {
  background-color: rgba(var(--color-sec_rgb), 0.2);
  border-left: solid 1px #5B5B5B;
}

.dijitComboBoxHover .dijitDownArrowButtonHover:before {
  border-top-color: var(--color-sec);
}

.dijitComboBoxFocused {
  border: solid 1px var(--color-sec);
  background-color: #fff;
}

.dijitComboBoxFocused .dijitArrowButton {
  background-color: #fff;
  border-left: solid 1px var(--color-sec);
}

.dijitComboBoxFocused .dijitDownArrowButtonHover {
  background-color: rgba(var(--color-sec_rgb), 0.2);
  border-left: solid 1px var(--color-main);
}

.dijitComboBoxFocused .dijitDownArrowButtonHover:before {
  left: 50%;
  margin-left: -5px;
  margin-top: -2.5px;
  position: absolute;
  top: 50%;
  border-left: 5px solid transparent;
  border-right: 5px solid transparent;
  border-top: 5px solid var(--color-main);
  content: "";
  height: 0;
  width: 0;
}

.dijitComboBoxDisabled {
  border: solid 1px #E3E4E6;
  background-color: #FAFAFA;
}

.dijitComboBoxDisabled .dijitArrowButton {
  background-color: #FAFAFA;
  border-left: solid 1px #E3E4E6;
}

.dijitComboBoxDisabled .dijitPlaceHolder {
  color: #C5C5C5;
}

.dijitComboBoxDisabled .dijitInputInner {
  color: #C5C5C5;
}

.dijitComboBoxError {
  border: solid 1px #D0021B;
}

.dijitComboBoxError .dijitValidationContainer {
  margin-right: 0;
}

.dijitComboBoxError .dijitArrowButton {
  border-left: solid 1px #D0021B;
}

.dijitComboBoxError .dijitArrowButton:before {
  border-top-color: #D0021B;
}

.dijitComboBox .dijitDownArrowButtonActive {
  background-color: var(--color-main);
  border-left: solid 1px var(--color-main);
}

.dijitComboBox .dijitDownArrowButtonActive:before {
  border-top-color: #fff;
}

.dijitSliderBarH, .dijitSliderBumperH {
  height: 6px;
}

.dijitSliderBarV, .dijitSliderBumperV {
  width: 6px;
}

.dijitRuleLabel {
  transition: color 0.1s;
  color: #5B5B5B;
}

.dijitRuleMark {
  transition: border-color 0.1s;
  border: solid 1px #ECEDEE;
}

.dijitSliderProgressBar, .dijitSliderBottomBumper, .dijitSliderLeftBumper {
  background: var(--color-main);
  border-color: #ECEDEE;
}

.dijitSliderRemainingBar, .dijitSliderTopBumper, .dijitSliderRightBumper {
  background: #fff;
  border-color: #ECEDEE;
}

.dijitSliderLeftBumper {
  border-left-width: 1px;
}

.dijitSliderRightBumper {
  border-right-width: 1px;
}

.dijitSliderBottomBumper {
  border-bottom-width: 1px;
}

.dijitSliderTopBumper {
  border-top-width: 1px;
}

.dijitSliderDecrementIconH, .dijitSliderIncrementIconH, .dijitSliderDecrementIconV, .dijitSliderIncrementIconV {
  border-radius: 2px;
  width: 20px;
  height: 16px;
  border: solid 1px var(--color-sec);
  background-color: #fff;
  position: relative;
}

.dijitSliderDecrementIconH .dijitSliderButtonInner, .dijitSliderIncrementIconH .dijitSliderButtonInner, .dijitSliderDecrementIconV .dijitSliderButtonInner, .dijitSliderIncrementIconV .dijitSliderButtonInner {
  display: none;
}

.dijitSliderDecrementButtonHover, .dijitSliderIncrementButtonHover {
  border: solid 1px var(--color-main);
}

.dijitSliderIncrementIconV {
  margin-bottom: 5px;
}

.dijitSliderIncrementIconV:before {
  left: 50%;
  margin-left: -5px;
  margin-top: -2.5px;
  position: absolute;
  top: 50%;
  border-left: 5px solid transparent;
  border-right: 5px solid transparent;
  border-bottom: 5px solid #8A8A8A;
  content: "";
  height: 0;
  width: 0;
}

.dijitSliderDecrementIconV {
  margin-top: 5px;
}

.dijitSliderDecrementIconV:before {
  left: 50%;
  margin-left: -5px;
  margin-top: -2.5px;
  position: absolute;
  top: 50%;
  border-left: 5px solid transparent;
  border-right: 5px solid transparent;
  border-top: 5px solid #8A8A8A;
  content: "";
  height: 0;
  width: 0;
}

.dijitSliderDecrementButtonActive, .dijitSliderIncrementButtonActive {
  background-color: #fff;
  border: solid 1px var(--color-main);
}

.dijitSliderIncrementButtonActive:before {
  border-top-color: var(--color-main);
}

.dijitSliderDecrementButtonActive:before {
  border-bottom-color: var(--color-main);
}

.dijitSliderImageHandle {
  transition: all 0.1s;
  border-radius: 6.5px;
  background-color: #fff;
  border: solid 1px #ECEDEE;
  height: 13px;
  top: -5px;
  width: 13px;
}

.dijitSliderHover .dijitRuleLabel {
  color: #5B5B5B;
}

.dijitSliderHover .dijitRuleMark {
  border: solid 1px #5B5B5B;
}

.dijitSliderHover .dijitSliderBottomBumper,
.dijitSliderHover .dijitSliderProgressBar,
.dijitSliderHover .dijitSliderLeftBumper {
  background: var(--color-main);
  border-color: #5B5B5B;
}

.dijitSliderHover .dijitSliderRemainingBar,
.dijitSliderHover .dijitSliderTopBumper,
.dijitSliderHover .dijitSliderRightBumper {
  background: #fff;
  border-color: #5B5B5B;
}

.dijitSliderHover .dijitSliderImageHandle {
  background-color: #fff;
  border: solid 1px #5B5B5B;
}

.dijitSliderHover .dijitSliderThumbFocused {
  background: #5B5B5B;
  border: solid 1px #5B5B5B;
}

.dijitSliderDisabled .dijitRuleLabel {
  color: #ECEDEE;
}

.dijitSliderDisabled .dijitRuleMark {
  border: solid 1px #ECEDEE;
}

.dijitSliderDisabled .dijitSliderBottomBumper,
.dijitSliderDisabled .dijitSliderProgressBar,
.dijitSliderDisabled .dijitSliderLeftBumper {
  background: #FAFAFA;
  border-color: #FAFAFA;
}

.dijitSliderDisabled .dijitSliderRemainingBar,
.dijitSliderDisabled .dijitSliderTopBumper,
.dijitSliderDisabled .dijitSliderRightBumper {
  background: #fff;
  border-color: #FAFAFA;
}

.dijitSliderDisabled .dijitSliderImageHandle {
  background-color: #FAFAFA;
  border: solid 1px #FAFAFA;
}

.dijitSliderDisabled .dijitSliderDecrementIconH,
.dijitSliderDisabled .dijitSliderIncrementIconH,
.dijitSliderDisabled .dijitSliderDecrementIconV,
.dijitSliderDisabled .dijitSliderIncrementIconV {
  border: solid 1px #ECEDEE;
}

.dijitSliderDisabled .dijitSliderDecrementIconV:before {
  border-top-color: #C5C5C5;
}

.dijitSliderDisabled .dijitSliderIncrementIconV:before {
  border-bottom-color: #C5C5C5;
}

.dijitTimePicker .dijitDownArrowButton,
.dijitTimePicker .dijitUpArrowButton {
  background-color: #FAFAFA;
  padding: 4px;
}

.dijitTimePicker .dijitDownArrowHover,
.dijitTimePicker .dijitUpArrowHover {
  background-color: #ECEDEE;
}

.dijitAccordionContainer {
  border: solid 1px #ECEDEE;
}

.dijitAccordionContainer .dijitAccordionContainer-child {
  padding: 8px;
}

.dijitAccordionInnerContainerSelected .dijitAccordionTitleHover {
  background-color: #ECEDEE;
}

.dijitAccordionTitle {
  transition: all 0.1s;
  background-color: #FAFAFA;
  border-bottom: solid 1px #ECEDEE;
  border-top: solid 1px #ECEDEE;
  border-bottom: none;
  height: 36px;
  line-height: 36px;
  padding: 0 8px;
}

.dijitAccordionTitle:last-child {
  border-bottom: solid 1px #ECEDEE;
}

.dijitAccordionTitleHover {
  background-color: #ECEDEE;
}

.dijitAccordionTitleSelected {
  background-color: #ECEDEE;
  font-weight: bold;
}

.dijitTitlePane {
  border-radius: 1px;
  box-shadow: 0 1px 3px rgba(0, 0, 0, 0.12), 0 1px 2px rgba(0, 0, 0, 0.24);
}

.dijitTitlePaneHover {
  box-shadow: 0 3px 6px rgba(0, 0, 0, 0.16), 0 3px 6px rgba(0, 0, 0, 0.23);
}

.dijitTitlePaneHover .dijitTitlePaneContentOuter {
  border: none;
  border-top: none;
}

.dijitTitlePaneHover .dijitTitlePaneTitle {
  border: none;
  background-color: transparent;
  color: #161616;
}

.dijitTitlePaneContentOuter {
  transition: border 0.1s;
  border: none;
  border-top: none;
  padding: 1px 8px 0;
}

.dijitTitlePaneTitle {
  transition: all 0.1s;
  border: none;
  background-color: transparent;
  color: #161616;
}

.dijitTitlePaneTitleClosed .dijitArrowNode:before {
  transform: rotate(-90deg);
}

.dijitTitlePaneTitle .dijitArrowNode {
  height: 36px;
  position: relative;
  width: 36px;
}

.dijitTitlePaneTitle .dijitArrowNode:before {
  left: 50%;
  margin-left: -5px;
  margin-top: -2.5px;
  position: absolute;
  top: 50%;
  border-left: 5px solid transparent;
  border-right: 5px solid transparent;
  border-top: 5px solid #5B5B5B;
  content: "";
  height: 0;
  width: 0;
}

.dijitTitlePaneTitleOpen {
  background-color: transparent;
  color: #161616;
}

.dijitTitlePaneTitleFocus {
  padding: 0 8px 0 0;
}

.dijitDialog {
  background-color: #fff;
  border-radius: 0px;
  border: none;
  box-shadow: 0 3px 6px rgba(0, 0, 0, 0.16), 0 3px 6px rgba(0, 0, 0, 0.23);
}

.dijitDialogCloseIcon {
  width: 17px;
  height: 18px;
  background-color: #5B5B5B;
  position: absolute;
  right: 0;
  top: 0;
  margin-left: 0;
}

.dijitDialogCloseIcon:before, .dijitDialogCloseIcon:after {
  background-color: #fff;
  content: "";
  display: block;
  font-size: 0;
  height: 10px;
  left: 8px;
  position: absolute;
  top: 4px;
  width: 1px;
}

.dijitDialogCloseIcon:before {
  transform: rotate(45deg);
}

.dijitDialogCloseIcon:after {
  transform: rotate(-45deg);
}

.dijitDialogPaneActionBar, .dijitDialogPaneContent {
  padding: 16px;
}

.dijitDialogPaneActionBar {
  padding-top: 0;
}

.dijitDialogTitleBar {
  background-color: #FAFAFA;
  border-color: transparent transparent #ECEDEE transparent;
  border-style: solid;
  border-width: 0 0 1px 0;
  color: #5B5B5B;
  font-weight: bold;
  height: 50px;
  line-height: 50px;
  padding: 0 16px;
  position: relative;
}

.dijitPopup {
  border: none;
  box-shadow: 0 1px 3px rgba(0, 0, 0, 0.12), 0 1px 2px rgba(0, 0, 0, 0.24);
}

.dijitTimePickerPopup {
  border: none;
}

.dijitSplitter {
  background: rgba(250, 250, 250, 0.25);
}

.dijitSplitterHover {
  background: rgba(250, 250, 250, 0.5);
}

.dijitSplitterHover .dijitSplitterThumb {
  background: #8A8A8A;
}

.dijitSplitterActive {
  background-color: rgba(138, 138, 138, 0.2);
}

.dijitSplitterActive .dijitSplitterThumb {
  background: #8A8A8A;
}

.dijitSplitterThumb {
  background-color: #ECEDEE;
}

.dijitSplitterV {
  width: 6px;
}

.dijitSplitterV .dijitSplitterThumb {
  left: 50%;
  top: 50%;
  position: absolute;
  width: 2px;
  height: 20px;
  margin: -10px 0 0 -1px;
}

.dijitSplitterH {
  height: 6px;
}

.dijitSplitterH .dijitSplitterThumb {
  left: 50%;
  top: 50%;
  position: absolute;
  width: 20px;
  height: 2px;
  margin-left: -10px;
}

.dijitTab {
  height: 42px;
  background-color: #fff;
  color: #161616;
  padding: 0 24px;
  position: relative;
  border-width: 5px 1px 0 0;
  border-style: solid;
  border-color: #ECEDEE;
}

.dijitTab .tabLabel {
  line-height: 37px;
}

.dijitTabContainerTop-tabs .dijitTab {
  top: -1px;
}

.dijitTab.dijitClosable {
  padding-right: 32px;
}

.dijitTabPaneWrapper .dijitContentPane {
  padding: 24px;
  overflow: visible;
}

.dijitTabChecked, .dijitTabChecked.dijitTabCheckedHover {
  background-color: #fff;
  border-width: 5px 1px 0 0;
  border-style: solid;
  border-color: var(--color-main) #ECEDEE transparent #ECEDEE;
  height: 43px;
}

.dijitTabCloseIcon {
  width: 13px;
  height: 13px;
  background-color: #ECEDEE;
  position: absolute;
  right: 0;
  top: 0;
  margin-left: 0;
}

.dijitTabCloseIcon:before, .dijitTabCloseIcon:after {
  background-color: #161616;
  display: block;
  content: "";
  width: 1px;
  height: 8px;
  font-size: 0;
  position: absolute;
  left: 7px;
  top: 3px;
}

.dijitTabCloseIcon:before {
  transform: rotate(45deg);
}

.dijitTabCloseIcon:after {
  transform: rotate(-45deg);
}

.dijitTabHover {
  background-color: #fff;
  color: #161616;
}

.dijitTabDisabled {
  background-color: #fff;
  color: #C5C5C5;
}

.dijitTab.tabStripButton {
  height: 42px !important;
  width: 42px;
  background-color: #fff;
}

.dijitTab.tabStripButton .dijitTabStripSlideLeftIcon:before {
  left: 50%;
  margin-left: -2.5px;
  margin-top: -5px;
  position: absolute;
  top: 50%;
  border-top: 5px solid transparent;
  border-bottom: 5px solid transparent;
  border-right: 5px solid #161616;
  content: "";
  height: 0;
  width: 0;
}

.dijitTab.tabStripButton .dijitTabStripSlideRightIcon:before {
  left: 50%;
  margin-left: -2.5px;
  margin-top: -5px;
  position: absolute;
  top: 50%;
  border-top: 5px solid transparent;
  border-bottom: 5px solid transparent;
  border-left: 5px solid #161616;
  content: "";
  height: 0;
  width: 0;
}

.dijitTab.tabStripButton .dijitTabStripMenuIcon:before {
  left: 50%;
  margin-left: -5px;
  margin-top: -2.5px;
  position: absolute;
  top: 50%;
  border-left: 5px solid transparent;
  border-right: 5px solid transparent;
  border-top: 5px solid #161616;
  content: "";
  height: 0;
  width: 0;
}

.dijitTab.tabStripButtonHover {
  background-color: #fff;
}

.dijitTab.tabStripButtonHover .dijitTabStripSlideLeftIcon:before {
  border-right-color: #161616;
}

.dijitTab.tabStripButtonHover .dijitTabStripSlideRightIcon:before {
  border-left-color: #161616;
}

.dijitTab.tabStripButtonHover .dijitTabStripMenuIcon:before {
  border-top-color: #161616;
}

.dijitTab.tabStripButtonActive {
  background-color: rgba(var(--color-sec_rgb), 0.2);
}

.dijitTab.tabStripButtonActive .dijitTabStripSlideLeftIcon:before {
  border-right-color: var(--color-main);
}

.dijitTab.tabStripButtonActive .dijitTabStripSlideRightIcon:before {
  border-left-color: var(--color-main);
}

.dijitTab.tabStripButtonActive .dijitTabStripMenuIcon:before {
  border-top-color: var(--color-main);
}

.dijitTab.tabStripButtonDisabled {
  background-color: #fff;
  color: #C5C5C5;
}

.dijitTab.tabStripButtonDisabled .dijitTabStripSlideLeftIcon:before {
  border-right-color: #C5C5C5;
}

.dijitTab.tabStripButtonDisabled .dijitTabStripSlideRightIcon:before {
  border-left-color: #C5C5C5;
}

.dijitTab.tabStripButtonDisabled .dijitTabStripMenuIcon:before {
  border-top-color: #C5C5C5;
}

.dijitTabContainerBottom-container, .dijitTabContainerTop-container, .dijitTabContainerLeft-container, .dijitTabContainerRight-container {
  border-width: 0;
  border-style: solid;
  border-color: transparent;
}

.dijitTabContainerTop-container {
  border-top: none;
}

.dijitTabContainerBottom-container {
  border-bottom: none;
}

.dijitTabContainerTop-tabs, .dijitTabContainerBottom-tabs {
  height: 44px;
  border: none;
}

.dijitTabListContainer-top, .dijitTabListContainer-bottom {
  box-sizing: "content-box";
  border-width: 0 0 1px;
  border-style: solid;
  border-color: #ECEDEE;
  height: 42px !important;
  overflow: visible;
}

.dijitTabListContainer-bottom .dijitTabListWrapper {
  top: -1px !important;
}

.dijitTabListContainer-bottom .dijitTabChecked {
  top: -1px;
  height: 44px;
}

.dijitTabContainerNested .dijitTab {
  background: none;
  border: none;
}

.dijitTabContainerNested .dijitTab.dijitTabChecked {
  height: 44px;
  border-bottom: solid 1px #5B5B5B;
}

.dijitTabContainerNested .dijitTabContainerTop-container {
  border: none;
  padding: 0 24px;
}

.dijitTooltip {
  max-width: 300px;
}

.dijitTooltipContainer {
  background: #fff;
  border: solid 1px #8A8A8A;
  color: inherit;
  font-size: inherit;
  padding: 8px;
  margin-left: 7px;
  border-radius: 2px;
}

.dijitTooltipContainer:before {
  width: 8px;
  height: 8px;
  content: "";
  position: absolute;
  top: 12px;
  left: 3px;
  transform: rotate(-45deg);
  background: #fff;
  border-left: 1px solid #8A8A8A;
  border-top: 1px solid #8A8A8A;
}

.dijitTooltipFocusNode {
  padding: 8px;
}

.dijitTreeContainer {
  float: none;
}

.dijitTreeNode {
  background-image: url("/html/js/dojo/custom-build/dijit/themes/dmundra/images/i.gif");
  background-repeat: repeat-y;
  zoom: 1;
}

.dijitTreeIsLast {
  background: url("/html/js/dojo/custom-build/dijit/themes/dmundra/images/i_half.gif") no-repeat;
}

.dijitTreeIsRoot {
  margin-left: 0;
  background-image: none;
}

.dijitTreeExpando {
  width: 18px;
  height: 18px;
  background-position: 0 -2px;
}

.dijitTreeRow {
  display: flex;
  padding: 2px 0;
}

.dijitTreeRow .dijitTreeIcon, .dijitTreeRow .dijitTreeExpando {
  display: inline-block;
  vertical-align: sub;
}

.dijitTreeContent {
  min-height: 18px;
  min-width: 18px;
}

.dijitTreeExpand {
  width: 18px;
  height: 18px;
  background-repeat: no-repeat;
}

.dijitTreeExpando {
  background-position: 3px 1px;
}

.dijitTreeExpandoLeaf {
  background-position: 0 -2px;
}

.dijitTreeLabel {
  margin: 0;
}

.dijitTreeLabelFocused {
  outline: 1px invert dotted;
}

.dijitTreeNodeSelected .dijitTreeLabel {
  background: #e2ebfe;
}

.dijitTreeNodeHover {
  background-color: rgba(22, 22, 22, 0.025);
}

.dijitTreeExpandoOpened {
  background-image: url("/html/js/dojo/custom-build/dijit/themes/dmundra/images/treeExpand_minus.gif");
}

.dijitTreeExpandoClosed {
  background-image: url("/html/js/dojo/custom-build/dijit/themes/dmundra/images/treeExpand_plus.gif");
}

.dijitTreeExpandoLeaf {
  background-image: url("/html/js/dojo/custom-build/dijit/themes/dmundra/images/treeExpand_leaf.gif");
}

.dijitTreeExpandoLoading {
  background-image: url("/html/js/dojo/custom-build/dijit/themes/dmundra/images/treeExpand_loading.gif");
}

.dijitTreeIcon {
  width: 16px;
  height: 16px;
}

.dijitFolderOpened, .dijitFolderClosed {
  margin: 3px 3px 0 3px;
}

.dijitFolderOpened {
  background: url("/html/js/dojo/custom-build/dijit/themes/dmundra/images/folderOpened.gif") no-repeat;
}

.dijitFolderClosed {
  background: url("/html/js/dojo/custom-build/dijit/themes/dmundra/images/folderClosed.gif") no-repeat;
}

.dijitLeaf {
  background: url("/html/js/dojo/custom-build/dijit/themes/dmundra/images/leaf.gif") no-repeat;
}

.dijitTreeNode .dojoDndItemBefore, .dijitTreeNode .dojoDndItemAfter {
  border-bottom: none;
  border-top: none;
}

.dojoDndItemBefore .dijitTreeNodeTreeContent {
  border-top: 2px solid #369;
}

.dojoDndItemAfter .dijitTreeNodeTreeContent {
  border-bottom: 2px solid #369;
}

html, body {
  font-family: "Roboto", "Helvetica Neue", Helvetica, Arial, "Lucida Grande", sans-serif;
  font-size: 13px;
  color: #161616;
}

*, *:before, *:after {
  outline: none;
  box-sizing: border-box;
}

.dojoDndItem {
  padding: 0;
}

.dojoDndItemItemOver, .dojoDndItemItemAfter {
  padding: 0;
}

.dijitDownArrowButton,
.dijitUpArrowButton {
  position: relative;
}

.dijitUpArrowButton .dijitArrowButtonInner:before {
  left: 50%;
  margin-left: -5px;
  margin-top: -2.5px;
  position: absolute;
  top: 50%;
  border-left: 5px solid transparent;
  border-right: 5px solid transparent;
  border-bottom: 5px solid #fff;
  content: "";
  height: 0;
  width: 0;
}

.dijitA11ySideArrow {
  display: none;
}

.dijitCalendarArrow {
  cursor: pointer;
}

.dijitCalendarContainer th {
  text-align: center;
}

.dijitCalendarDayLabelTemplate, .dijitCalendarDateTemplate {
  transition: background-color 0.1s;
  background-color: #fff;
  color: #5B5B5B;
  height: 36px;
  text-align: center;
  width: 36px;
}

.dijitCalendarDayLabelTemplate {
  background-color: var(--color-main);
  color: #fff;
  font-weight: bold;
}

.dijitCalendarHoveredDate {
  background-color: #C5C5C5;
  color: #161616;
}

.dijitCalendarIncrementControl {
  position: relative;
  width: 36px;
}

.dijitCalendarDecrease:before {
  left: 50%;
  margin-left: -2.5px;
  margin-top: -5px;
  position: absolute;
  top: 50%;
  border-top: 5px solid transparent;
  border-bottom: 5px solid transparent;
  border-right: 5px solid #fff;
  content: "";
  height: 0;
  width: 0;
}

.dijitCalendarIncrease:before {
  left: 50%;
  margin-left: -2.5px;
  margin-top: -5px;
  position: absolute;
  top: 50%;
  border-top: 5px solid transparent;
  border-bottom: 5px solid transparent;
  border-left: 5px solid #fff;
  content: "";
  height: 0;
  width: 0;
}

.dijitCalendarMonthContainer {
  background-color: #5B5B5B;
  color: #fff;
  height: 36px;
}

.dijitCalendarMonthContainer .dijitCalendarMonthLabel,
.dijitCalendarMonthContainer .dijitDropDownButton .dijitArrowButtonInner {
  height: 26px;
  line-height: 26px;
}

.dijitCalendarMonthContainer .dijitDropDownButton {
  border-radius: 0;
  background-color: transparent;
  height: 28px;
  border: solid 1px #fff;
  color: #fff;
}

.dijitCalendarMonthContainer .dijitDropDownButton .dijitSpacer {
  height: 0;
}

.dijitCalendarMonthContainer .dijitDropDownButton .dijitArrowButtonInner {
  width: 26px;
}

.dijitCalendarMonthContainer .dijitDropDownButton .dijitArrowButtonInner:before {
  border-top-color: #fff;
}

.dijitCalendarMonthContainer .dijitDropDownButton .dijitArrowButtonInner .dijitButtonText {
  height: 36px;
  line-height: 36px;
}

.dijitCalendarMonthMenu.dijitMenu {
  margin: 0;
}

.dijitCalendarMonthLabel {
  height: 36px;
  line-height: 36px;
}

.dijitCalendarMonthLabelHover {
  background-color: #FAFAFA;
}

.dijitCalendarMonthLabel:last-child {
  border-bottom: none;
}

.dijitCalendarPreviousMonth, .dijitCalendarNextMonth {
  background-color: #FAFAFA;
  color: #ECEDEE;
}

.dijitCalendarPreviousMonth.dijitCalendarHoveredDate, .dijitCalendarNextMonth.dijitCalendarHoveredDate {
  background-color: #FAFAFA;
  color: #8A8A8A;
}

.dijitCalendarNextYear, .dijitCalendarPreviousYear {
  color: rgba(255, 255, 255, 0.5);
}

.dijitCalendarSelectedDate .dijitCalendarDateLabel {
  border-radius: 2px;
  background-color: #F3762A;
  color: #fff;
  display: block;
  height: 36px;
  line-height: 36px;
  width: 36px;
}

.dijitCalendarSelectedYear {
  color: #fff;
  font-weight: bold;
}

.dijitCalendarYearLabel {
  background-color: #5B5B5B;
  display: table;
  height: 36px;
  width: 100%;
}

.dijitCalendarYearLabel span {
  display: table-cell;
  margin: 0;
  text-align: center;
}

.dijitMenu {
  box-shadow: 0 3px 6px rgba(0, 0, 0, 0.16), 0 3px 6px rgba(0, 0, 0, 0.23);
  background-color: #fff;
  border: none;
}

.dijitMenu .dijitMenuItem {
  border-bottom: none;
  height: 36px;
}

.dijitMenu .dijitMenuItem:last-child {
  border-bottom: none;
}

.dijitMenu .dijitMenuItemHover {
  background-color: #FAFAFA;
  color: #5B5B5B;
}

.dijitMenu .dijitMenuItemSelected {
  background-color: #FAFAFA;
  color: #5B5B5B;
}

.dijitMenu .dijitMenuItem .dijitMenuItemIconCell {
  padding-left: 8px;
  width: 16px;
}

.dijitMenuArrowCell .dijitIcon {
  margin-right: 8px;
  text-align: right;
  vertical-align: baseline;
}

.dijitMenuSeparatorBottom {
  height: auto;
  margin-bottom: 1px;
}

.dijitMenuSeparatorTop {
  height: auto;
  margin-top: 1px;
  border-bottom: 1px solid #ECEDEE;
}

.dijitComboBoxMenuPopup .dijitMenuItem {
  line-height: 36px;
  margin-bottom: 1px;
  padding: 0 8px;
}

.dijitComboBoxMenuPopup .dijitComboBoxMenu {
  min-width: 200px;
}

.dijitMenuBar .dijitMenuItem {
  padding: 5px;
}

.dijitTimePicker {
  background-color: #fff;
  margin-top: 1px;
}

.dijitTimePickerItem {
  line-height: 36px;
  height: 36px;
  color: #161616;
  border-bottom: none;
}

.dijitTimePickerItemHover {
  background-color: #FAFAFA;
  color: #5B5B5B;
}

.dijitTimePickerItemSelected .dijitTimePickerItemInner {
  background-color: #CB3927;
  color: #fff;
}

.dijitTimePickerItemInner {
  padding: 0;
}

.dijitTimePickerMarker {
  font-weight: bold;
  background-color: #FAFAFA;
}

.dijitProgressBar {
  border-radius: 2px;
  background-color: #fff;
  height: 30px;
}

.dijitProgressBarEmpty {
  border: solid 1px #5B5B5B;
}

.dijitProgressBarFull {
  background: none;
  height: 100%;
}

.dijitProgressBarLabel {
  line-height: 28px;
}

.dijitProgressBarTile {
  background-color: #ECEDEE;
  height: 100%;
}

.dijitProgressBarIndeterminate .dijitProgressBarTile {
  background-image: url("/html/js/dojo/custom-build/dijit/themes/dmundra/images/progressBarAnim.gif");
}

.dijitInline .dijitButton {
  margin: 5px 5px 0 0;
}

.dijitInline .dijitButton {
  line-height: normal;
}

.dijitInline.dijitTextBox .dijitInputInner {
  height: 34px;
  line-height: 34px;
  padding: 0;
}

.dijitInlineEditBoxDisplayMode {
  transition: all 0.1s;
}

.dijitInlineEditBoxDisplayModeHover {
  border-radius: 2px;
  border: solid 1px solid 1px var(--color-sec);
  background: #fff;
}

.dijitInlineEditBoxDisplayMode.dijitOffScreen {
  display: none;
}

.dojoxGrid {
  background-color: #fff !important;
}

.dojoxGrid .dojoxGridMasterHeader .dojoxGridHeader {
  background-color: #FAFAFA;
}

.dojoxGrid .dojoxGridMasterHeader .dojoxGridHeader .dojoxGridRowTable .dojoxGridCell {
  background: none;
  border: 0px;
  font-weight: bold;
}

.dojoxGrid .dojoxGridMasterHeader .dojoxGridHeader .dojoxGridRowTable {
  border-bottom: 1px solid #ECEDEE;
}

.dojoxGrid .dojoxGridMasterHeader .dojoxGridHeader .dojoxGridArrowButtonChar {
  float: left;
}

.dojoxGrid .dojoxGridMasterView .dojoxGridRowbar {
  background: none;
  border: 0px;
}

.dojoxGrid .dojoxGridMasterView .dojoxGridRowbar .dojoxGridRowbarInner {
  border: 0px;
}

.dojoxGrid .dojoxGridMasterView .dojoxGridRow {
  background-color: #fff;
  border-bottom: 1px solid #ECEDEE;
}

.dojoxGrid .dojoxGridMasterView .dojoxGridRow.dojoxGridRowOdd {
  background-color: #FAFAFA;
}

.dojoxGrid .dojoxGridMasterView .dojoxGridRow.dojoxGridRowOver .dojoxGridCell {
  color: #161616;
}

.dojoxGrid .dojoxGridMasterView .dojoxGridRow .dojoxGridRowTable .dojoxGridCell {
  background: none;
  border: 0px;
}

.dojoxGrid .dojoxGridRow .dojoxGridRowTable .dojoxGridCell, .dojoxGrid .dojoxGridHeader .dojoxGridRowTable .dojoxGridCell {
  font-family: "Roboto", "Helvetica Neue", Helvetica, Arial, "Lucida Grande", sans-serif;
  padding: 10px 8px;
}

.dojoxGrid .dojoxGridPaginator {
  background-color: #ECEDEE;
  border: 0px;
}

.dojoxGrid .dojoxGridPaginator td {
  padding: 8px 8px;
}

.dojoxUploaderFileList {
  border: solid 1px #ECEDEE;
}

.container {
  margin-right: auto;
  margin-left: auto;
  padding-left: 15px;
  padding-right: 15px;
}

.container:before, .container:after {
  content: " ";
  display: table;
}

.container:after {
  clear: both;
}

@media (min-width: 768px) {
  .container {
    width: 750px;
  }
}

@media (min-width: 992px) {
  .container {
    width: 970px;
  }
}

@media (min-width: 1200px) {
  .container {
    width: 1170px;
  }
}

.container-fluid {
  margin-right: auto;
  margin-left: auto;
  padding-left: 15px;
  padding-right: 15px;
}

.container-fluid:before, .container-fluid:after {
  content: " ";
  display: table;
}

.container-fluid:after {
  clear: both;
}

.row {
  margin-left: -15px;
  margin-right: -15px;
}

.row:before, .row:after {
  content: " ";
  display: table;
}

.row:after {
  clear: both;
}

.col-xs-1, .col-sm-1, .col-md-1, .col-lg-1, .col-xs-2, .col-sm-2, .col-md-2, .col-lg-2, .col-xs-3, .col-sm-3, .col-md-3, .col-lg-3, .col-xs-4, .col-sm-4, .col-md-4, .col-lg-4, .col-xs-5, .col-sm-5, .col-md-5, .col-lg-5, .col-xs-6, .col-sm-6, .col-md-6, .col-lg-6, .col-xs-7, .col-sm-7, .col-md-7, .col-lg-7, .col-xs-8, .col-sm-8, .col-md-8, .col-lg-8, .col-xs-9, .col-sm-9, .col-md-9, .col-lg-9, .col-xs-10, .col-sm-10, .col-md-10, .col-lg-10, .col-xs-11, .col-sm-11, .col-md-11, .col-lg-11, .col-xs-12, .col-sm-12, .col-md-12, .col-lg-12 {
  position: relative;
  min-height: 1px;
  padding-left: 15px;
  padding-right: 15px;
}

.col-xs-1, .col-xs-2, .col-xs-3, .col-xs-4, .col-xs-5, .col-xs-6, .col-xs-7, .col-xs-8, .col-xs-9, .col-xs-10, .col-xs-11, .col-xs-12 {
  float: left;
}

.col-xs-1 {
  width: 8.33333%;
}

.col-xs-2 {
  width: 16.66667%;
}

.col-xs-3 {
  width: 25%;
}

.col-xs-4 {
  width: 33.33333%;
}

.col-xs-5 {
  width: 41.66667%;
}

.col-xs-6 {
  width: 50%;
}

.col-xs-7 {
  width: 58.33333%;
}

.col-xs-8 {
  width: 66.66667%;
}

.col-xs-9 {
  width: 75%;
}

.col-xs-10 {
  width: 83.33333%;
}

.col-xs-11 {
  width: 91.66667%;
}

.col-xs-12 {
  width: 100%;
}

.col-xs-pull-0 {
  right: auto;
}

.col-xs-pull-1 {
  right: 8.33333%;
}

.col-xs-pull-2 {
  right: 16.66667%;
}

.col-xs-pull-3 {
  right: 25%;
}

.col-xs-pull-4 {
  right: 33.33333%;
}

.col-xs-pull-5 {
  right: 41.66667%;
}

.col-xs-pull-6 {
  right: 50%;
}

.col-xs-pull-7 {
  right: 58.33333%;
}

.col-xs-pull-8 {
  right: 66.66667%;
}

.col-xs-pull-9 {
  right: 75%;
}

.col-xs-pull-10 {
  right: 83.33333%;
}

.col-xs-pull-11 {
  right: 91.66667%;
}

.col-xs-pull-12 {
  right: 100%;
}

.col-xs-push-0 {
  left: auto;
}

.col-xs-push-1 {
  left: 8.33333%;
}

.col-xs-push-2 {
  left: 16.66667%;
}

.col-xs-push-3 {
  left: 25%;
}

.col-xs-push-4 {
  left: 33.33333%;
}

.col-xs-push-5 {
  left: 41.66667%;
}

.col-xs-push-6 {
  left: 50%;
}

.col-xs-push-7 {
  left: 58.33333%;
}

.col-xs-push-8 {
  left: 66.66667%;
}

.col-xs-push-9 {
  left: 75%;
}

.col-xs-push-10 {
  left: 83.33333%;
}

.col-xs-push-11 {
  left: 91.66667%;
}

.col-xs-push-12 {
  left: 100%;
}

.col-xs-offset-0 {
  margin-left: 0%;
}

.col-xs-offset-1 {
  margin-left: 8.33333%;
}

.col-xs-offset-2 {
  margin-left: 16.66667%;
}

.col-xs-offset-3 {
  margin-left: 25%;
}

.col-xs-offset-4 {
  margin-left: 33.33333%;
}

.col-xs-offset-5 {
  margin-left: 41.66667%;
}

.col-xs-offset-6 {
  margin-left: 50%;
}

.col-xs-offset-7 {
  margin-left: 58.33333%;
}

.col-xs-offset-8 {
  margin-left: 66.66667%;
}

.col-xs-offset-9 {
  margin-left: 75%;
}

.col-xs-offset-10 {
  margin-left: 83.33333%;
}

.col-xs-offset-11 {
  margin-left: 91.66667%;
}

.col-xs-offset-12 {
  margin-left: 100%;
}

@media (min-width: 768px) {
  .col-sm-1, .col-sm-2, .col-sm-3, .col-sm-4, .col-sm-5, .col-sm-6, .col-sm-7, .col-sm-8, .col-sm-9, .col-sm-10, .col-sm-11, .col-sm-12 {
    float: left;
  }
  .col-sm-1 {
    width: 8.33333%;
  }
  .col-sm-2 {
    width: 16.66667%;
  }
  .col-sm-3 {
    width: 25%;
  }
  .col-sm-4 {
    width: 33.33333%;
  }
  .col-sm-5 {
    width: 41.66667%;
  }
  .col-sm-6 {
    width: 50%;
  }
  .col-sm-7 {
    width: 58.33333%;
  }
  .col-sm-8 {
    width: 66.66667%;
  }
  .col-sm-9 {
    width: 75%;
  }
  .col-sm-10 {
    width: 83.33333%;
  }
  .col-sm-11 {
    width: 91.66667%;
  }
  .col-sm-12 {
    width: 100%;
  }
  .col-sm-pull-0 {
    right: auto;
  }
  .col-sm-pull-1 {
    right: 8.33333%;
  }
  .col-sm-pull-2 {
    right: 16.66667%;
  }
  .col-sm-pull-3 {
    right: 25%;
  }
  .col-sm-pull-4 {
    right: 33.33333%;
  }
  .col-sm-pull-5 {
    right: 41.66667%;
  }
  .col-sm-pull-6 {
    right: 50%;
  }
  .col-sm-pull-7 {
    right: 58.33333%;
  }
  .col-sm-pull-8 {
    right: 66.66667%;
  }
  .col-sm-pull-9 {
    right: 75%;
  }
  .col-sm-pull-10 {
    right: 83.33333%;
  }
  .col-sm-pull-11 {
    right: 91.66667%;
  }
  .col-sm-pull-12 {
    right: 100%;
  }
  .col-sm-push-0 {
    left: auto;
  }
  .col-sm-push-1 {
    left: 8.33333%;
  }
  .col-sm-push-2 {
    left: 16.66667%;
  }
  .col-sm-push-3 {
    left: 25%;
  }
  .col-sm-push-4 {
    left: 33.33333%;
  }
  .col-sm-push-5 {
    left: 41.66667%;
  }
  .col-sm-push-6 {
    left: 50%;
  }
  .col-sm-push-7 {
    left: 58.33333%;
  }
  .col-sm-push-8 {
    left: 66.66667%;
  }
  .col-sm-push-9 {
    left: 75%;
  }
  .col-sm-push-10 {
    left: 83.33333%;
  }
  .col-sm-push-11 {
    left: 91.66667%;
  }
  .col-sm-push-12 {
    left: 100%;
  }
  .col-sm-offset-0 {
    margin-left: 0%;
  }
  .col-sm-offset-1 {
    margin-left: 8.33333%;
  }
  .col-sm-offset-2 {
    margin-left: 16.66667%;
  }
  .col-sm-offset-3 {
    margin-left: 25%;
  }
  .col-sm-offset-4 {
    margin-left: 33.33333%;
  }
  .col-sm-offset-5 {
    margin-left: 41.66667%;
  }
  .col-sm-offset-6 {
    margin-left: 50%;
  }
  .col-sm-offset-7 {
    margin-left: 58.33333%;
  }
  .col-sm-offset-8 {
    margin-left: 66.66667%;
  }
  .col-sm-offset-9 {
    margin-left: 75%;
  }
  .col-sm-offset-10 {
    margin-left: 83.33333%;
  }
  .col-sm-offset-11 {
    margin-left: 91.66667%;
  }
  .col-sm-offset-12 {
    margin-left: 100%;
  }
}

@media (min-width: 992px) {
  .col-md-1, .col-md-2, .col-md-3, .col-md-4, .col-md-5, .col-md-6, .col-md-7, .col-md-8, .col-md-9, .col-md-10, .col-md-11, .col-md-12 {
    float: left;
  }
  .col-md-1 {
    width: 8.33333%;
  }
  .col-md-2 {
    width: 16.66667%;
  }
  .col-md-3 {
    width: 25%;
  }
  .col-md-4 {
    width: 33.33333%;
  }
  .col-md-5 {
    width: 41.66667%;
  }
  .col-md-6 {
    width: 50%;
  }
  .col-md-7 {
    width: 58.33333%;
  }
  .col-md-8 {
    width: 66.66667%;
  }
  .col-md-9 {
    width: 75%;
  }
  .col-md-10 {
    width: 83.33333%;
  }
  .col-md-11 {
    width: 91.66667%;
  }
  .col-md-12 {
    width: 100%;
  }
  .col-md-pull-0 {
    right: auto;
  }
  .col-md-pull-1 {
    right: 8.33333%;
  }
  .col-md-pull-2 {
    right: 16.66667%;
  }
  .col-md-pull-3 {
    right: 25%;
  }
  .col-md-pull-4 {
    right: 33.33333%;
  }
  .col-md-pull-5 {
    right: 41.66667%;
  }
  .col-md-pull-6 {
    right: 50%;
  }
  .col-md-pull-7 {
    right: 58.33333%;
  }
  .col-md-pull-8 {
    right: 66.66667%;
  }
  .col-md-pull-9 {
    right: 75%;
  }
  .col-md-pull-10 {
    right: 83.33333%;
  }
  .col-md-pull-11 {
    right: 91.66667%;
  }
  .col-md-pull-12 {
    right: 100%;
  }
  .col-md-push-0 {
    left: auto;
  }
  .col-md-push-1 {
    left: 8.33333%;
  }
  .col-md-push-2 {
    left: 16.66667%;
  }
  .col-md-push-3 {
    left: 25%;
  }
  .col-md-push-4 {
    left: 33.33333%;
  }
  .col-md-push-5 {
    left: 41.66667%;
  }
  .col-md-push-6 {
    left: 50%;
  }
  .col-md-push-7 {
    left: 58.33333%;
  }
  .col-md-push-8 {
    left: 66.66667%;
  }
  .col-md-push-9 {
    left: 75%;
  }
  .col-md-push-10 {
    left: 83.33333%;
  }
  .col-md-push-11 {
    left: 91.66667%;
  }
  .col-md-push-12 {
    left: 100%;
  }
  .col-md-offset-0 {
    margin-left: 0%;
  }
  .col-md-offset-1 {
    margin-left: 8.33333%;
  }
  .col-md-offset-2 {
    margin-left: 16.66667%;
  }
  .col-md-offset-3 {
    margin-left: 25%;
  }
  .col-md-offset-4 {
    margin-left: 33.33333%;
  }
  .col-md-offset-5 {
    margin-left: 41.66667%;
  }
  .col-md-offset-6 {
    margin-left: 50%;
  }
  .col-md-offset-7 {
    margin-left: 58.33333%;
  }
  .col-md-offset-8 {
    margin-left: 66.66667%;
  }
  .col-md-offset-9 {
    margin-left: 75%;
  }
  .col-md-offset-10 {
    margin-left: 83.33333%;
  }
  .col-md-offset-11 {
    margin-left: 91.66667%;
  }
  .col-md-offset-12 {
    margin-left: 100%;
  }
}

@media (min-width: 1200px) {
  .col-lg-1, .col-lg-2, .col-lg-3, .col-lg-4, .col-lg-5, .col-lg-6, .col-lg-7, .col-lg-8, .col-lg-9, .col-lg-10, .col-lg-11, .col-lg-12 {
    float: left;
  }
  .col-lg-1 {
    width: 8.33333%;
  }
  .col-lg-2 {
    width: 16.66667%;
  }
  .col-lg-3 {
    width: 25%;
  }
  .col-lg-4 {
    width: 33.33333%;
  }
  .col-lg-5 {
    width: 41.66667%;
  }
  .col-lg-6 {
    width: 50%;
  }
  .col-lg-7 {
    width: 58.33333%;
  }
  .col-lg-8 {
    width: 66.66667%;
  }
  .col-lg-9 {
    width: 75%;
  }
  .col-lg-10 {
    width: 83.33333%;
  }
  .col-lg-11 {
    width: 91.66667%;
  }
  .col-lg-12 {
    width: 100%;
  }
  .col-lg-pull-0 {
    right: auto;
  }
  .col-lg-pull-1 {
    right: 8.33333%;
  }
  .col-lg-pull-2 {
    right: 16.66667%;
  }
  .col-lg-pull-3 {
    right: 25%;
  }
  .col-lg-pull-4 {
    right: 33.33333%;
  }
  .col-lg-pull-5 {
    right: 41.66667%;
  }
  .col-lg-pull-6 {
    right: 50%;
  }
  .col-lg-pull-7 {
    right: 58.33333%;
  }
  .col-lg-pull-8 {
    right: 66.66667%;
  }
  .col-lg-pull-9 {
    right: 75%;
  }
  .col-lg-pull-10 {
    right: 83.33333%;
  }
  .col-lg-pull-11 {
    right: 91.66667%;
  }
  .col-lg-pull-12 {
    right: 100%;
  }
  .col-lg-push-0 {
    left: auto;
  }
  .col-lg-push-1 {
    left: 8.33333%;
  }
  .col-lg-push-2 {
    left: 16.66667%;
  }
  .col-lg-push-3 {
    left: 25%;
  }
  .col-lg-push-4 {
    left: 33.33333%;
  }
  .col-lg-push-5 {
    left: 41.66667%;
  }
  .col-lg-push-6 {
    left: 50%;
  }
  .col-lg-push-7 {
    left: 58.33333%;
  }
  .col-lg-push-8 {
    left: 66.66667%;
  }
  .col-lg-push-9 {
    left: 75%;
  }
  .col-lg-push-10 {
    left: 83.33333%;
  }
  .col-lg-push-11 {
    left: 91.66667%;
  }
  .col-lg-push-12 {
    left: 100%;
  }
  .col-lg-offset-0 {
    margin-left: 0%;
  }
  .col-lg-offset-1 {
    margin-left: 8.33333%;
  }
  .col-lg-offset-2 {
    margin-left: 16.66667%;
  }
  .col-lg-offset-3 {
    margin-left: 25%;
  }
  .col-lg-offset-4 {
    margin-left: 33.33333%;
  }
  .col-lg-offset-5 {
    margin-left: 41.66667%;
  }
  .col-lg-offset-6 {
    margin-left: 50%;
  }
  .col-lg-offset-7 {
    margin-left: 58.33333%;
  }
  .col-lg-offset-8 {
    margin-left: 66.66667%;
  }
  .col-lg-offset-9 {
    margin-left: 75%;
  }
  .col-lg-offset-10 {
    margin-left: 83.33333%;
  }
  .col-lg-offset-11 {
    margin-left: 91.66667%;
  }
  .col-lg-offset-12 {
    margin-left: 100%;
  }
}

/*
Copyright (c) 2009, Yahoo! Inc. All rights reserved.
Code licensed under the BSD License:
http://developer.yahoo.net/yui/license.txt
version: 2.8.0r4
*/
html {
  color: #000;
  background: transparent;
  height: 100%;
}

body,
div,
dl,
dt,
dd,
ul,
ol,
li,
h1,
h2,
h3,
h4,
h5,
h6,
pre,
code,
form,
fieldset,
legend,
input,
button,
textarea,
p,
blockquote,
th,
td {
  margin: 0;
  padding: 0;
}

table {
  border-collapse: collapse;
  border-spacing: 0;
}

fieldset,
img {
  border: 0;
}

address,
caption,
cite,
code,
dfn,
em,
strong,
th,
var,
optgroup {
  font-style: inherit;
  font-weight: inherit;
}

del,
ins {
  text-decoration: none;
}

li {
  list-style: none;
}

caption,
th {
  text-align: left;
}

h1,
h2,
h3,
h4,
h5,
h6 {
  font-size: 100%;
  font-weight: normal;
}

q:before,
q:after {
  content: '';
}

abbr,
acronym {
  border: 0;
  font-variant: normal;
}

sup {
  vertical-align: baseline;
}

sub {
  vertical-align: baseline;
}

legend {
  color: #000;
}

pre,
code,
kbd,
samp,
tt {
  font-family: monospace;
}

#doc {
  min-width: 970px;
}

#doc1 {
  min-width: 970px;
}

#doc2 {
  min-width: 970px;
}

#doc3 {
  min-width: 970px;
}

#doc4 {
  min-width: 970px;
}

#hd {
  margin-top: 45px;
}

#bd {
  background: #fff;
  border: 1px solid #c9c9c9;
  border-top: 0;
  padding: 10px 0;
  -webkit-box-shadow: 0 -1px 6px rgba(0, 0, 0, 0.2);
  box-shadow: 0 -1px 6px rgba(0, 0, 0, 0.2);
}

#ft {
  padding: 0;
  margin: 0;
  height: 0;
}

#doc,
#doc2,
#doc3,
#doc4,
.yui-t1,
.yui-t2,
.yui-t3,
.yui-t4,
.yui-t5,
.yui-t6,
.yui-t7 {
  margin: auto;
  text-align: left;
  width: 57.69em;
  *width: 56.25em;
}

#doc2 {
  width: 73.076em;
  *width: 71.25em;
}

#doc3 {
  margin: auto 10px;
  width: auto;
}

#doc4 {
  width: 74.923em;
  *width: 73.05em;
}

.yui-b {
  position: relative;
}

.yui-b {
  _position: static;
}

#yui-main .yui-b {
  position: static;
}

#yui-main,
.yui-g .yui-u .yui-g {
  width: 100%;
}

.yui-t1 #yui-main,
.yui-t2 #yui-main,
.yui-t3 #yui-main {
  float: right;
  margin-left: -25em;
}

.yui-t4 #yui-main,
.yui-t5 #yui-main,
.yui-t6 #yui-main {
  float: left;
  margin-right: -25em;
}

.yui-t1 .yui-b {
  float: left;
  width: 12.30769em;
  *width: 12.00em;
}

.yui-t1 #yui-main .yui-b {
  margin-left: 13.30769em;
  *margin-left: 13.05em;
}

.yui-t2 .yui-b {
  float: left;
  width: 13.8461em;
  *width: 13.50em;
}

.yui-t2 #yui-main .yui-b {
  margin-left: 14.8461em;
  *margin-left: 14.55em;
}

.yui-t3 .yui-b {
  float: left;
  width: 23.0769em;
  *width: 22.50em;
}

.yui-t3 #yui-main .yui-b {
  margin-left: 24.0769em;
  *margin-left: 23.62em;
}

.yui-t4 .yui-b {
  float: right;
  width: 13.8456em;
  *width: 13.50em;
}

.yui-t4 #yui-main .yui-b {
  margin-right: 14.8456em;
  *margin-right: 14.55em;
}

.yui-t5 .yui-b {
  float: right;
  width: 18.4615em;
  *width: 18.00em;
}

.yui-t5 #yui-main .yui-b {
  margin-right: 19.4615em;
  *margin-right: 19.125em;
}

.yui-t6 .yui-b {
  float: right;
  width: 23.0769em;
  *width: 22.50em;
}

.yui-t6 #yui-main .yui-b {
  margin-right: 24.0769em;
  *margin-right: 23.62em;
}

.yui-t7 #yui-main .yui-b {
  display: block;
  margin: 0 0 1em 0;
}

#yui-main .yui-b {
  float: none;
  width: auto;
}

.yui-gb .yui-u,
.yui-g .yui-gb .yui-u,
.yui-gb .yui-g,
.yui-gb .yui-gb,
.yui-gb .yui-gc,
.yui-gb .yui-gd,
.yui-gb .yui-ge,
.yui-gb .yui-gf,
.yui-gc .yui-u,
.yui-gc .yui-g,
.yui-gd .yui-u {
  float: left;
}

.yui-g .yui-u,
.yui-g .yui-g,
.yui-g .yui-gb,
.yui-g .yui-gc,
.yui-g .yui-gd,
.yui-g .yui-ge,
.yui-g .yui-gf,
.yui-gc .yui-u,
.yui-gd .yui-g,
.yui-g .yui-gc .yui-u,
.yui-ge .yui-u,
.yui-ge .yui-g,
.yui-gf .yui-g,
.yui-gf .yui-u {
  float: right;
}

.yui-g div.first,
.yui-gb div.first,
.yui-gc div.first,
.yui-gd div.first,
.yui-ge div.first,
.yui-gf div.first,
.yui-g .yui-gc div.first,
.yui-g .yui-ge div.first,
.yui-gc div.first div.first {
  float: left;
}

.yui-g .yui-u,
.yui-g .yui-g,
.yui-g .yui-gb,
.yui-g .yui-gc,
.yui-g .yui-gd,
.yui-g .yui-ge,
.yui-g .yui-gf {
  width: 49.1%;
}

.yui-gb .yui-u,
.yui-g .yui-gb .yui-u,
.yui-gb .yui-g,
.yui-gb .yui-gb,
.yui-gb .yui-gc,
.yui-gb .yui-gd,
.yui-gb .yui-ge,
.yui-gb .yui-gf,
.yui-gc .yui-u,
.yui-gc .yui-g,
.yui-gd .yui-u {
  width: 32%;
  margin-left: 1.99%;
}

.yui-gb .yui-u {
  *margin-left: 1.9%;
  *width: 31.9%;
}

.yui-gc div.first,
.yui-gd .yui-u {
  width: 66%;
}

.yui-gd div.first {
  width: 32%;
}

.yui-ge div.first,
.yui-gf .yui-u {
  width: 74.2%;
}

.yui-ge .yui-u,
.yui-gf div.first {
  width: 24%;
}

.yui-g .yui-gb div.first,
.yui-gb div.first,
.yui-gc div.first,
.yui-gd div.first {
  margin-left: 0;
}

.yui-g .yui-g .yui-u,
.yui-gb .yui-g .yui-u,
.yui-gc .yui-g .yui-u,
.yui-gd .yui-g .yui-u,
.yui-ge .yui-g .yui-u,
.yui-gf .yui-g .yui-u {
  width: 49%;
  *width: 48.1%;
  *margin-left: 0;
}

.yui-g .yui-g .yui-u {
  width: 48.1%;
}

.yui-g .yui-gb div.first,
.yui-gb .yui-gb div.first {
  *margin-right: 0;
  *width: 32%;
  _width: 31.7%;
}

.yui-g .yui-gc div.first,
.yui-gd .yui-g {
  width: 66%;
}

.yui-gb .yui-g div.first {
  *margin-right: 4%;
  _margin-right: 1.3%;
}

.yui-gb .yui-gc div.first,
.yui-gb .yui-gd div.first {
  *margin-right: 0;
}

.yui-gb .yui-gb .yui-u,
.yui-gb .yui-gc .yui-u {
  *margin-left: 1.8%;
  _margin-left: 4%;
}

.yui-g .yui-gb .yui-u {
  _margin-left: 1.0%;
}

.yui-gb .yui-gd .yui-u {
  *width: 66%;
  _width: 61.2%;
}

.yui-gb .yui-gd div.first {
  *width: 31%;
  _width: 29.5%;
}

.yui-g .yui-gc .yui-u,
.yui-gb .yui-gc .yui-u {
  width: 32%;
  _float: right;
  margin-right: 0;
  _margin-left: 0;
}

.yui-gb .yui-gc div.first {
  width: 66%;
  *float: left;
  *margin-left: 0;
}

.yui-gb .yui-ge .yui-u,
.yui-gb .yui-gf .yui-u {
  margin: 0;
}

.yui-gb .yui-gb .yui-u {
  _margin-left: .7%;
}

.yui-gb .yui-g div.first,
.yui-gb .yui-gb div.first {
  *margin-left: 0;
}

.yui-gc .yui-g .yui-u,
.yui-gd .yui-g .yui-u {
  *width: 48.1%;
  *margin-left: 0;
}

.yui-gb .yui-gd div.first {
  width: 32%;
}

.yui-g .yui-gd div.first {
  _width: 29.9%;
}

.yui-ge .yui-g {
  width: 24%;
}

.yui-gf .yui-g {
  width: 74.2%;
}

.yui-gb .yui-ge div.yui-u,
.yui-gb .yui-gf div.yui-u {
  float: right;
}

.yui-gb .yui-ge div.first,
.yui-gb .yui-gf div.first {
  float: left;
}

.yui-gb .yui-ge .yui-u,
.yui-gb .yui-gf div.first {
  *width: 24%;
  _width: 20%;
}

.yui-gb .yui-ge div.first,
.yui-gb .yui-gf .yui-u {
  *width: 73.5%;
  _width: 65.5%;
}

.yui-ge div.first .yui-gd .yui-u {
  width: 65%;
}

.yui-ge div.first .yui-gd div.first {
  width: 32%;
}

#hd:after,
#bd:after,
#ft:after,
.yui-g:after,
.yui-gb:after,
.yui-gc:after,
.yui-gd:after,
.yui-ge:after,
.yui-gf:after {
  content: ".";
  display: block;
  height: 0;
  clear: both;
  visibility: hidden;
}

#hd,
#bd,
#ft,
.yui-g,
.yui-gb,
.yui-gc,
.yui-gd,
.yui-ge,
.yui-gf {
  zoom: 1;
}

html, body {
  height: 100%;
}

body {
  outline: none !important;
  color: #555;
  background-color: #f3f3f3;
}

h1 {
  font-size: 174%;
}

h2 {
  font-size: 138.5%;
  line-height: 115%;
  margin: 0 0 .2em 0;
  font-weight: normal;
}

h3 {
  font-size: 100%;
  margin: 0 0 .2em 0;
  font-weight: bold;
}

h4 {
  font-weight: bold;
}

h5 {
  font-size: 77%;
}

h6 {
  font-size: 77%;
  font-style: italic;
}

p {
  margin: 0 0 1.5em 0;
}

fieldset {
  margin: 0 0 1.5em 0;
  border: 1px solid #ccc;
  padding: 20px;
}

a {
  color: var(--color-sec);
}

a:hover {
  text-decoration: none;
}

.link {
  color: var(--color-sec) !important;
  text-decoration: underline !important;
}

.link:hover {
  text-decoration: none !important;
}

em {
  font-style: italic;
}

strong {
  font-weight: bold;
}

b {
  font-weight: bold;
}

blockquote {
  margin: 1em;
}

ol {
  margin-left: 3em;
}

ol li {
  list-style: none outside;
}

ul {
  margin-left: 2.5em;
}

ul li {
  list-style: none outside;
}

.inputCaption {
  font-size: 85%;
  color: #888;
  font-style: italic;
}

.dl50-50 dt {
  width: 50%;
}

.dl50-50 dd {
  margin-left: 50%;
}

legend {
  font-weight: bold;
  padding: 2px 10px;
  background: #fff;
  color: #444;
  border: 1px solid #ccc;
}

pre,
code,
kbd,
samp,
tt {
  font-family: monospace;
  *font-size: 108%;
  line-height: 99%;
}

sup {
  font-size: 60%;
}

abbr {
  border-bottom: 1px dotted #555;
  cursor: help;
}

acronym {
  border-bottom: 1px dotted #555;
  cursor: help;
}

hr {
  background-color: #ECEDEE;
  height: 1px;
  color: #ECEDEE;
  border: 0;
  margin: 24px 0;
}

.formRow {
  clear: right;
  clear: left;
  clear: both;
}

.formLine {
  clear: both;
}

.formLine * {
  float: left;
}

.formLine label {
  display: block;
  margin: 0 5px 0 0;
  font-weight: bold;
}

.formLine input {
  margin: 0 20px 0 0;
}

.formLine select {
  margin: 0 20px 0 0;
}

.formLine div {
  margin: 0 20px 0 0;
}

.clear {
  clear: both;
  font-size: 0;
  height: 0;
  line-height: 0;
  margin: 0;
  padding: 0;
}

.hidden {
  position: absolute;
  left: 0;
  top: -500px;
  width: 1px;
  height: 1px;
  overflow: hidden;
}

.dijitTextBox,
.dijitSelect {
  width: 100%;
  max-width: 900px;
}

.dijitComboBox {
  width: auto;
}

select[multiple] {
  border: solid 1px #C5C5C5;
  min-height: 80px;
  width: 100%;
}

select[multiple]:hover {
  border: solid 1px var(--color-sec);
}

.fakeDojoButton {
  background-color: #fff;
  border: solid 1px var(--color-sec);
  color: var(--color-sec);
  box-shadow: 0;
  transition: all 0.1s;
  border-radius: 2px;
  display: inline-block;
  height: 36px;
  line-height: 36px;
  padding: 0 16px;
  text-decoration: none;
  text-transform: uppercase;
}

.fakeDojoButton:hover {
  background-color: #fff;
  border: solid 1px var(--color-main);
  color: var(--color-main);
  box-shadow: 0;
}

.fakeDojoButton img {
  vertical-align: middle;
  margin-top: -2px;
}

.fakeDojoButtonDanger {
  background-color: #CB3927;
  color: #fff;
}

.fakeDojoButtonDanger:hover {
  background-color: #a02d1f;
  color: #fff;
}

.dijitDropDownActionButton {
  background-color: var(--color-main);
  border: none;
  border-radius: 22px;
  height: 44px;
  width: 44px;
}

.dijitDropDownActionButton .actionIcon, .dijitDropDownActionButton .fa-plus {
  color: #fff;
  line-height: 44px;
  margin: 0;
  font-size: 16px;
}

.dijitDropDownActionButton .dijitButtonNode {
  height: 44px;
  width: 44px;
}

.dijitDropDownActionButton .dijitArrowButtonInner {
  display: none;
}

.dijitDropDownActionButton .dijitButtonNode {
  padding: 0;
}

.dijitDropDownActionButton.dijitDropDownButtonHover {
  background-color: var(--color-main_mod);
}

.dijitDropDownActionButton.dijitDropDownButtonDisabled {
  background-color: #ECEDEE;
}

.dijitDropDownActionButton.dijitDropDownButtonDisabled .actionIcon, .dijitDropDownActionButton.dijitDropDownButtonDisabled .fa-plus {
  color: #8A8A8A;
}

.dijitButtonFlat {
  border: 0;
  background-color: transparent;
  box-shadow: none;
  color: var(--color-main);
}

.dijitButtonFlat.dijitButtonHover {
  background-color: #ECEDEE;
}

.dijitButtonDanger {
  background-color: #CB3927;
  color: #fff;
}

.dijitButtonDanger.dijitButtonHover {
  background-color: #a02d1f;
}

.dijitButtonAction {
  border: solid 1px transparent;
  background-color: var(--color-main);
  color: #fff;
}

.dijitButtonAction.dijitButtonHover {
  background-color: var(--color-main_mod);
}

.dotCMSHostFileFilteringSelect .dijitTextBox {
  width: auto;
}

/* NAV SUB STYLES 2.0 */
#admin-banner-logo-div {
  position: absolute;
  top: 10px;
  left: 20px;
  height: 20px;
  width: 80px;
  text-indent: -9999px;
  background: url("/html/images/skin/skin-sprite.png") no-repeat 0 -300px;
}

#admin-site-tools-div {
  position: absolute;
  top: 4px;
  right: 30px;
  font-size: 85%;
  color: #ddd;
}

#admin-site-tools-div a {
  display: inline-block;
  color: #fff;
  text-decoration: none;
  vertical-align: top;
  padding: 5px 0 0 0;
  margin-right: 15px;
}

#admin-site-tools-div a span {
  float: left;
  white-space: nowrap;
  margin: 0 4px 0 0;
}

#admin-site-tools-div a.trigger-off {
  background: url("/html/images/icons/chevron-menu.png") right -28px no-repeat;
  padding: 5px 28px 0 10px;
  display: inline-block;
  height: 30px;
  z-index: 9999;
  outline: none;
  -webkit-border-top-left-radius: 4px;
  -khtml-border-radius-topleft: 14px;
  -moz-border-radius-topleft: 4px;
  border-top-left-radius: 4px;
  -webkit-border-top-right-radius: 4px;
  -khtml-border-radius-topright: 14px;
  -moz-border-radius-topright: 4px;
  border-top-right-radius: 4px;
}

#admin-site-tools-div a.trigger-off:hover {
  background-color: rgba(255, 255, 255, 0.15);
}

#admin-site-tools-div a.trigger-on {
  padding: 5px 28px 0 10px;
  display: inline-block;
  height: 30px;
  z-index: 9999;
  color: #3366CC;
  background: #fff url("/html/images/icons/chevron-menu.png") right -66px no-repeat;
  -webkit-border-top-left-radius: 4px;
  -khtml-border-radius-topleft: 14px;
  -moz-border-radius-topleft: 4px;
  border-top-left-radius: 4px;
  -webkit-border-top-right-radius: 4px;
  -khtml-border-radius-topright: 14px;
  -moz-border-radius-topright: 4px;
  border-top-right-radius: 4px;
  -moz-box-shadow: 0px 3px 10px rgba(0, 0, 0, 0.2);
  -webkit-box-shadow: 0px 3px 10px rgba(0, 0, 0, 0.2);
  box-shadow: 0px 3px 10px rgba(0, 0, 0, 0.2);
}

#closeTab {
  z-index: 8000;
  position: absolute;
  top: 0;
  left: 0;
  width: 100%;
  height: 100%;
  background: rgba(255, 255, 255, 0.3);
}

.bannerBG {
  background: url("/html/images/skin/skin-sprite.png") repeat-x 0 0;
  height: 130px;
  overflow: hidden;
  position: absolute;
  top: 0;
  left: 0;
  width: 100%;
  z-index: -1;
}

.tailerBody {
  font-family: Andale Mono, monospace;
  font-size: 9pt;
  white-space: nowrap;
}

.account-flyout {
  position: absolute;
  right: 30px;
  top: 34px;
  width: 225px;
  font-size: 85%;
  border: 1px solid #ECEDEE;
  border-top: 0;
  background: #fff;
  z-index: 9998;
  -moz-box-shadow: 0px 2px 10px rgba(0, 0, 0, 0.2);
  -webkit-box-shadow: 0px 2px 10px rgba(0, 0, 0, 0.2);
  box-shadow: 0px 2px 10px rgba(0, 0, 0, 0.2);
}

.account-flyout h3 {
  margin: 20px 0 0 0;
  font-size: 12px;
  font-weight: bold;
  padding: 0 15px;
}

.account-flyout a {
  display: block;
  text-decoration: none;
  color: #3366CC;
  padding: 3px 15px;
}

.account-flyout a:hover {
  background: #E0E9F6;
}

.account-flyout .login-out {
  background: #eee;
  margin: 15px 0 0 0;
  border-top: 1px solid #ECEDEE;
  border-bottom: 1px solid #ECEDEE;
}

.account-flyout .login-out table {
  width: 100%;
}

.account-flyout .login-out table td {
  text-align: center;
}

.account-flyout .login-out table td a {
  padding: 8px 10px;
}

.account-flyout .service-links {
  margin: 7px 0 0 0;
  border-top: 1px solid #dfdfdf;
}

.copyright {
  font-size: 10px;
  color: #555;
  text-align: center;
}

.serverID {
  position: absolute;
  top: 35px;
  right: 10px;
}

.helpId {
  background: transparent;
  bottom: -1px;
  left: 50px;
  position: fixed;
  z-index: 9999;
  padding: 3px;
}

#helpcontent {
  border: 1px solid #ddd;
  -moz-box-shadow: 3px 3px 5px rgba(0, 0, 0, 0.1);
  -webkit-box-shadow: 3px 3px 5px rgba(0, 0, 0, 0.1);
  box-shadow: 3px 3px 5px rgba(0, 0, 0, 0.1);
  color: #DDDDDD;
  background: #fff;
  margin-bottom: -10px;
}

.dotcmsHelpButton {
  display: block;
  padding: 10px 25px;
  font-size: 12px;
  font-weight: bold;
  text-decoration: none;
  background: #000;
  margin-bottom: -1px;
  opacity: 0.7;
  -ms-filter: "progid:DXImageTransform.Microsoft.Alpha(Opacity=70)";
  /* IE 8 */
  /* IE 7 and olders */
  -khtml-opacity: 0.7;
  -moz-opacity: 0.7;
  -webkit-opcity: 0.7;
  color: #ddd;
  line-height: 14px;
  font-size: 11px;
  text-decoration: none;
  -moz-box-shadow: 0px 0px 5px rgba(0, 0, 0, 0.5);
  -webkit-box-shadow: 0px 0px 5px rgba(0, 0, 0, 0.5);
  box-shadow: 0px 0px 5px rgba(0, 0, 0, 0.5);
  -webkit-border-top-left-radius: 8px;
  -khtml-border-radius-topleft: 8px;
  -moz-border-radius-topleft: 8px;
  border-top-left-radius: 8px;
  -webkit-border-top-right-radius: 8px;
  -khtml-border-radius-topright: 8px;
  -moz-border-radius-topright: 8px;
  border-top-right-radius: 8px;
  display: inline-block;
  outline: none;
}

.dotcmsHelpButton:hover {
  background: #000;
  opacity: 0.9;
  -ms-filter: "progid:DXImageTransform.Microsoft.Alpha(Opacity=90)";
  /* IE 8 */
  /* IE 7 and olders */
  -khtml-opacity: 0.9;
  -moz-opacity: 0.9;
  -webkit-opcity: 0.9;
  color: #fff;
}

.changeHost {
  cursor: pointer;
  float: right;
  font-size: 85%;
  line-height: 15px;
  margin: 6px 10px 0 0;
  padding: 0;
}

.changeHost .chevronExpandIcon {
  margin-left: 3px;
  position: relative;
  top: 1px;
}

.changeHost .chevronExpandIcon:before {
  content: "";
}

#hostSelectDialog {
  width: 300px;
}

/* TABLE STYLES 2.0 */
#listing-table, .dojoxUploaderFileListTable, .listingTable {
  border-bottom: 1px solid #ECEDEE;
  border-collapse: collapse;
  font-size: 13px;
  margin: 0 auto 16px auto;
  width: 100%;
}

#listing-table p:last-child, .dojoxUploaderFileListTable p:last-child, .listingTable p:last-child {
  margin-bottom: 0;
}

#listing-table tr, .dojoxUploaderFileListTable tr, .listingTable tr {
  transition: background-color 0.1s;
}

#listing-table tr .selected, .dojoxUploaderFileListTable tr .selected, .listingTable tr .selected {
  background-color: #E0E9F6;
}

#listing-table th, .dojoxUploaderFileListTable th, .listingTable th, #listing-table td, .dojoxUploaderFileListTable td, .listingTable td {
  padding: 10px 8px;
  border-bottom: 1px solid #ECEDEE;
  vertical-align: middle;
}

#listing-table th:first-child, .dojoxUploaderFileListTable th:first-child, .listingTable th:first-child, #listing-table td:first-child, .dojoxUploaderFileListTable td:first-child, .listingTable td:first-child {
  padding-left: 24px;
}

#listing-table th:last-child, .dojoxUploaderFileListTable th:last-child, .listingTable th:last-child, #listing-table td:last-child, .dojoxUploaderFileListTable td:last-child, .listingTable td:last-child {
  padding-right: 24px;
}

#listing-table th, .dojoxUploaderFileListTable th, .listingTable th {
  font-weight: bold;
  background-color: #FAFAFA;
}

.listingTable table,
.listingTable table tr,
.listingTable table tr:hover,
.listingTable table td {
  background: none !important;
}

.listingTable td a {
  color: #161616;
  text-decoration: none;
}

.listingTable td table tr {
  border: none;
}

.listingTable.relateContent td a {
  color: var(--color-main);
  text-decoration: underline;
}

.browserTableStatus td {
  border: 0px;
}

/* CONTENT TYPE TABLE */
.sTypeTable {
  border: 1px solid #ECEDEE;
  border-collapse: collapse;
  margin: 0 auto;
}

.sTypeTd {
  vertical-align: top;
  min-width: 225px;
  white-space: nowrap;
  padding: 0;
  border: 1px solid #ECEDEE;
}

.sTypeHeader {
  font-weight: bold;
  padding: 3px 10px;
  background: #FAFAFA;
  border-bottom: 1px solid #ECEDEE;
  border-top: 1px solid #ECEDEE;
}

.sTypeHeader:first-child {
  border-top: 0;
}

.sTypeItem a {
  display: block;
  padding: 4px 10px;
  text-decoration: none;
}

/* RELATIONSHIP TABLE */
.relationLanguageFlag th,
.relationLanguageFlag td {
  padding: 0px 0px;
  border: 0px;
}

.myVarTable {
  border: 1px solid #ECEDEE;
  border-collapse: collapse;
  width: 100%;
}

.myVarTable td {
  padding: 4px 10px;
  border: 1px solid #ddd;
}

.messageBox {
  width: 250px;
  background-color: #FaFaFa;
  min-height: 125px;
  margin: 100px auto;
  z-index: 100;
  padding: 10px;
  -moz-border-radius: 5px;
  -webkit-border-radius: 5px;
}

.noResultsMessage {
  font-weight: bold;
  padding: 10px;
  text-align: center;
}

tr.alternate_1 {
  background: #ffffff;
  cursor: pointer;
}

tr.alternate_2 {
  background: #f3f3f3;
  cursor: pointer;
}

tr.alternate_2:hover,
tr.alternate_1:hover,
.divalt_1:hover,
.divalt_1:hover div {
  background: #e0e9f6 !important;
}

tr.active {
  background: #ffffcc;
  cursor: pointer;
}

/* Use with .callOutBox2 */
#loadingPermissionsAccordion {
  margin: 50px auto;
  width: 100px;
}

.excelDownload {
  text-align: right;
  padding: 5px 10px;
  font-size: 85%;
}

.excelDownload a {
  text-decoration: none;
}

/* FORM STYLES 2.0 */
.lockedAgo {
  display: block;
  color: #999;
  font-size: 11px;
  font-style: italic;
  line-height: 14px;
}

.dijitTooltipData {
  width: 50px !important;
}

.fieldNameSide {
  float: left;
  font-weight: bold;
}

.fieldReadOnly {
  border-color: #eeeeee;
  background: blue;
}

.requiredBox {
  text-align: right;
  z-index: 9999;
  position: absolute;
  top: 130px;
  right: 60px;
}

.contentHint {
  display: block;
  color: #999;
  font-size: 11px;
  font-weight: normal;
  line-height: 14px;
  white-space: normal;
  font-style: italic;
}

.contentViewQuery {
  color: red;
  word-wrap: break-word;
  padding: 20px;
  padding-top: 0px;
  padding-bottom: 0px;
  margin: 0px;
}

.contentViewTitle {
  font-weight: bold;
  padding-top: 10px;
  margin: 0px;
}

.contentViewDialog {
  padding: 10px;
  padding-top: 0px;
}

.secondColumn dt {
  width: 20%;
}

.secondColumn dd {
  margin-left: 20%;
}

.halfColumn dt {
  width: 50%;
}

.halfColumn dd {
  margin-left: 50%;
}

.inputSmall {
  width: 150px;
}

.inputMedium {
  width: 250px;
}

.inputLarge {
  width: 350px;
}

.buttonBoxLeft {
  height: 38px;
  left: 35px;
  line-height: 38px;
  position: absolute;
  z-index: 10;
}

.buttonBoxRight {
  position: absolute;
  right: 35px;
  height: 35px;
  z-index: 10;
  line-height: 33px;
}

.buttonBoxRightTopPadding {
  position: absolute;
  right: 5px;
  top: 5px;
  z-index: 10;
}

.buttonBoxLeftRightPane {
  position: absolute;
  right: 800px;
  height: 35px;
  z-index: 10;
  line-height: 33px;
  padding-top: 7px;
}

.buttonBoxLeftNoTop {
  position: absolute;
  left: 5px;
  top: 15px;
  height: 30px;
  z-index: 10;
  line-height: 18px;
}

.buttonBoxRightNoTop {
  position: absolute;
  right: 3px;
  top: 15px;
  height: 30px;
  z-index: 11;
  line-height: 18px;
}

.warningHeader {
  background-color: #f0f0f0;
  color: yellow;
  border: 1px solid #ccc;
  margin-bottom: 10px;
  padding: 3px 10px 3px 10px;
  vertical-align: middle;
  -moz-border-radius: 5px;
  -webkit-border-radius: 5px;
}

.warningText {
  font-weight: bold;
  color: red;
  padding-top: 3px;
  width: 100%;
  overflow: hidden;
  text-align: center;
  white-space: normal;
}

.alert-message {
  color: red;
  padding: 10px;
  width: 100%;
  overflow: hidden;
  text-align: center;
  white-space: normal;
}

.tagsTextbox {
  width: 200px;
}

.tagsBox {
  height: 50px;
  width: 180px;
  margin-top: 10px;
  padding: 5px;
  border: 1px solid #ccc;
  overflow: auto;
}

.tagsBox a {
  font-size: 93%;
  color: #999;
}

.tagsCaption {
  display: block;
  font-size: 93%;
  color: #999;
  line-height: 140%;
  font-size: 80%;
  margin: 3px 0 0 5px;
}

.suggestHeading {
  padding: 7px 10px;
  font-size: 12px;
  font-weight: bold;
  color: #555;
  background: url("/html/images/skin/skin-sprite.png") repeat-x scroll 0 -325px transparent;
  border-bottom: 1px solid #b3b3b3;
}

.suggestedTagsWrapper {
  position: absolute;
  left: 505px;
  z-index: 9999;
  background: #fff;
  border: 1px solid #b3b3b3;
  box-shadow: 0 1px 3px rgba(150, 150, 150, 0.5);
  width: 400px;
}

.suggestedTags {
  padding: 10px;
  color: #999999;
}

.suggestedTagsWrapper a {
  color: #333;
  letter-spacing: 1px;
  text-decoration: none;
  display: inline-block;
  padding: 2px 5px 4px 5px;
  line-height: 18px;
  margin: 0 8px 8px 0;
  background: #eee;
  border-radius: 5px;
}

.suggestedTagsWrapper a:hover {
  background: #568FBE;
  color: #fff;
}

.fieldAlert {
  color: #cc0000;
}

.width-equals-200 {
  width: 200px;
}

ul.withBullets li {
  list-style: circle;
}

/* STRUCTURE MANAGER STYLES 2.0 */
.selectBoxImage {
  padding-right: 3px;
  padding-top: 3px;
  padding-bottom: 2px;
  vertical-align: bottom;
}

/* POPUP MENU STYLES */
.dotContextMenu {
  border-left: 1px solid #d1d1d1;
  -moz-box-shadow: 0px 0px 5px #ccc;
  -webkit-box-shadow: 0px 0px 5px #ccc;
}

td.dijitMenuArrowCell {
  width: 30px;
}

tr.pop_divider {
  border-top: 1px dotted silver;
}

/* NAV MENU ICONS 2.0 */
#menu ul.dropdown li.dotCMS_site-search a span {
  background: url("/html/images/icons/dotcms-sprite.png") no-repeat -1px -60px;
}

#menu ul.dropdown li.dotCMS_EXT_16 a span {
  background: url("/html/images/icons/dotcms-sprite.png") no-repeat -21px -180px;
}

#menu ul.dropdown li.dotCMS_EXT_LICENSE_MANAGER a span {
  background: url("/html/images/icons/dotcms-sprite.png") no-repeat -1px -300px;
}

#menu ul.dropdown li.dotCMS_sites a span {
  background: url("/html/images/icons/dotcms-sprite.png") no-repeat -1px -320px;
}

#menu ul.dropdown li.dotCMS_html-pages a span {
  background: url("/html/images/icons/dotcms-sprite.png") no-repeat -1px -400px;
}

#menu ul.dropdown li.dotCMS_users a span {
  background: url("/html/images/icons/dotcms-sprite.png") no-repeat -1px -440px;
}

#menu ul.dropdown li.dotCMS_roles a span {
  background: url("/html/images/icons/dotcms-sprite.png") no-repeat -21px -460px;
}

#menu ul.dropdown li.dotCMS_workflow a span {
  background: url("/html/images/icons/dotcms-sprite.png") no-repeat -1px -500px;
}

#menu ul.dropdown li.dotCMS_jobs a span,
.clockIcon {
  background: url("/html/images/icons/dotcms-sprite.png") no-repeat -21px -620px;
  width: 18px;
  height: 18px;
  display: inline-block;
  vertical-align: top;
}

#menu ul.dropdown li.dotCMS_links a span {
  background: url("/html/images/icons/dotcms-sprite.png") no-repeat -1px -660px;
}

#menu ul.dropdown li.dotCMS_files-legacy a span {
  background: url("/html/images/icons/dotcms-sprite.png") no-repeat -1px -840px;
}

#menu ul.dropdown li.dotCMS_EXT_PRODUCT a span {
  background: url("/html/images/icons/dotcms-sprite.png") no-repeat -1px -1000px;
}

#menu ul.dropdown li.dotCMS_EXT_6 a span,
.nodeAllIcon {
  background: url("/html/images/icons/dotcms-sprite.png") no-repeat -21px -1000px;
  width: 18px;
  height: 18px;
  display: inline-block;
  vertical-align: top;
}

#menu ul.dropdown li.dotCMS_categories a span,
.nodeInsertIcon {
  background: url("/html/images/icons/dotcms-sprite.png") no-repeat -1px -1020px;
  width: 18px;
  height: 18px;
  display: inline-block;
  vertical-align: top;
}

#menu ul.dropdown li.dotCMS_maintenance a span {
  background: url("/html/images/icons/dotcms-sprite.png") no-repeat -21px -1060px;
}

#menu ul.dropdown li.dotCMS_languages a span {
  background: url("/html/images/icons/dotcms-sprite.png") no-repeat -21px -1160px;
}

#menu ul.dropdown li.dotCMS_calendar a span {
  background: url("/html/images/icons/dotcms-sprite.png") no-repeat -1px -1120px;
}

#menu ul.dropdown li.dotCMS_query-tool a span {
  background: url("/html/images/icons/lucene.png") no-repeat;
}

#menu ul.dropdown li.dotCMS_25 a span {
  background: url("/html/images/icons/dotcms-sprite.png") no-repeat -21px -1180px;
}

#menu ul.dropdown li.dotCMS_EXT_ECO_ORDER a span {
  background: url("/html/images/icons/dotcms-sprite.png") no-repeat -1px -1200px;
}

#menu ul.dropdown li.dotCMS_configuration a span {
  background: url("/html/images/icons/dotcms-sprite.png") no-repeat -21px -200px;
  width: 18px;
  height: 18px;
  display: inline-block;
  vertical-align: top;
}

#menu ul.dropdown li.dotCMS_containers a span {
  background: url("/html/images/icons/dotcms-sprite.png") no-repeat -1px -1220px;
  width: 18px;
  height: 18px;
  display: inline-block;
  vertical-align: top;
}

#menu ul.dropdown li.dotCMS_templates a span {
  background: url("/html/images/icons/dotcms-sprite.png") no-repeat -21px -1220px;
  width: 18px;
  height: 18px;
  display: inline-block;
  vertical-align: top;
}

#menu ul.dropdown li.dotCMS_EXT_19 a span,
.targetIcon {
  background: url("/html/images/icons/dotcms-sprite.png") no-repeat -1px -1240px;
  width: 18px;
  height: 18px;
  display: inline-block;
  vertical-align: top;
}

#menu ul.dropdown li.dotCMS_EXT_COMMUNICATIONS_MANAGER a span {
  background: url("/html/images/icons/dotcms-sprite.png") no-repeat -21px -1240px;
}

#menu ul.dropdown li.dotCMS_reports a span {
  background: url("/html/images/icons/dotcms-sprite.png") no-repeat -1px -1260px;
}

#menu ul.dropdown li.dotCMS_vanity-urls a span,
.vlinksIcon {
  background: url("/html/images/icons/dotcms-sprite.png") no-repeat -21px -1260px;
  width: 18px;
  height: 18px;
  display: inline-block;
  vertical-align: top;
}

#menu ul.dropdown li.dotCMS_site-browser a span,
.bowserIcon {
  background: url("/html/images/icons/dotcms-sprite.png") no-repeat -1px -1280px;
  width: 18px;
  height: 18px;
  display: inline-block;
  vertical-align: top;
}

#menu ul.dropdown li.dotCMS_content a span {
  background: url("/html/images/icons/dotcms-sprite.png") no-repeat -21px -1280px;
  width: 18px;
  height: 18px;
  display: inline-block;
  vertical-align: top;
}

#menu ul.dropdown li.dotCMS_EXT_DISCOUNTCODE a span {
  background: url("/html/images/icons/dotcms-sprite.png") no-repeat -1px -1300px;
}

#menu ul.dropdown li.dotCMS_dashboard a span {
  background: url("/html/images/icons/dotcms-sprite.png") no-repeat -21px -1300px;
}

#menu ul.dropdown li.dotCMS_content-types a span,
.structureIcon {
  background: url("/html/images/icons/dotcms-sprite.png") no-repeat -1px -1320px;
  width: 18px;
  height: 18px;
  display: inline-block;
  vertical-align: top;
}

#menu ul.dropdown li.dotCMS_forms a span {
  background: url("/html/images/icons/dotcms-sprite.png") no-repeat -21px -1320px;
  width: 18px;
  height: 18px;
  display: inline-block;
  vertical-align: top;
}

#menu ul.dropdown li.dotCMS_EXT_CONTENTRATINGS a span {
  background: url("/html/images/icons/dotcms-sprite.png") no-repeat -1px -1340px;
}

#menu ul.dropdown li.dotCMS_workflow-schemes a span {
  background: url("/html/images/icons/dotcms-sprite.png") no-repeat -1px -520px;
}

#menu ul.dropdown li.dotCMS_tags a span {
  background: url("/html/images/icons/dotcms-sprite.png") no-repeat -1px -1300px;
  width: 18px;
  height: 18px;
  display: inline-block;
  vertical-align: top;
}

/*#menu ul.dropdown li.dotCMS_dynamic-plugins a span{background: url(/html/images/icons/osgi.png) no-repeat;width:18px;height:18px;display:inline-block;vertical-align:top;}*/
#menu ul.dropdown li.dotCMS_dynamic-plugins a span {
  background: url("/html/images/icons/dotcms-sprite.png") no-repeat -1px -1860px;
  width: 18px;
  height: 18px;
  display: inline-block;
  vertical-align: top;
}

#menu ul.dropdown li.dotCMS_time-machine a span,
.clockIcon {
  background: url("/html/images/icons/dotcms-sprite.png") no-repeat -1px -1760px;
  width: 18px;
  height: 18px;
  display: inline-block;
  vertical-align: top;
}

#menu ul.dropdown li.dotCMS_link-checker a span,
.linkCheckIcon {
  background: url("/html/images/icons/dotcms-sprite.png") no-repeat -21px -1760px;
  width: 18px;
  height: 18px;
  display: inline-block;
  vertical-align: top;
}

#menu ul.dropdown li.dotCMS_es-search a span,
.elasticsearchIcon {
  background: url("/html/images/icons/elasticsearch.png") no-repeat;
  width: 18px;
  height: 18px;
  -o-object-fit: contain;
  display: inline-block;
  vertical-align: top;
}

#menu ul.dropdown li.dotCMS_publishing-queue a span .pushIcon {
  background: url("/html/images/icons/dotcms-sprite.png") no-repeat -21px -1880px;
  width: 18px;
  height: 18px;
  display: inline-block;
  vertical-align: top;
}

/* Action Panel */
.actionPanelPage {
  position: relative;
}

.actionTable {
  margin: 0;
  width: 100%;
}

.actionTable td {
  padding: 10px;
}

.actionTable tr:hover {
  background-color: #eff3f8;
  cursor: pointer;
}

.actionTable tr.active {
  background-color: #eff3f8;
}

#arrow {
  width: 23px;
  height: 36px;
  z-index: 9999;
  left: -23px;
  position: absolute;
}

.hideMe {
  display: none;
  position: absolute;
}

.green {
  color: #6BAF73;
}

.yellow {
  color: #f6d57e;
}

.red {
  color: #CB4437;
}

.worldOn {
  background: url("/html/images/icons/dotcms-sprite.png") no-repeat 0px -1940px;
  width: 22px;
  height: 22px;
  margin: 0 1px 0 7px;
  display: inline-block;
  vertical-align: top;
}

/* dotCMS 1.0 STYLES */
/*===== WELCOME MESSAGE ===== */
.welcome_wrapper a {
  color: #3B3B3B;
  text-decoration: none;
}

.welcome_wrapper a:hover {
  text-decoration: underline;
}

/* ====================== BROWSER, HMTL, LINKS, FILES, TEMPLATES, CONTAINERS  (all POP UPs) ================= */
table.sTypeTd {
  vertical-align: top;
}

table.sTypeTable.sTypeItem {
  text-transform: uppercase;
  white-space: nowrap;
  min-width: 175px;
}

/* use in hmtl, templates, etc NOT in Browser Tree pop-ups*/
#dotCMSErrors {
  background-color: #ffbcbc;
  border: 1px solid gray;
  width: 300px;
  overflow: auto;
  padding: 10px;
  margin-left: 100px;
  margin-bottom: 10px;
}

#dotCMSMessages {
  background-color: #fff;
  border: 1px solid gray;
  width: 300px;
  overflow: auto;
  padding: 10px;
  margin-left: auto;
  margin-right: auto;
  margin-bottom: 10px;
}

#dotCMSMessagesTitle {
  font-weight: bold;
}

#dotCMSMessagesMessage {
  font-weight: bold;
}

#dotCMSMessagesClose {
  float: right;
}

#messagesTable,
#errorsTable {
  position: absolute;
  left: 50%;
  margin-left: -250px;
  top: 100px;
  z-index: 999;
  width: 500px;
  height: 50px;
  text-align: center;
  font-weight: bold;
}

.systemMessagesHolder {
  position: fixed;
  left: 50%;
  margin-left: -170px;
  width: 300px;
  z-index: 9999 !important;
}

.systemMessages {
  position: relative;
  padding: 20px 20px 30px 40px;
  color: #fff;
  background: rgba(0, 0, 0, 0.8);
  -moz-box-shadow: 3px 3px 5px rgba(0, 0, 0, 0.2);
  -webkit-box-shadow: 3px 3px 5px rgba(0, 0, 0, 0.2);
  box-shadow: 3px 3px 5px rgba(0, 0, 0, 0.2);
  -webkit-border-radius: 8px;
  -khtml-border-radius: 8px;
  -moz-border-radius: 8px;
  border-radius: 8px;
  cursor: pointer;
}

.messageIcon {
  position: absolute;
  top: 20px;
  left: 15px;
}

.errorMessages {
  position: relative;
  padding: 20px 20px 30px 40px;
  color: #fff;
  background: rgba(0, 0, 0, 0.8);
  -moz-box-shadow: 3px 3px 5px rgba(0, 0, 0, 0.2);
  -webkit-box-shadow: 3px 3px 5px rgba(0, 0, 0, 0.2);
  box-shadow: 3px 3px 5px rgba(0, 0, 0, 0.2);
  -webkit-border-radius: 8px;
  -khtml-border-radius: 8px;
  -moz-border-radius: 8px;
  border-radius: 8px;
  cursor: pointer;
}

.errorMessages ul,
.errorMessages ul li {
  list-style: disc;
  list-style-position: outside;
  margin: 0 0 3px 0;
}

/* loading message for content search */
.messageZone {
  position: fixed;
  z-index: 9999 !important;
  left: 50%;
  top: 30%;
  margin-left: -75px;
  width: 150px;
  padding: 20px;
  color: #fff;
  background: rgba(0, 0, 0, 0.8);
  -moz-box-shadow: 3px 3px 5px rgba(0, 0, 0, 0.2);
  -webkit-box-shadow: 3px 3px 5px rgba(0, 0, 0, 0.2);
  box-shadow: 3px 3px 5px rgba(0, 0, 0, 0.2);
  -webkit-border-radius: 8px;
  -khtml-border-radius: 8px;
  -moz-border-radius: 8px;
  border-radius: 8px;
}

.loadingIcon {
  background: url("/html/images/icons/ajax-loader.gif") no-repeat left center;
  padding: 0 5px 0 3px;
  height: 20px;
  vertical-align: middle;
  display: inline-block;
  width: 16px;
  height: 16px;
}

.typeCCol {
  white-space: nowrap;
  width: 100%;
  text-align: left;
}

.error-message {
  color: maroon;
  text-align: center;
}

.systemErrorsHolder {
  position: fixed;
  left: 50%;
  margin-left: -170px;
  width: 300px;
  z-index: 9999 !important;
}

.contentRowOver {
  background: #E0ECF8;
  font-weight: normal;
  cursor: pointer;
}

/* To display DotContentletValidationExceptions on content normal save */
/* http://jira.dotmarketing.net/browse/DOTCMS-2273 */
#saveContentMessages {
  background-color: #fff;
  border: 1px solid gray;
  width: 300px;
  overflow: auto;
  padding: 10px;
  margin-left: auto;
  margin-right: auto;
  margin-bottom: 10px;
}

#saveContentMessagesTitle {
  font-weight: bold;
}

#saveContentMessagesMessage {
  font-weight: bold;
}

#saveContentMessagesClose {
  float: right;
}

/* Login as widget */
.loginAsWrapper {
  display: none;
  position: absolute;
  width: 250px;
  padding: 10px;
  background: white;
  border: 1px solid #CDCDCD;
}

#portal_login_as_users_select {
  text-align: left;
}

#portal_login_as_password {
  width: 150px;
}

#portal_loginas_errors {
  text-align: center;
  color: red;
  padding-bottom: 5px;
}

/* for the dotCMS ligthbox overlay utils */
#dotCMS_lightbox_overlay {
  z-index: 1000;
  position: absolute;
  visibility: hidden;
  background: url("/html/js/dotcms-utils/overlay.png");
}

/* Host folders selector */
.dijitHostFoldersTreeWrapper {
  overflow: auto;
  position: absolute;
  z-index: 10000;
  background: white;
  border: 1px solid #ADADAD;
  padding: 7px;
}

.dijitHostClosed,
.dijitHostOpened {
  background: transparent url("/html/images/icons/globe-green.png") no-repeat scroll 0 0;
  margin: 3px 3px 0 3px;
}

/* Role selector */
.dijitRolesSelectTreeWrapper {
  overflow: auto;
  position: absolute;
  z-index: 10000;
  background: white;
  border: 1px solid #ADADAD;
  padding: 7px;
  float: none;
}

/* File Browser Dialog */
.filterBox {
  padding: 8px 10px 8px 10px;
}

.selectableFile {
  cursor: pointer;
}

.selectableFile img {
  vertical-align: middle;
}

.viewSelectorBox {
  padding: 5px;
}

.viewSelectorBox img {
  vertical-align: middle;
}

.fileSelectorControls:after {
  content: ".";
  display: block;
  height: 0;
  clear: both;
  visibility: hidden;
}

.fileSelectorControls input {
  float: left;
}

.fileSelectorControls span.dijitButton {
  float: left;
}

.thumbnailSliderWrapper {
  margin-bottom: 10px;
}

.thumbnailSliderWrapper table.dijitSlider {
  float: left;
}

.thumbnailTD {
  width: 100%;
}

.thumbnailTD td {
  border-bottom: 1px solid #CCCCCC;
  border-right: 1px solid #CCCCCC;
  height: 150px;
  text-align: center;
  width: 260px;
}

.thumbnailSliderWrapper img.imageFieldThumbnail {
  float: left;
}

.thumbnailSliderWrapper:after {
  content: ".";
  display: block;
  height: 0;
  clear: both;
  visibility: hidden;
}

/* Dashboard classes */
.siteOverview {
  font-weight: bold;
  text-align: center;
  margin: 15px 10px 20px 10px;
}

.siteOverview span {
  font-size: 300%;
  display: block;
  padding: 8px;
}

table.dojoxLegendNode {
  margin: 0 auto;
  width: 160px;
}

table.dojoxLegendNode td {
  padding-bottom: 10px;
}

#pieChartLegend td.dojoxLegendIcon {
  vertical-align: top;
  padding: 3px 5px 0 0;
}

#pieChartLegend td.dojoxLegendText {
  text-align: left;
  vertical-align: top;
  font-size: 85%;
  line-height: 131%;
}

#lineWrapper {
  overflow: hidden;
}

.noChart {
  background: #959595 url("/html/images/skin/lineChartBg.png") repeat-x left bottom;
  width: 100%;
  height: 130px;
  padding: 50px 20px 20px 20px;
}

.noChart span {
  display: block;
  width: 300px;
  margin: 0 auto;
  padding: 20px;
  background: #aaa;
  border: solid 2px #f6f6f6;
  -moz-border-radius: 10px;
  -webkit-border-radius: 10px;
  color: #fff;
  text-align: center;
  font-size: 131%;
}

.noPie {
  background: url("/html/images/skin/pieBg.png") no-repeat center top;
  width: 180px;
  height: 180px;
  margin: 0 auto 30px auto;
  padding: 60px 0 0 0;
}

.noPie span {
  display: block;
  width: 125px;
  margin: 0 auto;
  padding: 5px;
  background: #aaa;
  border: solid 2px #f6f6f6;
  -moz-border-radius: 10px;
  -webkit-border-radius: 10px;
  color: #fff;
  text-align: center;
}

.contentletInnerTable {
  border: 0px;
  padding: 0px;
  margin: 0px;
  width: 100%;
}

.contentletInnerTable tr td {
  border: 0px;
  padding: 0px;
  margin: 0px;
}

.workflowActionLink {
  cursor: pointer;
  border: 1px solid silver;
  margin-top: -1px;
  padding: 5px 0px 5px 10px;
  background: #ffffff;
}

.workflowActionLink:hover {
  background: #E0E9F6;
}

#contentLockedInfo {
  height: 40px;
  border: 0px solid red;
  overflow: hidden;
}

.lockedWarningDiv {
  position: absolute;
  z-index: 900;
  border: 0px dotted red;
  width: 99%;
  height: 99%;
}

/* Dojo Color Picker */
.dojoxColorPicker {
  padding: 8px;
  -moz-border-radius: 8px;
  -webkit-border-radius: 8px;
  -webkit-drop-shadow: 8px;
  background: #ededed;
  border: 1px solid #ccc;
  border-collapse: separate;
}

.dojoxColorPickerRightPad {
  padding-right: 8px;
}

.dotcms .dojoxColorPicker {
  background: #ededed;
  border: 1px solid #ccc;
}

.dojoxColorPickerBox {
  position: relative;
  width: 150px;
  height: 150px;
  margin: 0;
  padding: 0;
}

.dojoxColorPickerUnderlay {
  position: relative;
  top: 0;
  left: 0;
  width: 150px;
  height: 150px;
  z-index: 1;
}

.dotcms .dojoxColorPickerUnderlay {
  border: 1px solid #a0a0a0;
}

.dotcms .dojoxColorPicker {
  background: #ededed;
  border: 1px solid #cdcdcd;
}

.dotcms .dojoxColorPickerUnderlay {
  border: 1px solid #cccccc;
}

.dojoxHuePickerUnderlay {
  position: relative;
  top: 0;
  left: 0;
  height: 150px;
  width: 20px;
  z-index: 1;
  text-align: center;
}

.dojoxHuePicker {
  position: relative;
  top: 0px;
  left: 0px;
  padding: 0px;
}

.dojoxHuePickerPoint {
  position: absolute;
  top: 0;
  left: 0;
  width: 20px;
  height: 8px;
  z-index: 3;
  cursor: move;
}

.dojoxColorPickerPoint {
  position: absolute;
  width: 10px;
  height: 10px;
  border: 0;
  z-index: 3;
  cursor: move;
}

.dojoxColorPickerPreview {
  display: block;
  width: 45px;
  height: 45px;
  border: 1px solid #333;
  background-color: #fff;
  position: relative;
  top: 0px;
  left: 0px;
  margin-left: 10px;
}

.dojoxColorPickerWebSafePreview {
  display: block;
  width: 25px;
  height: 25px;
  position: relative;
  top: 0px;
  left: 0px;
  border: 1px solid #333;
}

.dojoxColorPickerOptional {
  position: relative;
  top: 0px;
  left: 0px;
  height: 100%;
  padding: 8px;
}

.dojoxColorPickerOptional table {
  border-spacing: 4px;
  border: 0;
  margin: 5px;
}

.dojoxColorPickerOptional table td {
  padding: 3px;
}

.dojoxColorPickerPreviewContainer table {
  border-spacing: 6px 0px;
}

.dojoxColorPickerOptional input {
  font-size: 11px;
  border: 1px solid #a7a7a7;
  width: 25px;
  padding: 1px 3px 1px 3px;
  line-height: 1.1em;
}

.dojoxColorPickerHex input {
  width: 55px;
  font-size: 11px;
}

/* Image Picker */
table.bgThumbnail {
  margin: 5px 10px 15px 10px;
}

table.bgThumbnail td {
  padding: 10px;
}

table.bgThumbnail td div {
  padding: 4px;
  border: 1px solid #a0a0a0;
  margin: 6px;
  -moz-box-shadow: 0px 3px 10px rgba(0, 0, 0, 0.3);
  -webkit-box-shadow: 0px 3px 10px rgba(0, 0, 0, 0.3);
  box-shadow: 0px 3px 10px rgba(0, 0, 0, 0.3);
}

table.bgThumbnail td div a {
  border: 1px solid #a0a0a0;
  padding: 2px;
  display: block;
}

.showPointer {
  cursor: pointer;
}

/* Help Dialog */
div#_dotHelpMenu {
  color: red;
}

#_dotHelpResults {
  margin-left: 230px;
  border-left: 1px solid #ccc;
  padding-left: 15px;
}

.navbar ul {
  list-style: none;
  margin: 0;
  padding: 0;
}

.navbar li {
  list-style: none;
  position: relative;
}

.navbar li a {
  display: block;
  text-decoration: none;
  float: none;
}

.navbar .dropdown {
  background: #fff;
  border: 1px solid #d1d1d1;
  border-top: 0;
  left: -1px;
  min-width: 200px;
  position: absolute;
  opacity: 0;
  transition: opacity 200ms;
  top: 43px;
  visibility: hidden;
  z-index: 999;
}

.navbar .dropdown li.level2 {
  padding: 0;
}

.navbar .dropdown li.level2 a {
  background: #fff;
  color: #5f5f5f;
  display: block;
  font-size: 85%;
  margin: 0;
  padding: 3px 10px;
  vertical-align: middle;
}

.navbar .dropdown li.level2 a:hover {
  background: #F2F2F2;
}

.navbar .dropdown li.level2 a span {
  display: inline-block;
  float: left;
  margin: 0 5px 2px;
}

.navbar .horizontal li.level1 {
  background-color: #F2F2F2;
  border-top-left-radius: 3px;
  border-top-right-radius: 3px;
  border: solid 1px #DADADA;
  border-right: 0;
  box-shadow: inset 0 1px 1px 0 #FFF;
  float: left;
  padding: 0;
  width: auto;
}

.navbar .horizontal li.level1:hover {
  background-color: #fff;
}

.navbar .horizontal li.level1:hover > .dropdown {
  visibility: visible;
  opacity: 1;
}

.navbar .horizontal li.level1:hover .navMenu-title {
  color: #c00;
}

.navbar .horizontal li.level1:last-child {
  border-right: solid 1px #DADADA;
}

.navbar .horizontal li.level1 .tabLeft {
  padding: 8px 10px 5px;
}

.navbar .horizontal li.level1.active {
  background-color: #fff;
}

.navbar .horizontal li.level1.active .navMenu-title {
  color: #c00;
}

.navbar .navMenu-title {
  color: #404040;
  font-size: 93%;
  font-weight: 700;
  line-height: 14px;
  margin: 0;
  overflow: hidden;
  padding: 0;
}

.navbar .navMenu-subtitle {
  color: #5f5f5f;
  font-size: 77%;
  margin: 0;
  overflow: hidden;
  padding: 0;
}

/* CRUMBTRAIL STYLES 2.0 */
.subNavCrumbTrail {
  display: none;
}

.subNavCrumbTrail ul {
  margin: 0;
  padding: 0;
  list-style: none;
}

.subNavCrumbTrail li {
  display: inline;
  margin: 0;
  list-style: none;
  position: relative;
  padding-right: 16px;
}

.subNavCrumbTrail li:after {
  display: inline-block;
  font: normal normal normal 14px/1 FontAwesome;
  font-size: inherit;
  text-rendering: auto;
  -webkit-font-smoothing: antialiased;
  -moz-osx-font-smoothing: grayscale;
  content: "";
  color: #C5C5C5;
  font-size: 9px;
  position: absolute;
  right: 5px;
  top: 5px;
}

.subNavCrumbTrail li.lastCrumb {
  padding-right: 0;
}

.subNavCrumbTrail li.lastCrumb:after {
  display: none;
}

.subNavCrumbTrail a {
  text-decoration: none;
}

#selectHostDiv {
  cursor: pointer;
  background: url("/html/images/skin/skin-sprite.png") repeat-x 0 -420px;
  padding: 5px 10px 6px 15px;
}

/* ----------------------------------- */
/* -------------- ICONS -------------- */
/* ----------------------------------- */
.addIcon,
.androidIcon,
.appleIcon,
.appMonitorIcon,
.archiveIcon,
.arrowLeftIcon,
.arrowRightIcon,
.assignWorkflowIcon,
.backupIcon,
.bgIcon,
.browseIcon,
.bugIcon,
.bundleIcon,
.calClockIcon,
.calDayIcon,
.calListIcon,
.calMonthIcon,
.calWeekIcon,
.cancelIcon,
.cancelWorkflowIcon,
.cartIcon,
.checkBoxIcon,
.chevronIcon,
.chevronExpandIcon,
.closeIcon,
.colorIcon,
.copyIcon,
.cutIcon,
.deleteIcon,
.deleteWorkflowIcon,
.detailViewIcon,
.docConvertIcon,
.docCopyIcon,
.docNumIcon,
.docTextIcon,
.documentIcon,
.dropIcon,
.editIcon,
.editScriptIcon,
.encryptIcon,
.exclamationIcon,
.exclamation-redIcon,
.fileMultiIcon,
.fileNewIcon,
.fixIcon,
.folderIcon,
.folderAddIcon,
.folderCopyIcon,
.folderDeleteIcon,
.folderEditIcon,
.folderFilesIcon,
.folderGlobeIcon,
.folderOpenIcon,
.folderSelectedIcon,
.formNewIcon,
.gearMinusIcon,
.gearPencilIcon,
.gearPlusIcon,
.helpIcon,
.hideIcon,
.hourGlassIcon,
.imageNewIcon,
.infoIcon,
.keyIcon,
.keyvalueIcon,
.linkAddIcon,
.listViewIcon,
.loginIcon,
.loginAsIcon,
.mailListIcon,
.mapPinIcon,
.minusIcon,
.mobileIcon,
.movePageIcon,
.multiSelectIcon,
.newPageIcon,
.newTaskIcon,
.newWorkflowIcon,
.nextIcon,
.pagePropIcon,
.pasteIcon,
.plusIcon,
.previewIcon,
.previousIcon,
.propertyIcon,
.publishIcon,
.queryIcon,
.radioIcon,
.reindexIcon,
.rememberIcon,
.reopenWorkflowIcon,
.reorderIcon,
.repeatIcon,
.republishIcon,
.requiredIcon,
.resetIcon,
.resolveIcon,
.resolveWorkflowIcon,
.saveIcon,
.saveAssignIcon,
.scrollPaneIcon,
.searchIcon,
.selectIcon,
.shrinkIcon,
.spellIcon,
.splitterIcon,
.statisticsIcon,
.stopIcon,
.tabIcon,
.textFieldIcon,
.thumbnailViewIcon,
.toggleCloseIcon,
.toggleOpenIcon,
.trashIcon,
.unarchiveIcon,
.unpublishIcon,
.uploadIcon,
.windowsIcon,
.workflowIcon,
.workStreamIcon,
.wysiwygIcon {
  background: none;
  display: none;
}

.arrowLeftIcon,
.arrowRightIcon,
.chevronExpandIcon,
.deleteIcon,
.editIcon,
.folderIcon,
.folderOpenIcon,
.folderSelectedIcon,
.toggleCloseIcon,
.toggleOpenIcon {
  display: inline;
}

.uknIcon:before {
  content: "";
}

.actionIcon:before {
  content: "";
}

.addIcon:before {
  content: "";
}

.androidIcon:before {
  content: "";
}

.appleIcon:before {
  content: "";
}

.appMonitorIcon:before {
  content: "";
}

.archiveIcon:before {
  content: "";
}

.archivedIcon:before {
  content: "";
}

.arrowLeftIcon:before {
  content: "";
}

.arrowRightIcon:before {
  content: "";
}

.assignWorkflowIcon:before {
  content: "";
}

.backupIcon:before {
  content: "";
}

.bgIcon:before {
  content: "";
}

.browseIcon:before {
  content: "";
}

.bugIcon:before {
  content: "";
}

.bundleIcon:before {
  content: "";
}

.calClockIcon:before {
  content: "";
}

.calDayIcon:before {
  content: "";
}

.calListIcon:before {
  content: "";
}

.calMonthIcon:before {
  content: "";
}

.calWeekIcon:before {
  content: "";
}

.cancelIcon:before {
  content: "";
}

.cancelWorkflowIcon:before {
  content: "";
}

.cartIcon:before {
  content: "";
}

.checkBoxIcon:before {
  content: "";
}

.chevronIcon:before {
  content: "";
}

.chevronExpandIcon:before {
  content: "";
}

.closeIcon:before {
  content: "";
}

.colorIcon:before {
  content: "";
}

.contentIcon:before {
  content: "";
}

.copyIcon:before {
  content: "";
}

.cutIcon:before {
  content: "";
}

.deleteIcon:before {
  content: "";
}

.deleteWorkflowIcon:before {
  content: "";
}

.detailViewIcon:before {
  content: "";
}

.docConvertIcon:before {
  content: "";
}

.docCopyIcon:before {
  content: "";
}

.docNumIcon:before {
  content: "";
}

.docTextIcon:before {
  content: "";
}

.documentIcon:before {
  content: "";
}

.downloadIcon:before {
  content: "";
}

.dropIcon:before {
  content: "";
}

.editIcon:before {
  content: "";
}

.editScriptIcon:before {
  content: "";
}

.encryptIcon:before {
  content: "";
}

.exclamation-redIcon:before {
  content: "";
}

.exclamationIcon:before {
  content: "";
}

.femaleIcon:before {
  content: "";
}

.fileIcon:before {
  content: "";
}

.fileMultiIcon:before {
  content: "";
}

.fileNewIcon:before {
  content: "";
}

.fixIcon:before {
  content: "";
}

.folderIcon:before {
  content: "";
}

.folderAddIcon:before {
  content: "";
}

.folderCopyIcon:before {
  content: "";
}

.folderDeleteIcon:before {
  content: "";
}

.folderEditIcon:before {
  content: "";
}

.folderFilesIcon:before {
  content: "";
}

.folderGlobeIcon:before {
  content: "";
}

.folderOpenIcon:before {
  content: "";
}

.folderSelectedIcon:before {
  content: "";
}

.formIcon:before {
  content: "";
}

.formNewIcon:before {
  content: "";
}

.gearIcon:before {
  content: "";
}

.gearMinusIcon:before {
  content: "";
}

.gearPencilIcon:before {
  content: "";
}

.gearPlusIcon:before {
  content: "";
}

.greyDotIcon:before {
  content: "";
}

.helpIcon:before {
  content: "";
}

.hideIcon:before {
  content: "";
}

.hintIcon:before {
  content: "";
}

.hostIcon:before {
  content: "";
}

.hostArchivedIcon:before {
  content: "";
}

.hostDefaultIcon:before {
  content: "";
}

.hostStoppedIcon:before {
  content: "";
}

.hourGlassIcon:before {
  content: "";
}

.imageNewIcon:before {
  content: "";
}

.infoIcon:before {
  content: "";
}

.keyIcon:before {
  content: "";
}

.keyvalueIcon:before {
  content: "";
}

.languageVarIcon:before {
  content: "";
}

.licenseIcon:before {
  content: "";
}

.linkAddIcon:before {
  content: "";
}

.listViewIcon:before {
  content: "";
}

.liveIcon:before {
  content: "";
}

.lockIcon:before {
  content: "";
}

.loginIcon:before {
  content: "";
}

.loginAsIcon:before {
  content: "";
}

.mailListIcon:before {
  content: "";
}

.mapPinIcon:before {
  content: "";
}

.minusIcon:before {
  content: "";
}

.mobileIcon:before {
  content: "";
}

.movePageIcon:before {
  content: "";
}

.multiSelectIcon:before {
  content: "";
}

.newPageIcon:before {
  content: "";
}

.newTaskIcon:before {
  content: "";
}

.newWorkflowIcon:before {
  content: "";
}

.nextIcon:before {
  content: "";
}

.pageIcon:before {
  content: "";
}

.pagePropIcon:before {
  content: "";
}

.pasteIcon:before {
  content: "";
}

.personaIcon:before {
  content: "";
}

.plusIcon:before {
  content: "";
}

.previewIcon:before {
  content: "";
}

.previousIcon:before {
  content: "";
}

.propertyIcon:before {
  content: "";
}

.publishIcon:before {
  content: "";
}

.queryIcon:before {
  content: "";
}

.radioIcon:before {
  content: "";
}

.reindexIcon:before {
  content: "";
}

.rememberIcon:before {
  content: "";
}

.reopenWorkflowIcon:before {
  content: "";
}

.reorderIcon:before {
  content: "";
}

.repeatIcon:before {
  content: "";
}

.republishIcon:before {
  content: "";
}

.requiredIcon:before {
  content: "";
}

.resetIcon:before {
  content: "";
}

.resolveIcon:before {
  content: "";
}

.resolveWorkflowIcon:before {
  content: "";
}

.rolesIcon:before {
  content: "";
}

.rServerIcon:before {
  content: "";
}

.saveIcon:before {
  content: "";
}

.statusIcon:before {
  content: "";
}

.saveAssignIcon:before {
  content: "";
}

.scrollPaneIcon:before {
  content: "";
}

.searchIcon:before {
  content: "";
}

.selectIcon:before {
  content: "";
}

.shrinkIcon:before {
  content: "";
}

.spellIcon:before {
  content: "";
}

.splitterIcon:before {
  content: "";
}

.sServerIcon:before {
  content: "";
}

.statisticsIcon:before {
  content: "";
}

.stopIcon:before {
  content: "";
}

.tabIcon:before {
  content: "";
}

.tagIcon:before {
  content: "";
}

.textFieldIcon:before {
  content: "";
}

.thumbnailViewIcon:before {
  content: "";
}

.toggleCloseIcon:before {
  content: "";
}

.toggleOpenIcon:before {
  content: "";
}

.trashIcon:before {
  content: "";
}

.unarchiveIcon:before {
  content: "";
}

.unlockIcon:before {
  content: "";
}

.unpublishIcon:before {
  content: "";
}

.uploadIcon:before {
  content: "";
}

.userIcon:before {
  content: "";
}

.vanityIcon:before {
  content: "";
}

.vtlIcon:before {
  content: "";
}

.windowsIcon:before {
  content: "";
}

.workflowIcon:before {
  content: "";
}

.workingIcon:before {
  content: "";
}

.workStreamIcon:before {
  content: "";
}

.wysiwygIcon:before {
  content: "";
}

.asfIcon:before {
  content: "";
}

.aviIcon:before {
  content: "";
}

.movIcon:before {
  content: "";
}

.mp4Icon:before {
  content: "";
}

.mpgIcon:before {
  content: "";
}

.oggIcon:before {
  content: "";
}

.ogvIcon:before {
  content: "";
}

.rmIcon:before {
  content: "";
}

.vobIcon:before {
  content: "";
}

.csvIcon:before {
  content: "";
}

.numbersIcon:before {
  content: "";
}

.wksIcon:before {
  content: "";
}

.xlsIcon:before {
  content: "";
}

.xlsxIcon:before {
  content: "";
}

.bmpIcon:before {
  content: "";
}

.imageIcon:before {
  content: "";
}

.jpegIcon:before {
  content: "";
}

.jpgIcon:before {
  content: "";
}

.pctIcon:before {
  content: "";
}

.pngIcon:before {
  content: "";
}

.gifIcon:before {
  content: "";
}

.svgIcon:before {
  content: "";
}

.pdfIcon:before {
  content: "";
}

.keynoteIcon:before {
  content: "";
}

.pptIcon:before {
  content: "";
}

.pptxIcon:before {
  content: "";
}

.docIcon:before {
  content: "";
}

.docxIcon:before {
  content: "";
}

.aacIcon:before {
  content: "";
}

.aifIcon:before {
  content: "";
}

.iffIcon:before {
  content: "";
}

.m3uIcon:before {
  content: "";
}

.midIcon:before {
  content: "";
}

.mp3Icon:before {
  content: "";
}

.mpaIcon:before {
  content: "";
}

.raIcon:before {
  content: "";
}

.wavIcon:before {
  content: "";
}

.wmaIcon:before {
  content: "";
}

.shimIconSmall {
  display: inline-block;
  height: 1px;
  width: 12px;
}

.workingIcon {
  color: #F3762A;
}

.liveIcon {
  color: #4A9D51;
}

.lockIcon {
  color: #F3762A;
}

.greyDotIcon {
  opacity: 1 !important;
  color: #ECEDEE;
}

.archivedIcon {
  color: #CB3927;
}

.hostArchivedIcon {
  color: #CB3927;
}

.hostDefaultIcon {
  color: var(--color-main);
}

.hostStoppedIcon {
  color: #C5C5C5;
}

.filter-tasks-frm {
  margin: 56px 20px 0 0;
}

.filter-tasks-frm .who-user label {
  margin-right: 4px;
}

/*

Styles for commons fields along the backend

*/
.glossaryTermPopup {
  border-radius: 2px;
  background-color: #FAFAFA;
  padding: 4px 8px;
  border: solid 1px #ECEDEE;
  position: absolute;
}

.fileAjaxUploader {
  align-items: center;
  display: flex;
  margin: 8px 0;
}

.fileAjaxUploaderActions {
  display: flex;
}

.fileAjaxUploaderActions div:first-child {
  margin-right: 8px;
}

.fileAjaxUploaderFileName {
  margin-right: 16px;
}

.fileAjaxUploaderStatus {
  display: flex;
  align-items: center;
}

.fileAjaxUploaderStatusMsg {
  margin-left: 8px;
}

.fileAjaxUploader .dijitProgressBar {
  width: 150px;
}

.catPreview {
  background-color: #fff;
  border-radius: 2px;
  border: solid 1px #C5C5C5;
  margin-top: 8px;
  max-width: 900px;
  min-height: 38px;
  padding: 4px;
}

.catPreview li {
  background: #FAFAFA;
  border-radius: 2px;
  border: solid 1px #C5C5C5;
  display: inline-block;
  font-size: 12px;
  margin: 2px 5px 2px 0px;
  padding: 4px 8px 4px 4px;
  position: relative;
  text-decoration: none;
}

.catPreview a {
  display: inline-block;
  vertical-align: sub;
}

.catPreview a:hover {
  color: #cc0000;
}

.fileSelectorControls .dijitTextBox {
  width: 300px;
}

.lineDividerTitle {
  color: #8A8A8A;
  font-size: 24px;
  border-bottom: 1px solid #ECEDEE;
  padding-bottom: 16px;
  margin: 48px 0 24px;
}

#editor-toolbar, .editor-toolbar, .wysiwyg-tools {
  display: flex;
  justify-content: space-between;
  margin-top: 8px;
}

#editor-toolbar .checkbox, .editor-toolbar .checkbox, .wysiwyg-tools .checkbox, #editor-toolbar .radio, .editor-toolbar .radio, .wysiwyg-tools .radio {
  margin: 0;
}

.editor-toolbar {
  max-width: 900px;
  width: 100%;
}

.langVariablesField .glossaryTermPopup {
  right: -8px;
  bottom: 36px;
}

.wysiwyg-tools .dijitSelect {
  width: auto;
}

.wysiwyg-wrapper {
  width: 100%;
  max-width: 900px;
}

.key-value-form {
  display: flex;
  margin-bottom: 16px;
  width: 500px;
}

.key-value-form .dijit {
  margin-right: 8px;
}

.key-value-form .dijit:last-child {
  margin-right: 0;
}

.key-value-items {
  width: 500px;
}

.key-value-items .listingTable th:first-child, .key-value-items .listingTable td:first-child {
  padding-left: 8px;
}

.tagsOptions {
  background: #fff;
  border: solid 1px #C5C5C5;
  min-width: 175px;
  padding-top: 7px;
  position: absolute;
  z-index: 1;
}

.tagsOptions:before {
  background-color: #fff;
  border-left: solid 1px #C5C5C5;
  border-top: solid 1px #C5C5C5;
  content: "";
  height: 10px;
  left: 5px;
  position: absolute;
  top: -6px;
  transform: rotate(45deg);
  width: 10px;
}

.tagsOptions .personaIcon, .tagsOptions .tagIcon {
  margin-right: 5px;
  opacity: .7;
}

.tagsOptions h3 {
  background-color: #C5C5C5;
  border-bottom: solid 1px #C5C5C5;
  margin-bottom: 0;
  padding: 5px 10px;
}

.tagsOptions a {
  border-bottom: solid 1px #C5C5C5;
  cursor: pointer;
  display: block;
  padding: 5px 10px;
  text-decoration: none;
  white-space: nowrap;
}

.tagsOptions a:hover {
  background-color: #ECEDEE;
}

.tagsOptions a:last-child {
  border-bottom: none;
}

.tagsOptions .suggestedTagFocus {
  background-color: #ECEDEE;
  box-shadow: none;
  outline: 0;
}

.tagLink {
  background: #FAFAFA;
  border-radius: 2px;
  border: solid 1px #C5C5C5;
  display: inline-block;
  font-size: 12px;
  margin: 2px 5px 2px 0px;
  padding: 3px 25px 4px 5px;
  position: relative;
  text-decoration: none;
  vertical-align: middle;
}

.tagLink.persona {
  padding: 3px 25px 4px;
}

.tagLink.persona:before {
  content: "";
  display: block;
  left: 8px;
  position: absolute;
  top: 2px;
}

.tagLink:after {
  color: #8A8A8A;
  content: "\2715";
  font-size: 10px;
  line-height: 21px;
  position: absolute;
  right: 0px;
  text-align: center;
  top: 0px;
  width: 20px;
}

.tagLink:hover {
  border: 1px solid var(--color-main);
}

.tagsWrapper {
  position: relative;
}

.tagsWrapper .dijitTextBox {
  height: auto;
  padding: 3px 5px;
}

.tagsWrapper .dijitInputContainer {
  display: inline-block;
  vertical-align: middle;
}

.field__editable-content {
  display: flex;
  align-items: center;
}

.field__editable-content a {
  margin-right: 16px;
}

/*
------------ FORMS ------------
- Extract from: base.css
- Handle vertical and horizontal forms
*/
#label, dl.vertical dt label, .fieldName {
  color: #5B5B5B;
  display: block;
  font-size: 12px;
  margin-bottom: 4px;
}

#checkbox-radio, .radio, .checkbox {
  align-items: center;
  display: flex;
  margin: 8px 0;
  white-space: nowrap;
}

#checkbox-radio > .dijit, .radio > .dijit, .checkbox > .dijit {
  margin-right: 4px;
}

.required:before {
  content: "";
  color: #D0021B;
  font-size: 9px;
  position: relative;
  top: -4px;
  left: 2px;
}

#inline-form, .fileSelectorControls, .inline-form {
  display: flex;
  align-items: center;
}

#inline-form > label, .fileSelectorControls > label, .inline-form > label,
#inline-form > div,
.fileSelectorControls > div,
.inline-form > div {
  margin-right: 8px;
  white-space: nowrap;
}

#inline-form > label, .fileSelectorControls > label, .inline-form > label {
  line-height: 36px;
  align-self: baseline;
}

#inline-form > .checkbox, .fileSelectorControls > .checkbox, .inline-form > .checkbox,
#inline-form > .radio,
.fileSelectorControls > .radio,
.inline-form > .radio {
  margin-right: 16px;
}

#inline-form > .checkbox label, .fileSelectorControls > .checkbox label, .inline-form > .checkbox label,
#inline-form > .radio label,
.fileSelectorControls > .radio label,
.inline-form > .radio label {
  line-height: 1;
}

#inline-form > .checkbox, .fileSelectorControls > .checkbox, .inline-form > .checkbox {
  flex: none;
}

#inline-form .dijit, .fileSelectorControls .dijit, .inline-form .dijit {
  margin-right: 8px;
}

#inline-form .dijit:last-child, .fileSelectorControls .dijit:last-child, .inline-form .dijit:last-child {
  margin-right: 0;
}

#inline-form .dijitRadio, .fileSelectorControls .dijitRadio, .inline-form .dijitRadio,
#inline-form .dijitCheckBox,
.fileSelectorControls .dijitCheckBox,
.inline-form .dijitCheckBox {
  margin-right: 4px;
}

.listingTable .radio, .listingTable .checkbox {
  margin: 0;
}

.required2 {
  color: #CB3927;
  font-weight: bold;
}

.hint-text {
  font-size: 11px;
  color: #999;
  display: block;
  line-height: normal;
  margin-top: 5px;
}

dl#indexed dd, dl#listed dd, dl#required dd, dl#unique dd, dl#userSearchable dd {
  min-height: auto;
  line-height: normal;
}

dl#indexed dd .dijitCheckBox, dl#listed dd .dijitCheckBox, dl#required dd .dijitCheckBox, dl#unique dd .dijitCheckBox, dl#userSearchable dd .dijitCheckBox {
  margin: 0;
}

dl.vertical dd, dl.vertical dt {
  clear: none;
  float: none;
  margin: 0;
  padding: 0;
  text-align: inherit;
  width: auto;
}

dl.vertical dd {
  margin-bottom: 16px;
}

dl.radio-check-one-line {
  align-items: center;
  display: flex;
  flex-direction: row-reverse;
  justify-content: flex-end;
  margin-bottom: 16px;
}

dl.radio-check-one-line dt, dl.radio-check-one-line dd {
  float: none;
  margin: 0;
  min-height: 0;
  padding: 0;
  text-align: left;
  width: auto;
}

dl.radio-check-one-line dd .radio, dl.radio-check-one-line dd .checkbox {
  display: inline-block;
  margin: 0;
}

dd.wide,
dt.wide {
  clear: both;
  width: auto;
}

dt {
  clear: left;
  float: left;
  padding: 6px 0px 7px;
  text-align: right;
  width: 30%;
}

dd {
  margin: 0 0 16px 30%;
  min-height: 36px;
  padding-left: 8px;
}

dd .inputCaption,
dd .buttonCaption {
  padding-left: 8px !important;
}

#form-horizontal-flexbox dl, .form-horizontal dl {
  display: flex;
  margin-bottom: 8px;
  min-height: 36px;
}

#form-horizontal-flexbox dd, .form-horizontal dd, #form-horizontal-flexbox dt, .form-horizontal dt {
  clear: none;
  float: none;
  margin: 0;
  min-height: 0;
  padding: 0;
  text-align: inherit;
  width: auto;
}

#form-horizontal-flexbox dd, .form-horizontal dd {
  align-self: center;
}

#form-horizontal-flexbox dt, .form-horizontal dt {
  line-height: 1;
  padding: 9px 16px 0;
  text-align: right;
  width: 150px;
}

#form-horizontal-flexbox dt.checkbox, .form-horizontal dt.checkbox, #form-horizontal-flexbox dt.radio, .form-horizontal dt.radio {
  justify-content: flex-end;
  padding-top: 0;
}

#form-horizontal-table {
  display: table;
}

#form-horizontal-table > div {
  display: table-row-group;
}

#form-horizontal-table dl {
  display: table-row;
}

#form-horizontal-table dd, #form-horizontal-table dt {
  display: table-cell;
}

#form-horizontal-table dt {
  white-space: nowrap;
  width: 1%;
}

#form-horizontal-table dd {
  width: 99%;
}

.fieldWrapper {
  margin-bottom: 16px;
}

.fieldName .hintIcon {
  color: #161616;
}

.buttonRow {
  text-align: center;
  margin: 8px 0;
}

.buttonRow .dijitButton,
.buttonRow .fakeDojoButton {
  margin: 0 4px;
}

.who-can-use {
  border: solid 1px #C5C5C5;
  height: 90px;
  margin-top: 8px;
  padding: 8px;
  overflow-y: auto;
  overflow-x: hidden;
}

.who-can-use__list td {
  padding: 4px;
}

/* PORTLET STYLES 2.0 */
.portlet-main {
  padding: 24px 0;
}

.portlet-main .dijitTabPaneWrapper .dijitContentPane .dijitContentPane {
  padding: 0;
}

.portlet-sidebar {
  padding: 24px 16px 0 16px;
}

.portlet-sidebar-wrapper {
  background-color: #FAFAFA;
  border-right: solid 1px #ECEDEE;
  min-height: 700px;
<<<<<<< HEAD
=======
  width: 200px;
>>>>>>> 50d9091c
}

.portlet-wrapper {
  height: 100%;
  overflow: auto;
}

.portlet-pagination, .portlet-toolbar, .portlet-toolbar__actions, .portlet-toolbar__info {
  display: flex;
  justify-content: space-between;
}

.portlet-pagination {
  margin: 16px;
}

.portlet-pagination__results {
  flex: 1;
  align-self: center;
  text-align: center;
}

.portlet-toolbar {
  margin: 0 16px 16px;
}

.dijitTabPaneWrapper .dijitContentPane .portlet-toolbar {
  margin: 0 0 16px;
}

.portlet-toolbar > * {
  align-self: center;
}

.portlet-toolbar a {
  text-decoration: none;
}

.portlet-toolbar__info {
  display: flex;
  justify-content: center;
  flex: 1;
  margin: 0 18px;
  align-items: center;
}

.dijitTabPaneWrapper .dijitContentPane .portlet-toolbar__info {
  margin-left: 0;
}

.portlet-toolbar__center {
  flex: 2;
}

.portlet-toolbar__center .callOutBox {
  margin: 0;
}

.portlet-toolbar__center + .portlet-toolbar__actions {
  flex: 1;
  justify-content: flex-end;
}

#tablemessage {
  color: #cc0000;
}

.hintBox {
  background-color: #FAFAFA;
  border-radius: 2px;
  border: solid 1px #C5C5C5;
  padding: 16px;
  position: absolute;
  right: 16px;
  top: 16px;
  width: 300px;
}

.callOutBox {
  background-color: rgba(var(--color-main_mod), 0.1);
  border-radius: 2px;
  border: 1px solid rgba(var(--color-main_mod), 0.3);
  margin: 16px 0;
  padding: 8px;
  text-align: center;
}

.callOutBox2 {
  background-color: #ECEDEE;
  border-radius: 2px;
  border: 1px solid #C5C5C5;
  padding: 8px;
  text-align: center;
}

.callOutBox2 h3 {
  margin-bottom: 16px;
}

.callOutBox2 p:last-child {
  margin-bottom: 0;
}

.calendar-events .portlet-sidebar .listingTable {
  background-color: #fff;
}

.calendar-events .portlet-toolbar__actions-primary,
.calendar-events .portlet-toolbar__actions-secondary {
  flex: 0 1 auto;
}

.calendar-events .portlet-toolbar__info {
  flex: 1 0 auto;
  font-size: 18px;
  justify-content: center;
}

.calendar-events__list {
  display: flex;
}

.calendar-events__list-items,
.calendar-events__list-ongoing {
  border: 1px solid #ECEDEE;
}

.calendar-events__list-items {
  flex: 3;
  margin: 0 16px;
}

.calendar-events__list-ongoing {
  flex: 1;
  margin-right: 16px;
}

.calendar-events__recurence-box {
  background-color: #FAFAFA;
  border: solid 1px #ECEDEE;
  border-radius: 2px;
  display: inline-block;
  margin-top: 8px;
  padding: 8px;
}

/* WEEK VIEW STYLES */
.weeklyCalendarBody td {
  min-height: 400px;
  height: auto;
  height: 400px;
  vertical-align: top;
  padding: 0px;
  white-space: normal;
}

.weeklyViewControls {
  text-align: left;
}

/* DAY VIEW STYLES */
#dailyEvents h3, #ongoingEvents h3 {
  background: #FAFAFA;
  padding: 8px;
  border-bottom: 1px solid #ECEDEE;
  margin: 0;
}

#dailyEvents ul, #ongoingEvents ul {
  margin: 0;
  padding: 0;
}

#dailyEvents ul:last-child li:last-child, #ongoingEvents ul:last-child li:last-child {
  border-bottom: none;
}

#dailyEvents li, #ongoingEvents li {
  padding: 8px;
  margin: 0;
  border-bottom: 1px solid #ECEDEE;
}

#dailyEvents li [class$="Icon"],
#dailyEvents li [class*="Icon"], #ongoingEvents li [class$="Icon"],
#ongoingEvents li [class*="Icon"] {
  margin-right: 4px;
}

/* MONTH VIEW STYLES */
.calendarBody, .weeklyCalendarBody td {
  min-height: 100px;
  height: auto;
  height: 100px;
  vertical-align: top;
  padding: 0;
  border: 1px solid #ECEDEE;
  border-collapse: collapse;
}

.emptyDay {
  background-color: #FAFAFA;
}

.selectedDay {
  background-color: #feffc9;
}

.weekendDay {
  background-color: #F2F2F2;
}

.dayNumberSection {
  font-size: 11px;
}

.dayNumber {
  text-align: right;
  font-weight: bold;
  cursor: pointer;
  padding: 3px 3px 0 0;
}

.dayNumber a {
  text-decoration: none;
}

.monthDay img {
  vertical-align: middle;
}

.monthDay a {
  text-decoration: none;
  color: black;
}

.monthDay a:hover {
  text-decoration: underline;
}

.allDayEvents {
  background-color: #CDEAFD;
  margin-bottom: 3px;
  -moz-border-radius: 5px;
  -webkit-border-radius: 5px;
}

.dayEventsSection span {
  font-weight: bold;
  text-transform: uppercase;
  font-size: 77%;
}

/* NAV MENU STYLES */
.navDay a,
.navLastDay a,
.navSelectedDay a {
  color: black;
  text-decoration: none;
}

.navDay,
.navLastDay {
  text-align: center;
  height: 19px;
  width: 22px;
}

.navSelectedDay {
  background-color: rgba(var(--color-main_rgb), 0.2);
}

.previousPageLink {
  float: left;
}

.nextPageLink {
  float: right;
}

.ongoingEventsWrapper {
  width: 250px;
  float: left;
  text-align: left;
}

.eventDetail {
  width: 500px;
}

.eventDetail .closeButton {
  float: right;
  margin-bottom: -10px;
}

.eventDetail .fakeDojoButton {
  margin: 0 4px;
}

.eventDetail img {
  border: 0;
}

.viewDetailLink {
  font-weight: bolder;
}

#eventDetailTitle {
  font-weight: bold;
  font-size: 1.2em;
  padding-bottom: 5px;
  width: 459;
  overflow: hidden;
}

#eventDetailDate, #eventDetailTags, #eventDetailCategories {
  padding-left: 10px;
}

.calLabel {
  display: inline-block;
  width: 90px;
  font-weight: bold;
}

.removeFilter {
  display: block;
  background: transparent url(/html/js/dojo/custom-build/dijit/themes/dmundra/images/tabClose.png) no-repeat scroll center center;
  height: 16px;
  width: 20px;
  cursor: pointer;
}

.closeFilter {
  display: block;
  background: transparent url(/html/js/dojo/custom-build/dijit/themes/dmundra/images/tabClose.png) no-repeat scroll center center;
  height: 24px;
  width: 24px;
  cursor: pointer;
  float: right;
}

.removeFilter {
  float: left;
  margin-top: 3px;
}

.filtersBox {
  position: absolute;
  z-index: 700;
  background: white;
  width: 400px;
  -moz-border-radius: 5px;
  -webkit-border-radius: 5px;
  border: 1px solid #ECEDEE;
}

#categoriesFilterBox, #tagsFilterBox {
  padding: 10px 5px;
}

.calendarFiltersBox {
  margin: 20px 5px 0 15px;
  line-height: 20px;
  text-align: left;
}

.tagFilterLink, .categoryFilterLink {
  padding-top: 5px;
}

.tagFilterLink a, .categoryFilterLink a {
  font-weight: normal;
  color: black;
}

.tagFilterLink a:hover, .categoryFilterLink a:hover {
  font-weight: normal;
  color: black;
}

.tagFilterLink a:hover, .categoryFilterLink a:hover {
  text-decoration: underline;
}

.statusLegend {
  text-align: left;
  padding-left: 23px;
  padding-top: 15px;
  vertical-align: middle;
}

.statusLegend img {
  vertical-align: middle;
}

.calendarActions {
  text-align: right;
  padding-right: 15px;
  padding-top: 15px;
}

#addEvent {
  float: left;
  padding-left: 50px;
}

#navMonthYearName {
  background-color: var(--color-main);
  color: #fff;
  cursor: pointer;
  text-align: center;
}

.whenListView, .ratingListView, .tagsListView {
  padding-left: 21px;
}

a.category_higlighted, a.tag_higlighted {
  font-weight: bolder;
}

.network__listing .icon {
  width: 14px;
}

.network-action {
  background: #fff;
  border: 1px solid #ECEDEE;
  bottom: 0;
  position: fixed;
  right: 0;
  top: 0;
  z-index: 0;
}

.network-action__header {
  padding: 0px;
}

.network-action__title {
  background-color: var(--color-main);
  color: #fff;
  margin: -16px -16px 16px;
  height: 39px;
  line-height: 39px;
  padding: 0 16px;
}

.network-action__content {
  margin: 16px;
}

.network-action__list {
  margin-bottom: 32px;
  width: 100%;
}

.network-action__list th, .network-action__list td {
  padding: 4px;
}

.network-action__list tr:first-child td:first-child {
  width: 16px;
}

.network-action__btn-refresh {
  display: block;
  text-align: center;
}

.network__listing .icon {
  width: 14px;
}

.network-action {
  background: #fff;
  border: 1px solid #ECEDEE;
  bottom: 0;
  position: fixed;
  right: 0;
  top: 0;
  z-index: 0;
}

.network-action__header {
  padding: 0px;
}

.network-action__title {
  background-color: var(--color-main);
  color: #fff;
  margin: -16px -16px 16px;
  height: 39px;
  line-height: 39px;
  padding: 0 16px;
}

.network-action__content {
  margin: 16px;
}

.network-action__list {
  margin-bottom: 32px;
  width: 100%;
}

.network-action__list th, .network-action__list td {
  padding: 4px;
}

.network-action__list tr:first-child td:first-child {
  width: 16px;
}

.network-action__btn-refresh {
  display: block;
  text-align: center;
}

#aceTextArea {
  position: relative;
}

.aceText {
  border: 1px solid #C5C5C5;
  max-width: 900px;
  width: 100%;
  height: 100%;
  min-height: 200px;
  text-overflow: clip;
  white-space: nowrap;
  font-family: Monaco,Menlo,sans-serif;
  font-size: 12px;
}

.aceTextTemplate, .aceTall {
  height: 600px;
}

.widgetAceText {
  border: 1px solid #C5C5C5;
  max-height: 600px;
  min-height: 300px;
  max-width: 900px;
  width: 100%;
  text-overflow: clip;
  white-space: nowrap;
  font-family: Monaco,Menlo,sans-serif;
  font-size: 12px;
}

.content-edit__main {
  margin: 16px 220px 0 0;
  position: relative;
  width: auto;
  z-index: 1;
}

.content-edit__form {
  width: 100%;
  max-width: 900px;
  margin: 0 auto;
  position: relative;
}

.content-edit__sidebar {
  background-color: #FAFAFA;
  border-left: solid 1px #ECEDEE;
  height: 100%;
  padding: 16px;
  position: fixed;
  right: 0;
  top: 0;
  width: 220px;
}

.content-edit-actions,
.content-edit-language,
.content-edit-workflow {
  margin-bottom: 24px;
}

.content-edit-actions h3,
.content-edit-language h3,
.content-edit-workflow h3 {
  margin-bottom: 8px;
}

.content-edit-actions {
  border: solid 1px #C5C5C5;
  background-color: #fff;
  border-radius: 2px;
}

.content-edit-actions .content-edit-actions {
  border: none;
}

.content-edit-actions a {
  background: #fff;
  border-collapse: collapse;
  border-bottom: solid 1px #C5C5C5;
  cursor: pointer;
  display: block;
  padding: 8px;
  text-decoration: none;
  transition: background-color 0.1s;
}

.content-edit-actions a [class$="Icon"],
.content-edit-actions a [class*="Icon"] {
  display: none;
}

.content-edit-actions a:hover {
  background-color: #ECEDEE;
  color: #161616;
}

.content-edit-actions a:last-of-type {
  margin-bottom: 0px;
  border-bottom: none;
}

.content-edit-actions .content-edit-actions {
  margin-bottom: 0;
}

.content-edit-workflow table {
  width: 100%;
}

.content-edit-workflow table td, .content-edit-workflow table th {
  padding-bottom: 4px;
  padding-top: 4px;
}

.content-edit-workflow table th {
  padding-right: 8px;
}

.content-edit-workflow table tr {
  border-bottom: solid 1px #ECEDEE;
}

.content-edit__dialog-error {
  background: #fff;
  padding: 0px;
  border: 0px;
  width: 300px;
}

.content-edit__dialog-error p {
  text-align: center;
}

.content-edit__dialog-error ul {
  margin: 0 0 16px;
}

.content-edit__dialog-error ul li {
  list-style-position: outside;
  list-style-type: disc;
  margin: 0 0 8px 16px;
}

.content-edit__dialog-error-actions {
  text-align: center;
}

.content-edit__history-version .dijitContentPane {
  padding: 0px;
}

.relationships-list .portlet-toolbar__actions-primary .required:before {
  color: #CB3927;
  content: "* ";
}

.dijitTab .required:before {
  color: #CB3927;
  content: "* ";
}

.advanced-search-button {
  display: block;
  background: #ECEDEE;
  padding: 8px;
  text-align: center;
  text-decoration: none;
  margin: 16px -16px 0;
}

.contentlet-results {
  color: #8A8A8A;
}

.contentlet-selection {
  flex: 1;
  text-align: center;
}

.contentlet-menu-actions {
  width: 200px;
}

.edit-contentlet-portlet {
  height: 100%;
}

.content-search__show-query-dialog .dijitDialogTitleBar {
  height: 0px;
  z-index: 1;
}

.content-search__key-fields {
  margin-top: 4px;
}

.content-search__import-content-form {
  margin-top: 24px;
}

.content-search__assign-workflow-form .dijitTextArea {
  max-height: 100px;
}

.content-search__result-item {
  padding-left: 20px;
  position: relative;
}

.content-search__result-item .dijitCheckBox {
  position: absolute;
  left: 0;
}

@media (min-width: 835px) {
  .content-search__action-item {
    display: none;
  }
}

.import-preview {
  margin: 50px auto;
  border: solid 1px var(--color-sec);
  border-color: #ECEDEE;
  border-radius: 4px;
}

.import-preview .import-preview__heading {
  background-color: #ECEDEE;
  border-color: #ECEDEE;
  padding: 10px 16px;
  border-bottom: 1px solid #ECEDEE;
}

.import-preview .import-preview__body {
  padding: 16px;
}

.content-type__edit-field-form {
  width: 550px;
}

.content-type__fields-list {
  width: 100%;
}

.content-type__fields-list-cell {
  flex: 1;
  padding: 8px;
  white-space: nowrap;
}

.content-type__fields-list-header, .content-type__fields-list-row {
  border-bottom: 1px solid #ECEDEE;
  display: flex;
  justify-content: space-between;
}

.content-type__fields-list-header {
  background: #FAFAFA;
  font-weight: bold;
  width: 100%;
}

.content-type__fields-list-row {
  transition: background-color 0.1s;
}

.content-type__fields-list-row:hover {
  background-color: rgba(var(--color-main), 0.1);
}

.content-type__url-pattern-help {
  margin-left: 16px;
  vertical-align: -1px;
  cursor: pointer;
}

.design-template__sidebar-wrapper {
  height: 100%;
  min-height: 617px;
  position: absolute;
  top: 0px;
  left: 0px;
}

.design-template__sidebar-wrapper .portlet-sidebar {
  width: 220px;
}

.edit-relationship .form-horizontal dt {
  width: 250px;
}

.job-scheduler__host-list {
  margin-top: 16px;
}

.contentIdentifier {
  margin: 0 0 8px;
}

.formRow {
  text-align: center;
  padding: 10px 8px;
}

.buttonRightInBox {
  text-align: right;
  margin: 4px 10px 2px 0;
  font-weight: normal;
}

.buttonRightInBoxTab {
  position: absolute;
  text-align: right;
  z-index: 5;
  top: 3px;
  right: 15px;
}

.shadowBoxLine {
  margin-bottom: 15px;
  padding: 45px 5px 20px 5px;
  border: 1px solid #ccc;
  -moz-box-shadow: 0px 0px 5px #ccc;
  -webkit-box-shadow: 0px 0px 5px #ccc;
  background: transparent url("/html/images/skin/portalTab_bg.gif") repeat-x 0 0;
}

.headerBox {
  padding: 0;
}

.log-files__container {
  width: 100%;
  height: 500px;
}

.log-files__iframe {
  border: 1px solid #C5C5C5;
  overflow: auto;
  height: 100%;
  width: 100%;
}

.license-manager__upload-button {
  float: right;
}

.view-categories .dijitDropDownActionButton {
  position: absolute;
  right: 30px;
  z-index: 1;
}

.view-categories .subNavCrumbTrail {
  display: block;
}

.view-categories .subNavCrumbTrail #selectHostDiv {
  display: none;
}

.view-roles,
.view-roles .portlet-sidebar {
  height: 100%;
}

.view-roles .dijitTabPaneWrapper .dijitContentPane {
  box-sizing: content-box;
  overflow: auto;
}

.view-roles .portlet-main {
  height: 100%;
  width: 100%;
}

.view-roles__filter {
  margin-bottom: 16px;
}

.view-roles__heading {
  background-color: #FAFAFA;
  border-radius: 2px;
  border: solid 1px #ECEDEE;
  display: flex;
  justify-content: space-between;
  margin-bottom: 32px;
  min-height: 50px;
  padding: 8px;
}

.view-roles__tree {
  height: 100%;
}

.view-roles__tabs,
.view-roles__tabs-container {
  height: 100%;
}

.view-roles__user-filter {
  margin-bottom: 16px;
  width: 300px;
}

.view-roles__user-grid {
  margin-bottom: 8px;
}

.view-roles__portlets-list {
  border: solid 1px #ECEDEE;
  border-radius: 2px;
  margin: 0 0 8px;
  height: 175px;
  overflow: auto;
}

.view-roles__portlets-list ul {
  margin: 0;
}

.view-roles__portlets-list-item {
  display: flex;
  justify-content: space-between;
  padding: 8px;
  border-bottom: solid 1px #ECEDEE;
  align-items: center;
}

.nameText {
  align-self: center;
  font-size: 18px;
  font-weight: normal;
}

.view-roles__cms-tabs .dojoxGridMasterView .dojoxGridRowTable td {
  cursor: pointer;
}

.view-users .dijitDropDownActionButton {
  z-index: 2;
}

.view-users .dijitTabPaneWrapper .dijitContentPane {
  box-sizing: content-box;
}

.view-users .portlet-main,
.view-users .view-users__profile-tabs,
.view-users .view-users__profile-tabs-container {
  height: 100%;
  width: 100%;
}

.view-users__filter-form {
  margin-bottom: 16px;
}

.view-users__loading {
  display: flex;
  flex-direction: column;
  height: 100%;
  justify-content: center;
  position: relative;
  text-align: center;
  z-index: 1;
}

.view-user__form form {
  width: 500px;
}

.view-user__form dd {
  flex: 1;
}

.view-user__add-contact {
  margin-bottom: 16px;
  text-align: right;
}

.view-user__buttonRow {
  padding-left: 146px;
  margin-top: 16px;
  text-align: left !important;
}

.view-users__additional-info .dojoxGrid {
  margin-bottom: 16px;
}

.view-users__additional-info .dojoxGridRowTable td:last-child {
  text-align: center;
}

.view-users__additional-info .view-user__form {
  border-bottom: solid 1px #ECEDEE;
  margin-bottom: 24px;
  padding-bottom: 24px;
}

.view-users__roles-container {
  display: flex;
  margin-bottom: 16px;
}

.view-users__roles-container h4 {
  text-align: center;
  margin-bottom: 8px;
}

.view-users__roles-actions {
  padding: 52px 16px 0;
}

.view-users__roles-actions .dijitButton {
  display: block;
  margin: 8px 0;
}

.view-users__roles-to-grant,
.view-users__roles-granted {
  flex: 2;
}

.view-users__roles-container-item {
  border-radius: 2px;
  border: solid 1px #C5C5C5;
  height: 300px;
  overflow: auto;
}

.view-users__roles-container-item select[multiple] {
  border: none;
}

.view-users__marketing .listingTable .checkbox {
  justify-content: flex-end;
}

.view-users__section-content-cols {
  display: flex;
  justify-content: space-around;
}

.fullUserName {
  border-bottom: solid 1px #ECEDEE;
  font-size: 18px;
  font-weight: normal;
  margin-bottom: 24px;
  padding-bottom: 8px;
}

.view-users .view-users__users-list .dojoxGridRow:nth-child(even) {
  background-color: #ECEDEE;
}

.view-users .view-users__users-list .dojoxGridHeader {
  background-color: #ECEDEE;
}

.view-users .view-users__users-list .dojoxGridRow .dojoxGridRowTable .dojoxGridCell, .view-users .view-users__users-list .dojoxGridHeader .dojoxGridRowTable .dojoxGridCell {
  padding: 8px;
}

.view-workflow .dijitDropDownActionButton,
.view-workflow .view-workflow__add-comment {
  float: right;
}

.portlet-sidebar .portlet-sidebar__input-spacer {
  height: 6px;
}

.portlet-sidebar .dijitCheckBox {
  position: relative;
  bottom: 2px;
}

.dijitContentPane .buttonRow {
  margin-bottom: 15px;
}

.view-actions__who-can-use {
  width: 80%;
}

.view-actions__who-can-use .who-can-use__list {
  min-width: 230px;
}

.view-actions {
  padding-left: 24px;
}

.view-actions .container-fluid, .view-actions .container-fluid > .row:last-child, .view-actions > form, .view-actions .view-actions__permissions, .view-actions .view-actions__sub-actions {
  height: 90vh;
}

.view-actions__back-btn {
  position: absolute;
  padding: 0px;
  left: -12px;
  top: 10px;
}

.view-actions__back-btn .dijitButtonNode {
  padding: 0 8px;
}

.view-actions__back-btn .fa-level-up {
  transform: rotate(-90deg);
  line-height: 28px;
}

.view-actions__permissions {
  border-left: 1px solid #ECEDEE;
  position: relative;
  padding-left: 24px;
}

.view-actions__sub-actions {
  border-left: 1px solid #ECEDEE;
}

.view-actions__sub-actions .listingTable {
  width: 100%;
  margin: 32px 0;
}

.view-actions__sub-actions tr:first-child td {
  border-top: 1px solid #ECEDEE;
}

.view-actions__permissions h3, .view-actions__sub-actions h3 {
  background-color: #ECEDEE;
  line-height: 40px;
  padding-left: 16px;
  margin-bottom: 32px;
}

.view-actions__permissions .row, .view-actions__sub-actions .row {
  margin-bottom: 8px;
}

.view-actions__workflow-actions {
  border-left: 1px solid #ECEDEE;
  height: 100%;
}

.view-actions__arrow-right {
  position: absolute;
  font-size: 16px;
  left: -7px;
  top: 10px;
  background: #fff;
  color: #C5C5C5;
}

@media only screen and (max-width: 768px) {
  .view-actions__sub-actions .dijitComboBox {
    width: 80%;
    margin-bottom: 16px;
  }
}

.tag-manager__tags-list .dojoxGridRow .dojoxGridRowTable .dojoxGridCell:first-child, .tag-manager__tags-list .dojoxGridHeader .dojoxGridRowTable .dojoxGridCell:first-child {
  width: 40px !important;
  padding-left: 24px;
}

.add-relationship dt {
  width: 200px;
}

.add-relationship .dijitComboBox {
  width: 200px;
}

.add-relationship .dijitTextBox {
  width: 200px;
}

.add-relationship .required:before {
  color: #CB3927;
  content: "* ";
}

.categories-selector__breadcrumbs,
.categories-selector__toolbar {
  margin-bottom: 16px;
}

.categories-selector__breadcrumbs a {
  text-decoration: none;
}

.categories-selector__breadcrumbs a:last-child {
  color: #161616;
}

.categories-selector__toolbar {
  display: flex;
  justify-content: space-between;
}

.categories-selector-toolbar-actions-secondary > div {
  display: flex;
  justify-content: flex-end;
}

.context-menu {
  box-shadow: 0 3px 6px rgba(0, 0, 0, 0.16), 0 3px 6px rgba(0, 0, 0, 0.23);
  position: absolute;
  background: #fff;
  border: 1px solid #ECEDEE;
  min-width: 200px;
}

.context-menu .pop_divider {
  border-bottom: 1px solid #ECEDEE;
  background-color: #fff;
}

.context-menu__item {
  color: #5B5B5B;
  cursor: pointer;
  display: block;
  font-size: 13px;
  height: 36px;
  line-height: 36px;
  padding: 0px 24px;
  position: relative;
  text-decoration: none;
}

.context-menu__item:hover {
  background-color: #FAFAFA;
}

.context-menu__item [class$="Icon"],
.context-menu__item [class*="Icon"] {
  display: none;
}

.context-menu__item .arrowRightIcon {
  font-size: 12px;
  margin-top: -6px;
  position: absolute;
  right: 8px;
  top: 50%;
}

.edit-mode__side-nav .dijitTab {
  padding: 0 16px;
}

.file-selector-tree.dijitDialog {
  height: 90vh;
}

.file-selector-tree .dijitDialogPaneContent {
  padding: 0;
}

.file-selector-tree .portlet-sidebar-wrapper {
  height: 84vh !important;
  width: 200px;
}

.file-selector-tree .selectableFile {
  display: flex;
}

.file-selector-tree .selectableFile img {
  margin-right: 4px;
}

.file-selector-tree .portlet-main {
  display: flex;
  flex-direction: column;
  flex: 1;
  height: 84vh !important;
  justify-content: space-between;
  padding: 0;
  overflow-y: scroll;
}

.file-selector-tree__container {
  width: 900px;
  height: 84vh !important;
}

.file-selector-tree__pagination.portlet-pagination {
  background: #FFFFFF;
  padding: 16px;
  position: absolute;
  width: 100%;
  bottom: 0px;
  margin: 0;
}

.file-selector-tree__loading,
.file-selector-tree__no-results,
.file-selector-tree__select-folder {
  align-self: center;
  display: flex;
  flex-direction: column;
  flex: 1;
  justify-content: center;
  text-align: center;
}

.file-selector-tree__main {
  display: flex;
  height: 84vh !important;
}

.file-selector-tree__sidebar {
  padding: 16px;
}

.file-selector-tree__sidebar .dijitTreeContainer {
  float: none;
}

.file-selector-tree__sidebar .dijitTreeNode {
  padding: 4px 0;
}

.file-selector-tree__table {
  display: flex;
  flex: 1;
}

.file-selector-tree__toolbar {
  background-color: #ECEDEE;
  margin: 0;
  padding: 16px;
}

.file-selector-tree__views-menu {
  display: flex;
}

.file-selector-tree__views-menu span {
  margin-right: 4px;
  font-weight: bold;
}

.file-selector-tree__views-menu img {
  cursor: pointer;
  margin: 0 4px;
}

.host-list__item a {
  color: #161616;
  text-decoration: none;
}

.host-list__item .hostArchivedIcon + a {
  color: #CB3927;
}

.host-list__item .hostDefaultIcon + a {
  color: var(--color-main);
}

.host-list__item .hostStoppedIcon + a {
  color: #C5C5C5;
}

.permission__host-selector {
  justify-content: flex-end;
}

.permission__list .dijitAccordionTitle {
  height: auto;
  padding: 0;
}

.permission__list .dijitAccordionContainer-child {
  overflow-y: hidden !important;
}

.hostSelectorButton {
  margin: 0;
}

.hostFolderAccordionPermissionsTitle {
  vertical-align: middle;
}

.hostFolderAccordionPermissionsTitle img {
  vertical-align: middle;
}

.permissionsActions {
  border: 1px solid #ddd;
  background: #f1f1f1;
  padding: 5px 8px;
  width: 550px;
  text-align: center;
  margin: 20px auto 0 auto;
  -moz-border-radius: 5px;
  -webkit-border-radius: 5px;
}

.permissionsActions a {
  margin-right: 20px;
}

#loadingPermissionsAccordion {
  padding-top: 25px;
  text-align: center;
}

#rolePermissionsMsg {
  color: #E84048;
  text-align: center;
}

.permissions__bar-user-role {
  background-color: #FAFAFA;
  border-radius: 2px;
  border: solid 1px #ECEDEE;
  display: flex;
  justify-content: space-between;
  margin-bottom: 16px;
  padding: 8px;
}

.permissions__bar-user-role [class$="Icon"],
.permissions__bar-user-role [class*="Icon"] {
  margin-right: 8px;
}

.permissions__bar-user-role .inline-form {
  margin-right: 32px;
}

.permissions__bar-user-role-actions,
.permissions__bar-user-role-main {
  align-items: center;
  display: flex;
}

.permissions__button-row {
  display: flex;
  justify-content: center;
  margin-top: 16px;
}

.permissions__button-row .applyChangesButton {
  margin-right: 24px;
}

.permissions__button-row .reset-permissions {
  vertical-align: middle;
  line-height: 32px;
}

.permissions__button-row .checkbox {
  margin-left: 16px;
}

.permissionWrapper {
  background: none;
  padding: 0;
  margin: 0 auto;
  width: 90%;
}

.permissionWrapper .dijitAccordionTitle {
  padding: 0;
}

.permissionWrapper .dijitContentPane {
  padding: 24px 0;
  box-sizing: content-box;
}

.permissionTable .permissionType {
  width: 20%;
  text-align: right;
}

.permissionTableTitle .folderName {
  padding-left: 8px;
  text-align: left;
  vertical-align: middle;
  width: 20%;
}

.permissionTableTitle .folderName img {
  display: inline-block;
  margin-right: 4px;
  vertical-align: sub;
}

.permissionTableTitle,
.permissionTable,
.accordionEntry {
  width: 100%;
}

.permissionTableTitle td, .permissionTableTitle th,
.permissionTable td,
.permissionTable th,
.accordionEntry td,
.accordionEntry th {
  width: 10%;
  text-align: center;
}

.permissionTableTitle td,
.permissionTable td,
.accordionEntry td {
  padding: 4px;
}

.permissionTableTitle th,
.permissionTable th,
.accordionEntry th {
  font-weight: bold;
}

.permissionTableTitle th.permissionType,
.permissionTable th.permissionType,
.accordionEntry th.permissionType {
  width: 40%;
  font-weight: normal;
  padding-left: 8px;
  text-align: left;
}

.permissionTableTitle th.permissionTitle,
.permissionTable th.permissionTitle,
.accordionEntry th.permissionTitle {
  font-weight: bold;
}

#assetPermissionsMessageWrapper {
  padding-top: 15px;
  color: red;
  text-align: center;
  font-weight: bolder;
}

.related-content-dialog {
  background: url("/html/images/backgrounds/relate-content-dia.png") !important;
  background-position: left;
  background-repeat: repeat-y;
  height: 90%;
  width: 90%;
}

.related-content-dialog .dijitDialogPaneContent {
  padding: 0;
}

.related-content-dialog .portlet-sidebar-wrapper {
  width: 200px;
}

.related-content-container,
.related-content-form {
  height: 100%;
}

.related-content-form {
  width: 1000px;
  height: 660px;
}

.context-menu {
  box-shadow: 0 3px 6px rgba(0, 0, 0, 0.16), 0 3px 6px rgba(0, 0, 0, 0.23);
  position: absolute;
  background: #fff;
  border: 1px solid #ECEDEE;
  min-width: 200px;
}

.context-menu .pop_divider {
  border-bottom: 1px solid #ECEDEE;
  background-color: #fff;
}

.context-menu__item {
  color: #5B5B5B;
  cursor: pointer;
  display: block;
  font-size: 13px;
  height: 36px;
  line-height: 36px;
  padding: 0px 24px;
  position: relative;
  text-decoration: none;
}

.context-menu__item:hover {
  background-color: #FAFAFA;
}

.context-menu__item [class$="Icon"],
.context-menu__item [class*="Icon"] {
  display: none;
}

.context-menu__item .arrowRightIcon {
  font-size: 12px;
  margin-top: -6px;
  position: absolute;
  right: 8px;
  top: 50%;
}

.history .contentIdentifier {
  font-weight: bold;
}

.history .history__divider {
  background-color: #ECEDEE;
  margin: 24px 0;
}

.history .history__status {
  overflow: hidden;
}

.dijitTabPaneWrapper .rules__tab-container .dijitContentPane {
  padding: 0;
}

#iFrameWrapper {
  position: absolute;
  left: 0px;
  right: 0px;
  top: 49px;
  bottom: 0px;
}

#imageToolIframe {
  /*border:1px solid blue;*/
  display: block;
  position: absolute;
  left: 0px;
  right: 0px;
  top: 0px;
  bottom: 0px;
}

.imageToolButtonBar {
  background: #fff;
  border-bottom: 1px solid silver;
  border-top: 1px solid silver;
  margin-width: 0 0px;
  padding: 5px 15px 1px 15px;
  vertical-align: middle;
  box-shadow: 0 1px 3px rgba(0, 0, 0, 0.2);
  -moz-box-shadow: 0 1px 3px rgba(0, 0, 0, 0.2);
  -webkit-box-shadow: 0 1px 3px rgba(0, 0, 0, 0.2);
}

#imageViewPort {
  overflow: auto;
  margin-top: 5px;
}

#toolBar {
  background: #fff;
  position: absolute;
  bottom: 0px;
  left: 0px;
  right: 0px;
  /*border:1px solid blue;*/
}

#exif {
  clear: both;
  height: 2em;
}

#showScaleSlider {
  margin: 10px auto;
  width: 250px;
  height: 20px;
}

#saveAsDialog {
  width: 350px;
  height: 170px;
}

#saveAsDiaTable {
  margin: auto;
  margin-top: 10px;
}

#saveAsDiaTable td {
  padding: 8px;
}

#saveAsFileExt {
  font-weight: bold;
}

#cropDim {
  display: none;
}

/* part of the widget: drag handle styles */
.imageDragger {
  /* required: */
  position: absolute;
  /* optional: */
  cursor: move;
  z-index: 999;
  background: #fff;
  border: 2px dotted #000;
  min-width: 50px;
  min-height: 50px;
}

#cropSizeBox {
  float: left;
  border: 1px solid silver;
  opacity: 1;
  min-width: 46px;
  height: 20px;
  color: black;
  white-space: nowrap;
}

.textInputClass {
  border: 1px solid silver;
  width: 46px;
  margin: 2px;
  height: 23px;
}

.baseImageDim {
  width: 45px;
  margin: 2px;
  height: 23px;
  overflow: hidden;
  display: inline-block;
  padding-top: 4px;
}

#doCropButton {
  display: none;
}

#filtersUndoDiv {
  text-align: left;
}

#filterListTd {
  vertical-align: top;
  padding: 0px;
}

#filterListBox {
  height: 115px;
  display: block;
}

#filterListDiv {
  width: 115px;
  overflow-y: auto;
  height: 80px;
  overflow-x: hidden;
}

.loader {
  background: url("/html/js/dotcms/dijit/image/loading.gif") no-repeat center center;
}

.filterListItem {
  text-align: left;
  cursor: pointer;
  width: 100px;
  padding: 2px;
  border: 1px solid silver;
  background: url("/html/images/icons/minus-small-circle.png") no-repeat right center;
}

#controlTable {
  width: 100%;
}

#controlTable td {
  border: 1px solid silver;
  padding: 3px;
  text-align: center;
  white-space: nowrap;
  vertical-align: middle;
}

#showScaleSlider td {
  border: 0px solid silver;
  padding: 0px;
}

#hsbDialog {
  width: 400px;
  height: 300px;
}

#hsbTable {
  border: 1px solid silver;
  width: 90%;
}

#hsbTable td {
  padding: 4px;
  border: 1px solid silver;
  height: 20px;
  vertical-align: top;
}

#hsbTable .colorSlider td {
  padding: 0px;
  border: 0px solid silver;
}

.colorSlider {
  width: 200px;
}

.thumbnailDiv {
  border: solid 2px #ECEDEE;
  box-sizing: content-box;
  cursor: pointer;
  min-height: 120px;
  min-width: 120px;
  padding: 16px;
  position: relative;
}

.thumbnailDivHover {
  border: solid 2px #C5C5C5;
  box-sizing: content-box;
  padding: 16px;
  position: relative;
}

.thumbnailDivHover .editImageText {
  opacity: 1;
}

.editImageText {
  background: white;
  border-radius: 2px;
  border: 1px solid #8A8A8A;
  bottom: 8px;
  cursor: pointer;
  opacity: .50;
  padding: 0 8px;
  height: 36px;
  line-height: 34px;
  position: absolute;
  right: 8px;
}

/*********

Resize Handle

********/
.dojoxResizeHandle {
  float: right;
  position: absolute;
  right: 2px;
  bottom: 2px;
  width: 13px;
  height: 13px;
  z-index: 20;
  background-image: url("/html/js/dotcms/dijit/image/resize.png");
  line-height: 0px;
}

.dojoxResizeNW {
  cursor: nw-resize;
}

.dojoxResizeNE {
  cursor: ne-resize;
}

.dojoxResizeW {
  cursor: w-resize;
}

.dojoxResizeN {
  cursor: n-resize;
}

.dojoxResizeHandleClone {
  position: absolute;
  top: 0;
  left: 0;
  border: 1px dashed #666;
  z-index: 999;
}

#addFileAssetDialog .dijitComboBox {
  margin-right: 8px;
}

#search_form, #borderContainer {
  height: 100%;
}

.dijitMenuItemSeparator {
  border-bottom: solid 1px #eeeeee;
  margin: 0 -8px;
  padding: 0 8px;
}

#cell-actions, .listingTable .listingTable__actions, .content-type__cell-actions, .job-scheduler__host-list-actions, .license-manager__listing-action {
  text-align: center;
  width: 65px;
  white-space: nowrap;
}

#cell-actions a, .listingTable .listingTable__actions a, .content-type__cell-actions a, .job-scheduler__host-list-actions a, .license-manager__listing-action a {
  display: inline-block;
  margin: 0 4px;
  text-decoration: none;
}

.noDijitDialogTitleBar .dijitDialogTitleBar {
  border: none;
  background: none;
  height: 18px;
}

.input-text-naked {
  border: none;
  color: #161616;
  font-family: "Roboto", "Helvetica Neue", Helvetica, Arial, "Lucida Grande", sans-serif;
  font-size: 13px;
  line-height: 36px;
}

body {
  margin: 0;
  padding: 0;
}<|MERGE_RESOLUTION|>--- conflicted
+++ resolved
@@ -10134,10 +10134,7 @@
   background-color: #FAFAFA;
   border-right: solid 1px #ECEDEE;
   min-height: 700px;
-<<<<<<< HEAD
-=======
   width: 200px;
->>>>>>> 50d9091c
 }
 
 .portlet-wrapper {
