@charset "UTF-8";
:root {
  --color-background: #3a3847;
  --color-main: #c336e5;
  --color-main_mod: #d369ec;
  --color-main_rgb: 195, 54, 229;
  --color-sec: #54428e;
  --color-sec_rgb: 84, 66, 142;
}

@font-face {
  font-family: "Material Icons";
  font-style: normal;
  font-weight: 400;
  font-display: swap;
  src: url("/dotAdmin/assets/MaterialIcons-Regular.ttf") format("truetype");
}
#structure_inode_popup .dijitMenuItem .label {
  display: flex;
  align-items: center;
  gap: 0.5rem;
}

#structure_inode_popup .dijitMenuItem .separator {
  height: 1px;
  margin: -1px -10px 0px -10px;
  background: #ddd;
}

/* FONT PATH
 * -------------------------- */
@font-face {
  font-family: "FontAwesome";
  src: url("../fonts/fontawesome-webfont.eot?v=4.7.0");
  src: url("../fonts/fontawesome-webfont.eot?#iefix&v=4.7.0") format("embedded-opentype"), url("../fonts/fontawesome-webfont.woff2?v=4.7.0") format("woff2"), url("../fonts/fontawesome-webfont.woff?v=4.7.0") format("woff"), url("../fonts/fontawesome-webfont.ttf?v=4.7.0") format("truetype"), url("../fonts/fontawesome-webfont.svg?v=4.7.0#fontawesomeregular") format("svg");
  font-weight: normal;
  font-style: normal;
}
.fa {
  display: inline-block;
  font: normal normal normal 14px/1 FontAwesome;
  font-size: inherit;
  text-rendering: auto;
  -webkit-font-smoothing: antialiased;
  -moz-osx-font-smoothing: grayscale;
}

/* Font Awesome uses the Unicode Private Use Area (PUA) to ensure screen
   readers do not read off random characters that represent icons */
.fa-glass:before {
  content: "\f000";
}

.fa-music:before {
  content: "\f001";
}

.fa-search:before {
  content: "\f002";
}

.fa-envelope-o:before {
  content: "\f003";
}

.fa-heart:before {
  content: "\f004";
}

.fa-star:before {
  content: "\f005";
}

.fa-star-o:before {
  content: "\f006";
}

.fa-user:before {
  content: "\f007";
}

.fa-film:before {
  content: "\f008";
}

.fa-th-large:before {
  content: "\f009";
}

.fa-th:before {
  content: "\f00a";
}

.fa-th-list:before {
  content: "\f00b";
}

.fa-check:before {
  content: "\f00c";
}

.fa-remove:before,
.fa-close:before,
.fa-times:before {
  content: "\f00d";
}

.fa-search-plus:before {
  content: "\f00e";
}

.fa-search-minus:before {
  content: "\f010";
}

.fa-power-off:before {
  content: "\f011";
}

.fa-signal:before {
  content: "\f012";
}

.fa-gear:before,
.fa-cog:before {
  content: "\f013";
}

.fa-trash-o:before {
  content: "\f014";
}

.fa-home:before {
  content: "\f015";
}

.fa-file-o:before {
  content: "\f016";
}

.fa-clock-o:before {
  content: "\f017";
}

.fa-road:before {
  content: "\f018";
}

.fa-download:before {
  content: "\f019";
}

.fa-arrow-circle-o-down:before {
  content: "\f01a";
}

.fa-arrow-circle-o-up:before {
  content: "\f01b";
}

.fa-inbox:before {
  content: "\f01c";
}

.fa-play-circle-o:before {
  content: "\f01d";
}

.fa-rotate-right:before,
.fa-repeat:before {
  content: "\f01e";
}

.fa-refresh:before {
  content: "\f021";
}

.fa-list-alt:before {
  content: "\f022";
}

.fa-lock:before {
  content: "\f023";
}

.fa-flag:before {
  content: "\f024";
}

.fa-headphones:before {
  content: "\f025";
}

.fa-volume-off:before {
  content: "\f026";
}

.fa-volume-down:before {
  content: "\f027";
}

.fa-volume-up:before {
  content: "\f028";
}

.fa-qrcode:before {
  content: "\f029";
}

.fa-barcode:before {
  content: "\f02a";
}

.fa-tag:before {
  content: "\f02b";
}

.fa-tags:before {
  content: "\f02c";
}

.fa-book:before {
  content: "\f02d";
}

.fa-bookmark:before {
  content: "\f02e";
}

.fa-print:before {
  content: "\f02f";
}

.fa-camera:before {
  content: "\f030";
}

.fa-font:before {
  content: "\f031";
}

.fa-bold:before {
  content: "\f032";
}

.fa-italic:before {
  content: "\f033";
}

.fa-text-height:before {
  content: "\f034";
}

.fa-text-width:before {
  content: "\f035";
}

.fa-align-left:before {
  content: "\f036";
}

.fa-align-center:before {
  content: "\f037";
}

.fa-align-right:before {
  content: "\f038";
}

.fa-align-justify:before {
  content: "\f039";
}

.fa-list:before {
  content: "\f03a";
}

.fa-dedent:before,
.fa-outdent:before {
  content: "\f03b";
}

.fa-indent:before {
  content: "\f03c";
}

.fa-video-camera:before {
  content: "\f03d";
}

.fa-photo:before,
.fa-image:before,
.fa-picture-o:before {
  content: "\f03e";
}

.fa-pencil:before {
  content: "\f040";
}

.fa-map-marker:before {
  content: "\f041";
}

.fa-adjust:before {
  content: "\f042";
}

.fa-tint:before {
  content: "\f043";
}

.fa-edit:before,
.fa-pencil-square-o:before {
  content: "\f044";
}

.fa-share-square-o:before {
  content: "\f045";
}

.fa-check-square-o:before {
  content: "\f046";
}

.fa-arrows:before {
  content: "\f047";
}

.fa-step-backward:before {
  content: "\f048";
}

.fa-fast-backward:before {
  content: "\f049";
}

.fa-backward:before {
  content: "\f04a";
}

.fa-play:before {
  content: "\f04b";
}

.fa-pause:before {
  content: "\f04c";
}

.fa-stop:before {
  content: "\f04d";
}

.fa-forward:before {
  content: "\f04e";
}

.fa-fast-forward:before {
  content: "\f050";
}

.fa-step-forward:before {
  content: "\f051";
}

.fa-eject:before {
  content: "\f052";
}

.fa-chevron-left:before {
  content: "\f053";
}

.fa-chevron-right:before {
  content: "\f054";
}

.fa-plus-circle:before {
  content: "\f055";
}

.fa-minus-circle:before {
  content: "\f056";
}

.fa-times-circle:before {
  content: "\f057";
}

.fa-check-circle:before {
  content: "\f058";
}

.fa-question-circle:before {
  content: "\f059";
}

.fa-info-circle:before {
  content: "\f05a";
}

.fa-crosshairs:before {
  content: "\f05b";
}

.fa-times-circle-o:before {
  content: "\f05c";
}

.fa-check-circle-o:before {
  content: "\f05d";
}

.fa-ban:before {
  content: "\f05e";
}

.fa-arrow-left:before {
  content: "\f060";
}

.fa-arrow-right:before {
  content: "\f061";
}

.fa-arrow-up:before {
  content: "\f062";
}

.fa-arrow-down:before {
  content: "\f063";
}

.fa-mail-forward:before,
.fa-share:before {
  content: "\f064";
}

.fa-expand:before {
  content: "\f065";
}

.fa-compress:before {
  content: "\f066";
}

.fa-plus:before {
  content: "\f067";
}

.fa-minus:before {
  content: "\f068";
}

.fa-asterisk:before {
  content: "\f069";
}

.fa-exclamation-circle:before {
  content: "\f06a";
}

.fa-gift:before {
  content: "\f06b";
}

.fa-leaf:before {
  content: "\f06c";
}

.fa-fire:before {
  content: "\f06d";
}

.fa-eye:before {
  content: "\f06e";
}

.fa-eye-slash:before {
  content: "\f070";
}

.fa-warning:before,
.fa-exclamation-triangle:before {
  content: "\f071";
}

.fa-plane:before {
  content: "\f072";
}

.fa-calendar:before {
  content: "\f073";
}

.fa-random:before {
  content: "\f074";
}

.fa-comment:before {
  content: "\f075";
}

.fa-magnet:before {
  content: "\f076";
}

.fa-chevron-up:before {
  content: "\f077";
}

.fa-chevron-down:before {
  content: "\f078";
}

.fa-retweet:before {
  content: "\f079";
}

.fa-shopping-cart:before {
  content: "\f07a";
}

.fa-folder:before {
  content: "\f07b";
}

.fa-folder-open:before {
  content: "\f07c";
}

.fa-arrows-v:before {
  content: "\f07d";
}

.fa-arrows-h:before {
  content: "\f07e";
}

.fa-bar-chart-o:before,
.fa-bar-chart:before {
  content: "\f080";
}

.fa-twitter-square:before {
  content: "\f081";
}

.fa-facebook-square:before {
  content: "\f082";
}

.fa-camera-retro:before {
  content: "\f083";
}

.fa-key:before {
  content: "\f084";
}

.fa-gears:before,
.fa-cogs:before {
  content: "\f085";
}

.fa-comments:before {
  content: "\f086";
}

.fa-thumbs-o-up:before {
  content: "\f087";
}

.fa-thumbs-o-down:before {
  content: "\f088";
}

.fa-star-half:before {
  content: "\f089";
}

.fa-heart-o:before {
  content: "\f08a";
}

.fa-sign-out:before {
  content: "\f08b";
}

.fa-linkedin-square:before {
  content: "\f08c";
}

.fa-thumb-tack:before {
  content: "\f08d";
}

.fa-external-link:before {
  content: "\f08e";
}

.fa-sign-in:before {
  content: "\f090";
}

.fa-trophy:before {
  content: "\f091";
}

.fa-github-square:before {
  content: "\f092";
}

.fa-upload:before {
  content: "\f093";
}

.fa-lemon-o:before {
  content: "\f094";
}

.fa-phone:before {
  content: "\f095";
}

.fa-square-o:before {
  content: "\f096";
}

.fa-bookmark-o:before {
  content: "\f097";
}

.fa-phone-square:before {
  content: "\f098";
}

.fa-twitter:before {
  content: "\f099";
}

.fa-facebook-f:before,
.fa-facebook:before {
  content: "\f09a";
}

.fa-github:before {
  content: "\f09b";
}

.fa-unlock:before {
  content: "\f09c";
}

.fa-credit-card:before {
  content: "\f09d";
}

.fa-feed:before,
.fa-rss:before {
  content: "\f09e";
}

.fa-hdd-o:before {
  content: "\f0a0";
}

.fa-bullhorn:before {
  content: "\f0a1";
}

.fa-bell:before {
  content: "\f0f3";
}

.fa-certificate:before {
  content: "\f0a3";
}

.fa-hand-o-right:before {
  content: "\f0a4";
}

.fa-hand-o-left:before {
  content: "\f0a5";
}

.fa-hand-o-up:before {
  content: "\f0a6";
}

.fa-hand-o-down:before {
  content: "\f0a7";
}

.fa-arrow-circle-left:before {
  content: "\f0a8";
}

.fa-arrow-circle-right:before {
  content: "\f0a9";
}

.fa-arrow-circle-up:before {
  content: "\f0aa";
}

.fa-arrow-circle-down:before {
  content: "\f0ab";
}

.fa-globe:before {
  content: "\f0ac";
}

.fa-wrench:before {
  content: "\f0ad";
}

.fa-tasks:before {
  content: "\f0ae";
}

.fa-filter:before {
  content: "\f0b0";
}

.fa-briefcase:before {
  content: "\f0b1";
}

.fa-arrows-alt:before {
  content: "\f0b2";
}

.fa-group:before,
.fa-users:before {
  content: "\f0c0";
}

.fa-chain:before,
.fa-link:before {
  content: "\f0c1";
}

.fa-cloud:before {
  content: "\f0c2";
}

.fa-flask:before {
  content: "\f0c3";
}

.fa-cut:before,
.fa-scissors:before {
  content: "\f0c4";
}

.fa-copy:before,
.fa-files-o:before {
  content: "\f0c5";
}

.fa-paperclip:before {
  content: "\f0c6";
}

.fa-save:before,
.fa-floppy-o:before {
  content: "\f0c7";
}

.fa-square:before {
  content: "\f0c8";
}

.fa-navicon:before,
.fa-reorder:before,
.fa-bars:before {
  content: "\f0c9";
}

.fa-list-ul:before {
  content: "\f0ca";
}

.fa-list-ol:before {
  content: "\f0cb";
}

.fa-strikethrough:before {
  content: "\f0cc";
}

.fa-underline:before {
  content: "\f0cd";
}

.fa-table:before {
  content: "\f0ce";
}

.fa-magic:before {
  content: "\f0d0";
}

.fa-truck:before {
  content: "\f0d1";
}

.fa-pinterest:before {
  content: "\f0d2";
}

.fa-pinterest-square:before {
  content: "\f0d3";
}

.fa-google-plus-square:before {
  content: "\f0d4";
}

.fa-google-plus:before {
  content: "\f0d5";
}

.fa-money:before {
  content: "\f0d6";
}

.fa-caret-down:before {
  content: "\f0d7";
}

.fa-caret-up:before {
  content: "\f0d8";
}

.fa-caret-left:before {
  content: "\f0d9";
}

.fa-caret-right:before {
  content: "\f0da";
}

.fa-columns:before {
  content: "\f0db";
}

.fa-unsorted:before,
.fa-sort:before {
  content: "\f0dc";
}

.fa-sort-down:before,
.fa-sort-desc:before {
  content: "\f0dd";
}

.fa-sort-up:before,
.fa-sort-asc:before {
  content: "\f0de";
}

.fa-envelope:before {
  content: "\f0e0";
}

.fa-linkedin:before {
  content: "\f0e1";
}

.fa-rotate-left:before,
.fa-undo:before {
  content: "\f0e2";
}

.fa-legal:before,
.fa-gavel:before {
  content: "\f0e3";
}

.fa-dashboard:before,
.fa-tachometer:before {
  content: "\f0e4";
}

.fa-comment-o:before {
  content: "\f0e5";
}

.fa-comments-o:before {
  content: "\f0e6";
}

.fa-flash:before,
.fa-bolt:before {
  content: "\f0e7";
}

.fa-sitemap:before {
  content: "\f0e8";
}

.fa-umbrella:before {
  content: "\f0e9";
}

.fa-paste:before,
.fa-clipboard:before {
  content: "\f0ea";
}

.fa-lightbulb-o:before {
  content: "\f0eb";
}

.fa-exchange:before {
  content: "\f0ec";
}

.fa-cloud-download:before {
  content: "\f0ed";
}

.fa-cloud-upload:before {
  content: "\f0ee";
}

.fa-user-md:before {
  content: "\f0f0";
}

.fa-stethoscope:before {
  content: "\f0f1";
}

.fa-suitcase:before {
  content: "\f0f2";
}

.fa-bell-o:before {
  content: "\f0a2";
}

.fa-coffee:before {
  content: "\f0f4";
}

.fa-cutlery:before {
  content: "\f0f5";
}

.fa-file-text-o:before {
  content: "\f0f6";
}

.fa-building-o:before {
  content: "\f0f7";
}

.fa-hospital-o:before {
  content: "\f0f8";
}

.fa-ambulance:before {
  content: "\f0f9";
}

.fa-medkit:before {
  content: "\f0fa";
}

.fa-fighter-jet:before {
  content: "\f0fb";
}

.fa-beer:before {
  content: "\f0fc";
}

.fa-h-square:before {
  content: "\f0fd";
}

.fa-plus-square:before {
  content: "\f0fe";
}

.fa-angle-double-left:before {
  content: "\f100";
}

.fa-angle-double-right:before {
  content: "\f101";
}

.fa-angle-double-up:before {
  content: "\f102";
}

.fa-angle-double-down:before {
  content: "\f103";
}

.fa-angle-left:before {
  content: "\f104";
}

.fa-angle-right:before {
  content: "\f105";
}

.fa-angle-up:before {
  content: "\f106";
}

.fa-angle-down:before {
  content: "\f107";
}

.fa-desktop:before {
  content: "\f108";
}

.fa-laptop:before {
  content: "\f109";
}

.fa-tablet:before {
  content: "\f10a";
}

.fa-mobile-phone:before,
.fa-mobile:before {
  content: "\f10b";
}

.fa-circle-o:before {
  content: "\f10c";
}

.fa-quote-left:before {
  content: "\f10d";
}

.fa-quote-right:before {
  content: "\f10e";
}

.fa-spinner:before {
  content: "\f110";
}

.fa-circle:before {
  content: "\f111";
}

.fa-mail-reply:before,
.fa-reply:before {
  content: "\f112";
}

.fa-github-alt:before {
  content: "\f113";
}

.fa-folder-o:before {
  content: "\f114";
}

.fa-folder-open-o:before {
  content: "\f115";
}

.fa-smile-o:before {
  content: "\f118";
}

.fa-frown-o:before {
  content: "\f119";
}

.fa-meh-o:before {
  content: "\f11a";
}

.fa-gamepad:before {
  content: "\f11b";
}

.fa-keyboard-o:before {
  content: "\f11c";
}

.fa-flag-o:before {
  content: "\f11d";
}

.fa-flag-checkered:before {
  content: "\f11e";
}

.fa-terminal:before {
  content: "\f120";
}

.fa-code:before {
  content: "\f121";
}

.fa-mail-reply-all:before,
.fa-reply-all:before {
  content: "\f122";
}

.fa-star-half-empty:before,
.fa-star-half-full:before,
.fa-star-half-o:before {
  content: "\f123";
}

.fa-location-arrow:before {
  content: "\f124";
}

.fa-crop:before {
  content: "\f125";
}

.fa-code-fork:before {
  content: "\f126";
}

.fa-unlink:before,
.fa-chain-broken:before {
  content: "\f127";
}

.fa-question:before {
  content: "\f128";
}

.fa-info:before {
  content: "\f129";
}

.fa-exclamation:before {
  content: "\f12a";
}

.fa-superscript:before {
  content: "\f12b";
}

.fa-subscript:before {
  content: "\f12c";
}

.fa-eraser:before {
  content: "\f12d";
}

.fa-puzzle-piece:before {
  content: "\f12e";
}

.fa-microphone:before {
  content: "\f130";
}

.fa-microphone-slash:before {
  content: "\f131";
}

.fa-shield:before {
  content: "\f132";
}

.fa-calendar-o:before {
  content: "\f133";
}

.fa-fire-extinguisher:before {
  content: "\f134";
}

.fa-rocket:before {
  content: "\f135";
}

.fa-maxcdn:before {
  content: "\f136";
}

.fa-chevron-circle-left:before {
  content: "\f137";
}

.fa-chevron-circle-right:before {
  content: "\f138";
}

.fa-chevron-circle-up:before {
  content: "\f139";
}

.fa-chevron-circle-down:before {
  content: "\f13a";
}

.fa-html5:before {
  content: "\f13b";
}

.fa-css3:before {
  content: "\f13c";
}

.fa-anchor:before {
  content: "\f13d";
}

.fa-unlock-alt:before {
  content: "\f13e";
}

.fa-bullseye:before {
  content: "\f140";
}

.fa-ellipsis-h:before {
  content: "\f141";
}

.fa-ellipsis-v:before {
  content: "\f142";
}

.fa-rss-square:before {
  content: "\f143";
}

.fa-play-circle:before {
  content: "\f144";
}

.fa-ticket:before {
  content: "\f145";
}

.fa-minus-square:before {
  content: "\f146";
}

.fa-minus-square-o:before {
  content: "\f147";
}

.fa-level-up:before {
  content: "\f148";
}

.fa-level-down:before {
  content: "\f149";
}

.fa-check-square:before {
  content: "\f14a";
}

.fa-pencil-square:before {
  content: "\f14b";
}

.fa-external-link-square:before {
  content: "\f14c";
}

.fa-share-square:before {
  content: "\f14d";
}

.fa-compass:before {
  content: "\f14e";
}

.fa-toggle-down:before,
.fa-caret-square-o-down:before {
  content: "\f150";
}

.fa-toggle-up:before,
.fa-caret-square-o-up:before {
  content: "\f151";
}

.fa-toggle-right:before,
.fa-caret-square-o-right:before {
  content: "\f152";
}

.fa-euro:before,
.fa-eur:before {
  content: "\f153";
}

.fa-gbp:before {
  content: "\f154";
}

.fa-dollar:before,
.fa-usd:before {
  content: "\f155";
}

.fa-rupee:before,
.fa-inr:before {
  content: "\f156";
}

.fa-cny:before,
.fa-rmb:before,
.fa-yen:before,
.fa-jpy:before {
  content: "\f157";
}

.fa-ruble:before,
.fa-rouble:before,
.fa-rub:before {
  content: "\f158";
}

.fa-won:before,
.fa-krw:before {
  content: "\f159";
}

.fa-bitcoin:before,
.fa-btc:before {
  content: "\f15a";
}

.fa-file:before {
  content: "\f15b";
}

.fa-file-text:before {
  content: "\f15c";
}

.fa-sort-alpha-asc:before {
  content: "\f15d";
}

.fa-sort-alpha-desc:before {
  content: "\f15e";
}

.fa-sort-amount-asc:before {
  content: "\f160";
}

.fa-sort-amount-desc:before {
  content: "\f161";
}

.fa-sort-numeric-asc:before {
  content: "\f162";
}

.fa-sort-numeric-desc:before {
  content: "\f163";
}

.fa-thumbs-up:before {
  content: "\f164";
}

.fa-thumbs-down:before {
  content: "\f165";
}

.fa-youtube-square:before {
  content: "\f166";
}

.fa-youtube:before {
  content: "\f167";
}

.fa-xing:before {
  content: "\f168";
}

.fa-xing-square:before {
  content: "\f169";
}

.fa-youtube-play:before {
  content: "\f16a";
}

.fa-dropbox:before {
  content: "\f16b";
}

.fa-stack-overflow:before {
  content: "\f16c";
}

.fa-instagram:before {
  content: "\f16d";
}

.fa-flickr:before {
  content: "\f16e";
}

.fa-adn:before {
  content: "\f170";
}

.fa-bitbucket:before {
  content: "\f171";
}

.fa-bitbucket-square:before {
  content: "\f172";
}

.fa-tumblr:before {
  content: "\f173";
}

.fa-tumblr-square:before {
  content: "\f174";
}

.fa-long-arrow-down:before {
  content: "\f175";
}

.fa-long-arrow-up:before {
  content: "\f176";
}

.fa-long-arrow-left:before {
  content: "\f177";
}

.fa-long-arrow-right:before {
  content: "\f178";
}

.fa-apple:before {
  content: "\f179";
}

.fa-windows:before {
  content: "\f17a";
}

.fa-android:before {
  content: "\f17b";
}

.fa-linux:before {
  content: "\f17c";
}

.fa-dribbble:before {
  content: "\f17d";
}

.fa-skype:before {
  content: "\f17e";
}

.fa-foursquare:before {
  content: "\f180";
}

.fa-trello:before {
  content: "\f181";
}

.fa-female:before {
  content: "\f182";
}

.fa-male:before {
  content: "\f183";
}

.fa-gittip:before,
.fa-gratipay:before {
  content: "\f184";
}

.fa-sun-o:before {
  content: "\f185";
}

.fa-moon-o:before {
  content: "\f186";
}

.fa-archive:before {
  content: "\f187";
}

.fa-bug:before {
  content: "\f188";
}

.fa-vk:before {
  content: "\f189";
}

.fa-weibo:before {
  content: "\f18a";
}

.fa-renren:before {
  content: "\f18b";
}

.fa-pagelines:before {
  content: "\f18c";
}

.fa-stack-exchange:before {
  content: "\f18d";
}

.fa-arrow-circle-o-right:before {
  content: "\f18e";
}

.fa-arrow-circle-o-left:before {
  content: "\f190";
}

.fa-toggle-left:before,
.fa-caret-square-o-left:before {
  content: "\f191";
}

.fa-dot-circle-o:before {
  content: "\f192";
}

.fa-wheelchair:before {
  content: "\f193";
}

.fa-vimeo-square:before {
  content: "\f194";
}

.fa-turkish-lira:before,
.fa-try:before {
  content: "\f195";
}

.fa-plus-square-o:before {
  content: "\f196";
}

.fa-space-shuttle:before {
  content: "\f197";
}

.fa-slack:before {
  content: "\f198";
}

.fa-envelope-square:before {
  content: "\f199";
}

.fa-wordpress:before {
  content: "\f19a";
}

.fa-openid:before {
  content: "\f19b";
}

.fa-institution:before,
.fa-bank:before,
.fa-university:before {
  content: "\f19c";
}

.fa-mortar-board:before,
.fa-graduation-cap:before {
  content: "\f19d";
}

.fa-yahoo:before {
  content: "\f19e";
}

.fa-google:before {
  content: "\f1a0";
}

.fa-reddit:before {
  content: "\f1a1";
}

.fa-reddit-square:before {
  content: "\f1a2";
}

.fa-stumbleupon-circle:before {
  content: "\f1a3";
}

.fa-stumbleupon:before {
  content: "\f1a4";
}

.fa-delicious:before {
  content: "\f1a5";
}

.fa-digg:before {
  content: "\f1a6";
}

.fa-pied-piper-pp:before {
  content: "\f1a7";
}

.fa-pied-piper-alt:before {
  content: "\f1a8";
}

.fa-drupal:before {
  content: "\f1a9";
}

.fa-joomla:before {
  content: "\f1aa";
}

.fa-language:before {
  content: "\f1ab";
}

.fa-fax:before {
  content: "\f1ac";
}

.fa-building:before {
  content: "\f1ad";
}

.fa-child:before {
  content: "\f1ae";
}

.fa-paw:before {
  content: "\f1b0";
}

.fa-spoon:before {
  content: "\f1b1";
}

.fa-cube:before {
  content: "\f1b2";
}

.fa-cubes:before {
  content: "\f1b3";
}

.fa-behance:before {
  content: "\f1b4";
}

.fa-behance-square:before {
  content: "\f1b5";
}

.fa-steam:before {
  content: "\f1b6";
}

.fa-steam-square:before {
  content: "\f1b7";
}

.fa-recycle:before {
  content: "\f1b8";
}

.fa-automobile:before,
.fa-car:before {
  content: "\f1b9";
}

.fa-cab:before,
.fa-taxi:before {
  content: "\f1ba";
}

.fa-tree:before {
  content: "\f1bb";
}

.fa-spotify:before {
  content: "\f1bc";
}

.fa-deviantart:before {
  content: "\f1bd";
}

.fa-soundcloud:before {
  content: "\f1be";
}

.fa-database:before {
  content: "\f1c0";
}

.fa-file-pdf-o:before {
  content: "\f1c1";
}

.fa-file-word-o:before {
  content: "\f1c2";
}

.fa-file-excel-o:before {
  content: "\f1c3";
}

.fa-file-powerpoint-o:before {
  content: "\f1c4";
}

.fa-file-photo-o:before,
.fa-file-picture-o:before,
.fa-file-image-o:before {
  content: "\f1c5";
}

.fa-file-zip-o:before,
.fa-file-archive-o:before {
  content: "\f1c6";
}

.fa-file-sound-o:before,
.fa-file-audio-o:before {
  content: "\f1c7";
}

.fa-file-movie-o:before,
.fa-file-video-o:before {
  content: "\f1c8";
}

.fa-file-code-o:before {
  content: "\f1c9";
}

.fa-vine:before {
  content: "\f1ca";
}

.fa-codepen:before {
  content: "\f1cb";
}

.fa-jsfiddle:before {
  content: "\f1cc";
}

.fa-life-bouy:before,
.fa-life-buoy:before,
.fa-life-saver:before,
.fa-support:before,
.fa-life-ring:before {
  content: "\f1cd";
}

.fa-circle-o-notch:before {
  content: "\f1ce";
}

.fa-ra:before,
.fa-resistance:before,
.fa-rebel:before {
  content: "\f1d0";
}

.fa-ge:before,
.fa-empire:before {
  content: "\f1d1";
}

.fa-git-square:before {
  content: "\f1d2";
}

.fa-git:before {
  content: "\f1d3";
}

.fa-y-combinator-square:before,
.fa-yc-square:before,
.fa-hacker-news:before {
  content: "\f1d4";
}

.fa-tencent-weibo:before {
  content: "\f1d5";
}

.fa-qq:before {
  content: "\f1d6";
}

.fa-wechat:before,
.fa-weixin:before {
  content: "\f1d7";
}

.fa-send:before,
.fa-paper-plane:before {
  content: "\f1d8";
}

.fa-send-o:before,
.fa-paper-plane-o:before {
  content: "\f1d9";
}

.fa-history:before {
  content: "\f1da";
}

.fa-circle-thin:before {
  content: "\f1db";
}

.fa-header:before {
  content: "\f1dc";
}

.fa-paragraph:before {
  content: "\f1dd";
}

.fa-sliders:before {
  content: "\f1de";
}

.fa-share-alt:before {
  content: "\f1e0";
}

.fa-share-alt-square:before {
  content: "\f1e1";
}

.fa-bomb:before {
  content: "\f1e2";
}

.fa-soccer-ball-o:before,
.fa-futbol-o:before {
  content: "\f1e3";
}

.fa-tty:before {
  content: "\f1e4";
}

.fa-binoculars:before {
  content: "\f1e5";
}

.fa-plug:before {
  content: "\f1e6";
}

.fa-slideshare:before {
  content: "\f1e7";
}

.fa-twitch:before {
  content: "\f1e8";
}

.fa-yelp:before {
  content: "\f1e9";
}

.fa-newspaper-o:before {
  content: "\f1ea";
}

.fa-wifi:before {
  content: "\f1eb";
}

.fa-calculator:before {
  content: "\f1ec";
}

.fa-paypal:before {
  content: "\f1ed";
}

.fa-google-wallet:before {
  content: "\f1ee";
}

.fa-cc-visa:before {
  content: "\f1f0";
}

.fa-cc-mastercard:before {
  content: "\f1f1";
}

.fa-cc-discover:before {
  content: "\f1f2";
}

.fa-cc-amex:before {
  content: "\f1f3";
}

.fa-cc-paypal:before {
  content: "\f1f4";
}

.fa-cc-stripe:before {
  content: "\f1f5";
}

.fa-bell-slash:before {
  content: "\f1f6";
}

.fa-bell-slash-o:before {
  content: "\f1f7";
}

.fa-trash:before {
  content: "\f1f8";
}

.fa-copyright:before {
  content: "\f1f9";
}

.fa-at:before {
  content: "\f1fa";
}

.fa-eyedropper:before {
  content: "\f1fb";
}

.fa-paint-brush:before {
  content: "\f1fc";
}

.fa-birthday-cake:before {
  content: "\f1fd";
}

.fa-area-chart:before {
  content: "\f1fe";
}

.fa-pie-chart:before {
  content: "\f200";
}

.fa-line-chart:before {
  content: "\f201";
}

.fa-lastfm:before {
  content: "\f202";
}

.fa-lastfm-square:before {
  content: "\f203";
}

.fa-toggle-off:before {
  content: "\f204";
}

.fa-toggle-on:before {
  content: "\f205";
}

.fa-bicycle:before {
  content: "\f206";
}

.fa-bus:before {
  content: "\f207";
}

.fa-ioxhost:before {
  content: "\f208";
}

.fa-angellist:before {
  content: "\f209";
}

.fa-cc:before {
  content: "\f20a";
}

.fa-shekel:before,
.fa-sheqel:before,
.fa-ils:before {
  content: "\f20b";
}

.fa-meanpath:before {
  content: "\f20c";
}

.fa-buysellads:before {
  content: "\f20d";
}

.fa-connectdevelop:before {
  content: "\f20e";
}

.fa-dashcube:before {
  content: "\f210";
}

.fa-forumbee:before {
  content: "\f211";
}

.fa-leanpub:before {
  content: "\f212";
}

.fa-sellsy:before {
  content: "\f213";
}

.fa-shirtsinbulk:before {
  content: "\f214";
}

.fa-simplybuilt:before {
  content: "\f215";
}

.fa-skyatlas:before {
  content: "\f216";
}

.fa-cart-plus:before {
  content: "\f217";
}

.fa-cart-arrow-down:before {
  content: "\f218";
}

.fa-diamond:before {
  content: "\f219";
}

.fa-ship:before {
  content: "\f21a";
}

.fa-user-secret:before {
  content: "\f21b";
}

.fa-motorcycle:before {
  content: "\f21c";
}

.fa-street-view:before {
  content: "\f21d";
}

.fa-heartbeat:before {
  content: "\f21e";
}

.fa-venus:before {
  content: "\f221";
}

.fa-mars:before {
  content: "\f222";
}

.fa-mercury:before {
  content: "\f223";
}

.fa-intersex:before,
.fa-transgender:before {
  content: "\f224";
}

.fa-transgender-alt:before {
  content: "\f225";
}

.fa-venus-double:before {
  content: "\f226";
}

.fa-mars-double:before {
  content: "\f227";
}

.fa-venus-mars:before {
  content: "\f228";
}

.fa-mars-stroke:before {
  content: "\f229";
}

.fa-mars-stroke-v:before {
  content: "\f22a";
}

.fa-mars-stroke-h:before {
  content: "\f22b";
}

.fa-neuter:before {
  content: "\f22c";
}

.fa-genderless:before {
  content: "\f22d";
}

.fa-facebook-official:before {
  content: "\f230";
}

.fa-pinterest-p:before {
  content: "\f231";
}

.fa-whatsapp:before {
  content: "\f232";
}

.fa-server:before {
  content: "\f233";
}

.fa-user-plus:before {
  content: "\f234";
}

.fa-user-times:before {
  content: "\f235";
}

.fa-hotel:before,
.fa-bed:before {
  content: "\f236";
}

.fa-viacoin:before {
  content: "\f237";
}

.fa-train:before {
  content: "\f238";
}

.fa-subway:before {
  content: "\f239";
}

.fa-medium:before {
  content: "\f23a";
}

.fa-yc:before,
.fa-y-combinator:before {
  content: "\f23b";
}

.fa-optin-monster:before {
  content: "\f23c";
}

.fa-opencart:before {
  content: "\f23d";
}

.fa-expeditedssl:before {
  content: "\f23e";
}

.fa-battery-4:before,
.fa-battery:before,
.fa-battery-full:before {
  content: "\f240";
}

.fa-battery-3:before,
.fa-battery-three-quarters:before {
  content: "\f241";
}

.fa-battery-2:before,
.fa-battery-half:before {
  content: "\f242";
}

.fa-battery-1:before,
.fa-battery-quarter:before {
  content: "\f243";
}

.fa-battery-0:before,
.fa-battery-empty:before {
  content: "\f244";
}

.fa-mouse-pointer:before {
  content: "\f245";
}

.fa-i-cursor:before {
  content: "\f246";
}

.fa-object-group:before {
  content: "\f247";
}

.fa-object-ungroup:before {
  content: "\f248";
}

.fa-sticky-note:before {
  content: "\f249";
}

.fa-sticky-note-o:before {
  content: "\f24a";
}

.fa-cc-jcb:before {
  content: "\f24b";
}

.fa-cc-diners-club:before {
  content: "\f24c";
}

.fa-clone:before {
  content: "\f24d";
}

.fa-balance-scale:before {
  content: "\f24e";
}

.fa-hourglass-o:before {
  content: "\f250";
}

.fa-hourglass-1:before,
.fa-hourglass-start:before {
  content: "\f251";
}

.fa-hourglass-2:before,
.fa-hourglass-half:before {
  content: "\f252";
}

.fa-hourglass-3:before,
.fa-hourglass-end:before {
  content: "\f253";
}

.fa-hourglass:before {
  content: "\f254";
}

.fa-hand-grab-o:before,
.fa-hand-rock-o:before {
  content: "\f255";
}

.fa-hand-stop-o:before,
.fa-hand-paper-o:before {
  content: "\f256";
}

.fa-hand-scissors-o:before {
  content: "\f257";
}

.fa-hand-lizard-o:before {
  content: "\f258";
}

.fa-hand-spock-o:before {
  content: "\f259";
}

.fa-hand-pointer-o:before {
  content: "\f25a";
}

.fa-hand-peace-o:before {
  content: "\f25b";
}

.fa-trademark:before {
  content: "\f25c";
}

.fa-registered:before {
  content: "\f25d";
}

.fa-creative-commons:before {
  content: "\f25e";
}

.fa-gg:before {
  content: "\f260";
}

.fa-gg-circle:before {
  content: "\f261";
}

.fa-tripadvisor:before {
  content: "\f262";
}

.fa-odnoklassniki:before {
  content: "\f263";
}

.fa-odnoklassniki-square:before {
  content: "\f264";
}

.fa-get-pocket:before {
  content: "\f265";
}

.fa-wikipedia-w:before {
  content: "\f266";
}

.fa-safari:before {
  content: "\f267";
}

.fa-chrome:before {
  content: "\f268";
}

.fa-firefox:before {
  content: "\f269";
}

.fa-opera:before {
  content: "\f26a";
}

.fa-internet-explorer:before {
  content: "\f26b";
}

.fa-tv:before,
.fa-television:before {
  content: "\f26c";
}

.fa-contao:before {
  content: "\f26d";
}

.fa-500px:before {
  content: "\f26e";
}

.fa-amazon:before {
  content: "\f270";
}

.fa-calendar-plus-o:before {
  content: "\f271";
}

.fa-calendar-minus-o:before {
  content: "\f272";
}

.fa-calendar-times-o:before {
  content: "\f273";
}

.fa-calendar-check-o:before {
  content: "\f274";
}

.fa-industry:before {
  content: "\f275";
}

.fa-map-pin:before {
  content: "\f276";
}

.fa-map-signs:before {
  content: "\f277";
}

.fa-map-o:before {
  content: "\f278";
}

.fa-map:before {
  content: "\f279";
}

.fa-commenting:before {
  content: "\f27a";
}

.fa-commenting-o:before {
  content: "\f27b";
}

.fa-houzz:before {
  content: "\f27c";
}

.fa-vimeo:before {
  content: "\f27d";
}

.fa-black-tie:before {
  content: "\f27e";
}

.fa-fonticons:before {
  content: "\f280";
}

.fa-reddit-alien:before {
  content: "\f281";
}

.fa-edge:before {
  content: "\f282";
}

.fa-credit-card-alt:before {
  content: "\f283";
}

.fa-codiepie:before {
  content: "\f284";
}

.fa-modx:before {
  content: "\f285";
}

.fa-fort-awesome:before {
  content: "\f286";
}

.fa-usb:before {
  content: "\f287";
}

.fa-product-hunt:before {
  content: "\f288";
}

.fa-mixcloud:before {
  content: "\f289";
}

.fa-scribd:before {
  content: "\f28a";
}

.fa-pause-circle:before {
  content: "\f28b";
}

.fa-pause-circle-o:before {
  content: "\f28c";
}

.fa-stop-circle:before {
  content: "\f28d";
}

.fa-stop-circle-o:before {
  content: "\f28e";
}

.fa-shopping-bag:before {
  content: "\f290";
}

.fa-shopping-basket:before {
  content: "\f291";
}

.fa-hashtag:before {
  content: "\f292";
}

.fa-bluetooth:before {
  content: "\f293";
}

.fa-bluetooth-b:before {
  content: "\f294";
}

.fa-percent:before {
  content: "\f295";
}

.fa-gitlab:before {
  content: "\f296";
}

.fa-wpbeginner:before {
  content: "\f297";
}

.fa-wpforms:before {
  content: "\f298";
}

.fa-envira:before {
  content: "\f299";
}

.fa-universal-access:before {
  content: "\f29a";
}

.fa-wheelchair-alt:before {
  content: "\f29b";
}

.fa-question-circle-o:before {
  content: "\f29c";
}

.fa-blind:before {
  content: "\f29d";
}

.fa-audio-description:before {
  content: "\f29e";
}

.fa-volume-control-phone:before {
  content: "\f2a0";
}

.fa-braille:before {
  content: "\f2a1";
}

.fa-assistive-listening-systems:before {
  content: "\f2a2";
}

.fa-asl-interpreting:before,
.fa-american-sign-language-interpreting:before {
  content: "\f2a3";
}

.fa-deafness:before,
.fa-hard-of-hearing:before,
.fa-deaf:before {
  content: "\f2a4";
}

.fa-glide:before {
  content: "\f2a5";
}

.fa-glide-g:before {
  content: "\f2a6";
}

.fa-signing:before,
.fa-sign-language:before {
  content: "\f2a7";
}

.fa-low-vision:before {
  content: "\f2a8";
}

.fa-viadeo:before {
  content: "\f2a9";
}

.fa-viadeo-square:before {
  content: "\f2aa";
}

.fa-snapchat:before {
  content: "\f2ab";
}

.fa-snapchat-ghost:before {
  content: "\f2ac";
}

.fa-snapchat-square:before {
  content: "\f2ad";
}

.fa-pied-piper:before {
  content: "\f2ae";
}

.fa-first-order:before {
  content: "\f2b0";
}

.fa-yoast:before {
  content: "\f2b1";
}

.fa-themeisle:before {
  content: "\f2b2";
}

.fa-google-plus-circle:before,
.fa-google-plus-official:before {
  content: "\f2b3";
}

.fa-fa:before,
.fa-font-awesome:before {
  content: "\f2b4";
}

.fa-handshake-o:before {
  content: "\f2b5";
}

.fa-envelope-open:before {
  content: "\f2b6";
}

.fa-envelope-open-o:before {
  content: "\f2b7";
}

.fa-linode:before {
  content: "\f2b8";
}

.fa-address-book:before {
  content: "\f2b9";
}

.fa-address-book-o:before {
  content: "\f2ba";
}

.fa-vcard:before,
.fa-address-card:before {
  content: "\f2bb";
}

.fa-vcard-o:before,
.fa-address-card-o:before {
  content: "\f2bc";
}

.fa-user-circle:before {
  content: "\f2bd";
}

.fa-user-circle-o:before {
  content: "\f2be";
}

.fa-user-o:before {
  content: "\f2c0";
}

.fa-id-badge:before {
  content: "\f2c1";
}

.fa-drivers-license:before,
.fa-id-card:before {
  content: "\f2c2";
}

.fa-drivers-license-o:before,
.fa-id-card-o:before {
  content: "\f2c3";
}

.fa-quora:before {
  content: "\f2c4";
}

.fa-free-code-camp:before {
  content: "\f2c5";
}

.fa-telegram:before {
  content: "\f2c6";
}

.fa-thermometer-4:before,
.fa-thermometer:before,
.fa-thermometer-full:before {
  content: "\f2c7";
}

.fa-thermometer-3:before,
.fa-thermometer-three-quarters:before {
  content: "\f2c8";
}

.fa-thermometer-2:before,
.fa-thermometer-half:before {
  content: "\f2c9";
}

.fa-thermometer-1:before,
.fa-thermometer-quarter:before {
  content: "\f2ca";
}

.fa-thermometer-0:before,
.fa-thermometer-empty:before {
  content: "\f2cb";
}

.fa-shower:before {
  content: "\f2cc";
}

.fa-bathtub:before,
.fa-s15:before,
.fa-bath:before {
  content: "\f2cd";
}

.fa-podcast:before {
  content: "\f2ce";
}

.fa-window-maximize:before {
  content: "\f2d0";
}

.fa-window-minimize:before {
  content: "\f2d1";
}

.fa-window-restore:before {
  content: "\f2d2";
}

.fa-times-rectangle:before,
.fa-window-close:before {
  content: "\f2d3";
}

.fa-times-rectangle-o:before,
.fa-window-close-o:before {
  content: "\f2d4";
}

.fa-bandcamp:before {
  content: "\f2d5";
}

.fa-grav:before {
  content: "\f2d6";
}

.fa-etsy:before {
  content: "\f2d7";
}

.fa-imdb:before {
  content: "\f2d8";
}

.fa-ravelry:before {
  content: "\f2d9";
}

.fa-eercast:before {
  content: "\f2da";
}

.fa-microchip:before {
  content: "\f2db";
}

.fa-snowflake-o:before {
  content: "\f2dc";
}

.fa-superpowers:before {
  content: "\f2dd";
}

.fa-wpexplorer:before {
  content: "\f2de";
}

.fa-meetup:before {
  content: "\f2e0";
}

/* roboto-regular - vietnamese_latin-ext_latin_greek-ext_greek_cyrillic-ext_cyrillic */
@font-face {
  font-family: "Roboto";
  font-style: normal;
  font-weight: 400;
  font-display: swap;
  src: local(""), url("/dotAdmin/assets/roboto-v27-vietnamese_latin-ext_latin_greek-ext_greek_cyrillic-ext_cyrillic-regular.woff2") format("woff2"), url("/dotAdmin/assets/roboto-v27-vietnamese_latin-ext_latin_greek-ext_greek_cyrillic-ext_cyrillic-regular.woff") format("woff"); /* Chrome 6+, Firefox 3.6+, IE 9+, Safari 5.1+ */
}
/* roboto-500 - vietnamese_latin-ext_latin_greek-ext_greek_cyrillic-ext_cyrillic */
@font-face {
  font-family: "Roboto";
  font-style: normal;
  font-weight: 500;
  font-display: swap;
  src: local(""), url("/dotAdmin/assets/roboto-v27-vietnamese_latin-ext_latin_greek-ext_greek_cyrillic-ext_cyrillic-500.woff2") format("woff2"), url("/dotAdmin/assets/roboto-v27-vietnamese_latin-ext_latin_greek-ext_greek_cyrillic-ext_cyrillic-500.woff") format("woff"); /* Chrome 6+, Firefox 3.6+, IE 9+, Safari 5.1+ */
}
/* roboto-700 - vietnamese_latin-ext_latin_greek-ext_greek_cyrillic-ext_cyrillic */
@font-face {
  font-family: "Roboto";
  font-style: normal;
  font-weight: 700;
  font-display: swap;
  src: local(""), url("/dotAdmin/assets/roboto-v27-vietnamese_latin-ext_latin_greek-ext_greek_cyrillic-ext_cyrillic-700.woff2") format("woff2"), url("/dotAdmin/assets/roboto-v27-vietnamese_latin-ext_latin_greek-ext_greek_cyrillic-ext_cyrillic-700.woff") format("woff"); /* Chrome 6+, Firefox 3.6+, IE 9+, Safari 5.1+ */
}
html,
body {
  font-family: "Roboto", "Helvetica Neue", Helvetica, Arial, "Lucida Grande", sans-serif;
  font-size: 13px;
  color: #161616;
}

*,
*:before,
*:after {
  outline: none;
  box-sizing: border-box;
}

.dojoDndItem {
  padding: 0;
}
.dojoDndItemItemOver, .dojoDndItemItemAfter {
  padding: 0;
}

.dijitDownArrowButton,
.dijitUpArrowButton {
  position: relative;
}

.dijitUpArrowButton .dijitArrowButtonInner:before {
  left: 50%;
  margin-left: -5px;
  margin-top: -2.5px;
  position: absolute;
  top: 50%;
  border-left: 5px solid transparent;
  border-right: 5px solid transparent;
  border-bottom: 5px solid #fff;
  content: "";
  height: 0;
  width: 0;
}

#font-icon-base, .arrowLeftIcon, .arrowRightIcon, .chevronExpandIcon, .deleteIcon, .editIcon, .folderIcon, .folderOpenIcon, .folderSelectedIcon,
.toggleCloseIcon,
.toggleOpenIcon, .dijitIconCopy, #dijit-icon, .required:before, .tagLink.persona:before, .wmaIcon, .wavIcon, .raIcon, .mpaIcon, .mp3Icon, .midIcon, .m3uIcon, .iffIcon, .aifIcon, .aacIcon, .docxIcon, .docIcon, .pptxIcon, .pptIcon, .keynoteIcon, .pdfIcon, .svgIcon, .webpIcon, .gifIcon, .pngIcon, .pctIcon, .jpgIcon, .jpegIcon, .imageIcon, .bmpIcon, .xlsxIcon, .xlsIcon, .wksIcon, .numbersIcon, .csvIcon, .vobIcon, .rmIcon, .ogvIcon, .oggIcon, .mpgIcon, .mp4Icon, .movIcon, .aviIcon, .asfIcon, .wysiwygIcon, .workStreamIcon, .workingIcon, .workflowIcon, .windowsIcon, .vtlIcon, .vanityIcon, .userIcon, .uploadIcon, .unpublishIcon, .unlockIcon, .unarchiveIcon, .trashIcon, .toggleOpenIcon, .toggleCloseIcon, .thumbnailViewIcon, .textFieldIcon, .tagIcon, .tabIcon, .stopIcon, .statisticsIcon, .sServerIcon, .splitterIcon, .spellIcon, .shrinkIcon, .selectIcon, .searchIcon, .scrollPaneIcon, .saveAssignIcon, .statusIcon, .saveIcon, .rServerIcon, .rolesIcon, .resolveWorkflowIcon, .resolveIcon, .resetIcon, .requiredIcon, .republishIcon, .repeatIcon, .reorderIcon, .reopenWorkflowIcon, .rememberIcon, .reindexIcon, .radioIcon, .queryIcon, .publishIcon, .propertyIcon, .previousIcon, .previewIcon, .plusIcon, .personaIcon, .pasteIcon, .pagePropIcon, .pageIcon, .nextIcon, .newWorkflowIcon, .newTaskIcon, .newPageIcon, .multiSelectIcon, .movePageIcon, .mobileIcon, .minusIcon, .mapPinIcon, .mailListIcon, .loginAsIcon, .loginIcon, .lockIcon, .liveIcon, .listViewIcon, .linkAddIcon, .licenseIcon, .languageVarIcon, .keyvalueIcon, .keyIcon, .infoIcon, .imageNewIcon, .hourGlassIcon, .hostStoppedIcon, .hostDefaultIcon, .hostArchivedIcon, .hostIcon, .hintIcon, .hideIcon, .helpIcon, .greyDotIcon, .gearPlusIcon, .gearPencilIcon, .gearMinusIcon, .gearIcon, .formNewIcon, .formIcon, .folderGlobeIcon, .folderFilesIcon, .folderEditIcon, .folderDeleteIcon, .folderCopyIcon, .folderAddIcon, .fixIcon, .fileNewIcon, .fileMultiIcon, .fileIcon, .femaleIcon, .exclamationIcon, .exclamation-redIcon, .encryptIcon, .editScriptIcon, .dropIcon, .downloadIcon, .dotAssetIcon, .documentIcon, .docTextIcon, .docNumIcon, .docCopyIcon, .docConvertIcon, .detailViewIcon, .deleteWorkflowIcon, .cutIcon, .copyIcon, .contentIcon, .colorIcon, .closeIcon, .chevronIcon, .checkBoxIcon, .cartIcon, .cancelWorkflowIcon, .cancelIcon, .calWeekIcon, .calMonthIcon, .calListIcon, .calDayIcon, .calClockIcon, .bundleIcon, .bugIcon, .browseIcon, .bgIcon, .backupIcon, .assignWorkflowIcon, .archivedIcon, .archiveIcon, .appMonitorIcon, .appleIcon, .androidIcon, .addIcon, .actionIcon, .uknIcon, .dijitIcon {
  font: normal normal normal 14px/1 FontAwesome;
  text-rendering: auto;
  -webkit-font-smoothing: antialiased;
  -moz-osx-font-smoothing: grayscale;
  transform: translate(0, 0);
}

#dijit-icon, .required:before, .tagLink.persona:before, .wmaIcon, .wavIcon, .raIcon, .mpaIcon, .mp3Icon, .midIcon, .m3uIcon, .iffIcon, .aifIcon, .aacIcon, .docxIcon, .docIcon, .pptxIcon, .pptIcon, .keynoteIcon, .pdfIcon, .svgIcon, .webpIcon, .gifIcon, .pngIcon, .pctIcon, .jpgIcon, .jpegIcon, .imageIcon, .bmpIcon, .xlsxIcon, .xlsIcon, .wksIcon, .numbersIcon, .csvIcon, .vobIcon, .rmIcon, .ogvIcon, .oggIcon, .mpgIcon, .mp4Icon, .movIcon, .aviIcon, .asfIcon, .wysiwygIcon, .workStreamIcon, .workingIcon, .workflowIcon, .windowsIcon, .vtlIcon, .vanityIcon, .userIcon, .uploadIcon, .unpublishIcon, .unlockIcon, .unarchiveIcon, .trashIcon, .toggleOpenIcon, .toggleCloseIcon, .thumbnailViewIcon, .textFieldIcon, .tagIcon, .tabIcon, .stopIcon, .statisticsIcon, .sServerIcon, .splitterIcon, .spellIcon, .shrinkIcon, .selectIcon, .searchIcon, .scrollPaneIcon, .saveAssignIcon, .statusIcon, .saveIcon, .rServerIcon, .rolesIcon, .resolveWorkflowIcon, .resolveIcon, .resetIcon, .requiredIcon, .republishIcon, .repeatIcon, .reorderIcon, .reopenWorkflowIcon, .rememberIcon, .reindexIcon, .radioIcon, .queryIcon, .publishIcon, .propertyIcon, .previousIcon, .previewIcon, .plusIcon, .personaIcon, .pasteIcon, .pagePropIcon, .pageIcon, .nextIcon, .newWorkflowIcon, .newTaskIcon, .newPageIcon, .multiSelectIcon, .movePageIcon, .mobileIcon, .minusIcon, .mapPinIcon, .mailListIcon, .loginAsIcon, .loginIcon, .lockIcon, .liveIcon, .listViewIcon, .linkAddIcon, .licenseIcon, .languageVarIcon, .keyvalueIcon, .keyIcon, .infoIcon, .imageNewIcon, .hourGlassIcon, .hostStoppedIcon, .hostDefaultIcon, .hostArchivedIcon, .hostIcon, .hintIcon, .hideIcon, .helpIcon, .greyDotIcon, .gearPlusIcon, .gearPencilIcon, .gearMinusIcon, .gearIcon, .formNewIcon, .formIcon, .folderSelectedIcon, .folderOpenIcon, .folderGlobeIcon, .folderFilesIcon, .folderEditIcon, .folderDeleteIcon, .folderCopyIcon, .folderAddIcon, .folderIcon, .fixIcon, .fileNewIcon, .fileMultiIcon, .fileIcon, .femaleIcon, .exclamationIcon, .exclamation-redIcon, .encryptIcon, .editScriptIcon, .editIcon, .dropIcon, .downloadIcon, .dotAssetIcon, .documentIcon, .docTextIcon, .docNumIcon, .docCopyIcon, .docConvertIcon, .detailViewIcon, .deleteWorkflowIcon, .deleteIcon, .cutIcon, .copyIcon, .contentIcon, .colorIcon, .closeIcon, .chevronExpandIcon, .chevronIcon, .checkBoxIcon, .cartIcon, .cancelWorkflowIcon, .cancelIcon, .calWeekIcon, .calMonthIcon, .calListIcon, .calDayIcon, .calClockIcon, .bundleIcon, .bugIcon, .browseIcon, .bgIcon, .backupIcon, .assignWorkflowIcon, .arrowRightIcon, .arrowLeftIcon, .archivedIcon, .archiveIcon, .appMonitorIcon, .appleIcon, .androidIcon, .addIcon, .actionIcon, .uknIcon, .dijitIcon {
  display: inline-block;
  height: 16px;
  line-height: 16px;
  text-align: center;
  width: 16px;
}

.dijitIcon {
  margin-right: 4px;
}
.dijitIconTask:before {
  content: "\f0ae";
}
.dijitIconEdit:before {
  content: "\f044";
}
.dijitIconSave:before {
  content: "\f0c7";
}
.dijitIconCut:before {
  content: "\f0c4";
}
.dijitIconCopy:before {
  content: "\f0c5";
}
.dijitIconPaste:before {
  content: "\f0ea";
}
.dijitIconUndo:before {
  content: "\f0e2";
}
.dijitIconDelete:before {
  content: "\f00d";
}
.dijitIconExpand:before {
  content: "\f105";
}
.dijitCheckBoxIcon:before {
  content: "\f046";
}
.dijitNoIcon {
  display: none !important;
}

.dijitButton,
.dijitComboButton,
.dijitDropDownButton,
.dijitSelect,
.dijitTextBox,
.dijitToggleButton {
  border-radius: 2px;
  font-size: 13px;
  height: 36px;
}

.dijitButton,
.dijitComboButton,
.dijitArrowButtonInner,
.dijitDropDownButton,
.dijitSelect,
.dijitTextBox,
.dijitToggleButton,
.dijitDownArrowButton {
  transition: all 0.1s;
}

.dijitComboBox .dijitArrowButtonContainer,
.dijitComboButton .dijitArrowButtonInner,
.dijitDropDownButton .dijitArrowButtonInner,
.dijitSelect .dijitArrowButtonContainer,
.dijitSpinner .dijitSpinnerButtonContainer {
  height: 34px;
  border: none;
  position: relative;
}

.dijitPlaceHolder {
  color: #c5c5c5;
  font-style: normal;
  line-height: 34px;
}

.dijitValidationContainer {
  background-color: #d0021b;
  height: 34px;
  position: relative;
  width: 11px;
}
.dijitValidationContainer:before {
  border-radius: 2px;
  background-color: #fff;
  content: "";
  height: 13px;
  left: 5px;
  position: absolute;
  top: 8px;
  width: 2px;
}
.dijitValidationContainer:after {
  background-color: #fff;
  content: "";
  height: 2px;
  left: 50%;
  position: absolute;
  top: 23px;
  width: 2px;
}
.dijitValidationContainer .dijitValidationInner {
  display: none;
}

.dijitTextBox {
  background-color: #fff;
  border: solid 1px #c5c5c5;
  padding: 0 8px;
}
.dijitTextBox .dijitArrowButton {
  height: 34px;
  width: 36px;
  background-color: #fff;
  border-left: solid 1px #c5c5c5;
}
.dijitTextBox .dijitArrowButton:before {
  left: 50%;
  margin-left: -5px;
  margin-top: -2.5px;
  position: absolute;
  top: 50%;
  border-left: 5px solid transparent;
  border-right: 5px solid transparent;
  border-top: 5px solid #5b5b5b;
  content: "";
  height: 0;
  width: 0;
}
.dijitTextBoxHover {
  background-color: #fff;
  border: solid 1px var(--color-sec);
}
.dijitTextBoxHover .dijitInputInner {
  color: #161616;
}
.dijitTextBoxHover .dijitArrowButton {
  background-color: #fff;
  border-left: solid 1px var(--color-sec);
}
.dijitTextBoxHover .dijitArrowButton:before {
  border-top-color: var(--color-sec);
}
.dijitTextBoxHover .dijitDownArrowButtonHover {
  background-color: rgba(var(--color-sec_rgb), 0.2);
  border-left: solid 1px #5b5b5b;
}
.dijitTextBoxHover .dijitDownArrowButtonHover:before {
  border-top-color: var(--color-sec);
}
.dijitTextBoxFocused {
  border: solid 1px var(--color-sec);
  background-color: #fff;
}
.dijitTextBoxFocused .dijitInputInner {
  color: #161616;
}
.dijitTextBoxFocused .dijitArrowButton {
  background-color: #fff;
  border-left: solid 1px var(--color-sec);
}
.dijitTextBoxFocused .dijitArrowButton:before {
  left: 50%;
  margin-left: -5px;
  margin-top: -2.5px;
  position: absolute;
  top: 50%;
  border-left: 5px solid transparent;
  border-right: 5px solid transparent;
  border-top: 5px solid var(--color-sec);
  content: "";
  height: 0;
  width: 0;
}
.dijitTextBoxFocused .dijitDownArrowButtonHover {
  background-color: var(--color-main);
  border-left: var(--color-main);
}
.dijitTextBoxFocused .dijitDownArrowButtonHover:before {
  left: 50%;
  margin-left: -5px;
  margin-top: -2.5px;
  position: absolute;
  top: 50%;
  border-left: 5px solid transparent;
  border-right: 5px solid transparent;
  border-top: 5px solid var(--color-main);
  content: "";
  height: 0;
  width: 0;
}
.dijitTextBoxDisabled {
  border: solid 1px #e3e4e6;
  background-color: #fff;
}
.dijitTextBoxDisabled .dijitArrowButton {
  background-color: #fff;
  border-left: solid 1px #e3e4e6;
}
.dijitTextBoxDisabled .dijitArrowButton:before {
  left: 50%;
  margin-left: -5px;
  margin-top: -2.5px;
  position: absolute;
  top: 50%;
  border-left: 5px solid transparent;
  border-right: 5px solid transparent;
  border-top: 5px solid #c5c5c5;
  content: "";
  height: 0;
  width: 0;
}
.dijitTextBoxDisabled .dijitPlaceHolder {
  color: #c5c5c5;
}
.dijitTextBoxDisabled .dijitInputInner {
  color: #c5c5c5;
}
.dijitTextBoxError {
  border: solid 1px #d0021b;
}
.dijitTextBoxError .dijitValidationContainer {
  margin-right: -8px;
}
.dijitTextBoxError .dijitArrowButton {
  border-left: solid 1px #d0021b;
}
.dijitTextBoxError .dijitArrowButton:before {
  border-top-color: #d0021b;
}
.dijitTextBox .dijitDownArrowButtonActive {
  background-color: var(--color-main);
  border-left: solid 1px var(--color-main);
}
.dijitTextBox .dijitDownArrowButtonActive:before {
  border-top-color: #fff;
}

.dijitTextArea {
  background-color: #fff;
  border: solid 1px #c5c5c5;
  color: #161616;
  font-family: "Roboto", "Helvetica Neue", Helvetica, Arial, "Lucida Grande", sans-serif;
  padding: 8px;
}
.dijitTextAreaHover {
  background-color: #fff;
  border: solid 1px var(--color-sec);
  color: #161616;
}
.dijitTextAreaFocused {
  border: solid 1px var(--color-sec);
  background-color: #fff;
  color: #161616;
}
.dijitTextAreaDisabled {
  border: solid 1px #e3e4e6;
  background-color: #fff;
  color: #c5c5c5;
}

.dijitSpinner {
  background-color: #fff;
  border: solid 1px #c5c5c5;
  padding: 0 0 0 8px;
}
.dijitSpinner .dijitSpinnerButtonContainer {
  border-left: solid 1px #c5c5c5;
  width: 36px;
}
.dijitSpinner .dijitSpinnerButtonContainer .dijitDownArrowButton {
  border-top: solid 1px #c5c5c5 !important;
}
.dijitSpinner .dijitArrowButton {
  height: 18px;
  border-left: solid 1px #c5c5c5;
  background-color: #fff;
}
.dijitSpinner .dijitArrowButton:before {
  left: 50%;
  margin-left: -5px;
  margin-top: -2.5px;
  position: absolute;
  top: 50%;
  border-left: 5px solid transparent;
  border-right: 5px solid transparent;
  border-top: 5px solid #8a8a8a;
  content: "";
  height: 0;
  width: 0;
}
.dijitSpinner .dijitUpArrowButton:before {
  transform: rotate(180deg);
}
.dijitSpinnerHover {
  background-color: #fff;
  border: solid 1px var(--color-sec);
}
.dijitSpinnerHover .dijitSpinnerButtonContainer {
  border-left: solid 1px var(--color-sec);
}
.dijitSpinnerHover .dijitSpinnerButtonContainer .dijitDownArrowButton {
  border-top: solid 1px var(--color-sec) !important;
}
.dijitSpinnerHover .dijitArrowButton {
  border-left: solid 1px var(--color-sec);
}
.dijitSpinnerHover .dijitArrowButton:before {
  border-top-color: var(--color-main);
}
.dijitSpinnerHover .dijitDownArrowButtonHover,
.dijitSpinnerHover .dijitUpArrowButtonHover {
  background-color: rgba(var(--color-sec_rgb), 0.2);
  border-left: solid 1px #5b5b5b;
}
.dijitSpinnerHover .dijitDownArrowButtonHover:before,
.dijitSpinnerHover .dijitUpArrowButtonHover:before {
  border-top-color: var(--color-sec);
}
.dijitSpinnerFocused {
  background-color: #fff;
  border: solid 1px var(--color-sec);
}
.dijitSpinnerFocused .dijitSpinnerButtonContainer {
  border-left: solid 1px var(--color-sec);
}
.dijitSpinnerFocused .dijitSpinnerButtonContainer .dijitDownArrowButton {
  border-top: solid 1px var(--color-sec) !important;
}
.dijitSpinnerFocused .dijitArrowButton {
  border-left: solid 1px var(--color-sec);
}
.dijitSpinnerFocused .dijitArrowButton:before {
  border-top-color: var(--color-main);
}
.dijitSpinnerFocused .dijitDownArrowButtonHover,
.dijitSpinnerFocused .dijitUpArrowButtonHover {
  background-color: rgba(var(--color-sec_rgb), 0.2);
  border-left: solid 1px var(--color-main);
}
.dijitSpinnerFocused .dijitDownArrowButtonHover:before,
.dijitSpinnerFocused .dijitUpArrowButtonHover:before {
  border-top-color: var(--color-main);
}
.dijitSpinnerDisabled {
  background-color: #fafafa;
  border: solid 1px #e3e4e6;
}
.dijitSpinnerDisabled .dijitSpinnerButtonContainer {
  border-left: solid 1px #e3e4e6;
}
.dijitSpinnerDisabled .dijitSpinnerButtonContainer .dijitDownArrowButton {
  border-top: solid 1px #e3e4e6 !important;
}
.dijitSpinnerDisabled .dijitArrowButton {
  border-left: solid 1px #e3e4e6;
  background-color: #fafafa;
}
.dijitSpinnerDisabled .dijitArrowButton:before {
  border-top-color: #c5c5c5;
}
.dijitSpinnerDisabled .dijitInputInner {
  color: #ecedee;
}
.dijitSpinnerError {
  border: solid 1px #d0021b;
}
.dijitSpinnerError .dijitValidationContainer {
  margin-right: 0;
}
.dijitSpinnerError .dijitArrowButton {
  border-left: solid 1px #d0021b;
}
.dijitSpinnerError .dijitArrowButton:before {
  border-top-color: #d0021b;
}
.dijitSpinnerError .dijitSpinnerButtonContainer .dijitDownArrowButton {
  border-top-color: #d0021b !important;
}
.dijitSpinner .dijitDownArrowButtonActive,
.dijitSpinner .dijitUpArrowButtonActive {
  background-color: var(--color-main);
  border-left: solid 1px var(--color-main);
}
.dijitSpinner .dijitDownArrowButtonActive:before,
.dijitSpinner .dijitUpArrowButtonActive:before {
  border-top-color: #fff;
}

.dijitButton .dijitButtonNode,
.dijitToggleButton .dijitButtonNode {
  padding: 0 16px;
}

.dijitButton,
.dijitComboBox,
.dijitComboButton,
.dijitDropDownButton,
.dijitToggleButton {
  margin: 0;
}

.dijitButton .dijitButtonText,
.dijitToggleButton .dijitButtonText {
  line-height: 34px;
  height: 34px;
}

.dijitButton {
  background-color: #fff;
  border: solid 1px var(--color-sec);
  color: var(--color-sec);
  box-shadow: 0;
}
.dijitButtonText {
  text-transform: uppercase;
}
.dijitButtonNode {
  border: none;
}
.dijitButtonHover {
  background-color: #fff;
  border: solid 1px var(--color-main);
  color: var(--color-main);
  box-shadow: 0;
}
.dijitButtonFocused {
  background-color: #fff;
  border: solid 1px var(--color-main);
  color: var(--color-main);
  box-shadow: 0;
}
.dijitButtonDisabled {
  background-color: #ecedee;
  border: solid 1px #ecedee;
  color: #c5c5c5;
  box-shadow: 0;
}
.dijitDropDownButton {
  background-color: #fff;
  border: solid 1px var(--color-sec);
  color: var(--color-sec);
  box-shadow: 0;
}
.dijitDropDownButton .dijitButtonNode {
  padding-left: 16px;
}
.dijitDropDownButton .dijitArrowButtonInner {
  width: 36px;
  background-color: transparent;
}
.dijitDropDownButton .dijitArrowButtonInner:before {
  left: 50%;
  margin-left: -5px;
  margin-top: -2.5px;
  position: absolute;
  top: 50%;
  border-left: 5px solid transparent;
  border-right: 5px solid transparent;
  border-top: 5px solid var(--color-sec);
  content: "";
  height: 0;
  width: 0;
}
.dijitDropDownButtonHover {
  background-color: #fff;
  border: solid 1px var(--color-main);
  color: var(--color-main);
  box-shadow: 0;
}
.dijitDropDownButtonHover .dijitArrowButtonInner {
  background-color: transparent;
}
.dijitDropDownButtonHover .dijitArrowButtonInner:before {
  left: 50%;
  margin-left: -5px;
  margin-top: -2.5px;
  position: absolute;
  top: 50%;
  border-left: 5px solid transparent;
  border-right: 5px solid transparent;
  border-top: 5px solid var(--color-main);
  content: "";
  height: 0;
  width: 0;
}
.dijitDropDownButtonActive {
  background-color: #fff;
  border: solid 1px var(--color-main);
  color: var(--color-main);
  box-shadow: 0;
}
.dijitDropDownButtonActive .dijitArrowButtonInner {
  background-color: transparent;
}
.dijitDropDownButtonActive .dijitArrowButtonInner:before {
  left: 50%;
  margin-left: -5px;
  margin-top: -2.5px;
  position: absolute;
  top: 50%;
  border-left: 5px solid transparent;
  border-right: 5px solid transparent;
  border-top: 5px solid #fff;
  content: "";
  height: 0;
  width: 0;
}
.dijitDropDownButtonFocused {
  background-color: #fff;
  border: solid 1px var(--color-main);
  color: var(--color-main);
  box-shadow: 0;
}
.dijitDropDownButtonDisabled {
  background-color: #ecedee;
  border: solid 1px #ecedee;
  color: #c5c5c5;
  box-shadow: 0;
}
.dijitDropDownButtonDisabled .dijitArrowButtonInner {
  background-color: transparent;
}
.dijitDropDownButtonDisabled .dijitArrowButtonInner:before {
  left: 50%;
  margin-left: -5px;
  margin-top: -2.5px;
  position: absolute;
  top: 50%;
  border-left: 5px solid transparent;
  border-right: 5px solid transparent;
  border-top: 5px solid #c5c5c5;
  content: "";
  height: 0;
  width: 0;
}
.dijitComboButton {
  background-color: #fff;
  border: solid 1px var(--color-sec);
  color: var(--color-sec);
  box-shadow: 0;
}
.dijitComboButton .dijitArrowButtonInner {
  width: 36px;
  background-color: transparent;
}
.dijitComboButton .dijitArrowButtonInner:before {
  left: 50%;
  margin-left: -5px;
  margin-top: -2.5px;
  position: absolute;
  top: 50%;
  border-left: 5px solid transparent;
  border-right: 5px solid transparent;
  border-top: 5px solid var(--color-sec);
  content: "";
  height: 0;
  width: 0;
}
.dijitComboButton .dijitButtonNode {
  padding-left: 16px;
}
.dijitComboButton .dijitButtonNode.dijitDownArrowButton {
  padding-left: 0;
}
.dijitComboButtonHover {
  background-color: #fff;
  border: solid 1px var(--color-main);
  color: var(--color-main);
  box-shadow: 0;
}
.dijitComboButtonHover .dijitArrowButtonInner {
  background-color: transparent;
}
.dijitComboButtonHover .dijitArrowButtonInner:before {
  left: 50%;
  margin-left: -5px;
  margin-top: -2.5px;
  position: absolute;
  top: 50%;
  border-left: 5px solid transparent;
  border-right: 5px solid transparent;
  border-top: 5px solid var(--color-main);
  content: "";
  height: 0;
  width: 0;
}
.dijitComboButtonActive {
  background-color: #fff;
  border: solid 1px var(--color-main);
  color: var(--color-main);
  box-shadow: 0;
}
.dijitComboButtonActive .dijitArrowButtonInner {
  background-color: transparent;
}
.dijitComboButtonActive .dijitArrowButtonInner:before {
  left: 50%;
  margin-left: -5px;
  margin-top: -2.5px;
  position: absolute;
  top: 50%;
  border-left: 5px solid transparent;
  border-right: 5px solid transparent;
  border-top: 5px solid var(--color-main);
  content: "";
  height: 0;
  width: 0;
}
.dijitComboButtonFocused, .dijitComboButtonHoverFocused {
  background-color: #fff;
  border: solid 1px var(--color-main);
  color: var(--color-main);
  box-shadow: 0;
}
.dijitComboButtonFocused .dijitArrowButtonInner, .dijitComboButtonHoverFocused .dijitArrowButtonInner {
  background-color: transparent;
}
.dijitComboButtonFocused .dijitArrowButtonInner:before, .dijitComboButtonHoverFocused .dijitArrowButtonInner:before {
  left: 50%;
  margin-left: -5px;
  margin-top: -2.5px;
  position: absolute;
  top: 50%;
  border-left: 5px solid transparent;
  border-right: 5px solid transparent;
  border-top: 5px solid var(--color-main);
  content: "";
  height: 0;
  width: 0;
}
.dijitComboButtonDisabled {
  background-color: #ecedee;
  border: solid 1px #ecedee;
  color: #c5c5c5;
  box-shadow: 0;
}
.dijitComboButtonDisabled .dijitArrowButtonInner {
  border-left: solid 1px #ecedee;
  background-color: transparent;
}
.dijitComboButtonDisabled .dijitArrowButtonInner:before {
  left: 50%;
  margin-left: -5px;
  margin-top: -2.5px;
  position: absolute;
  top: 50%;
  border-left: 5px solid transparent;
  border-right: 5px solid transparent;
  border-top: 5px solid #c5c5c5;
  content: "";
  height: 0;
  width: 0;
}
.dijitToggleButton {
  background-color: #fff;
  border: solid 1px var(--color-sec);
  color: var(--color-sec);
  box-shadow: 0;
}
.dijitToggleButton .dijitIcon {
  visibility: hidden;
}
.dijitToggleButtonChecked .dijitIcon {
  visibility: visible;
}
.dijitToggleButtonFocused, .dijitToggleButtonChecked {
  background-color: #fff;
  border: solid 1px var(--color-main);
  color: var(--color-main);
  box-shadow: 0;
}
.dijitToggleButtonHover, .dijitToggleButtonHoverFocused, .dijitToggleButtonCheckedHover {
  background-color: #fff;
  border: solid 1px var(--color-main);
  color: var(--color-main);
  box-shadow: 0;
}
.dijitToggleButtonDisabled {
  background-color: #ecedee;
  border: solid 1px #ecedee;
  color: #c5c5c5;
  box-shadow: 0;
}

.dijitCheckBox {
  border-radius: 2px;
  border: solid 1px #161616;
  background-color: #fff;
  width: 14px;
  height: 14px;
}
.dijitCheckBoxChecked {
  border: solid 1px var(--color-main);
  background: var(--color-main) url("data:image/svg+xml;base64,PD94bWwgdmVyc2lvbj0iMS4wIiBlbmNvZGluZz0iVVRGLTgiPz48c3ZnIHdpZHRoPSIxMHB4IiBoZWlnaHQ9IjhweCIgdmlld0JveD0iMCAwIDEwIDgiIHZlcnNpb249IjEuMSIgeG1sbnM9Imh0dHA6Ly93d3cudzMub3JnLzIwMDAvc3ZnIiB4bWxuczp4bGluaz0iaHR0cDovL3d3dy53My5vcmcvMTk5OS94bGluayI+ICAgICAgICA8dGl0bGU+U2hhcGU8L3RpdGxlPiAgICA8ZGVzYz5DcmVhdGVkIHdpdGggU2tldGNoLjwvZGVzYz4gICAgPGRlZnM+PC9kZWZzPiAgICA8ZyBpZD0iU3ltYm9scyIgc3Ryb2tlPSJub25lIiBzdHJva2Utd2lkdGg9IjEiIGZpbGw9Im5vbmUiIGZpbGwtcnVsZT0iZXZlbm9kZCI+ICAgICAgICA8ZyBpZD0iY2hlY2tib3gtYWN0aXZlIiB0cmFuc2Zvcm09InRyYW5zbGF0ZSgtNC4wMDAwMDAsIC01LjAwMDAwMCkiIGZpbGw9IiNGRkZGRkYiPiAgICAgICAgICAgIDxwb2x5Z29uIGlkPSJTaGFwZSIgcG9pbnRzPSI3LjMxMDcyMDMyIDExLjQyMjQ0NDkgNC45ODYxOTU2MyA5LjA5NzkyMDE5IDQuMTk0NjMwODcgOS44ODM5MTA1NSA3LjMxMDcyMDMyIDEzIDE0IDYuMzEwNzIwMzIgMTMuMjE0MDA5NiA1LjUyNDcyOTk2Ij48L3BvbHlnb24+ICAgICAgICA8L2c+ICAgIDwvZz48L3N2Zz4=") center center no-repeat;
}
.dijitCheckBoxDisabled {
  border: solid 1px transparent;
  background: #c5c5c5;
}
.dijitCheckBoxCheckedDisabled {
  border: solid 1px transparent;
  background: #c5c5c5 url("data:image/svg+xml;base64,PD94bWwgdmVyc2lvbj0iMS4wIiBlbmNvZGluZz0iVVRGLTgiPz48c3ZnIHdpZHRoPSIxMHB4IiBoZWlnaHQ9IjhweCIgdmlld0JveD0iMCAwIDEwIDgiIHZlcnNpb249IjEuMSIgeG1sbnM9Imh0dHA6Ly93d3cudzMub3JnLzIwMDAvc3ZnIiB4bWxuczp4bGluaz0iaHR0cDovL3d3dy53My5vcmcvMTk5OS94bGluayI+ICAgICAgICA8dGl0bGU+U2hhcGU8L3RpdGxlPiAgICA8ZGVzYz5DcmVhdGVkIHdpdGggU2tldGNoLjwvZGVzYz4gICAgPGRlZnM+PC9kZWZzPiAgICA8ZyBpZD0iU3ltYm9scyIgc3Ryb2tlPSJub25lIiBzdHJva2Utd2lkdGg9IjEiIGZpbGw9Im5vbmUiIGZpbGwtcnVsZT0iZXZlbm9kZCI+ICAgICAgICA8ZyBpZD0iY2hlY2tib3gtYWN0aXZlIiB0cmFuc2Zvcm09InRyYW5zbGF0ZSgtNC4wMDAwMDAsIC01LjAwMDAwMCkiIGZpbGw9IiNGRkZGRkYiPiAgICAgICAgICAgIDxwb2x5Z29uIGlkPSJTaGFwZSIgcG9pbnRzPSI3LjMxMDcyMDMyIDExLjQyMjQ0NDkgNC45ODYxOTU2MyA5LjA5NzkyMDE5IDQuMTk0NjMwODcgOS44ODM5MTA1NSA3LjMxMDcyMDMyIDEzIDE0IDYuMzEwNzIwMzIgMTMuMjE0MDA5NiA1LjUyNDcyOTk2Ij48L3BvbHlnb24+ICAgICAgICA8L2c+ICAgIDwvZz48L3N2Zz4=") center center no-repeat;
}

.dijitRadio {
  border-radius: 7px;
  background-color: #fff;
  border: solid 1px #161616;
  height: 14px;
  width: 14px;
}
.dijitRadioChecked {
  border: solid 1px var(--color-main);
  position: relative;
}
.dijitRadioChecked:before {
  border-radius: 3px;
  background-color: var(--color-main);
  content: "";
  height: 6px;
  left: 50%;
  margin-left: -3px;
  margin-top: -3px;
  position: absolute;
  top: 50%;
  width: 6px;
}
.dijitRadioDisabled {
  background-color: transparent;
  border: solid 1px #ecedee;
  position: relative;
}
.dijitRadioDisabled:before {
  background-color: #c5c5c5;
}

#select-arrow, .dijitSelectActive .dijitArrowButton > .dijitArrowButtonInner, .dijitSelectOpened .dijitArrowButton > .dijitArrowButtonInner, .dijitSelectHover .dijitArrowButton > .dijitArrowButtonInner, .dijitSelect .dijitArrowButton > .dijitArrowButtonInner {
  float: none;
  height: 0 !important;
  margin: 0;
  position: static;
}

.dijitSelect {
  background-color: #fff;
  border: solid 1px #c5c5c5;
  color: #161616;
}
.dijitSelect .dijitButtonContents {
  padding: 0 16px;
  border: none;
}
.dijitSelect .dijitButtonContents.dijitSelectFixedWidth .dijitSelect .dijitButtonContents {
  width: auto;
}
.dijitSelect .dijitArrowButton {
  border-left: solid 1px #c5c5c5;
  width: 36px;
  background-color: transparent;
}
.dijitSelect .dijitArrowButton > .dijitArrowButtonInner {
  left: 50%;
  margin-left: -5px;
  margin-top: -2.5px;
  position: absolute;
  top: 50%;
  border-left: 5px solid transparent;
  border-right: 5px solid transparent;
  border-top: 5px solid #8a8a8a;
  content: "";
  height: 0;
  width: 0;
}
.dijitSelect .dijitArrowButtonInner {
  width: 36px;
}
.dijitSelectHover {
  background-color: #fff;
  border: solid 1px var(--color-sec);
  color: #161616;
}
.dijitSelectHover .dijitArrowButton {
  border-left: solid 1px var(--color-sec);
  background-color: transparent;
}
.dijitSelectHover .dijitArrowButton > .dijitArrowButtonInner {
  left: 50%;
  margin-left: -5px;
  margin-top: -2.5px;
  position: absolute;
  top: 50%;
  border-left: 5px solid transparent;
  border-right: 5px solid transparent;
  border-top: 5px solid var(--color-main);
  content: "";
  height: 0;
  width: 0;
}
.dijitSelectActive, .dijitSelectOpened {
  background-color: #fff;
  border: solid 1px var(--color-sec);
  color: #161616;
}
.dijitSelectActive .dijitArrowButton, .dijitSelectOpened .dijitArrowButton {
  border-left: solid 1px var(--color-sec);
  background-color: transparent;
}
.dijitSelectActive .dijitArrowButton > .dijitArrowButtonInner, .dijitSelectOpened .dijitArrowButton > .dijitArrowButtonInner {
  left: 50%;
  margin-left: -5px;
  margin-top: -2.5px;
  position: absolute;
  top: 50%;
  border-left: 5px solid transparent;
  border-right: 5px solid transparent;
  border-top: 5px solid var(--color-main);
  content: "";
  height: 0;
  width: 0;
}
.dijitSelectDisabled {
  background-color: #fff;
  border: solid 1px #e3e4e6;
  color: #c5c5c5;
}
.dijitSelectDisabled .dijitButtonContents {
  opacity: 0.5;
}
.dijitSelectDisabled .dijitArrowButton {
  border-left: solid 1px #e3e4e6;
  background-color: #fff;
}
.dijitSelectDisabled .dijitArrowButton:before {
  border-top-color: #c5c5c5;
}
.dijitSelect.dijitSelectFixedWidth .dijitButtonContents {
  width: auto;
}

.dijitComboBox {
  background-color: #fff;
  border: solid 1px #c5c5c5;
  padding: 0 0 0 8px;
}
.dijitComboBox input {
  height: auto;
  line-height: 34px;
  padding: 0;
}
.dijitComboBox .dijitArrowButton {
  height: 34px;
  width: 36px;
  background-color: #fff;
  border-left: solid 1px #c5c5c5;
}
.dijitComboBoxHover {
  background-color: #fff;
  border: solid 1px var(--color-sec);
}
.dijitComboBoxHover .dijitArrowButton {
  background-color: #fff;
  border-left: solid 1px var(--color-sec);
}
.dijitComboBoxHover .dijitArrowButton:before {
  border-top-color: var(--color-sec);
}
.dijitComboBoxHover .dijitDownArrowButtonHover {
  background-color: rgba(var(--color-sec_rgb), 0.2);
  border-left: solid 1px #5b5b5b;
}
.dijitComboBoxHover .dijitDownArrowButtonHover:before {
  border-top-color: var(--color-sec);
}
.dijitComboBoxFocused {
  border: solid 1px var(--color-sec);
  background-color: #fff;
}
.dijitComboBoxFocused .dijitArrowButton {
  background-color: #fff;
  border-left: solid 1px var(--color-sec);
}
.dijitComboBoxFocused .dijitDownArrowButtonHover {
  background-color: rgba(var(--color-sec_rgb), 0.2);
  border-left: solid 1px var(--color-sec);
}
.dijitComboBoxDisabled {
  border: solid 1px #e3e4e6;
  background-color: #fafafa;
}
.dijitComboBoxDisabled .dijitArrowButton {
  background-color: #fafafa;
  border-left: solid 1px #e3e4e6;
}
.dijitComboBoxDisabled .dijitPlaceHolder {
  color: #c5c5c5;
}
.dijitComboBoxDisabled .dijitInputInner {
  color: #c5c5c5;
}
.dijitComboBoxError {
  border: solid 1px #d0021b;
}
.dijitComboBoxError .dijitValidationContainer {
  margin-right: 0;
}
.dijitComboBoxError .dijitArrowButton {
  border-left: solid 1px #d0021b;
}
.dijitComboBoxError .dijitArrowButton:before {
  border-top-color: #d0021b;
}
.dijitComboBox .dijitDownArrowButtonActive {
  background-color: var(--color-sec);
  border-left: solid 1px var(--color-main);
}
.dijitComboBox .dijitDownArrowButtonActive:before {
  border-top-color: #fff;
}

.dijitSliderBarH, .dijitSliderBumperH {
  height: 6px;
}
.dijitSliderBarV, .dijitSliderBumperV {
  width: 6px;
}
.dijitRuleLabel {
  transition: color 0.1s;
  color: #5b5b5b;
}
.dijitRuleMark {
  transition: border-color 0.1s;
  border: solid 1px #ecedee;
}
.dijitSliderProgressBar, .dijitSliderBottomBumper, .dijitSliderLeftBumper {
  background: var(--color-main);
  border-color: #ecedee;
}
.dijitSliderRemainingBar, .dijitSliderTopBumper, .dijitSliderRightBumper {
  background: #fff;
  border-color: #ecedee;
}
.dijitSliderLeftBumper {
  border-left-width: 1px;
}
.dijitSliderRightBumper {
  border-right-width: 1px;
}
.dijitSliderBottomBumper {
  border-bottom-width: 1px;
}
.dijitSliderTopBumper {
  border-top-width: 1px;
}
.dijitSliderDecrementIconH, .dijitSliderIncrementIconH, .dijitSliderDecrementIconV, .dijitSliderIncrementIconV {
  border-radius: 2px;
  width: 20px;
  height: 16px;
  border: solid 1px var(--color-sec);
  background-color: #fff;
  position: relative;
}
.dijitSliderDecrementIconH .dijitSliderButtonInner, .dijitSliderIncrementIconH .dijitSliderButtonInner, .dijitSliderDecrementIconV .dijitSliderButtonInner, .dijitSliderIncrementIconV .dijitSliderButtonInner {
  display: none;
}
.dijitSliderDecrementButtonHover, .dijitSliderIncrementButtonHover {
  border: solid 1px var(--color-main);
}
.dijitSliderIncrementIconV {
  margin-bottom: 5px;
}
.dijitSliderIncrementIconV:before {
  left: 50%;
  margin-left: -5px;
  margin-top: -2.5px;
  position: absolute;
  top: 50%;
  border-left: 5px solid transparent;
  border-right: 5px solid transparent;
  border-bottom: 5px solid #8a8a8a;
  content: "";
  height: 0;
  width: 0;
}
.dijitSliderDecrementIconV {
  margin-top: 5px;
}
.dijitSliderDecrementIconV:before {
  left: 50%;
  margin-left: -5px;
  margin-top: -2.5px;
  position: absolute;
  top: 50%;
  border-left: 5px solid transparent;
  border-right: 5px solid transparent;
  border-top: 5px solid #8a8a8a;
  content: "";
  height: 0;
  width: 0;
}
.dijitSliderDecrementButtonActive, .dijitSliderIncrementButtonActive {
  background-color: #fff;
  border: solid 1px var(--color-main);
}
.dijitSliderIncrementButtonActive:before {
  border-top-color: var(--color-main);
}
.dijitSliderDecrementButtonActive:before {
  border-bottom-color: var(--color-main);
}
.dijitSliderImageHandle {
  transition: all 0.1s;
  border-radius: 6.5px;
  background-color: #fff;
  border: solid 1px #ecedee;
  height: 13px;
  top: -5px;
  width: 13px;
}
.dijitSliderHover .dijitRuleLabel {
  color: #5b5b5b;
}
.dijitSliderHover .dijitRuleMark {
  border: solid 1px #5b5b5b;
}
.dijitSliderHover .dijitSliderBottomBumper,
.dijitSliderHover .dijitSliderProgressBar,
.dijitSliderHover .dijitSliderLeftBumper {
  background: var(--color-main);
  border-color: #5b5b5b;
}
.dijitSliderHover .dijitSliderRemainingBar,
.dijitSliderHover .dijitSliderTopBumper,
.dijitSliderHover .dijitSliderRightBumper {
  background: #fff;
  border-color: #5b5b5b;
}
.dijitSliderHover .dijitSliderImageHandle {
  background-color: #fff;
  border: solid 1px #5b5b5b;
}
.dijitSliderHover .dijitSliderThumbFocused {
  background: #5b5b5b;
  border: solid 1px #5b5b5b;
}
.dijitSliderDisabled .dijitRuleLabel {
  color: #ecedee;
}
.dijitSliderDisabled .dijitRuleMark {
  border: solid 1px #ecedee;
}
.dijitSliderDisabled .dijitSliderBottomBumper,
.dijitSliderDisabled .dijitSliderProgressBar,
.dijitSliderDisabled .dijitSliderLeftBumper {
  background: #fafafa;
  border-color: #fafafa;
}
.dijitSliderDisabled .dijitSliderRemainingBar,
.dijitSliderDisabled .dijitSliderTopBumper,
.dijitSliderDisabled .dijitSliderRightBumper {
  background: #fff;
  border-color: #fafafa;
}
.dijitSliderDisabled .dijitSliderImageHandle {
  background-color: #fafafa;
  border: solid 1px #fafafa;
}
.dijitSliderDisabled .dijitSliderDecrementIconH,
.dijitSliderDisabled .dijitSliderIncrementIconH,
.dijitSliderDisabled .dijitSliderDecrementIconV,
.dijitSliderDisabled .dijitSliderIncrementIconV {
  border: solid 1px #ecedee;
}
.dijitSliderDisabled .dijitSliderDecrementIconV:before {
  border-top-color: #c5c5c5;
}
.dijitSliderDisabled .dijitSliderIncrementIconV:before {
  border-bottom-color: #c5c5c5;
}

.dijitTimePicker .dijitDownArrowButton,
.dijitTimePicker .dijitUpArrowButton {
  background-color: #fafafa;
  padding: 4px;
}
.dijitTimePicker .dijitDownArrowHover,
.dijitTimePicker .dijitUpArrowHover {
  background-color: #ecedee;
}

.dijitAccordionContainer {
  border: solid 1px #ecedee;
}
.dijitAccordionContainer .dijitAccordionContainer-child {
  padding: 8px;
}
.dijitAccordionInnerContainerSelected .dijitAccordionTitleHover {
  background-color: #ecedee;
}
.dijitAccordionTitle {
  transition: all 0.1s;
  background-color: #fafafa;
  border-top: solid 1px #ecedee;
  border-bottom: none;
  height: 36px;
  line-height: 36px;
  padding: 0 8px;
}
.dijitAccordionTitle:last-child {
  border-bottom: solid 1px #ecedee;
}
.dijitAccordionTitleHover {
  background-color: #ecedee;
}
.dijitAccordionTitleSelected {
  background-color: #ecedee;
  font-weight: bold;
}

.dijitTitlePane {
  border-radius: 1px;
  box-shadow: 0 1px 3px rgba(0, 0, 0, 0.12), 0 1px 2px rgba(0, 0, 0, 0.24);
}
.dijitTitlePaneHover {
  box-shadow: 0 3px 6px rgba(0, 0, 0, 0.16), 0 3px 6px rgba(0, 0, 0, 0.23);
}
.dijitTitlePaneHover .dijitTitlePaneContentOuter {
  border: none;
  border-top: none;
}
.dijitTitlePaneHover .dijitTitlePaneTitle {
  border: none;
  background-color: transparent;
  color: #161616;
}
.dijitTitlePaneContentOuter {
  transition: border 0.1s;
  border: none;
  border-top: none;
  padding: 1px 8px 0;
}
.dijitTitlePaneTitle {
  transition: all 0.1s;
  border: none;
  background-color: transparent;
  color: #161616;
}
.dijitTitlePaneTitleClosed .dijitArrowNode:before {
  transform: rotate(-90deg);
}
.dijitTitlePaneTitle .dijitArrowNode {
  height: 36px;
  position: relative;
  width: 36px;
}
.dijitTitlePaneTitle .dijitArrowNode:before {
  left: 50%;
  margin-left: -5px;
  margin-top: -2.5px;
  position: absolute;
  top: 50%;
  border-left: 5px solid transparent;
  border-right: 5px solid transparent;
  border-top: 5px solid #5b5b5b;
  content: "";
  height: 0;
  width: 0;
}
.dijitTitlePaneTitleOpen {
  background-color: transparent;
  color: #161616;
}
.dijitTitlePaneTitleFocus {
  padding: 0 8px 0 0;
}

.dijitDialog {
  background-color: #fff;
  border-radius: 0px;
  border: none;
  box-shadow: 0 3px 6px rgba(0, 0, 0, 0.16), 0 3px 6px rgba(0, 0, 0, 0.23);
}
.dijitDialogCloseIcon {
  width: 17px;
  height: 18px;
  background-color: #5b5b5b;
  position: absolute;
  right: 0;
  top: 0;
  margin-left: 0;
}
.dijitDialogCloseIcon:before, .dijitDialogCloseIcon:after {
  background-color: #fff;
  content: "";
  display: block;
  font-size: 0;
  height: 10px;
  left: 8px;
  position: absolute;
  top: 4px;
  width: 1px;
}
.dijitDialogCloseIcon:before {
  transform: rotate(45deg);
}
.dijitDialogCloseIcon:after {
  transform: rotate(-45deg);
}
.dijitDialogPaneActionBar, .dijitDialogPaneContent {
  padding: 16px;
}
.dijitDialogPaneActionBar {
  padding-top: 0;
}
.dijitDialogTitleBar {
  background-color: #fafafa;
  border-color: transparent transparent #ecedee transparent;
  border-style: solid;
  border-width: 0 0 1px 0;
  color: #5b5b5b;
  font-weight: bold;
  height: 50px;
  line-height: 50px;
  padding: 0 16px;
  position: relative;
}

.dijitPopup {
  border: none;
  box-shadow: 0 1px 3px rgba(0, 0, 0, 0.12), 0 1px 2px rgba(0, 0, 0, 0.24);
}
.dijitTimePickerPopup {
  border: none;
}

.dijitSplitter {
  background: rgba(250, 250, 250, 0.25);
}
.dijitSplitterHover {
  background: rgba(250, 250, 250, 0.5);
}
.dijitSplitterHover .dijitSplitterThumb {
  background: #8a8a8a;
}
.dijitSplitterActive {
  background-color: rgba(138, 138, 138, 0.2);
}
.dijitSplitterActive .dijitSplitterThumb {
  background: #8a8a8a;
}
.dijitSplitterThumb {
  background-color: #ecedee;
}
.dijitSplitterV {
  width: 6px;
}
.dijitSplitterV .dijitSplitterThumb {
  left: 50%;
  top: 50%;
  position: absolute;
  width: 2px;
  height: 20px;
  margin: -10px 0 0 -1px;
}
.dijitSplitterH {
  height: 6px;
}
.dijitSplitterH .dijitSplitterThumb {
  left: 50%;
  top: 50%;
  position: absolute;
  width: 20px;
  height: 2px;
  margin-left: -10px;
}

.dijitTab {
  height: 42px;
  background-color: #fff;
  color: #161616;
  padding: 0 24px;
  position: relative;
  border-width: 5px 1px 0 0;
  border-style: solid;
  border-color: #ecedee;
}
.dijitTab .tabLabel {
  line-height: 37px;
}
.dijitTabContainerTop-tabs .dijitTab {
  top: -1px;
}
.dijitTab.dijitClosable {
  padding-right: 32px;
}
.dijitTabPaneWrapper .dijitContentPane {
  padding: 24px;
  overflow: visible;
}
.dijitTabChecked, .dijitTabChecked.dijitTabCheckedHover {
  background-color: #fff;
  border-width: 5px 1px 0 0;
  border-style: solid;
  border-color: var(--color-main) #ecedee transparent #ecedee;
  height: 43px;
}
.dijitTabCloseIcon {
  width: 13px;
  height: 13px;
  background-color: #ecedee;
  position: absolute;
  right: 0;
  top: 0;
  margin-left: 0;
}
.dijitTabCloseIcon:before, .dijitTabCloseIcon:after {
  background-color: #161616;
  display: block;
  content: "";
  width: 1px;
  height: 8px;
  font-size: 0;
  position: absolute;
  left: 7px;
  top: 3px;
}
.dijitTabCloseIcon:before {
  transform: rotate(45deg);
}
.dijitTabCloseIcon:after {
  transform: rotate(-45deg);
}
.dijitTabHover {
  background-color: #fff;
  color: #161616;
}
.dijitTabDisabled {
  background-color: #fff;
  color: #c5c5c5;
}
.dijitTab.tabStripButton {
  height: 42px !important;
  width: 42px;
  background-color: #fff;
}
.dijitTab.tabStripButton .dijitTabStripSlideLeftIcon:before {
  left: 50%;
  margin-left: -2.5px;
  margin-top: -5px;
  position: absolute;
  top: 50%;
  border-top: 5px solid transparent;
  border-bottom: 5px solid transparent;
  border-right: 5px solid #161616;
  content: "";
  height: 0;
  width: 0;
}
.dijitTab.tabStripButton .dijitTabStripSlideRightIcon:before {
  left: 50%;
  margin-left: -2.5px;
  margin-top: -5px;
  position: absolute;
  top: 50%;
  border-top: 5px solid transparent;
  border-bottom: 5px solid transparent;
  border-left: 5px solid #161616;
  content: "";
  height: 0;
  width: 0;
}
.dijitTab.tabStripButton .dijitTabStripMenuIcon:before {
  left: 50%;
  margin-left: -5px;
  margin-top: -2.5px;
  position: absolute;
  top: 50%;
  border-left: 5px solid transparent;
  border-right: 5px solid transparent;
  border-top: 5px solid #161616;
  content: "";
  height: 0;
  width: 0;
}
.dijitTab.tabStripButtonHover {
  background-color: #fff;
}
.dijitTab.tabStripButtonHover .dijitTabStripSlideLeftIcon:before {
  border-right-color: #161616;
}
.dijitTab.tabStripButtonHover .dijitTabStripSlideRightIcon:before {
  border-left-color: #161616;
}
.dijitTab.tabStripButtonHover .dijitTabStripMenuIcon:before {
  border-top-color: #161616;
}
.dijitTab.tabStripButtonActive {
  background-color: rgba(var(--color-sec_rgb), 0.2);
}
.dijitTab.tabStripButtonActive .dijitTabStripSlideLeftIcon:before {
  border-right-color: var(--color-main);
}
.dijitTab.tabStripButtonActive .dijitTabStripSlideRightIcon:before {
  border-left-color: var(--color-main);
}
.dijitTab.tabStripButtonActive .dijitTabStripMenuIcon:before {
  border-top-color: var(--color-main);
}
.dijitTab.tabStripButtonDisabled {
  background-color: #fff;
  color: #c5c5c5;
}
.dijitTab.tabStripButtonDisabled .dijitTabStripSlideLeftIcon:before {
  border-right-color: #c5c5c5;
}
.dijitTab.tabStripButtonDisabled .dijitTabStripSlideRightIcon:before {
  border-left-color: #c5c5c5;
}
.dijitTab.tabStripButtonDisabled .dijitTabStripMenuIcon:before {
  border-top-color: #c5c5c5;
}
.dijitTabContainerBottom-container, .dijitTabContainerTop-container, .dijitTabContainerLeft-container, .dijitTabContainerRight-container {
  border-width: 0;
  border-style: solid;
  border-color: transparent;
}
.dijitTabContainerTop-container {
  /* 42px is the height of the dijitTabListContainer */
  height: calc(100% - 42px);
  border-top: none;
  overflow: auto;
}
.dijitTabContainerBottom-container {
  border-bottom: none;
}
.dijitTabContainerTop-tabs, .dijitTabContainerBottom-tabs {
  height: 44px;
  border: none;
}
.dijitTabListContainer-top, .dijitTabListContainer-bottom {
  box-sizing: "content-box";
  border-width: 0 0 1px;
  border-style: solid;
  border-color: #ecedee;
  height: 42px !important;
  overflow: visible;
}
.dijitTabListContainer-bottom .dijitTabListWrapper {
  top: -1px !important;
}
.dijitTabListContainer-bottom .dijitTabChecked {
  top: -1px;
  height: 44px;
}
.dijitTabContainerNested .dijitTab {
  background: none;
  border: none;
}
.dijitTabContainerNested .dijitTab.dijitTabChecked {
  height: 44px;
  border-bottom: solid 1px #5b5b5b;
}
.dijitTabContainerNested .dijitTabContainerTop-container {
  border: none;
  padding: 0 24px;
}

.dijitTooltip {
  max-width: 300px;
}
.dijitTooltipContainer {
  background: #fff;
  border: solid 1px #8a8a8a;
  color: inherit;
  font-size: inherit;
  padding: 8px;
  margin-left: 7px;
  border-radius: 2px;
}
.dijitTooltipContainer:before {
  width: 8px;
  height: 8px;
  content: "";
  position: absolute;
  top: 12px;
  left: 3px;
  transform: rotate(-45deg);
  background: #fff;
  border-left: 1px solid #8a8a8a;
  border-top: 1px solid #8a8a8a;
}
.dijitTooltipFocusNode {
  padding: 8px;
}

.dijitTreeContainer {
  float: none;
}
.dijitTreeNode {
  background-image: url("/html/js/dojo/custom-build/dijit/themes/dmundra/images/i.gif");
  background-repeat: repeat-y;
  zoom: 1;
}
.dijitTreeIsLast {
  background: url("/html/js/dojo/custom-build/dijit/themes/dmundra/images/i_half.gif") no-repeat;
}
.dijitTreeIsRoot {
  margin-left: 0;
  background-image: none;
}
.dijitTreeExpando {
  width: 18px;
  height: 18px;
  background-position: 0 -2px;
}
.dijitTreeRow {
  padding: 2px 0;
}
.dijitTreeRow .dijitTreeIcon,
.dijitTreeRow .dijitTreeExpando {
  display: inline-block;
  vertical-align: sub;
}
.dijitTreeContent {
  min-height: 18px;
  min-width: 18px;
}
.dijitTreeExpand {
  width: 18px;
  height: 18px;
  background-repeat: no-repeat;
}
.dijitTreeExpando {
  background-position: 3px 1px;
}
.dijitTreeExpandoLeaf {
  background-position: 0 -2px;
}
.dijitTreeLabel {
  margin: 0;
}
.dijitTreeLabelFocused {
  outline: 1px invert dotted;
}
.dijitTreeRowSelected {
  font-weight: bold;
}
.dijitTreeNodeSelected .dijitTreeLabel {
  background: #e2ebfe;
}
.dijitTreeExpandoOpened {
  background-image: url("/html/js/dojo/custom-build/dijit/themes/dmundra/images/treeExpand_minus.gif");
}
.dijitTreeExpandoClosed {
  background-image: url("/html/js/dojo/custom-build/dijit/themes/dmundra/images/treeExpand_plus.gif");
}
.dijitTreeExpandoLeaf {
  background-image: url("/html/js/dojo/custom-build/dijit/themes/dmundra/images/treeExpand_leaf.gif");
}
.dijitTreeExpandoLoading {
  background-image: url("/html/js/dojo/custom-build/dijit/themes/dmundra/images/treeExpand_loading.gif");
}
.dijitTreeIcon {
  width: 16px;
  height: 16px;
}
.dijitFolderOpened, .dijitFolderClosed {
  margin: 3px 3px 0 3px;
}
.dijitFolderOpened {
  background: url("/html/js/dojo/custom-build/dijit/themes/dmundra/images/folderOpened.gif") no-repeat;
}
.dijitFolderClosed {
  background: url("/html/js/dojo/custom-build/dijit/themes/dmundra/images/folderClosed.gif") no-repeat;
}
.dijitLeaf {
  background: url("/html/js/dojo/custom-build/dijit/themes/dmundra/images/leaf.gif") no-repeat;
}
.dijitTreeNode .dojoDndItemBefore,
.dijitTreeNode .dojoDndItemAfter {
  border-bottom: none;
  border-top: none;
}
.dojoDndItemBefore .dijitTreeNodeTreeContent {
  border-top: 2px solid #369;
}
.dojoDndItemAfter .dijitTreeNodeTreeContent {
  border-bottom: 2px solid #369;
}

html,
body {
  font-family: "Roboto", "Helvetica Neue", Helvetica, Arial, "Lucida Grande", sans-serif;
  font-size: 13px;
  color: #161616;
}

*,
*:before,
*:after {
  outline: none;
  box-sizing: border-box;
}

.dojoDndItem {
  padding: 0;
}
.dojoDndItemItemOver, .dojoDndItemItemAfter {
  padding: 0;
}

.dijitDownArrowButton,
.dijitUpArrowButton {
  position: relative;
}

.dijitUpArrowButton .dijitArrowButtonInner:before {
  left: 50%;
  margin-left: -5px;
  margin-top: -2.5px;
  position: absolute;
  top: 50%;
  border-left: 5px solid transparent;
  border-right: 5px solid transparent;
  border-bottom: 5px solid #fff;
  content: "";
  height: 0;
  width: 0;
}

.dijitA11ySideArrow {
  display: none;
}

.dijitCalendarArrow {
  cursor: pointer;
}
.dijitCalendarContainer th {
  text-align: center;
}
.dijitCalendarDayLabelTemplate, .dijitCalendarDateTemplate {
  transition: background-color 0.1s;
  background-color: #fff;
  color: #5b5b5b;
  height: 36px;
  text-align: center;
  width: 36px;
}
.dijitCalendarDayLabelTemplate {
  background-color: #fff;
  color: #161616;
  font-weight: bold;
}
.dijitCalendarHoveredDate {
  background-color: #ecedee;
  color: #161616;
}
.dijitCalendarIncrementControl {
  position: relative;
  width: 36px;
}
.dijitCalendarDecrease:before {
  left: 50%;
  margin-left: -2.5px;
  margin-top: -5px;
  position: absolute;
  top: 50%;
  border-top: 5px solid transparent;
  border-bottom: 5px solid transparent;
  border-right: 5px solid #fff;
  content: "";
  height: 0;
  width: 0;
}
.dijitCalendarIncrease:before {
  left: 50%;
  margin-left: -2.5px;
  margin-top: -5px;
  position: absolute;
  top: 50%;
  border-top: 5px solid transparent;
  border-bottom: 5px solid transparent;
  border-left: 5px solid #fff;
  content: "";
  height: 0;
  width: 0;
}
.dijitCalendarMonthContainer {
  background-color: #5b5b5b;
  color: #fff;
  height: 36px;
}
.dijitCalendarMonthContainer .dijitCalendarMonthLabel,
.dijitCalendarMonthContainer .dijitDropDownButton .dijitArrowButtonInner {
  height: 26px;
  line-height: 26px;
}
.dijitCalendarMonthContainer .dijitDropDownButton {
  border-radius: 0;
  background-color: transparent;
  height: 28px;
  border: solid 1px #fff;
  color: #fff;
}
.dijitCalendarMonthContainer .dijitDropDownButton .dijitSpacer {
  height: 0;
}
.dijitCalendarMonthContainer .dijitDropDownButton .dijitArrowButtonInner {
  width: 26px;
}
.dijitCalendarMonthContainer .dijitDropDownButton .dijitArrowButtonInner:before {
  border-top-color: #fff;
}
.dijitCalendarMonthContainer .dijitDropDownButton .dijitArrowButtonInner .dijitButtonText {
  height: 36px;
  line-height: 36px;
}
.dijitCalendarMonthMenu.dijitMenu {
  margin: 0;
}
.dijitCalendarMonthLabel {
  height: 36px;
  line-height: 36px;
}
.dijitCalendarMonthLabelHover {
  background-color: #fafafa;
}
.dijitCalendarMonthLabel:last-child {
  border-bottom: none;
}
.dijitCalendarPreviousMonth, .dijitCalendarNextMonth {
  background-color: #fafafa;
  color: #ecedee;
}
.dijitCalendarPreviousMonth.dijitCalendarHoveredDate, .dijitCalendarNextMonth.dijitCalendarHoveredDate {
  background-color: #fafafa;
  color: #8a8a8a;
}
.dijitCalendarNextYear, .dijitCalendarPreviousYear {
  color: rgba(255, 255, 255, 0.5);
}
.dijitCalendarSelectedDate .dijitCalendarDateLabel {
  border-radius: 2px;
  background-color: var(--color-main);
  color: #fff;
  display: block;
  height: 36px;
  line-height: 36px;
  width: 36px;
}
.dijitCalendarSelectedYear {
  color: #fff;
  font-weight: bold;
}
.dijitCalendarCurrentDate {
  background-color: #c5c5c5;
  color: #fff;
}
.dijitCalendarYearLabel {
  background-color: #5b5b5b;
  display: table;
  height: 36px;
  width: 100%;
}
.dijitCalendarYearLabel span {
  display: table-cell;
  margin: 0;
  text-align: center;
}

.dijitMenu {
  box-shadow: 0 3px 6px rgba(0, 0, 0, 0.16), 0 3px 6px rgba(0, 0, 0, 0.23);
  background-color: #fff;
  border: none;
}
.dijitMenu .dijitMenuItem {
  border-bottom: none;
  height: 36px;
}
.dijitMenu .dijitMenuItem:last-child {
  border-bottom: none;
}
.dijitMenu .dijitMenuItemHover {
  background-color: #ecedee;
  color: #5b5b5b;
}
.dijitMenu .dijitMenuItemSelected {
  background-color: #ecedee;
  color: #5b5b5b;
}
.dijitMenu .dijitMenuItem .dijitMenuItemIconCell {
  padding-left: 8px;
  width: 16px;
}
.dijitMenuArrowCell .dijitIcon {
  margin-right: 8px;
  text-align: right;
  vertical-align: baseline;
}
.dijitMenuSeparatorBottom {
  height: auto;
  margin-bottom: 1px;
}
.dijitMenuSeparatorTop {
  height: auto;
  margin-top: 1px;
  border-bottom: 1px solid #ecedee;
}

.dijitComboBoxMenuPopup .dijitMenuItem {
  line-height: 36px;
  margin-bottom: 1px;
  padding: 0 8px;
}
.dijitComboBoxMenuPopup .dijitComboBoxMenu {
  min-width: 200px;
}

.dijitMenuBar .dijitMenuItem {
  padding: 5px;
}

.dijitTimePicker {
  background-color: #fff;
  margin-top: 1px;
}
.dijitTimePickerItem {
  line-height: 36px;
  height: 36px;
  color: #161616;
  border-bottom: none;
}
.dijitTimePickerItemHover {
  background-color: #fafafa;
  color: #5b5b5b;
}
.dijitTimePickerItemSelected .dijitTimePickerItemInner {
  background-color: #cb3927;
  color: #fff;
}
.dijitTimePickerItemInner {
  padding: 0;
}
.dijitTimePickerMarker {
  font-weight: bold;
  background-color: #fafafa;
}

.dijitProgressBar {
  border-radius: 2px;
  background-color: #fff;
  height: 30px;
}
.dijitProgressBarEmpty {
  border: solid 1px #5b5b5b;
}
.dijitProgressBarFull {
  background: none;
  height: 100%;
}
.dijitProgressBarLabel {
  line-height: 28px;
}
.dijitProgressBarTile {
  background-color: #ecedee;
  height: 100%;
}

.dijitProgressBarIndeterminate .dijitProgressBarTile {
  background-image: url("/html/js/dojo/custom-build/dijit/themes/dmundra/images/progressBarAnim.gif");
}

.dijitInline .dijitButton {
  margin: 5px 5px 0 0;
}
.dijitInline .dijitButton {
  line-height: normal;
}
.dijitInline.dijitTextBox .dijitInputInner {
  height: 34px;
  line-height: 34px;
  padding: 0;
}
.dijitInlineEditBoxDisplayMode {
  transition: all 0.1s;
}
.dijitInlineEditBoxDisplayModeHover {
  border-radius: 2px;
  border: solid 1px solid 1px var(--color-sec);
  background: #fff;
}
.dijitInlineEditBoxDisplayMode.dijitOffScreen {
  display: none;
}

.dojoxGrid {
  background-color: #fff !important;
}
.dojoxGrid .dojoxGridMasterHeader .dojoxGridHeader {
  background-color: #fafafa;
}
.dojoxGrid .dojoxGridMasterHeader .dojoxGridHeader .dojoxGridRowTable .dojoxGridCell {
  background: none;
  border: 0px;
  font-weight: bold;
}
.dojoxGrid .dojoxGridMasterHeader .dojoxGridHeader .dojoxGridRowTable {
  border-bottom: 1px solid #ecedee;
}
.dojoxGrid .dojoxGridMasterHeader .dojoxGridHeader .dojoxGridArrowButtonChar {
  float: left;
}
.dojoxGrid .dojoxGridMasterView .dojoxGridRowbar {
  background: none;
  border: 0px;
}
.dojoxGrid .dojoxGridMasterView .dojoxGridRowbar .dojoxGridRowbarInner {
  border: 0px;
}
.dojoxGrid .dojoxGridMasterView .dojoxGridRow {
  background-color: #fff;
  border-bottom: 1px solid #ecedee;
}
.dojoxGrid .dojoxGridMasterView .dojoxGridRow.dojoxGridRowOdd {
  background-color: #fafafa;
}
.dojoxGrid .dojoxGridMasterView .dojoxGridRow.dojoxGridRowOver .dojoxGridCell {
  color: #161616;
}
.dojoxGrid .dojoxGridMasterView .dojoxGridRow .dojoxGridRowTable .dojoxGridCell {
  background: none;
  border: 0px;
}
.dojoxGrid .dojoxGridRow .dojoxGridRowTable .dojoxGridCell,
.dojoxGrid .dojoxGridHeader .dojoxGridRowTable .dojoxGridCell {
  font-family: "Roboto", "Helvetica Neue", Helvetica, Arial, "Lucida Grande", sans-serif;
  padding: 10px 8px;
}
.dojoxGrid .dojoxGridPaginator {
  background-color: #ecedee;
  border: 0px;
}
.dojoxGrid .dojoxGridPaginator td {
  padding: 8px 8px;
}

.dojoxUploaderFileList {
  border: solid 1px #ecedee;
}

.container {
  margin-right: auto;
  margin-left: auto;
  padding-left: 15px;
  padding-right: 15px;
}
.container:before, .container:after {
  content: " ";
  display: table;
}
.container:after {
  clear: both;
}
@media (min-width: 768px) {
  .container {
    width: 750px;
  }
}
@media (min-width: 992px) {
  .container {
    width: 970px;
  }
}
@media (min-width: 1200px) {
  .container {
    width: 1170px;
  }
}

.container-fluid {
  margin-right: auto;
  margin-left: auto;
  padding-left: 15px;
  padding-right: 15px;
}
.container-fluid:before, .container-fluid:after {
  content: " ";
  display: table;
}
.container-fluid:after {
  clear: both;
}

.row {
  margin-left: -15px;
  margin-right: -15px;
}
.row:before, .row:after {
  content: " ";
  display: table;
}
.row:after {
  clear: both;
}

.col-xs-1, .col-sm-1, .col-md-1, .col-lg-1, .col-xs-2, .col-sm-2, .col-md-2, .col-lg-2, .col-xs-3, .col-sm-3, .col-md-3, .col-lg-3, .col-xs-4, .col-sm-4, .col-md-4, .col-lg-4, .col-xs-5, .col-sm-5, .col-md-5, .col-lg-5, .col-xs-6, .col-sm-6, .col-md-6, .col-lg-6, .col-xs-7, .col-sm-7, .col-md-7, .col-lg-7, .col-xs-8, .col-sm-8, .col-md-8, .col-lg-8, .col-xs-9, .col-sm-9, .col-md-9, .col-lg-9, .col-xs-10, .col-sm-10, .col-md-10, .col-lg-10, .col-xs-11, .col-sm-11, .col-md-11, .col-lg-11, .col-xs-12, .col-sm-12, .col-md-12, .col-lg-12 {
  position: relative;
  min-height: 1px;
  padding-left: 15px;
  padding-right: 15px;
}

.col-xs-1, .col-xs-2, .col-xs-3, .col-xs-4, .col-xs-5, .col-xs-6, .col-xs-7, .col-xs-8, .col-xs-9, .col-xs-10, .col-xs-11, .col-xs-12 {
  float: left;
}

.col-xs-1 {
  width: 8.3333333333%;
}

.col-xs-2 {
  width: 16.6666666667%;
}

.col-xs-3 {
  width: 25%;
}

.col-xs-4 {
  width: 33.3333333333%;
}

.col-xs-5 {
  width: 41.6666666667%;
}

.col-xs-6 {
  width: 50%;
}

.col-xs-7 {
  width: 58.3333333333%;
}

.col-xs-8 {
  width: 66.6666666667%;
}

.col-xs-9 {
  width: 75%;
}

.col-xs-10 {
  width: 83.3333333333%;
}

.col-xs-11 {
  width: 91.6666666667%;
}

.col-xs-12 {
  width: 100%;
}

.col-xs-pull-0 {
  right: auto;
}

.col-xs-pull-1 {
  right: 8.3333333333%;
}

.col-xs-pull-2 {
  right: 16.6666666667%;
}

.col-xs-pull-3 {
  right: 25%;
}

.col-xs-pull-4 {
  right: 33.3333333333%;
}

.col-xs-pull-5 {
  right: 41.6666666667%;
}

.col-xs-pull-6 {
  right: 50%;
}

.col-xs-pull-7 {
  right: 58.3333333333%;
}

.col-xs-pull-8 {
  right: 66.6666666667%;
}

.col-xs-pull-9 {
  right: 75%;
}

.col-xs-pull-10 {
  right: 83.3333333333%;
}

.col-xs-pull-11 {
  right: 91.6666666667%;
}

.col-xs-pull-12 {
  right: 100%;
}

.col-xs-push-0 {
  left: auto;
}

.col-xs-push-1 {
  left: 8.3333333333%;
}

.col-xs-push-2 {
  left: 16.6666666667%;
}

.col-xs-push-3 {
  left: 25%;
}

.col-xs-push-4 {
  left: 33.3333333333%;
}

.col-xs-push-5 {
  left: 41.6666666667%;
}

.col-xs-push-6 {
  left: 50%;
}

.col-xs-push-7 {
  left: 58.3333333333%;
}

.col-xs-push-8 {
  left: 66.6666666667%;
}

.col-xs-push-9 {
  left: 75%;
}

.col-xs-push-10 {
  left: 83.3333333333%;
}

.col-xs-push-11 {
  left: 91.6666666667%;
}

.col-xs-push-12 {
  left: 100%;
}

.col-xs-offset-0 {
  margin-left: 0%;
}

.col-xs-offset-1 {
  margin-left: 8.3333333333%;
}

.col-xs-offset-2 {
  margin-left: 16.6666666667%;
}

.col-xs-offset-3 {
  margin-left: 25%;
}

.col-xs-offset-4 {
  margin-left: 33.3333333333%;
}

.col-xs-offset-5 {
  margin-left: 41.6666666667%;
}

.col-xs-offset-6 {
  margin-left: 50%;
}

.col-xs-offset-7 {
  margin-left: 58.3333333333%;
}

.col-xs-offset-8 {
  margin-left: 66.6666666667%;
}

.col-xs-offset-9 {
  margin-left: 75%;
}

.col-xs-offset-10 {
  margin-left: 83.3333333333%;
}

.col-xs-offset-11 {
  margin-left: 91.6666666667%;
}

.col-xs-offset-12 {
  margin-left: 100%;
}

@media (min-width: 768px) {
  .col-sm-1, .col-sm-2, .col-sm-3, .col-sm-4, .col-sm-5, .col-sm-6, .col-sm-7, .col-sm-8, .col-sm-9, .col-sm-10, .col-sm-11, .col-sm-12 {
    float: left;
  }
  .col-sm-1 {
    width: 8.3333333333%;
  }
  .col-sm-2 {
    width: 16.6666666667%;
  }
  .col-sm-3 {
    width: 25%;
  }
  .col-sm-4 {
    width: 33.3333333333%;
  }
  .col-sm-5 {
    width: 41.6666666667%;
  }
  .col-sm-6 {
    width: 50%;
  }
  .col-sm-7 {
    width: 58.3333333333%;
  }
  .col-sm-8 {
    width: 66.6666666667%;
  }
  .col-sm-9 {
    width: 75%;
  }
  .col-sm-10 {
    width: 83.3333333333%;
  }
  .col-sm-11 {
    width: 91.6666666667%;
  }
  .col-sm-12 {
    width: 100%;
  }
  .col-sm-pull-0 {
    right: auto;
  }
  .col-sm-pull-1 {
    right: 8.3333333333%;
  }
  .col-sm-pull-2 {
    right: 16.6666666667%;
  }
  .col-sm-pull-3 {
    right: 25%;
  }
  .col-sm-pull-4 {
    right: 33.3333333333%;
  }
  .col-sm-pull-5 {
    right: 41.6666666667%;
  }
  .col-sm-pull-6 {
    right: 50%;
  }
  .col-sm-pull-7 {
    right: 58.3333333333%;
  }
  .col-sm-pull-8 {
    right: 66.6666666667%;
  }
  .col-sm-pull-9 {
    right: 75%;
  }
  .col-sm-pull-10 {
    right: 83.3333333333%;
  }
  .col-sm-pull-11 {
    right: 91.6666666667%;
  }
  .col-sm-pull-12 {
    right: 100%;
  }
  .col-sm-push-0 {
    left: auto;
  }
  .col-sm-push-1 {
    left: 8.3333333333%;
  }
  .col-sm-push-2 {
    left: 16.6666666667%;
  }
  .col-sm-push-3 {
    left: 25%;
  }
  .col-sm-push-4 {
    left: 33.3333333333%;
  }
  .col-sm-push-5 {
    left: 41.6666666667%;
  }
  .col-sm-push-6 {
    left: 50%;
  }
  .col-sm-push-7 {
    left: 58.3333333333%;
  }
  .col-sm-push-8 {
    left: 66.6666666667%;
  }
  .col-sm-push-9 {
    left: 75%;
  }
  .col-sm-push-10 {
    left: 83.3333333333%;
  }
  .col-sm-push-11 {
    left: 91.6666666667%;
  }
  .col-sm-push-12 {
    left: 100%;
  }
  .col-sm-offset-0 {
    margin-left: 0%;
  }
  .col-sm-offset-1 {
    margin-left: 8.3333333333%;
  }
  .col-sm-offset-2 {
    margin-left: 16.6666666667%;
  }
  .col-sm-offset-3 {
    margin-left: 25%;
  }
  .col-sm-offset-4 {
    margin-left: 33.3333333333%;
  }
  .col-sm-offset-5 {
    margin-left: 41.6666666667%;
  }
  .col-sm-offset-6 {
    margin-left: 50%;
  }
  .col-sm-offset-7 {
    margin-left: 58.3333333333%;
  }
  .col-sm-offset-8 {
    margin-left: 66.6666666667%;
  }
  .col-sm-offset-9 {
    margin-left: 75%;
  }
  .col-sm-offset-10 {
    margin-left: 83.3333333333%;
  }
  .col-sm-offset-11 {
    margin-left: 91.6666666667%;
  }
  .col-sm-offset-12 {
    margin-left: 100%;
  }
}
@media (min-width: 992px) {
  .col-md-1, .col-md-2, .col-md-3, .col-md-4, .col-md-5, .col-md-6, .col-md-7, .col-md-8, .col-md-9, .col-md-10, .col-md-11, .col-md-12 {
    float: left;
  }
  .col-md-1 {
    width: 8.3333333333%;
  }
  .col-md-2 {
    width: 16.6666666667%;
  }
  .col-md-3 {
    width: 25%;
  }
  .col-md-4 {
    width: 33.3333333333%;
  }
  .col-md-5 {
    width: 41.6666666667%;
  }
  .col-md-6 {
    width: 50%;
  }
  .col-md-7 {
    width: 58.3333333333%;
  }
  .col-md-8 {
    width: 66.6666666667%;
  }
  .col-md-9 {
    width: 75%;
  }
  .col-md-10 {
    width: 83.3333333333%;
  }
  .col-md-11 {
    width: 91.6666666667%;
  }
  .col-md-12 {
    width: 100%;
  }
  .col-md-pull-0 {
    right: auto;
  }
  .col-md-pull-1 {
    right: 8.3333333333%;
  }
  .col-md-pull-2 {
    right: 16.6666666667%;
  }
  .col-md-pull-3 {
    right: 25%;
  }
  .col-md-pull-4 {
    right: 33.3333333333%;
  }
  .col-md-pull-5 {
    right: 41.6666666667%;
  }
  .col-md-pull-6 {
    right: 50%;
  }
  .col-md-pull-7 {
    right: 58.3333333333%;
  }
  .col-md-pull-8 {
    right: 66.6666666667%;
  }
  .col-md-pull-9 {
    right: 75%;
  }
  .col-md-pull-10 {
    right: 83.3333333333%;
  }
  .col-md-pull-11 {
    right: 91.6666666667%;
  }
  .col-md-pull-12 {
    right: 100%;
  }
  .col-md-push-0 {
    left: auto;
  }
  .col-md-push-1 {
    left: 8.3333333333%;
  }
  .col-md-push-2 {
    left: 16.6666666667%;
  }
  .col-md-push-3 {
    left: 25%;
  }
  .col-md-push-4 {
    left: 33.3333333333%;
  }
  .col-md-push-5 {
    left: 41.6666666667%;
  }
  .col-md-push-6 {
    left: 50%;
  }
  .col-md-push-7 {
    left: 58.3333333333%;
  }
  .col-md-push-8 {
    left: 66.6666666667%;
  }
  .col-md-push-9 {
    left: 75%;
  }
  .col-md-push-10 {
    left: 83.3333333333%;
  }
  .col-md-push-11 {
    left: 91.6666666667%;
  }
  .col-md-push-12 {
    left: 100%;
  }
  .col-md-offset-0 {
    margin-left: 0%;
  }
  .col-md-offset-1 {
    margin-left: 8.3333333333%;
  }
  .col-md-offset-2 {
    margin-left: 16.6666666667%;
  }
  .col-md-offset-3 {
    margin-left: 25%;
  }
  .col-md-offset-4 {
    margin-left: 33.3333333333%;
  }
  .col-md-offset-5 {
    margin-left: 41.6666666667%;
  }
  .col-md-offset-6 {
    margin-left: 50%;
  }
  .col-md-offset-7 {
    margin-left: 58.3333333333%;
  }
  .col-md-offset-8 {
    margin-left: 66.6666666667%;
  }
  .col-md-offset-9 {
    margin-left: 75%;
  }
  .col-md-offset-10 {
    margin-left: 83.3333333333%;
  }
  .col-md-offset-11 {
    margin-left: 91.6666666667%;
  }
  .col-md-offset-12 {
    margin-left: 100%;
  }
}
@media (min-width: 1200px) {
  .col-lg-1, .col-lg-2, .col-lg-3, .col-lg-4, .col-lg-5, .col-lg-6, .col-lg-7, .col-lg-8, .col-lg-9, .col-lg-10, .col-lg-11, .col-lg-12 {
    float: left;
  }
  .col-lg-1 {
    width: 8.3333333333%;
  }
  .col-lg-2 {
    width: 16.6666666667%;
  }
  .col-lg-3 {
    width: 25%;
  }
  .col-lg-4 {
    width: 33.3333333333%;
  }
  .col-lg-5 {
    width: 41.6666666667%;
  }
  .col-lg-6 {
    width: 50%;
  }
  .col-lg-7 {
    width: 58.3333333333%;
  }
  .col-lg-8 {
    width: 66.6666666667%;
  }
  .col-lg-9 {
    width: 75%;
  }
  .col-lg-10 {
    width: 83.3333333333%;
  }
  .col-lg-11 {
    width: 91.6666666667%;
  }
  .col-lg-12 {
    width: 100%;
  }
  .col-lg-pull-0 {
    right: auto;
  }
  .col-lg-pull-1 {
    right: 8.3333333333%;
  }
  .col-lg-pull-2 {
    right: 16.6666666667%;
  }
  .col-lg-pull-3 {
    right: 25%;
  }
  .col-lg-pull-4 {
    right: 33.3333333333%;
  }
  .col-lg-pull-5 {
    right: 41.6666666667%;
  }
  .col-lg-pull-6 {
    right: 50%;
  }
  .col-lg-pull-7 {
    right: 58.3333333333%;
  }
  .col-lg-pull-8 {
    right: 66.6666666667%;
  }
  .col-lg-pull-9 {
    right: 75%;
  }
  .col-lg-pull-10 {
    right: 83.3333333333%;
  }
  .col-lg-pull-11 {
    right: 91.6666666667%;
  }
  .col-lg-pull-12 {
    right: 100%;
  }
  .col-lg-push-0 {
    left: auto;
  }
  .col-lg-push-1 {
    left: 8.3333333333%;
  }
  .col-lg-push-2 {
    left: 16.6666666667%;
  }
  .col-lg-push-3 {
    left: 25%;
  }
  .col-lg-push-4 {
    left: 33.3333333333%;
  }
  .col-lg-push-5 {
    left: 41.6666666667%;
  }
  .col-lg-push-6 {
    left: 50%;
  }
  .col-lg-push-7 {
    left: 58.3333333333%;
  }
  .col-lg-push-8 {
    left: 66.6666666667%;
  }
  .col-lg-push-9 {
    left: 75%;
  }
  .col-lg-push-10 {
    left: 83.3333333333%;
  }
  .col-lg-push-11 {
    left: 91.6666666667%;
  }
  .col-lg-push-12 {
    left: 100%;
  }
  .col-lg-offset-0 {
    margin-left: 0%;
  }
  .col-lg-offset-1 {
    margin-left: 8.3333333333%;
  }
  .col-lg-offset-2 {
    margin-left: 16.6666666667%;
  }
  .col-lg-offset-3 {
    margin-left: 25%;
  }
  .col-lg-offset-4 {
    margin-left: 33.3333333333%;
  }
  .col-lg-offset-5 {
    margin-left: 41.6666666667%;
  }
  .col-lg-offset-6 {
    margin-left: 50%;
  }
  .col-lg-offset-7 {
    margin-left: 58.3333333333%;
  }
  .col-lg-offset-8 {
    margin-left: 66.6666666667%;
  }
  .col-lg-offset-9 {
    margin-left: 75%;
  }
  .col-lg-offset-10 {
    margin-left: 83.3333333333%;
  }
  .col-lg-offset-11 {
    margin-left: 91.6666666667%;
  }
  .col-lg-offset-12 {
    margin-left: 100%;
  }
}
/*
Copyright (c) 2009, Yahoo! Inc. All rights reserved.
Code licensed under the BSD License:
http://developer.yahoo.net/yui/license.txt
version: 2.8.0r4
*/
html {
  color: #000;
  background: transparent;
  height: 100%;
}

body,
div,
dl,
dt,
dd,
ul,
ol,
li,
h1,
h2,
h3,
h4,
h5,
h6,
pre,
code,
form,
fieldset,
legend,
input,
button,
textarea,
p,
blockquote,
th,
td {
  margin: 0;
  padding: 0;
}

table {
  border-collapse: collapse;
  border-spacing: 0;
}

fieldset,
img {
  border: 0;
}

address,
caption,
cite,
code,
dfn,
em,
strong,
th,
var,
optgroup {
  font-style: inherit;
  font-weight: inherit;
}

del,
ins {
  text-decoration: none;
}

li {
  list-style: none;
}

caption,
th {
  text-align: left;
}

h1,
h2,
h3,
h4,
h5,
h6 {
  font-size: 100%;
  font-weight: normal;
}

q:before,
q:after {
  content: "";
}

abbr,
acronym {
  border: 0;
  font-variant: normal;
}

sup {
  vertical-align: baseline;
}

sub {
  vertical-align: baseline;
}

legend {
  color: #000;
}

pre,
code,
kbd,
samp,
tt {
  font-family: monospace;
}

#doc {
  min-width: 970px;
}

#doc1 {
  min-width: 970px;
}

#doc2 {
  min-width: 970px;
}

#doc3 {
  min-width: 970px;
}

#doc4 {
  min-width: 970px;
}

#hd {
  margin-top: 45px;
}

#bd {
  background: #fff;
  border: 1px solid #c9c9c9;
  border-top: 0;
  padding: 10px 0;
  -webkit-box-shadow: 0 -1px 6px rgba(0, 0, 0, 0.2);
  box-shadow: 0 -1px 6px rgba(0, 0, 0, 0.2);
}

#ft {
  padding: 0;
  margin: 0;
  height: 0;
}

#doc,
#doc2,
#doc3,
#doc4,
.yui-t1,
.yui-t2,
.yui-t3,
.yui-t4,
.yui-t5,
.yui-t6,
.yui-t7 {
  margin: auto;
  text-align: left;
  width: 57.69em;
  *width: 56.25em;
}

#doc2 {
  width: 73.076em;
  *width: 71.25em;
}

#doc3 {
  margin: auto 10px;
  width: auto;
}

#doc4 {
  width: 74.923em;
  *width: 73.05em;
}

.yui-b {
  position: relative;
}

.yui-b {
  _position: static;
}

#yui-main .yui-b {
  position: static;
}

#yui-main,
.yui-g .yui-u .yui-g {
  width: 100%;
}

.yui-t1 #yui-main,
.yui-t2 #yui-main,
.yui-t3 #yui-main {
  float: right;
  margin-left: -25em;
}

.yui-t4 #yui-main,
.yui-t5 #yui-main,
.yui-t6 #yui-main {
  float: left;
  margin-right: -25em;
}

.yui-t1 .yui-b {
  float: left;
  width: 12.30769em;
  *width: 12em;
}

.yui-t1 #yui-main .yui-b {
  margin-left: 13.30769em;
  *margin-left: 13.05em;
}

.yui-t2 .yui-b {
  float: left;
  width: 13.8461em;
  *width: 13.5em;
}

.yui-t2 #yui-main .yui-b {
  margin-left: 14.8461em;
  *margin-left: 14.55em;
}

.yui-t3 .yui-b {
  float: left;
  width: 23.0769em;
  *width: 22.5em;
}

.yui-t3 #yui-main .yui-b {
  margin-left: 24.0769em;
  *margin-left: 23.62em;
}

.yui-t4 .yui-b {
  float: right;
  width: 13.8456em;
  *width: 13.5em;
}

.yui-t4 #yui-main .yui-b {
  margin-right: 14.8456em;
  *margin-right: 14.55em;
}

.yui-t5 .yui-b {
  float: right;
  width: 18.4615em;
  *width: 18em;
}

.yui-t5 #yui-main .yui-b {
  margin-right: 19.4615em;
  *margin-right: 19.125em;
}

.yui-t6 .yui-b {
  float: right;
  width: 23.0769em;
  *width: 22.5em;
}

.yui-t6 #yui-main .yui-b {
  margin-right: 24.0769em;
  *margin-right: 23.62em;
}

.yui-t7 #yui-main .yui-b {
  display: block;
  margin: 0 0 1em 0;
}

#yui-main .yui-b {
  float: none;
  width: auto;
}

.yui-gb .yui-u,
.yui-g .yui-gb .yui-u,
.yui-gb .yui-g,
.yui-gb .yui-gb,
.yui-gb .yui-gc,
.yui-gb .yui-gd,
.yui-gb .yui-ge,
.yui-gb .yui-gf,
.yui-gc .yui-u,
.yui-gc .yui-g,
.yui-gd .yui-u {
  float: left;
}

.yui-g .yui-u,
.yui-g .yui-g,
.yui-g .yui-gb,
.yui-g .yui-gc,
.yui-g .yui-gd,
.yui-g .yui-ge,
.yui-g .yui-gf,
.yui-gc .yui-u,
.yui-gd .yui-g,
.yui-g .yui-gc .yui-u,
.yui-ge .yui-u,
.yui-ge .yui-g,
.yui-gf .yui-g,
.yui-gf .yui-u {
  float: right;
}

.yui-g div.first,
.yui-gb div.first,
.yui-gc div.first,
.yui-gd div.first,
.yui-ge div.first,
.yui-gf div.first,
.yui-g .yui-gc div.first,
.yui-g .yui-ge div.first,
.yui-gc div.first div.first {
  float: left;
}

.yui-g .yui-u,
.yui-g .yui-g,
.yui-g .yui-gb,
.yui-g .yui-gc,
.yui-g .yui-gd,
.yui-g .yui-ge,
.yui-g .yui-gf {
  width: 49.1%;
}

.yui-gb .yui-u,
.yui-g .yui-gb .yui-u,
.yui-gb .yui-g,
.yui-gb .yui-gb,
.yui-gb .yui-gc,
.yui-gb .yui-gd,
.yui-gb .yui-ge,
.yui-gb .yui-gf,
.yui-gc .yui-u,
.yui-gc .yui-g,
.yui-gd .yui-u {
  width: 32%;
  margin-left: 1.99%;
}

.yui-gb .yui-u {
  *margin-left: 1.9%;
  *width: 31.9%;
}

.yui-gc div.first,
.yui-gd .yui-u {
  width: 66%;
}

.yui-gd div.first {
  width: 32%;
}

.yui-ge div.first,
.yui-gf .yui-u {
  width: 74.2%;
}

.yui-ge .yui-u,
.yui-gf div.first {
  width: 24%;
}

.yui-g .yui-gb div.first,
.yui-gb div.first,
.yui-gc div.first,
.yui-gd div.first {
  margin-left: 0;
}

.yui-g .yui-g .yui-u,
.yui-gb .yui-g .yui-u,
.yui-gc .yui-g .yui-u,
.yui-gd .yui-g .yui-u,
.yui-ge .yui-g .yui-u,
.yui-gf .yui-g .yui-u {
  width: 49%;
  *width: 48.1%;
  *margin-left: 0;
}

.yui-g .yui-g .yui-u {
  width: 48.1%;
}

.yui-g .yui-gb div.first,
.yui-gb .yui-gb div.first {
  *margin-right: 0;
  *width: 32%;
  _width: 31.7%;
}

.yui-g .yui-gc div.first,
.yui-gd .yui-g {
  width: 66%;
}

.yui-gb .yui-g div.first {
  *margin-right: 4%;
  _margin-right: 1.3%;
}

.yui-gb .yui-gc div.first,
.yui-gb .yui-gd div.first {
  *margin-right: 0;
}

.yui-gb .yui-gb .yui-u,
.yui-gb .yui-gc .yui-u {
  *margin-left: 1.8%;
  _margin-left: 4%;
}

.yui-g .yui-gb .yui-u {
  _margin-left: 1%;
}

.yui-gb .yui-gd .yui-u {
  *width: 66%;
  _width: 61.2%;
}

.yui-gb .yui-gd div.first {
  *width: 31%;
  _width: 29.5%;
}

.yui-g .yui-gc .yui-u,
.yui-gb .yui-gc .yui-u {
  width: 32%;
  _float: right;
  margin-right: 0;
  _margin-left: 0;
}

.yui-gb .yui-gc div.first {
  width: 66%;
  *float: left;
  *margin-left: 0;
}

.yui-gb .yui-ge .yui-u,
.yui-gb .yui-gf .yui-u {
  margin: 0;
}

.yui-gb .yui-gb .yui-u {
  _margin-left: 0.7%;
}

.yui-gb .yui-g div.first,
.yui-gb .yui-gb div.first {
  *margin-left: 0;
}

.yui-gc .yui-g .yui-u,
.yui-gd .yui-g .yui-u {
  *width: 48.1%;
  *margin-left: 0;
}

.yui-gb .yui-gd div.first {
  width: 32%;
}

.yui-g .yui-gd div.first {
  _width: 29.9%;
}

.yui-ge .yui-g {
  width: 24%;
}

.yui-gf .yui-g {
  width: 74.2%;
}

.yui-gb .yui-ge div.yui-u,
.yui-gb .yui-gf div.yui-u {
  float: right;
}

.yui-gb .yui-ge div.first,
.yui-gb .yui-gf div.first {
  float: left;
}

.yui-gb .yui-ge .yui-u,
.yui-gb .yui-gf div.first {
  *width: 24%;
  _width: 20%;
}

.yui-gb .yui-ge div.first,
.yui-gb .yui-gf .yui-u {
  *width: 73.5%;
  _width: 65.5%;
}

.yui-ge div.first .yui-gd .yui-u {
  width: 65%;
}

.yui-ge div.first .yui-gd div.first {
  width: 32%;
}

#hd:after,
#bd:after,
#ft:after,
.yui-g:after,
.yui-gb:after,
.yui-gc:after,
.yui-gd:after,
.yui-ge:after,
.yui-gf:after {
  content: ".";
  display: block;
  height: 0;
  clear: both;
  visibility: hidden;
}

#hd,
#bd,
#ft,
.yui-g,
.yui-gb,
.yui-gc,
.yui-gd,
.yui-ge,
.yui-gf {
  zoom: 1;
}

html,
body {
  height: 100%;
}

body {
  outline: none !important;
  color: #555;
  background-color: #f3f3f3;
}

h1 {
  font-size: 174%;
}

h2 {
  font-size: 138.5%;
  line-height: 115%;
  margin: 0 0 0.2em 0;
  font-weight: normal;
}

h3 {
  font-size: 100%;
  margin: 0 0 0.2em 0;
  font-weight: bold;
}

h4 {
  font-weight: bold;
}

h5 {
  font-size: 77%;
}

h6 {
  font-size: 77%;
  font-style: italic;
}

p {
  margin: 0 0 1.5em 0;
}

fieldset {
  margin: 0 0 1.5em 0;
  border: 1px solid #ccc;
  padding: 20px;
}

a {
  color: var(--color-sec);
}
a:hover {
  text-decoration: none;
}

.link {
  color: var(--color-sec) !important;
  text-decoration: underline !important;
}
.link:hover {
  text-decoration: none !important;
}

em {
  font-style: italic;
}

strong {
  font-weight: bold;
}

b {
  font-weight: bold;
}

blockquote {
  margin: 1em;
}

ol {
  margin-left: 3em;
}
ol li {
  list-style: none outside;
}

ul {
  margin-left: 2.5em;
}
ul li {
  list-style: none outside;
}

.inputCaption {
  font-size: 85%;
  color: #888;
  font-style: italic;
}

.dl50-50 dt {
  width: 50%;
}
.dl50-50 dd {
  margin-left: 50%;
}

legend {
  font-weight: bold;
  padding: 2px 10px;
  background: #fff;
  color: #444;
  border: 1px solid #ccc;
}

pre,
code,
kbd,
samp,
tt {
  font-family: monospace;
  *font-size: 108%;
  line-height: 99%;
}

sup {
  font-size: 60%;
}

abbr {
  border-bottom: 1px dotted #555;
  cursor: help;
}

acronym {
  border-bottom: 1px dotted #555;
  cursor: help;
}

hr {
  background-color: #ecedee;
  height: 1px;
  color: #ecedee;
  border: 0;
  margin: 24px 0;
}

.formRow {
  clear: right;
  clear: left;
  clear: both;
}

.formLine {
  clear: both;
}
.formLine * {
  float: left;
}
.formLine label {
  display: block;
  margin: 0 5px 0 0;
  font-weight: bold;
}
.formLine input {
  margin: 0 20px 0 0;
}
.formLine select {
  margin: 0 20px 0 0;
}
.formLine div {
  margin: 0 20px 0 0;
}

.clear {
  clear: both;
  font-size: 0;
  height: 0;
  line-height: 0;
  margin: 0;
  padding: 0;
}

.hidden {
  position: absolute;
  left: 0;
  top: -500px;
  width: 1px;
  height: 1px;
  overflow: hidden;
}

.dijitTextBox,
.dijitSelect {
  width: 100%;
  max-width: 1100px;
}

.dijitComboBox {
  width: auto;
}

select[multiple] {
  border: solid 1px #c5c5c5;
  min-height: 80px;
  width: 100%;
}
select[multiple]:hover {
  border: solid 1px var(--color-sec);
}

.fakeDojoButton {
  background-color: #fff;
  border: solid 1px var(--color-sec);
  color: var(--color-sec);
  box-shadow: 0;
  transition: all 0.1s;
  border-radius: 2px;
  display: inline-block;
  height: 36px;
  line-height: 36px;
  padding: 0 16px;
  text-decoration: none;
  text-transform: uppercase;
}
.fakeDojoButton:hover {
  background-color: #fff;
  border: solid 1px var(--color-main);
  color: var(--color-main);
  box-shadow: 0;
}
.fakeDojoButton img {
  vertical-align: middle;
  margin-top: -2px;
}

.fakeDojoButtonDanger {
  background-color: #cb3927;
  color: #fff;
}
.fakeDojoButtonDanger:hover {
  background-color: #a02d1f;
  color: #fff;
}

.dijitDropDownActionButton {
  background-color: var(--color-main);
  border: none;
  border-radius: 22px;
  height: 44px;
  width: 44px;
}
.dijitDropDownActionButton .actionIcon,
.dijitDropDownActionButton .fa-plus {
  color: #fff;
  line-height: 44px;
  margin: 0;
  font-size: 16px;
}
.dijitDropDownActionButton .dijitButtonNode {
  height: 44px;
  width: 44px;
}
.dijitDropDownActionButton .dijitArrowButtonInner {
  display: none;
}
.dijitDropDownActionButton .dijitButtonNode {
  padding: 0;
}
.dijitDropDownActionButton.dijitDropDownButtonHover {
  background-color: var(--color-main_mod);
}
.dijitDropDownActionButton.dijitDropDownButtonDisabled {
  background-color: #ecedee;
}
.dijitDropDownActionButton.dijitDropDownButtonDisabled .actionIcon,
.dijitDropDownActionButton.dijitDropDownButtonDisabled .fa-plus {
  color: #8a8a8a;
}
.dijitButtonFlat {
  border: 0;
  background-color: transparent;
  box-shadow: none;
  color: var(--color-main);
}
.dijitButtonFlat.dijitButtonHover {
  background-color: #ecedee;
}
.dijitButtonDanger {
  border: 0;
  background-color: #cb3927;
  color: #fff;
}
.dijitButtonDanger.dijitButtonHover {
  background-color: #a02d1f;
}
.dijitButtonAction {
  border: solid 1px transparent;
  background-color: var(--color-main);
  color: #fff;
}
.dijitButtonAction.dijitButtonHover {
  background-color: var(--color-main_mod);
}

.dotCMSHostFileFilteringSelect .dijitTextBox {
  width: auto;
}

.dijitHostFoldersTreeWrapper {
  min-width: 250px;
}

/* NAV SUB STYLES 2.0 */
#admin-banner-logo-div {
  position: absolute;
  top: 10px;
  left: 20px;
  height: 20px;
  width: 80px;
  text-indent: -9999px;
  background: url("/html/images/skin/skin-sprite.png") no-repeat 0 -300px;
}

#admin-site-tools-div {
  position: absolute;
  top: 4px;
  right: 30px;
  font-size: 85%;
  color: #ddd;
}

#admin-site-tools-div a {
  display: inline-block;
  color: #fff;
  text-decoration: none;
  vertical-align: top;
  padding: 5px 0 0 0;
  margin-right: 15px;
}

#admin-site-tools-div a span {
  float: left;
  white-space: nowrap;
  margin: 0 4px 0 0;
}

#admin-site-tools-div a.trigger-off {
  background: url("/html/images/icons/chevron-menu.png") right -28px no-repeat;
  padding: 5px 28px 0 10px;
  display: inline-block;
  height: 30px;
  z-index: 9999;
  outline: none;
  -webkit-border-top-left-radius: 4px;
  -khtml-border-radius-topleft: 14px;
  -moz-border-radius-topleft: 4px;
  border-top-left-radius: 4px;
  -webkit-border-top-right-radius: 4px;
  -khtml-border-radius-topright: 14px;
  -moz-border-radius-topright: 4px;
  border-top-right-radius: 4px;
}

#admin-site-tools-div a.trigger-off:hover {
  background-color: rgba(255, 255, 255, 0.15);
}

#admin-site-tools-div a.trigger-on {
  padding: 5px 28px 0 10px;
  display: inline-block;
  height: 30px;
  z-index: 9999;
  color: #3366cc;
  background: #fff url("/html/images/icons/chevron-menu.png") right -66px no-repeat;
  -webkit-border-top-left-radius: 4px;
  -khtml-border-radius-topleft: 14px;
  -moz-border-radius-topleft: 4px;
  border-top-left-radius: 4px;
  -webkit-border-top-right-radius: 4px;
  -khtml-border-radius-topright: 14px;
  -moz-border-radius-topright: 4px;
  border-top-right-radius: 4px;
  -moz-box-shadow: 0px 3px 10px rgba(0, 0, 0, 0.2);
  -webkit-box-shadow: 0px 3px 10px rgba(0, 0, 0, 0.2);
  box-shadow: 0px 3px 10px rgba(0, 0, 0, 0.2);
}

#closeTab {
  z-index: 8000;
  position: absolute;
  top: 0;
  left: 0;
  width: 100%;
  height: 100%;
  background: rgba(255, 255, 255, 0.3);
}

.bannerBG {
  background: url("/html/images/skin/skin-sprite.png") repeat-x 0 0;
  height: 130px;
  overflow: hidden;
  position: absolute;
  top: 0;
  left: 0;
  width: 100%;
  z-index: -1;
}

.tailerBody {
  font-family: Andale Mono, monospace;
  font-size: 9pt;
  white-space: nowrap;
}

.account-flyout {
  position: absolute;
  right: 30px;
  top: 34px;
  width: 225px;
  font-size: 85%;
  border: 1px solid #ecedee;
  border-top: 0;
  background: #fff;
  z-index: 9998;
  -moz-box-shadow: 0px 2px 10px rgba(0, 0, 0, 0.2);
  -webkit-box-shadow: 0px 2px 10px rgba(0, 0, 0, 0.2);
  box-shadow: 0px 2px 10px rgba(0, 0, 0, 0.2);
}

.account-flyout h3 {
  margin: 20px 0 0 0;
  font-size: 12px;
  font-weight: bold;
  padding: 0 15px;
}

.account-flyout a {
  display: block;
  text-decoration: none;
  color: #3366cc;
  padding: 3px 15px;
}

.account-flyout a:hover {
  background: #e0e9f6;
}

.account-flyout .login-out {
  background: #eee;
  margin: 15px 0 0 0;
  border-top: 1px solid #ecedee;
  border-bottom: 1px solid #ecedee;
}

.account-flyout .login-out table {
  width: 100%;
}

.account-flyout .login-out table td {
  text-align: center;
}

.account-flyout .login-out table td a {
  padding: 8px 10px;
}

.account-flyout .service-links {
  margin: 7px 0 0 0;
  border-top: 1px solid #dfdfdf;
}

.copyright {
  font-size: 10px;
  color: #555;
  text-align: center;
}

.serverID {
  position: absolute;
  top: 35px;
  right: 10px;
}

.helpId {
  background: transparent;
  bottom: -1px;
  left: 50px;
  position: fixed;
  z-index: 9999;
  padding: 3px;
}

#helpcontent {
  border: 1px solid #ddd;
  -moz-box-shadow: 3px 3px 5px rgba(0, 0, 0, 0.1);
  -webkit-box-shadow: 3px 3px 5px rgba(0, 0, 0, 0.1);
  box-shadow: 3px 3px 5px rgba(0, 0, 0, 0.1);
  color: #dddddd;
  background: #fff;
  margin-bottom: -10px;
}

.dotcmsHelpButton {
  padding: 10px 25px;
  font-weight: bold;
  text-decoration: none;
  background: #000;
  margin-bottom: -1px;
  opacity: 0.7;
  -ms-filter: "progid:DXImageTransform.Microsoft.Alpha(Opacity=70)";
  /* IE 8 */
  /* IE 7 and olders */
  -khtml-opacity: 0.7;
  -moz-opacity: 0.7;
  -webkit-opcity: 0.7;
  color: #ddd;
  line-height: 14px;
  font-size: 11px;
  -moz-box-shadow: 0px 0px 5px rgba(0, 0, 0, 0.5);
  -webkit-box-shadow: 0px 0px 5px rgba(0, 0, 0, 0.5);
  box-shadow: 0px 0px 5px rgba(0, 0, 0, 0.5);
  -webkit-border-top-left-radius: 8px;
  -khtml-border-radius-topleft: 8px;
  -moz-border-radius-topleft: 8px;
  border-top-left-radius: 8px;
  -webkit-border-top-right-radius: 8px;
  -khtml-border-radius-topright: 8px;
  -moz-border-radius-topright: 8px;
  border-top-right-radius: 8px;
  display: inline-block;
  outline: none;
}

.dotcmsHelpButton:hover {
  background: #000;
  opacity: 0.9;
  -ms-filter: "progid:DXImageTransform.Microsoft.Alpha(Opacity=90)";
  /* IE 8 */
  /* IE 7 and olders */
  -khtml-opacity: 0.9;
  -moz-opacity: 0.9;
  -webkit-opcity: 0.9;
  color: #fff;
}

.changeHost {
  cursor: pointer;
  float: right;
  font-size: 85%;
  line-height: 15px;
  margin: 6px 10px 0 0;
  padding: 0;
}
.changeHost .chevronExpandIcon {
  margin-left: 3px;
  position: relative;
  top: 1px;
}
.changeHost .chevronExpandIcon:before {
  content: "\f13a";
}

#hostSelectDialog {
  width: 300px;
}

/* TABLE STYLES 2.0 */
#listing-table, .listingTable, .dojoxUploaderFileListTable {
  border-bottom: 1px solid #ecedee;
  border-collapse: collapse;
  font-size: 13px;
  margin: 0 auto 16px auto;
  width: 100%;
}
#listing-table p:last-child, .listingTable p:last-child, .dojoxUploaderFileListTable p:last-child {
  margin-bottom: 0;
}
#listing-table tr, .listingTable tr, .dojoxUploaderFileListTable tr {
  transition: background-color 0.1s;
}
#listing-table tr .selected, .listingTable tr .selected, .dojoxUploaderFileListTable tr .selected {
  background-color: #e0e9f6;
}
#listing-table th, .listingTable th, .dojoxUploaderFileListTable th,
#listing-table td,
.listingTable td,
.dojoxUploaderFileListTable td {
  padding: 10px 8px;
  border-bottom: 1px solid #ecedee;
  vertical-align: middle;
}
#listing-table th:first-child, .listingTable th:first-child, .dojoxUploaderFileListTable th:first-child,
#listing-table td:first-child,
.listingTable td:first-child,
.dojoxUploaderFileListTable td:first-child {
  padding-left: 24px;
}
#listing-table th:last-child, .listingTable th:last-child, .dojoxUploaderFileListTable th:last-child,
#listing-table td:last-child,
.listingTable td:last-child,
.dojoxUploaderFileListTable td:last-child {
  padding-right: 24px;
}
#listing-table th, .listingTable th, .dojoxUploaderFileListTable th {
  font-weight: bold;
  background-color: #fafafa;
}

.listingTable table,
.listingTable table tr,
.listingTable table tr:hover,
.listingTable table td {
  background: none !important;
}
.listingTable td a {
  color: #161616;
  text-decoration: none;
}
.listingTable td table tr {
  border: none;
}
.listingTable.relateContent td a {
  color: var(--color-main);
  text-decoration: underline;
}

.browserTableStatus td {
  border: 0px;
}

/* CONTENT TYPE TABLE */
.sTypeTable {
  border: 1px solid #ecedee;
  border-collapse: collapse;
  margin: 0 auto;
}

.sTypeTd {
  vertical-align: top;
  min-width: 225px;
  white-space: nowrap;
  padding: 0;
  border: 1px solid #ecedee;
}

.sTypeHeader {
  font-weight: bold;
  padding: 3px 10px;
  background: #fafafa;
  border-bottom: 1px solid #ecedee;
  border-top: 1px solid #ecedee;
}
.sTypeHeader:first-child {
  border-top: 0;
}

.sTypeItem a {
  display: block;
  padding: 4px 10px;
  text-decoration: none;
}

/* RELATIONSHIP TABLE */
.relationLanguageFlag th,
.relationLanguageFlag td {
  padding: 0px 0px;
  border: 0px;
}

.myVarTable {
  border: 1px solid #ecedee;
  border-collapse: collapse;
  width: 100%;
}

.myVarTable td {
  padding: 4px 10px;
  border: 1px solid #ddd;
}

.messageBox {
  width: 250px;
  background-color: #fafafa;
  min-height: 125px;
  margin: 100px auto;
  z-index: 100;
  padding: 10px;
  border-radius: 5px;
}

.noResultsMessage {
  font-weight: bold;
  padding: 10px;
  text-align: center;
}

tr.alternate_1.disabled,
tr.alternate_2.disabled {
  cursor: default;
}

tr.alternate_1.disabled td,
tr.alternate_2.disabled td,
tr.disabled .liveIcon {
  color: #c5c5c5;
}

tr.alternate_1.disabled:hover {
  background: #ffffff !important;
}

tr.alternate_2.disabled:hover {
  background: #f3f3f3 !important;
}

tr.alternate_1 {
  background: #ffffff;
  cursor: pointer;
}

tr.alternate_2 {
  background: #f3f3f3;
  cursor: pointer;
}

tr.alternate_2:hover,
tr.alternate_1:hover,
.divalt_1:hover,
.divalt_1:hover div {
  background: #e0e9f6 !important;
}

tr.active {
  background: #ffffcc;
  cursor: pointer;
}

/* Use with .callOutBox2 */
#loadingPermissionsAccordion {
  margin: 50px auto;
  width: 100px;
}

.excelDownload {
  text-align: right;
  padding: 5px 10px;
  font-size: 85%;
}

.excelDownload a {
  text-decoration: none;
}

/* FORM STYLES 2.0 */
.lockedAgo {
  display: block;
  color: #999;
  font-size: 11px;
  font-style: italic;
  line-height: 14px;
}

.dijitTooltipData {
  width: 50px !important;
}

.fieldNameSide {
  float: left;
  font-weight: bold;
}

.fieldReadOnly {
  border-color: #eeeeee;
  background: blue;
}

.requiredBox {
  text-align: right;
  z-index: 9999;
  position: absolute;
  top: 130px;
  right: 60px;
}

.contentHint {
  display: block;
  color: #999;
  font-size: 11px;
  font-weight: normal;
  line-height: 14px;
  white-space: normal;
  font-style: italic;
}

.contentViewQuery {
  color: red;
  word-wrap: break-word;
  padding: 20px;
  padding-top: 0px;
  padding-bottom: 0px;
  margin: 0px;
}

.contentViewTitle {
  font-weight: bold;
  padding-top: 10px;
  margin: 0px;
}

.contentViewDialog {
  padding: 10px;
  padding-top: 0px;
}

.secondColumn dt {
  width: 20%;
}

.secondColumn dd {
  margin-left: 20%;
}

.halfColumn dt {
  width: 50%;
}

.halfColumn dd {
  margin-left: 50%;
}

.inputSmall {
  width: 150px;
}

.inputMedium {
  width: 250px;
}

.inputLarge {
  width: 350px;
}

.buttonBoxLeft {
  height: 38px;
  left: 35px;
  line-height: 38px;
  position: absolute;
  z-index: 10;
}

.buttonBoxRight {
  position: absolute;
  right: 35px;
  height: 35px;
  z-index: 10;
  line-height: 33px;
}

.buttonBoxRightTopPadding {
  position: absolute;
  right: 5px;
  top: 5px;
  z-index: 10;
}

.buttonBoxLeftRightPane {
  position: absolute;
  right: 800px;
  height: 35px;
  z-index: 10;
  line-height: 33px;
  padding-top: 7px;
}

.buttonBoxLeftNoTop {
  position: absolute;
  left: 5px;
  top: 15px;
  height: 30px;
  z-index: 10;
  line-height: 18px;
}

.buttonBoxRightNoTop {
  position: absolute;
  right: 3px;
  top: 15px;
  height: 30px;
  z-index: 11;
  line-height: 18px;
}

.warningHeader {
  background-color: #f0f0f0;
  color: yellow;
  border: 1px solid #ccc;
  margin-bottom: 10px;
  padding: 3px 10px 3px 10px;
  vertical-align: middle;
  border-radius: 5px;
}

.warningText {
  font-weight: bold;
  color: red;
  padding-top: 3px;
  width: 100%;
  overflow: hidden;
  text-align: center;
  white-space: normal;
}

.alert-message {
  color: red;
  padding: 10px;
  width: 100%;
  overflow: hidden;
  text-align: center;
  white-space: normal;
}

.tagsTextbox {
  width: 200px;
}

.tagsBox {
  height: 50px;
  width: 180px;
  margin-top: 10px;
  padding: 5px;
  border: 1px solid #ccc;
  overflow: auto;
}

.tagsBox a {
  font-size: 93%;
  color: #999;
}

.tagsCaption {
  display: block;
  color: #999;
  line-height: 140%;
  font-size: 80%;
  margin: 3px 0 0 5px;
}

.suggestHeading {
  padding: 7px 10px;
  font-size: 12px;
  font-weight: bold;
  color: #555;
  background: url("/html/images/skin/skin-sprite.png") repeat-x scroll 0 -325px transparent;
  border-bottom: 1px solid #b3b3b3;
}

.suggestedTagsWrapper {
  position: absolute;
  left: 505px;
  z-index: 9999;
  background: #fff;
  border: 1px solid #b3b3b3;
  box-shadow: 0 1px 3px rgba(150, 150, 150, 0.5);
  width: 400px;
}

.suggestedTags {
  padding: 10px;
  color: #999999;
}

.suggestedTagsWrapper a {
  color: #333;
  letter-spacing: 1px;
  text-decoration: none;
  display: inline-block;
  padding: 2px 5px 4px 5px;
  line-height: 18px;
  margin: 0 8px 8px 0;
  background: #eee;
  border-radius: 5px;
}

.suggestedTagsWrapper a:hover {
  background: #568fbe;
  color: #fff;
}

.fieldAlert {
  color: #cc0000;
}

.width-equals-200 {
  width: 200px;
}

ul.withBullets li {
  list-style: circle;
}

/* STRUCTURE MANAGER STYLES 2.0 */
.selectBoxImage {
  padding-right: 3px;
  padding-top: 3px;
  padding-bottom: 2px;
  vertical-align: bottom;
}

/* POPUP MENU STYLES */
.dotContextMenu {
  border-left: 1px solid #d1d1d1;
  box-shadow: 0px 0px 5px #ccc;
}

td.dijitMenuArrowCell {
  width: 30px;
}

tr.pop_divider {
  border-top: 1px dotted silver;
}

/* NAV MENU ICONS 2.0 */
#menu ul.dropdown li.dotCMS_site-search a span {
  background: url("/html/images/icons/dotcms-sprite.png") no-repeat -1px -60px;
}

#menu ul.dropdown li.dotCMS_EXT_16 a span {
  background: url("/html/images/icons/dotcms-sprite.png") no-repeat -21px -180px;
}

#menu ul.dropdown li.dotCMS_EXT_LICENSE_MANAGER a span {
  background: url("/html/images/icons/dotcms-sprite.png") no-repeat -1px -300px;
}

#menu ul.dropdown li.dotCMS_sites a span {
  background: url("/html/images/icons/dotcms-sprite.png") no-repeat -1px -320px;
}

#menu ul.dropdown li.dotCMS_html-pages a span {
  background: url("/html/images/icons/dotcms-sprite.png") no-repeat -1px -400px;
}

#menu ul.dropdown li.dotCMS_users a span {
  background: url("/html/images/icons/dotcms-sprite.png") no-repeat -1px -440px;
}

#menu ul.dropdown li.dotCMS_roles a span {
  background: url("/html/images/icons/dotcms-sprite.png") no-repeat -21px -460px;
}

#menu ul.dropdown li.dotCMS_workflow a span {
  background: url("/html/images/icons/dotcms-sprite.png") no-repeat -1px -500px;
}

#menu ul.dropdown li.dotCMS_jobs a span,
.clockIcon {
  background: url("/html/images/icons/dotcms-sprite.png") no-repeat -21px -620px;
  width: 18px;
  height: 18px;
  display: inline-block;
  vertical-align: top;
}

#menu ul.dropdown li.dotCMS_links a span {
  background: url("/html/images/icons/dotcms-sprite.png") no-repeat -1px -660px;
}

#menu ul.dropdown li.dotCMS_files-legacy a span {
  background: url("/html/images/icons/dotcms-sprite.png") no-repeat -1px -840px;
}

#menu ul.dropdown li.dotCMS_EXT_PRODUCT a span {
  background: url("/html/images/icons/dotcms-sprite.png") no-repeat -1px -1000px;
}

#menu ul.dropdown li.dotCMS_EXT_6 a span,
.nodeAllIcon {
  background: url("/html/images/icons/dotcms-sprite.png") no-repeat -21px -1000px;
  width: 18px;
  height: 18px;
  display: inline-block;
  vertical-align: top;
}

#menu ul.dropdown li.dotCMS_categories a span,
.nodeInsertIcon {
  background: url("/html/images/icons/dotcms-sprite.png") no-repeat -1px -1020px;
  width: 18px;
  height: 18px;
  display: inline-block;
  vertical-align: top;
}

#menu ul.dropdown li.dotCMS_maintenance a span {
  background: url("/html/images/icons/dotcms-sprite.png") no-repeat -21px -1060px;
}

#menu ul.dropdown li.dotCMS_languages a span {
  background: url("/html/images/icons/dotcms-sprite.png") no-repeat -21px -1160px;
}

#menu ul.dropdown li.dotCMS_calendar a span {
  background: url("/html/images/icons/dotcms-sprite.png") no-repeat -1px -1120px;
}

#menu ul.dropdown li.dotCMS_query-tool a span {
  background: url("/html/images/icons/lucene.png") no-repeat;
}

#menu ul.dropdown li.dotCMS_25 a span {
  background: url("/html/images/icons/dotcms-sprite.png") no-repeat -21px -1180px;
}

#menu ul.dropdown li.dotCMS_EXT_ECO_ORDER a span {
  background: url("/html/images/icons/dotcms-sprite.png") no-repeat -1px -1200px;
}

#menu ul.dropdown li.dotCMS_configuration a span {
  background: url("/html/images/icons/dotcms-sprite.png") no-repeat -21px -200px;
  width: 18px;
  height: 18px;
  display: inline-block;
  vertical-align: top;
}

#menu ul.dropdown li.dotCMS_containers a span {
  background: url("/html/images/icons/dotcms-sprite.png") no-repeat -1px -1220px;
  width: 18px;
  height: 18px;
  display: inline-block;
  vertical-align: top;
}

#menu ul.dropdown li.dotCMS_templates a span {
  background: url("/html/images/icons/dotcms-sprite.png") no-repeat -21px -1220px;
  width: 18px;
  height: 18px;
  display: inline-block;
  vertical-align: top;
}

#menu ul.dropdown li.dotCMS_EXT_19 a span,
.targetIcon {
  background: url("/html/images/icons/dotcms-sprite.png") no-repeat -1px -1240px;
  width: 18px;
  height: 18px;
  display: inline-block;
  vertical-align: top;
}

#menu ul.dropdown li.dotCMS_EXT_COMMUNICATIONS_MANAGER a span {
  background: url("/html/images/icons/dotcms-sprite.png") no-repeat -21px -1240px;
}

#menu ul.dropdown li.dotCMS_reports a span {
  background: url("/html/images/icons/dotcms-sprite.png") no-repeat -1px -1260px;
}

#menu ul.dropdown li.dotCMS_vanity-urls a span,
.vlinksIcon {
  background: url("/html/images/icons/dotcms-sprite.png") no-repeat -21px -1260px;
  width: 18px;
  height: 18px;
  display: inline-block;
  vertical-align: top;
}

#menu ul.dropdown li.dotCMS_site-browser a span,
.bowserIcon {
  background: url("/html/images/icons/dotcms-sprite.png") no-repeat -1px -1280px;
  width: 18px;
  height: 18px;
  display: inline-block;
  vertical-align: top;
}

#menu ul.dropdown li.dotCMS_content a span {
  background: url("/html/images/icons/dotcms-sprite.png") no-repeat -21px -1280px;
  width: 18px;
  height: 18px;
  display: inline-block;
  vertical-align: top;
}

#menu ul.dropdown li.dotCMS_EXT_DISCOUNTCODE a span {
  background: url("/html/images/icons/dotcms-sprite.png") no-repeat -1px -1300px;
}

#menu ul.dropdown li.dotCMS_dashboard a span {
  background: url("/html/images/icons/dotcms-sprite.png") no-repeat -21px -1300px;
}

#menu ul.dropdown li.dotCMS_content-types a span,
.structureIcon {
  background: url("/html/images/icons/dotcms-sprite.png") no-repeat -1px -1320px;
  width: 18px;
  height: 18px;
  display: inline-block;
  vertical-align: top;
}

#menu ul.dropdown li.dotCMS_forms a span {
  background: url("/html/images/icons/dotcms-sprite.png") no-repeat -21px -1320px;
  width: 18px;
  height: 18px;
  display: inline-block;
  vertical-align: top;
}

#menu ul.dropdown li.dotCMS_EXT_CONTENTRATINGS a span {
  background: url("/html/images/icons/dotcms-sprite.png") no-repeat -1px -1340px;
}

#menu ul.dropdown li.dotCMS_workflow-schemes a span {
  background: url("/html/images/icons/dotcms-sprite.png") no-repeat -1px -520px;
}

#menu ul.dropdown li.dotCMS_tags a span {
  background: url("/html/images/icons/dotcms-sprite.png") no-repeat -1px -1300px;
  width: 18px;
  height: 18px;
  display: inline-block;
  vertical-align: top;
}

/*#menu ul.dropdown li.dotCMS_dynamic-plugins a span{background: url(/html/images/icons/osgi.png) no-repeat;width:18px;height:18px;display:inline-block;vertical-align:top;}*/
#menu ul.dropdown li.dotCMS_dynamic-plugins a span {
  background: url("/html/images/icons/dotcms-sprite.png") no-repeat -1px -1860px;
  width: 18px;
  height: 18px;
  display: inline-block;
  vertical-align: top;
}

#menu ul.dropdown li.dotCMS_time-machine a span,
.clockIcon {
  background: url("/html/images/icons/dotcms-sprite.png") no-repeat -1px -1760px;
  width: 18px;
  height: 18px;
  display: inline-block;
  vertical-align: top;
}

#menu ul.dropdown li.dotCMS_link-checker a span,
.linkCheckIcon {
  background: url("/html/images/icons/dotcms-sprite.png") no-repeat -21px -1760px;
  width: 18px;
  height: 18px;
  display: inline-block;
  vertical-align: top;
}

#menu ul.dropdown li.dotCMS_es-search a span,
.elasticsearchIcon {
  background: url("/html/images/icons/elasticsearch.png") no-repeat;
  width: 18px;
  height: 18px;
  -o-object-fit: contain;
  display: inline-block;
  vertical-align: top;
}

#menu ul.dropdown li.dotCMS_publishing-queue a span .pushIcon {
  background: url("/html/images/icons/dotcms-sprite.png") no-repeat -21px -1880px;
  width: 18px;
  height: 18px;
  display: inline-block;
  vertical-align: top;
}

/* Action Panel */
.actionPanelPage {
  position: relative;
}

.actionTable {
  margin: 0;
  width: 100%;
}

.actionTable td {
  padding: 10px;
}

.actionTable tr:hover {
  background-color: #eff3f8;
  cursor: pointer;
}

.actionTable tr.active {
  background-color: #eff3f8;
}

#arrow {
  width: 23px;
  height: 36px;
  z-index: 9999;
  left: -23px;
  position: absolute;
}

.hideMe {
  display: none;
  position: absolute;
}

.green {
  color: #6baf73;
}

.yellow {
  color: #f6d57e;
}

.red {
  color: #cb4437;
}

.worldOn {
  background: url("/html/images/icons/dotcms-sprite.png") no-repeat 0px -1940px;
  width: 22px;
  height: 22px;
  margin: 0 1px 0 7px;
  display: inline-block;
  vertical-align: top;
}

/* dotCMS 1.0 STYLES */
/*===== WELCOME MESSAGE ===== */
.welcome_wrapper a {
  color: #3b3b3b;
  text-decoration: none;
}

.welcome_wrapper a:hover {
  text-decoration: underline;
}

/* ====================== BROWSER, HMTL, LINKS, FILES, TEMPLATES, CONTAINERS  (all POP UPs) ================= */
table.sTypeTd {
  vertical-align: top;
}

table.sTypeTable.sTypeItem {
  text-transform: uppercase;
  white-space: nowrap;
  min-width: 175px;
}

/* use in hmtl, templates, etc NOT in Browser Tree pop-ups*/
#dotCMSErrors {
  background-color: #ffbcbc;
  border: 1px solid gray;
  width: 300px;
  overflow: auto;
  padding: 10px;
  margin-left: 100px;
  margin-bottom: 10px;
}

#dotCMSMessages {
  background-color: #fff;
  border: 1px solid gray;
  width: 300px;
  overflow: auto;
  padding: 10px;
  margin-left: auto;
  margin-right: auto;
  margin-bottom: 10px;
}

#dotCMSMessagesTitle {
  font-weight: bold;
}

#dotCMSMessagesMessage {
  font-weight: bold;
}

#dotCMSMessagesClose {
  float: right;
}

#messagesTable,
#errorsTable {
  position: absolute;
  left: 50%;
  margin-left: -250px;
  top: 100px;
  z-index: 999;
  width: 500px;
  height: 50px;
  text-align: center;
  font-weight: bold;
}

.systemMessagesHolder {
  position: fixed;
  left: 50%;
  margin-left: -170px;
  width: 300px;
  z-index: 9999 !important;
}

.systemMessages {
  position: relative;
  padding: 20px 20px 30px 40px;
  color: #fff;
  background: rgba(0, 0, 0, 0.8);
  -moz-box-shadow: 3px 3px 5px rgba(0, 0, 0, 0.2);
  -webkit-box-shadow: 3px 3px 5px rgba(0, 0, 0, 0.2);
  box-shadow: 3px 3px 5px rgba(0, 0, 0, 0.2);
  -webkit-border-radius: 8px;
  -khtml-border-radius: 8px;
  -moz-border-radius: 8px;
  border-radius: 8px;
  cursor: pointer;
}

.messageIcon {
  position: absolute;
  top: 20px;
  left: 15px;
}

.errorMessages {
  position: relative;
  padding: 20px 20px 30px 40px;
  color: #fff;
  background: rgba(0, 0, 0, 0.8);
  -moz-box-shadow: 3px 3px 5px rgba(0, 0, 0, 0.2);
  -webkit-box-shadow: 3px 3px 5px rgba(0, 0, 0, 0.2);
  box-shadow: 3px 3px 5px rgba(0, 0, 0, 0.2);
  -webkit-border-radius: 8px;
  -khtml-border-radius: 8px;
  -moz-border-radius: 8px;
  border-radius: 8px;
  cursor: pointer;
}

.errorMessages ul,
.errorMessages ul li {
  list-style: disc;
  list-style-position: outside;
  margin: 0 0 3px 0;
}

/* loading message for content search */
.messageZone {
  position: fixed;
  z-index: 9999 !important;
  left: 50%;
  top: 30%;
  margin-left: -75px;
  width: 150px;
  padding: 20px;
  color: #fff;
  background: rgba(0, 0, 0, 0.8);
  -moz-box-shadow: 3px 3px 5px rgba(0, 0, 0, 0.2);
  -webkit-box-shadow: 3px 3px 5px rgba(0, 0, 0, 0.2);
  box-shadow: 3px 3px 5px rgba(0, 0, 0, 0.2);
  -webkit-border-radius: 8px;
  -khtml-border-radius: 8px;
  -moz-border-radius: 8px;
  border-radius: 8px;
}

.loadingIcon {
  background: url("/html/images/icons/ajax-loader.gif") no-repeat left center;
  padding: 0 5px 0 3px;
  vertical-align: middle;
  display: inline-block;
  width: 16px;
  height: 16px;
}

.typeCCol {
  white-space: nowrap;
  width: 100%;
  text-align: left;
}

.error-message {
  color: maroon;
  text-align: center;
}

.systemErrorsHolder {
  position: fixed;
  left: 50%;
  margin-left: -170px;
  width: 300px;
  z-index: 9999 !important;
}

.contentRowOver {
  background: #e0ecf8;
  font-weight: normal;
  cursor: pointer;
}

/* To display DotContentletValidationExceptions on content normal save */
/* http://jira.dotmarketing.net/browse/DOTCMS-2273 */
#saveContentMessages {
  background-color: #fff;
  border: 1px solid gray;
  width: 300px;
  overflow: auto;
  padding: 10px;
  margin-left: auto;
  margin-right: auto;
  margin-bottom: 10px;
}

#saveContentMessagesTitle {
  font-weight: bold;
}

#saveContentMessagesMessage {
  font-weight: bold;
}

#saveContentMessagesClose {
  float: right;
}

/* Login as widget */
.loginAsWrapper {
  display: none;
  position: absolute;
  width: 250px;
  padding: 10px;
  background: white;
  border: 1px solid #cdcdcd;
}

#portal_login_as_users_select {
  text-align: left;
}

#portal_login_as_password {
  width: 150px;
}

#portal_loginas_errors {
  text-align: center;
  color: red;
  padding-bottom: 5px;
}

/* for the dotCMS ligthbox overlay utils */
#dotCMS_lightbox_overlay {
  z-index: 1000;
  position: absolute;
  visibility: hidden;
  background: url("/html/js/dotcms-utils/overlay.png");
}

/* Host folders selector */
.dijitHostFoldersTreeWrapper {
  overflow: auto;
  position: absolute;
  z-index: 10000;
  background: white;
  border: 1px solid #adadad;
  padding: 7px;
}

.dijitHostClosed,
.dijitHostOpened {
  background: transparent url("/html/images/icons/globe-green.png") no-repeat scroll 0 0;
  margin: 3px 3px 0 3px;
}

/* Role selector */
.dijitRolesSelectTreeWrapper {
  overflow: auto;
  position: absolute;
  z-index: 10000;
  background: white;
  border: 1px solid #adadad;
  padding: 7px;
  float: none;
}

/* File Browser Dialog */
.filterBox {
  padding: 8px 10px 8px 10px;
}

.selectableFile {
  cursor: pointer;
}

.selectableFile img {
  vertical-align: middle;
}

.viewSelectorBox {
  padding: 5px;
}

.viewSelectorBox img {
  vertical-align: middle;
}

.fileSelectorControls:after {
  content: ".";
  display: block;
  height: 0;
  clear: both;
  visibility: hidden;
}

.fileSelectorControls input {
  float: left;
}

.fileSelectorControls span.dijitButton {
  float: left;
}

.thumbnailSliderWrapper {
  margin-bottom: 10px;
}

.thumbnailSliderWrapper table.dijitSlider {
  float: left;
}

.thumbnailTD {
  width: 100%;
}

.thumbnailTD td {
  border-bottom: 1px solid #cccccc;
  border-right: 1px solid #cccccc;
  height: 150px;
  text-align: center;
  width: 260px;
}

.thumbnailSliderWrapper img.imageFieldThumbnail {
  float: left;
}

.thumbnailSliderWrapper:after {
  content: ".";
  display: block;
  height: 0;
  clear: both;
  visibility: hidden;
}

/* Dashboard classes */
.siteOverview {
  font-weight: bold;
  text-align: center;
  margin: 15px 10px 20px 10px;
}

.siteOverview span {
  font-size: 300%;
  display: block;
  padding: 8px;
}

table.dojoxLegendNode {
  margin: 0 auto;
  width: 160px;
}

table.dojoxLegendNode td {
  padding-bottom: 10px;
}

#pieChartLegend td.dojoxLegendIcon {
  vertical-align: top;
  padding: 3px 5px 0 0;
}

#pieChartLegend td.dojoxLegendText {
  text-align: left;
  vertical-align: top;
  font-size: 85%;
  line-height: 131%;
}

#lineWrapper {
  overflow: hidden;
}

.noChart {
  background: #959595 url("/html/images/skin/lineChartBg.png") repeat-x left bottom;
  width: 100%;
  height: 130px;
  padding: 50px 20px 20px 20px;
}

.noChart span {
  display: block;
  width: 300px;
  margin: 0 auto;
  padding: 20px;
  background: #aaa;
  border: solid 2px #f6f6f6;
  border-radius: 10px;
  color: #fff;
  text-align: center;
  font-size: 131%;
}

.noPie {
  background: url("/html/images/skin/pieBg.png") no-repeat center top;
  width: 180px;
  height: 180px;
  margin: 0 auto 30px auto;
  padding: 60px 0 0 0;
}

.noPie span {
  display: block;
  width: 125px;
  margin: 0 auto;
  padding: 5px;
  background: #aaa;
  border: solid 2px #f6f6f6;
  border-radius: 10px;
  color: #fff;
  text-align: center;
}

.contentletInnerTable {
  border: 0px;
  padding: 0px;
  margin: 0px;
  width: 100%;
}

.contentletInnerTable tr td {
  border: 0px;
  padding: 0px;
  margin: 0px;
}

.workflowActionLink {
  cursor: pointer;
  border: 1px solid silver;
  margin-top: -1px;
  padding: 5px 0px 5px 10px;
  background: #ffffff;
}

.workflowActionLink:hover {
  background: #e0e9f6;
}

#contentLockedInfo {
  height: 40px;
  border: 0px solid red;
  overflow: hidden;
}

.lockedWarningDiv {
  position: absolute;
  z-index: 900;
  border: 0px dotted red;
  width: 99%;
  height: 99%;
}

/* Dojo Color Picker */
.dojoxColorPicker {
  padding: 8px;
  border-radius: 8px;
  -webkit-drop-shadow: 8px;
  background: #ededed;
  border: 1px solid #ccc;
  border-collapse: separate;
}

.dojoxColorPickerRightPad {
  padding-right: 8px;
}

.dotcms .dojoxColorPicker {
  background: #ededed;
  border: 1px solid #cdcdcd;
}

.dojoxColorPickerBox {
  position: relative;
  width: 150px;
  height: 150px;
  margin: 0;
  padding: 0;
}

.dojoxColorPickerUnderlay {
  position: relative;
  top: 0;
  left: 0;
  width: 150px;
  height: 150px;
  z-index: 1;
}

.dotcms .dojoxColorPickerUnderlay {
  border: 1px solid #cccccc;
}

.dojoxHuePickerUnderlay {
  position: relative;
  top: 0;
  left: 0;
  height: 150px;
  width: 20px;
  z-index: 1;
  text-align: center;
}

.dojoxHuePicker {
  position: relative;
  top: 0px;
  left: 0px;
  padding: 0px;
}

.dojoxHuePickerPoint {
  position: absolute;
  top: 0;
  left: 0;
  width: 20px;
  height: 8px;
  z-index: 3;
  cursor: move;
}

.dojoxColorPickerPoint {
  position: absolute;
  width: 10px;
  height: 10px;
  border: 0;
  z-index: 3;
  cursor: move;
}

.dojoxColorPickerPreview {
  display: block;
  width: 45px;
  height: 45px;
  border: 1px solid #333;
  background-color: #fff;
  position: relative;
  top: 0px;
  left: 0px;
  margin-left: 10px;
}

.dojoxColorPickerWebSafePreview {
  display: block;
  width: 25px;
  height: 25px;
  position: relative;
  top: 0px;
  left: 0px;
  border: 1px solid #333;
}

.dojoxColorPickerOptional {
  position: relative;
  top: 0px;
  left: 0px;
  height: 100%;
  padding: 8px;
}

.dojoxColorPickerOptional table {
  border-spacing: 4px;
  border: 0;
  margin: 5px;
}

.dojoxColorPickerOptional table td {
  padding: 3px;
}

.dojoxColorPickerPreviewContainer table {
  border-spacing: 6px 0px;
}

.dojoxColorPickerOptional input {
  font-size: 11px;
  border: 1px solid #a7a7a7;
  width: 25px;
  padding: 1px 3px 1px 3px;
  line-height: 1.1em;
}

.dojoxColorPickerHex input {
  width: 55px;
  font-size: 11px;
}

/* Image Picker */
table.bgThumbnail {
  margin: 5px 10px 15px 10px;
}

table.bgThumbnail td {
  padding: 10px;
}

table.bgThumbnail td div {
  padding: 4px;
  border: 1px solid #a0a0a0;
  margin: 6px;
  -moz-box-shadow: 0px 3px 10px rgba(0, 0, 0, 0.3);
  -webkit-box-shadow: 0px 3px 10px rgba(0, 0, 0, 0.3);
  box-shadow: 0px 3px 10px rgba(0, 0, 0, 0.3);
}

table.bgThumbnail td div a {
  border: 1px solid #a0a0a0;
  padding: 2px;
  display: block;
}

.showPointer {
  cursor: pointer;
}

/* Help Dialog */
div#_dotHelpMenu {
  color: red;
}

#_dotHelpResults {
  margin-left: 230px;
  border-left: 1px solid #ccc;
  padding-left: 15px;
}

.navbar ul {
  list-style: none;
  margin: 0;
  padding: 0;
}
.navbar li {
  list-style: none;
  position: relative;
}
.navbar li a {
  display: block;
  text-decoration: none;
  float: none;
}
.navbar .dropdown {
  background: #fff;
  border: 1px solid #d1d1d1;
  border-top: 0;
  left: -1px;
  min-width: 200px;
  position: absolute;
  opacity: 0;
  transition: opacity 200ms;
  top: 43px;
  visibility: hidden;
  z-index: 999;
}
.navbar .dropdown li.level2 {
  padding: 0;
}
.navbar .dropdown li.level2 a {
  background: #fff;
  color: #5f5f5f;
  display: block;
  font-size: 85%;
  margin: 0;
  padding: 3px 10px;
  vertical-align: middle;
}
.navbar .dropdown li.level2 a:hover {
  background: #f2f2f2;
}
.navbar .dropdown li.level2 a span {
  display: inline-block;
  float: left;
  margin: 0 5px 2px;
}
.navbar .horizontal li.level1 {
  background-color: #f2f2f2;
  border-top-left-radius: 3px;
  border-top-right-radius: 3px;
  border: solid 1px #dadada;
  border-right: 0;
  box-shadow: inset 0 1px 1px 0 #fff;
  float: left;
  padding: 0;
  width: auto;
}
.navbar .horizontal li.level1:hover {
  background-color: #fff;
}
.navbar .horizontal li.level1:hover > .dropdown {
  visibility: visible;
  opacity: 1;
}
.navbar .horizontal li.level1:hover .navMenu-title {
  color: #c00;
}
.navbar .horizontal li.level1:last-child {
  border-right: solid 1px #dadada;
}
.navbar .horizontal li.level1 .tabLeft {
  padding: 8px 10px 5px;
}
.navbar .horizontal li.level1.active {
  background-color: #fff;
}
.navbar .horizontal li.level1.active .navMenu-title {
  color: #c00;
}
.navbar .navMenu-title {
  color: #404040;
  font-size: 93%;
  font-weight: 700;
  line-height: 14px;
  margin: 0;
  overflow: hidden;
  padding: 0;
}
.navbar .navMenu-subtitle {
  color: #5f5f5f;
  font-size: 77%;
  margin: 0;
  overflow: hidden;
  padding: 0;
}

/* CRUMBTRAIL STYLES 2.0 */
.subNavCrumbTrail {
  display: none;
}
.subNavCrumbTrail ul {
  margin: 0;
  padding: 0;
  list-style: none;
}
.subNavCrumbTrail li {
  display: inline;
  margin: 0;
  list-style: none;
  position: relative;
  padding-right: 16px;
}
.subNavCrumbTrail li:after {
  display: inline-block;
  font: normal normal normal 14px/1 FontAwesome;
  font-size: inherit;
  text-rendering: auto;
  -webkit-font-smoothing: antialiased;
  -moz-osx-font-smoothing: grayscale;
  content: "\f054";
  color: #c5c5c5;
  font-size: 9px;
  position: absolute;
  right: 5px;
  top: 5px;
}
.subNavCrumbTrail li.lastCrumb {
  padding-right: 0;
}
.subNavCrumbTrail li.lastCrumb:after {
  display: none;
}
.subNavCrumbTrail a {
  text-decoration: none;
}

#selectHostDiv {
  cursor: pointer;
  background: url("/html/images/skin/skin-sprite.png") repeat-x 0 -420px;
  padding: 5px 10px 6px 15px;
}

/* ----------------------------------- */
/* -------------- ICONS -------------- */
/* ----------------------------------- */
.addIcon,
.androidIcon,
.appleIcon,
.appMonitorIcon,
.archiveIcon,
.arrowLeftIcon,
.arrowRightIcon,
.assetIcon,
.assignWorkflowIcon,
.backupIcon,
.bgIcon,
.browseIcon,
.bugIcon,
.bundleIcon,
.calClockIcon,
.calDayIcon,
.calListIcon,
.calMonthIcon,
.calWeekIcon,
.cancelIcon,
.cancelWorkflowIcon,
.cartIcon,
.checkBoxIcon,
.chevronIcon,
.chevronExpandIcon,
.closeIcon,
.colorIcon,
.copyIcon,
.cutIcon,
.deleteIcon,
.deleteWorkflowIcon,
.detailViewIcon,
.docConvertIcon,
.docCopyIcon,
.docNumIcon,
.docTextIcon,
.documentIcon,
.dropIcon,
.editIcon,
.editScriptIcon,
.encryptIcon,
.exclamationIcon,
.exclamation-redIcon,
.fileMultiIcon,
.fileNewIcon,
.fixIcon,
.folderIcon,
.folderAddIcon,
.folderCopyIcon,
.folderDeleteIcon,
.folderEditIcon,
.folderFilesIcon,
.folderGlobeIcon,
.folderOpenIcon,
.folderSelectedIcon,
.formNewIcon,
.gearMinusIcon,
.gearPencilIcon,
.gearPlusIcon,
.helpIcon,
.hideIcon,
.hourGlassIcon,
.imageNewIcon,
.infoIcon,
.keyIcon,
.keyvalueIcon,
.linkAddIcon,
.listViewIcon,
.loginIcon,
.loginAsIcon,
.mailListIcon,
.mapPinIcon,
.minusIcon,
.mobileIcon,
.movePageIcon,
.multiSelectIcon,
.newPageIcon,
.newTaskIcon,
.newWorkflowIcon,
.nextIcon,
.pagePropIcon,
.pasteIcon,
.plusIcon,
.previewIcon,
.previousIcon,
.propertyIcon,
.publishIcon,
.queryIcon,
.radioIcon,
.reindexIcon,
.rememberIcon,
.reopenWorkflowIcon,
.reorderIcon,
.repeatIcon,
.republishIcon,
.requiredIcon,
.resetIcon,
.resolveIcon,
.resolveWorkflowIcon,
.saveIcon,
.saveAssignIcon,
.scrollPaneIcon,
.searchIcon,
.selectIcon,
.shrinkIcon,
.spellIcon,
.splitterIcon,
.statisticsIcon,
.stopIcon,
.tabIcon,
.textFieldIcon,
.thumbnailViewIcon,
.toggleCloseIcon,
.toggleOpenIcon,
.trashIcon,
.unarchiveIcon,
.unpublishIcon,
.uploadIcon,
.windowsIcon,
.workflowIcon,
.workStreamIcon,
.wysiwygIcon {
  background: none;
  display: none;
}

.arrowLeftIcon,
.arrowRightIcon,
.chevronExpandIcon,
.deleteIcon,
.editIcon,
.folderIcon,
.folderOpenIcon,
.folderSelectedIcon,
.toggleCloseIcon,
.toggleOpenIcon {
  display: inline;
}

.uknIcon:before {
  content: "\f016";
}

.actionIcon:before {
  content: "\f142";
}

.addIcon:before {
  content: "\f0c8";
}

.androidIcon:before {
  content: "\f0c8";
}

.appleIcon:before {
  content: "\f0c8";
}

.appMonitorIcon:before {
  content: "\f0c8";
}

.archiveIcon:before {
  content: "\f132";
}

.archivedIcon:before {
  content: "\f111";
}

.arrowLeftIcon:before {
  content: "\f053";
}

.arrowRightIcon:before {
  content: "\f054";
}

.assignWorkflowIcon:before {
  content: "\f0c8";
}

.backupIcon:before {
  content: "\f0c8";
}

.bgIcon:before {
  content: "\f0c8";
}

.browseIcon:before {
  content: "\f0c8";
}

.bugIcon:before {
  content: "\f188";
}

.bundleIcon:before {
  content: "\f0c8";
}

.calClockIcon:before {
  content: "\f0c8";
}

.calDayIcon:before {
  content: "\f0c8";
}

.calListIcon:before {
  content: "\f0c8";
}

.calMonthIcon:before {
  content: "\f0c8";
}

.calWeekIcon:before {
  content: "\f0c8";
}

.cancelIcon:before {
  content: "\f05c";
}

.cancelWorkflowIcon:before {
  content: "\f0c8";
}

.cartIcon:before {
  content: "\f0c8";
}

.checkBoxIcon:before {
  content: "\f0c8";
}

.chevronIcon:before {
  content: "\f0c8";
}

.chevronExpandIcon:before {
  content: "\f078";
}

.closeIcon:before {
  content: "\f00d";
}

.colorIcon:before {
  content: "\f0c8";
}

.contentIcon:before {
  content: "\f1ea";
}

.copyIcon:before {
  content: "\f0c5";
}

.cutIcon:before {
  content: "\f0c4";
}

.deleteIcon:before {
  content: "\f014";
}

.deleteWorkflowIcon:before {
  content: "\f0c8";
}

.detailViewIcon:before {
  content: "\f0c8";
}

.docConvertIcon:before {
  content: "\f0c8";
}

.docCopyIcon:before {
  content: "\f0c8";
}

.docNumIcon:before {
  content: "\f0c8";
}

.docTextIcon:before {
  content: "\f0c8";
}

.documentIcon:before {
  content: "\f0c8";
}

.dotAssetIcon:before {
  content: "\f187";
}

.downloadIcon:before {
  content: "\f019";
}

.dropIcon:before {
  content: "\f0c8";
}

.editIcon:before {
  content: "\f044";
}

.editScriptIcon:before {
  content: "\f044";
}

.encryptIcon:before {
  content: "\f0c8";
}

.exclamation-redIcon:before {
  content: "\f0c8";
}

.exclamationIcon:before {
  content: "\f0c8";
}

.femaleIcon:before {
  content: "\f182";
}

.fileIcon:before {
  content: "\f016";
}

.fileMultiIcon:before {
  content: "\f0c8";
}

.fileNewIcon:before {
  content: "\f0c8";
}

.fixIcon:before {
  content: "\f0c8";
}

.folderIcon:before {
  content: "\f114";
}

.folderAddIcon:before {
  content: "\f0c8";
}

.folderCopyIcon:before {
  content: "\f0c8";
}

.folderDeleteIcon:before {
  content: "\f0c8";
}

.folderEditIcon:before {
  content: "\f0c8";
}

.folderFilesIcon:before {
  content: "\f0c8";
}

.folderGlobeIcon:before {
  content: "\f0c8";
}

.folderOpenIcon:before {
  content: "\f07c";
}

.folderSelectedIcon:before {
  content: "\f07c";
}

.formIcon:before {
  content: "\f03a";
}

.formNewIcon:before {
  content: "\f0c8";
}

.gearIcon:before {
  content: "\f013";
}

.gearMinusIcon:before {
  content: "\f0c8";
}

.gearPencilIcon:before {
  content: "\f0c8";
}

.gearPlusIcon:before {
  content: "\f0c8";
}

.greyDotIcon:before {
  content: "\f111";
}

.helpIcon:before {
  content: "\f1cd";
}

.hideIcon:before {
  content: "\f0c8";
}

.hintIcon:before {
  content: "\f0e5";
}

.hostIcon:before {
  content: "\f0ac";
}

.hostArchivedIcon:before {
  content: "\f0ac";
}

.hostDefaultIcon:before {
  content: "\f0ac";
}

.hostStoppedIcon:before {
  content: "\f0ac";
}

.hourGlassIcon:before {
  content: "\f0c8";
}

.imageNewIcon:before {
  content: "\f0c8";
}

.infoIcon:before {
  content: "\f05a";
}

.keyIcon:before {
  content: "\f084";
}

.keyvalueIcon:before {
  content: "\f0c8";
}

.languageVarIcon:before {
  content: "\f0ac";
}

.licenseIcon:before {
  content: "\f2c3";
}

.linkAddIcon:before {
  content: "\f0c8";
}

.listViewIcon:before {
  content: "\f0c8";
}

.liveIcon:before {
  content: "\f058";
}

.lockIcon:before {
  content: "\f023";
}

.loginIcon:before {
  content: "\f0c0";
}

.loginAsIcon:before {
  content: "\f0c8";
}

.mailListIcon:before {
  content: "\f003";
}

.mapPinIcon:before {
  content: "\f0c8";
}

.minusIcon:before {
  content: "\f068";
}

.mobileIcon:before {
  content: "\f0c8";
}

.movePageIcon:before {
  content: "\f0c8";
}

.multiSelectIcon:before {
  content: "\f0c8";
}

.newPageIcon:before {
  content: "\f0c8";
}

.newTaskIcon:before {
  content: "\f0c8";
}

.newWorkflowIcon:before {
  content: "\f0c8";
}

.nextIcon:before {
  content: "\f0a9";
}

.pageIcon:before {
  content: "\f0f6";
}

.pagePropIcon:before {
  content: "\f0c8";
}

.pasteIcon:before {
  content: "\f0c8";
}

.personaIcon:before {
  content: "\f007";
}

.plusIcon:before {
  content: "\f067";
}

.previewIcon:before {
  content: "\f06e";
}

.previousIcon:before {
  content: "\f0a8";
}

.propertyIcon:before {
  content: "\f0c8";
}

.publishIcon:before {
  content: "\f0c8";
}

.queryIcon:before {
  content: "\f0c8";
}

.radioIcon:before {
  content: "\f0c8";
}

.reindexIcon:before {
  content: "\f0c8";
}

.rememberIcon:before {
  content: "\f0c8";
}

.reopenWorkflowIcon:before {
  content: "\f0c8";
}

.reorderIcon:before {
  content: "\f0c8";
}

.repeatIcon:before {
  content: "\f047";
}

.republishIcon:before {
  content: "\f0c8";
}

.requiredIcon:before {
  content: "\f0c8";
}

.resetIcon:before {
  content: "\f021";
}

.resolveIcon:before {
  content: "\f00c";
}

.resolveWorkflowIcon:before {
  content: "\f0c8";
}

.rolesIcon:before {
  content: "\f0c0";
}

.rServerIcon:before {
  content: "\f0ed";
}

.saveIcon:before {
  content: "\f0c7";
}

.statusIcon:before {
  content: "\f111";
}

.saveAssignIcon:before {
  content: "\f0c8";
}

.scrollPaneIcon:before {
  content: "\f0c8";
}

.searchIcon:before {
  content: "\f002";
}

.selectIcon:before {
  content: "\f0c8";
}

.shrinkIcon:before {
  content: "\f0c8";
}

.spellIcon:before {
  content: "\f0c8";
}

.splitterIcon:before {
  content: "\f0c8";
}

.sServerIcon:before {
  content: "\f0ee";
}

.statisticsIcon:before {
  content: "\f080";
}

.stopIcon:before {
  content: "\f0c8";
}

.tabIcon:before {
  content: "\f0c8";
}

.tagIcon:before {
  content: "\f02b";
}

.textFieldIcon:before {
  content: "\f0c8";
}

.thumbnailViewIcon:before {
  content: "\f0c8";
}

.toggleCloseIcon:before {
  content: "\f147";
}

.toggleOpenIcon:before {
  content: "\f196";
}

.trashIcon:before {
  content: "\f0c8";
}

.unarchiveIcon:before {
  content: "\f0c8";
}

.unlockIcon:before {
  content: "\f09c";
}

.unpublishIcon:before {
  content: "\f0c8";
}

.uploadIcon:before {
  content: "\f093";
}

.userIcon:before {
  content: "\f007";
}

.vanityIcon:before {
  content: "\f277";
}

.vtlIcon:before {
  content: "\f1c9";
}

.windowsIcon:before {
  content: "\f0c8";
}

.workflowIcon:before {
  content: "\f0c8";
}

.workingIcon:before {
  content: "\f111";
}

.workStreamIcon:before {
  content: "\f0c8";
}

.wysiwygIcon:before {
  content: "\f0c8";
}

.asfIcon:before {
  content: "\f1c8";
}

.aviIcon:before {
  content: "\f1c8";
}

.movIcon:before {
  content: "\f1c8";
}

.mp4Icon:before {
  content: "\f1c8";
}

.mpgIcon:before {
  content: "\f1c8";
}

.oggIcon:before {
  content: "\f1c8";
}

.ogvIcon:before {
  content: "\f1c8";
}

.rmIcon:before {
  content: "\f1c8";
}

.vobIcon:before {
  content: "\f1c8";
}

.csvIcon:before {
  content: "\f1c3";
}

.numbersIcon:before {
  content: "\f1c3";
}

.wksIcon:before {
  content: "\f1c3";
}

.xlsIcon:before {
  content: "\f1c3";
}

.xlsxIcon:before {
  content: "\f1c3";
}

.bmpIcon:before {
  content: "\f1c5";
}

.imageIcon:before {
  content: "\f1c5";
}

.jpegIcon:before {
  content: "\f1c5";
}

.jpgIcon:before {
  content: "\f1c5";
}

.pctIcon:before {
  content: "\f1c5";
}

.pngIcon:before {
  content: "\f1c5";
}

.gifIcon:before {
  content: "\f1c5";
}

.webpIcon:before {
  content: "\f1c5";
}

.svgIcon:before {
  content: "\f1c5";
}

.pdfIcon:before {
  content: "\f1c1";
}

.keynoteIcon:before {
  content: "\f1c4";
}

.pptIcon:before {
  content: "\f1c4";
}

.pptxIcon:before {
  content: "\f1c4";
}

.docIcon:before {
  content: "\f1c2";
}

.docxIcon:before {
  content: "\f1c2";
}

.aacIcon:before {
  content: "\f1c7";
}

.aifIcon:before {
  content: "\f1c7";
}

.iffIcon:before {
  content: "\f1c7";
}

.m3uIcon:before {
  content: "\f1c7";
}

.midIcon:before {
  content: "\f1c7";
}

.mp3Icon:before {
  content: "\f1c7";
}

.mpaIcon:before {
  content: "\f1c7";
}

.raIcon:before {
  content: "\f1c7";
}

.wavIcon:before {
  content: "\f1c7";
}

.wmaIcon:before {
  content: "\f1c7";
}

.shimIconSmall {
  display: inline-block;
  height: 1px;
  width: 12px;
}

.workingIcon {
  color: #f3762a;
}

.liveIcon {
  color: #4a9d51;
}

.lockIcon {
  color: #f3762a;
}

.greyDotIcon {
  opacity: 1 !important;
  color: #ecedee;
}

.archivedIcon {
  color: #cb3927;
}

.hostArchivedIcon {
  color: #cb3927;
}

.hostDefaultIcon {
  color: var(--color-main);
}

.hostStoppedIcon {
  color: #c5c5c5;
}

.filter-tasks-frm {
  margin: 56px 20px 0 0;
}
.filter-tasks-frm .who-user label {
  margin-right: 4px;
}

/*

Styles for commons fields along the backend

*/
.glossaryTermPopup {
  border-radius: 2px;
  background-color: #fafafa;
  padding: 4px 8px;
  border: solid 1px #ecedee;
  position: absolute;
}

#fileAssetThumbnailSliderWrapper {
  margin-bottom: 8px;
}

.fileAjaxUploader {
  display: flex;
  align-items: center;
  border-radius: 2px;
  position: relative;
  height: 36px;
}
.fileAjaxUploader .fileAjaxUploaderForm {
  border: solid 1px #c5c5c5;
  width: 100%;
}
.fileAjaxUploader input[type=file]::-webkit-file-upload-button {
  background-color: var(--color-main);
  height: 36px;
  border: 0;
  color: #fff;
  cursor: pointer;
<<<<<<< HEAD
  padding: 0 1rem;
=======
  padding: 0 14px;
>>>>>>> 61ec7cb0
}
.fileAjaxUploader input[type=file]::-webkit-file-upload-button:hover {
  background-color: var(--color-main_mod);
}
.fileAjaxUploaderActions div {
  display: inline-block;
}
.fileAjaxUploaderActions div:first-child {
  margin-right: 8px;
}
.fileAjaxUploaderFileName {
  margin-right: 8px;
}
.fileAjaxUploaderStatus {
  align-items: center;
  display: flex;
  position: absolute;
  right: 16px;
}
.fileAjaxUploaderStatusMsg {
  margin-left: 8px;
}
.fileAjaxUploader .dijitProgressBar {
  width: 150px;
}

.catPreview {
  background-color: #fff;
  border-radius: 2px;
  border: solid 1px #c5c5c5;
  margin-top: 8px;
  max-width: 1100px;
  min-height: 38px;
  padding: 4px;
}
.catPreview li {
  background: #fafafa;
  border-radius: 2px;
  border: solid 1px #c5c5c5;
  display: inline-block;
  font-size: 12px;
  margin: 2px 5px 2px 0px;
  padding: 4px 8px 4px 4px;
  position: relative;
  text-decoration: none;
}
.catPreview a {
  display: inline-block;
  vertical-align: sub;
}
.catPreview a:hover {
  color: #cc0000;
}

.fileSelectorControls .dijitTextBox {
  width: 300px;
}

.lineDividerTitle {
  color: #8a8a8a;
  font-size: 24px;
  border-bottom: 1px solid #ecedee;
  padding-bottom: 16px;
  margin: 48px 0 24px;
}

#editor-toolbar, .wysiwyg-tools, .editor-toolbar {
  display: flex;
  justify-content: space-between;
  margin-top: 8px;
}
#editor-toolbar .checkbox, .wysiwyg-tools .checkbox, .editor-toolbar .checkbox,
#editor-toolbar .radio,
.wysiwyg-tools .radio,
.editor-toolbar .radio {
  margin: 0;
}

.editor-toolbar {
  max-width: 1100px;
  width: 100%;
}

.langVariablesField .glossaryTermPopup {
  right: -8px;
  bottom: 36px;
}

.wysiwyg-tools .dijitSelect {
  width: auto;
}

.wysiwyg-wrapper {
  width: 100%;
  max-width: 1100px;
}

.key-value-form {
  display: flex;
  margin-bottom: 16px;
  width: 500px;
}
.key-value-form .dijit {
  margin-right: 8px;
}
.key-value-form .dijit:last-child {
  margin-right: 0;
}

.key-value-items {
  width: 500px;
}
.key-value-items .listingTable th:first-child,
.key-value-items .listingTable td:first-child {
  padding-left: 8px;
}

.tagsOptions {
  background: #fff;
  border: solid 1px #c5c5c5;
  min-width: 175px;
  padding-top: 7px;
  position: absolute;
  z-index: 1;
}
.tagsOptions:before {
  background-color: #fff;
  border-left: solid 1px #c5c5c5;
  border-top: solid 1px #c5c5c5;
  content: "";
  height: 10px;
  left: 5px;
  position: absolute;
  top: -6px;
  transform: rotate(45deg);
  width: 10px;
}
.tagsOptions .personaIcon,
.tagsOptions .tagIcon {
  margin-right: 5px;
  opacity: 0.7;
}
.tagsOptions h3 {
  background-color: #c5c5c5;
  border-bottom: solid 1px #c5c5c5;
  margin-bottom: 0;
  padding: 5px 10px;
}
.tagsOptions a {
  border-bottom: solid 1px #c5c5c5;
  cursor: pointer;
  display: block;
  padding: 5px 10px;
  text-decoration: none;
  white-space: nowrap;
}
.tagsOptions a:hover {
  background-color: #ecedee;
}
.tagsOptions a:last-child {
  border-bottom: none;
}
.tagsOptions .suggestedTagFocus {
  background-color: #ecedee;
  box-shadow: none;
  outline: 0;
}

.tagLink {
  background: #fafafa;
  border-radius: 2px;
  border: solid 1px #c5c5c5;
  display: inline-block;
  font-size: 12px;
  margin: 2px 5px 2px 0px;
  padding: 3px 25px 4px 5px;
  position: relative;
  text-decoration: none;
  vertical-align: middle;
}
.tagLink.persona {
  padding: 3px 25px 4px;
}
.tagLink.persona:before {
  content: "\f007";
  display: block;
  left: 8px;
  position: absolute;
  top: 2px;
}
.tagLink:after {
  color: #8a8a8a;
  content: "✕";
  font-size: 10px;
  line-height: 21px;
  position: absolute;
  right: 0px;
  text-align: center;
  top: 0px;
  width: 20px;
}
.tagLink:hover {
  border: 1px solid var(--color-main);
}

.tagsWrapper {
  position: relative;
}
.tagsWrapper .dijitTextBox {
  height: auto;
  padding: 3px 5px;
}
.tagsWrapper .dijitInputContainer {
  display: inline-block;
  vertical-align: middle;
}

.field__editable-content {
  display: flex;
  align-items: center;
}
.field__editable-content a {
  margin-right: 16px;
}

/*
------------ FORMS ------------
- Extract from: base.css
- Handle vertical and horizontal forms
*/
#label, .fieldName, dl.vertical dt label {
  color: #5b5b5b;
  display: block;
  font-size: 12px;
  margin-bottom: 4px;
}

#checkbox-radio, .radio,
.checkbox {
  align-items: center;
  display: flex;
  margin: 8px 0;
  white-space: nowrap;
}
#checkbox-radio > .dijit, .radio > .dijit,
.checkbox > .dijit {
  margin-right: 4px;
}

.required:before {
  content: "\f069";
  color: #d0021b;
  font-size: 9px;
  position: relative;
  top: -4px;
  left: 2px;
}

#inline-form, .inline-form, .fileSelectorControls {
  display: flex;
  align-items: center;
}
#inline-form > label, .inline-form > label, .fileSelectorControls > label, #inline-form > div, .inline-form > div, .fileSelectorControls > div {
  margin-right: 8px;
  white-space: nowrap;
}
#inline-form > label, .inline-form > label, .fileSelectorControls > label {
  line-height: 36px;
  align-self: baseline;
}
#inline-form > .checkbox, .inline-form > .checkbox, .fileSelectorControls > .checkbox, #inline-form > .radio, .inline-form > .radio, .fileSelectorControls > .radio {
  margin-right: 16px;
}
#inline-form > .checkbox label, .inline-form > .checkbox label, .fileSelectorControls > .checkbox label, #inline-form > .radio label, .inline-form > .radio label, .fileSelectorControls > .radio label {
  line-height: 1;
}
#inline-form > .checkbox, .inline-form > .checkbox, .fileSelectorControls > .checkbox {
  flex: none;
}
#inline-form .dijit, .inline-form .dijit, .fileSelectorControls .dijit {
  margin-right: 8px;
}
#inline-form .dijit:last-child, .inline-form .dijit:last-child, .fileSelectorControls .dijit:last-child {
  margin-right: 0;
}
#inline-form .dijitRadio, .inline-form .dijitRadio, .fileSelectorControls .dijitRadio,
#inline-form .dijitCheckBox,
.inline-form .dijitCheckBox,
.fileSelectorControls .dijitCheckBox {
  margin-right: 4px;
}

.listingTable .radio,
.listingTable .checkbox {
  margin: 0;
}

.required2 {
  color: #cb3927;
  font-weight: bold;
}

.hint-text {
  font-size: 11px;
  color: #999;
  display: block;
  line-height: normal;
  margin-top: 5px;
}

dl#indexed dd, dl#listed dd, dl#required dd, dl#unique dd, dl#userSearchable dd {
  min-height: auto;
  line-height: normal;
}
dl#indexed dd .dijitCheckBox, dl#listed dd .dijitCheckBox, dl#required dd .dijitCheckBox, dl#unique dd .dijitCheckBox, dl#userSearchable dd .dijitCheckBox {
  margin: 0;
}
dl.vertical dd,
dl.vertical dt {
  clear: none;
  float: none;
  margin: 0;
  padding: 0;
  text-align: inherit;
  width: auto;
}
dl.vertical dd {
  margin-bottom: 16px;
}
dl.radio-check-one-line {
  align-items: center;
  display: flex;
  flex-direction: row-reverse;
  justify-content: flex-end;
  margin-bottom: 16px;
}
dl.radio-check-one-line dt,
dl.radio-check-one-line dd {
  float: none;
  margin: 0;
  min-height: 0;
  padding: 0;
  text-align: left;
  width: auto;
}
dl.radio-check-one-line dd .radio,
dl.radio-check-one-line dd .checkbox {
  display: inline-block;
  margin: 0;
}

dd.wide,
dt.wide {
  clear: both;
  width: auto;
}

dt {
  clear: left;
  float: left;
  padding: 6px 0px 7px;
  text-align: right;
  width: 30%;
}

dd {
  margin: 0 0 16px 30%;
  min-height: 36px;
  padding-left: 8px;
}
dd .inputCaption,
dd .buttonCaption {
  padding-left: 8px !important;
}

#form-horizontal-flexbox dl, .form-horizontal dl {
  display: flex;
  margin-bottom: 8px;
  min-height: 36px;
}
#form-horizontal-flexbox dd, .form-horizontal dd,
#form-horizontal-flexbox dt,
.form-horizontal dt {
  clear: none;
  float: none;
  margin: 0;
  min-height: 0;
  padding: 0;
  text-align: inherit;
  width: auto;
}
#form-horizontal-flexbox dd, .form-horizontal dd {
  align-self: center;
}
#form-horizontal-flexbox dt, .form-horizontal dt {
  line-height: 1;
  padding: 9px 16px 0;
  text-align: right;
  width: 150px;
}
#form-horizontal-flexbox dt.checkbox, .form-horizontal dt.checkbox, #form-horizontal-flexbox dt.radio, .form-horizontal dt.radio {
  justify-content: flex-end;
  padding-top: 0;
}

#form-horizontal-table {
  display: table;
}
#form-horizontal-table > div {
  display: table-row-group;
}
#form-horizontal-table dl {
  display: table-row;
}
#form-horizontal-table dd,
#form-horizontal-table dt {
  display: table-cell;
}
#form-horizontal-table dt {
  white-space: nowrap;
  width: 1%;
}
#form-horizontal-table dd {
  width: 99%;
}

.fieldWrapper {
  margin-bottom: 24px;
  position: relative;
}
.fieldName > a {
  position: absolute;
  left: 0;
  top: -2px;
}
.fieldName > a + span + span {
  padding-left: 20px;
}
.fieldName .hintIcon {
  color: #161616;
}

.editcontentlet__row {
  display: grid;
  width: 100%;
  grid-template-columns: repeat(auto-fit, minmax(200px, 1fr));
}

.editcontentlet__col {
  padding: 0 1rem;
}
.editcontentlet__col:first-child {
  padding-left: 0;
}
.editcontentlet__col:last-child {
  padding-right: 0;
}

.buttonRow {
  text-align: center;
  margin: 8px 0;
}
.buttonRow-right {
  text-align: right;
  margin: 8px 0;
}
.buttonRow .dijitButton,
.buttonRow .fakeDojoButton {
  margin: 0 4px;
}

.who-can-use {
  border: solid 1px #c5c5c5;
  height: 90px;
  margin-top: 8px;
  padding: 8px;
  overflow-y: auto;
  overflow-x: hidden;
}

.who-can-use__list td {
  padding: 4px;
}

/* PORTLET STYLES 2.0 */
.portlet-main {
  padding: 24px 0;
}
.portlet-main .dijitTabPaneWrapper .dijitContentPane .dijitContentPane {
  padding: 0;
}
.portlet-sidebar {
  padding: 24px 16px 0 16px;
}
.portlet-sidebar-wrapper {
  background-color: #fafafa;
  border-right: solid 1px #ecedee;
}
.portlet-wrapper {
  height: 100%;
  overflow: auto;
}
.portlet-pagination, .portlet-toolbar, .portlet-toolbar__actions, .portlet-toolbar__info {
  display: flex;
  justify-content: space-between;
}
.portlet-toolbar__actions-primary {
  display: flex;
  align-items: center;
  gap: 16px;
}
.portlet-toolbar__actions-archive {
  display: flex;
  align-items: center;
  gap: 8px;
}
.portlet-pagination {
  margin: 16px;
}
.portlet-pagination__results {
  flex: 1;
  align-self: center;
  text-align: center;
}
.portlet-toolbar {
  margin: 0 16px 16px;
}
.dijitTabPaneWrapper .dijitContentPane .portlet-toolbar {
  margin: 0 0 16px;
}
.portlet-toolbar > * {
  align-self: center;
}
.portlet-toolbar a {
  text-decoration: none;
}
.portlet-toolbar__info {
  display: flex;
  justify-content: center;
  flex: 1;
  margin: 0 18px;
  align-items: center;
}
.dijitTabPaneWrapper .dijitContentPane .portlet-toolbar__info {
  margin-left: 0;
}
.portlet-toolbar__center {
  flex: 2;
}
.portlet-toolbar__center .callOutBox {
  margin: 0;
}
.portlet-toolbar__center + .portlet-toolbar__actions {
  flex: 1;
  justify-content: flex-end;
}

#tablemessage {
  color: #cc0000;
}

.hintBox {
  background-color: #fafafa;
  border-radius: 2px;
  border: solid 1px #c5c5c5;
  padding: 16px;
  position: absolute;
  right: 16px;
  top: 16px;
  width: 300px;
}

.callOutBox {
  background-color: rgba(var(--color-main_mod), 0.1);
  border-radius: 2px;
  border: 1px solid rgba(var(--color-main_mod), 0.3);
  margin: 16px 0;
  padding: 8px;
  text-align: center;
}

.callOutBox2 {
  background-color: #ecedee;
  border-radius: 2px;
  border: 1px solid #c5c5c5;
  padding: 8px;
  text-align: center;
}
.callOutBox2 h3 {
  margin-bottom: 16px;
}
.callOutBox2 p:last-child {
  margin-bottom: 0;
}

.calendar-events .portlet-sidebar .listingTable {
  background-color: #fff;
}
.calendar-events .portlet-toolbar__actions-primary,
.calendar-events .portlet-toolbar__actions-secondary {
  flex: 0 1 auto;
}
.calendar-events .portlet-toolbar__info {
  flex: 1 0 auto;
  font-size: 18px;
  justify-content: center;
}

.calendar-events__list {
  display: flex;
}

.calendar-events__list-items,
.calendar-events__list-ongoing {
  border: 1px solid #ecedee;
}

.calendar-events__list-items {
  flex: 3;
  margin: 0 16px;
}

.calendar-events__list-ongoing {
  flex: 1;
  margin-right: 16px;
}

.calendar-events__recurence-box {
  background-color: #fafafa;
  border: solid 1px #ecedee;
  border-radius: 2px;
  display: inline-block;
  margin-top: 8px;
  padding: 8px;
}

/* WEEK VIEW STYLES */
.weeklyCalendarBody td {
  min-height: 400px;
  height: auto;
  height: 400px;
  vertical-align: top;
  padding: 0px;
  white-space: normal;
}

.weeklyViewControls {
  text-align: left;
}

/* DAY VIEW STYLES */
#dailyEvents h3,
#ongoingEvents h3 {
  background: #fafafa;
  padding: 8px;
  border-bottom: 1px solid #ecedee;
  margin: 0;
}
#dailyEvents ul,
#ongoingEvents ul {
  margin: 0;
  padding: 0;
}
#dailyEvents ul:last-child li:last-child,
#ongoingEvents ul:last-child li:last-child {
  border-bottom: none;
}
#dailyEvents li,
#ongoingEvents li {
  padding: 8px;
  margin: 0;
  border-bottom: 1px solid #ecedee;
}
#dailyEvents li [class$=Icon],
#dailyEvents li [class*=Icon],
#ongoingEvents li [class$=Icon],
#ongoingEvents li [class*=Icon] {
  margin-right: 4px;
}

/* MONTH VIEW STYLES */
.calendarBody,
.weeklyCalendarBody td {
  min-height: 100px;
  height: auto;
  height: 100px;
  vertical-align: top;
  padding: 0;
  border: 1px solid #ecedee;
  border-collapse: collapse;
}

.emptyDay {
  background-color: #fafafa;
}

.selectedDay {
  background-color: #feffc9;
}

.weekendDay {
  background-color: #f2f2f2;
}

.dayNumberSection {
  font-size: 11px;
}

.dayNumber {
  text-align: right;
  font-weight: bold;
  cursor: pointer;
  padding: 3px 3px 0 0;
}
.dayNumber a {
  text-decoration: none;
}

.monthDay img {
  vertical-align: middle;
}
.monthDay a {
  text-decoration: none;
  color: black;
}
.monthDay a:hover {
  text-decoration: underline;
}

.allDayEvents {
  background-color: #cdeafd;
  margin-bottom: 3px;
  border-radius: 5px;
}

.dayEventsSection span {
  font-weight: bold;
  text-transform: uppercase;
  font-size: 77%;
}

/* NAV MENU STYLES */
.navDay a,
.navLastDay a,
.navSelectedDay a {
  color: black;
  text-decoration: none;
}

.navDay,
.navLastDay {
  text-align: center;
  height: 19px;
  width: 22px;
}

.navSelectedDay {
  background-color: rgba(var(--color-main_rgb), 0.2);
}

.previousPageLink {
  float: left;
}

.nextPageLink {
  float: right;
}

.ongoingEventsWrapper {
  width: 250px;
  float: left;
  text-align: left;
}

.eventDetail {
  width: 500px;
}
.eventDetail .closeButton {
  float: right;
  margin-bottom: -10px;
}
.eventDetail .fakeDojoButton {
  margin: 0 4px;
}
.eventDetail img {
  border: 0;
}

.viewDetailLink {
  font-weight: bolder;
}

#eventDetailTitle {
  font-weight: bold;
  font-size: 1.2em;
  padding-bottom: 5px;
  width: 459;
  overflow: hidden;
}

#eventDetailDate,
#eventDetailTags,
#eventDetailCategories {
  padding-left: 10px;
}

.calLabel {
  display: inline-block;
  width: 90px;
  font-weight: bold;
}

.removeFilter {
  display: block;
  background: transparent url(/html/js/dojo/custom-build/dijit/themes/dmundra/images/tabClose.png) no-repeat scroll center center;
  height: 16px;
  width: 20px;
  cursor: pointer;
}

.closeFilter {
  display: block;
  background: transparent url(/html/js/dojo/custom-build/dijit/themes/dmundra/images/tabClose.png) no-repeat scroll center center;
  height: 24px;
  width: 24px;
  cursor: pointer;
  float: right;
}

.removeFilter {
  float: left;
  margin-top: 3px;
}

.filtersBox {
  position: absolute;
  z-index: 700;
  background: white;
  width: 400px;
  -moz-border-radius: 5px;
  -webkit-border-radius: 5px;
  border: 1px solid #ecedee;
}

#categoriesFilterBox,
#tagsFilterBox {
  padding: 10px 5px;
}

.calendarFiltersBox {
  margin: 20px 5px 0 15px;
  line-height: 20px;
  text-align: left;
}

.tagFilterLink,
.categoryFilterLink {
  padding-top: 5px;
}

.tagFilterLink a,
.categoryFilterLink a {
  font-weight: normal;
  color: black;
}
.tagFilterLink a:hover,
.categoryFilterLink a:hover {
  font-weight: normal;
  color: black;
}

.tagFilterLink a:hover,
.categoryFilterLink a:hover {
  text-decoration: underline;
}

.statusLegend {
  text-align: left;
  padding-left: 23px;
  padding-top: 15px;
  vertical-align: middle;
}
.statusLegend img {
  vertical-align: middle;
}

.calendarActions {
  text-align: right;
  padding-right: 15px;
  padding-top: 15px;
}

#addEvent {
  float: left;
  padding-left: 50px;
}

#navMonthYearName {
  background-color: var(--color-main);
  color: #fff;
  cursor: pointer;
  text-align: center;
}

.whenListView,
.ratingListView,
.tagsListView {
  padding-left: 21px;
}

a.category_higlighted, a.tag_higlighted {
  font-weight: bolder;
}

.network__listing .icon {
  width: 14px;
}

.network-action {
  background: #fff;
  border: 1px solid #ecedee;
  bottom: 0;
  position: fixed;
  right: 0;
  top: 0;
  z-index: 0;
}

.network-action__header {
  padding: 0px;
}

.network-action__title {
  background-color: var(--color-main);
  color: #fff;
  margin: -16px -16px 16px;
  height: 39px;
  line-height: 39px;
  padding: 0 16px;
}

.network-action__content {
  margin: 16px;
}

.network-action__list {
  margin-bottom: 32px;
  width: 100%;
}
.network-action__list th,
.network-action__list td {
  padding: 4px;
}
.network-action__list tr:first-child td:first-child {
  width: 16px;
}

.network-action__btn-refresh {
  display: block;
  text-align: center;
}

.network__listing .icon {
  width: 14px;
}

.network-action {
  background: #fff;
  border: 1px solid #ecedee;
  bottom: 0;
  position: fixed;
  right: 0;
  top: 0;
  z-index: 0;
}

.network-action__header {
  padding: 0px;
}

.network-action__title {
  background-color: var(--color-main);
  color: #fff;
  margin: -16px -16px 16px;
  height: 39px;
  line-height: 39px;
  padding: 0 16px;
}

.network-action__content {
  margin: 16px;
}

.network-action__list {
  margin-bottom: 32px;
  width: 100%;
}
.network-action__list th,
.network-action__list td {
  padding: 4px;
}
.network-action__list tr:first-child td:first-child {
  width: 16px;
}

.network-action__btn-refresh {
  display: block;
  text-align: center;
}

#aceTextArea {
  position: relative;
}

.aceText {
  border: 1px solid #c5c5c5;
  max-width: 1100px;
  width: 100%;
  height: 100%;
  min-height: 200px;
  text-overflow: clip;
  white-space: nowrap;
  font-family: Monaco, Menlo, sans-serif;
  font-size: 12px;
}

.aceTextTemplate,
.aceTall {
  height: 600px;
}

.widgetAceText {
  border: 1px solid #c5c5c5;
  max-height: 600px;
  min-height: 300px;
  max-width: 900px;
  width: 100%;
  text-overflow: clip;
  white-space: nowrap;
  font-family: Monaco, Menlo, sans-serif;
  font-size: 12px;
}

.content-edit__main {
  height: 100%;
  margin: 0px 300px 0 0;
  position: relative;
  padding-top: 16px;
  width: auto;
  z-index: 1;
}

#fm {
  height: 100%;
}

.content-edit__form,
.content-edit__advaced-form {
  padding: 0 30px;
  width: 100%;
  max-width: 1100px;
  margin: 0 auto;
  position: relative;
}

.content-edit__sidebar {
  background-color: #fafafa;
  border-left: solid 1px #ecedee;
  height: 100%;
  padding: 16px;
  position: fixed;
  right: 0;
  top: 0;
  width: 300px;
}

.content-edit-actions,
.content-edit-language,
.content-edit-workflow {
  margin-bottom: 24px;
}
.content-edit-actions h3,
.content-edit-language h3,
.content-edit-workflow h3 {
  margin-bottom: 8px;
}

.content-edit-actions {
  border: solid 1px #c5c5c5;
  background-color: #fff;
  border-radius: 2px;
}
.content-edit-actions .content-edit-actions {
  border: none;
}
.content-edit-actions a {
  background: #fff;
  border-collapse: collapse;
  border-bottom: solid 1px #c5c5c5;
  cursor: pointer;
  display: block;
  padding: 8px;
  text-decoration: none;
  transition: background-color 0.1s;
}
.content-edit-actions a [class$=Icon],
.content-edit-actions a [class*=Icon] {
  display: none;
}
.content-edit-actions a:hover {
  background-color: #ecedee;
  color: #161616;
}
.content-edit-actions a:last-of-type {
  margin-bottom: 0px;
  border-bottom: none;
}
.content-edit-actions .content-edit-actions {
  margin-bottom: 0;
}

.content-edit-workflow table {
  width: 100%;
}
.content-edit-workflow table td,
.content-edit-workflow table th {
  padding-bottom: 4px;
  padding-top: 4px;
}
.content-edit-workflow table th {
  padding-right: 8px;
}
.content-edit-workflow table tr {
  border-bottom: solid 1px #ecedee;
}

.content-edit__dialog-error {
  background: #fff;
  padding: 0px;
  border: 0px;
  width: 300px;
}
.content-edit__dialog-error p {
  text-align: center;
}
.content-edit__dialog-error ul {
  margin: 0 0 16px;
}
.content-edit__dialog-error ul li {
  list-style-position: outside;
  list-style-type: disc;
  margin: 0 0 8px 16px;
}

.content-edit__dialog-error-actions {
  text-align: center;
}

.content-edit__history-version .dijitContentPane {
  padding: 0px;
}

.relationships-list .portlet-toolbar__actions-primary .required:before {
  color: #cb3927;
  content: "* ";
}

.dijitTab .required:before {
  color: #cb3927;
  content: "* ";
}

.advanced-search-button {
  display: block;
  background: #ecedee;
  padding: 8px;
  text-align: center;
  text-decoration: none;
  margin: 16px -16px 0;
}

.contentlet-results {
  color: #8a8a8a;
}

.contentlet-selection {
  flex: 1;
  text-align: center;
}

.contentlet-menu-actions {
  width: 200px;
}

.edit-contentlet-portlet {
  height: 100%;
}

.content-search__show-query-dialog .dijitDialogTitleBar {
  height: 0px;
  z-index: 1;
}

.content-search__key-fields {
  margin-top: 4px;
}

.content-search__import-content-form {
  margin-top: 24px;
}

.content-search__assign-workflow-form .dijitTextArea {
  max-height: 100px;
}

.content-search__result-item {
  padding-left: 20px;
  position: relative;
}
.content-search__result-item .dijitCheckBox {
  position: absolute;
  left: 0;
}

@media (min-width: 835px) {
  .content-search__action-item {
    display: none;
  }
}

.import-preview {
  margin: 50px auto;
  border: solid 1px var(--color-sec);
  border-color: #ecedee;
  border-radius: 4px;
}
.import-preview .import-preview__heading {
  background-color: #ecedee;
  border-color: #ecedee;
  padding: 10px 16px;
  border-bottom: 1px solid #ecedee;
}
.import-preview .import-preview__body {
  padding: 16px;
}

.content-type__edit-field-form {
  width: 550px;
}
.content-type__fields-list {
  width: 100%;
}
.content-type__fields-list-cell {
  flex: 1;
  padding: 8px;
  white-space: nowrap;
}
.content-type__fields-list-header, .content-type__fields-list-row {
  border-bottom: 1px solid #ecedee;
  display: flex;
  justify-content: space-between;
}
.content-type__fields-list-header {
  background: #fafafa;
  font-weight: bold;
  width: 100%;
}
.content-type__fields-list-row {
  transition: background-color 0.1s;
}
.content-type__fields-list-row:hover {
  background-color: rgba(var(--color-main), 0.1);
}

.content-type__url-pattern-help {
  margin-left: 16px;
  vertical-align: -1px;
  cursor: pointer;
}

.design-template__sidebar-wrapper {
  height: 100%;
  min-height: 617px;
  position: absolute;
  top: 0px;
  left: 0px;
}
.design-template__sidebar-wrapper .portlet-sidebar {
  width: 220px;
}

.edit-relationship .form-horizontal dt {
  width: 250px;
}

.job-scheduler__host-list {
  margin-top: 16px;
}

.contentIdentifier {
  margin: 0 0 8px;
}

.formRow {
  text-align: center;
  padding: 10px 8px;
}

.buttonRightInBox {
  text-align: right;
  margin: 4px 10px 2px 0;
  font-weight: normal;
}

.buttonRightInBoxTab {
  position: absolute;
  text-align: right;
  z-index: 5;
  top: 3px;
  right: 15px;
}

.shadowBoxLine {
  margin-bottom: 15px;
  padding: 45px 5px 20px 5px;
  border: 1px solid #ccc;
  -moz-box-shadow: 0px 0px 5px #ccc;
  -webkit-box-shadow: 0px 0px 5px #ccc;
  background: transparent url("/html/images/skin/portalTab_bg.gif") repeat-x 0 0;
}

.headerBox {
  padding: 0;
}

.log-files__container {
  width: 100%;
  height: calc(100% - 48px);
}

.log-files__iframe {
  border: 1px solid #c5c5c5;
  overflow: auto;
  height: 100%;
  width: 100%;
  min-height: 500px;
}

.license-manager__upload-button {
  float: right;
}

.view-categories .dijitDropDownActionButton {
  position: absolute;
  right: 30px;
  z-index: 1;
}
.view-categories .subNavCrumbTrail {
  display: block;
}
.view-categories .subNavCrumbTrail #selectHostDiv {
  display: none;
}

#add_category_dialog .dijitContentPaneSingleChild {
  overflow: unset;
}

.view-roles,
.view-roles .portlet-sidebar {
  height: 100%;
}

.view-roles .dijitTabPaneWrapper .dijitContentPane {
  box-sizing: content-box;
  overflow: auto;
}
.view-roles .portlet-main {
  height: 100%;
  width: 100%;
}

.view-roles__filter {
  margin-bottom: 16px;
}

.view-roles__heading {
  background-color: #fafafa;
  border-radius: 2px;
  border: solid 1px #ecedee;
  display: flex;
  justify-content: space-between;
  margin-bottom: 32px;
  min-height: 50px;
  padding: 8px;
}

.view-roles__tree {
  height: 100%;
}

.view-roles__tabs,
.view-roles__tabs-container {
  height: 100%;
}

.view-roles__user-filter {
  margin-bottom: 16px;
  width: 300px;
}

.view-roles__user-grid {
  margin-bottom: 8px;
}

.view-roles__portlets-list {
  border: solid 1px #ecedee;
  border-radius: 2px;
  margin: 0 0 8px;
  height: 175px;
  overflow: auto;
}
.view-roles__portlets-list ul {
  margin: 0;
}

.view-roles__portlets-list-item {
  display: flex;
  justify-content: space-between;
  padding: 8px;
  border-bottom: solid 1px #ecedee;
  align-items: center;
}

.nameText {
  align-self: center;
  font-size: 18px;
  font-weight: normal;
}

.view-roles__cms-tabs .dojoxGridMasterView .dojoxGridRowTable td {
  cursor: pointer;
}

.view-users .dijitDropDownActionButton {
  z-index: 2;
}
.view-users .dijitTabPaneWrapper .dijitContentPane {
  box-sizing: content-box;
}
.view-users .portlet-main,
.view-users .view-users__profile-tabs,
.view-users .view-users__profile-tabs-container {
  height: 100%;
  width: 100%;
}

.view-users__profile-tabs-container#userTabsContainer .dijitTabPaneWrapper {
  overflow: auto;
}

.view-users__filter-form {
  margin-bottom: 16px;
}

.view-users__loading {
  display: flex;
  flex-direction: column;
  height: 100%;
  justify-content: center;
  position: relative;
  text-align: center;
  z-index: 1;
}

.view-user__form dd {
  flex: 1;
}

.view-user__add-contact {
  margin-bottom: 16px;
  text-align: right;
}

.view-user__buttonRow {
  padding-left: 146px;
  margin-top: 16px;
  text-align: left !important;
}

.view-users__additional-info .dojoxGrid {
  margin-bottom: 16px;
}
.view-users__additional-info .dojoxGridRowTable td:last-child {
  text-align: center;
}
.view-users__additional-info .view-user__form {
  border-bottom: solid 1px #ecedee;
  margin-bottom: 24px;
  padding-bottom: 24px;
}

.view-users__roles-container {
  display: flex;
  margin-bottom: 16px;
}
.view-users__roles-container h4 {
  text-align: center;
  margin-bottom: 8px;
}

.view-users__roles-actions {
  padding: 52px 16px 0;
}
.view-users__roles-actions .dijitButton {
  display: block;
  margin: 8px 0;
}

.view-users__roles-to-grant,
.view-users__roles-granted {
  flex: 2;
}

.view-users__roles-container-item {
  border-radius: 2px;
  border: solid 1px #c5c5c5;
  height: 300px;
  overflow: auto;
}
.view-users__roles-container-item select[multiple] {
  border: none;
}

.view-users__marketing .listingTable .checkbox {
  justify-content: flex-end;
}

.view-users__section-content-cols {
  display: flex;
  justify-content: space-around;
}

.fullUserName {
  font-size: 18px;
  font-weight: bold;
  margin-bottom: 8px;
  padding-bottom: 0;
}

.view-users .view-users__users-list .dojoxGridRow:nth-child(even) {
  background-color: #ecedee;
}
.view-users .view-users__users-list .dojoxGridHeader {
  background-color: #ecedee;
}
.view-users .view-users__users-list .dojoxGridRow .dojoxGridRowTable .dojoxGridCell,
.view-users .view-users__users-list .dojoxGridHeader .dojoxGridRowTable .dojoxGridCell {
  padding: 8px;
}

.view-workflow .dijitDropDownActionButton,
.view-workflow .view-workflow__add-comment {
  float: right;
}

.portlet-sidebar .portlet-sidebar__input-spacer {
  height: 6px;
}

.portlet-sidebar .dijitCheckBox {
  position: relative;
  bottom: 2px;
}

.dijitContentPane .buttonRow {
  margin-bottom: 15px;
}

.view-actions__who-can-use {
  width: 80%;
}
.view-actions__who-can-use .who-can-use__list {
  min-width: 230px;
}

.view-actions {
  padding-left: 24px;
}
.view-actions .container-fluid,
.view-actions .container-fluid > .row:last-child,
.view-actions > form,
.view-actions .view-actions__permissions,
.view-actions .view-actions__sub-actions {
  height: 90vh;
}

.view-actions__back-btn {
  position: absolute;
  padding: 0px;
  left: -12px;
  top: 10px;
}
.view-actions__back-btn .dijitButtonNode {
  padding: 0 8px;
}
.view-actions__back-btn .fa-level-up {
  transform: rotate(-90deg);
  line-height: 28px;
}

.view-actions__permissions {
  border-left: 1px solid #ecedee;
  position: relative;
  padding-left: 24px;
}

.view-actions__sub-actions {
  border-left: 1px solid #ecedee;
}
.view-actions__sub-actions .listingTable {
  width: 100%;
  margin: 32px 0;
}
.view-actions__sub-actions tr:first-child td {
  border-top: 1px solid #ecedee;
}

.view-actions__permissions h3,
.view-actions__sub-actions h3 {
  background-color: #ecedee;
  line-height: 40px;
  padding-left: 16px;
  margin-bottom: 32px;
}

.view-actions__permissions .row,
.view-actions__sub-actions .row {
  margin-bottom: 8px;
}

.view-actions__workflow-actions {
  border-left: 1px solid #ecedee;
  height: 100%;
}

.view-actions__arrow-right {
  position: absolute;
  font-size: 16px;
  left: -7px;
  top: 10px;
  background: #fff;
  color: #c5c5c5;
}

@media only screen and (max-width: 768px) {
  .view-actions__sub-actions .dijitComboBox {
    width: 80%;
    margin-bottom: 16px;
  }
}
.tag-manager__tags-list .dojoxGridRow .dojoxGridRowTable .dojoxGridCell:first-child,
.tag-manager__tags-list .dojoxGridHeader .dojoxGridRowTable .dojoxGridCell:first-child {
  width: 40px !important;
  padding-left: 24px;
}

.add-relationship dt {
  width: 200px;
}
.add-relationship .dijitComboBox {
  width: 200px;
}
.add-relationship .dijitTextBox {
  width: 200px;
}
.add-relationship .required:before {
  color: #cb3927;
  content: "* ";
}

.categories-selector__breadcrumbs,
.categories-selector__toolbar {
  margin-bottom: 16px;
}

.categories-selector__breadcrumbs a {
  text-decoration: none;
}
.categories-selector__breadcrumbs a:last-child {
  color: #161616;
}

.categories-selector__toolbar {
  display: flex;
  justify-content: space-between;
}

.categories-selector-toolbar-actions-secondary > div {
  display: flex;
  justify-content: flex-end;
}

.context-menu {
  box-shadow: 0 3px 6px rgba(0, 0, 0, 0.16), 0 3px 6px rgba(0, 0, 0, 0.23);
  position: absolute;
  background: #fff;
  border: 1px solid #ecedee;
  min-width: 200px;
}
.context-menu .pop_divider {
  border-bottom: 1px solid #ecedee;
  background-color: #fff;
}

.context-menu__item {
  color: #5b5b5b;
  cursor: pointer;
  display: block;
  font-size: 13px;
  height: 36px;
  line-height: 36px;
  padding: 0px 24px;
  position: relative;
  text-decoration: none;
}
.context-menu__item:hover {
  background-color: #fafafa;
}
.context-menu__item [class$=Icon],
.context-menu__item [class*=Icon] {
  display: none;
}
.context-menu__item .arrowRightIcon {
  font-size: 12px;
  margin-top: -6px;
  position: absolute;
  right: 8px;
  top: 50%;
}

.edit-mode__side-nav .dijitTab {
  padding: 0 16px;
}

.file-selector-tree .selectableFile {
  align-items: center;
  cursor: pointer;
}

.file-selector-tree .selectableFile .thumbnail {
  width: 48px;
  margin-right: 8px;
}

.file-selector-tree .thumbnail img {
  max-width: 100%;
  margin: 0;
}

.file-selector-tree__views-menu {
  align-items: center;
}

.file-selector-tree__table {
  margin-bottom: 80px;
  overflow-y: scroll;
}

.file-selector-tree .portlet-main {
  overflow-y: inherit;
}

.file-selector-tree.dijitDialog {
  height: 90vh;
  width: 90vw;
}
.file-selector-tree .dijitDialogPaneContent {
  padding: 0;
}
.file-selector-tree .portlet-sidebar-wrapper {
  height: 84vh !important;
  width: 200px;
}
.file-selector-tree .selectableFile {
  display: flex;
}
.file-selector-tree .selectableFile img {
  margin-right: 4px;
}
.file-selector-tree .portlet-main {
  display: block;
  height: 84vh !important;
  justify-content: space-between;
  padding: 0;
  overflow-y: scroll;
  width: 100%;
}

.file-selector-tree__container {
  width: 90vw;
  height: 84vh !important;
}

.file-selector-tree__pagination.portlet-pagination {
  background: #ffffff;
  padding: 16px;
  position: absolute;
  width: 100%;
  bottom: 0px;
  margin: 0;
}

.file-selector-tree__loading,
.file-selector-tree__no-results,
.file-selector-tree__select-folder {
  align-self: center;
  display: flex;
  flex-direction: column;
  flex: 1;
  justify-content: center;
  text-align: center;
}

.file-selector-tree__sidebar {
  padding: 16px 0 16px 16px;
}
.file-selector-tree__sidebar .dijitTreeContainer {
  float: none;
}
.file-selector-tree__sidebar .dijitTreeNode {
  padding: 4px 0;
}

.file-selector-tree__table {
  display: flex;
  flex: 1;
}

.file-selector-tree__toolbar {
  background-color: #ecedee;
  margin: 0;
  padding: 16px;
}

.file-selector-tree__views-menu {
  display: flex;
}
.file-selector-tree__views-menu span {
  margin-right: 4px;
  font-weight: bold;
}
.file-selector-tree__views-menu img {
  cursor: pointer;
  margin: 0 4px;
}

.file-selector-tree__card-view {
  display: grid;
  grid-template-columns: repeat(auto-fill, minmax(220px, 1fr));
  grid-template-rows: repeat(auto-fill, 220px);
  grid-gap: 0.75rem;
  margin: 2rem;
  width: 100%;
}

.file-selector-tree__card {
  box-shadow: 0 1px 3px rgba(0, 0, 0, 0.12), 0 1px 2px rgba(0, 0, 0, 0.24);
  cursor: pointer;
  display: flex;
  flex-direction: column;
  height: 100%;
  min-height: 220px;
  transition: box-shadow 100ms;
  margin: 0.25rem;
}
.file-selector-tree__card:hover {
  box-shadow: 0 3px 6px rgba(0, 0, 0, 0.16), 0 3px 6px rgba(0, 0, 0, 0.23);
}
.file-selector-tree__card .thumbnail {
  position: relative;
  background-size: cover;
  background-position: center center;
  background-repeat: no-repeat;
  width: 100%;
  height: 100%;
}
.file-selector-tree__card .icon {
  position: relative;
  width: 100%;
  height: 100%;
  display: flex;
  align-items: center;
  justify-content: center;
}
.file-selector-tree__card div[class$=Icon] {
  font-size: 72px;
  height: 72px;
  line-height: 1;
  width: 72px;
}
.file-selector-tree__card .thumbnail img {
  width: 0px;
  height: 0px;
  position: absolute;
}
.file-selector-tree__card .label {
  font-size: 16px;
  padding: 1.5rem 1rem;
  text-overflow: ellipsis;
  white-space: nowrap;
  overflow: hidden;
  flex-shrink: 0;
}

.host-list__item a {
  color: #161616;
  text-decoration: none;
}
.host-list__item .hostArchivedIcon + a {
  color: #cb3927;
}
.host-list__item .hostDefaultIcon + a {
  color: var(--color-main);
}
.host-list__item .hostStoppedIcon + a {
  color: #c5c5c5;
}

.permission__host-selector {
  justify-content: flex-end;
}

.permission__list .dijitAccordionTitle {
  height: auto;
  padding: 0;
}
.permission__list .dijitAccordionContainer-child {
  overflow-y: hidden !important;
}

.hostSelectorButton {
  margin: 0;
}

.hostFolderAccordionPermissionsTitle {
  vertical-align: middle;
}
.hostFolderAccordionPermissionsTitle img {
  vertical-align: middle;
}

.permissionsActions {
  border: 1px solid #ddd;
  background: #f1f1f1;
  padding: 5px 8px;
  width: 550px;
  text-align: center;
  margin: 20px auto 0 auto;
  border-radius: 5px;
}
.permissionsActions a {
  margin-right: 20px;
}

#loadingPermissionsAccordion {
  padding-top: 25px;
  text-align: center;
}

#rolePermissionsMsg {
  color: #e84048;
  text-align: center;
}

.permissions__bar-user-role {
  background-color: #fafafa;
  border-radius: 2px;
  border: solid 1px #ecedee;
  display: flex;
  justify-content: space-between;
  margin-bottom: 16px;
  padding: 8px;
}
.permissions__bar-user-role [class$=Icon],
.permissions__bar-user-role [class*=Icon] {
  margin-right: 8px;
}
.permissions__bar-user-role .inline-form {
  margin-right: 32px;
}

.permissions__bar-user-role-actions,
.permissions__bar-user-role-main {
  align-items: center;
  display: flex;
}

.permissions__button-row {
  display: flex;
  justify-content: center;
  margin-top: 16px;
}
.permissions__button-row .applyChangesButton {
  margin-right: 24px;
}
.permissions__button-row .reset-permissions {
  vertical-align: middle;
  line-height: 32px;
}
.permissions__button-row .checkbox {
  margin-left: 16px;
}

.permissionWrapper {
  background: none;
  padding: 0;
  margin: 0 auto;
  width: 90%;
}
.permissionWrapper .dijitAccordionTitle {
  padding: 0;
}
.permissionWrapper .dijitContentPane {
  padding: 24px 0;
  box-sizing: content-box;
}

.permissionTable .permissionType {
  width: 20%;
  text-align: right;
}

.permissionTableTitle .folderName {
  padding-left: 8px;
  text-align: left;
  vertical-align: middle;
  width: 20%;
}
.permissionTableTitle .folderName img {
  display: inline-block;
  margin-right: 4px;
  vertical-align: sub;
}

.permissionTableTitle,
.permissionTable,
.accordionEntry {
  width: 100%;
}
.permissionTableTitle td,
.permissionTableTitle th,
.permissionTable td,
.permissionTable th,
.accordionEntry td,
.accordionEntry th {
  width: 10%;
  text-align: center;
}
.permissionTableTitle td,
.permissionTable td,
.accordionEntry td {
  padding: 4px;
}
.permissionTableTitle th,
.permissionTable th,
.accordionEntry th {
  font-weight: bold;
}
.permissionTableTitle th.permissionType,
.permissionTable th.permissionType,
.accordionEntry th.permissionType {
  width: 40%;
  font-weight: normal;
  padding-left: 8px;
  text-align: left;
}
.permissionTableTitle th.permissionTitle,
.permissionTable th.permissionTitle,
.accordionEntry th.permissionTitle {
  font-weight: bold;
}

#assetPermissionsMessageWrapper {
  padding-top: 15px;
  color: red;
  text-align: center;
  font-weight: bolder;
}

.related-content-dialog {
  height: 90%;
  width: 90%;
}
.related-content-dialog .dijitDialogPaneContent {
  padding: 0;
}
.related-content-dialog .portlet-sidebar-wrapper {
  width: 200px;
}

.related-content-container {
  height: 100%;
}

.related-content-form {
  display: flex;
  height: 80vh;
  width: 100%;
}
.related-content-form .portlet-toolbar {
  background-color: white;
  border-bottom: 1px solid #ecedee;
  margin: 0;
  padding: 24px 16px 16px;
  position: sticky;
  top: 0;
  z-index: 1;
}
.related-content-form .portlet-main-wrapper {
  width: 100%;
}

.portlet-toolbar__matching-results {
  margin: 0 auto;
  align-self: start;
}

.context-menu {
  box-shadow: 0 3px 6px rgba(0, 0, 0, 0.16), 0 3px 6px rgba(0, 0, 0, 0.23);
  position: absolute;
  background: #fff;
  border: 1px solid #ecedee;
  min-width: 200px;
}
.context-menu .pop_divider {
  border-bottom: 1px solid #ecedee;
  background-color: #fff;
}

.context-menu__item {
  color: #5b5b5b;
  cursor: pointer;
  display: block;
  font-size: 13px;
  height: 36px;
  line-height: 36px;
  padding: 0px 24px;
  position: relative;
  text-decoration: none;
}
.context-menu__item:hover {
  background-color: #fafafa;
}
.context-menu__item [class$=Icon],
.context-menu__item [class*=Icon] {
  display: none;
}
.context-menu__item .arrowRightIcon {
  font-size: 12px;
  margin-top: -6px;
  position: absolute;
  right: 8px;
  top: 50%;
}

.history .contentIdentifier {
  font-weight: bold;
}
.history .history__divider {
  background-color: #ecedee;
  margin: 24px 0;
}
.history .history__status {
  overflow: hidden;
}

.dijitTabPaneWrapper .rules__tab-container .dijitContentPane {
  padding: 0;
}

.wysiwyg-container {
  position: relative;
}

.wysiwyg__dot-asset-drop-zone {
  width: 100%;
  height: 100%;
  z-index: 100;
  pointer-events: none;
  position: absolute;
  bottom: 0;
  top: 0;
  left: 1px; /* fix for the extra pixel in the WYSIWYG iframe */
  right: 0px;
}

#iFrameWrapper {
  position: absolute;
  left: 0px;
  right: 0px;
  top: 49px;
  bottom: 0px;
}

#imageToolIframe {
  /*border:1px solid blue;*/
  display: block;
  position: absolute;
  left: 0px;
  right: 0px;
  top: 0px;
  bottom: 0px;
}

.imageToolButtonBar {
  background: #fff;
  border-bottom: 1px solid silver;
  border-top: 1px solid silver;
  padding: 5px 15px 1px 15px;
  vertical-align: middle;
  box-shadow: 0 1px 3px rgba(0, 0, 0, 0.2);
}

#imageViewPort {
  overflow: auto;
  margin-top: 5px;
}

#toolBar {
  background: #fff;
  position: absolute;
  bottom: 0px;
  left: 0px;
  right: 0px;
  /*border:1px solid blue;*/
}

#exif {
  clear: both;
  height: 2em;
}

#showScaleSlider {
  margin: 10px auto;
  width: 250px;
  height: 20px;
}

#saveAsDialog {
  width: 350px;
  height: 170px;
}

#saveAsDiaTable {
  margin: auto;
  margin-top: 10px;
}
#saveAsDiaTable td {
  padding: 8px;
}

#saveAsFileExt {
  font-weight: bold;
}

#cropDim {
  display: none;
}

/* part of the widget: drag handle styles */
.imageDragger {
  /* required: */
  position: absolute;
  /* optional: */
  cursor: move;
  z-index: 999;
  background: #fff;
  border: 2px dotted #000;
  min-width: 50px;
  min-height: 50px;
}

#cropSizeBox {
  float: left;
  border: 1px solid silver;
  opacity: 1;
  min-width: 46px;
  height: 20px;
  color: black;
  white-space: nowrap;
}

.textInputClass {
  border: 1px solid silver;
  width: 46px;
  margin: 2px;
  height: 23px;
}

.baseImageDim {
  width: 45px;
  margin: 2px;
  height: 23px;
  overflow: hidden;
  display: inline-block;
  padding-top: 4px;
}

#doCropButton {
  display: none;
}

#filtersUndoDiv {
  text-align: left;
}

#filterListTd {
  vertical-align: top;
  padding: 0px;
}

#filterListBox {
  height: 115px;
  display: block;
}

#filterListDiv {
  width: 115px;
  overflow-y: auto;
  height: 80px;
  overflow-x: hidden;
}

.loader {
  background: url("/html/js/dotcms/dijit/image/loading.gif") no-repeat center center;
}

.filterListItem {
  text-align: left;
  cursor: pointer;
  width: 100px;
  padding: 2px;
  border: 1px solid silver;
  background: url("/html/images/icons/minus-small-circle.png") no-repeat right center;
}

#controlTable {
  width: 100%;
}
#controlTable td {
  border: 1px solid silver;
  padding: 3px;
  text-align: center;
  white-space: nowrap;
  vertical-align: middle;
}

#showScaleSlider td {
  border: 0px solid silver;
  padding: 0px;
}

#hsbDialog {
  width: 400px;
  height: 300px;
}

#hsbTable {
  border: 1px solid silver;
  width: 90%;
}
#hsbTable td {
  padding: 4px;
  border: 1px solid silver;
  height: 20px;
  vertical-align: top;
}
#hsbTable .colorSlider td {
  padding: 0px;
  border: 0px solid silver;
}

.colorSlider {
  width: 200px;
}

.thumbnailDiv {
  border: solid 2px #ecedee;
  box-sizing: content-box;
  cursor: pointer;
  min-height: 120px;
  min-width: 120px;
  padding: 16px;
  position: relative;
}
.thumbnailDivHover {
  border: solid 2px #c5c5c5;
  box-sizing: content-box;
  padding: 16px;
  position: relative;
}
.thumbnailDivHover .editImageText {
  opacity: 1;
}

.editImageText {
  background: white;
  border-radius: 2px;
  border: 1px solid #8a8a8a;
  bottom: 8px;
  cursor: pointer;
  opacity: 0.5;
  padding: 0 8px;
  height: 36px;
  line-height: 34px;
  position: absolute;
  right: 8px;
}

/*********

Resize Handle

********/
.dojoxResizeHandle {
  float: right;
  position: absolute;
  right: 2px;
  bottom: 2px;
  width: 13px;
  height: 13px;
  z-index: 20;
  background-image: url("/html/js/dotcms/dijit/image/resize.png");
  line-height: 0px;
}

.dojoxResizeNW {
  cursor: nw-resize;
}

.dojoxResizeNE {
  cursor: ne-resize;
}

.dojoxResizeW {
  cursor: w-resize;
}

.dojoxResizeN {
  cursor: n-resize;
}

.dojoxResizeHandleClone {
  position: absolute;
  top: 0;
  left: 0;
  border: 1px dashed #666;
  z-index: 999;
}

#addFileAssetDialog .dijitComboBox {
  margin-right: 8px;
}

#search_form,
#borderContainer {
  height: 100%;
}

.dijitMenuItemSeparator {
  border-bottom: solid 1px #eeeeee;
  margin: 0 -8px;
  padding: 0 8px;
}

.api-link {
  align-items: center;
  border-radius: 2px;
  border: solid 1px var(--color-sec);
  color: var(--color-sec);
  display: inline-flex;
  line-height: 1em;
  padding: 2px 6px 2px 4px;
  text-decoration: none;
  text-transform: uppercase;
  transition: background-color 150ms ease, color 150ms ease;
}
.api-link:hover {
  background-color: var(--color-sec);
  color: #fff;
}

#cell-actions, .listingTable .listingTable__actions, .content-type__cell-actions, .job-scheduler__host-list-actions, .license-manager__listing-action {
  text-align: center;
  width: 65px;
  white-space: nowrap;
}
#cell-actions a, .listingTable .listingTable__actions a, .content-type__cell-actions a, .job-scheduler__host-list-actions a, .license-manager__listing-action a {
  display: inline-block;
  margin: 0 4px;
  text-decoration: none;
}

.noDijitDialogTitleBar .dijitDialogTitleBar {
  border: none;
  background: none;
  height: 18px;
}

.input-text-naked {
  border: none;
  color: #161616;
  font-family: "Roboto", "Helvetica Neue", Helvetica, Arial, "Lucida Grande", sans-serif;
  font-size: 13px;
  line-height: 36px;
}

body {
  margin: 0;
  padding: 0;
}

.material-icons {
  font-family: "Material Icons", sans-serif;
  font-weight: normal;
  font-style: normal;
  font-size: 24px; /* Preferred icon size */
  display: inline-block;
  line-height: 1;
  text-transform: none;
  letter-spacing: normal;
  word-wrap: normal;
  white-space: nowrap;
  direction: ltr;
  -webkit-font-smoothing: antialiased;
  text-rendering: optimizeLegibility;
  -moz-osx-font-smoothing: grayscale;
}<|MERGE_RESOLUTION|>--- conflicted
+++ resolved
@@ -9276,11 +9276,8 @@
   border: 0;
   color: #fff;
   cursor: pointer;
-<<<<<<< HEAD
   padding: 0 1rem;
-=======
-  padding: 0 14px;
->>>>>>> 61ec7cb0
+
 }
 .fileAjaxUploader input[type=file]::-webkit-file-upload-button:hover {
   background-color: var(--color-main_mod);
