create table Address (
	addressId varchar(100) not null primary key,
	companyId varchar(100) not null,
	userId varchar(100) not null,
	userName varchar(100) null,
	createDate timestamptz null,
	modifiedDate timestamptz null,
	className varchar(100) null,
	classPK varchar(100) null,
	description varchar(100) null,
	street1 varchar(100) null,
	street2 varchar(100) null,
	city varchar(100) null,
	state varchar(100) null,
	zip varchar(100) null,
	country varchar(100) null,
	phone varchar(100) null,
	fax varchar(100) null,
	cell varchar(100) null,
	priority integer
);

create table AdminConfig (
	configId varchar(100) not null primary key,
	companyId varchar(100) not null,
	type_ varchar(100) null,
	name varchar(100) null,
	config text null
);

create table Company (
	companyId varchar(100) not null primary key,
	key_ text null,
	portalURL varchar(100) not null,
	homeURL varchar(100) not null,
	mx varchar(100) default 'dotcms.com',
	name varchar(100) not null,
	shortName varchar(100) not null,
	type_ varchar(100) null,
	size_ varchar(100) null,
	street varchar(100) null,
	city varchar(100) null,
	state varchar(100) null,
	zip varchar(100) null,
	phone varchar(100) null,
	fax varchar(100) null,
	emailAddress varchar(100) null,
	authType varchar(100) null,
	autoLogin bool,
	strangers bool,
    default_language_id int8 null
);

create table Counter (
	name varchar(100) not null primary key,
	currentId integer
);

create table Image (
	imageId varchar(200) not null primary key,
	text_ text not null
);

create table PasswordTracker (
	passwordTrackerId varchar(100) not null primary key,
	userId varchar(100) not null,
	createDate timestamptz not null,
	password_ varchar(100) not null
);

create table PollsChoice (
	choiceId varchar(100) not null,
	questionId varchar(100) not null,
	description text null,
	primary key (choiceId, questionId)
);

create table PollsDisplay (
	layoutId varchar(100) not null,
	userId varchar(100) not null,
	portletId varchar(100) not null,
	questionId varchar(100) not null,
	primary key (layoutId, userId, portletId)
);

create table PollsQuestion (
	questionId varchar(100) not null primary key,
	portletId varchar(100) not null,
	groupId varchar(100) not null,
	companyId varchar(100) not null,
	userId varchar(100) not null,
	userName varchar(100) null,
	createDate timestamptz null,
	modifiedDate timestamptz null,
	title varchar(100) null,
	description text null,
	expirationDate timestamptz null,
	lastVoteDate timestamptz null
);

create table PollsVote (
	questionId varchar(100) not null,
	userId varchar(100) not null,
	choiceId varchar(100) not null,
	voteDate timestamptz null,
	primary key (questionId, userId)
);

create table Portlet (
	portletId varchar(100) not null,
	groupId varchar(100) not null,
	companyId varchar(100) not null,
	defaultPreferences text null,
	narrow bool,
	roles text null,
	active_ bool,
	primary key (portletId, groupId, companyId)
);

create table PortletPreferences (
	portletId varchar(100) not null,
	userId varchar(100) not null,
	layoutId varchar(100) not null,
	preferences text null,
	primary key (portletId, userId, layoutId)
);

create table Release_ (
	releaseId varchar(100) not null primary key,
	createDate timestamptz null,
	modifiedDate timestamptz null,
	buildNumber integer null,
	buildDate timestamptz null
);

create table User_ (
	userId varchar(100) not null primary key,
	companyId varchar(100) not null,
	createDate timestamptz null,
	mod_date timestamptz null,
	password_ text null,
	passwordEncrypted bool,
	passwordExpirationDate timestamptz null,
	passwordReset bool,
	firstName varchar(100) null,
	middleName varchar(100) null,
	lastName varchar(100) null,
	nickName varchar(100) null,
	male bool,
	birthday timestamptz null,
	emailAddress varchar(100) null,
	smsId varchar(100) null,
	aimId varchar(100) null,
	icqId varchar(100) null,
	msnId varchar(100) null,
	ymId varchar(100) null,
	favoriteActivity varchar(100) null,
	favoriteBibleVerse varchar(100) null,
	favoriteFood varchar(100) null,
	favoriteMovie varchar(100) null,
	favoriteMusic varchar(100) null,
	languageId varchar(100) null,
	timeZoneId varchar(100) null,
	skinId varchar(100) null,
	dottedSkins bool,
	roundedSkins bool,
	greeting varchar(100) null,
	resolution varchar(100) null,
	refreshRate varchar(100) null,
	layoutIds varchar(100) null,
	comments text null,
	loginDate timestamptz null,
	loginIP varchar(100) null,
	lastLoginDate timestamptz null,
	lastLoginIP varchar(100) null,
	failedLoginAttempts integer,
	agreedToTermsOfUse bool,
	active_ bool,
    delete_in_progress BOOLEAN DEFAULT FALSE,
    delete_date timestamptz,
    additional_info JSONB NULL
);

create table UserTracker (
	userTrackerId varchar(100) not null primary key,
	companyId varchar(100) not null,
	userId varchar(100) not null,
	modifiedDate timestamptz null,
	remoteAddr varchar(100) null,
	remoteHost varchar(100) null,
	userAgent varchar(100) null
);

create table UserTrackerPath (
	userTrackerPathId varchar(100) not null primary key,
	userTrackerId varchar(100) not null,
	path text not null,
	pathDate timestamptz not null
);

--
-- Global
--

insert into Counter values ('com.liferay.portal.model.Address', 10);
insert into Counter values ('com.liferay.portal.model.Role', 100);
insert into Counter values ('com.liferay.portal.model.User.liferay.com', 10);
insert into Counter values ('com.liferay.portlet.polls.model.PollsQuestion', 10);;

--
-- Liferay, LLC
--

insert into Company (companyId, portalURL, homeURL, mx, name, shortName, type_, size_, emailAddress, authType, autoLogin, strangers) values ('liferay.com', 'localhost', 'localhost', 'liferay.com', 'Liferay, LLC', 'Liferay', 'biz', '', 'test@liferay.com', 'emailAddress', 't', 't');
update Company set street = '1220 Brea Canyon Rd.', city = 'Diamond Bar', state = 'CA', zip = '91789' where companyId = 'liferay.com';

insert into PollsDisplay (layoutId, userId, portletId, questionId) values ('1.1', 'group.1', '59', '1');
    insert into PollsChoice (choiceId, questionId, description) values ('a', '1', 'Chocolate');
insert into PollsChoice (choiceId, questionId, description) values ('b', '1', 'Strawberry');
insert into PollsChoice (choiceId, questionId, description) values ('c', '1', 'Vanilla');
insert into PollsQuestion (questionId, portletId, groupId, companyId, userId, userName, createDate, modifiedDate, title, description) values ('1', '25', '-1', 'liferay.com', 'liferay.com.1', 'John Wayne', current_timestamp, current_timestamp, 'What is your favorite ice cream flavor?', 'What is your favorite ice cream flavor?');

--
-- Default User
--

insert into User_ (userId, companyId, createDate, password_, passwordEncrypted, passwordReset, firstName, middleName, lastName, male, birthday, emailAddress, skinId, dottedSkins, roundedSkins, greeting, layoutIds, loginDate, failedLoginAttempts, agreedToTermsOfUse, active_) values ('liferay.com.default', 'default', current_timestamp, 'password', 'f', 'f', '', '', '', 't', '01/01/1970', 'default@liferay.com', '01', 'f', 'f', 'Welcome!', '', current_timestamp, 0, 'f', 't');
--
-- Test User
--

insert into User_ (userId, companyId, createDate, password_, passwordEncrypted, passwordReset, firstName, middleName, lastName, nickName, male, birthday, emailAddress, skinId, dottedSkins, roundedSkins, greeting, layoutIds, loginDate, failedLoginAttempts, agreedToTermsOfUse, active_) values ('liferay.com.1', 'liferay.com', current_timestamp, 'test', 'f', 'f', 'John', '', 'Wayne', 'Duke', 't', '01/01/1970', 'test@liferay.com', '01', 'f', 't', 'Welcome John Wayne!', '1,', current_timestamp, 0, 't', 't');
CREATE TABLE qrtz_job_details
  (
    JOB_NAME  VARCHAR(80) NOT NULL,
    JOB_GROUP VARCHAR(80) NOT NULL,
    DESCRIPTION VARCHAR(120) NULL,
    JOB_CLASS_NAME   VARCHAR(128) NOT NULL,
    IS_DURABLE BOOL NOT NULL,
    IS_VOLATILE BOOL NOT NULL,
    IS_STATEFUL BOOL NOT NULL,
    REQUESTS_RECOVERY BOOL NOT NULL,
    JOB_DATA BYTEA NULL,
    PRIMARY KEY (JOB_NAME,JOB_GROUP)
);

CREATE TABLE qrtz_job_listeners
  (
    JOB_NAME  VARCHAR(80) NOT NULL,
    JOB_GROUP VARCHAR(80) NOT NULL,
    JOB_LISTENER VARCHAR(80) NOT NULL,
    PRIMARY KEY (JOB_NAME,JOB_GROUP,JOB_LISTENER),
    FOREIGN KEY (JOB_NAME,JOB_GROUP)
	REFERENCES QRTZ_JOB_DETAILS(JOB_NAME,JOB_GROUP)
);

CREATE TABLE qrtz_triggers
  (
    TRIGGER_NAME VARCHAR(80) NOT NULL,
    TRIGGER_GROUP VARCHAR(80) NOT NULL,
    JOB_NAME  VARCHAR(80) NOT NULL,
    JOB_GROUP VARCHAR(80) NOT NULL,
    IS_VOLATILE BOOL NOT NULL,
    DESCRIPTION VARCHAR(120) NULL,
    NEXT_FIRE_TIME BIGINT NULL,
    PREV_FIRE_TIME BIGINT NULL,
    PRIORITY INTEGER NULL,
    TRIGGER_STATE VARCHAR(16) NOT NULL,
    TRIGGER_TYPE VARCHAR(8) NOT NULL,
    START_TIME BIGINT NOT NULL,
    END_TIME BIGINT NULL,
    CALENDAR_NAME VARCHAR(80) NULL,
    MISFIRE_INSTR SMALLINT NULL,
    JOB_DATA BYTEA NULL,
    PRIMARY KEY (TRIGGER_NAME,TRIGGER_GROUP),
    FOREIGN KEY (JOB_NAME,JOB_GROUP)
	REFERENCES QRTZ_JOB_DETAILS(JOB_NAME,JOB_GROUP)
);

CREATE TABLE qrtz_simple_triggers
  (
    TRIGGER_NAME VARCHAR(80) NOT NULL,
    TRIGGER_GROUP VARCHAR(80) NOT NULL,
    REPEAT_COUNT BIGINT NOT NULL,
    REPEAT_INTERVAL BIGINT NOT NULL,
    TIMES_TRIGGERED BIGINT NOT NULL,
    PRIMARY KEY (TRIGGER_NAME,TRIGGER_GROUP),
    FOREIGN KEY (TRIGGER_NAME,TRIGGER_GROUP)
	REFERENCES QRTZ_TRIGGERS(TRIGGER_NAME,TRIGGER_GROUP)
);

CREATE TABLE qrtz_cron_triggers
  (
    TRIGGER_NAME VARCHAR(80) NOT NULL,
    TRIGGER_GROUP VARCHAR(80) NOT NULL,
    CRON_EXPRESSION VARCHAR(80) NOT NULL,
    TIME_ZONE_ID VARCHAR(80),
    PRIMARY KEY (TRIGGER_NAME,TRIGGER_GROUP),
    FOREIGN KEY (TRIGGER_NAME,TRIGGER_GROUP)
	REFERENCES QRTZ_TRIGGERS(TRIGGER_NAME,TRIGGER_GROUP)
);

CREATE TABLE qrtz_blob_triggers
  (
    TRIGGER_NAME VARCHAR(80) NOT NULL,
    TRIGGER_GROUP VARCHAR(80) NOT NULL,
    BLOB_DATA BYTEA NULL,
    PRIMARY KEY (TRIGGER_NAME,TRIGGER_GROUP),
    FOREIGN KEY (TRIGGER_NAME,TRIGGER_GROUP)
        REFERENCES QRTZ_TRIGGERS(TRIGGER_NAME,TRIGGER_GROUP)
);

CREATE TABLE qrtz_trigger_listeners
  (
    TRIGGER_NAME  VARCHAR(80) NOT NULL,
    TRIGGER_GROUP VARCHAR(80) NOT NULL,
    TRIGGER_LISTENER VARCHAR(80) NOT NULL,
    PRIMARY KEY (TRIGGER_NAME,TRIGGER_GROUP,TRIGGER_LISTENER),
    FOREIGN KEY (TRIGGER_NAME,TRIGGER_GROUP)
	REFERENCES QRTZ_TRIGGERS(TRIGGER_NAME,TRIGGER_GROUP)
);


CREATE TABLE qrtz_calendars
  (
    CALENDAR_NAME  VARCHAR(80) NOT NULL,
    CALENDAR BYTEA NOT NULL,
    PRIMARY KEY (CALENDAR_NAME)
);


CREATE TABLE qrtz_paused_trigger_grps
  (
    TRIGGER_GROUP  VARCHAR(80) NOT NULL,
    PRIMARY KEY (TRIGGER_GROUP)
);

CREATE TABLE qrtz_fired_triggers
  (
    ENTRY_ID VARCHAR(95) NOT NULL,
    TRIGGER_NAME VARCHAR(80) NOT NULL,
    TRIGGER_GROUP VARCHAR(80) NOT NULL,
    IS_VOLATILE BOOL NOT NULL,
    INSTANCE_NAME VARCHAR(80) NOT NULL,
    FIRED_TIME BIGINT NOT NULL,
    PRIORITY INTEGER NOT NULL,
    STATE VARCHAR(16) NOT NULL,
    JOB_NAME VARCHAR(80) NULL,
    JOB_GROUP VARCHAR(80) NULL,
    IS_STATEFUL BOOL NULL,
    REQUESTS_RECOVERY BOOL NULL,
    PRIMARY KEY (ENTRY_ID)
);

CREATE TABLE qrtz_scheduler_state
  (
    INSTANCE_NAME VARCHAR(80) NOT NULL,
    LAST_CHECKIN_TIME BIGINT NOT NULL,
    CHECKIN_INTERVAL BIGINT NOT NULL,
    PRIMARY KEY (INSTANCE_NAME)
);

CREATE TABLE qrtz_locks
  (
    LOCK_NAME  VARCHAR(40) NOT NULL,
    PRIMARY KEY (LOCK_NAME)
);


INSERT INTO qrtz_locks values('TRIGGER_ACCESS');
INSERT INTO qrtz_locks values('JOB_ACCESS');
INSERT INTO qrtz_locks values('CALENDAR_ACCESS');
INSERT INTO qrtz_locks values('STATE_ACCESS');
INSERT INTO qrtz_locks values('MISFIRE_ACCESS');


CREATE TABLE QRTZ_EXCL_job_details
  (
    JOB_NAME  VARCHAR(80) NOT NULL,
    JOB_GROUP VARCHAR(80) NOT NULL,
    DESCRIPTION VARCHAR(120) NULL,
    JOB_CLASS_NAME   VARCHAR(128) NOT NULL,
    IS_DURABLE BOOL NOT NULL,
    IS_VOLATILE BOOL NOT NULL,
    IS_STATEFUL BOOL NOT NULL,
    REQUESTS_RECOVERY BOOL NOT NULL,
    JOB_DATA BYTEA NULL,
    PRIMARY KEY (JOB_NAME,JOB_GROUP)
);

CREATE TABLE QRTZ_EXCL_job_listeners
  (
    JOB_NAME  VARCHAR(80) NOT NULL,
    JOB_GROUP VARCHAR(80) NOT NULL,
    JOB_LISTENER VARCHAR(80) NOT NULL,
    PRIMARY KEY (JOB_NAME,JOB_GROUP,JOB_LISTENER),
    FOREIGN KEY (JOB_NAME,JOB_GROUP)
	REFERENCES QRTZ_EXCL_JOB_DETAILS(JOB_NAME,JOB_GROUP)
);

CREATE TABLE QRTZ_EXCL_triggers
  (
    TRIGGER_NAME VARCHAR(80) NOT NULL,
    TRIGGER_GROUP VARCHAR(80) NOT NULL,
    JOB_NAME  VARCHAR(80) NOT NULL,
    JOB_GROUP VARCHAR(80) NOT NULL,
    IS_VOLATILE BOOL NOT NULL,
    DESCRIPTION VARCHAR(120) NULL,
    NEXT_FIRE_TIME BIGINT NULL,
    PREV_FIRE_TIME BIGINT NULL,
    PRIORITY INTEGER NULL,
    TRIGGER_STATE VARCHAR(16) NOT NULL,
    TRIGGER_TYPE VARCHAR(8) NOT NULL,
    START_TIME BIGINT NOT NULL,
    END_TIME BIGINT NULL,
    CALENDAR_NAME VARCHAR(80) NULL,
    MISFIRE_INSTR SMALLINT NULL,
    JOB_DATA BYTEA NULL,
    PRIMARY KEY (TRIGGER_NAME,TRIGGER_GROUP),
    FOREIGN KEY (JOB_NAME,JOB_GROUP)
	REFERENCES QRTZ_EXCL_JOB_DETAILS(JOB_NAME,JOB_GROUP)
);

CREATE TABLE QRTZ_EXCL_simple_triggers
  (
    TRIGGER_NAME VARCHAR(80) NOT NULL,
    TRIGGER_GROUP VARCHAR(80) NOT NULL,
    REPEAT_COUNT BIGINT NOT NULL,
    REPEAT_INTERVAL BIGINT NOT NULL,
    TIMES_TRIGGERED BIGINT NOT NULL,
    PRIMARY KEY (TRIGGER_NAME,TRIGGER_GROUP),
    FOREIGN KEY (TRIGGER_NAME,TRIGGER_GROUP)
	REFERENCES QRTZ_EXCL_TRIGGERS(TRIGGER_NAME,TRIGGER_GROUP)
);

CREATE TABLE QRTZ_EXCL_cron_triggers
  (
    TRIGGER_NAME VARCHAR(80) NOT NULL,
    TRIGGER_GROUP VARCHAR(80) NOT NULL,
    CRON_EXPRESSION VARCHAR(80) NOT NULL,
    TIME_ZONE_ID VARCHAR(80),
    PRIMARY KEY (TRIGGER_NAME,TRIGGER_GROUP),
    FOREIGN KEY (TRIGGER_NAME,TRIGGER_GROUP)
	REFERENCES QRTZ_EXCL_TRIGGERS(TRIGGER_NAME,TRIGGER_GROUP)
);

CREATE TABLE QRTZ_EXCL_blob_triggers
  (
    TRIGGER_NAME VARCHAR(80) NOT NULL,
    TRIGGER_GROUP VARCHAR(80) NOT NULL,
    BLOB_DATA BYTEA NULL,
    PRIMARY KEY (TRIGGER_NAME,TRIGGER_GROUP),
    FOREIGN KEY (TRIGGER_NAME,TRIGGER_GROUP)
        REFERENCES QRTZ_EXCL_TRIGGERS(TRIGGER_NAME,TRIGGER_GROUP)
);

CREATE TABLE QRTZ_EXCL_trigger_listeners
  (
    TRIGGER_NAME  VARCHAR(80) NOT NULL,
    TRIGGER_GROUP VARCHAR(80) NOT NULL,
    TRIGGER_LISTENER VARCHAR(80) NOT NULL,
    PRIMARY KEY (TRIGGER_NAME,TRIGGER_GROUP,TRIGGER_LISTENER),
    FOREIGN KEY (TRIGGER_NAME,TRIGGER_GROUP)
	REFERENCES QRTZ_EXCL_TRIGGERS(TRIGGER_NAME,TRIGGER_GROUP)
);

CREATE TABLE QRTZ_EXCL_calendars
  (
    CALENDAR_NAME  VARCHAR(80) NOT NULL,
    CALENDAR BYTEA NOT NULL,
    PRIMARY KEY (CALENDAR_NAME)
);

CREATE TABLE QRTZ_EXCL_paused_trigger_grps
  (
    TRIGGER_GROUP  VARCHAR(80) NOT NULL,
    PRIMARY KEY (TRIGGER_GROUP)
);

CREATE TABLE QRTZ_EXCL_fired_triggers
  (
    ENTRY_ID VARCHAR(95) NOT NULL,
    TRIGGER_NAME VARCHAR(80) NOT NULL,
    TRIGGER_GROUP VARCHAR(80) NOT NULL,
    IS_VOLATILE BOOL NOT NULL,
    INSTANCE_NAME VARCHAR(80) NOT NULL,
    FIRED_TIME BIGINT NOT NULL,
    PRIORITY INTEGER NOT NULL,
    STATE VARCHAR(16) NOT NULL,
    JOB_NAME VARCHAR(80) NULL,
    JOB_GROUP VARCHAR(80) NULL,
    IS_STATEFUL BOOL NULL,
    REQUESTS_RECOVERY BOOL NULL,
    PRIMARY KEY (ENTRY_ID)
);

CREATE TABLE QRTZ_EXCL_scheduler_state
  (
    INSTANCE_NAME VARCHAR(80) NOT NULL,
    LAST_CHECKIN_TIME BIGINT NOT NULL,
    CHECKIN_INTERVAL BIGINT NOT NULL,
    PRIMARY KEY (INSTANCE_NAME)
);

CREATE TABLE QRTZ_EXCL_locks
  (
    LOCK_NAME  VARCHAR(40) NOT NULL,
    PRIMARY KEY (LOCK_NAME)
);

INSERT INTO QRTZ_EXCL_locks values('TRIGGER_ACCESS');
INSERT INTO QRTZ_EXCL_locks values('JOB_ACCESS');
INSERT INTO QRTZ_EXCL_locks values('CALENDAR_ACCESS');
INSERT INTO QRTZ_EXCL_locks values('STATE_ACCESS');
INSERT INTO QRTZ_EXCL_locks values('MISFIRE_ACCESS');

create table analytic_summary_pages (
   id int8 not null,
   summary_id int8 not null,
   inode varchar(255),
   hits int8,
   uri varchar(255),
   primary key (id)
);
create table tag (
   tag_id varchar(100) not null,
   tagname varchar(255) not null,
   host_id varchar(255),
   user_id varchar(255),
   persona boolean default false,
   mod_date timestamptz,
   primary key (tag_id)
);
create table user_comments (
   inode varchar(36) not null,
   user_id varchar(255),
   cdate timestamptz,
   comment_user_id varchar(100),
   type varchar(255),
   method varchar(255),
   subject varchar(255),
   ucomment text,
   communication_id varchar(36),
   primary key (inode)
);
create table permission_reference (
   id int8 not null,
   asset_id varchar(36),
   reference_id varchar(36),
   permission_type varchar(100),
   primary key (id),
   unique (asset_id)
);
create table contentlet_version_info (
   identifier varchar(36) not null,
   lang int8 not null,
   working_inode varchar(36) not null,
   live_inode varchar(36),
   deleted bool not null,
   locked_by varchar(100),
   locked_on timestamptz,
   version_ts timestamptz not null,
   primary key (identifier, lang)
);
create table fixes_audit (
   id varchar(36) not null,
   table_name varchar(255),
   action varchar(255),
   records_altered int4,
   datetime timestamptz,
   primary key (id)
);
create table container_version_info (
   identifier varchar(36) not null,
   working_inode varchar(36) not null,
   live_inode varchar(36),
   deleted bool not null,
   locked_by varchar(100),
   locked_on timestamptz,
   version_ts timestamptz not null,
   primary key (identifier)
);
create table trackback (
   id int8 not null,
   asset_identifier varchar(36),
   title varchar(255),
   excerpt varchar(255),
   url varchar(255),
   blog_name varchar(255),
   track_date timestamptz not null,
   primary key (id)
);
create table plugin (
   id varchar(255) not null,
   plugin_name varchar(255) not null,
   plugin_version varchar(255) not null,
   author varchar(255) not null,
   first_deployed_date timestamptz not null,
   last_deployed_date timestamptz not null,
   primary key (id)
);
create table mailing_list (
   inode varchar(36) not null,
   title varchar(255),
   public_list bool,
   user_id varchar(255),
   primary key (inode)
);
create table recipient (
   inode varchar(36) not null,
   name varchar(255),
   lastname varchar(255),
   email varchar(255),
   sent timestamptz,
   opened timestamptz,
   last_result int4,
   last_message varchar(255),
   user_id varchar(100),
   primary key (inode)
);
create table web_form (
   web_form_id varchar(36) not null,
   form_type varchar(255),
   submit_date timestamptz,
   prefix varchar(255),
   first_name varchar(255),
   middle_initial varchar(255),
   middle_name varchar(255),
   full_name varchar(255),
   organization varchar(255),
   title varchar(255),
   last_name varchar(255),
   address varchar(255),
   address1 varchar(255),
   address2 varchar(255),
   city varchar(255),
   state varchar(255),
   zip varchar(255),
   country varchar(255),
   phone varchar(255),
   email varchar(255),
   custom_fields text,
   user_inode varchar(100),
   categories varchar(255),
   primary key (web_form_id)
);
create table analytic_summary_period (
   id int8 not null,
   full_date timestamptz,
   day int4,
   week int4,
   month int4,
   year varchar(255),
   dayname varchar(50) not null,
   monthname varchar(50) not null,
   primary key (id),
   unique (full_date)
);
create table tree (
   child varchar(36) not null,
   parent varchar(36) not null,
   relation_type varchar(64) not null,
   tree_order int4,
   primary key (child, parent, relation_type)
);
create table analytic_summary (
   id int8 not null,
   summary_period_id int8 not null,
   host_id varchar(36) not null,
   visits int8,
   page_views int8,
   unique_visits int8,
   new_visits int8,
   direct_traffic int8,
   referring_sites int8,
   search_engines int8,
   bounce_rate int4,
   avg_time_on_site timestamptz,
   primary key (id),
   unique (summary_period_id, host_id)
);
create table users_cms_roles (
   id varchar(36) not null,
   user_id varchar(100) not null,
   role_id varchar(36) not null,
   primary key (id)
);
create table template (
   inode varchar(36) not null,
   show_on_menu bool,
   title varchar(255),
   mod_date timestamptz,
   mod_user varchar(100),
   sort_order int4,
   friendly_name varchar(255),
   body text,
   header text,
   footer text,
   image varchar(36),
   identifier varchar(36),
   drawed bool,
   drawed_body text,
   add_container_links int4,
   containers_added int4,
   head_code text,
   theme varchar(255),
   primary key (inode)
);
create table analytic_summary_content (
   id int8 not null,
   summary_id int8 not null,
   inode varchar(255),
   hits int8,
   uri varchar(255),
   title varchar(255),
   primary key (id)
);
create table structure (
   inode varchar(36) not null,
   name varchar(255),
   description varchar(255),
   default_structure bool,
   review_interval varchar(255),
   reviewer_role varchar(255),
   page_detail varchar(36),
   structuretype int4,
   system bool,
   fixed bool not null,
   velocity_var_name varchar(255),
   url_map_pattern varchar(512),
   host varchar(36) not null,
   folder varchar(36) not null,
   expire_date_var varchar(255),
   publish_date_var varchar(255),
   mod_date timestamptz,
   sort_order int4,
   icon varchar(255),
   primary key (inode)
);
create table cms_role (
   id varchar(36) not null,
   role_name varchar(255) not null,
   description text,
   role_key varchar(255),
   db_fqn varchar(1000) not null,
   parent varchar(36) not null,
   edit_permissions bool,
   edit_users bool,
   edit_layouts bool,
   locked bool,
   system bool,
   primary key (id)
);
create table container_structures (
   id varchar(36) not null,
   container_id varchar(36) not null,
   container_inode varchar(36) not null,
   structure_id varchar(36) not null,
   code text,
   primary key (id)
);
create table permission (
   id int8 not null,
   permission_type varchar(500),
   inode_id varchar(36),
   roleid varchar(36),
   permission int4,
   primary key (id),
   unique (permission_type, inode_id, roleid)
);
	create table contentlet (inode varchar(36) not null,
	show_on_menu bool,
	title varchar(255),
	mod_date timestamptz,
	mod_user varchar(100),
	sort_order int4,
	friendly_name varchar(255),
	structure_inode varchar(36),
	disabled_wysiwyg varchar(255),
	identifier varchar(36),
	language_id int8,
	contentlet_as_json jsonb,
	date1 timestamptz,
	date2 timestamptz,
	date3 timestamptz,
	date4 timestamptz,
	date5 timestamptz,
	date6 timestamptz,
	date7 timestamptz,
	date8 timestamptz,
	date9 timestamptz,
	date10 timestamptz,
	date11 timestamptz,
	date12 timestamptz,
	date13 timestamptz,
	date14 timestamptz,
	date15 timestamptz,
	date16 timestamptz,
	date17 timestamptz,
	date18 timestamptz,
	date19 timestamptz,
	date20 timestamptz,
	date21 timestamptz,
	date22 timestamptz,
	date23 timestamptz,
	date24 timestamptz,
	date25 timestamptz,
	text1 varchar(255),
	text2 varchar(255),
	text3 varchar(255),
	text4 varchar(255),
	text5 varchar(255),
	text6 varchar(255),
	text7 varchar(255),
	text8 varchar(255),
	text9 varchar(255),
	text10 varchar(255),
	text11 varchar(255),
	text12 varchar(255),
	text13 varchar(255),
	text14 varchar(255),
	text15 varchar(255),
	text16 varchar(255),
	text17 varchar(255),
	text18 varchar(255),
	text19 varchar(255),
	text20 varchar(255),
	text21 varchar(255),
	text22 varchar(255),
	text23 varchar(255),
	text24 varchar(255),
	text25 varchar(255),
	text_area1 text,
	text_area2 text,
	text_area3 text,
	text_area4 text,
	text_area5 text,
	text_area6 text,
	text_area7 text,
	text_area8 text,
	text_area9 text,
	text_area10 text,
	text_area11 text,
	text_area12 text,
	text_area13 text,
	text_area14 text,
	text_area15 text,
	text_area16 text,
	text_area17 text,
	text_area18 text,
	text_area19 text,
	text_area20 text,
	text_area21 text,
	text_area22 text,
	text_area23 text,
	text_area24 text,
	text_area25 text,
	integer1 int8,
	integer2 int8,
	integer3 int8,
	integer4 int8,
	integer5 int8,
	integer6 int8,
	integer7 int8,
	integer8 int8,
	integer9 int8,
	integer10 int8,
	integer11 int8,
	integer12 int8,
	integer13 int8,
	integer14 int8,
	integer15 int8,
	integer16 int8,
	integer17 int8,
	integer18 int8,
	integer19 int8,
	integer20 int8,
	integer21 int8,
	integer22 int8,
	integer23 int8,
	integer24 int8,
	integer25 int8,
	"float1" float4,
	"float2" float4,
	"float3" float4,
	"float4" float4,
	"float5" float4,
	"float6" float4,
	"float7" float4,
	"float8" float4,
	"float9" float4,
	"float10" float4,
	"float11" float4,
	"float12" float4,
	"float13" float4,
	"float14" float4,
	"float15" float4,
	"float16" float4,
	"float17" float4,
	"float18" float4,
	"float19" float4,
	"float20" float4,
	"float21" float4,
	"float22" float4,
	"float23" float4,
	"float24" float4,
	"float25" float4,
	bool1 bool,
	bool2 bool,
	bool3 bool,
	bool4 bool,
	bool5 bool,
	bool6 bool,
	bool7 bool,
	bool8 bool,
	bool9 bool,
	bool10 bool,
	bool11 bool,
	bool12 bool,
	bool13 bool,
	bool14 bool,
	bool15 bool,
	bool16 bool,
	bool17 bool,
	bool18 bool,
	bool19 bool,
	bool20 bool,
	bool21 bool,
	bool22 bool,
	bool23 bool,
	bool24 bool,
	bool25 bool,
	primary key (inode));
create table analytic_summary_404 (
   id int8 not null,
   summary_period_id int8 not null,
   host_id varchar(36),
   uri varchar(255),
   referer_uri varchar(255),
   primary key (id)
);
create table cms_layouts_portlets (
   id varchar(36) not null,
   layout_id varchar(36) not null,
   portlet_id varchar(100) not null,
   portlet_order int4,
   primary key (id)
);
create table report_asset (
   inode varchar(36) not null,
   report_name varchar(255) not null,
   report_description varchar(1000) not null,
   requires_input bool,
   ds varchar(100) not null,
   web_form_report bool,
   primary key (inode)
);
create table workflow_comment (
   id varchar(36) not null,
   creation_date timestamptz,
   posted_by varchar(255),
   wf_comment text,
   workflowtask_id varchar(36),
   primary key (id)
);
create table category (
   inode varchar(36) not null,
   category_name varchar(255),
   category_key varchar(255),
   sort_order int4,
   active bool,
   keywords text,
   category_velocity_var_name varchar(255),
   mod_date timestamptz,
   primary key (inode)
);
create table chain_link_code (
   id int8 not null,
   class_name varchar(255) unique,
   code text not null,
   last_mod_date timestamptz not null,
   language varchar(255) not null,
   primary key (id)
);
create table analytic_summary_visits (
   id int8 not null,
   summary_period_id int8 not null,
   host_id varchar(36),
   visit_time timestamptz,
   visits int8,
   primary key (id)
);
create table template_version_info (
   identifier varchar(36) not null,
   working_inode varchar(36) not null,
   live_inode varchar(36),
   deleted bool not null,
   locked_by varchar(100),
   locked_on timestamptz,
   version_ts timestamptz not null,
   primary key (identifier)
);
create table user_preferences (
   id int8 not null,
   user_id varchar(100) not null,
   preference varchar(255),
   pref_value text,
   primary key (id)
);
create table language (
   id int8 not null,
   language_code varchar(5),
   country_code varchar(255),
   language varchar(255),
   country varchar(255),
   primary key (id)
);
create table users_to_delete (
   id int8 not null,
   user_id varchar(255),
   primary key (id)
);
create table identifier (
   id varchar(36) not null,
   parent_path varchar(255),
   asset_name varchar(255),
   host_inode varchar(36),
   asset_type varchar(64),
   syspublish_date timestamptz,
   sysexpire_date timestamptz,
   owner varchar(255),
   create_date timestamptz,
   asset_subtype varchar(255),
   primary key (id),
   unique (parent_path, asset_name, host_inode)
);
create table clickstream (
   clickstream_id int8 not null,
   cookie_id varchar(255),
   user_id varchar(255),
   start_date timestamptz,
   end_date timestamptz,
   referer varchar(255),
   remote_address varchar(255),
   remote_hostname varchar(255),
   user_agent varchar(255),
   bot bool,
   host_id varchar(36),
   last_page_id varchar(50),
   first_page_id varchar(50),
   operating_system varchar(50),
   browser_name varchar(50),
   browser_version varchar(50),
   mobile_device bool,
   number_of_requests int4,
   primary key (clickstream_id)
);
create table multi_tree (
   child varchar(36) not null,
   parent1 varchar(36) not null,
   parent2 varchar(36) not null,
   relation_type varchar(64) not null,
   tree_order int4,
   personalization varchar(255) not null default 'dot:default',
   primary key (child, parent1, parent2, relation_type, personalization)
);
create table workflow_task (
   id varchar(36) not null,
   creation_date timestamptz,
   mod_date timestamptz,
   due_date timestamptz,
   created_by varchar(255),
   assigned_to varchar(255),
   belongs_to varchar(255),
   title varchar(255),
   description text,
   status varchar(255),
   webasset varchar(255),
   language_id INT8,
   primary key (id)
);

create table workflow_action_mappings (
   id varchar(36) not null,
   action varchar(36) not null,
   workflow_action varchar(255) not null,
   scheme_or_content_type  varchar(255) not null,
   primary key (id)
);

CREATE UNIQUE INDEX idx_workflow_action_mappings ON workflow_action_mappings (action, workflow_action, scheme_or_content_type);

insert into workflow_action_mappings(id, action, workflow_action, scheme_or_content_type)
values ('3d6be719-6b61-4ef8-a594-a9764e461597','NEW'      ,'ceca71a0-deee-4999-bd47-b01baa1bcfc8','d61a59e1-a49c-46f2-a929-db2b4bfa88b2');
insert into workflow_action_mappings(id, action, workflow_action, scheme_or_content_type)
values ('63865890-c863-43a1-ab61-4b495dba5eb5','EDIT'     ,'ceca71a0-deee-4999-bd47-b01baa1bcfc8','d61a59e1-a49c-46f2-a929-db2b4bfa88b2');
insert into workflow_action_mappings(id, action, workflow_action, scheme_or_content_type)
values ('2016a72e-85c7-4ee0-936f-36ce52df355e','PUBLISH'  ,'000ec468-0a63-4283-beb7-fcb36c107b2f','d61a59e1-a49c-46f2-a929-db2b4bfa88b2');
insert into workflow_action_mappings(id, action, workflow_action, scheme_or_content_type)
values ('3ec446c8-a9b6-47fe-830f-1e623493090c','UNPUBLISH','38efc763-d78f-4e4b-b092-59cd8c579b93','d61a59e1-a49c-46f2-a929-db2b4bfa88b2');
insert into workflow_action_mappings(id, action, workflow_action, scheme_or_content_type)
values ('e7b8c8a3-e605-473c-8680-6d95cac15c9b','ARCHIVE'  ,'4da13a42-5d59-480c-ad8f-94a3adf809fe','d61a59e1-a49c-46f2-a929-db2b4bfa88b2');
insert into workflow_action_mappings(id, action, workflow_action, scheme_or_content_type)
values ('99019118-df2c-4297-a5aa-2fe3fe0f52ce','UNARCHIVE','c92f9aa1-9503-4567-ac30-d3242b54d02d','d61a59e1-a49c-46f2-a929-db2b4bfa88b2');
insert into workflow_action_mappings(id, action, workflow_action, scheme_or_content_type)
values ('d073436e-3c10-4e4c-8c97-225e9cddf320','DELETE'   ,'777f1c6b-c877-4a37-ba4b-10627316c2cc','d61a59e1-a49c-46f2-a929-db2b4bfa88b2');
insert into workflow_action_mappings(id, action, workflow_action, scheme_or_content_type)
values ('3d73437e-3f1c-8e5c-ac97-a25e9cddf320','DESTROY'  ,'1e0f1c6b-b67f-4c99-983d-db2b4bfa88b2','d61a59e1-a49c-46f2-a929-db2b4bfa88b2');


create table tag_inode (
   tag_id varchar(100) not null,
   inode varchar(100) not null,
   field_var_name varchar(255),
   mod_date timestamptz,
   primary key (tag_id, inode)
);
create table click (
   inode varchar(36) not null,
   link varchar(255),
   click_count int4,
   primary key (inode)
);
create table challenge_question (
   cquestionid int8 not null,
   cqtext varchar(255),
   primary key (cquestionid)
);
create table layouts_cms_roles (
   id varchar(36) not null,
   layout_id varchar(36) not null,
   role_id varchar(36) not null,
   primary key (id)
);
create table clickstream_request (
   clickstream_request_id int8 not null,
   clickstream_id int8,
   server_name varchar(255),
   protocol varchar(255),
   server_port int4,
   request_uri varchar(255),
   request_order int4,
   query_string text,
   language_id int8,
   timestamptzper timestamptz,
   host_id varchar(36),
   associated_identifier varchar(36),
   primary key (clickstream_request_id)
);
create table content_rating (
   id int8 not null,
   rating float4,
   user_id varchar(255),
   session_id varchar(255),
   identifier varchar(36),
   rating_date timestamptz,
   user_ip varchar(255),
   long_live_cookie_id varchar(255),
   primary key (id)
);
create table chain_state (
   id int8 not null,
   chain_id int8 not null,
   link_code_id int8 not null,
   state_order int8 not null,
   primary key (id)
);
create table analytic_summary_workstream (
   id int8 not null,
   inode varchar(255),
   asset_type varchar(255),
   mod_user_id varchar(255),
   host_id varchar(36),
   mod_date timestamptz,
   action varchar(255),
   name varchar(255),
   primary key (id)
);
create table dashboard_user_preferences (
   id int8 not null,
   summary_404_id int8,
   user_id varchar(255),
   ignored bool,
   mod_date timestamptz,
   primary key (id)
);
create table campaign (
   inode varchar(36) not null,
   title varchar(255),
   from_email varchar(255),
   from_name varchar(255),
   subject varchar(255),
   message text,
   user_id varchar(255),
   start_date timestamptz,
   completed_date timestamptz,
   active bool,
   locked bool,
   sends_per_hour varchar(15),
   sendemail bool,
   communicationinode varchar(36),
   userfilterinode varchar(36),
   sendto varchar(15),
   isrecurrent bool,
   wassent bool,
   expiration_date timestamptz,
   parent_campaign varchar(36),
   primary key (inode)
);
create table workflowtask_files (
   id varchar(36) not null,
   workflowtask_id varchar(36) not null,
   file_inode varchar(36) not null,
   primary key (id)
);
create table analytic_summary_referer (
   id int8 not null,
   summary_id int8 not null,
   hits int8,
   uri varchar(255),
   primary key (id)
);
create table dot_containers (
   inode varchar(36) not null,
   code text,
   pre_loop text,
   post_loop text,
   show_on_menu bool,
   title varchar(255),
   mod_date timestamptz,
   mod_user varchar(100),
   sort_order int4,
   friendly_name varchar(255),
   max_contentlets int4,
   use_div bool,
   staticify bool,
   sort_contentlets_by varchar(255),
   lucene_query text,
   notes varchar(255),
   identifier varchar(36),
   primary key (inode)
);
create table communication (
   inode varchar(36) not null,
   title varchar(255),
   trackback_link_inode varchar(36),
   communication_type varchar(255),
   from_name varchar(255),
   from_email varchar(255),
   email_subject varchar(255),
   html_page_inode varchar(36),
   text_message text,
   mod_date timestamptz,
   modified_by varchar(255),
   ext_comm_id varchar(255),
   primary key (inode)
);
create table workflow_history (
   id varchar(36) not null,
   creation_date timestamptz,
   made_by varchar(255),
   change_desc text,
   workflowtask_id varchar(36),
   workflow_action_id varchar(36),
   workflow_step_id varchar(36),
   primary key (id)
);
create table host_variable (
   id varchar(36) not null,
   host_id varchar(36),
   variable_name varchar(255),
   variable_key varchar(255),
   variable_value varchar(255),
   user_id varchar(255),
   last_mod_date timestamptz,
   primary key (id)
);
create table links (
   inode varchar(36) not null,
   show_on_menu bool,
   title varchar(255),
   mod_date timestamptz,
   mod_user varchar(100),
   sort_order int4,
   friendly_name varchar(255),
   identifier varchar(36),
   protocal varchar(100),
   url varchar(255),
   target varchar(100),
   internal_link_identifier varchar(36),
   link_type varchar(255),
   link_code text,
   primary key (inode)
);
create table chain_state_parameter (
   id int8 not null,
   chain_state_id int8 not null,
   name varchar(255) not null,
   value varchar(255) not null,
   primary key (id)
);
create table field (
   inode varchar(36) not null,
   structure_inode varchar(255),
   field_name varchar(255),
   field_type varchar(255),
   field_relation_type varchar(255),
   field_contentlet varchar(255),
   required bool,
   indexed bool,
   listed bool,
   velocity_var_name varchar(255),
   sort_order int4,
   field_values text,
   regex_check varchar(255),
   hint varchar(255),
   default_value varchar(255),
   fixed bool,
   read_only bool,
   searchable bool,
   unique_ bool,
   mod_date timestamptz,
   primary key (inode)
);
create table relationship (
   inode varchar(36) not null,
   parent_structure_inode varchar(255),
   child_structure_inode varchar(255),
   parent_relation_name varchar(255),
   child_relation_name varchar(255),
   relation_type_value varchar(255),
   cardinality int4,
   parent_required bool,
   child_required bool,
   fixed bool,
   mod_date timestamptz,
   primary key (inode),
   unique (relation_type_value)
);
create table folder (
   inode varchar(36) not null,
   name varchar(255),
   title varchar(255) not null,
   show_on_menu bool,
   sort_order int4,
   files_masks varchar(255),
   identifier varchar(36),
   default_file_type varchar(36),
   mod_date timestamptz,
   owner varchar(255),
   idate timestamptz,
   primary key (inode)
);
create table clickstream_404 (
   clickstream_404_id int8 not null,
   referer_uri varchar(255),
   query_string text,
   request_uri varchar(255),
   user_id varchar(255),
   host_id varchar(36),
   timestamptzper timestamptz,
   primary key (clickstream_404_id)
);
create table cms_layout (
   id varchar(36) not null,
   layout_name varchar(255) not null,
   description varchar(255),
   tab_order int4,
   primary key (id)
);
create table field_variable (
   id varchar(36) not null,
   field_id varchar(36),
   variable_name varchar(255),
   variable_key varchar(255),
   variable_value text,
   user_id varchar(255),
   last_mod_date timestamptz,
   primary key (id)
);
create table report_parameter (
   inode varchar(36) not null,
   report_inode varchar(36),
   parameter_description varchar(1000),
   parameter_name varchar(255),
   class_type varchar(250),
   default_value varchar(4000),
   primary key (inode),
   unique (report_inode, parameter_name)
);
create table chain (
   id int8 not null,
   key_name varchar(255) unique,
   name varchar(255) not null,
   success_value varchar(255) not null,
   failure_value varchar(255) not null,
   primary key (id)
);
create table link_version_info (
   identifier varchar(36) not null,
   working_inode varchar(36) not null,
   live_inode varchar(36),
   deleted bool not null,
   locked_by varchar(100),
   locked_on timestamptz,
   version_ts timestamptz not null,
   primary key (identifier)
);
create table template_containers (
   id varchar(36) not null,
   template_id varchar(36) not null,
   container_id varchar(36) not null,
   primary key (id)
);
create table user_filter (
   inode varchar(36) not null,
   title varchar(255),
   firstname varchar(100),
   middlename varchar(100),
   lastname varchar(100),
   emailaddress varchar(100),
   birthdaytypesearch varchar(100),
   birthday timestamptz,
   birthdayfrom timestamptz,
   birthdayto timestamptz,
   lastlogintypesearch varchar(100),
   lastloginsince varchar(100),
   loginfrom timestamptz,
   loginto timestamptz,
   createdtypesearch varchar(100),
   createdsince varchar(100),
   createdfrom timestamptz,
   createdto timestamptz,
   lastvisittypesearch varchar(100),
   lastvisitsince varchar(100),
   lastvisitfrom timestamptz,
   lastvisitto timestamptz,
   city varchar(100),
   state varchar(100),
   country varchar(100),
   zip varchar(100),
   cell varchar(100),
   phone varchar(100),
   fax varchar(100),
   active_ varchar(255),
   tagname varchar(255),
   var1 varchar(255),
   var2 varchar(255),
   var3 varchar(255),
   var4 varchar(255),
   var5 varchar(255),
   var6 varchar(255),
   var7 varchar(255),
   var8 varchar(255),
   var9 varchar(255),
   var10 varchar(255),
   var11 varchar(255),
   var12 varchar(255),
   var13 varchar(255),
   var14 varchar(255),
   var15 varchar(255),
   var16 varchar(255),
   var17 varchar(255),
   var18 varchar(255),
   var19 varchar(255),
   var20 varchar(255),
   var21 varchar(255),
   var22 varchar(255),
   var23 varchar(255),
   var24 varchar(255),
   var25 varchar(255),
   categories varchar(255),
   primary key (inode)
);
create table inode (
   inode varchar(36) not null,
   owner varchar(255),
   idate timestamptz,
   type varchar(64),
   primary key (inode)
);
alter table analytic_summary_pages add constraint fka1ad33b9ed30e054 foreign key (summary_id) references analytic_summary;
create index idx_user_comments_1 on user_comments (user_id);
alter table user_comments add constraint fkdf1b37e85fb51eb foreign key (inode) references inode;
create index idx_trackback_2 on trackback (url);
create index idx_trackback_1 on trackback (asset_identifier);
create index idx_mailinglist_1 on mailing_list (user_id);
alter table mailing_list add constraint fk7bc2cd925fb51eb foreign key (inode) references inode;
create index idx_communication_user_id on recipient (user_id);
create index idx_recipiets_1 on recipient (email);
create index idx_recipiets_2 on recipient (sent);
alter table recipient add constraint fk30e172195fb51eb foreign key (inode) references inode;
create index idx_user_webform_1 on web_form (form_type);
create index idx_analytic_summary_period_4 on analytic_summary_period (month);
create index idx_analytic_summary_period_3 on analytic_summary_period (week);
create index idx_analytic_summary_period_2 on analytic_summary_period (day);
create index idx_analytic_summary_period_5 on analytic_summary_period (year);
create index idx_analytic_summary_1 on analytic_summary (host_id);
create index idx_analytic_summary_2 on analytic_summary (visits);
create index idx_analytic_summary_3 on analytic_summary (page_views);
alter table analytic_summary add constraint fk9e1a7f4b7b46300 foreign key (summary_period_id) references analytic_summary_period;
alter table template add constraint fkb13acc7a5fb51eb foreign key (inode) references inode;
alter table analytic_summary_content add constraint fk53cb4f2eed30e054 foreign key (summary_id) references analytic_summary;
alter table structure add constraint fk89d2d735fb51eb foreign key (inode) references inode;
create index idx_permission_2 on permission (permission_type, inode_id);
create index idx_permission_3 on permission (roleid);
alter table contentlet add constraint fkfc4ef025fb51eb foreign key (inode) references inode;
create index idx_analytic_summary_404_1 on analytic_summary_404 (host_id);
alter table analytic_summary_404 add constraint fk7050866db7b46300 foreign key (summary_period_id) references analytic_summary_period;
alter table report_asset add constraint fk3765ec255fb51eb foreign key (inode) references inode;
create index idx_category_1 on category (category_name);
create index idx_category_2 on category (category_key);
alter table category add constraint fk302bcfe5fb51eb foreign key (inode) references inode;
create index idx_analytic_summary_visits_2 on analytic_summary_visits (visit_time);
create index idx_analytic_summary_visits_1 on analytic_summary_visits (host_id);
alter table analytic_summary_visits add constraint fk9eac9733b7b46300 foreign key (summary_period_id) references analytic_summary_period;
create index idx_preference_1 on user_preferences (preference);
create index idx_identifier_pub on identifier (syspublish_date);
create index idx_identifier_exp on identifier (sysexpire_date);
create index idx_identifier_asset_subtype on identifier (asset_subtype);
create index idx_user_clickstream11 on clickstream (host_id);
create index idx_user_clickstream12 on clickstream (last_page_id);
create index idx_user_clickstream15 on clickstream (browser_name);
create index idx_user_clickstream_2 on clickstream (user_id);
create index idx_user_clickstream16 on clickstream (browser_version);
create index idx_user_clickstream_1 on clickstream (cookie_id);
create index idx_user_clickstream13 on clickstream (first_page_id);
create index idx_user_clickstream14 on clickstream (operating_system);
create index idx_user_clickstream17 on clickstream (remote_address);
create index idx_multitree_1 on multi_tree (relation_type);
create index idx_workflow_6 on workflow_task (language_id);
create index idx_workflow_4 on workflow_task (webasset);
create index idx_workflow_5 on workflow_task (created_by);
create index idx_workflow_2 on workflow_task (belongs_to);
create index idx_workflow_3 on workflow_task (status);
create index idx_workflow_1 on workflow_task (assigned_to);
create index idx_click_1 on click (link);
alter table click add constraint fk5a5c5885fb51eb foreign key (inode) references inode;
create index idx_user_clickstream_request_2 on clickstream_request (request_uri);
create index idx_user_clickstream_request_1 on clickstream_request (clickstream_id);
create index idx_user_clickstream_request_4 on clickstream_request (timestamptzper);
create index idx_user_clickstream_request_3 on clickstream_request (associated_identifier);
create index idx_dashboard_workstream_2 on analytic_summary_workstream (host_id);
create index idx_dashboard_workstream_1 on analytic_summary_workstream (mod_user_id);
create index idx_dashboard_workstream_3 on analytic_summary_workstream (mod_date);
create index idx_dashboard_prefs_2 on dashboard_user_preferences (user_id);
alter table dashboard_user_preferences add constraint fk496242cfd12c0c3b foreign key (summary_404_id) references analytic_summary_404;
create index idx_campaign_4 on campaign (expiration_date);
create index idx_campaign_3 on campaign (completed_date);
create index idx_campaign_2 on campaign (start_date);
create index idx_campaign_1 on campaign (user_id);
alter table campaign add constraint fkf7a901105fb51eb foreign key (inode) references inode;
alter table analytic_summary_referer add constraint fk5bc0f3e2ed30e054 foreign key (summary_id) references analytic_summary;
alter table dot_containers add constraint fk8a844125fb51eb foreign key (inode) references inode;
alter table communication add constraint fkc24acfd65fb51eb foreign key (inode) references inode;
alter table links add constraint fk6234fb95fb51eb foreign key (inode) references inode;
create index idx_field_1 on field (structure_inode);
alter table field add constraint fk5cea0fa5fb51eb foreign key (inode) references inode;
create index idx_relationship_1 on relationship (parent_structure_inode);
create index idx_relationship_2 on relationship (child_structure_inode);
create index idx_folder_1 on folder (name);
create index idx_user_clickstream_404_2 on clickstream_404 (user_id);
create index idx_user_clickstream_404_3 on clickstream_404 (host_id);
create index idx_user_clickstream_404_1 on clickstream_404 (request_uri);
alter table report_parameter add constraint fk22da125e5fb51eb foreign key (inode) references inode;
alter table user_filter add constraint fke042126c5fb51eb foreign key (inode) references inode;
create index idx_index_1 on inode (type);
create sequence summary_seq;
create sequence user_preferences_seq;
create sequence dashboard_usrpref_seq;
create sequence chain_state_seq;
create sequence trackback_sequence;
create sequence permission_reference_seq;
create sequence summary_visits_seq;
create sequence chain_link_code_seq;
create sequence clickstream_seq;
create sequence summary_404_seq;
create sequence content_rating_sequence;
create sequence chain_seq;
create sequence summary_content_seq;
create sequence summary_pages_seq;
create sequence summary_referer_seq;
create sequence summary_period_seq;
create sequence workstream_seq;
create sequence clickstream_request_seq;
create sequence clickstream_404_seq;
create sequence user_to_delete_seq;
create sequence chain_state_parameter_seq;
create sequence permission_seq;
--postgres
CREATE INDEX idx_tree ON tree USING btree (child, parent, relation_type);
CREATE INDEX idx_tree_1 ON tree USING btree (parent);
CREATE INDEX idx_tree_2 ON tree USING btree (child);
CREATE INDEX idx_tree_3 ON tree USING btree (relation_type);
CREATE INDEX idx_tree_4 ON tree USING btree (parent, child, relation_type);
CREATE INDEX idx_tree_5 ON tree USING btree (parent, relation_type);
CREATE INDEX idx_tree_6 ON tree USING btree (child, relation_type);

CREATE INDEX idx_contentlet_3 ON contentlet USING btree (inode);

CREATE INDEX idx_permisision_4 ON permission USING btree (permission_type);

CREATE INDEX idx_permission_reference_2 ON permission_reference USING btree(reference_id);
CREATE INDEX idx_permission_reference_3 ON permission_reference USING btree(reference_id,permission_type);
CREATE INDEX idx_permission_reference_4 ON permission_reference USING btree(asset_id,permission_type);
CREATE INDEX idx_permission_reference_5 ON permission_reference USING btree(asset_id,reference_id,permission_type);
CREATE INDEX idx_permission_reference_6 ON permission_reference USING btree(permission_type);

CREATE UNIQUE INDEX idx_field_velocity_structure ON field (velocity_var_name,structure_inode);


alter table chain_state add constraint fk_state_chain foreign key (chain_id) references chain(id);
alter table chain_state add constraint fk_state_code foreign key (link_code_id) references chain_link_code(id);
alter table chain_state_parameter add constraint fk_parameter_state foreign key (chain_state_id) references chain_state(id);

alter table permission add constraint permission_role_fk foreign key (roleid) references cms_role(id);

alter table contentlet add constraint FK_structure_inode foreign key (structure_inode) references structure(inode);


ALTER TABLE structure ALTER fixed SET NOT NULL;
ALTER TABLE structure ALTER fixed SET DEFAULT false;

ALTER TABLE field ALTER fixed SET NOT NULL;
ALTER TABLE field ALTER fixed SET DEFAULT false;
ALTER TABLE field ALTER read_only SET NOT NULL;
ALTER TABLE field ALTER read_only SET DEFAULT false;

ALTER TABLE campaign ALTER active SET DEFAULT false;

insert into User_ (userId, companyId, createDate, password_, passwordEncrypted, passwordReset, firstName, middleName, lastName, male, birthday, emailAddress, skinId, dottedSkins, roundedSkins, greeting, layoutIds, loginDate, failedLoginAttempts, agreedToTermsOfUse, active_) values ('dotcms.org.default', 'default', current_timestamp, 'password', 'f', 'f', '', '', '', 't', '01/01/1970', 'default@dotcms.org', '01', 'f', 'f', 'Welcome!', '', current_timestamp, 0, 'f', 't');
create index addres_userid_index on address(userid);
create index tag_user_id_index on tag(user_id);
create index tag_is_persona_index on tag(persona);
create index tag_inode_tagid on tag_inode(tag_id);
create index tag_inode_inode on tag_inode(inode);
-- These two indexes are here instead of the hibernate file because Oracle by default creates an index on a unique field.  So creating an index would try to create the same index twice.
create index idx_chain_link_code_classname on chain_link_code (class_name);
create index idx_chain_key_name on chain (key_name);
CREATE TABLE dist_journal
(
  id bigserial NOT NULL,
  object_to_index character varying(1024) NOT NULL,
  serverid character varying(64),
  journal_type integer NOT NULL,
  time_entered timestamptz NOT NULL,
  CONSTRAINT dist_journal_pkey PRIMARY KEY (id),
  CONSTRAINT dist_journal_object_to_index_key UNIQUE (object_to_index, serverid, journal_type)
);

create table plugin_property (
   plugin_id varchar(255) not null,
   propkey varchar(255) not null,
   original_value varchar(255) not null,
   current_value varchar(255) not null,
   primary key (plugin_id, propkey)
);
alter table plugin_property add constraint fk_plugin_plugin_property foreign key (plugin_id) references plugin(id);

CREATE TABLE dist_process ( id bigserial NOT NULL, object_to_index character varying(1024) NOT NULL, serverid character varying(64), journal_type integer NOT NULL, time_entered timestamptz NOT NULL, CONSTRAINT dist_process_pkey PRIMARY KEY (id));
CREATE INDEX dist_process_index on dist_process (object_to_index, serverid,journal_type);

CREATE TABLE dist_reindex_journal
(
  id bigserial NOT NULL,
  inode_to_index character varying(100) NOT NULL,
  ident_to_index character varying(100) NOT NULL,
  serverid character varying(64),
  priority integer NOT NULL,
  time_entered timestamptz NOT NULL DEFAULT CURRENT_DATE,
  index_val varchar(325),
  dist_action integer NOT NULL DEFAULT 1,
  CONSTRAINT dist_reindex_journal_pkey PRIMARY KEY (id)
);

CREATE INDEX dist_reindex_index1 on dist_reindex_journal (inode_to_index);
CREATE INDEX dist_reindex_index2 on dist_reindex_journal (dist_action);
CREATE INDEX dist_reindex_index3 on dist_reindex_journal (serverid);
CREATE INDEX dist_reindex_index4 on dist_reindex_journal (ident_to_index,serverid);
CREATE INDEX dist_reindex_index on dist_reindex_journal (serverid,dist_action);
CREATE INDEX dist_reindex_index5 ON dist_reindex_journal (priority, time_entered);
CREATE INDEX dist_reindex_index6 ON dist_reindex_journal (priority);
CREATE INDEX idx_identifier ON identifier USING btree (id);

CREATE TABLE quartz_log (id bigserial NOT NULL, JOB_NAME character varying(255) NOT NULL, serverid character varying(64), time_started timestamptz NOT NULL, CONSTRAINT quartz_log_pkey PRIMARY KEY (id));

alter table cms_role add CONSTRAINT cms_role_name_role_key UNIQUE (role_key);
alter table cms_role add CONSTRAINT cms_role_name_db_fqn UNIQUE (db_fqn);
alter table cms_role add constraint fkcms_role_parent foreign key (parent) references cms_role;

alter table users_cms_roles add CONSTRAINT users_cms_roles_parent1 UNIQUE (role_id,user_id);
alter table users_cms_roles add constraint fkusers_cms_roles1 foreign key (role_id) references cms_role;
alter table users_cms_roles add constraint fkusers_cms_roles2 foreign key (user_id) references user_;

ALTER TABLE cms_layout add CONSTRAINT cms_layout_name_parent UNIQUE (layout_name);

alter table portlet add CONSTRAINT portlet_role_key UNIQUE (portletid);
alter table cms_layouts_portlets add CONSTRAINT cms_layouts_portlets_parent1 UNIQUE (layout_id,portlet_id);
alter table cms_layouts_portlets add constraint fkcms_layouts_portlets foreign key (layout_id) references cms_layout;

alter table layouts_cms_roles add constraint fklayouts_cms_roles1 foreign key (role_id) references cms_role;
alter table layouts_cms_roles add constraint fklayouts_cms_roles2 foreign key (layout_id) references cms_layout;
alter table layouts_cms_roles add CONSTRAINT layouts_cms_roles_parent1 UNIQUE (role_id,layout_id);

ALTER TABLE dot_containers add constraint containers_identifier_fk foreign key (identifier) references identifier(id);
ALTER TABLE template add constraint template_identifier_fk foreign key (identifier) references identifier(id);
ALTER TABLE contentlet add constraint content_identifier_fk foreign key (identifier) references identifier(id);
ALTER TABLE links add constraint links_identifier_fk foreign key (identifier) references identifier(id);


CREATE OR REPLACE FUNCTION "boolIntResult"("intParam" integer, "boolParam" boolean)
  RETURNS boolean AS
$BODY$select case
		WHEN $2 AND $1 != 0 then true
		WHEN $2 != true AND $1 = 0 then true
		ELSE false
	END$BODY$
  LANGUAGE 'sql' VOLATILE
;
CREATE OR REPLACE FUNCTION "intBoolResult"("boolParam" boolean, "intParam" integer)
  RETURNS boolean AS
$BODY$select case
		WHEN $1 AND $2 != 0 then true
		WHEN $1 != true AND $2 = 0 then true
		ELSE false
	END$BODY$
  LANGUAGE 'sql' VOLATILE
 ;
CREATE OPERATOR =(
  PROCEDURE = "intBoolResult",
  LEFTARG = bool,
  RIGHTARG = int4);

CREATE OPERATOR =(
  PROCEDURE = "boolIntResult",
  LEFTARG = int4,
  RIGHTARG = bool);

CREATE OR REPLACE FUNCTION "boolBigIntResult"("intParam" bigint, "boolParam" boolean)
  RETURNS boolean AS
$BODY$select case
		WHEN $2 AND $1 != 0 then true
		WHEN $2 != true AND $1 = 0 then true
		ELSE false
	END$BODY$
  LANGUAGE 'sql' VOLATILE
;
CREATE OR REPLACE FUNCTION "bigIntBoolResult"("boolParam" boolean, "intParam" bigint)
  RETURNS boolean AS
$BODY$select case
		WHEN $1 AND $2 != 0 then true
		WHEN $1 != true AND $2 = 0 then true
		ELSE false
	END$BODY$
  LANGUAGE 'sql' VOLATILE
;
CREATE OPERATOR =(
   PROCEDURE="bigIntBoolResult",
   LEFTARG=boolean,
   RIGHTARG=bigint);


CREATE OPERATOR =(
  PROCEDURE = "boolBigIntResult",
  LEFTARG = bigint,
  RIGHTARG = bool);

CREATE OR REPLACE FUNCTION identifier_host_inode_check() RETURNS trigger AS '
DECLARE
	inodeType varchar(100);
BEGIN
  IF (tg_op = ''INSERT'' OR tg_op = ''UPDATE'') AND substr(NEW.asset_type, 0, 8) <> ''content'' AND
		(NEW.host_inode IS NULL OR NEW.host_inode = '''') THEN
		RAISE EXCEPTION ''Cannot insert/update a null or empty host inode for this kind of identifier'';
		RETURN NULL;
  ELSE
		RETURN NEW;
  END IF;

  RETURN NULL;
END
' LANGUAGE plpgsql;

CREATE TRIGGER required_identifier_host_inode_trigger BEFORE INSERT OR UPDATE
    ON identifier FOR EACH ROW
    EXECUTE PROCEDURE identifier_host_inode_check ();

create table import_audit (
	id bigint not null,
	start_date timestamptz,
	userid varchar(255),
	filename varchar(512),
	status int,
	last_inode varchar(100),
	records_to_import bigint,
	serverid varchar(255),
	primary key (id)
	);

alter table category alter column category_velocity_var_name set not null;

alter table import_audit add column warnings text,
	add column errors text,
	add column results text,
	add column messages text;

alter table structure alter host set default 'SYSTEM_HOST';
alter table structure alter folder set default 'SYSTEM_FOLDER';
alter table structure alter column velocity_var_name set not null;
alter table structure add constraint unique_struct_vel_var_name unique (velocity_var_name);
create index idx_structure_host on structure (host);
create index idx_structure_folder on structure (folder);

-- calculated identifier column
CREATE OR REPLACE FUNCTION full_path_lc(identifier) RETURNS text
    AS ' SELECT CASE WHEN $1.parent_path = ''/System folder'' then ''/'' else LOWER($1.parent_path || $1.asset_name) end; '
LANGUAGE SQL;

-- Case sensitive unique asset-name,parent_path for a given host
CREATE UNIQUE INDEX idx_ident_uniq_asset_name on identifier (full_path_lc(identifier),host_inode);

CREATE OR REPLACE FUNCTION structure_host_folder_check() RETURNS trigger AS '
DECLARE
    folderInode varchar(100);
    hostInode varchar(100);
BEGIN
    IF ((tg_op = ''INSERT'' OR tg_op = ''UPDATE'') AND (NEW.host IS NOT NULL AND NEW.host <> '''' AND NEW.host <> ''SYSTEM_HOST''
          AND NEW.folder IS NOT NULL AND NEW.folder <> ''SYSTEM_FOLDER'' AND NEW.folder <> '''')) THEN
          select host_inode,folder.inode INTO hostInode,folderInode from folder,identifier where folder.identifier = identifier.id and folder.inode=NEW.folder;
	  IF (FOUND AND NEW.host = hostInode) THEN
		 RETURN NEW;
	  ELSE
		 RAISE EXCEPTION ''Cannot assign host/folder to structure, folder does not belong to given host'';
		 RETURN NULL;
	  END IF;
    ELSE
        IF((tg_op = ''INSERT'' OR tg_op = ''UPDATE'') AND (NEW.host IS NULL OR NEW.host = '''' OR NEW.host= ''SYSTEM_HOST''
           OR NEW.folder IS NULL OR NEW.folder = '''' OR NEW.folder = ''SYSTEM_FOLDER'')) THEN
          IF(NEW.host = ''SYSTEM_HOST'' OR NEW.host IS NULL OR NEW.host = '''') THEN
             NEW.host = ''SYSTEM_HOST'';
             NEW.folder = ''SYSTEM_FOLDER'';
          END IF;
          IF(NEW.folder = ''SYSTEM_FOLDER'' OR NEW.folder IS NULL OR NEW.folder = '''') THEN
             NEW.folder = ''SYSTEM_FOLDER'';
          END IF;
        RETURN NEW;
        END IF;
    END IF;
  RETURN NULL;
END
' LANGUAGE plpgsql;

CREATE TRIGGER structure_host_folder_trigger BEFORE INSERT OR UPDATE
    ON structure FOR EACH ROW
    EXECUTE PROCEDURE structure_host_folder_check();

CREATE OR REPLACE FUNCTION content_versions_check() RETURNS trigger AS '
   DECLARE
       versionsCount integer;
   BEGIN
       IF (tg_op = ''DELETE'') THEN
         select count(*) into versionsCount from contentlet where identifier = OLD.identifier;
         IF (versionsCount = 0)THEN
		DELETE from identifier where id = OLD.identifier;
	   ELSE
	      RETURN OLD;
	   END IF;
	END IF;
   RETURN NULL;
   END
  ' LANGUAGE plpgsql;
 CREATE TRIGGER content_versions_check_trigger AFTER DELETE
 ON contentlet FOR EACH ROW
 EXECUTE PROCEDURE content_versions_check();

CREATE OR REPLACE FUNCTION link_versions_check() RETURNS trigger AS '
  DECLARE
	versionsCount integer;
  BEGIN
  IF (tg_op = ''DELETE'') THEN
    select count(*) into versionsCount from links where identifier = OLD.identifier;
    IF (versionsCount = 0)THEN
	DELETE from identifier where id = OLD.identifier;
    ELSE
	RETURN OLD;
    END IF;
  END IF;
RETURN NULL;
END
' LANGUAGE plpgsql;
CREATE TRIGGER link_versions_check_trigger AFTER DELETE
ON links FOR EACH ROW
EXECUTE PROCEDURE link_versions_check();


CREATE OR REPLACE FUNCTION container_versions_check() RETURNS trigger AS '
  DECLARE
	versionsCount integer;
  BEGIN
  IF (tg_op = ''DELETE'') THEN
    select count(*) into versionsCount from dot_containers where identifier = OLD.identifier;
    IF (versionsCount = 0)THEN
	DELETE from identifier where id = OLD.identifier;
    ELSE
	RETURN OLD;
    END IF;
  END IF;
RETURN NULL;
END
' LANGUAGE plpgsql;

CREATE TRIGGER container_versions_check_trigger AFTER DELETE
ON dot_containers FOR EACH ROW
EXECUTE PROCEDURE container_versions_check();

CREATE OR REPLACE FUNCTION template_versions_check() RETURNS trigger AS '
  DECLARE
	versionsCount integer;
  BEGIN
  IF (tg_op = ''DELETE'') THEN
    select count(*) into versionsCount from template where identifier = OLD.identifier;
    IF (versionsCount = 0)THEN
	DELETE from identifier where id = OLD.identifier;
    ELSE
	RETURN OLD;
    END IF;
  END IF;
RETURN NULL;
END
' LANGUAGE plpgsql;

CREATE TRIGGER template_versions_check_trigger AFTER DELETE
ON template FOR EACH ROW
EXECUTE PROCEDURE template_versions_check();

CREATE OR REPLACE FUNCTION identifier_parent_path_check() RETURNS trigger AS '
 DECLARE
    folderId varchar(100);
  BEGIN
     IF (tg_op = ''INSERT'' OR tg_op = ''UPDATE'') THEN
      IF(NEW.parent_path=''/'') OR (NEW.parent_path=''/System folder'') THEN
        RETURN NEW;
     ELSE
      select id into folderId from identifier where asset_type=''folder'' and host_inode = NEW.host_inode and parent_path||asset_name||''/'' = NEW.parent_path and id <> NEW.id;
      IF FOUND THEN
        RETURN NEW;
      ELSE
        RAISE EXCEPTION ''Cannot insert/update for this path does not exist for the given host'';
        RETURN NULL;
      END IF;
     END IF;
    END IF;
RETURN NULL;
END
  ' LANGUAGE plpgsql;
CREATE TRIGGER identifier_parent_path_trigger
  BEFORE INSERT OR UPDATE
  ON identifier FOR EACH ROW
  EXECUTE PROCEDURE identifier_parent_path_check();

CREATE OR REPLACE FUNCTION check_child_assets() RETURNS trigger AS '
DECLARE
   pathCount integer;
BEGIN
   IF (tg_op = ''DELETE'') THEN
      IF(OLD.asset_type =''folder'') THEN
	   select count(*) into pathCount from identifier where parent_path = OLD.parent_path||OLD.asset_name||''/''  and host_inode = OLD.host_inode;
	END IF;
	IF(OLD.asset_type =''contentlet'') THEN
	   select count(*) into pathCount from identifier where host_inode = OLD.id;
	END IF;
	IF (pathCount > 0 )THEN
	  RAISE EXCEPTION ''Cannot delete as this path has children'';
	  RETURN NULL;
	ELSE
	  RETURN OLD;
	END IF;
   END IF;
   RETURN NULL;
END
' LANGUAGE plpgsql;

CREATE TRIGGER check_child_assets_trigger BEFORE DELETE
ON identifier FOR EACH ROW
EXECUTE PROCEDURE check_child_assets();

alter table structure add constraint fk_structure_host foreign key (host) references identifier(id);

create index idx_template3 on template (lower(title));

CREATE INDEX idx_contentlet_4 ON contentlet (structure_inode);

CREATE INDEX idx_contentlet_identifier ON contentlet (identifier);

alter table contentlet add constraint fk_user_contentlet foreign key (mod_user) references user_(userid);
alter table dot_containers add constraint fk_user_containers foreign key (mod_user) references user_(userid);
alter table template add constraint fk_user_template foreign key (mod_user) references user_(userid);
alter table links add constraint fk_user_links foreign key (mod_user) references user_(userid);

ALTER TABLE Folder add constraint folder_identifier_fk foreign key (identifier) references identifier(id);
--ALTER TABLE dot_containers add constraint structure_fk foreign key (structure_inode) references structure(inode);

CREATE OR REPLACE FUNCTION folder_identifier_check() RETURNS trigger AS '
DECLARE
   versionsCount integer;
BEGIN
   IF (tg_op = ''DELETE'') THEN
      select count(*) into versionsCount from folder where identifier = OLD.identifier;
	IF (versionsCount = 0)THEN
	  DELETE from identifier where id = OLD.identifier;
	ELSE
	  RETURN OLD;
	END IF;
   END IF;
   RETURN NULL;
END
' LANGUAGE plpgsql;
CREATE TRIGGER folder_identifier_check_trigger AFTER DELETE
ON folder FOR EACH ROW
EXECUTE PROCEDURE folder_identifier_check();

create index idx_template_id on template_containers(template_id);
alter table template_containers add constraint FK_template_id foreign key (template_id) references identifier(id);
alter table template_containers add constraint FK_container_id foreign key (container_id) references identifier(id);

CREATE OR REPLACE FUNCTION renameFolderChildren(old_path varchar(255),new_path varchar(255),hostInode varchar(255))
RETURNS void AS '
DECLARE
   fi identifier;
   new_folder_path varchar(255);
   old_folder_path varchar(255);
BEGIN
    UPDATE identifier SET  parent_path  = new_path where parent_path = old_path and host_inode = hostInode;
    FOR fi IN select * from identifier where asset_type=''folder'' and parent_path = new_path and host_inode = hostInode LOOP
	 new_folder_path := new_path ||fi.asset_name||''/'';
	 old_folder_path := old_path ||fi.asset_name||''/'';
	 PERFORM renameFolderChildren(old_folder_path,new_folder_path,hostInode);
    END LOOP;
END
'LANGUAGE plpgsql;
CREATE OR REPLACE FUNCTION rename_folder_and_assets()
RETURNS trigger AS '
DECLARE
   old_parent_path varchar(255);
   old_path varchar(255);
   new_path varchar(255);
   old_name varchar(255);
   hostInode varchar(100);
BEGIN
   IF (tg_op = ''UPDATE'' AND NEW.name<>OLD.name) THEN
      select asset_name,parent_path,host_inode INTO old_name,old_parent_path,hostInode from identifier where id = NEW.identifier;
      old_path := old_parent_path || old_name || ''/'';
      new_path := old_parent_path || NEW.name || ''/'';
      UPDATE identifier SET asset_name = NEW.name where id = NEW.identifier;
      PERFORM renameFolderChildren(old_path,new_path,hostInode);
      RETURN NEW;
   END IF;
RETURN NULL;
END
'LANGUAGE plpgsql;
CREATE TRIGGER rename_folder_assets_trigger AFTER UPDATE
ON Folder FOR EACH ROW
EXECUTE PROCEDURE rename_folder_and_assets();

CREATE OR REPLACE FUNCTION dotFolderPath(parent_path text, asset_name text)
  RETURNS text AS '
BEGIN
  IF(parent_path=''/System folder'') THEN
    RETURN ''/'';
  ELSE
    RETURN parent_path || asset_name || ''/'';
  END IF;
END;'
LANGUAGE plpgsql;

alter table contentlet_version_info add constraint fk_contentlet_version_info_identifier foreign key (identifier) references identifier(id) on delete cascade;
alter table container_version_info  add constraint fk_container_version_info_identifier  foreign key (identifier) references identifier(id);
alter table template_version_info   add constraint fk_template_version_info_identifier   foreign key (identifier) references identifier(id);
alter table link_version_info       add constraint fk_link_version_info_identifier       foreign key (identifier) references identifier(id);

alter table contentlet_version_info add constraint fk_contentlet_version_info_working foreign key (working_inode) references contentlet(inode);
alter table container_version_info  add constraint fk_container_version_info_working  foreign key (working_inode) references dot_containers(inode);
alter table template_version_info   add constraint fk_template_version_info_working   foreign key (working_inode) references template(inode);
alter table link_version_info       add constraint fk_link_version_info_working       foreign key (working_inode) references links(inode);

alter table contentlet_version_info add constraint fk_contentlet_version_info_live foreign key (live_inode) references contentlet(inode);
alter table container_version_info  add constraint fk_container_version_info_live  foreign key (live_inode) references dot_containers(inode);
alter table template_version_info   add constraint fk_template_version_info_live   foreign key (live_inode) references template(inode);
alter table link_version_info       add constraint fk_link_version_info_live       foreign key (live_inode) references links(inode);

alter table contentlet_version_info add constraint fk_contentlet_version_info_lang foreign key (lang) references language(id);

alter table folder add constraint fk_folder_file_structure_type foreign key(default_file_type) references structure(inode);

alter table workflowtask_files add constraint FK_workflow_id foreign key (workflowtask_id) references workflow_task(id);

alter table workflow_comment add constraint workflowtask_id_comment_FK foreign key (workflowtask_id) references workflow_task(id);
alter table workflow_history add constraint workflowtask_id_history_FK foreign key (workflowtask_id) references workflow_task(id);
alter table workflow_task add constraint unique_workflow_task unique (webasset,language_id);

alter table contentlet add constraint fk_contentlet_lang foreign key (language_id) references language(id);

alter table Company add constraint fk_default_lang_id foreign key (default_language_id) references language(id);

create table workflow_scheme(
	id varchar(36) primary key,
	name varchar(255) not null,
	description text,
	archived boolean default false,
	mandatory boolean default false,
	default_scheme boolean default false,
	entry_action_id varchar(36),
	mod_date timestamptz
);

create table workflow_step(
	id varchar(36) primary key,
	name varchar(255) not null,
	scheme_id varchar(36) references workflow_scheme(id),
	my_order int default 0,
	resolved boolean default false,
	escalation_enable boolean default false,
	escalation_action varchar(36),
	escalation_time int default 0
);
create index workflow_idx_step_scheme on workflow_step(scheme_id);

-- Permissionable ---
create table workflow_action(
	id varchar(36) primary key,
	step_id varchar(36),
	name varchar(255) not null,
	condition_to_progress text,
	next_step_id varchar(36),
	next_assign varchar(36) not null references cms_role(id),
	my_order int default 0,
	assignable boolean default false,
	commentable boolean default false,
	requires_checkout boolean default false,
	icon varchar(255) default 'defaultWfIcon',
  show_on varchar(255) default 'LOCKED,UNLOCKED',
	use_role_hierarchy_assign bool default false,
  scheme_id VARCHAR(36) NOT NULL
);

CREATE TABLE workflow_action_step (action_id VARCHAR(36) NOT NULL, step_id VARCHAR(36) NOT NULL, action_order INT default 0);
ALTER  TABLE workflow_action_step ADD CONSTRAINT pk_workflow_action_step PRIMARY KEY (action_id, step_id);
ALTER  TABLE workflow_action_step ADD CONSTRAINT fk_w_action_step_action_id foreign key (action_id) references workflow_action(id);
ALTER  TABLE workflow_action_step ADD CONSTRAINT fk_w_action_step_step_id   foreign key (step_id)   references workflow_step  (id);

create table workflow_action_class(
	id varchar(36) primary key,
	action_id varchar(36) references workflow_action(id),
	name varchar(255) not null,
	my_order int default 0,
	clazz text
);
create index workflow_idx_action_class_action on workflow_action_class(action_id);

create table workflow_action_class_pars(
	id varchar(36) primary key,
	workflow_action_class_id varchar(36) references workflow_action_class(id),
	key varchar(255) not null,
	value text
);
create index workflow_idx_action_class_param_action on
	workflow_action_class_pars(workflow_action_class_id);


create table workflow_scheme_x_structure(
	id varchar(36) primary key,
	scheme_id varchar(36) references workflow_scheme(id),
	structure_id varchar(36) references structure(inode)
);


delete from workflow_history;
delete from workflow_comment;
delete from workflowtask_files;
delete from workflow_task;
alter table workflow_task add constraint FK_workflow_task_language foreign key (language_id) references language(id);
alter table workflow_task add constraint FK_workflow_assign foreign key (assigned_to) references cms_role(id);
alter table workflow_task add constraint FK_workflow_step foreign key (status) references workflow_step(id);
alter table workflow_step add constraint fk_escalation_action foreign key (escalation_action) references workflow_action(id);


alter table contentlet_version_info add constraint FK_con_ver_lockedby foreign key (locked_by) references user_(userid);
alter table container_version_info  add constraint FK_tainer_ver_info_lockedby  foreign key (locked_by) references user_(userid);
alter table template_version_info   add constraint FK_temp_ver_info_lockedby   foreign key (locked_by) references user_(userid);
alter table link_version_info       add constraint FK_link_ver_info_lockedby       foreign key (locked_by) references user_(userid);


ALTER TABLE tag ALTER COLUMN host_id set default 'SYSTEM_HOST';
alter table tag add constraint tag_tagname_host unique (tagname, host_id);
alter table tag_inode add constraint fk_tag_inode_tagid foreign key (tag_id) references tag (tag_id);

ALTER TABLE tag ALTER COLUMN user_id TYPE text;

-- ****** Indicies Data Storage *******
create table indicies (
  index_name varchar(100) primary key,
  index_type varchar(16) not null unique
);
-- ****** Log Console Table *******
  CREATE TABLE log_mapper (
    enabled   	 numeric(1,0) NOT null,
    log_name 	 varchar(30) NOT null,
    description  varchar(50) NOT null,
    primary key (log_name)
  );

  insert into log_mapper (ENABLED,LOG_NAME,DESCRIPTION) values ('1','dotcms-userActivity.log','Log Users action on pages, structures, documents.');
  insert into log_mapper (ENABLED,LOG_NAME,DESCRIPTION) values ('1','dotcms-security.log','Log users login activity into dotCMS.');
  insert into log_mapper (ENABLED,LOG_NAME,DESCRIPTION) values ('1','dotcms-adminaudit.log','Log Admin activity on dotCMS.');
  insert into log_mapper (ENABLED,LOG_NAME,DESCRIPTION) values ('1','dotcms-pushpublish.log','Log Push Publishing activity on dotCMS.');
  insert into log_mapper (ENABLED,LOG_NAME,DESCRIPTION) values ('1','visitor-v3.log','Log Visitor Filter activity on dotCMS.');

create index idx_identifier_perm on identifier (asset_type,host_inode);

CREATE TABLE broken_link (
   id VARCHAR(36) PRIMARY KEY,
   inode VARCHAR(36) NOT NULL,
   field VARCHAR(36) NOT NULL,
   link VARCHAR(255) NOT NULL,
   title VARCHAR(255) NOT NULL,
   status_code integer NOT NULL
);

alter table broken_link add CONSTRAINT fk_brokenl_content
    FOREIGN KEY (inode) REFERENCES contentlet(inode) ON DELETE CASCADE;

alter table broken_link add CONSTRAINT fk_brokenl_field
    FOREIGN KEY (field) REFERENCES field(inode) ON DELETE CASCADE;


-- ****** Content Publishing Framework *******
CREATE TABLE publishing_queue (
    id BIGSERIAL PRIMARY KEY NOT NULL,
    operation INT8,
    asset VARCHAR(2000) NOT NULL,
    language_id INT8 NOT NULL,
    entered_date timestamptz,
    publish_date timestamptz,
    type VARCHAR(256),
    bundle_id VARCHAR(256)
);

CREATE TABLE publishing_queue_audit
(bundle_id VARCHAR(256) PRIMARY KEY NOT NULL,
status INTEGER,
status_pojo text,
status_updated timestamptz,
create_date timestamptz);

-- ****** Content Publishing Framework - End Point Management *******
CREATE TABLE publishing_end_point (
	id varchar(36) PRIMARY KEY,
	group_id varchar(700),
	server_name varchar(700) unique,
	address varchar(250),
	port varchar(10),
	protocol varchar(10),
	enabled bool,
	auth_key text,
	sending bool);

create table publishing_environment(
	id varchar(36) NOT NULL  primary key,
	name varchar(255) NOT NULL unique,
	push_to_all bool NOT NULL
);

create table sitesearch_audit (
    job_id varchar(36),
    job_name varchar(255) not null,
    fire_date timestamptz not null,
    incremental bool not null,
    start_date timestamptz,
    end_date timestamptz,
    host_list varchar(500) not null,
    all_hosts bool not null,
    lang_list varchar(500) not null,
    path varchar(500) not null,
    path_include bool not null,
    files_count integer not null,
    pages_count integer not null,
    urlmaps_count integer not null,
    index_name varchar(100) not null,
    primary key(job_id,fire_date)
);

create table publishing_bundle(
  id varchar(36) NOT NULL  primary key,
  name varchar(255) NOT NULL,
  publish_date timestamptz,
  expire_date timestamptz,
  owner varchar(100),
  force_push bool,
  filter_key varchar(100)
);

ALTER TABLE publishing_bundle ADD CONSTRAINT FK_publishing_bundle_owner FOREIGN KEY (owner) REFERENCES user_(userid);

create table publishing_bundle_environment(
	id varchar(36) NOT NULL primary key,
	bundle_id varchar(36) NOT NULL,
	environment_id varchar(36) NOT NULL
);

alter table publishing_bundle_environment add constraint FK_bundle_id foreign key (bundle_id) references publishing_bundle(id);
alter table publishing_bundle_environment add constraint FK_environment_id foreign key (environment_id) references publishing_environment(id);

create table publishing_pushed_assets(
	bundle_id varchar(36) NOT NULL,
	asset_id varchar(255) NOT NULL,
	asset_type varchar(255) NOT NULL,
	push_date timestamptz,
	environment_id varchar(36) NOT NULL,
	endpoint_ids text,
	publisher text
);

CREATE INDEX idx_pushed_assets_1 ON publishing_pushed_assets (bundle_id);
CREATE INDEX idx_pushed_assets_2 ON publishing_pushed_assets (environment_id);
CREATE INDEX idx_pushed_assets_3 ON publishing_pushed_assets (asset_id, environment_id);

CREATE INDEX idx_pub_qa_1 ON publishing_queue_audit (status);

-- Cluster Tables

CREATE TABLE dot_cluster(cluster_id varchar(36), cluster_salt VARCHAR(256), PRIMARY KEY (cluster_id) );
CREATE TABLE cluster_server(server_id varchar(36), cluster_id varchar(36) NOT NULL, name varchar(100), ip_address varchar(39) NOT NULL, host varchar(255), cache_port SMALLINT, es_transport_tcp_port SMALLINT, es_network_port SMALLINT, es_http_port SMALLINT, key_ varchar(100), PRIMARY KEY (server_id));
ALTER TABLE cluster_server add constraint fk_cluster_id foreign key (cluster_id) REFERENCES dot_cluster(cluster_id);
CREATE TABLE cluster_server_uptime(id varchar(36), server_id varchar(36) references cluster_server(server_id), startup timestamptz null, heartbeat timestamptz null, PRIMARY KEY (id));
ALTER TABLE cluster_server_uptime add constraint fk_cluster_server_id foreign key (server_id) REFERENCES cluster_server(server_id);

-- so the foreign keys needs an explicit index (!!) --
create index idx_link_vi_live on link_version_info(live_inode);
create index idx_link_vi_working on link_version_info(working_inode);
create index idx_container_vi_live on container_version_info(live_inode);
create index idx_container_vi_working on container_version_info(working_inode);
create index idx_template_vi_live on template_version_info(live_inode);
create index idx_template_vi_working on template_version_info(working_inode);
create index idx_contentlet_vi_live on contentlet_version_info(live_inode);
create index idx_contentlet_vi_working on contentlet_version_info(working_inode);
create index folder_ident on folder (identifier);
create index contentlet_ident on contentlet (identifier);
create index links_ident on links (identifier);
create index containers_ident on dot_containers (identifier);
create index template_ident on template (identifier);
create index contentlet_moduser on contentlet (mod_user);
create index contentlet_lang on contentlet (language_id);
-- end of fk indicies --

-- Notifications Table
CREATE TABLE notification (
    group_id VARCHAR(36) NOT NULL,
    user_id VARCHAR(255) NOT NULL,
    message TEXT NOT NULL,
    notification_type VARCHAR(100),
    notification_level VARCHAR(100),
    time_sent timestamptz NOT NULL,
    was_read BOOL
);
ALTER TABLE notification ADD CONSTRAINT PK_notification PRIMARY KEY (group_id, user_id);
ALTER TABLE notification ALTER was_read SET DEFAULT FALSE;
CREATE INDEX idx_not_read ON notification (was_read);

-- indices for version_info tables on version_ts
create index idx_contentlet_vi_version_ts on contentlet_version_info(version_ts);
create index idx_container_vi_version_ts on container_version_info(version_ts);
create index idx_template_vi_version_ts on template_version_info(version_ts);
create index idx_link_vi_version_ts on link_version_info(version_ts);

-- container multiple structures
create index idx_container_id on container_structures(container_id);
alter table container_structures add constraint FK_cs_container_id foreign key (container_id) references identifier(id);
alter table container_structures add constraint FK_cs_inode foreign key (container_inode) references inode(inode);


-- license repo
create table sitelic(id varchar(36) primary key, serverid varchar(100), license text not null, lastping timestamptz not null, startup_time bigint);

-- Integrity Checker
create table folders_ir(folder varchar(255), local_inode varchar(36), remote_inode varchar(36), local_identifier varchar(36), remote_identifier varchar(36), endpoint_id varchar(40), PRIMARY KEY (local_inode, endpoint_id));
create table hosts_ir(local_identifier varchar(36), remote_identifier varchar(36), endpoint_id varchar(40), local_working_inode varchar(36), local_live_inode varchar(36), remote_working_inode varchar(36), remote_live_inode varchar(36), language_id int8, host varchar(255), PRIMARY KEY (local_working_inode, language_id, endpoint_id));
create table structures_ir(velocity_name varchar(255), local_inode varchar(36), remote_inode varchar(36), endpoint_id varchar(40), PRIMARY KEY (local_inode, endpoint_id));
create table schemes_ir(name varchar(255), local_inode varchar(36), remote_inode varchar(36), endpoint_id varchar(40), PRIMARY KEY (local_inode, endpoint_id));
create table htmlpages_ir(html_page varchar(255), local_working_inode varchar(36), local_live_inode varchar(36), remote_working_inode varchar(36), remote_live_inode varchar(36),local_identifier varchar(36), remote_identifier varchar(36), endpoint_id varchar(40), language_id bigint, PRIMARY KEY (local_working_inode, language_id, endpoint_id));
create table fileassets_ir(file_name varchar(255), local_working_inode varchar(36), local_live_inode varchar(36), remote_working_inode varchar(36), remote_live_inode varchar(36),local_identifier varchar(36), remote_identifier varchar(36), endpoint_id varchar(40), language_id bigint, PRIMARY KEY (local_working_inode, language_id, endpoint_id));
create table cms_roles_ir(name varchar(1000), role_key varchar(255), local_role_id varchar(36), remote_role_id varchar(36), local_role_fqn varchar(1000), remote_role_fqn varchar(1000), endpoint_id varchar(40), PRIMARY KEY (local_role_id, endpoint_id));


---Server Action
create table cluster_server_action(
	server_action_id varchar(36) not null, 
	originator_id varchar(36) not null, 
	server_id varchar(36) not null, 
	failed bool, 
	response varchar(2048), 
	action_id varchar(1024) not null,
	completed bool, 
	entered_date timestamptz not null,
	time_out_seconds bigint not null,
	PRIMARY KEY (server_action_id)
);

-- Rules Engine
create table dot_rule(id varchar(36) primary key,name varchar(255) not null,fire_on varchar(20),short_circuit boolean default false,parent_id varchar(36) not null,folder varchar(36) not null,priority int default 0,enabled boolean default false,mod_date timestamptz);
create table rule_condition_group(id varchar(36) primary key,rule_id varchar(36) references dot_rule(id),operator varchar(10) not null,priority int default 0,mod_date timestamptz);
create table rule_condition(id varchar(36) primary key,conditionlet text not null,condition_group varchar(36) references rule_condition_group(id),comparison varchar(36) not null,operator varchar(10) not null,priority int default 0,mod_date timestamptz);
create table rule_condition_value (id varchar(36) primary key,condition_id varchar(36) references rule_condition(id), paramkey varchar(255) not null, value text,priority int default 0);
create table rule_action (id varchar(36) primary key,rule_id varchar(36) references dot_rule(id),priority int default 0,actionlet text not null,mod_date timestamptz);
create table rule_action_pars(id varchar(36) primary key,rule_action_id varchar(36) references rule_action(id), paramkey varchar(255) not null,value text);
create index idx_rules_fire_on on dot_rule (fire_on);

CREATE TABLE system_event (
    identifier VARCHAR(36) NOT NULL,
    event_type VARCHAR(50) NOT NULL,
    payload TEXT NOT NULL,
    created BIGINT NOT NULL,
    server_id varchar(36) NOT NULL
);
ALTER TABLE system_event ADD CONSTRAINT PK_system_event PRIMARY KEY (identifier);
CREATE INDEX idx_system_event ON system_event (created);

--Content Types improvement
CREATE INDEX idx_lower_structure_name ON structure (LOWER(velocity_var_name));


CREATE TABLE api_token_issued(
    token_id varchar(255) NOT NULL, 
    token_userid varchar(255) NOT NULL, 
    issue_date timestamptz NOT NULL, 
    expire_date timestamptz NOT NULL, 
    requested_by_userid  varchar(255) NOT NULL, 
    requested_by_ip  varchar(255) NOT NULL, 
    revoke_date timestamptz, 
    allowed_from  varchar(255) , 
    issuer  varchar(255) , 
    claims  text , 
    mod_date  timestamptz NOT NULL, 
    PRIMARY KEY (token_id)
 );

create index idx_api_token_issued_user ON api_token_issued (token_userid);

create table storage_group (
    group_name varchar(255)  not null,
    mod_date   timestamptz NOT NULL DEFAULT CURRENT_DATE,
    PRIMARY KEY (group_name)
);

create table storage (
    path       varchar(255) not null,
    group_name varchar(255) not null,
    hash       varchar(64) not null,
    mod_date   timestamptz NOT NULL DEFAULT CURRENT_DATE,
    hash_ref   varchar(64),
    PRIMARY KEY (path, group_name),
    FOREIGN KEY (group_name) REFERENCES storage_group (group_name)
);

CREATE INDEX idx_storage_hash ON storage (hash);

create table storage_data (
    hash_id  varchar(64) not null,
    data     bytea not null,
    mod_date timestamptz NOT NULL DEFAULT CURRENT_DATE,
    PRIMARY KEY (hash_id)
);

create table storage_x_data (
    storage_hash varchar(64)                 not null,
    data_hash    varchar(64)                 not null,
    data_order   integer                     not null,
    mod_date     timestamptz NOT NULL DEFAULT CURRENT_DATE,
    PRIMARY KEY (storage_hash, data_hash),
    FOREIGN KEY (data_hash) REFERENCES storage_data (hash_id)
);

-- https://github.com/lukas-krecan/ShedLock
CREATE TABLE shedlock(name VARCHAR(64) NOT NULL, lock_until timestamptz NOT NULL,
                      locked_at timestamptz NOT NULL, locked_by VARCHAR(255) NOT NULL, PRIMARY KEY (name));

<<<<<<< HEAD
create table experiment (
     id  varchar(255) not null,
     page_id varchar(255) not null,
     name varchar(255) not null,
     description varchar(255) not null,
     status varchar(255) not null,
     traffic_proportion jsonb not null,
     traffic_allocation float4 not null,
     mod_date timestamptz not null,
     scheduling jsonb,
     archived bool not null,
     creation_date timestamptz not null,
     created_by varchar(255) not null,
     last_modified_by varchar(255) not null
=======
create table variant (
     id varchar(255) primary key,
     name varchar(255) not null UNIQUE,
     archived boolean NOT NULL default false
>>>>>>> ac1ecc99
);<|MERGE_RESOLUTION|>--- conflicted
+++ resolved
@@ -2483,7 +2483,6 @@
 CREATE TABLE shedlock(name VARCHAR(64) NOT NULL, lock_until timestamptz NOT NULL,
                       locked_at timestamptz NOT NULL, locked_by VARCHAR(255) NOT NULL, PRIMARY KEY (name));
 
-<<<<<<< HEAD
 create table experiment (
      id  varchar(255) not null,
      page_id varchar(255) not null,
@@ -2498,10 +2497,10 @@
      creation_date timestamptz not null,
      created_by varchar(255) not null,
      last_modified_by varchar(255) not null
-=======
+);
+
 create table variant (
      id varchar(255) primary key,
      name varchar(255) not null UNIQUE,
      archived boolean NOT NULL default false
->>>>>>> ac1ecc99
 );