--- conflicted
+++ resolved
@@ -2604,7 +2604,7 @@
     payload TEXT NOT NULL,
     created BIGINT NOT NULL
 );
-<<<<<<< HEAD
+ALTER TABLE system_event ADD CONSTRAINT PK_system_event PRIMARY KEY (identifier);
 CREATE INDEX idx_system_event ON system_event (created);
 
 -- Delete User
@@ -2613,7 +2613,3 @@
 
 --Content Types improvement
 CREATE INDEX idx_lower_structure_name ON structure (LOWER(velocity_var_name));
-=======
-ALTER TABLE system_event ADD CONSTRAINT PK_system_event PRIMARY KEY (identifier);
-CREATE INDEX idx_system_event ON system_event (created);
->>>>>>> d0effb82
