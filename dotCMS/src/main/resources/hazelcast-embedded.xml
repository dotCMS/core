--- conflicted
+++ resolved
@@ -89,7 +89,7 @@
     </network>
     <partition-group enabled="false"/>
     <executor-service name="default">
-        <pool-size>100</pool-size>
+        <pool-size>16</pool-size>
         <!--Queue capacity. 0 means Integer.MAX_VALUE.-->
         <queue-capacity>0</queue-capacity>
     </executor-service>
@@ -158,14 +158,14 @@
             LFU (Least Frequently Used).
             NONE is the default.
         -->
-        <eviction-policy>LFU</eviction-policy>
+        <eviction-policy>NONE</eviction-policy>
         <!--
             Maximum size of the map. When max size is reached,
             map is evicted based on the policy defined.
             Any integer between 0 and Integer.MAX_VALUE. 0 means
             Integer.MAX_VALUE. Default is 0.
         -->
-        <max-size policy="PER_NODE">271</max-size>
+        <max-size policy="PER_NODE">0</max-size>
 
         <!--
             While recovering from split-brain (network partitioning),
@@ -193,135 +193,7 @@
         -->
         <cache-deserialized-values>INDEX-ONLY</cache-deserialized-values>
 
-        <near-cache>
-            <in-memory-format>OBJECT</in-memory-format>
-            <!-- 			<invalidate-on-change>true</invalidate-on-change> -->
-            <cache-local-entries>true</cache-local-entries>
-        </near-cache>
-
-    </map>
-<<<<<<< HEAD
-	   <!---->
-    <!--<map name="adminconfigpool">-->
-        <!--<max-size>271</max-size>-->
-        <!--<eviction-policy>LFU</eviction-policy>-->
-    <!--</map>-->
-    <!---->
-    <!--<map name="contentletcache">-->
-        <!--<max-size>5000</max-size>-->
-        <!--<eviction-policy>LFU</eviction-policy>-->
-    <!--</map>-->
-    <!---->
-    <!--<map name="companypool">-->
-        <!--<max-size>271</max-size>-->
-        <!--<eviction-policy>LFU</eviction-policy>-->
-    <!--</map>-->
-    <!---->
-    <!--<map name="csscache">-->
-        <!--<max-size>2500</max-size>-->
-        <!--<eviction-policy>LFU</eviction-policy>-->
-    <!--</map>-->
-    <!---->
-    <!--<map name="fileassetmetadatacache">-->
-        <!--<max-size>271</max-size>-->
-        <!--<eviction-policy>LFU</eviction-policy>-->
-    <!--</map>-->
-    <!---->
-    <!--<map name="identifiercache">-->
-        <!--<max-size>50000</max-size>-->
-        <!--<eviction-policy>LFU</eviction-policy>-->
-    <!--</map>-->
-    <!---->
-    <!--<map name="indiciescache">-->
-        <!--<max-size>271</max-size>-->
-        <!--<eviction-policy>LFU</eviction-policy>-->
-    <!--</map>-->
-    <!---->
-    <!--<map name="logmappercache">-->
-        <!--<max-size>271</max-size>-->
-        <!--<eviction-policy>LFU</eviction-policy>-->
-    <!--</map>-->
-       <!---->
-    <!--<map name="parentpermissionablecache">-->
-        <!--<max-size>10000</max-size>-->
-        <!--<eviction-policy>LFU</eviction-policy>-->
-    <!--</map>-->
-    <!---->
-    <!--<map name="permissioncache">-->
-        <!--<max-size>50000</max-size>-->
-        <!--<eviction-policy>LFU</eviction-policy>-->
-    <!--</map>-->
-    <!---->
-    <!--<map name="portletpool">-->
-        <!--<max-size>271</max-size>-->
-        <!--<eviction-policy>LFU</eviction-policy>-->
-    <!--</map>-->
-    <!---->
-    <!--<map name="publishingendpointcache">-->
-        <!--<max-size>271</max-size>-->
-        <!--<eviction-policy>LFU</eviction-policy>-->
-    <!--</map>-->
-    <!---->
-    <!--<map name="pushedassetscache">-->
-        <!--<max-size>5000</max-size>-->
-        <!--<eviction-policy>LFU</eviction-policy>-->
-    <!--</map>-->
-    <!---->
-    <!--<map name="structurecache">-->
-        <!--<max-size>500</max-size>-->
-        <!--<eviction-policy>LFU</eviction-policy>-->
-    <!--</map>-->
-    <!---->
-    <!--<map name="templatecache">-->
-        <!--<max-size>500</max-size>-->
-        <!--<eviction-policy>LFU</eviction-policy>-->
-    <!--</map>-->
-    <!---->
-    <!--<map name="translatedquerycache">-->
-        <!--<max-size>5000</max-size>-->
-        <!--<eviction-policy>LFU</eviction-policy>-->
-    <!--</map>-->
-    <!---->
-    <!--<map name="velocityuservtlcache">-->
-        <!--<max-size>500</max-size>-->
-        <!--<eviction-policy>LFU</eviction-policy>-->
-    <!--</map>-->
-    <!---->
-    <!--<map name="versioncache">-->
-        <!--<max-size>50000</max-size>-->
-        <!--<eviction-policy>LFU</eviction-policy>-->
-    <!--</map>-->
-    <!---->
-    <!--<map name="versioninfocache">-->
-        <!--<max-size>50000</max-size>-->
-        <!--<eviction-policy>LFU</eviction-policy>-->
-    <!--</map>-->
-    <!---->
-    <!--<map name="workflowactioncache">-->
-        <!--<max-size>10000</max-size>-->
-        <!--<eviction-policy>LFU</eviction-policy>-->
-    <!--</map>-->
-    <!---->
-    <!--<map name="workflowtaskcache">-->
-        <!--<max-size>10000</max-size>-->
-        <!--<eviction-policy>LFU</eviction-policy>-->
-    <!--</map>-->
-    <!---->
-    <!--<map name="shorty">-->
-        <!--<max-size>25000</max-size>-->
-        <!--<eviction-policy>LFU</eviction-policy>-->
-    <!--</map>-->
-    <!---->
-    <!--<map name="identifier404cache">-->
-        <!--<max-size>5000</max-size>-->
-        <!--<eviction-policy>LFU</eviction-policy>-->
-    <!--</map>-->
-    <!---->
-    <!--<map name="virtuallinkscache">-->
-        <!--<max-size>25000</max-size>-->
-        <!--<eviction-policy>LFU</eviction-policy>-->
-    <!--</map>-->
-=======
+    </map>
 	   
     <map name="adminconfigpool">
         <max-size>271</max-size>
@@ -442,7 +314,6 @@
         <max-size>25000</max-size>
         <eviction-policy>LFU</eviction-policy>
     </map>
->>>>>>> 3888533a
 
 <!--    Available cache regions    -->
 <!--
