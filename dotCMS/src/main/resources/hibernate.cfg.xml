--- conflicted
+++ resolved
@@ -1,9 +1,4 @@
 <?xml version='1.0' encoding='utf-8'?>
-<<<<<<< HEAD
-<!DOCTYPE hibernate-configuration PUBLIC
-   "-//Hibernate/Hibernate Configuration DTD 2.0//EN"
-   "http://hibernate.sourceforge.net/hibernate-configuration-2.0.dtd">
-=======
 <!DOCTYPE hibernate-configuration  [
 
 		<!ELEMENT hibernate-configuration (session-factory)>
@@ -40,7 +35,6 @@
 		<!ATTLIST session-factory name CDATA #IMPLIED> <!-- the JNDI name -->
 
 		]>
->>>>>>> ecf93a7d
 <hibernate-configuration>
 	<session-factory>
 		<property name="show_sql">false</property>
