SET TRANSACTION ISOLATION LEVEL READ COMMITTED;

create table Address (
    addressId NVARCHAR(100) not null primary key,
    companyId NVARCHAR(100) not null,
    userId NVARCHAR(100) not null,
    userName NVARCHAR(100) null,
    createDate datetimeoffset(3) null,
    modifiedDate datetimeoffset(3) null,
    className NVARCHAR(100) null,
    classPK NVARCHAR(100) null,
    description NVARCHAR(100) null,
    street1 NVARCHAR(100) null,
    street2 NVARCHAR(100) null,
    city NVARCHAR(100) null,
    state NVARCHAR(100) null,
    zip NVARCHAR(100) null,
    country NVARCHAR(100) null,
    phone NVARCHAR(100) null,
    fax NVARCHAR(100) null,
    cell NVARCHAR(100) null,
    priority int
);

create table AdminConfig (
    configId NVARCHAR(100) not null primary key,
    companyId NVARCHAR(100) not null,
    type_ NVARCHAR(100) null,
    name NVARCHAR(100) null,
    config NVARCHAR(MAX) null
);

create table Company (
    companyId NVARCHAR(100) not null primary key,
    key_ NVARCHAR(MAX) null,
    portalURL NVARCHAR(100) not null,
    homeURL NVARCHAR(100) not null,
    mx NVARCHAR(100) default 'dotcms.com',
    name NVARCHAR(100) not null,
    shortName NVARCHAR(100) not null,
    type_ NVARCHAR(100) null,
    size_ NVARCHAR(100) null,
    street NVARCHAR(100) null,
    city NVARCHAR(100) null,
    state NVARCHAR(100) null,
    zip NVARCHAR(100) null,
    phone NVARCHAR(100) null,
    fax NVARCHAR(100) null,
    emailAddress NVARCHAR(100) null,
    authType NVARCHAR(100) null,
    autoLogin bit,
    strangers bit,
    default_language_id numeric(19,0) null
);

create table Counter (
    name NVARCHAR(100) not null primary key,
    currentId int
);

create table Image (
    imageId NVARCHAR(200) not null primary key,
    text_ NVARCHAR(MAX) not null
);

create table PasswordTracker (
    passwordTrackerId NVARCHAR(100) not null primary key,
    userId NVARCHAR(100) not null,
    createDate datetimeoffset(3) not null,
    password_ NVARCHAR(100) not null
);

create table PollsChoice (
    choiceId NVARCHAR(100) not null,
    questionId NVARCHAR(100) not null,
    description NVARCHAR(1000) null,
    primary key (choiceId, questionId)
);

create table PollsDisplay (
    layoutId NVARCHAR(100) not null,
    userId NVARCHAR(100) not null,
    portletId NVARCHAR(100) not null,
    questionId NVARCHAR(100) not null,
    primary key (layoutId, userId, portletId)
);

create table PollsQuestion (
    questionId NVARCHAR(100) not null primary key,
    portletId NVARCHAR(100) not null,
    groupId NVARCHAR(100) not null,
    companyId NVARCHAR(100) not null,
    userId NVARCHAR(100) not null,
    userName NVARCHAR(100) null,
    createDate datetimeoffset(3) null,
    modifiedDate datetimeoffset(3) null,
    title NVARCHAR(100) null,
    description NVARCHAR(1000) null,
    expirationDate datetimeoffset(3) null,
    lastVoteDate datetimeoffset(3) null
);

create table PollsVote (
    questionId NVARCHAR(100) not null,
    userId NVARCHAR(100) not null,
    choiceId NVARCHAR(100) not null,
    voteDate datetimeoffset(3) null,
    primary key (questionId, userId)
);

create table Portlet (
    portletId NVARCHAR(100) not null,
    groupId NVARCHAR(100) not null,
    companyId NVARCHAR(100) not null,
    defaultPreferences NVARCHAR(MAX) null,
    narrow bit,
    roles NVARCHAR(1000) null,
    active_ bit,
    primary key (portletId, groupId, companyId)
);

create table PortletPreferences (
    portletId NVARCHAR(100) not null,
    userId NVARCHAR(100) not null,
    layoutId NVARCHAR(100) not null,
    preferences NVARCHAR(MAX) null,
    primary key (portletId, userId, layoutId)
);

create table Release_ (
    releaseId NVARCHAR(100) not null primary key,
    createDate datetimeoffset(3) null,
    modifiedDate datetimeoffset(3) null,
    buildNumber int null,
    buildDate datetimeoffset(3) null
);

create table User_ (
    userId NVARCHAR(100) not null primary key,
    companyId NVARCHAR(100) not null,
    createDate datetimeoffset(3) null,
    mod_date   datetimeoffset(3) null,
    password_ NVARCHAR(MAX) null,
    passwordEncrypted bit,
    passwordExpirationDate datetimeoffset(3) null,
    passwordReset bit,
    firstName NVARCHAR(100) null,
    middleName NVARCHAR(100) null,
    lastName NVARCHAR(100) null,
    nickName NVARCHAR(100) null,
    male bit,
    birthday datetimeoffset(3) null,
    emailAddress NVARCHAR(100) null,
    smsId NVARCHAR(100) null,
    aimId NVARCHAR(100) null,
    icqId NVARCHAR(100) null,
    msnId NVARCHAR(100) null,
    ymId NVARCHAR(100) null,
    favoriteActivity NVARCHAR(100) null,
    favoriteBibleVerse NVARCHAR(100) null,
    favoriteFood NVARCHAR(100) null,
    favoriteMovie NVARCHAR(100) null,
    favoriteMusic NVARCHAR(100) null,
    languageId NVARCHAR(100) null,
    timeZoneId NVARCHAR(100) null,
    skinId NVARCHAR(100) null,
    dottedSkins bit,
    roundedSkins bit,
    greeting NVARCHAR(100) null,
    resolution NVARCHAR(100) null,
    refreshRate NVARCHAR(100) null,
    layoutIds NVARCHAR(100) null,
    comments NVARCHAR(1000) null,
    loginDate datetimeoffset(3) null,
    loginIP NVARCHAR(100) null,
    lastLoginDate datetimeoffset(3) null,
    lastLoginIP NVARCHAR(100) null,
    failedLoginAttempts int,
    agreedToTermsOfUse bit,
    active_ bit,
    delete_in_progress TINYINT DEFAULT 0,
    delete_date datetimeoffset(3) NULL,
    additional_info NVARCHAR(MAX) NULL
);

create table UserTracker (
    userTrackerId NVARCHAR(100) not null primary key,
    companyId NVARCHAR(100) not null,
    userId NVARCHAR(100) not null,
    modifiedDate datetimeoffset(3) null,
    remoteAddr NVARCHAR(100) null,
    remoteHost NVARCHAR(100) null,
    userAgent NVARCHAR(100) null
);

create table UserTrackerPath (
    userTrackerPathId NVARCHAR(100) not null primary key,
    userTrackerId NVARCHAR(100) not null,
    path NVARCHAR(1000) not null,
    pathDate datetimeoffset(3) not null
);

--
-- Global
--

insert into Counter values ('com.liferay.portal.model.Address', 10);
insert into Counter values ('com.liferay.portal.model.Role', 100);
insert into Counter values ('com.liferay.portal.model.User.liferay.com', 10);
insert into Counter values ('com.liferay.portlet.polls.model.PollsQuestion', 10);

--
-- Liferay, LLC
--

insert into Company (companyId, portalURL, homeURL, mx, name, shortName, type_, size_, emailAddress, authType, autoLogin, strangers) values ('liferay.com', 'localhost', 'localhost', 'liferay.com', 'Liferay, LLC', 'Liferay', 'biz', '', 'test@liferay.com', 'emailAddress', '1', '1');
update Company set street = '1220 Brea Canyon Rd.', city = 'Diamond Bar', state = 'CA', zip = '91789' where companyId = 'liferay.com';

insert into PollsDisplay (layoutId, userId, portletId, questionId) values ('1.1', 'group.1', '59', '1');
insert into PollsChoice (choiceId, questionId, description) values ('a', '1', 'Chocolate');
insert into PollsChoice (choiceId, questionId, description) values ('b', '1', 'Strawberry');
insert into PollsChoice (choiceId, questionId, description) values ('c', '1', 'Vanilla');
insert into PollsQuestion (questionId, portletId, groupId, companyId, userId, userName, createDate, modifiedDate, title, description) values ('1', '25', '-1', 'liferay.com', 'liferay.com.1', 'John Wayne', GetDate(), GetDate(), 'What is your favorite ice cream flavor?', 'What is your favorite ice cream flavor?');

--
-- Default User
--

insert into User_ (userId, companyId, createDate, password_, passwordEncrypted, passwordReset, firstName, middleName, lastName, male, birthday, emailAddress, skinId, dottedSkins, roundedSkins, greeting, layoutIds, loginDate, failedLoginAttempts, agreedToTermsOfUse, active_) values ('liferay.com.default', 'default', GetDate(), 'password', '0', '0', '', '', '', '1', '19700101', 'default@liferay.com', '01', '0', '0', 'Welcome!', '', GetDate(), 0, '0', '1');

--
-- Test User
--

insert into User_ (userId, companyId, createDate, password_, passwordEncrypted, passwordReset, firstName, middleName, lastName, nickName, male, birthday, emailAddress, skinId, dottedSkins, roundedSkins, greeting, layoutIds, loginDate, failedLoginAttempts, agreedToTermsOfUse, active_) values ('liferay.com.1', 'liferay.com', GetDate(), 'test', '0', '0', 'John', '', 'Wayne', 'Duke', '1', '19700101', 'test@liferay.com', '01', '0', '1', 'Welcome John Wayne!', '1,', GetDate(), 0, '1', '1');

CREATE TABLE [dbo].[QRTZ_CALENDARS] (
  [CALENDAR_NAME] [NVARCHAR] (80)  NOT NULL ,
  [CALENDAR] [IMAGE] NOT NULL
)
GO

CREATE TABLE [dbo].[QRTZ_CRON_TRIGGERS] (
  [TRIGGER_NAME] [NVARCHAR] (80)  NOT NULL ,
  [TRIGGER_GROUP] [NVARCHAR] (80)  NOT NULL ,
  [CRON_EXPRESSION] [NVARCHAR] (80)  NOT NULL ,
  [TIME_ZONE_ID] [NVARCHAR] (80)
)
GO

CREATE TABLE [dbo].[QRTZ_FIRED_TRIGGERS] (
  [ENTRY_ID] [NVARCHAR] (95)  NOT NULL ,
  [TRIGGER_NAME] [NVARCHAR] (80)  NOT NULL ,
  [TRIGGER_GROUP] [NVARCHAR] (80)  NOT NULL ,
  [IS_VOLATILE] [NVARCHAR] (1)  NOT NULL ,
  [INSTANCE_NAME] [NVARCHAR] (80)  NOT NULL ,
  [FIRED_TIME] [BIGINT] NOT NULL ,
  [PRIORITY] [INTEGER] NOT NULL ,
  [STATE] [NVARCHAR] (16)  NOT NULL,
  [JOB_NAME] [NVARCHAR] (80)  NULL ,
  [JOB_GROUP] [NVARCHAR] (80)  NULL ,
  [IS_STATEFUL] [NVARCHAR] (1)  NULL ,
  [REQUESTS_RECOVERY] [NVARCHAR] (1)  NULL
)
GO

CREATE TABLE [dbo].[QRTZ_PAUSED_TRIGGER_GRPS] (
  [TRIGGER_GROUP] [NVARCHAR] (80)  NOT NULL
)
GO

CREATE TABLE [dbo].[QRTZ_SCHEDULER_STATE] (
  [INSTANCE_NAME] [NVARCHAR] (80)  NOT NULL ,
  [LAST_CHECKIN_TIME] [BIGINT] NOT NULL ,
  [CHECKIN_INTERVAL] [BIGINT] NOT NULL
)
GO

CREATE TABLE [dbo].[QRTZ_LOCKS] (
  [LOCK_NAME] [NVARCHAR] (40)  NOT NULL
)
GO

CREATE TABLE [dbo].[QRTZ_JOB_DETAILS] (
  [JOB_NAME] [NVARCHAR] (80)  NOT NULL ,
  [JOB_GROUP] [NVARCHAR] (80)  NOT NULL ,
  [DESCRIPTION] [NVARCHAR] (120) NULL ,
  [JOB_CLASS_NAME] [NVARCHAR] (128)  NOT NULL ,
  [IS_DURABLE] [NVARCHAR] (1)  NOT NULL ,
  [IS_VOLATILE] [NVARCHAR] (1)  NOT NULL ,
  [IS_STATEFUL] [NVARCHAR] (1)  NOT NULL ,
  [REQUESTS_RECOVERY] [NVARCHAR] (1)  NOT NULL ,
  [JOB_DATA] [IMAGE] NULL
)
GO

CREATE TABLE [dbo].[QRTZ_JOB_LISTENERS] (
  [JOB_NAME] [NVARCHAR] (80)  NOT NULL ,
  [JOB_GROUP] [NVARCHAR] (80)  NOT NULL ,
  [JOB_LISTENER] [NVARCHAR] (80)  NOT NULL
)
GO

CREATE TABLE [dbo].[QRTZ_SIMPLE_TRIGGERS] (
  [TRIGGER_NAME] [NVARCHAR] (80)  NOT NULL ,
  [TRIGGER_GROUP] [NVARCHAR] (80)  NOT NULL ,
  [REPEAT_COUNT] [BIGINT] NOT NULL ,
  [REPEAT_INTERVAL] [BIGINT] NOT NULL ,
  [TIMES_TRIGGERED] [BIGINT] NOT NULL
)
GO

CREATE TABLE [dbo].[QRTZ_BLOB_TRIGGERS] (
  [TRIGGER_NAME] [NVARCHAR] (80)  NOT NULL ,
  [TRIGGER_GROUP] [NVARCHAR] (80)  NOT NULL ,
  [BLOB_DATA] [IMAGE] NULL
)
GO

CREATE TABLE [dbo].[QRTZ_TRIGGER_LISTENERS] (
  [TRIGGER_NAME] [NVARCHAR] (80)  NOT NULL ,
  [TRIGGER_GROUP] [NVARCHAR] (80)  NOT NULL ,
  [TRIGGER_LISTENER] [NVARCHAR] (80)  NOT NULL
)
GO

CREATE TABLE [dbo].[QRTZ_TRIGGERS] (
  [TRIGGER_NAME] [NVARCHAR] (80)  NOT NULL ,
  [TRIGGER_GROUP] [NVARCHAR] (80)  NOT NULL ,
  [JOB_NAME] [NVARCHAR] (80)  NOT NULL ,
  [JOB_GROUP] [NVARCHAR] (80)  NOT NULL ,
  [IS_VOLATILE] [NVARCHAR] (1)  NOT NULL ,
  [DESCRIPTION] [NVARCHAR] (120) NULL ,
  [NEXT_FIRE_TIME] [BIGINT] NULL ,
  [PREV_FIRE_TIME] [BIGINT] NULL ,
  [PRIORITY] [INTEGER] NULL ,
  [TRIGGER_STATE] [NVARCHAR] (16)  NOT NULL ,
  [TRIGGER_TYPE] [NVARCHAR] (8)  NOT NULL ,
  [START_TIME] [BIGINT] NOT NULL ,
  [END_TIME] [BIGINT] NULL ,
  [CALENDAR_NAME] [NVARCHAR] (80)  NULL ,
  [MISFIRE_INSTR] [SMALLINT] NULL ,
  [JOB_DATA] [IMAGE] NULL
)
GO

ALTER TABLE [dbo].[QRTZ_CALENDARS] WITH NOCHECK ADD
  CONSTRAINT [PK_QRTZ_CALENDARS] PRIMARY KEY  CLUSTERED
  (
    [CALENDAR_NAME]
  )
GO

ALTER TABLE [dbo].[QRTZ_CRON_TRIGGERS] WITH NOCHECK ADD
  CONSTRAINT [PK_QRTZ_CRON_TRIGGERS] PRIMARY KEY  CLUSTERED
  (
    [TRIGGER_NAME],
    [TRIGGER_GROUP]
  )
GO

ALTER TABLE [dbo].[QRTZ_FIRED_TRIGGERS] WITH NOCHECK ADD
  CONSTRAINT [PK_QRTZ_FIRED_TRIGGERS] PRIMARY KEY  CLUSTERED
  (
    [ENTRY_ID]
  )
GO

ALTER TABLE [dbo].[QRTZ_PAUSED_TRIGGER_GRPS] WITH NOCHECK ADD
  CONSTRAINT [PK_QRTZ_PAUSED_TRIGGER_GRPS] PRIMARY KEY  CLUSTERED
  (
    [TRIGGER_GROUP]
  )
GO

ALTER TABLE [dbo].[QRTZ_SCHEDULER_STATE] WITH NOCHECK ADD
  CONSTRAINT [PK_QRTZ_SCHEDULER_STATE] PRIMARY KEY  CLUSTERED
  (
    [INSTANCE_NAME]
  )
GO

ALTER TABLE [dbo].[QRTZ_LOCKS] WITH NOCHECK ADD
  CONSTRAINT [PK_QRTZ_LOCKS] PRIMARY KEY  CLUSTERED
  (
    [LOCK_NAME]
  )
GO

ALTER TABLE [dbo].[QRTZ_JOB_DETAILS] WITH NOCHECK ADD
  CONSTRAINT [PK_QRTZ_JOB_DETAILS] PRIMARY KEY  CLUSTERED
  (
    [JOB_NAME],
    [JOB_GROUP]
  )
GO

ALTER TABLE [dbo].[QRTZ_JOB_LISTENERS] WITH NOCHECK ADD
  CONSTRAINT [PK_QRTZ_JOB_LISTENERS] PRIMARY KEY  CLUSTERED
  (
    [JOB_NAME],
    [JOB_GROUP],
    [JOB_LISTENER]
  )
GO

ALTER TABLE [dbo].[QRTZ_SIMPLE_TRIGGERS] WITH NOCHECK ADD
  CONSTRAINT [PK_QRTZ_SIMPLE_TRIGGERS] PRIMARY KEY  CLUSTERED
  (
    [TRIGGER_NAME],
    [TRIGGER_GROUP]
  )
GO

ALTER TABLE [dbo].[QRTZ_TRIGGER_LISTENERS] WITH NOCHECK ADD
  CONSTRAINT [PK_QRTZ_TRIGGER_LISTENERS] PRIMARY KEY  CLUSTERED
  (
    [TRIGGER_NAME],
    [TRIGGER_GROUP],
    [TRIGGER_LISTENER]
  )
GO

ALTER TABLE [dbo].[QRTZ_TRIGGERS] WITH NOCHECK ADD
  CONSTRAINT [PK_QRTZ_TRIGGERS] PRIMARY KEY  CLUSTERED
  (
    [TRIGGER_NAME],
    [TRIGGER_GROUP]
  )
GO

ALTER TABLE [dbo].[QRTZ_CRON_TRIGGERS] ADD
  CONSTRAINT [FK_QRTZ_CRON_TRIGGERS_QRTZ_TRIGGERS] FOREIGN KEY
  (
    [TRIGGER_NAME],
    [TRIGGER_GROUP]
  ) REFERENCES [dbo].[QRTZ_TRIGGERS] (
    [TRIGGER_NAME],
    [TRIGGER_GROUP]
  ) ON DELETE CASCADE
GO

ALTER TABLE [dbo].[QRTZ_JOB_LISTENERS] ADD
  CONSTRAINT [FK_QRTZ_JOB_LISTENERS_QRTZ_JOB_DETAILS] FOREIGN KEY
  (
    [JOB_NAME],
    [JOB_GROUP]
  ) REFERENCES [dbo].[QRTZ_JOB_DETAILS] (
    [JOB_NAME],
    [JOB_GROUP]
  ) ON DELETE CASCADE
GO

ALTER TABLE [dbo].[QRTZ_SIMPLE_TRIGGERS] ADD
  CONSTRAINT [FK_QRTZ_SIMPLE_TRIGGERS_QRTZ_TRIGGERS] FOREIGN KEY
  (
    [TRIGGER_NAME],
    [TRIGGER_GROUP]
  ) REFERENCES [dbo].[QRTZ_TRIGGERS] (
    [TRIGGER_NAME],
    [TRIGGER_GROUP]
  ) ON DELETE CASCADE
GO

ALTER TABLE [dbo].[QRTZ_TRIGGER_LISTENERS] ADD
  CONSTRAINT [FK_QRTZ_TRIGGER_LISTENERS_QRTZ_TRIGGERS] FOREIGN KEY
  (
    [TRIGGER_NAME],
    [TRIGGER_GROUP]
  ) REFERENCES [dbo].[QRTZ_TRIGGERS] (
    [TRIGGER_NAME],
    [TRIGGER_GROUP]
  ) ON DELETE CASCADE
GO

ALTER TABLE [dbo].[QRTZ_TRIGGERS] ADD
  CONSTRAINT [FK_QRTZ_TRIGGERS_QRTZ_JOB_DETAILS] FOREIGN KEY
  (
    [JOB_NAME],
    [JOB_GROUP]
  ) REFERENCES [dbo].[QRTZ_JOB_DETAILS] (
    [JOB_NAME],
    [JOB_GROUP]
  )
GO

INSERT INTO [dbo].[QRTZ_LOCKS] VALUES('TRIGGER_ACCESS');
INSERT INTO [dbo].[QRTZ_LOCKS] VALUES('JOB_ACCESS');
INSERT INTO [dbo].[QRTZ_LOCKS] VALUES('CALENDAR_ACCESS');
INSERT INTO [dbo].[QRTZ_LOCKS] VALUES('STATE_ACCESS');
INSERT INTO [dbo].[QRTZ_LOCKS] VALUES('MISFIRE_ACCESS');

CREATE TABLE [dbo].[QRTZ_EXCL_CALENDARS] (
  [CALENDAR_NAME] [NVARCHAR] (80)  NOT NULL ,
  [CALENDAR] [IMAGE] NOT NULL
)
GO

CREATE TABLE [dbo].[QRTZ_EXCL_CRON_TRIGGERS] (
  [TRIGGER_NAME] [NVARCHAR] (80)  NOT NULL ,
  [TRIGGER_GROUP] [NVARCHAR] (80)  NOT NULL ,
  [CRON_EXPRESSION] [NVARCHAR] (80)  NOT NULL ,
  [TIME_ZONE_ID] [NVARCHAR] (80)
)
GO

CREATE TABLE [dbo].[QRTZ_EXCL_FIRED_TRIGGERS] (
  [ENTRY_ID] [NVARCHAR] (95)  NOT NULL ,
  [TRIGGER_NAME] [NVARCHAR] (80)  NOT NULL ,
  [TRIGGER_GROUP] [NVARCHAR] (80)  NOT NULL ,
  [IS_VOLATILE] [NVARCHAR] (1)  NOT NULL ,
  [INSTANCE_NAME] [NVARCHAR] (80)  NOT NULL ,
  [FIRED_TIME] [BIGINT] NOT NULL ,
  [PRIORITY] [INTEGER] NOT NULL ,
  [STATE] [NVARCHAR] (16)  NOT NULL,
  [JOB_NAME] [NVARCHAR] (80)  NULL ,
  [JOB_GROUP] [NVARCHAR] (80)  NULL ,
  [IS_STATEFUL] [NVARCHAR] (1)  NULL ,
  [REQUESTS_RECOVERY] [NVARCHAR] (1)  NULL
)
GO

CREATE TABLE [dbo].[QRTZ_EXCL_PAUSED_TRIGGER_GRPS] (
  [TRIGGER_GROUP] [NVARCHAR] (80)  NOT NULL
)
GO

CREATE TABLE [dbo].[QRTZ_EXCL_SCHEDULER_STATE] (
  [INSTANCE_NAME] [NVARCHAR] (80)  NOT NULL ,
  [LAST_CHECKIN_TIME] [BIGINT] NOT NULL ,
  [CHECKIN_INTERVAL] [BIGINT] NOT NULL
)
GO

CREATE TABLE [dbo].[QRTZ_EXCL_LOCKS] (
  [LOCK_NAME] [NVARCHAR] (40)  NOT NULL
)
GO

CREATE TABLE [dbo].[QRTZ_EXCL_JOB_DETAILS] (
  [JOB_NAME] [NVARCHAR] (80)  NOT NULL ,
  [JOB_GROUP] [NVARCHAR] (80)  NOT NULL ,
  [DESCRIPTION] [NVARCHAR] (120) NULL ,
  [JOB_CLASS_NAME] [NVARCHAR] (128)  NOT NULL ,
  [IS_DURABLE] [NVARCHAR] (1)  NOT NULL ,
  [IS_VOLATILE] [NVARCHAR] (1)  NOT NULL ,
  [IS_STATEFUL] [NVARCHAR] (1)  NOT NULL ,
  [REQUESTS_RECOVERY] [NVARCHAR] (1)  NOT NULL ,
  [JOB_DATA] [IMAGE] NULL
)
GO

CREATE TABLE [dbo].[QRTZ_EXCL_JOB_LISTENERS] (
  [JOB_NAME] [NVARCHAR] (80)  NOT NULL ,
  [JOB_GROUP] [NVARCHAR] (80)  NOT NULL ,
  [JOB_LISTENER] [NVARCHAR] (80)  NOT NULL
)
GO

CREATE TABLE [dbo].[QRTZ_EXCL_SIMPLE_TRIGGERS] (
  [TRIGGER_NAME] [NVARCHAR] (80)  NOT NULL ,
  [TRIGGER_GROUP] [NVARCHAR] (80)  NOT NULL ,
  [REPEAT_COUNT] [BIGINT] NOT NULL ,
  [REPEAT_INTERVAL] [BIGINT] NOT NULL ,
  [TIMES_TRIGGERED] [BIGINT] NOT NULL
)
GO

CREATE TABLE [dbo].[QRTZ_EXCL_BLOB_TRIGGERS] (
  [TRIGGER_NAME] [NVARCHAR] (80)  NOT NULL ,
  [TRIGGER_GROUP] [NVARCHAR] (80)  NOT NULL ,
  [BLOB_DATA] [IMAGE] NULL
)
GO

CREATE TABLE [dbo].[QRTZ_EXCL_TRIGGER_LISTENERS] (
  [TRIGGER_NAME] [NVARCHAR] (80)  NOT NULL ,
  [TRIGGER_GROUP] [NVARCHAR] (80)  NOT NULL ,
  [TRIGGER_LISTENER] [NVARCHAR] (80)  NOT NULL
)
GO

CREATE TABLE [dbo].[QRTZ_EXCL_TRIGGERS] (
  [TRIGGER_NAME] [NVARCHAR] (80)  NOT NULL ,
  [TRIGGER_GROUP] [NVARCHAR] (80)  NOT NULL ,
  [JOB_NAME] [NVARCHAR] (80)  NOT NULL ,
  [JOB_GROUP] [NVARCHAR] (80)  NOT NULL ,
  [IS_VOLATILE] [NVARCHAR] (1)  NOT NULL ,
  [DESCRIPTION] [NVARCHAR] (120) NULL ,
  [NEXT_FIRE_TIME] [BIGINT] NULL ,
  [PREV_FIRE_TIME] [BIGINT] NULL ,
  [PRIORITY] [INTEGER] NULL ,
  [TRIGGER_STATE] [NVARCHAR] (16)  NOT NULL ,
  [TRIGGER_TYPE] [NVARCHAR] (8)  NOT NULL ,
  [START_TIME] [BIGINT] NOT NULL ,
  [END_TIME] [BIGINT] NULL ,
  [CALENDAR_NAME] [NVARCHAR] (80)  NULL ,
  [MISFIRE_INSTR] [SMALLINT] NULL ,
  [JOB_DATA] [IMAGE] NULL
)
GO

ALTER TABLE [dbo].[QRTZ_EXCL_CALENDARS] WITH NOCHECK ADD
  CONSTRAINT [PK_QRTZ_EXCL_CALENDARS] PRIMARY KEY  CLUSTERED
  (
    [CALENDAR_NAME]
  )
GO

ALTER TABLE [dbo].[QRTZ_EXCL_CRON_TRIGGERS] WITH NOCHECK ADD
  CONSTRAINT [PK_QRTZ_EXCL_CRON_TRIGGERS] PRIMARY KEY  CLUSTERED
  (
    [TRIGGER_NAME],
    [TRIGGER_GROUP]
  )
GO

ALTER TABLE [dbo].[QRTZ_EXCL_FIRED_TRIGGERS] WITH NOCHECK ADD
  CONSTRAINT [PK_QRTZ_EXCL_FIRED_TRIGGERS] PRIMARY KEY  CLUSTERED
  (
    [ENTRY_ID]
  )
GO

ALTER TABLE [dbo].[QRTZ_EXCL_PAUSED_TRIGGER_GRPS] WITH NOCHECK ADD
  CONSTRAINT [PK_QRTZ_EXCL_PAUSED_TRIGGER_GRPS] PRIMARY KEY  CLUSTERED
  (
    [TRIGGER_GROUP]
  )
GO

ALTER TABLE [dbo].[QRTZ_EXCL_SCHEDULER_STATE] WITH NOCHECK ADD
  CONSTRAINT [PK_QRTZ_EXCL_SCHEDULER_STATE] PRIMARY KEY  CLUSTERED
  (
    [INSTANCE_NAME]
  )
GO

ALTER TABLE [dbo].[QRTZ_EXCL_LOCKS] WITH NOCHECK ADD
  CONSTRAINT [PK_QRTZ_EXCL_LOCKS] PRIMARY KEY  CLUSTERED
  (
    [LOCK_NAME]
  )
GO

ALTER TABLE [dbo].[QRTZ_EXCL_JOB_DETAILS] WITH NOCHECK ADD
  CONSTRAINT [PK_QRTZ_EXCL_JOB_DETAILS] PRIMARY KEY  CLUSTERED
  (
    [JOB_NAME],
    [JOB_GROUP]
  )
GO

ALTER TABLE [dbo].[QRTZ_EXCL_JOB_LISTENERS] WITH NOCHECK ADD
  CONSTRAINT [PK_QRTZ_EXCL_JOB_LISTENERS] PRIMARY KEY  CLUSTERED
  (
    [JOB_NAME],
    [JOB_GROUP],
    [JOB_LISTENER]
  )
GO

ALTER TABLE [dbo].[QRTZ_EXCL_SIMPLE_TRIGGERS] WITH NOCHECK ADD
  CONSTRAINT [PK_QRTZ_EXCL_SIMPLE_TRIGGERS] PRIMARY KEY  CLUSTERED
  (
    [TRIGGER_NAME],
    [TRIGGER_GROUP]
  )
GO

ALTER TABLE [dbo].[QRTZ_EXCL_TRIGGER_LISTENERS] WITH NOCHECK ADD
  CONSTRAINT [PK_QRTZ_EXCL_TRIGGER_LISTENERS] PRIMARY KEY  CLUSTERED
  (
    [TRIGGER_NAME],
    [TRIGGER_GROUP],
    [TRIGGER_LISTENER]
  )
GO

ALTER TABLE [dbo].[QRTZ_EXCL_TRIGGERS] WITH NOCHECK ADD
  CONSTRAINT [PK_QRTZ_EXCL_TRIGGERS] PRIMARY KEY  CLUSTERED
  (
    [TRIGGER_NAME],
    [TRIGGER_GROUP]
  )
GO

ALTER TABLE [dbo].[QRTZ_EXCL_CRON_TRIGGERS] ADD
  CONSTRAINT [FK_QRTZ_EXCL_CRON_TRIGGERS_QRTZ_EXCL_TRIGGERS] FOREIGN KEY
  (
    [TRIGGER_NAME],
    [TRIGGER_GROUP]
  ) REFERENCES [dbo].[QRTZ_EXCL_TRIGGERS] (
    [TRIGGER_NAME],
    [TRIGGER_GROUP]
  ) ON DELETE CASCADE
GO

ALTER TABLE [dbo].[QRTZ_EXCL_JOB_LISTENERS] ADD
  CONSTRAINT [FK_QRTZ_EXCL_JOB_LISTENERS_QRTZ_EXCL_JOB_DETAILS] FOREIGN KEY
  (
    [JOB_NAME],
    [JOB_GROUP]
  ) REFERENCES [dbo].[QRTZ_EXCL_JOB_DETAILS] (
    [JOB_NAME],
    [JOB_GROUP]
  ) ON DELETE CASCADE
GO

ALTER TABLE [dbo].[QRTZ_EXCL_SIMPLE_TRIGGERS] ADD
  CONSTRAINT [FK_QRTZ_EXCL_SIMPLE_TRIGGERS_QRTZ_EXCL_TRIGGERS] FOREIGN KEY
  (
    [TRIGGER_NAME],
    [TRIGGER_GROUP]
  ) REFERENCES [dbo].[QRTZ_EXCL_TRIGGERS] (
    [TRIGGER_NAME],
    [TRIGGER_GROUP]
  ) ON DELETE CASCADE
GO

ALTER TABLE [dbo].[QRTZ_EXCL_TRIGGER_LISTENERS] ADD
  CONSTRAINT [FK_QRTZ_EXCL_TRIGGER_LISTENERS_QRTZ_EXCL_TRIGGERS] FOREIGN KEY
  (
    [TRIGGER_NAME],
    [TRIGGER_GROUP]
  ) REFERENCES [dbo].[QRTZ_EXCL_TRIGGERS] (
    [TRIGGER_NAME],
    [TRIGGER_GROUP]
  ) ON DELETE CASCADE
GO

ALTER TABLE [dbo].[QRTZ_EXCL_TRIGGERS] ADD
  CONSTRAINT [FK_QRTZ_EXCL_TRIGGERS_QRTZ_EXCL_JOB_DETAILS] FOREIGN KEY
  (
    [JOB_NAME],
    [JOB_GROUP]
  ) REFERENCES [dbo].[QRTZ_EXCL_JOB_DETAILS] (
    [JOB_NAME],
    [JOB_GROUP]
  )
GO

create index IDX_QRTZ_EXCL_TRIGGERS_QRTZ_EXCL_JOB_DETAILS on QRTZ_EXCL_TRIGGERS (JOB_NAME, JOB_GROUP);

INSERT INTO [dbo].[QRTZ_EXCL_LOCKS] VALUES('TRIGGER_ACCESS');
INSERT INTO [dbo].[QRTZ_EXCL_LOCKS] VALUES('JOB_ACCESS');
INSERT INTO [dbo].[QRTZ_EXCL_LOCKS] VALUES('CALENDAR_ACCESS');
INSERT INTO [dbo].[QRTZ_EXCL_LOCKS] VALUES('STATE_ACCESS');
INSERT INTO [dbo].[QRTZ_EXCL_LOCKS] VALUES('MISFIRE_ACCESS');

create table analytic_summary_pages (
   id numeric(19,0) identity not null,
   summary_id numeric(19,0) not null,
   inode NVARCHAR(255) null,
   hits numeric(19,0) null,
   uri NVARCHAR(255) null,
   primary key (id)
);
create table tag (
   tag_id NVARCHAR(100) not null,
   tagname NVARCHAR(255) not null,
   host_id NVARCHAR(255) null,
   user_id NVARCHAR(255) null,
   persona tinyint default 0,
   mod_date datetimeoffset(3) null,
   primary key (tag_id)
);
create table user_comments (
   inode NVARCHAR(36) not null,
   user_id NVARCHAR(255) null,
   cdate datetimeoffset(3) null,
   comment_user_id NVARCHAR(100) null,
   type NVARCHAR(255) null,
   method NVARCHAR(255) null,
   subject NVARCHAR(255) null,
   ucomment NVARCHAR(MAX) null,
   communication_id NVARCHAR(36) null,
   primary key (inode)
);
create table permission_reference (
   id numeric(19,0) identity not null,
   asset_id NVARCHAR(36) null,
   reference_id NVARCHAR(36) null,
   permission_type NVARCHAR(100) null,
   primary key (id),
   unique (asset_id)
);
create table contentlet_version_info (
   identifier NVARCHAR(36) not null,
   lang numeric(19,0) not null,
   working_inode NVARCHAR(36) not null,
   live_inode NVARCHAR(36) null,
   deleted tinyint not null,
   locked_by NVARCHAR(100) null,
   locked_on datetimeoffset(3) null,
   version_ts datetimeoffset(3) not null,
   primary key (identifier, lang)
);
create table fixes_audit (
   id NVARCHAR(36) not null,
   table_name NVARCHAR(255) null,
   action NVARCHAR(255) null,
   records_altered int null,
   datetime datetimeoffset(3) null,
   primary key (id)
);
create table container_version_info (
   identifier NVARCHAR(36) not null,
   working_inode NVARCHAR(36) not null,
   live_inode NVARCHAR(36) null,
   deleted tinyint not null,
   locked_by NVARCHAR(100) null,
   locked_on datetimeoffset(3) null,
   version_ts datetimeoffset(3) not null,
   primary key (identifier)
);
create table trackback (
   id numeric(19,0) identity not null,
   asset_identifier NVARCHAR(36) null,
   title NVARCHAR(255) null,
   excerpt NVARCHAR(255) null,
   url NVARCHAR(255) null,
   blog_name NVARCHAR(255) null,
   track_date datetimeoffset(3) not null,
   primary key (id)
);
create table plugin (
   id NVARCHAR(255) not null,
   plugin_name NVARCHAR(255) not null,
   plugin_version NVARCHAR(255) not null,
   author NVARCHAR(255) not null,
   first_deployed_date datetimeoffset(3) not null,
   last_deployed_date datetimeoffset(3) not null,
   primary key (id)
);
create table mailing_list (
   inode NVARCHAR(36) not null,
   title NVARCHAR(255) null,
   public_list tinyint null,
   user_id NVARCHAR(255) null,
   primary key (inode)
);
create table recipient (
   inode NVARCHAR(36) not null,
   name NVARCHAR(255) null,
   lastname NVARCHAR(255) null,
   email NVARCHAR(255) null,
   sent datetimeoffset(3) null,
   opened datetimeoffset(3) null,
   last_result int null,
   last_message NVARCHAR(255) null,
   user_id NVARCHAR(100) null,
   primary key (inode)
);
create table web_form (
   web_form_id NVARCHAR(36) not null,
   form_type NVARCHAR(255) null,
   submit_date datetimeoffset(3) null,
   prefix NVARCHAR(255) null,
   first_name NVARCHAR(255) null,
   middle_initial NVARCHAR(255) null,
   middle_name NVARCHAR(255) null,
   full_name NVARCHAR(255) null,
   organization NVARCHAR(255) null,
   title NVARCHAR(255) null,
   last_name NVARCHAR(255) null,
   address NVARCHAR(255) null,
   address1 NVARCHAR(255) null,
   address2 NVARCHAR(255) null,
   city NVARCHAR(255) null,
   state NVARCHAR(255) null,
   zip NVARCHAR(255) null,
   country NVARCHAR(255) null,
   phone NVARCHAR(255) null,
   email NVARCHAR(255) null,
   custom_fields NVARCHAR(MAX) null,
   user_inode NVARCHAR(36) null,
   categories NVARCHAR(255) null,
   primary key (web_form_id)
);
create table analytic_summary_period (
   id numeric(19,0) identity not null,
   full_date datetimeoffset(3) null,
   day int null,
   week int null,
   month int null,
   year NVARCHAR(255) null,
   dayname NVARCHAR(50) not null,
   monthname NVARCHAR(50) not null,
   primary key (id),
   unique (full_date)
);
create table tree (
   child NVARCHAR(36) not null,
   parent NVARCHAR(36) not null,
   relation_type NVARCHAR(64) not null,
   tree_order int null,
   primary key (child, parent, relation_type)
);
create table analytic_summary (
   id numeric(19,0) identity not null,
   summary_period_id numeric(19,0) not null,
   host_id NVARCHAR(36) not null,
   visits numeric(19,0) null,
   page_views numeric(19,0) null,
   unique_visits numeric(19,0) null,
   new_visits numeric(19,0) null,
   direct_traffic numeric(19,0) null,
   referring_sites numeric(19,0) null,
   search_engines numeric(19,0) null,
   bounce_rate int null,
   avg_time_on_site datetimeoffset(3) null,
   primary key (id),
   unique (summary_period_id, host_id)
);
create table users_cms_roles (
   id NVARCHAR(36) not null,
   user_id NVARCHAR(100) not null,
   role_id NVARCHAR(36) not null,
   primary key (id)
);
create table template (
   inode NVARCHAR(36) not null,
   show_on_menu tinyint null,
   title NVARCHAR(255) null,
   mod_date datetimeoffset(3) null,
   mod_user NVARCHAR(100) null,
   sort_order int null,
   friendly_name NVARCHAR(255) null,
   body NVARCHAR(MAX) null,
   header NVARCHAR(MAX) null,
   footer NVARCHAR(MAX) null,
   image NVARCHAR(36) null,
   identifier NVARCHAR(36) null,
   drawed tinyint null,
   drawed_body NVARCHAR(MAX) null,
   add_container_links int null,
   containers_added int null,
   head_code NVARCHAR(MAX) null,
   theme NVARCHAR(255) null,
   primary key (inode)
);
create table analytic_summary_content (
   id numeric(19,0) identity not null,
   summary_id numeric(19,0) not null,
   inode NVARCHAR(255) null,
   hits numeric(19,0) null,
   uri NVARCHAR(255) null,
   title NVARCHAR(255) null,
   primary key (id)
);
create table structure (
   inode NVARCHAR(36) not null,
   name NVARCHAR(255) null,
   description NVARCHAR(255) null,
   default_structure tinyint null,
   review_interval NVARCHAR(255) null,
   reviewer_role NVARCHAR(255) null,
   page_detail NVARCHAR(36) null,
   structuretype int null,
   system tinyint null,
   fixed tinyint not null,
   velocity_var_name NVARCHAR(255) null,
   url_map_pattern NVARCHAR(512) null,
   host NVARCHAR(36) not null,
   folder NVARCHAR(36) not null,
   expire_date_var NVARCHAR(255) null,
   publish_date_var NVARCHAR(255) null,
   mod_date datetimeoffset(3) null,
   sort_order int null,
   icon NVARCHAR(255) null,
   primary key (inode)
);
create table cms_role (
   id NVARCHAR(36) not null,
   role_name NVARCHAR(255) not null,
   description NVARCHAR(MAX) null,
   role_key NVARCHAR(255) null,
   db_fqn NVARCHAR(1000) not null,
   parent NVARCHAR(36) not null,
   edit_permissions tinyint null,
   edit_users tinyint null,
   edit_layouts tinyint null,
   locked tinyint null,
   system tinyint null,
   primary key (id)
);
create table container_structures (
   id NVARCHAR(36) not null,
   container_id NVARCHAR(36) not null,
   container_inode NVARCHAR(36) not null,
   structure_id NVARCHAR(36) not null,
   code NVARCHAR(MAX) null,
   primary key (id)
);
create table permission (
   id numeric(19,0) identity not null,
   permission_type NVARCHAR(100) null,
   inode_id NVARCHAR(36) null,
   roleid NVARCHAR(36) null,
   permission int null,
   primary key (id),
   unique (permission_type, inode_id, roleid)
);
    create table contentlet (inode NVARCHAR(36) not null,
    show_on_menu tinyint null,
    title NVARCHAR(255) null,
    mod_date datetimeoffset(3) null,
    mod_user NVARCHAR(100) null,
    sort_order int null,
    friendly_name NVARCHAR(255) null,
    structure_inode NVARCHAR(36) null,
    disabled_wysiwyg NVARCHAR(255) null,
    identifier NVARCHAR(36) null,
    language_id numeric(19,0) null,
    contentlet_as_json NVARCHAR(MAX),
    date1 datetimeoffset(3) null,
    date2 datetimeoffset(3) null,
    date3 datetimeoffset(3) null,
    date4 datetimeoffset(3) null,
    date5 datetimeoffset(3) null,
    date6 datetimeoffset(3) null,
    date7 datetimeoffset(3) null,
    date8 datetimeoffset(3) null,
    date9 datetimeoffset(3) null,
    date10 datetimeoffset(3) null,
    date11 datetimeoffset(3) null,
    date12 datetimeoffset(3) null,
    date13 datetimeoffset(3) null,
    date14 datetimeoffset(3) null,
    date15 datetimeoffset(3) null,
    date16 datetimeoffset(3) null,
    date17 datetimeoffset(3) null,
    date18 datetimeoffset(3) null,
    date19 datetimeoffset(3) null,
    date20 datetimeoffset(3) null,
    date21 datetimeoffset(3) null,
    date22 datetimeoffset(3) null,
    date23 datetimeoffset(3) null,
    date24 datetimeoffset(3) null,
    date25 datetimeoffset(3) null,
    text1 NVARCHAR(255) null,
    text2 NVARCHAR(255) null,
    text3 NVARCHAR(255) null,
    text4 NVARCHAR(255) null,
    text5 NVARCHAR(255) null,
    text6 NVARCHAR(255) null,
    text7 NVARCHAR(255) null,
    text8 NVARCHAR(255) null,
    text9 NVARCHAR(255) null,
    text10 NVARCHAR(255) null,
    text11 NVARCHAR(255) null,
    text12 NVARCHAR(255) null,
    text13 NVARCHAR(255) null,
    text14 NVARCHAR(255) null,
    text15 NVARCHAR(255) null,
    text16 NVARCHAR(255) null,
    text17 NVARCHAR(255) null,
    text18 NVARCHAR(255) null,
    text19 NVARCHAR(255) null,
    text20 NVARCHAR(255) null,
    text21 NVARCHAR(255) null,
    text22 NVARCHAR(255) null,
    text23 NVARCHAR(255) null,
    text24 NVARCHAR(255) null,
    text25 NVARCHAR(255) null,
    text_area1 NVARCHAR(MAX) null,
    text_area2 NVARCHAR(MAX) null,
    text_area3 NVARCHAR(MAX) null,
    text_area4 NVARCHAR(MAX) null,
    text_area5 NVARCHAR(MAX) null,
    text_area6 NVARCHAR(MAX) null,
    text_area7 NVARCHAR(MAX) null,
    text_area8 NVARCHAR(MAX) null,
    text_area9 NVARCHAR(MAX) null,
    text_area10 NVARCHAR(MAX) null,
    text_area11 NVARCHAR(MAX) null,
    text_area12 NVARCHAR(MAX) null,
    text_area13 NVARCHAR(MAX) null,
    text_area14 NVARCHAR(MAX) null,
    text_area15 NVARCHAR(MAX) null,
    text_area16 NVARCHAR(MAX) null,
    text_area17 NVARCHAR(MAX) null,
    text_area18 NVARCHAR(MAX) null,
    text_area19 NVARCHAR(MAX) null,
    text_area20 NVARCHAR(MAX) null,
    text_area21 NVARCHAR(MAX) null,
    text_area22 NVARCHAR(MAX) null,
    text_area23 NVARCHAR(MAX) null,
    text_area24 NVARCHAR(MAX) null,
    text_area25 NVARCHAR(MAX) null,
    integer1 numeric(19,0) null,
    integer2 numeric(19,0) null,
    integer3 numeric(19,0) null,
    integer4 numeric(19,0) null,
    integer5 numeric(19,0) null,
    integer6 numeric(19,0) null,
    integer7 numeric(19,0) null,
    integer8 numeric(19,0) null,
    integer9 numeric(19,0) null,
    integer10 numeric(19,0) null,
    integer11 numeric(19,0) null,
    integer12 numeric(19,0) null,
    integer13 numeric(19,0) null,
    integer14 numeric(19,0) null,
    integer15 numeric(19,0) null,
    integer16 numeric(19,0) null,
    integer17 numeric(19,0) null,
    integer18 numeric(19,0) null,
    integer19 numeric(19,0) null,
    integer20 numeric(19,0) null,
    integer21 numeric(19,0) null,
    integer22 numeric(19,0) null,
    integer23 numeric(19,0) null,
    integer24 numeric(19,0) null,
    integer25 numeric(19,0) null,
    "float1" float null,
    "float2" float null,
    "float3" float null,
    "float4" float null,
    "float5" float null,
    "float6" float null,
    "float7" float null,
    "float8" float null,
    "float9" float null,
    "float10" float null,
    "float11" float null,
    "float12" float null,
    "float13" float null,
    "float14" float null,
    "float15" float null,
    "float16" float null,
    "float17" float null,
    "float18" float null,
    "float19" float null,
    "float20" float null,
    "float21" float null,
    "float22" float null,
    "float23" float null,
    "float24" float null,
    "float25" float null,
    bool1 tinyint null,
    bool2 tinyint null,
    bool3 tinyint null,
    bool4 tinyint null,
    bool5 tinyint null,
    bool6 tinyint null,
    bool7 tinyint null,
    bool8 tinyint null,
    bool9 tinyint null,
    bool10 tinyint null,
    bool11 tinyint null,
    bool12 tinyint null,
    bool13 tinyint null,
    bool14 tinyint null,
    bool15 tinyint null,
    bool16 tinyint null,
    bool17 tinyint null,
    bool18 tinyint null,
    bool19 tinyint null,
    bool20 tinyint null,
    bool21 tinyint null,
    bool22 tinyint null,
    bool23 tinyint null,
    bool24 tinyint null,
    bool25 tinyint null,
    primary key (inode));
create table analytic_summary_404 (
   id numeric(19,0) identity not null,
   summary_period_id numeric(19,0) not null,
   host_id NVARCHAR(36) null,
   uri NVARCHAR(255) null,
   referer_uri NVARCHAR(255) null,
   primary key (id)
);
create table cms_layouts_portlets (
   id NVARCHAR(36) not null,
   layout_id NVARCHAR(36) not null,
   portlet_id NVARCHAR(100) not null,
   portlet_order int null,
   primary key (id)
);
create table report_asset (
   inode NVARCHAR(36) not null,
   report_name NVARCHAR(255) not null,
   report_description NVARCHAR(1000) not null,
   requires_input tinyint null,
   ds NVARCHAR(100) not null,
   web_form_report tinyint null,
   primary key (inode)
);
create table workflow_comment (
   id NVARCHAR(36) not null,
   creation_date datetimeoffset(3) null,
   posted_by NVARCHAR(255) null,
   wf_comment NVARCHAR(MAX) null,
   workflowtask_id NVARCHAR(36) null,
   primary key (id)
);
create table category (
   inode NVARCHAR(36) not null,
   category_name NVARCHAR(255) null,
   category_key NVARCHAR(255) null,
   sort_order int null,
   active tinyint null,
   keywords NVARCHAR(MAX) null,
   category_velocity_var_name NVARCHAR(255) null,
   mod_date datetimeoffset(3) null,
   primary key (inode)
);
create table chain_link_code (
   id numeric(19,0) identity not null,
   class_name NVARCHAR(255) null unique,
   code NVARCHAR(MAX) not null,
   last_mod_date datetimeoffset(3) not null,
   language NVARCHAR(255) not null,
   primary key (id)
);
create table analytic_summary_visits (
   id numeric(19,0) identity not null,
   summary_period_id numeric(19,0) not null,
   host_id NVARCHAR(36) null,
   visit_time datetimeoffset(3) null,
   visits numeric(19,0) null,
   primary key (id)
);
create table template_version_info (
   identifier NVARCHAR(36) not null,
   working_inode NVARCHAR(36) not null,
   live_inode NVARCHAR(36) null,
   deleted tinyint not null,
   locked_by NVARCHAR(100) null,
   locked_on datetimeoffset(3) null,
   version_ts datetimeoffset(3) not null,
   primary key (identifier)
);
create table user_preferences (
   id numeric(19,0) identity not null,
   user_id NVARCHAR(100) not null,
   preference NVARCHAR(255) null,
   pref_value NVARCHAR(MAX) null,
   primary key (id)
);
create table language (
   id numeric(19,0) not null,
   language_code NVARCHAR(5) null,
   country_code NVARCHAR(255) null,
   language NVARCHAR(255) null,
   country NVARCHAR(255) null,
   primary key (id)
);
create table users_to_delete (
   id numeric(19,0) identity not null,
   user_id NVARCHAR(255) null,
   primary key (id)
);
create table identifier (
   id NVARCHAR(36) not null,
   parent_path NVARCHAR(255) null,
   asset_name NVARCHAR(255) null,
   host_inode NVARCHAR(36) null,
   asset_type NVARCHAR(64) null,
   syspublish_date datetimeoffset(3) null,
   sysexpire_date datetimeoffset(3) null,
   full_path_lc  as CASE WHEN parent_path = 'System folder' THEN '/' ELSE LOWER(CONCAT(parent_path, asset_name)) END,
   owner NVARCHAR(255),
   create_date datetimeoffset(3),
   asset_subtype NVARCHAR(255),
   primary key (id),
   unique (parent_path, asset_name, host_inode)
);
create table clickstream (
   clickstream_id numeric(19,0) identity not null,
   cookie_id NVARCHAR(255) null,
   user_id NVARCHAR(255) null,
   start_date datetimeoffset(3) null,
   end_date datetimeoffset(3) null,
   referer NVARCHAR(255) null,
   remote_address NVARCHAR(255) null,
   remote_hostname NVARCHAR(255) null,
   user_agent NVARCHAR(255) null,
   bot tinyint null,
   number_of_requests int null,
   host_id NVARCHAR(36) null,
   last_page_id NVARCHAR(50) null,
   first_page_id NVARCHAR(50) null,
   operating_system NVARCHAR(50) null,
   browser_name NVARCHAR(50) null,
   browser_version NVARCHAR(50) null,
   mobile_device tinyint null,
   primary key (clickstream_id)
);
create table multi_tree (
   child NVARCHAR(36) not null,
   parent1 NVARCHAR(36) not null,
   parent2 NVARCHAR(36) not null,
   relation_type NVARCHAR(64) not null,
   tree_order int null,
   personalization NVARCHAR(255) not null  default 'dot:default',
   primary key (child, parent1, parent2, relation_type, personalization)
);
create table workflow_task (
   id NVARCHAR(36) not null,
   creation_date datetimeoffset(3) null,
   mod_date datetimeoffset(3) null,
   due_date datetimeoffset(3) null,
   created_by NVARCHAR(255) null,
   assigned_to NVARCHAR(36) null,
   belongs_to NVARCHAR(255) null,
   title NVARCHAR(255) null,
   description NVARCHAR(MAX) null,
   status NVARCHAR(36) null,
   webasset NVARCHAR(36) null,
   language_id NUMERIC(19,0) null,
   primary key (id)
);

create table workflow_action_mappings (
   id NVARCHAR(36) primary key,
   action NVARCHAR(36) not null,
   workflow_action NVARCHAR(255) not null,
   scheme_or_content_type  NVARCHAR(255) not null
);

CREATE UNIQUE INDEX idx_workflow_action_mappings ON workflow_action_mappings (action, workflow_action, scheme_or_content_type);

insert into workflow_action_mappings(id, action, workflow_action, scheme_or_content_type)
values ('3d6be719-6b61-4ef8-a594-a9764e461597','NEW'      ,'ceca71a0-deee-4999-bd47-b01baa1bcfc8','d61a59e1-a49c-46f2-a929-db2b4bfa88b2');
insert into workflow_action_mappings(id, action, workflow_action, scheme_or_content_type)
values ('63865890-c863-43a1-ab61-4b495dba5eb5','EDIT'     ,'ceca71a0-deee-4999-bd47-b01baa1bcfc8','d61a59e1-a49c-46f2-a929-db2b4bfa88b2');
insert into workflow_action_mappings(id, action, workflow_action, scheme_or_content_type)
values ('2016a72e-85c7-4ee0-936f-36ce52df355e','PUBLISH'  ,'000ec468-0a63-4283-beb7-fcb36c107b2f','d61a59e1-a49c-46f2-a929-db2b4bfa88b2');
insert into workflow_action_mappings(id, action, workflow_action, scheme_or_content_type)
values ('3ec446c8-a9b6-47fe-830f-1e623493090c','UNPUBLISH','38efc763-d78f-4e4b-b092-59cd8c579b93','d61a59e1-a49c-46f2-a929-db2b4bfa88b2');
insert into workflow_action_mappings(id, action, workflow_action, scheme_or_content_type)
values ('e7b8c8a3-e605-473c-8680-6d95cac15c9b','ARCHIVE'  ,'4da13a42-5d59-480c-ad8f-94a3adf809fe','d61a59e1-a49c-46f2-a929-db2b4bfa88b2');
insert into workflow_action_mappings(id, action, workflow_action, scheme_or_content_type)
values ('99019118-df2c-4297-a5aa-2fe3fe0f52ce','UNARCHIVE','c92f9aa1-9503-4567-ac30-d3242b54d02d','d61a59e1-a49c-46f2-a929-db2b4bfa88b2');
insert into workflow_action_mappings(id, action, workflow_action, scheme_or_content_type)
values ('d073436e-3c10-4e4c-8c97-225e9cddf320','DELETE'   ,'777f1c6b-c877-4a37-ba4b-10627316c2cc','d61a59e1-a49c-46f2-a929-db2b4bfa88b2');
insert into workflow_action_mappings(id, action, workflow_action, scheme_or_content_type)
values ('3d73437e-3f1c-8e5c-ac97-a25e9cddf320','DESTROY'  ,'1e0f1c6b-b67f-4c99-983d-db2b4bfa88b2','d61a59e1-a49c-46f2-a929-db2b4bfa88b2');

create table tag_inode (
   tag_id NVARCHAR(100) not null,
   inode NVARCHAR(100) not null,
   field_var_name NVARCHAR(255),
   mod_date datetimeoffset(3) null,
   primary key (tag_id, inode)
);
create table click (
   inode NVARCHAR(36) not null,
   link NVARCHAR(255) null,
   click_count int null,
   primary key (inode)
);
create table challenge_question (
   cquestionid numeric(19,0) not null,
   cqtext NVARCHAR(255) null,
   primary key (cquestionid)
);
create table layouts_cms_roles (
   id NVARCHAR(36) not null,
   layout_id NVARCHAR(36) not null,
   role_id NVARCHAR(36) not null,
   primary key (id)
);
create table clickstream_request (
   clickstream_request_id numeric(19,0) identity not null,
   clickstream_id numeric(19,0) null,
   server_name NVARCHAR(255) null,
   protocol NVARCHAR(255) null,
   server_port int null,
   request_uri NVARCHAR(255) null,
   request_order int null,
   query_string NVARCHAR(MAX) null,
   language_id numeric(19,0) null,
   timestampper datetimeoffset(3) null,
   host_id NVARCHAR(36) null,
   associated_identifier NVARCHAR(36) null,
   primary key (clickstream_request_id)
);
create table content_rating (
   id numeric(19,0) identity not null,
   rating float null,
   user_id NVARCHAR(255) null,
   session_id NVARCHAR(255) null,
   identifier NVARCHAR(36) null,
   rating_date datetimeoffset(3) null,
   user_ip NVARCHAR(255) null,
   long_live_cookie_id NVARCHAR(255) null,
   primary key (id)
);
create table chain_state (
   id numeric(19,0) identity not null,
   chain_id numeric(19,0) not null,
   link_code_id numeric(19,0) not null,
   state_order numeric(19,0) not null,
   primary key (id)
);
create table analytic_summary_workstream (
   id numeric(19,0) identity not null,
   inode NVARCHAR(255) null,
   asset_type NVARCHAR(255) null,
   mod_user_id NVARCHAR(255) null,
   host_id NVARCHAR(36) null,
   mod_date datetimeoffset(3) null,
   action NVARCHAR(255) null,
   name NVARCHAR(255) null,
   primary key (id)
);
create table dashboard_user_preferences (
   id numeric(19,0) identity not null,
   summary_404_id numeric(19,0) null,
   user_id NVARCHAR(255) null,
   ignored tinyint null,
   mod_date datetimeoffset(3) null,
   primary key (id)
);
create table campaign (
   inode NVARCHAR(36) not null,
   title NVARCHAR(255) null,
   from_email NVARCHAR(255) null,
   from_name NVARCHAR(255) null,
   subject NVARCHAR(255) null,
   message NVARCHAR(MAX) null,
   user_id NVARCHAR(255) null,
   start_date datetimeoffset(3) null,
   completed_date datetimeoffset(3) null,
   active tinyint null,
   locked tinyint null,
   sends_per_hour NVARCHAR(15) null,
   sendemail tinyint null,
   communicationinode NVARCHAR(36) null,
   userfilterinode NVARCHAR(36) null,
   sendto NVARCHAR(15) null,
   isrecurrent tinyint null,
   wassent tinyint null,
   expiration_date datetimeoffset(3) null,
   parent_campaign NVARCHAR(36) null,
   primary key (inode)
);
create table workflowtask_files (
   id NVARCHAR(36) not null,
   workflowtask_id NVARCHAR(36) not null,
   file_inode NVARCHAR(36) not null,
   primary key (id)
);
create table analytic_summary_referer (
   id numeric(19,0) identity not null,
   summary_id numeric(19,0) not null,
   hits numeric(19,0) null,
   uri NVARCHAR(255) null,
   primary key (id)
);
create table dot_containers (
   inode NVARCHAR(36) not null,
   code NVARCHAR(MAX) null,
   pre_loop NVARCHAR(MAX) null,
   post_loop NVARCHAR(MAX) null,
   show_on_menu tinyint null,
   title NVARCHAR(255) null,
   mod_date datetimeoffset(3) null,
   mod_user NVARCHAR(100) null,
   sort_order int null,
   friendly_name NVARCHAR(255) null,
   max_contentlets int null,
   use_div tinyint null,
   staticify tinyint null,
   sort_contentlets_by NVARCHAR(255) null,
   lucene_query NVARCHAR(MAX) null,
   notes NVARCHAR(255) null,
   identifier NVARCHAR(36) null,
   primary key (inode)
);
create table communication (
   inode NVARCHAR(36) not null,
   title NVARCHAR(255) null,
   trackback_link_inode NVARCHAR(36) null,
   communication_type NVARCHAR(255) null,
   from_name NVARCHAR(255) null,
   from_email NVARCHAR(255) null,
   email_subject NVARCHAR(255) null,
   html_page_inode NVARCHAR(36) null,
   text_message NVARCHAR(MAX) null,
   mod_date datetimeoffset(3) null,
   modified_by NVARCHAR(255) null,
   ext_comm_id NVARCHAR(255) null,
   primary key (inode)
);
create table workflow_history (
   id NVARCHAR(36) not null,
   creation_date datetimeoffset(3) null,
   made_by NVARCHAR(255) null,
   change_desc NVARCHAR(MAX) null,
   workflowtask_id NVARCHAR(36) null,
   workflow_action_id NVARCHAR(36) null,
   workflow_step_id NVARCHAR(36) null,
   primary key (id)
);
create table host_variable (
   id NVARCHAR(36) not null,
   host_id NVARCHAR(36) null,
   variable_name NVARCHAR(255) null,
   variable_key NVARCHAR(255) null,
   variable_value NVARCHAR(255) null,
   user_id NVARCHAR(255) null,
   last_mod_date datetimeoffset(3) null,
   primary key (id)
);
create table links (
   inode NVARCHAR(36) not null,
   show_on_menu tinyint null,
   title NVARCHAR(255) null,
   mod_date datetimeoffset(3) null,
   mod_user NVARCHAR(100) null,
   sort_order int null,
   friendly_name NVARCHAR(255) null,
   protocal NVARCHAR(100) null,
   url NVARCHAR(255) null,
   target NVARCHAR(100) null,
   internal_link_identifier NVARCHAR(36) null,
   link_type NVARCHAR(255) null,
   link_code NVARCHAR(MAX) null,
   identifier NVARCHAR(36) null,
   primary key (inode)
);
create table chain_state_parameter (
   id numeric(19,0) identity not null,
   chain_state_id numeric(19,0) not null,
   name NVARCHAR(255) not null,
   value NVARCHAR(255) not null,
   primary key (id)
);
create table field (
   inode NVARCHAR(36) not null,
   structure_inode NVARCHAR(255) null,
   field_name NVARCHAR(255) null,
   field_type NVARCHAR(255) null,
   field_relation_type NVARCHAR(255) null,
   field_contentlet NVARCHAR(255) null,
   required tinyint null,
   indexed tinyint null,
   listed tinyint null,
   velocity_var_name NVARCHAR(255) null,
   sort_order int null,
   field_values NVARCHAR(MAX) null,
   regex_check NVARCHAR(255) null,
   hint NVARCHAR(255) null,
   default_value NVARCHAR(255) null,
   fixed tinyint null,
   read_only tinyint null,
   searchable tinyint null,
   unique_ tinyint null,
   mod_date datetimeoffset(3) null,
   primary key (inode)
);
create table relationship (
   inode NVARCHAR(36) not null,
   parent_structure_inode NVARCHAR(255) null,
   child_structure_inode NVARCHAR(255) null,
   parent_relation_name NVARCHAR(255) null,
   child_relation_name NVARCHAR(255) null,
   relation_type_value NVARCHAR(255) null,
   cardinality int null,
   parent_required tinyint null,
   child_required tinyint null,
   fixed tinyint null,
   mod_date datetimeoffset(3) null,
   primary key (inode),
   unique (relation_type_value)
);
create table folder (
   inode NVARCHAR(36) not null,
   name NVARCHAR(255) null,
   title NVARCHAR(255) not null,
   show_on_menu tinyint null,
   sort_order int null,
   files_masks NVARCHAR(255) null,
   identifier NVARCHAR(36) null,
   default_file_type NVARCHAR(36) null,
   mod_date datetimeoffset(3) null,
   owner NVARCHAR(255) null,
   idate datetimeoffset(3) null,
   primary key (inode)
);
create table clickstream_404 (
   clickstream_404_id numeric(19,0) identity not null,
   referer_uri NVARCHAR(255) null,
   query_string NVARCHAR(MAX) null,
   request_uri NVARCHAR(255) null,
   user_id NVARCHAR(255) null,
   host_id NVARCHAR(36) null,
   timestampper datetimeoffset(3) null,
   primary key (clickstream_404_id)
);
create table cms_layout (
   id NVARCHAR(36) not null,
   layout_name NVARCHAR(255) not null,
   description NVARCHAR(255) null,
   tab_order int null,
   primary key (id)
);
create table field_variable (
   id NVARCHAR(36) not null,
   field_id NVARCHAR(36) null,
   variable_name NVARCHAR(255) null,
   variable_key NVARCHAR(255) null,
   variable_value NVARCHAR(MAX) null,
   user_id NVARCHAR(255) null,
   last_mod_date datetimeoffset(3) null,
   primary key (id)
);
create table report_parameter (
   inode NVARCHAR(36) not null,
   report_inode NVARCHAR(36) null,
   parameter_description NVARCHAR(1000) null,
   parameter_name NVARCHAR(255) null,
   class_type NVARCHAR(250) null,
   default_value NVARCHAR(4000) null,
   primary key (inode),
   unique (report_inode, parameter_name)
);
create table chain (
   id numeric(19,0) identity not null,
   key_name NVARCHAR(255) null unique,
   name NVARCHAR(255) not null,
   success_value NVARCHAR(255) not null,
   failure_value NVARCHAR(255) not null,
   primary key (id)
);
create table link_version_info (
   identifier NVARCHAR(36) not null,
   working_inode NVARCHAR(36) not null,
   live_inode NVARCHAR(36) null,
   deleted tinyint not null,
   locked_by NVARCHAR(100) null,
   locked_on datetimeoffset(3) null,
   version_ts datetimeoffset(3) not null,
   primary key (identifier)
);
create table template_containers (
   id NVARCHAR(36) not null,
   template_id NVARCHAR(36) not null,
   container_id NVARCHAR(36) not null,
   primary key (id)
);
create table user_filter (
   inode NVARCHAR(36) not null,
   title NVARCHAR(255) null,
   firstname NVARCHAR(100) null,
   middlename NVARCHAR(100) null,
   lastname NVARCHAR(100) null,
   emailaddress NVARCHAR(100) null,
   birthdaytypesearch NVARCHAR(100) null,
   birthday datetimeoffset(3) null,
   birthdayfrom datetimeoffset(3) null,
   birthdayto datetimeoffset(3) null,
   lastlogintypesearch NVARCHAR(100) null,
   lastloginsince NVARCHAR(100) null,
   loginfrom datetimeoffset(3) null,
   loginto datetimeoffset(3) null,
   createdtypesearch NVARCHAR(100) null,
   createdsince NVARCHAR(100) null,
   createdfrom datetimeoffset(3) null,
   createdto datetimeoffset(3) null,
   lastvisittypesearch NVARCHAR(100) null,
   lastvisitsince NVARCHAR(100) null,
   lastvisitfrom datetimeoffset(3) null,
   lastvisitto datetimeoffset(3) null,
   city NVARCHAR(100) null,
   state NVARCHAR(100) null,
   country NVARCHAR(100) null,
   zip NVARCHAR(100) null,
   cell NVARCHAR(100) null,
   phone NVARCHAR(100) null,
   fax NVARCHAR(100) null,
   active_ NVARCHAR(255) null,
   tagname NVARCHAR(255) null,
   var1 NVARCHAR(255) null,
   var2 NVARCHAR(255) null,
   var3 NVARCHAR(255) null,
   var4 NVARCHAR(255) null,
   var5 NVARCHAR(255) null,
   var6 NVARCHAR(255) null,
   var7 NVARCHAR(255) null,
   var8 NVARCHAR(255) null,
   var9 NVARCHAR(255) null,
   var10 NVARCHAR(255) null,
   var11 NVARCHAR(255) null,
   var12 NVARCHAR(255) null,
   var13 NVARCHAR(255) null,
   var14 NVARCHAR(255) null,
   var15 NVARCHAR(255) null,
   var16 NVARCHAR(255) null,
   var17 NVARCHAR(255) null,
   var18 NVARCHAR(255) null,
   var19 NVARCHAR(255) null,
   var20 NVARCHAR(255) null,
   var21 NVARCHAR(255) null,
   var22 NVARCHAR(255) null,
   var23 NVARCHAR(255) null,
   var24 NVARCHAR(255) null,
   var25 NVARCHAR(255) null,
   categories NVARCHAR(255) null,
   primary key (inode)
);
create table inode (
   inode NVARCHAR(36) not null,
   owner NVARCHAR(255) null,
   idate datetimeoffset(3) null,
   type NVARCHAR(64) null,
   primary key (inode)
);
alter table analytic_summary_pages add constraint fka1ad33b9ed30e054 foreign key (summary_id) references analytic_summary;
create index idx_user_comments_1 on user_comments (user_id);
alter table user_comments add constraint fkdf1b37e85fb51eb foreign key (inode) references inode;
create index idx_trackback_2 on trackback (url);
create index idx_trackback_1 on trackback (asset_identifier);
create index idx_mailinglist_1 on mailing_list (user_id);
alter table mailing_list add constraint fk7bc2cd925fb51eb foreign key (inode) references inode;
create index idx_communication_user_id on recipient (user_id);
create index idx_recipiets_1 on recipient (email);
create index idx_recipiets_2 on recipient (sent);
alter table recipient add constraint fk30e172195fb51eb foreign key (inode) references inode;
create index idx_user_webform_1 on web_form (form_type);
create index idx_analytic_summary_period_4 on analytic_summary_period (month);
create index idx_analytic_summary_period_3 on analytic_summary_period (week);
create index idx_analytic_summary_period_2 on analytic_summary_period (day);
create index idx_analytic_summary_period_5 on analytic_summary_period (year);
create index idx_analytic_summary_1 on analytic_summary (host_id);
create index idx_analytic_summary_2 on analytic_summary (visits);
create index idx_analytic_summary_3 on analytic_summary (page_views);
alter table analytic_summary add constraint fk9e1a7f4b7b46300 foreign key (summary_period_id) references analytic_summary_period;
alter table template add constraint fkb13acc7a5fb51eb foreign key (inode) references inode;
alter table analytic_summary_content add constraint fk53cb4f2eed30e054 foreign key (summary_id) references analytic_summary;
alter table structure add constraint fk89d2d735fb51eb foreign key (inode) references inode;
create index idx_permission_2 on permission (permission_type, inode_id);
create index idx_permission_3 on permission (roleid);
alter table contentlet add constraint fkfc4ef025fb51eb foreign key (inode) references inode;
create index idx_analytic_summary_404_1 on analytic_summary_404 (host_id);
alter table analytic_summary_404 add constraint fk7050866db7b46300 foreign key (summary_period_id) references analytic_summary_period;
alter table report_asset add constraint fk3765ec255fb51eb foreign key (inode) references inode;
create index idx_category_1 on category (category_name);
create index idx_category_2 on category (category_key);
alter table category add constraint fk302bcfe5fb51eb foreign key (inode) references inode;
create index idx_chain_link_code_classname on chain_link_code (class_name);
create index idx_analytic_summary_visits_2 on analytic_summary_visits (visit_time);
create index idx_analytic_summary_visits_1 on analytic_summary_visits (host_id);
alter table analytic_summary_visits add constraint fk9eac9733b7b46300 foreign key (summary_period_id) references analytic_summary_period;
create index idx_preference_1 on user_preferences (preference);
create index idx_identifier_pub on identifier (syspublish_date);
create index idx_identifier_exp on identifier (sysexpire_date);
create index idx_identifier_asset_subtype on identifier (asset_subtype);
create index idx_user_clickstream11 on clickstream (host_id);
create index idx_user_clickstream12 on clickstream (last_page_id);
create index idx_user_clickstream15 on clickstream (browser_name);
create index idx_user_clickstream_2 on clickstream (user_id);
create index idx_user_clickstream16 on clickstream (browser_version);
create index idx_user_clickstream_1 on clickstream (cookie_id);
create index idx_user_clickstream13 on clickstream (first_page_id);
create index idx_user_clickstream14 on clickstream (operating_system);
create index idx_user_clickstream17 on clickstream (remote_address);
create index idx_multitree_1 on multi_tree (relation_type);

create index idx_workflow_6 on workflow_task (language_id);
create index idx_workflow_4 on workflow_task (webasset);
create index idx_workflow_5 on workflow_task (created_by);
create index idx_workflow_2 on workflow_task (belongs_to);
create index idx_workflow_3 on workflow_task (status);
create index idx_workflow_1 on workflow_task (assigned_to);
create index idx_click_1 on click (link);
alter table click add constraint fk5a5c5885fb51eb foreign key (inode) references inode;
create index idx_user_clickstream_request_2 on clickstream_request (request_uri);
create index idx_user_clickstream_request_1 on clickstream_request (clickstream_id);
create index idx_user_clickstream_request_4 on clickstream_request (timestampper);
create index idx_user_clickstream_request_3 on clickstream_request (associated_identifier);
create index idx_dashboard_workstream_2 on analytic_summary_workstream (host_id);
create index idx_dashboard_workstream_1 on analytic_summary_workstream (mod_user_id);
create index idx_dashboard_workstream_3 on analytic_summary_workstream (mod_date);
create index idx_dashboard_prefs_2 on dashboard_user_preferences (user_id);
alter table dashboard_user_preferences add constraint fk496242cfd12c0c3b foreign key (summary_404_id) references analytic_summary_404;
create index idx_campaign_4 on campaign (expiration_date);
create index idx_campaign_3 on campaign (completed_date);
create index idx_campaign_2 on campaign (start_date);
create index idx_campaign_1 on campaign (user_id);
alter table campaign add constraint fkf7a901105fb51eb foreign key (inode) references inode;
alter table analytic_summary_referer add constraint fk5bc0f3e2ed30e054 foreign key (summary_id) references analytic_summary;
alter table dot_containers add constraint fk8a844125fb51eb foreign key (inode) references inode;
alter table communication add constraint fkc24acfd65fb51eb foreign key (inode) references inode;
alter table links add constraint fk6234fb95fb51eb foreign key (inode) references inode;
create index idx_field_1 on field (structure_inode);
alter table field add constraint fk5cea0fa5fb51eb foreign key (inode) references inode;
create index idx_relationship_1 on relationship (parent_structure_inode);
create index idx_relationship_2 on relationship (child_structure_inode);
create index idx_folder_1 on folder (name);
create index idx_user_clickstream_404_2 on clickstream_404 (user_id);
create index idx_user_clickstream_404_3 on clickstream_404 (host_id);
create index idx_user_clickstream_404_1 on clickstream_404 (request_uri);
alter table report_parameter add constraint fk22da125e5fb51eb foreign key (inode) references inode;
create index idx_chain_key_name on chain (key_name);
alter table user_filter add constraint fke042126c5fb51eb foreign key (inode) references inode;
create index idx_index_1 on inode (type);
--mssql
CREATE INDEX idx_tree ON tree (child, parent, relation_type);
CREATE INDEX idx_tree_1 ON tree (parent);
CREATE INDEX idx_tree_2 ON tree (child);
CREATE INDEX idx_tree_3 ON tree (relation_type);
CREATE INDEX idx_tree_4 ON tree (parent, child, relation_type);
CREATE INDEX idx_tree_5 ON tree (parent, relation_type);
CREATE INDEX idx_tree_6 ON tree (child, relation_type);

CREATE INDEX idx_contentlet_3 ON contentlet (inode);

CREATE INDEX idx_identifier ON identifier (id);
CREATE INDEX idx_permisision_4 ON permission (permission_type);


CREATE INDEX idx_permission_reference_2 ON permission_reference (reference_id);
CREATE INDEX idx_permission_reference_3 ON permission_reference (reference_id,permission_type);
CREATE INDEX idx_permission_reference_4 ON permission_reference (asset_id,permission_type);
CREATE INDEX idx_permission_reference_5 ON permission_reference (asset_id,reference_id,permission_type);
CREATE INDEX idx_permission_reference_6 ON permission_reference (permission_type);

CREATE UNIQUE INDEX idx_field_velocity_structure ON field (velocity_var_name,structure_inode);

alter table chain_state add constraint fk_state_chain foreign key (chain_id) references chain(id);
alter table chain_state add constraint fk_state_code foreign key (link_code_id) references chain_link_code(id);
alter table chain_state_parameter add constraint fk_parameter_state foreign key (chain_state_id) references chain_state(id);

alter table permission add constraint permission_role_fk foreign key (roleid) references cms_role(id);

alter table contentlet add constraint FK_structure_inode foreign key (structure_inode) references structure(inode);

ALTER TABLE structure ALTER COLUMN fixed tinyint NOT NULL;
alter table structure add CONSTRAINT [DF_structure_fixed]  DEFAULT ((0)) for fixed;

ALTER TABLE field ALTER COLUMN fixed tinyint NOT NULL;
ALTER TABLE field ALTER COLUMN read_only tinyint  NOT NULL;
ALTER TABLE campaign ALTER COLUMN active tinyint NOT NULL;
alter table field add CONSTRAINT [DF_field_fixed]  DEFAULT ((0)) for fixed;
alter table field add CONSTRAINT [DF_field_read_only]  DEFAULT ((0)) for read_only;

insert into User_ (userId, companyId, createDate, password_, passwordEncrypted, passwordReset, firstName, middleName, lastName, male, birthday, emailAddress, skinId, dottedSkins, roundedSkins, greeting, layoutIds, loginDate, failedLoginAttempts, agreedToTermsOfUse, active_) values ('dotcms.org.default', 'default', GetDate(), 'password', '0', '0', '', '', '', '1', '19700101', 'default@dotcms.org', '01', '0', '0', 'Welcome!', '', GetDate(), 0, '0', '1');

create index addres_userid_index on address(userid);
create index tag_user_id_index on tag(user_id);
create index tag_is_persona_index on tag(persona);
create index tag_inode_tagid on tag_inode(tag_id);
create index tag_inode_inode on tag_inode(inode);
CREATE TABLE dist_journal
       (
       id bigint NOT NULL IDENTITY (1, 1),
       object_to_index NVARCHAR(1024) NOT NULL,
       serverid NVARCHAR(64) NOT NULL,
       journal_type int NOT NULL,
       time_entered datetimeoffset(3) NOT NULL
       ) ;

ALTER TABLE dist_journal ADD CONSTRAINT
       PK_dist_journal PRIMARY KEY CLUSTERED
       (
       id
       );


ALTER TABLE dist_journal ADD CONSTRAINT
       IX_dist_journal UNIQUE NONCLUSTERED
       (
       object_to_index,
       serverid,
       journal_type
       );
CREATE TABLE dist_process ( id bigint NOT NULL IDENTITY (1, 1), object_to_index NVARCHAR(1024) NOT NULL, serverid NVARCHAR(64) NOT NULL, journal_type int NOT NULL, time_entered datetimeoffset(3) NOT NULL ) ;
ALTER TABLE dist_process ADD CONSTRAINT PK_dist_process PRIMARY KEY CLUSTERED ( id);

create table plugin_property (
   plugin_id NVARCHAR(255) not null,
   propkey NVARCHAR(255) not null,
   original_value NVARCHAR(255) not null,
   current_value NVARCHAR(255) not null,
   primary key (plugin_id, propkey)
);

alter table plugin_property add constraint fk_plugin_plugin_property foreign key (plugin_id) references plugin(id);

CREATE TABLE dist_reindex_journal ( id bigint NOT NULL IDENTITY (1, 1), inode_to_index NVARCHAR(100) NOT NULL,ident_to_index NVARCHAR(100) NOT NULL, serverid NVARCHAR(64), priority int NOT NULL, time_entered datetimeoffset(3) DEFAULT getDate(), index_val NVARCHAR(325),dist_action integer NOT NULL DEFAULT 1);

CREATE INDEX dist_reindex_index1 on dist_reindex_journal (inode_to_index);
CREATE INDEX dist_reindex_index2 on dist_reindex_journal (dist_action);
CREATE INDEX dist_reindex_index3 on dist_reindex_journal (serverid);
CREATE INDEX dist_reindex_index4 on dist_reindex_journal (ident_to_index,serverid);
CREATE INDEX dist_reindex_index on dist_reindex_journal (serverid,dist_action);
CREATE INDEX dist_reindex_index5 ON dist_reindex_journal (priority, time_entered);
CREATE INDEX dist_reindex_index6 ON dist_reindex_journal (priority);

ALTER TABLE dist_reindex_journal ADD CONSTRAINT PK_dist_reindex_journal PRIMARY KEY CLUSTERED ( id);

CREATE TABLE quartz_log ( id bigint NOT NULL IDENTITY (1, 1), JOB_NAME NVARCHAR(255) NOT NULL, serverid NVARCHAR(64) , time_started datetimeoffset(3) NOT NULL, primary key (id));

CREATE TRIGGER check_role_key_uniqueness
ON cms_role
FOR INSERT, UPDATE
AS
DECLARE @c NVARCHAR(100)
SELECT @c = count(*)
FROM cms_role e INNER JOIN inserted i ON i.role_key = e.role_key WHERE i.role_key IS NOT NULL AND i.id <> e.id
IF (@c > 0)
BEGIN
   RAISERROR ('Duplicated role key.', 16, 1)
   ROLLBACK TRANSACTION
END;

CREATE TRIGGER check_identifier_host_inode
ON identifier
FOR INSERT, UPDATE AS
DECLARE @assetType NVARCHAR(10)
DECLARE @hostInode NVARCHAR(50)
DECLARE cur_Inserted cursor
LOCAL FAST_FORWARD for
 Select asset_type, host_inode
 from inserted
 for Read Only
open cur_Inserted
fetch next from cur_Inserted into @assetType,@hostInode
while @@FETCH_STATUS <> -1
BEGIN
 IF(@assetType <> 'content' AND (@hostInode is null OR @hostInode = ''))
 BEGIN
    RAISERROR (N'Cannot insert/update a null or empty host inode for this kind of identifier', 10, 1)
    ROLLBACK WORK
 END
fetch next from cur_Inserted into @assetType,@hostInode
END;

ALTER TABLE cms_role ADD CONSTRAINT IX_cms_role2 UNIQUE NONCLUSTERED (db_fqn);
alter table cms_role add constraint fkcms_role_parent foreign key (parent) references cms_role;

ALTER TABLE users_cms_roles ADD CONSTRAINT IX_cms_role UNIQUE NONCLUSTERED (role_id, user_id);
alter table users_cms_roles add constraint fkusers_cms_roles1 foreign key (role_id) references cms_role;
alter table users_cms_roles add constraint fkusers_cms_roles2 foreign key (user_id) references user_;

ALTER TABLE cms_layout ADD CONSTRAINT IX_cms_layout UNIQUE NONCLUSTERED (layout_name);

ALTER TABLE portlet ADD CONSTRAINT IX_portletid UNIQUE NONCLUSTERED (portletid);

ALTER TABLE cms_layouts_portlets ADD CONSTRAINT IX_cms_layouts_portlets UNIQUE NONCLUSTERED (portlet_id, layout_id);
alter table cms_layouts_portlets add constraint fklcms_layouts_portlets foreign key (layout_id) references cms_layout;

ALTER TABLE layouts_cms_roles ADD CONSTRAINT IX_layouts_cms_roles UNIQUE NONCLUSTERED (role_id, layout_id);
alter table layouts_cms_roles add constraint fklayouts_cms_roles1 foreign key (role_id) references cms_role;
alter table layouts_cms_roles add constraint fklayouts_cms_roles2 foreign key (layout_id) references cms_layout;

ALTER TABLE dot_containers add constraint containers_identifier_fk foreign key (identifier) references identifier(id);
ALTER TABLE template add constraint template_identifier_fk foreign key (identifier) references identifier(id);
ALTER TABLE contentlet add constraint content_identifier_fk foreign key (identifier) references identifier(id);
ALTER TABLE links add constraint links_identifier_fk foreign key (identifier) references identifier(id);


create table dist_reindex_lock (dummy int not null);
ALTER TABLE dist_reindex_lock ADD CONSTRAINT PK_dist_reindex_lock PRIMARY KEY CLUSTERED (dummy);
create table dist_lock (dummy int not null);
ALTER TABLE dist_lock ADD CONSTRAINT PK_dist_lock PRIMARY KEY CLUSTERED (dummy);
insert into dist_reindex_lock (dummy) values (1);
insert into dist_lock (dummy) values (1);

create table import_audit (
    id bigint not null,
    start_date datetimeoffset(3),
    userid NVARCHAR(255),
    filename NVARCHAR(512),
    status int,
    last_inode NVARCHAR(100),
    records_to_import bigint,
    serverid NVARCHAR(255),
    primary key (id)
    );

alter table category alter column category_velocity_var_name NVARCHAR(255) not null;

alter table import_audit add warnings NVARCHAR(MAX),
    errors NVARCHAR(MAX),
    results NVARCHAR(MAX),
    messages NVARCHAR(MAX);

alter table structure add CONSTRAINT [DF_structure_host] DEFAULT 'SYSTEM_HOST' for host;
alter table structure add CONSTRAINT [DF_structure_folder] DEFAULT 'SYSTEM_FOLDER' for folder;
alter table structure add CONSTRAINT [CK_structure_host] CHECK(host <> '' AND host IS NOT NULL);
alter table structure alter column velocity_var_name NVARCHAR(255) not null;
alter table structure add constraint unique_struct_vel_var_name unique (velocity_var_name);

CREATE TRIGGER structure_host_folder_trigger
ON structure
FOR INSERT, UPDATE AS
DECLARE @newFolder NVARCHAR(100)
DECLARE @newHost NVARCHAR(100)
DECLARE @folderInode NVARCHAR(100)
DECLARE @hostInode NVARCHAR(100)
DECLARE cur_Inserted cursor
LOCAL FAST_FORWARD for
 Select folder, host
 from inserted
 for Read Only
open cur_Inserted
fetch next from cur_Inserted into @newFolder,@newHost
while @@FETCH_STATUS <> -1
BEGIN
   IF (@newHost <> 'SYSTEM_HOST' AND @newFolder <> 'SYSTEM_FOLDER')
   BEGIN
      SELECT @hostInode = identifier.host_inode, @folderInode = folder.inode from folder,identifier where folder.identifier = identifier.id and folder.inode = @newFolder
      IF (@folderInode IS NULL OR @folderInode = '' OR @newHost <> @hostInode)
      BEGIN
        RAISERROR (N'Cannot assign host/folder to structure, folder does not belong to given host', 10, 1)
        ROLLBACK WORK
      END
  END
fetch next from cur_Inserted into @newFolder,@newHost
END;

CREATE Trigger check_content_versions
ON contentlet
FOR DELETE AS
 DECLARE @totalCount int
 DECLARE @identifier NVARCHAR(100)
 DECLARE content_cur_Deleted cursor LOCAL FAST_FORWARD for
 Select identifier
  from deleted
  for Read Only
 open content_cur_Deleted
 fetch next from content_cur_Deleted into @identifier
 while @@FETCH_STATUS <> -1
 BEGIN
 select @totalCount = count(*) from contentlet where identifier = @identifier
 IF (@totalCount = 0)
  BEGIN
   DELETE from identifier where id = @identifier
  END
fetch next from content_cur_Deleted into @identifier
END;

CREATE Trigger check_link_versions
ON links
FOR DELETE AS
 DECLARE @totalCount int
 DECLARE @identifier NVARCHAR(100)
 DECLARE link_cur_Deleted cursor LOCAL FAST_FORWARD for
 Select identifier
  from deleted
  for Read Only
 open link_cur_Deleted
 fetch next from link_cur_Deleted into @identifier
 while @@FETCH_STATUS <> -1
 BEGIN
 select @totalCount = count(*) from links where identifier = @identifier
 IF (@totalCount = 0)
  BEGIN
   DELETE from identifier where id = @identifier
  END
fetch next from link_cur_Deleted into @identifier
END;

CREATE Trigger check_container_versions
ON dot_containers
FOR DELETE AS
 DECLARE @totalCount int
 DECLARE @identifier NVARCHAR(100)
 DECLARE container_cur_Deleted cursor LOCAL FAST_FORWARD for
 Select identifier
  from deleted
  for Read Only
 open container_cur_Deleted
 fetch next from container_cur_Deleted into @identifier
 while @@FETCH_STATUS <> -1
 BEGIN
 select @totalCount = count(*) from dot_containers where identifier = @identifier
 IF (@totalCount = 0)
  BEGIN
   DELETE from identifier where id = @identifier
  END
fetch next from container_cur_Deleted into @identifier
END;


CREATE Trigger check_template_versions
ON template
FOR DELETE AS
 DECLARE @totalCount int
 DECLARE @identifier NVARCHAR(100)
 DECLARE template_cur_Deleted cursor LOCAL FAST_FORWARD for
 Select identifier
  from deleted
  for Read Only
 open template_cur_Deleted
 fetch next from template_cur_Deleted into @identifier
 while @@FETCH_STATUS <> -1
 BEGIN
 select @totalCount = count(*) from template where identifier = @identifier
 IF (@totalCount = 0)
  BEGIN
   DELETE from identifier where id = @identifier
  END
fetch next from template_cur_Deleted into @identifier
END;

CREATE Trigger check_identifier_parent_path
 ON identifier
 FOR INSERT,UPDATE AS
 DECLARE @folderId NVARCHAR(100)
 DECLARE @id NVARCHAR(100)
 DECLARE @assetType NVARCHAR(100)
 DECLARE @parentPath NVARCHAR(255)
 DECLARE @hostInode NVARCHAR(100)
 DECLARE cur_Inserted cursor LOCAL FAST_FORWARD for
 Select id,asset_type,parent_path,host_inode
  from inserted
  for Read Only
 open cur_Inserted
 fetch next from cur_Inserted into @id,@assetType,@parentPath,@hostInode
 while @@FETCH_STATUS <> -1
 BEGIN
  IF(@parentPath <>'/' AND @parentPath <>'/System folder')
  BEGIN
    select @folderId = id from identifier where asset_type='folder' and host_inode = @hostInode and parent_path+asset_name+'/' = @parentPath and id <>@id
    IF (@folderId IS NULL)
     BEGIN
       RAISERROR (N'Cannot insert/update for this path does not exist for the given host', 10, 1)
       ROLLBACK WORK
     END
  END
 fetch next from cur_Inserted into @id,@assetType,@parentPath,@hostInode
END;

alter table structure add constraint fk_structure_host foreign key (host) references identifier(id);

create index idx_template3 on template (title);

CREATE INDEX idx_contentlet_4 ON contentlet (structure_inode);

CREATE INDEX idx_contentlet_identifier ON contentlet (identifier);

ALTER TABLE Folder add constraint folder_identifier_fk foreign key (identifier) references identifier(id);
--ALTER TABLE dot_containers add constraint structure_fk foreign key (structure_inode) references structure(inode);

CREATE Trigger folder_identifier_check
ON folder
FOR DELETE AS
DECLARE @totalCount int
DECLARE @identifier NVARCHAR(100)
DECLARE folder_cur_Deleted cursor LOCAL FAST_FORWARD for
 Select identifier
 from deleted
 for Read Only
 open folder_cur_Deleted
 fetch next from folder_cur_Deleted into @identifier
 while @@FETCH_STATUS <> -1
  BEGIN
   select @totalCount = count(*) from folder where identifier = @identifier
   IF (@totalCount = 0)
   BEGIN
     DELETE from identifier where id = @identifier
   END
   fetch next from folder_cur_Deleted into @identifier
END;

alter table contentlet add constraint fk_user_contentlet foreign key (mod_user) references user_(userid);
alter table dot_containers add constraint fk_user_containers foreign key (mod_user) references user_(userid);
alter table template add constraint fk_user_template foreign key (mod_user) references user_(userid);
alter table links add constraint fk_user_links foreign key (mod_user) references user_(userid);

create index idx_template_id on template_containers(template_id);
alter table template_containers add constraint FK_template_id foreign key (template_id) references identifier(id);
alter table template_containers add constraint FK_container_id foreign key (container_id) references identifier(id);

CREATE Trigger check_child_assets
on identifier
FOR DELETE AS
DECLARE @pathCount int
DECLARE @identifier NVARCHAR(100)
DECLARE @assetType NVARCHAR(100)
DECLARE @assetName NVARCHAR(255)
DECLARE @parentPath NVARCHAR(255)
DECLARE @hostInode NVARCHAR(100)
DECLARE cur_Deleted cursor LOCAL FAST_FORWARD for
 Select id,asset_type,asset_name,parent_path,host_inode
  from deleted
  for Read Only
 open cur_Deleted
 fetch next from cur_Deleted into @identifier,@assetType,@assetName,@parentPath,@hostInode
 while @@FETCH_STATUS <> -1
 BEGIN
   IF(@assetType='folder')
   BEGIN
     select @pathCount = count(*) from identifier where parent_path= @parentPath+@assetName+'/'  and host_inode = @hostInode
   END
   IF(@assetType='contentlet')
   BEGIN
     select @pathCount = count(*) from identifier where host_inode = @identifier
   END
   IF (@pathCount > 0)
    BEGIN
     RAISERROR (N'Cannot delete as this path has children', 10, 1)
     ROLLBACK WORK
    END
fetch next from cur_Deleted into @identifier,@assetType,@assetName,@parentPath,@hostInode
END;

CREATE PROCEDURE renameFolderChildren @oldPath NVARCHAR(255),@newPath NVARCHAR(255),@hostInode NVARCHAR(100) AS
DECLARE @newFolderPath NVARCHAR(255)
DECLARE @oldFolderPath NVARCHAR(255)
DECLARE @assetName NVARCHAR(255)
DECLARE @folderPathLength INT
DECLARE @errorMsg NVARCHAR(1000)
UPDATE identifier SET  parent_path  = @newPath where parent_path = @oldPath and host_inode = @hostInode
DECLARE folder_data_cursor CURSOR LOCAL FAST_FORWARD for
select asset_name from identifier where asset_type='folder' and parent_path = @newPath and host_inode = @hostInode
OPEN folder_data_cursor
FETCH NEXT FROM folder_data_cursor INTO @assetName
while @@FETCH_STATUS <> -1
BEGIN
     SET @folderPathLength = 0
     SET @newFolderPath = @newPath + @assetName + '/'
     SET @folderPathLength = LEN(@newPath) + LEN(@assetName) + 1
     IF (@folderPathLength > 255)
        BEGIN
            SET @errorMsg = 'Folder path ' + @newPath + @assetName + '/' + ' is longer than 255 characters'
            RAISERROR (@errorMsg, 16, 1)
            ROLLBACK WORK
            RETURN
        END
     SET @oldFolderPath = @oldPath + @assetName + '/'
     EXEC renameFolderChildren @oldFolderPath,@newFolderPath,@hostInode
fetch next from folder_data_cursor into @assetName
END;

CREATE Trigger rename_folder_assets_trigger
on Folder
FOR UPDATE AS
DECLARE @oldPath NVARCHAR(255)
DECLARE @newPath NVARCHAR(255)
DECLARE @newName NVARCHAR(255)
DECLARE @hostInode NVARCHAR(100)
DECLARE @ident NVARCHAR(100)
DECLARE @folderPathLength INT
DECLARE @errorMsg NVARCHAR(1000)
DECLARE folder_cur_Updated cursor LOCAL FAST_FORWARD for
 Select inserted.identifier,inserted.name
 from inserted join deleted on (inserted.inode=deleted.inode)
 where inserted.name<>deleted.name
 for Read Only
open folder_cur_Updated
fetch next from folder_cur_Updated into @ident,@newName
while @@FETCH_STATUS <> -1
BEGIN
  SET @folderPathLength = 0
  SELECT @oldPath = parent_path+asset_name+'/',@newPath = parent_path +@newName+'/',@hostInode = host_inode from identifier where id = @ident
  SET @folderPathLength = LEN(@newPath)
  IF (@folderPathLength > 255)
    BEGIN
        SET @errorMsg = 'Folder path ' + @newPath + ' is longer than 255 characters'
        RAISERROR (@errorMsg, 16, 1)
        ROLLBACK WORK
        RETURN
    END
  UPDATE identifier SET asset_name = @newName where id = @ident
  EXEC renameFolderChildren @oldPath,@newPath,@hostInode
fetch next from folder_cur_Updated into @ident,@newName
END;

CREATE FUNCTION dbo.dotFolderPath(@parent_path NVARCHAR(36), @asset_name NVARCHAR(36))
RETURNS NVARCHAR(36)
BEGIN
  IF(@parent_path='/System folder')
  BEGIN
    RETURN '/'
  END
  RETURN @parent_path+@asset_name+'/'
END;

alter table contentlet_version_info add constraint fk_contentlet_version_info_identifier foreign key (identifier) references identifier(id) on delete cascade;
create index cvi_identifier_index on contentlet_version_info (identifier);
alter table container_version_info  add constraint fk_container_version_info_identifier  foreign key (identifier) references identifier(id);
alter table template_version_info   add constraint fk_template_version_info_identifier   foreign key (identifier) references identifier(id);
alter table link_version_info       add constraint fk_link_version_info_identifier       foreign key (identifier) references identifier(id);

alter table contentlet_version_info add constraint fk_contentlet_version_info_working foreign key (working_inode) references contentlet(inode);
create index cvi_working_inode_index on contentlet_version_info (working_inode);
alter table container_version_info  add constraint fk_container_version_info_working  foreign key (working_inode) references dot_containers(inode);
alter table template_version_info   add constraint fk_template_version_info_working   foreign key (working_inode) references template(inode);
alter table link_version_info       add constraint fk_link_version_info_working       foreign key (working_inode) references links(inode);

alter table contentlet_version_info add constraint fk_contentlet_version_info_live foreign key (live_inode) references contentlet(inode);
create index cvi_live_inode_index on contentlet_version_info (live_inode);
alter table container_version_info  add constraint fk_container_version_info_live  foreign key (live_inode) references dot_containers(inode);
alter table template_version_info   add constraint fk_template_version_info_live   foreign key (live_inode) references template(inode);
alter table link_version_info       add constraint fk_link_version_info_live       foreign key (live_inode) references links(inode);

alter table contentlet_version_info add constraint fk_contentlet_version_info_lang foreign key (lang) references language(id);
create index cvi_lang_index on contentlet_version_info (lang);

alter table folder add constraint fk_folder_file_structure_type foreign key(default_file_type) references structure(inode);

alter table workflowtask_files add constraint FK_workflow_id foreign key (workflowtask_id) references workflow_task(id);
alter table workflow_comment add constraint workflowtask_id_comment_FK foreign key (workflowtask_id) references workflow_task(id);
alter table workflow_history add constraint workflowtask_id_history_FK foreign key (workflowtask_id) references workflow_task(id);

alter table contentlet add constraint fk_contentlet_lang foreign key (language_id) references language(id);

ALTER TABLE Company ADD CONSTRAINT fk_default_lang_id FOREIGN KEY (default_language_id) REFERENCES language(id);

create table workflow_scheme(
    id NVARCHAR(36) primary key,
    name NVARCHAR(255) not null,
    description NVARCHAR(255),
    archived tinyint default 0,
    mandatory tinyint default 0,
    default_scheme tinyint default 0,
    entry_action_id NVARCHAR(36),
    mod_date datetimeoffset(3)
);


create table workflow_step(
    id NVARCHAR(36) primary key,
    name NVARCHAR(255) not null,
    scheme_id NVARCHAR(36) references workflow_scheme(id),
    my_order int default 0,
    resolved tinyint default 0,
    escalation_enable tinyint default 0,
    escalation_action NVARCHAR(36),
    escalation_time int default 0
);
create index workflow_idx_step_scheme on workflow_step(scheme_id);

-- Permissionable ---
create table workflow_action(
    id NVARCHAR(36) primary key,
    step_id NVARCHAR(36),
    name NVARCHAR(255) not null,
    condition_to_progress NVARCHAR(MAX),
    next_step_id NVARCHAR(36),
    next_assign NVARCHAR(36) not null references cms_role(id),
    my_order int default 0,
    assignable tinyint default 0,
    commentable tinyint default 0,
    requires_checkout tinyint default 0,
    icon NVARCHAR(255) default 'defaultWfIcon',
    show_on NVARCHAR(255) default 'LOCKED,UNLOCKED',
    use_role_hierarchy_assign tinyint default 0,
    scheme_id NVARCHAR(36) NOT NULL
);

CREATE TABLE workflow_action_step (
    action_id    NVARCHAR(36) NOT NULL,
    step_id      NVARCHAR(36) NOT NULL,
    action_order INT default 0,
    CONSTRAINT pk_workflow_action_step PRIMARY KEY NONCLUSTERED (action_id, step_id)
);

CREATE index idx_workflow_action_step_action_id on workflow_action_step(action_id);
CREATE index idx_workflow_action_step_step_id on workflow_action_step(step_id);
ALTER  TABLE workflow_action_step ADD CONSTRAINT fk_w_action_step_action_id foreign key (action_id) references workflow_action(id);
ALTER  TABLE workflow_action_step ADD CONSTRAINT fk_w_action_step_step_id   foreign key (step_id)   references workflow_step  (id);
CREATE index idx_workflow_action_step on workflow_action(step_id);

create table workflow_action_class(
    id NVARCHAR(36) primary key,
    action_id NVARCHAR(36) references workflow_action(id),
    name NVARCHAR(255) not null,
    my_order int default 0,
    clazz NVARCHAR(MAX)
);
create index workflow_idx_action_class_action on workflow_action_class(action_id);

create table workflow_action_class_pars(
    id NVARCHAR(36) primary key,
    workflow_action_class_id NVARCHAR(36) not null references workflow_action_class(id),
    "key" NVARCHAR(255) not null,
    value NVARCHAR(MAX)
);
create index workflow_idx_action_class_param_action on
    workflow_action_class_pars(workflow_action_class_id);


create table workflow_scheme_x_structure(
    id NVARCHAR(36) primary key,
    scheme_id NVARCHAR(36) references workflow_scheme(id),
    structure_id NVARCHAR(36) references structure(inode)
);
create index workflow_idx_scheme_structure_1 on
    workflow_scheme_x_structure(structure_id);


delete from workflow_history;
delete from workflow_comment;
delete from workflowtask_files;
delete from workflow_task;

ALTER TABLE workflow_task ADD CONSTRAINT FK_workflow_task_language FOREIGN KEY (language_id) REFERENCES language(id);
ALTER TABLE workflow_task ADD CONSTRAINT FK_workflow_assign FOREIGN KEY (assigned_to) REFERENCES cms_role (id);
ALTER TABLE workflow_task ADD CONSTRAINT FK_workflow_step FOREIGN KEY (status) REFERENCES workflow_step (id);
ALTER TABLE workflow_task ADD CONSTRAINT unique_workflow_task unique (webasset,language_id);

CREATE index idx_workflow_step_escalation_action on workflow_step(escalation_action);
alter table workflow_step add constraint fk_escalation_action foreign key (escalation_action) references workflow_action(id);

alter table contentlet_version_info add constraint FK_con_ver_lockedby foreign key (locked_by) references user_(userid);
create index cvi_locked_by_index on contentlet_version_info (locked_by);
alter table container_version_info  add constraint FK_tainer_ver_info_lockedby  foreign key (locked_by) references user_(userid);
alter table template_version_info   add constraint FK_temp_ver_info_lockedby   foreign key (locked_by) references user_(userid);
alter table link_version_info       add constraint FK_link_ver_info_lockedby       foreign key (locked_by) references user_(userid);

ALTER TABLE tag add CONSTRAINT [DF_tag_host] DEFAULT 'SYSTEM_HOST' for host_id;
alter table tag add constraint tag_tagname_host unique (tagname, host_id);
alter table tag_inode add constraint fk_tag_inode_tagid foreign key (tag_id) references tag (tag_id);

drop index tag_user_id_index on tag;
alter table tag alter column user_id NVARCHAR(MAX);


-- ****** Indicies Data Storage *******
create table indicies (
  index_name NVARCHAR(100) primary key,
  index_type NVARCHAR(16) not null unique
);
-- ****** Log Console Table *******
  CREATE TABLE log_mapper (
    enabled      numeric(1,0) not null,
    log_name     NVARCHAR(30) not null,
    description  NVARCHAR(50) not null,
    primary key (log_name)
  );

  insert into log_mapper (ENABLED,LOG_NAME,DESCRIPTION) values ('1','dotcms-userActivity.log','Log Users action on pages, structures, documents.');
  insert into log_mapper (ENABLED,LOG_NAME,DESCRIPTION) values ('1','dotcms-security.log','Log users login activity into dotCMS.');
  insert into log_mapper (ENABLED,LOG_NAME,DESCRIPTION) values ('1','dotcms-adminaudit.log','Log Admin activity on dotCMS.');
  insert into log_mapper (ENABLED,LOG_NAME,DESCRIPTION) values ('1','dotcms-pushpublish.log','Log Push Publishing activity on dotCMS.');
  insert into log_mapper (ENABLED,LOG_NAME,DESCRIPTION) values ('1','visitor-v3.log','Log Visitor Filter activity on dotCMS.');


create index idx_identifier_perm on identifier (asset_type,host_inode);

CREATE TABLE broken_link (
   id NVARCHAR(36) PRIMARY KEY,
   inode NVARCHAR(36) NOT NULL,
   field NVARCHAR(36) NOT NULL,
   link NVARCHAR(255) NOT NULL,
   title NVARCHAR(255) NOT NULL,
   status_code bigint NOT NULL
);

alter table broken_link add CONSTRAINT fk_brokenl_content
    FOREIGN KEY (inode) REFERENCES contentlet(inode) ON DELETE CASCADE;

alter table broken_link add CONSTRAINT fk_brokenl_field
    FOREIGN KEY (field) REFERENCES field(inode) ON DELETE CASCADE;

-- ****** Content Publishing Framework *******
CREATE TABLE publishing_queue (
    id BIGINT IDENTITY (1, 1) PRIMARY KEY NOT NULL,
    operation NUMERIC(19,0),
    asset NVARCHAR(2000) NOT NULL,
    language_id NUMERIC(19,0) NOT NULL,
    entered_date datetimeoffset(3),
    publish_date datetimeoffset(3),
    type NVARCHAR(256),
    bundle_id NVARCHAR(256)
);

CREATE TABLE publishing_queue_audit
(bundle_id NVARCHAR(256) PRIMARY KEY NOT NULL,
status INTEGER,
status_pojo NVARCHAR(MAX),
status_updated datetimeoffset(3),
create_date datetimeoffset(3));

-- ****** Content Publishing Framework - End Point Management *******
CREATE TABLE publishing_end_point (
    id NVARCHAR(36) PRIMARY KEY,
    group_id NVARCHAR(700),
    server_name NVARCHAR(700) unique,
    address NVARCHAR(250),
    port NVARCHAR(10),
    protocol NVARCHAR(10),
    enabled tinyint DEFAULT 0,
    auth_key NVARCHAR(MAX),
    sending tinyint DEFAULT 0);

create table publishing_environment(
    id NVARCHAR(36) NOT NULL  primary key,
    name NVARCHAR(255) NOT NULL unique,
    push_to_all tinyint NOT NULL
);


create table sitesearch_audit (
    job_id NVARCHAR(36),
    job_name NVARCHAR(255) not null,
    fire_date datetimeoffset(3) not null,
    incremental tinyint not null,
    start_date datetimeoffset(3),
    end_date datetimeoffset(3),
    host_list NVARCHAR(500) not null,
    all_hosts tinyint not null,
    lang_list NVARCHAR(500) not null,
    path NVARCHAR(500) not null,
    path_include tinyint not null,
    files_count numeric(19,0) not null,
    pages_count numeric(19,0) not null,
    urlmaps_count numeric(19,0) not null,
    index_name NVARCHAR(100) not null,
    primary key(job_id,fire_date)
);

create table publishing_bundle(
    id NVARCHAR(36) NOT NULL  primary key,
    name NVARCHAR(255) NOT NULL,
    publish_date datetimeoffset(3),
    expire_date datetimeoffset(3),
    owner NVARCHAR(100),
    force_push tinyint,
    filter_key NVARCHAR(100)
);

ALTER TABLE publishing_bundle ADD CONSTRAINT FK_publishing_bundle_owner FOREIGN KEY (owner) REFERENCES user_(userid);

create table publishing_bundle_environment(
    id NVARCHAR(36) NOT NULL primary key,
    bundle_id NVARCHAR(36) NOT NULL,
    environment_id NVARCHAR(36) NOT NULL
);

alter table publishing_bundle_environment add constraint FK_bundle_id foreign key (bundle_id) references publishing_bundle(id);
alter table publishing_bundle_environment add constraint FK_environment_id foreign key (environment_id) references publishing_environment(id);

create table publishing_pushed_assets(
    bundle_id NVARCHAR(36) NOT NULL,
    asset_id NVARCHAR(255) NOT NULL,
    asset_type NVARCHAR(255) NOT NULL,
    push_date datetimeoffset(3),
    environment_id NVARCHAR(36) NOT NULL,
    endpoint_ids NVARCHAR(MAX),
	publisher NVARCHAR(MAX)
);

CREATE INDEX idx_pushed_assets_1 ON publishing_pushed_assets (bundle_id);
CREATE INDEX idx_pushed_assets_2 ON publishing_pushed_assets (environment_id);
CREATE INDEX idx_pushed_assets_3 ON publishing_pushed_assets (asset_id, environment_id);

CREATE INDEX idx_pub_qa_1 ON publishing_queue_audit (status);

--Cluster Tables

CREATE TABLE dot_cluster(cluster_id NVARCHAR(36), cluster_salt VARCHAR(256) ,PRIMARY KEY (cluster_id) );
CREATE TABLE cluster_server(server_id NVARCHAR(36) NOT NULL, cluster_id NVARCHAR(36) NOT NULL, name NVARCHAR(100), ip_address NVARCHAR(39) NOT NULL, host NVARCHAR(255), cache_port SMALLINT, es_transport_tcp_port SMALLINT, es_network_port SMALLINT, es_http_port SMALLINT, key_ NVARCHAR(100), PRIMARY KEY (server_id) );
ALTER TABLE cluster_server add constraint fk_cluster_id foreign key (cluster_id) REFERENCES dot_cluster(cluster_id);
CREATE TABLE cluster_server_uptime(id NVARCHAR(36) NOT NULL, server_id NVARCHAR(36) NOT NULL, startup datetimeoffset(3) null, heartbeat datetimeoffset(3) null, PRIMARY KEY (id) );
ALTER TABLE cluster_server_uptime add constraint fk_cluster_server_id foreign key (server_id) REFERENCES cluster_server(server_id);

-- Notifications Table
CREATE TABLE notification (
    group_id NVARCHAR(36) NOT NULL,
    user_id NVARCHAR(255) NOT NULL,
    message NVARCHAR(MAX) NOT NULL,
    notification_type NVARCHAR(100),
    notification_level NVARCHAR(100),
    time_sent datetimeoffset(3) NOT NULL,
    was_read TINYINT
);
ALTER TABLE notification ADD CONSTRAINT pk_notification PRIMARY KEY (group_id, user_id);
ALTER TABLE notification ADD CONSTRAINT df_notification_was_read DEFAULT ((0)) FOR was_read;
CREATE INDEX idx_not_read ON notification (was_read);

-- indices for version_info tables on version_ts
create index idx_contentlet_vi_version_ts on contentlet_version_info(version_ts);
create index idx_container_vi_version_ts on container_version_info(version_ts);
create index idx_template_vi_version_ts on template_version_info(version_ts);
create index idx_link_vi_version_ts on link_version_info(version_ts);

-- container multiple structures
create index idx_container_id on container_structures(container_id);
alter table container_structures add constraint FK_cs_container_id foreign key (container_id) references identifier(id);
alter table container_structures add constraint FK_cs_inode foreign key (container_inode) references inode(inode);


-- license repo
create table sitelic(id NVARCHAR(36) primary key, serverid NVARCHAR(100), license NVARCHAR(MAX) not null, lastping datetimeoffset(3) not null, startup_time bigint);

-- Integrity Checker
create table folders_ir(folder NVARCHAR(255), local_inode NVARCHAR(36), remote_inode NVARCHAR(36), local_identifier NVARCHAR(36), remote_identifier NVARCHAR(36), endpoint_id NVARCHAR(40), PRIMARY KEY (local_inode, endpoint_id));
create table hosts_ir(local_identifier varchar(36), remote_identifier varchar(36), endpoint_id varchar(40), local_working_inode varchar(36), local_live_inode varchar(36), remote_working_inode varchar(36), remote_live_inode varchar(36), language_id numeric(19,0), host varchar(255), PRIMARY KEY (local_working_inode, language_id, endpoint_id));
create table structures_ir(velocity_name NVARCHAR(255), local_inode NVARCHAR(36), remote_inode NVARCHAR(36), endpoint_id NVARCHAR(40), PRIMARY KEY (local_inode, endpoint_id));
create table schemes_ir(name NVARCHAR(255), local_inode NVARCHAR(36), remote_inode NVARCHAR(36), endpoint_id NVARCHAR(40), PRIMARY KEY (local_inode, endpoint_id));
create table htmlpages_ir(html_page NVARCHAR(255), local_working_inode NVARCHAR(36), local_live_inode NVARCHAR(36), remote_working_inode NVARCHAR(36), remote_live_inode NVARCHAR(36),local_identifier NVARCHAR(36), remote_identifier NVARCHAR(36), endpoint_id NVARCHAR(40), language_id bigint, PRIMARY KEY (local_working_inode, language_id, endpoint_id));
create table fileassets_ir(file_name NVARCHAR(255), local_working_inode NVARCHAR(36), local_live_inode NVARCHAR(36), remote_working_inode NVARCHAR(36), remote_live_inode NVARCHAR(36),local_identifier NVARCHAR(36), remote_identifier NVARCHAR(36), endpoint_id NVARCHAR(40), language_id bigint, PRIMARY KEY (local_working_inode, language_id, endpoint_id));
create table cms_roles_ir(name NVARCHAR(1000), role_key NVARCHAR(255), local_role_id NVARCHAR(36), remote_role_id NVARCHAR(36), local_role_fqn NVARCHAR(1000), remote_role_fqn NVARCHAR(1000), endpoint_id NVARCHAR(40), PRIMARY KEY (local_role_id, endpoint_id));


---Server Action
create table cluster_server_action(
    server_action_id NVARCHAR(36) not null,
    originator_id NVARCHAR(36) not null,
    server_id NVARCHAR(36) not null,
    failed bit not null,
    response NVARCHAR(2048),
    action_id NVARCHAR(1024) not null,
    completed bit not null,
    entered_date datetimeoffset(3) not null,
    time_out_seconds bigint not null,
    PRIMARY KEY (server_action_id)
);

-- Rules Engine
create table dot_rule(id NVARCHAR(36) primary key,name NVARCHAR(255) not null,fire_on NVARCHAR(20),short_circuit tinyint default 0,parent_id NVARCHAR(36) not null,folder NVARCHAR(36) not null,priority int default 0,enabled tinyint default 0,mod_date datetimeoffset(3));
create table rule_condition_group(id NVARCHAR(36) primary key,rule_id NVARCHAR(36) references dot_rule(id),operator NVARCHAR(10) not null,priority int default 0,mod_date datetimeoffset(3));
create table rule_condition(id NVARCHAR(36) primary key,conditionlet NVARCHAR(MAX) not null,condition_group NVARCHAR(36) references rule_condition_group(id),comparison NVARCHAR(36) not null,operator NVARCHAR(10) not null,priority int default 0,mod_date datetimeoffset(3));
create table rule_condition_value (id NVARCHAR(36) primary key,condition_id NVARCHAR(36) references rule_condition(id), paramkey NVARCHAR(255) not null, value NVARCHAR(MAX),priority int default 0);
create table rule_action (id NVARCHAR(36) primary key,rule_id NVARCHAR(36) references dot_rule(id),priority int default 0,actionlet NVARCHAR(MAX) not null,mod_date datetimeoffset(3));
create table rule_action_pars(id NVARCHAR(36) primary key,rule_action_id NVARCHAR(36) references rule_action(id), paramkey NVARCHAR(255) not null,value NVARCHAR(MAX));
create index idx_rules_fire_on on dot_rule (fire_on);

CREATE TABLE system_event (
    identifier NVARCHAR(36) NOT NULL,
    event_type NVARCHAR(50) NOT NULL,
    payload NVARCHAR(MAX) NOT NULL,
    created BIGINT NOT NULL,
    server_id NVARCHAR(36) NOT NULL
);
ALTER TABLE system_event ADD CONSTRAINT pk_system_event PRIMARY KEY (identifier);
CREATE INDEX idx_system_event ON system_event (created);


CREATE TABLE api_token_issued(
    token_id NVARCHAR(255) NOT NULL,
    token_userid NVARCHAR(255) NOT NULL,
    issue_date datetimeoffset(3) NOT NULL,
    expire_date datetimeoffset(3) NOT NULL,
    requested_by_userid  NVARCHAR(255) NOT NULL,
    requested_by_ip  NVARCHAR(255) NOT NULL,
    revoke_date datetimeoffset(3) DEFAULT NULL,
    allowed_from  NVARCHAR(255) ,
    issuer  NVARCHAR(255) ,
    claims  NVARCHAR(MAX) ,
    mod_date  datetimeoffset(3) NOT NULL,
    PRIMARY KEY (token_id)
 );

create index idx_api_token_issued_user ON api_token_issued (token_userid);

CREATE UNIQUE INDEX idx_ident_uniq_asset_name on identifier (full_path_lc,host_inode);

create table storage_group (
    group_name varchar(255)  not null,
    mod_date   datetimeoffset(3) NOT NULL DEFAULT GETDATE(),
    PRIMARY KEY (group_name)
);

create table storage (
    path       varchar(255) not null,
    group_name varchar(255) not null,
    hash       varchar(64) not null,
    mod_date   datetimeoffset(3)  NOT NULL DEFAULT GETDATE(),
    hash_ref   varchar(64),
    PRIMARY KEY (path, group_name),
    FOREIGN KEY (group_name) REFERENCES storage_group (group_name)
);

CREATE INDEX idx_storage_hash ON storage (hash);

create table storage_data (
    hash_id  varchar(64) not null,
    data     varbinary(max) not null,
    mod_date datetimeoffset(3) NOT NULL DEFAULT GETDATE(),
    PRIMARY KEY (hash_id)
);

create table storage_x_data (
    storage_hash varchar(64)                 not null,
    data_hash    varchar(64)                 not null,
    data_order   integer                     not null,
    mod_date     datetimeoffset(3) NOT NULL DEFAULT GETDATE(),
    PRIMARY KEY (storage_hash, data_hash),
    FOREIGN KEY (data_hash) REFERENCES storage_data (hash_id)
);

CREATE TABLE shedlock(name VARCHAR(64) NOT NULL, lock_until datetime NOT NULL,
                      locked_at datetime NOT NULL, locked_by VARCHAR(255) NOT NULL, PRIMARY KEY (name));

create table variant (
     id NVARCHAR(255) primary key,
<<<<<<< HEAD
     name NVARCHAR(255) not null,
     archived tinyint not null default 0,
=======
     name NVARCHAR(255) not null UNIQUE,
     archived tinyint not null,
>>>>>>> 367f14a6
);<|MERGE_RESOLUTION|>--- conflicted
+++ resolved
@@ -2687,11 +2687,6 @@
 
 create table variant (
      id NVARCHAR(255) primary key,
-<<<<<<< HEAD
-     name NVARCHAR(255) not null,
-     archived tinyint not null default 0,
-=======
-     name NVARCHAR(255) not null UNIQUE,
+     name NVARCHAR(255) not null UNIQUE default 0,
      archived tinyint not null,
->>>>>>> 367f14a6
 );