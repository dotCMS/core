--- conflicted
+++ resolved
@@ -2688,9 +2688,5 @@
 create table variant (
      id NVARCHAR(255) primary key,
      name NVARCHAR(255) not null,
-<<<<<<< HEAD
-     deleted tinyint not null default 0,
-=======
-     archived tinyint not null,
->>>>>>> 9d53cd59
+     archived tinyint not null default 0,
 );