--- conflicted
+++ resolved
@@ -2258,12 +2258,6 @@
 	structure_id varchar2(36) not null references structure(inode)
 );
 
-<<<<<<< HEAD
-create index wk_idx_scheme_str_2 on workflow_scheme_x_structure(structure_id);
-=======
-create index wk_idx_scheme_str_1 on
-	workflow_scheme_x_structure(structure_id);
->>>>>>> 4b21c863
 
 
 
