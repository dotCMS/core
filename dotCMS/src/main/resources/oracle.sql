--- conflicted
+++ resolved
@@ -2511,11 +2511,6 @@
 --Content Types improvement
 CREATE INDEX idx_lower_structure_name ON structure (LOWER(velocity_var_name));
 
-<<<<<<< HEAD
--- Case sensitive unique asset-name,parent_path for a given host
-CREATE UNIQUE INDEX idx_ident_uniq_asset_name on identifier (LOWER(asset_name),LOWER(parent_path),host_inode);
-=======
-
 CREATE TABLE api_token_issued(
     token_id varchar(255) NOT NULL, 
     token_userid varchar(255) NOT NULL, 
@@ -2533,8 +2528,5 @@
 
 create index idx_api_token_issued_user ON api_token_issued (token_userid);
 
-
-
-
-
->>>>>>> 73db15e7
+-- Case sensitive unique asset-name,parent_path for a given host
+CREATE UNIQUE INDEX idx_ident_uniq_asset_name on identifier (LOWER(asset_name),LOWER(parent_path),host_inode);