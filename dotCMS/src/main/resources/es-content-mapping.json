--- conflicted
+++ resolved
@@ -1,62 +1,52 @@
 {
-
-    "date_detection": true,
-    "dynamic_date_formats": [
-        "yyyy-MM-dd't'HH:mm:ss||MMM d, yyyy h:mm:ss a||yyyy-MM-dd HH:mm:ss||yyyy-MM-dd||epoch_millis"
-    ],
-    "dynamic_templates": [
-        {
-            "template_1": {
-                "match": "*_dotraw",
-                "mapping": {
-                    "type":  "keyword",
-                    "ignore_above": 8191
+    "content": {
+        "date_detection": true,
+        "dynamic_date_formats": [
+            "yyyy-MM-dd't'HH:mm:ss||MMM d, yyyy h:mm:ss a||yyyy-MM-dd HH:mm:ss||yyyy-MM-dd||epoch_millis"
+        ],
+        "dynamic_templates": [
+            {
+                "template_1": {
+                    "match": "*_dotraw",
+                    "mapping": {
+                        "type":  "keyword",
+                        "ignore_above": 8191
+                    }
                 }
-            }
-        },
-        {
-            "textmapping": {
-                "match": "*_text",
-                "mapping": {
-                    "type": "text"
+            },
+            {
+                "textmapping": {
+                    "match": "*_text",
+                    "mapping": {
+                        "type": "text"
+                    }
                 }
-            }
-        },
-        {
-            "strings_as_dates": {
-                "match": "originalstartdate||recurrencestart||recurrenceend",
-                "mapping": {
-                    "type": "date"
+            },
+            {
+                "strings_as_dates": {
+                    "match": "originalstartdate||recurrencestart||recurrenceend",
+                    "mapping": {
+                        "type": "date"
+                    }
                 }
-            }
-        },
-
-        {
-            "geomapping": {
-                "match": "*latlon",
-                "mapping": {
-                    "type": "geo_point",
-                    "ignore_malformed": true
+            },
+            {
+                "geomapping": {
+                    "match": "*latlon",
+                    "mapping": {
+                        "type": "geo_point",
+                        "ignore_malformed": true
+                    }
                 }
-            }
-        },
-        {
-            "geomapping_2": {
-                "match": "*latlong",
-                "mapping": {
-                    "type": "geo_point",
-                    "ignore_malformed": true
+            },
+            {
+                "geomapping_2": {
+                    "match": "*latlong",
+                    "mapping": {
+                        "type": "geo_point",
+                        "ignore_malformed": true
+                    }
                 }
-<<<<<<< HEAD
-            }
-        },
-        {
-            "keywordmapping" : {
-                "match_pattern": "regex",
-                "match": "categories|tags|conhost|conhostname|wfstep|structurename|contenttype|conhostname|parentpath|path|urlmap",
-                "mapping": {
-                    "type": "keyword"
-=======
             },
             {
                 "permissions": {
@@ -74,27 +64,26 @@
                     "mapping": {
                         "type": "keyword"
                     }
->>>>>>> e15afcdf
+                }
+            },
+            {
+                "hostname" : {
+                    "path_match": "host.hostname",
+                    "mapping": {
+                        "type": "keyword"
+                    }
+                }
+            },
+            {
+                "textmapping": {
+                    "match_mapping_type": "string",
+                    "mapping": {
+                        "analyzer": "my_analyzer",
+                        "store": "false",
+                        "type": "text"
+                    }
                 }
             }
-        },
-        {
-            "hostname" : {
-                "path_match": "host.hostname",
-                "mapping": {
-                    "type": "keyword"
-                }
-            }
-        },
-        {
-            "textmapping": {
-                "match_mapping_type": "string",
-                "mapping": {
-                    "analyzer": "my_analyzer",
-                    "store": "false",
-                    "type": "text"
-                }
-            }
-        }
-    ]
+        ]
+    }
 }