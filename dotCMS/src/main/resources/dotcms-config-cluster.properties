##	Distributed INDEX SYNCRONIZATION
##	Required for cluster environments
##	Note the dotCMS cluster will set itself up by setting the DIST_INDEXATION_ENABLED=true.
AUTOWIRE_CLUSTER_TRANSPORT=true

#User can turn off the Heartbeat Monitor.
#When set to off Network Portlet will be disabled.
ENABLE_SERVER_HEARTBEAT=true
HEARTBEAT_CRON_EXPRESSION=0 0/1 * * * ?
# period of time without writing heartbeat for considering a Node timed out. Expressed in seconds. 30 mins by default.
HEARTBEAT_TIMEOUT=1800
#Max number of days a server will be accepted to be down before remode it
MAX_DAYS_HEARTBEAT_INACTIVE=1

#########################################
## REMOVE INACTIVE CLUSTER SERVER
#########################################
ENABLE_REMOVE_INACTIVE_CLUSTER_SERVER=true
REMOVE_INACTIVE_CLUSTER_SERVER_CRON_EXPRESSION=59 59 23 * * ?

#DIST_INDEXATION_ENABLED=true
CACHE_DISK_SHOULD_DELETE=false

##	In milliseconds
DIST_INDEXATION_INIT_DELAY=5000
DIST_INDEXATION_SLEEP=500
#DIST_INDEXATION_SERVER_ID=1
#DIST_INDEXATION_SERVERS_IDS=1

#########################################
## JGROUPS CACHE INVALIDATION CLUSTER SERVER
#########################################

#CACHE_PROTOCOL=udp
#CACHE_BINDPORT=7800
#CACHE_BINDADDRESS=192.168.1.102
#CACHE_MULTICAST_PORT=45589
#CACHE_MULTICAST_ADDRESS=228.10.10.10

#CACHE_TCP_INITIAL_HOSTS=192.168.1.102[7800],192.168.1.121[7800]


##	Assuming CACHE_CLUSTER_THROUGH_DB is false the cluster will try to use the network to communicate what needs to be invalidated with other nodes
##	Currently you can use TCP or UDP to configure this communication. set to tcp or udp for the protocol
#CACHE_PROTOCOL=udp

##	The BINDPORT is the port to locally bind to.  The BINDADDRESS is the local address to bind to.  These are not always necessary.
##	For TCP the bind address and port are usually required. If you are having issues with UDP try to set the bindaddress.

##	The INITIAL_HOSTS is a comma separated list of hosts and port that are in the cluster. You must include the local server also.
#CACHE_BINDPORT=7800
#CACHE_BINDADDRESS=10.0.1.110

##	Some systems are not set up for UDP Multicast over IPv6 properly.
#CACHE_FORCE_IPV4=true

##	TCP Config
##	The INITIAL_HOSTS is a comma separated list of hosts and port that are in the cluster. You must include the local server also.
#CACHE_TCP_INITIAL_HOSTS=10.0.1.110[7800],10.0.1.122[7800]

##	UDP Config
#CACHE_MULTICAST_PORT=45588
#CACHE_MULTICAST_ADDRESS=228.10.10.10

##	Cache compression is used because the Velocity files are very large and with many it can fill up disk space fast.
##	No compression is faster but your average Velocty file can be around 40K-60K
USE_CACHE_COMPRESSION=false

#########################################
##	CLUSTERED CACHE SETTINGS
#########################################

##	Cache prepared statements
##	This option enables caching of prepared SQL statements
CACHE_PREPARED_STATEMENTS=false

#ClusterServerActionThread Sleep time
CLUSTER_SERVER_THREAD_SLEEP=2000

##################### ElasticSearch Configuration #####################

REINDEX_THREAD_INIT_DELAY=5000
REINDEX_THREAD_SLEEP=500

## Enable filters instead of regular score querys.
## This only apply for contentlet search. SiteSearch isn't affected by this value.
## Disable this if you plan to use "_score" to sort contentlets.
## Enable if you're unsure or looking for better performance.
## Usually avoiding score computation speeds up elasticsearch requests.
ELASTICSEARCH_USE_FILTERS_FOR_SEARCHING=true

##  Elasticsearch index config rule of thumb:
##  Having more *shards* enhances the _indexing_ performance and allows to
##    _distribute_ a big index across disks.   More shards on the same disk can
##    actually slow down search performance
##    Make sure your ulimit -n is set to more than 1024
es.index.number_of_shards=1

<<<<<<< HEAD
ES_PROTOCOL=https
ES_HOSTNAME=127.0.0.1
ES_PORT=9200
=======


## A COMMA SEPARATED LIST OF ELASTICSEARCH HTTP/HTTPS Endpoints that dotCMS will try to connect to.
## load will be distributed across all the values in this list.  e.g.
## https://es1.dotcms.com:9200, https://es2.dotcms.com:9201, http://es3.dotcms.com:9202
ES_ENDPOINTS=https://localhost:9200


#ES_PROTOCOL=https
#ES_HOSTNAME=localhost
#ES_PORT=9200
>>>>>>> cdfd36fd

##These settings must be changed on production environments
#ES_AUTH_TYPE can take any of the following values: BASIC or JWT.
#If ES_AUTH_TYPE=BASIC, these properties must be set ES_AUTH_BASIC_USER and ES_AUTH_BASIC_PASSWORD
#If ES_AUTH_TYPE=JWT, a valid token (ES_AUTH_JWT_TOKEN property) must be set
ES_AUTH_TYPE=BASIC
ES_AUTH_BASIC_USER=admin
ES_AUTH_BASIC_PASSWORD=admin

#Enable TLS for ES rest api layer. If ES_TLS_ENABLED=true, certificates must be specified (ES_AUTH_TLS_CLIENT_CERT, ES_AUTH_TLS_CLIENT_KEY, ES_AUTH_TLS_CA_CERT)
ES_TLS_ENABLED=false
#Path relative to assets folder
ES_AUTH_TLS_CLIENT_CERT=certs/elasticsearch.pem
ES_AUTH_TLS_CLIENT_KEY=certs/elasticsearch.key
ES_AUTH_TLS_CA_CERT=certs/root-ca.pem

#Set token in case ES_AUTH_TYPE=JWT
#ES_AUTH_JWT_TOKEN=eyJhbGciOiJIUzI1NiJ9.eyJyb2xlcyI6ImFkbWluIiwiaXNzIjoiaHR0cHM6Ly9sb2NhbGhvc3QiLCJzdWIiOiJhZG1pbiIsImV4cCI6MTU2MjExODY1OTA0Mn0.f-t30zgA53Am3w7ueWNFpnhz_5SWiJjKaOT-rNeEp_M

##	These lines should be last to allow plugins to override values - touche pas!
## BEGIN PLUGINS
## END PLUGINS
<|MERGE_RESOLUTION|>--- conflicted
+++ resolved
@@ -96,23 +96,14 @@
 ##    Make sure your ulimit -n is set to more than 1024
 es.index.number_of_shards=1
 
-<<<<<<< HEAD
-ES_PROTOCOL=https
-ES_HOSTNAME=127.0.0.1
-ES_PORT=9200
-=======
-
-
 ## A COMMA SEPARATED LIST OF ELASTICSEARCH HTTP/HTTPS Endpoints that dotCMS will try to connect to.
 ## load will be distributed across all the values in this list.  e.g.
 ## https://es1.dotcms.com:9200, https://es2.dotcms.com:9201, http://es3.dotcms.com:9202
 ES_ENDPOINTS=https://localhost:9200
 
-
 #ES_PROTOCOL=https
 #ES_HOSTNAME=localhost
 #ES_PORT=9200
->>>>>>> cdfd36fd
 
 ##These settings must be changed on production environments
 #ES_AUTH_TYPE can take any of the following values: BASIC or JWT.
