--- conflicted
+++ resolved
@@ -2045,11 +2045,8 @@
     commentable boolean default false,
     requires_checkout boolean default false,
     icon varchar(255) default 'defaultWfIcon',
-<<<<<<< HEAD
     show_on varchar(255) default 'LOCKED,UNLOCKED',
-=======
->>>>>>> 36556d52
-    use_role_hierarchy_assign bool default false,
+    use _role_hierarchy_assign bool default false,
     scheme_id VARCHAR(36) NOT NULL
 );
 create index workflow_idx_action_step on workflow_action(step_id);
