--- conflicted
+++ resolved
@@ -1090,20 +1090,9 @@
                     .setProperty("contentHost", site)
                     .setProperty("title", "genericContent")
                     .setProperty("author", "systemUser")
-<<<<<<< HEAD
-                    .setProperty("body", "{\"type\":\"doc\",\"attrs\":{\"charCount\":20,\"wordCount\":3,\"readingTime\":1},\"content\":[{\"type\":\"paragraph\",\"attrs\":{\"textAlign\":\"left\"},\"content\":[{\"type\":\"text\",\"text\":\"Generic Content Body\"}]}]}");
-
-            if (persist) {
-                return contentletDataGen.nextPersisted();
-            } else {
-                return contentletDataGen.next();
-            }
-        } catch (Exception e) {
-=======
                     .setProperty("body", BLOCK_EDITOR_DUMMY_CONTENT);
             return persist ? contentletDataGen.nextPersisted() : contentletDataGen.next();
         } catch (final Exception e) {
->>>>>>> 0b9267ef
             throw new DotRuntimeException(e);
         }
     }
