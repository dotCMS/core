package com.dotcms.datagen;

<<<<<<< HEAD
import java.util.Date;
import java.util.List;

import com.dotcms.contenttype.model.field.Field;
=======
>>>>>>> 63d464d8
import com.dotcms.contenttype.model.type.BaseContentType;
import com.dotcms.contenttype.model.type.ContentType;
import com.dotcms.contenttype.transform.contenttype.StructureTransformer;
import com.dotmarketing.beans.Host;
import com.dotmarketing.beans.Inode;
import com.dotmarketing.business.APILocator;
import com.dotmarketing.portlets.folders.model.Folder;
import com.dotmarketing.portlets.structure.model.Structure;
import com.google.common.collect.ImmutableList;
import com.liferay.portal.model.User;

import java.util.Date;

public class ContentTypeDataGen extends AbstractDataGen<ContentType> {

    private final long currentTime = System.currentTimeMillis();
    private BaseContentType baseContentType = BaseContentType.CONTENT;
    private String descriptionField = "test-structure-desc-" + currentTime;
    private boolean fixedField;
    private String name = "test-structure-name-" + currentTime;
    private Date iDateField = new Date();
    private String detailPageField = "";
    private boolean systemField;
    private Inode.Type type = Inode.Type.STRUCTURE;
<<<<<<< HEAD
    private String velocityVarNameField = "test-structure-varname-" + currentTime;
    private List<Field> fields=ImmutableList.of();
=======
    private String velocityVarNameField = "test_structure_varname_" + currentTime;

>>>>>>> 63d464d8
    @SuppressWarnings("unused")
    public ContentTypeDataGen baseContentType(final BaseContentType baseContentType) {
        this.baseContentType = baseContentType;
        return this;
    }
    @SuppressWarnings("unused")
    public ContentTypeDataGen fields(List<Field> fields) {
        this.fields = fields;
        return this;
    }
    @SuppressWarnings("unused")
    public ContentTypeDataGen description(final String description) {
        this.descriptionField = description;
        return this;
    }

    @SuppressWarnings("unused")
    public ContentTypeDataGen fixed(final boolean fixed) {
        this.fixedField = fixed;
        return this;
    }

    @SuppressWarnings("unused")
    public ContentTypeDataGen name(final String name) {
        this.name = name;
        return this;
    }

    @SuppressWarnings("unused")
    public ContentTypeDataGen iDate(final Date iDate) {
        this.iDateField = iDate;
        return this;
    }

    @SuppressWarnings("unused")
    public ContentTypeDataGen detailPage(final String detailPage) {
        this.detailPageField = detailPage;
        return this;
    }

    @SuppressWarnings("unused")
    public ContentTypeDataGen system(final boolean system) {
        this.systemField = system;
        return this;
    }

    @SuppressWarnings("unused")
    public ContentTypeDataGen type(final Inode.Type type) {
        this.type = type;
        return this;
    }

    @SuppressWarnings("unused")
    public ContentTypeDataGen velocityVarName(final String velocityVarName) {
        this.velocityVarNameField = velocityVarName;
        return this;
    }

    @SuppressWarnings("unused")
    public ContentTypeDataGen folder(final Folder folder) {
        this.folder = folder;
        return this;
    }

    @SuppressWarnings("unused")
    public ContentTypeDataGen host(final Host host) {
        this.host = host;
        return this;
    }

    @SuppressWarnings("unused")
    public ContentTypeDataGen user(final User user) {
        this.user = user;
        return this;
    }

    @Override
    public ContentType next() {
        final Structure s = new Structure();
        s.setStructureType(baseContentType.getType());
        s.setDescription(descriptionField);
        s.setFixed(fixedField);
        s.setName(name);
        s.setOwner(user.getUserId());
        s.setDetailPage(detailPageField);
        s.setSystem(systemField);
        s.setType(type.getValue());
        s.setVelocityVarName(velocityVarNameField);
        s.setFolder(folder.getInode());
        s.setHost(host.getIdentifier());
        s.setIDate(iDateField);
        return new StructureTransformer(s).from();
    }

    @Override
    public ContentType persist(final ContentType contentType) {
        try {
            return APILocator.getContentTypeAPI(APILocator.systemUser()).save(contentType, fields);
        } catch (Exception e) {
            throw new RuntimeException("Unable to persist ContentType.", e);
        }


    }

    public static void remove(final ContentType contentType) {
        try {
            APILocator.getContentTypeAPI(APILocator.systemUser()).delete(contentType);
        } catch (Exception e) {
            throw new RuntimeException("Unable to remove ContentType.", e);
        }
    }
}<|MERGE_RESOLUTION|>--- conflicted
+++ resolved
@@ -1,12 +1,5 @@
 package com.dotcms.datagen;
 
-<<<<<<< HEAD
-import java.util.Date;
-import java.util.List;
-
-import com.dotcms.contenttype.model.field.Field;
-=======
->>>>>>> 63d464d8
 import com.dotcms.contenttype.model.type.BaseContentType;
 import com.dotcms.contenttype.model.type.ContentType;
 import com.dotcms.contenttype.transform.contenttype.StructureTransformer;
@@ -15,7 +8,6 @@
 import com.dotmarketing.business.APILocator;
 import com.dotmarketing.portlets.folders.model.Folder;
 import com.dotmarketing.portlets.structure.model.Structure;
-import com.google.common.collect.ImmutableList;
 import com.liferay.portal.model.User;
 
 import java.util.Date;
@@ -31,23 +23,14 @@
     private String detailPageField = "";
     private boolean systemField;
     private Inode.Type type = Inode.Type.STRUCTURE;
-<<<<<<< HEAD
-    private String velocityVarNameField = "test-structure-varname-" + currentTime;
-    private List<Field> fields=ImmutableList.of();
-=======
     private String velocityVarNameField = "test_structure_varname_" + currentTime;
 
->>>>>>> 63d464d8
     @SuppressWarnings("unused")
     public ContentTypeDataGen baseContentType(final BaseContentType baseContentType) {
         this.baseContentType = baseContentType;
         return this;
     }
-    @SuppressWarnings("unused")
-    public ContentTypeDataGen fields(List<Field> fields) {
-        this.fields = fields;
-        return this;
-    }
+
     @SuppressWarnings("unused")
     public ContentTypeDataGen description(final String description) {
         this.descriptionField = description;
@@ -135,7 +118,7 @@
     @Override
     public ContentType persist(final ContentType contentType) {
         try {
-            return APILocator.getContentTypeAPI(APILocator.systemUser()).save(contentType, fields);
+            return APILocator.getContentTypeAPI(APILocator.systemUser()).save(contentType);
         } catch (Exception e) {
             throw new RuntimeException("Unable to persist ContentType.", e);
         }
