package com.dotcms.publisher.util;

import static org.junit.Assert.assertEquals;
import static org.junit.Assert.assertNotNull;
import static org.junit.Assert.assertTrue;

import com.dotcms.contenttype.business.FieldAPI;
import com.dotcms.contenttype.model.field.Field;
import com.dotcms.contenttype.model.field.FieldBuilder;
import com.dotcms.contenttype.model.field.RelationshipField;
import com.dotcms.contenttype.model.type.ContentType;
import com.dotcms.datagen.*;
import com.dotcms.publisher.bundle.bean.Bundle;
import com.dotcms.publisher.bundle.business.BundleAPI;
import com.dotcms.publisher.business.PublishQueueElement;
import com.dotcms.publisher.pusher.PushPublisherConfig;
import com.dotcms.publishing.DotBundleException;
import com.dotcms.publishing.PublisherConfig.Operation;
import com.dotcms.util.IntegrationTestInitService;
import com.dotmarketing.beans.Host;
import com.dotmarketing.business.APILocator;
import com.dotmarketing.business.RelationshipAPI;
import com.dotmarketing.exception.DotDataException;
import com.dotmarketing.exception.DotSecurityException;
import com.dotmarketing.portlets.contentlet.business.ContentletAPI;
import com.dotmarketing.portlets.contentlet.model.Contentlet;
import com.dotmarketing.portlets.structure.model.ContentletRelationships;
import com.dotmarketing.portlets.structure.model.ContentletRelationships.ContentletRelationshipRecords;
import com.dotmarketing.portlets.structure.model.Relationship;
import com.dotmarketing.util.Config;
import com.dotmarketing.util.WebKeys.Relationship.RELATIONSHIP_CARDINALITY;
import com.google.common.collect.ImmutableSet;
import com.google.common.collect.Lists;
import com.liferay.portal.model.User;
import java.util.Date;
import java.util.HashSet;
import org.junit.BeforeClass;
import org.junit.Test;

import com.dotmarketing.portlets.templates.design.bean.ContainerUUID;
import com.dotmarketing.portlets.templates.design.bean.TemplateLayout;
import com.dotmarketing.portlets.templates.model.Template;
import com.dotmarketing.portlets.htmlpageasset.model.HTMLPageAsset;
import com.dotmarketing.factories.MultiTreeAPI;
import com.dotmarketing.portlets.containers.model.Container;
import com.dotmarketing.portlets.containers.model.FileAssetContainer;

import com.dotmarketing.beans.Host;
import com.dotmarketing.beans.MultiTree;
import com.dotmarketing.factories.MultiTreeAPI;
import com.dotmarketing.portlets.containers.model.FileAssetContainer;
import com.dotmarketing.portlets.fileassets.business.FileAsset;
import com.dotmarketing.portlets.folders.model.Folder;
import com.dotmarketing.portlets.htmlpageasset.model.HTMLPageAsset;
import com.dotmarketing.portlets.templates.design.bean.ContainerUUID;
import com.dotmarketing.portlets.templates.design.bean.TemplateLayout;
import com.dotmarketing.portlets.templates.model.Template;
import java.util.List;
import java.util.Set;
import java.util.stream.Collectors;


/**
 * @author nollymar
 */
public class DependencyManagerTest {

    private static long languageId;
    private static User user;
    private static BundleAPI bundleAPI;
    private static ContentletAPI contentletAPI;
    private static FieldAPI contentTypeFieldAPI;
    private static RelationshipAPI relationshipAPI;

    @BeforeClass
    public static void prepare() throws Exception {

        //Setting web app environment
        IntegrationTestInitService.getInstance().init();

        languageId = APILocator.getLanguageAPI().getDefaultLanguage().getId();
        user = APILocator.systemUser();

        bundleAPI = APILocator.getBundleAPI();
        contentletAPI = APILocator.getContentletAPI();
        contentTypeFieldAPI = APILocator.getContentTypeFieldAPI();
        relationshipAPI = APILocator.getRelationshipAPI();
    }

    /**
     * <b>Method to test:</b> {@link DependencyManager#setDependencies()} <p>
     * <b>Given Scenario:</b> A bundle contains a content with a self-join relationship <p>
     * <b>ExpectedResult:</b> The Dependency Manager should include all related content to the bundle
     */
    @Test
    public void test_dependencyManager_shouldIncludeSelfRelationships()
            throws DotSecurityException, DotBundleException, DotDataException {

        final PushPublisherConfig config = new PushPublisherConfig();
        final ContentType contentType = getContentTypeWithSelfJoinRelationship();
        final ContentletDataGen dataGen = new ContentletDataGen(contentType.id());

        //Creates parent content
        Contentlet blogContentParent = dataGen
                .languageId(languageId)
                .setProperty("title", "blogContentParent")
                .setProperty("urlTitle", "blogContentParent")
                .setProperty("author", "systemUser")
                .setProperty("sysPublishDate", new Date())
                .setProperty("body", "blogBody").next();

        //Creates child content
        final Contentlet blogContentChild = dataGen
                .languageId(languageId)
                .setProperty("title", "blogContentChild")
                .setProperty("urlTitle", "blogContentChild")
                .setProperty("author", "systemUser")
                .setProperty("sysPublishDate", new Date())
                .setProperty("body", "blogBody").nextPersisted();

        //Adds a new relationship between both contentlets
        final Relationship relationship = relationshipAPI.byContentType(contentType).get(0);

        ContentletRelationships contentletRelationships = new ContentletRelationships(
                blogContentParent);
        ContentletRelationshipRecords records = contentletRelationships.new ContentletRelationshipRecords(
                relationship, true);
        records.setRecords(Lists.newArrayList(blogContentChild));
        contentletRelationships.getRelationshipsRecords().add(records);
        blogContentParent = contentletAPI.checkin(blogContentParent, contentletRelationships, null, null, user, false);

        //Creates a bundle with just the child
        createBundle(config, blogContentChild);

        DependencyManager dependencyManager = new DependencyManager(user, config);
        dependencyManager.setDependencies();

        //The dependecy manager should include parent and child contentlets in the bundle
        validateDependencies(blogContentParent, blogContentChild, relationship, dependencyManager);

        //Creates a bundle with just the parent
        createBundle(config, blogContentParent);

        dependencyManager = new DependencyManager(user, config);
        dependencyManager.setDependencies();

        //The dependency manager should include parent and child contentlets in the bundle
        validateDependencies(blogContentParent, blogContentChild, relationship, dependencyManager);
    }

    /**
     * <b>Method to test:</b> {@link DependencyManager#setDependencies()} <p>
     * <b>Given Scenario:</b> A bundle contains a content with a relationship <p>
     * <b>ExpectedResult:</b> The Dependency Manager should include all related content to the bundle
     * @throws DotSecurityException
     * @throws DotBundleException
     * @throws DotDataException
     */
    @Test
    public void test_dependencyManager_shouldIncludeRelationships()
            throws DotSecurityException, DotBundleException, DotDataException {

        final PushPublisherConfig config = new PushPublisherConfig();

        final ContentType blogContentType = TestDataUtils.getBlogLikeContentType();
        final ContentType commentContentType = TestDataUtils.getCommentsLikeContentType();

        final Field field = FieldBuilder.builder(RelationshipField.class)
                .name(commentContentType.variable())
                .contentTypeId(blogContentType.id())
                .values(String.valueOf(RELATIONSHIP_CARDINALITY.MANY_TO_MANY.ordinal()))
                .relationType(commentContentType.variable()).required(false).build();

        contentTypeFieldAPI.save(field, user);

        //Creates parent content
        Contentlet blogContentParent = new ContentletDataGen(blogContentType.id())
                .languageId(languageId)
                .setProperty("title", "blogContentParent")
                .setProperty("urlTitle", "blogContentParent")
                .setProperty("author", "systemUser")
                .setProperty("sysPublishDate", new Date())
                .setProperty("body", "blogBody").next();

        //Creates child content
        final Contentlet commentContentChild = new ContentletDataGen(commentContentType.id())
                .languageId(languageId)
                .setProperty("title", "commentContentChild")
                .setProperty("urlTitle", "commentContentChild")
                .setProperty("author", "systemUser")
                .setProperty("sysPublishDate", new Date())
                .setProperty("body", "blogBody").nextPersisted();

        //Adds a new relationship between both contentlets
        final Relationship relationship = relationshipAPI.byContentType(blogContentType).get(0);

        ContentletRelationships contentletRelationships = new ContentletRelationships(
                blogContentParent);
        ContentletRelationshipRecords records = contentletRelationships.new ContentletRelationshipRecords(
                relationship, true);
        records.setRecords(Lists.newArrayList(commentContentChild));
        contentletRelationships.getRelationshipsRecords().add(records);
        blogContentParent = contentletAPI.checkin(blogContentParent, contentletRelationships, null, null, user, false);

        //Creates a bundle with just the child
        createBundle(config, commentContentChild);

        DependencyManager dependencyManager = new DependencyManager(user, config);
        dependencyManager.setDependencies();

        //The dependecy manager should include parent and child contentlets in the bundle
        validateDependencies(blogContentParent, commentContentChild, relationship, dependencyManager);

        //Creates a bundle with just the parent
        createBundle(config, blogContentParent);

        dependencyManager = new DependencyManager(user, config);
        dependencyManager.setDependencies();

        //The dependency manager should include parent and child contentlets in the bundle
        validateDependencies(blogContentParent, commentContentChild, relationship, dependencyManager);
    }

    /**
     * <b>Method to test:</b> {@link DependencyManager#setDependencies()} <p>
     * <b>Given Scenario:</b> A {@link ContentType} with a page as detail page<p>
     * <b>ExpectedResult:</b> Should include the detail page as dependencies
     * @throws DotSecurityException
     * @throws DotBundleException
     * @throws DotDataException
     */
    @Test
    public void test_Content_Type_with_detail_Page()
            throws DotSecurityException, DotBundleException, DotDataException {

        final PushPublisherConfig config = new PushPublisherConfig();
        final User systemUser = APILocator.systemUser();
        final Host host = new SiteDataGen().nextPersisted();

        final String baseUrl = String.format("/test%s", System.currentTimeMillis());

        final ContentType contentTypeForContent = new ContentTypeDataGen().nextPersisted();

        final Container container = new ContainerDataGen()
                .withContentType(contentTypeForContent, "Testing")
                .nextPersisted();

<<<<<<< HEAD
        final Container container_2 = new ContainerDataGen()
                .nextPersisted();

        final TemplateLayout templateLayout = new TemplateLayoutDataGen()
                .withContainer(container, ContainerUUID.UUID_START_VALUE)
                .withContainer(container_2, ContainerUUID.UUID_START_VALUE)
                .next();

        final Folder folderTheme = new FolderDataGen().nextPersisted();
        final Contentlet theme = new ThemeDataGen()
                .site(host)
                .themesFolder(folderTheme)
                .nextPersisted();

        final Template template = new TemplateDataGen()
                .drawedBody(templateLayout)
                .host(host)
                .theme(theme)
=======
        final TemplateLayout templateLayout = new TemplateLayoutDataGen()
                .withContainer(container, ContainerUUID.UUID_START_VALUE)
                .next();

        final Template template = new TemplateDataGen()
                .drawedBody(templateLayout)
                .host(host)
>>>>>>> f1bc5ef4
                .nextPersisted();

        final HTMLPageAsset htmlPageAsset = new HTMLPageDataGen(host, template).nextPersisted();

        final Contentlet contentlet = createContentlet(contentTypeForContent, container, htmlPageAsset);
        final ContentType contentType = new ContentTypeDataGen().user(systemUser)
                .host(host)
                .detailPage(htmlPageAsset.getIdentifier())
                .urlMapPattern(String.format("%s/{text}", baseUrl))
                .nextPersisted();

        //Creates a bundle with just the child
        createBundle(config, contentType);

        DependencyManager dependencyManager = new DependencyManager(DependencyManagerTest.user, config);
        dependencyManager.setDependencies();

<<<<<<< HEAD
        assertEquals(4, dependencyManager.getContentTypes().size());
        assertTrue(dependencyManager.getContentTypes().contains(contentType.id()));
        assertTrue(dependencyManager.getContentTypes().contains(contentlet.getContentType().id()));
        assertTrue(dependencyManager.getContentTypes().contains(theme.getContentType().id()));
        assertTrue(dependencyManager.getContentTypes().contains(htmlPageAsset.getContentType().id()));

        assertEquals(3, dependencyManager.getContents().size());
        assertTrue(dependencyManager.getContents().contains(htmlPageAsset.getIdentifier()));
        assertTrue(dependencyManager.getContents().contains(contentlet.getIdentifier()));
        assertTrue(dependencyManager.getContents().contains(theme.getIdentifier()));
=======
        assertEquals(2, dependencyManager.getContentTypes().size());
        assertTrue(dependencyManager.getContentTypes().contains(contentType.id()));
        assertTrue(dependencyManager.getContentTypes().contains(contentlet.getContentType().id()));

        assertEquals(2, dependencyManager.getContents().size());
        assertTrue(dependencyManager.getContents().contains(htmlPageAsset.getIdentifier()));
        assertTrue(dependencyManager.getContents().contains(contentlet.getIdentifier()));
>>>>>>> f1bc5ef4

        assertEquals(1, dependencyManager.getTemplates().size());
        assertTrue(dependencyManager.getTemplates().contains(template.getIdentifier()));

<<<<<<< HEAD
        assertEquals(2, dependencyManager.getContainers().size());
        assertTrue(dependencyManager.getContainers().contains(container.getIdentifier()));
        assertTrue(dependencyManager.getContainers().contains(container_2.getIdentifier()));

        assertEquals(3, dependencyManager.getFolders().size());
        assertTrue(dependencyManager.getFolders().contains(theme.getFolder()));
    }

    /**
     * <b>Method to test:</b> {@link DependencyManager#setDependencies()} <p>
     * <b>Given Scenario:</b> A {@link ContentType} with a page as detail page that not exist<p>
     * <b>ExpectedResult:</b> Should not throw any exception
     * @throws DotSecurityException
     * @throws DotBundleException
     * @throws DotDataException
     */
    @Test
    public void test_Content_Type_with_not_exists_detail_Page()
            throws DotSecurityException, DotBundleException, DotDataException {

        final PushPublisherConfig config = new PushPublisherConfig();
        final User systemUser = APILocator.systemUser();
        final Host host = new SiteDataGen().nextPersisted();

        final String baseUrl = String.format("/test%s", System.currentTimeMillis());

        final ContentType contentType = new ContentTypeDataGen().user(systemUser)
                .host(host)
                .detailPage("not_exists")
                .urlMapPattern(String.format("%s/{text}", baseUrl))
                .nextPersisted();

        //Creates a bundle with just the child
        createBundle(config, contentType);

        DependencyManager dependencyManager = new DependencyManager(DependencyManagerTest.user, config);
        dependencyManager.setDependencies();

        assertEquals(1, dependencyManager.getContentTypes().size());
        assertTrue(dependencyManager.getContentTypes().contains(contentType.id()));

        assertEquals(0, dependencyManager.getContents().size());

        assertEquals(0, dependencyManager.getTemplates().size());

        assertEquals(0, dependencyManager.getContainers().size());
    }

    /**
     * <b>Method to test:</b> {@link DependencyManager#setDependencies()} <p>
     * <b>Given Scenario:</b> A {@link ContentType} with a page as detail page that not exist<p>
     * <b>ExpectedResult:</b> Should not throw any exception
     * @throws DotSecurityException
     * @throws DotBundleException
     * @throws DotDataException
     */
    @Test
    public void test_Sending_Page_as_dependencies_with_PUSH_PUBLISHING_PUSH_ALL_FOLDER_PAGES()
            throws DotSecurityException, DotBundleException, DotDataException {

        Config.setProperty("PUSH_PUBLISHING_PUSH_ALL_FOLDER_PAGES", true);

        try {
            final PushPublisherConfig config = new PushPublisherConfig();

            final Host host = new SiteDataGen().nextPersisted();
            final ContentType contentTypeForContent = new ContentTypeDataGen().nextPersisted();

            final Container container = new ContainerDataGen()
                    .withContentType(contentTypeForContent, "Testing")
                    .nextPersisted();

            final Container container_2 = new ContainerDataGen()
                    .nextPersisted();

            final TemplateLayout templateLayout = new TemplateLayoutDataGen()
                    .withContainer(container, ContainerUUID.UUID_START_VALUE)
                    .withContainer(container_2, ContainerUUID.UUID_START_VALUE)
                    .next();

            final Folder folderTheme = new FolderDataGen().nextPersisted();
            final Contentlet theme_1 = new ThemeDataGen()
                    .site(host)
                    .themesFolder(folderTheme)
                    .nextPersisted();

            final Template template_1 = new TemplateDataGen()
                    .drawedBody(templateLayout)
                    .host(host)
                    .theme(theme_1)
                    .nextPersisted();

            final Folder pages_folder = new FolderDataGen().nextPersisted();
            final HTMLPageAsset htmlPageAsset_1 = new HTMLPageDataGen(host, template_1)
                    .folder(pages_folder)
                    .nextPersisted();

            final Contentlet theme_2 = new ThemeDataGen()
                    .site(host)
                    .themesFolder(folderTheme)
                    .nextPersisted();

            final Template template_2 = new TemplateDataGen()
                    .drawedBody(templateLayout)
                    .host(host)
                    .theme(theme_2)
                    .nextPersisted();

            final HTMLPageAsset htmlPageAsset_2 = new HTMLPageDataGen(host, template_2)
                    .folder(pages_folder)
                    .nextPersisted();

            createBundle(config, htmlPageAsset_1);

            DependencyManager dependencyManager = new DependencyManager(DependencyManagerTest.user, config);
            dependencyManager.setDependencies();

            assertEquals(4, dependencyManager.getContents().size());
            assertTrue(dependencyManager.getContents().contains(htmlPageAsset_1.getIdentifier()));
            assertTrue(dependencyManager.getContents().contains(htmlPageAsset_2.getIdentifier()));
            assertTrue(dependencyManager.getContents().contains(theme_1.getIdentifier()));
            assertTrue(dependencyManager.getContents().contains(theme_2.getIdentifier()));

            assertEquals(2, dependencyManager.getTemplates().size());
            assertTrue(dependencyManager.getTemplates().contains(template_1.getIdentifier()));
            assertTrue(dependencyManager.getTemplates().contains(template_2.getIdentifier()));

            assertEquals(2, dependencyManager.getContainers().size());
            assertTrue(dependencyManager.getContainers().contains(container.getIdentifier()));
            assertTrue(dependencyManager.getContainers().contains(container_2.getIdentifier()));

            assertTrue(dependencyManager.getFolders().contains(theme_1.getFolder()));
            assertTrue(dependencyManager.getFolders().contains(theme_2.getFolder()));
        } finally {
            Config.setProperty("PUSH_PUBLISHING_PUSH_ALL_FOLDER_PAGES", false);
        }
=======
        assertEquals(1, dependencyManager.getContainers().size());
        assertTrue(dependencyManager.getContainers().contains(container.getIdentifier()));
>>>>>>> f1bc5ef4
    }

    private Contentlet createContentlet(
            final ContentType contentType,
            final Container container,
            final HTMLPageAsset htmlPageAsset) {

        final Contentlet contentlet = new ContentletDataGen(contentType.id()).nextPersisted();
        new MultiTreeDataGen()
                .setPage(htmlPageAsset)
                .setContainer(container)
                .setContentlet(contentlet)
                .nextPersisted();
        return contentlet;
    }
    
    /**
     * <b>Method to test:</b> {@link DependencyManager#setDependencies()} <p>
     * <b>Given Scenario:</b> A Page using a FileContainer and the FileContainer jus has the container.vtl file<p>
     * <b>ExpectedResult:</b> Should include the container.vtl file as dependencies
     * @throws DotSecurityException
     * @throws DotBundleException
     * @throws DotDataException
     */
    @Test
    public void test_Page_with_FileContainer_as_Dependencies()
            throws DotSecurityException, DotBundleException, DotDataException {

        final PushPublisherConfig config = new PushPublisherConfig();

        FileAssetContainer fileAssetContainer = new ContainerAsFileDataGen()
                .ignoreDefaultContentTypes()
                .nextPersisted();

        fileAssetContainer = (FileAssetContainer) APILocator.getContainerAPI()
                .find(fileAssetContainer.getInode(), APILocator.systemUser(), true);

        final Host host = new SiteDataGen().nextPersisted();
        final TemplateLayout templateLayout = new TemplateLayoutDataGen()
                .withContainer(fileAssetContainer, ContainerUUID.UUID_START_VALUE)
                .next();

        final Template template = new TemplateDataGen()
                .drawedBody(templateLayout)
                .host(host)
                .nextPersisted();

        final HTMLPageAsset htmlPageAsset = new HTMLPageDataGen(host, template).nextPersisted();

        //Creates a bundle with just the child
        createBundle(config, htmlPageAsset);

        DependencyManager dependencyManager = new DependencyManager(user, config);
        dependencyManager.setDependencies();

        assertEquals(2, dependencyManager.getContents().size());
        assertTrue(dependencyManager.getContents().contains(htmlPageAsset.getIdentifier()));

        final String path = fileAssetContainer.getPath();
        final Folder rootFolder = APILocator.getFolderAPI()
                .findFolderByPath(path, fileAssetContainer.getHost(), user, false);

        final List<FileAsset> fileAssetsByFolder = APILocator.getFileAssetAPI()
                .findFileAssetsByFolder(rootFolder, APILocator.systemUser(), false);

        for (final FileAsset fileAsset : fileAssetsByFolder) {
            assertTrue(dependencyManager.getContents().contains(fileAsset.getIdentifier()));
        }

    }

    /**
     * Creates a bundle with one contentlet
     */
    private void createBundle(final PushPublisherConfig config, final Contentlet contentlet)
            throws DotDataException {

        createBundle(config, PusheableAsset.CONTENTLET, contentlet.getInode(), contentlet.getIdentifier());
    }

    private void createBundle(final PushPublisherConfig config, final ContentType contentType)
            throws DotDataException {
        createBundle(config, PusheableAsset.CONTENT_TYPE, contentType.inode(), contentType.id());
    }

    private void createBundle(
            final PushPublisherConfig config,
            final PusheableAsset pusheableAsset,
            final String inode,
            final String id)

            throws DotDataException {

        final String bundleName = "testDependencyManagerBundle" + System.currentTimeMillis();
        Bundle bundle = new Bundle(bundleName, new Date(), null, user.getUserId());
        bundleAPI.saveBundle(bundle);
        bundle = bundleAPI.getBundleByName(bundleName);

        final PublishQueueElement publishQueueElement = new PublishQueueElement();
        publishQueueElement.setId(1);
        publishQueueElement.setOperation(Operation.PUBLISH.ordinal());
        publishQueueElement.setAsset(inode);
        publishQueueElement.setEnteredDate(new Date());
        publishQueueElement.setPublishDate(new Date());
        publishQueueElement.setBundleId(bundle.getId());
        publishQueueElement.setType(pusheableAsset.getType());

        config.setAssets(Lists.newArrayList(publishQueueElement));
        config.setId(bundle.getId());
        config.setOperation(Operation.PUBLISH);
        config.setDownloading(true);
        config.setLuceneQueries(Lists.newArrayList("+identifier:" + id));
    }

    /**
     * Validates the dependency manager includes relationship and both contentlets
     */
    private void validateDependencies(final Contentlet parentContent, final Contentlet childContent,
            final Relationship relationship, final DependencyManager dependencyManager) {
        assertNotNull(dependencyManager.getRelationships());
        assertEquals(1, dependencyManager.getRelationships().size());
        assertEquals(relationship.getInode(),
                dependencyManager.getRelationships().iterator().next());
        assertNotNull(dependencyManager.getContents());
        assertEquals(2, dependencyManager.getContents().size());
        assertTrue(dependencyManager.getContents().contains(parentContent.getIdentifier())
                && dependencyManager.getContents().contains(childContent.getIdentifier()));
    }

    /**
     * Creates a content type with a self-join relationship
     */
    private ContentType getContentTypeWithSelfJoinRelationship()
            throws DotSecurityException, DotDataException {

        final ContentType contentType = TestDataUtils.getBlogLikeContentType();
        final Field field = FieldBuilder.builder(RelationshipField.class)
                .name(contentType.variable())
                .contentTypeId(contentType.id())
                .values(String.valueOf(RELATIONSHIP_CARDINALITY.MANY_TO_MANY.ordinal()))
                .relationType(contentType.variable()).required(false).build();

        contentTypeFieldAPI.save(field, user);
        return contentType;
    }
    
    
    /**
     * This Tests to make sure that
     * @throws Exception
     */
    
    @Test
    public void test_dependency_manager_setHTMLPagesDependencies() throws Exception {
        
        PushPublisherConfig config = new PushPublisherConfig();
        config.setOperation(Operation.PUBLISH);
        
        final Set<String> idents = new HashSet<>();
        idents.add("nope");
        idents.add("break");
        idents.add(null);
        
        DependencyManager manager = new DependencyManager(APILocator.systemUser(), config);
        
        try {
            manager.setHTMLPagesDependencies(idents, null);
        }
        catch(Exception e) {
            assertTrue("Unable to set HTML Page Dependencies", false);
        }
        
        assert(manager !=null && manager.getContents().isEmpty());
        
        
        
        
        
    }
    
    
    
    
    

}<|MERGE_RESOLUTION|>--- conflicted
+++ resolved
@@ -245,7 +245,6 @@
                 .withContentType(contentTypeForContent, "Testing")
                 .nextPersisted();
 
-<<<<<<< HEAD
         final Container container_2 = new ContainerDataGen()
                 .nextPersisted();
 
@@ -260,19 +259,10 @@
                 .themesFolder(folderTheme)
                 .nextPersisted();
 
+
         final Template template = new TemplateDataGen()
                 .drawedBody(templateLayout)
                 .host(host)
-                .theme(theme)
-=======
-        final TemplateLayout templateLayout = new TemplateLayoutDataGen()
-                .withContainer(container, ContainerUUID.UUID_START_VALUE)
-                .next();
-
-        final Template template = new TemplateDataGen()
-                .drawedBody(templateLayout)
-                .host(host)
->>>>>>> f1bc5ef4
                 .nextPersisted();
 
         final HTMLPageAsset htmlPageAsset = new HTMLPageDataGen(host, template).nextPersisted();
@@ -290,7 +280,6 @@
         DependencyManager dependencyManager = new DependencyManager(DependencyManagerTest.user, config);
         dependencyManager.setDependencies();
 
-<<<<<<< HEAD
         assertEquals(4, dependencyManager.getContentTypes().size());
         assertTrue(dependencyManager.getContentTypes().contains(contentType.id()));
         assertTrue(dependencyManager.getContentTypes().contains(contentlet.getContentType().id()));
@@ -301,7 +290,7 @@
         assertTrue(dependencyManager.getContents().contains(htmlPageAsset.getIdentifier()));
         assertTrue(dependencyManager.getContents().contains(contentlet.getIdentifier()));
         assertTrue(dependencyManager.getContents().contains(theme.getIdentifier()));
-=======
+
         assertEquals(2, dependencyManager.getContentTypes().size());
         assertTrue(dependencyManager.getContentTypes().contains(contentType.id()));
         assertTrue(dependencyManager.getContentTypes().contains(contentlet.getContentType().id()));
@@ -309,12 +298,10 @@
         assertEquals(2, dependencyManager.getContents().size());
         assertTrue(dependencyManager.getContents().contains(htmlPageAsset.getIdentifier()));
         assertTrue(dependencyManager.getContents().contains(contentlet.getIdentifier()));
->>>>>>> f1bc5ef4
 
         assertEquals(1, dependencyManager.getTemplates().size());
         assertTrue(dependencyManager.getTemplates().contains(template.getIdentifier()));
 
-<<<<<<< HEAD
         assertEquals(2, dependencyManager.getContainers().size());
         assertTrue(dependencyManager.getContainers().contains(container.getIdentifier()));
         assertTrue(dependencyManager.getContainers().contains(container_2.getIdentifier()));
@@ -448,13 +435,14 @@
 
             assertTrue(dependencyManager.getFolders().contains(theme_1.getFolder()));
             assertTrue(dependencyManager.getFolders().contains(theme_2.getFolder()));
+
+            assertEquals(1, dependencyManager.getContainers().size());
+            assertTrue(dependencyManager.getContainers().contains(container.getIdentifier()));
         } finally {
             Config.setProperty("PUSH_PUBLISHING_PUSH_ALL_FOLDER_PAGES", false);
         }
-=======
-        assertEquals(1, dependencyManager.getContainers().size());
-        assertTrue(dependencyManager.getContainers().contains(container.getIdentifier()));
->>>>>>> f1bc5ef4
+
+
     }
 
     private Contentlet createContentlet(
@@ -629,10 +617,6 @@
         
         assert(manager !=null && manager.getContents().isEmpty());
         
-        
-        
-        
-        
     }
     
     
