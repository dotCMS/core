--- conflicted
+++ resolved
@@ -669,11 +669,7 @@
 		long time = System.currentTimeMillis();
 
 		ContentType contentType = ContentTypeBuilder.builder(BaseContentType.getContentTypeClass(BaseContentType.CONTENT.ordinal()))
-<<<<<<< HEAD
 				.description("ContentTypeSave " + time).name("ContentTypeSave " + time).folder(folder.getInode())
-=======
-				.description("ContentTypeSave " + time).name("ContentTypeSave " + time).folder(folder.getIdentifier())
->>>>>>> 664f3915
 				.owner(APILocator.systemUser().toString()).variable("CTVariable" + time).build();
 
 		//Get Limited User
@@ -695,11 +691,7 @@
 		try{
 			contentType = contentTypeAPI.save(contentType);
 		}catch (DotSecurityException e){
-<<<<<<< HEAD
 			assertFalse(e.getMessage(), testCase.shouldExecuteAction);
-=======
-			assertFalse(testCase.shouldExecuteAction);
->>>>>>> 664f3915
 			return;
 		}finally {
 			if(UtilMethods.isSet(contentType.id())) {
