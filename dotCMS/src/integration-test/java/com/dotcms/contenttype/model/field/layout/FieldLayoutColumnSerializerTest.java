--- conflicted
+++ resolved
@@ -1,9 +1,8 @@
 package com.dotcms.contenttype.model.field.layout;
 
-<<<<<<< HEAD
 import com.dotcms.contenttype.model.field.*;
 import com.dotcms.contenttype.model.type.BaseContentType;
-=======
+
 import static org.mockito.Mockito.mock;
 import static org.mockito.Mockito.verify;
 import static org.mockito.Mockito.when;
@@ -12,7 +11,7 @@
 import com.dotcms.contenttype.model.field.Field;
 import com.dotcms.contenttype.model.field.ImmutableColumnField;
 import com.dotcms.contenttype.model.field.ImmutableTextField;
->>>>>>> df5d5382
+
 import com.dotcms.contenttype.model.type.ContentType;
 import com.dotcms.contenttype.transform.contenttype.ContentTypeInternationalization;
 import com.dotcms.contenttype.transform.field.JsonFieldTransformer;
@@ -80,7 +79,7 @@
 
     @Test()
     public void testSerializeWhenPassContentTypeInternationalization() throws IOException, DotDataException, DotSecurityException {
-<<<<<<< HEAD
+
         final ContentType formContentType = new ContentTypeDataGen()
                 .baseContentType(BaseContentType.FORM)
                 .name("form_test")
@@ -93,9 +92,6 @@
                         )
                 )
                 .nextPersisted();
-=======
-        final ContentType contactUs = new ContentTypeDataGen().name("any-content-type").nextPersisted();
->>>>>>> df5d5382
 
         final long languageId = 1;
         final boolean live = true;
