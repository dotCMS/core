--- conflicted
+++ resolved
@@ -670,8 +670,6 @@
         }
     }
 
-<<<<<<< HEAD
-=======
     @Test(expected = DotDataValidationException.class)
     public void testValidateRelationshipFieldWithDash_shouldThrowAnException()
             throws DotSecurityException, DotDataException {
@@ -691,7 +689,6 @@
         }
     }
 
->>>>>>> 25d313af
     private ContentType createAndSaveSimpleContentType(final String name) throws DotSecurityException, DotDataException {
         return contentTypeAPI.save(ContentTypeBuilder.builder(SimpleContentType.class).folder(
                 FolderAPI.SYSTEM_FOLDER).host(Host.SYSTEM_HOST).name(name)
