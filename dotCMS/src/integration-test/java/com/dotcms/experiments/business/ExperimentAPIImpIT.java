--- conflicted
+++ resolved
@@ -1438,7 +1438,6 @@
     }
 
     /**
-<<<<<<< HEAD
      * Method to test: {@link ExperimentsAPIImpl#archive(String, User)}
      * When: an Ended Experiment is archived
      * Should: not call the validateSchedule method
@@ -1474,7 +1473,7 @@
 
         verify(spiedExperimentAPI, never()).validateScheduling(started.scheduling().orElseThrow());
 
-=======
+     }
      * Method to test: {@link ExperimentsAPIImpl#getResults(Experiment)}
      * When:
      * - You have three pages: A, B and C
@@ -1704,7 +1703,6 @@
             IPUtils.disabledIpPrivateSubnet(false);
             mockhttpServer.stop();
         }
->>>>>>> 8dca2773
     }
 
 }