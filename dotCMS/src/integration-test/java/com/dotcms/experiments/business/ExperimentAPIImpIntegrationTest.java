--- conflicted
+++ resolved
@@ -6835,7 +6835,6 @@
             mockhttpServer.stop();
         }
     }
-<<<<<<< HEAD
 
     /**
      * Method to test: {@link ExperimentsAPIImpl#promoteVariant(String, String, User)}
@@ -7641,7 +7640,4 @@
         Assert.assertEquals(value, contentlet1DefaultVariantFromDataBase
                 .getStringProperty(titleField.variable()));
     }
-
-=======
->>>>>>> 13474842
 }