package com.dotcms.experiments.business;

import static com.dotcms.experiments.model.AbstractExperimentVariant.ORIGINAL_VARIANT;
import static com.dotcms.util.CollectionsUtils.list;
import static com.dotcms.util.CollectionsUtils.map;
import static com.dotcms.variant.VariantAPI.DEFAULT_VARIANT;
import static junit.framework.TestCase.assertEquals;
import static junit.framework.TestCase.assertTrue;
import static org.junit.Assert.assertFalse;
import static org.junit.Assert.assertNotNull;
import static org.junit.Assert.assertNull;
import static org.mockito.Mockito.mock;
import static org.mockito.Mockito.never;
import static org.mockito.Mockito.spy;
import static org.mockito.Mockito.verify;
import static org.mockito.Mockito.when;

import com.dotcms.IntegrationTestBase;
import com.dotcms.analytics.app.AnalyticsApp;
import com.dotcms.analytics.bayesian.model.BayesianResult;
import com.dotcms.analytics.helper.AnalyticsHelper;
import com.dotcms.analytics.metrics.AbstractCondition.Operator;
import com.dotcms.analytics.metrics.Condition;
import com.dotcms.analytics.metrics.EventType;
import com.dotcms.analytics.metrics.Metric;
import com.dotcms.analytics.metrics.MetricType;
import com.dotcms.api.web.HttpServletRequestThreadLocal;
import com.dotcms.contenttype.model.field.Field;
import com.dotcms.analytics.model.AnalyticsProperties;
import com.dotcms.contenttype.model.type.ContentType;
import com.dotcms.datagen.ContainerDataGen;
import com.dotcms.datagen.ContentTypeDataGen;
import com.dotcms.datagen.ContentletDataGen;
import com.dotcms.datagen.ExperimentDataGen;
import com.dotcms.datagen.FieldDataGen;
import com.dotcms.datagen.HTMLPageDataGen;
import com.dotcms.datagen.MultiTreeDataGen;
import com.dotcms.datagen.SiteDataGen;
import com.dotcms.datagen.TemplateDataGen;
import com.dotcms.exception.NotAllowedException;
import com.dotcms.experiments.business.result.BrowserSession;
import com.dotcms.experiments.business.result.ExperimentAnalyzerUtil;
import com.dotcms.experiments.business.result.ExperimentResults;
import com.dotcms.experiments.business.result.GoalResults;
import com.dotcms.experiments.business.result.VariantResults;
import com.dotcms.experiments.business.result.VariantResults.ResultResumeItem;
import com.dotcms.experiments.model.AbstractExperiment.Status;
import com.dotcms.experiments.model.Experiment;
import com.dotcms.experiments.model.ExperimentVariant;
import com.dotcms.experiments.model.GoalFactory;
import com.dotcms.experiments.model.Goals;
import com.dotcms.http.server.mock.MockHttpServer;
import com.dotcms.http.server.mock.MockHttpServerContext;
import com.dotcms.http.server.mock.MockHttpServerContext.RequestContext;
import com.dotcms.util.IntegrationTestInitService;
import com.dotcms.util.JsonUtil;
import com.dotcms.util.network.IPUtils;
import com.dotcms.variant.VariantAPI;
import com.dotcms.variant.model.Variant;
import com.dotmarketing.beans.Host;
import com.dotmarketing.business.APILocator;
import com.dotmarketing.business.CacheLocator;
import com.dotmarketing.business.DotStateException;
import com.dotmarketing.business.web.WebAPILocator;
import com.dotmarketing.exception.DotDataException;
import com.dotmarketing.exception.DotRuntimeException;
import com.dotmarketing.exception.DotSecurityException;
import com.dotmarketing.portlets.containers.model.Container;
import com.dotmarketing.portlets.contentlet.model.Contentlet;
import com.dotmarketing.portlets.htmlpageasset.business.render.PageContextBuilder;
import com.dotmarketing.portlets.htmlpageasset.model.HTMLPageAsset;
import com.dotmarketing.portlets.templates.model.Template;
import com.dotmarketing.util.Logger;
import com.dotmarketing.util.PageMode;
import com.dotmarketing.util.WebKeys;
import com.google.common.collect.ImmutableList;
import com.liferay.portal.model.User;
import com.liferay.util.StringPool;
import com.tngtech.java.junit.dataprovider.DataProvider;
import com.tngtech.java.junit.dataprovider.DataProviderRunner;
import com.tngtech.java.junit.dataprovider.UseDataProvider;
import io.vavr.control.Try;
import java.io.IOException;
import java.net.HttpURLConnection;
import java.time.Instant;
import java.time.ZoneId;
import java.time.format.DateTimeFormatter;
import java.time.temporal.ChronoUnit;
import java.util.ArrayList;
import java.util.Arrays;
import java.util.Collection;
import java.util.Collections;
import java.util.LinkedHashMap;
import java.util.List;
import java.util.Map;
import java.util.Optional;
import java.util.stream.Collectors;
import java.util.stream.IntStream;
import java.util.stream.Stream;
import javax.servlet.http.HttpServletRequest;
import javax.servlet.http.HttpServletResponse;
import javax.servlet.http.HttpSession;
import net.bytebuddy.utility.RandomString;
import org.junit.Assert;
import org.junit.BeforeClass;
import org.junit.Ignore;
import org.junit.Test;
import org.junit.runner.RunWith;

/**
 * Test of {@link ExperimentsAPIImpl}
 */
@RunWith(DataProviderRunner.class)
public class ExperimentAPIImpIntegrationTest extends IntegrationTestBase {
    
    private static final String CUBEJS_SERVER_IP = "127.0.0.1";
    private static final int CUBEJS_SERVER_PORT = 5000;
    private static final String CUBEJS_SERVER_URL = String.format("http://%s:%s", CUBEJS_SERVER_IP, CUBEJS_SERVER_PORT);
    private static final DateTimeFormatter SIMPLE_FORMATTER = DateTimeFormatter
        .ofPattern("MM/dd/yyyy")
        .withZone(ZoneId.systemDefault());
    private static final DateTimeFormatter EVENTS_FORMATTER = DateTimeFormatter
        .ofPattern("yyyy-MM-dd'T'HH:mm:ss.n")
        .withZone(ZoneId.systemDefault());

    @BeforeClass
    public static void prepare() throws Exception {
        IntegrationTestInitService.getInstance().init();
    }

    /**
     * Method to test: {@link ExperimentsAPI#getRunningExperiments()}
     * When: You have tree Experiment:
     * - First one in DRAFT state, it has never been running.
     * - Second one in RUNNING state, it was already started and it was not stopped yet
     * - Finally one in STOP State, it was started, but it was stopped already
     */
    @Test
    public void getRunningExperiment() throws DotDataException, DotSecurityException {
        final Experiment draftExperiment = new ExperimentDataGen().nextPersisted();

        final Experiment runningExperiment = new ExperimentDataGen().nextPersisted();
        ExperimentDataGen.start(runningExperiment);

        final Experiment stoppedExperiment = new ExperimentDataGen().nextPersisted();
        ExperimentDataGen.start(stoppedExperiment);

        try {
            List<Experiment> experimentRunning = APILocator.getExperimentsAPI()
                    .getRunningExperiments();

            List<String> experimentIds = experimentRunning.stream()
                    .map(Experiment::getIdentifier).collect(Collectors.toList());

            assertTrue(experimentIds.contains(runningExperiment.getIdentifier()));
            assertFalse(experimentIds.contains(draftExperiment.getIdentifier()));
            assertTrue(experimentIds.contains(stoppedExperiment.getIdentifier()));
            assertCachedRunningExperiments(experimentIds);

            ExperimentDataGen.end(stoppedExperiment);

            experimentRunning = APILocator.getExperimentsAPI()
                    .getRunningExperiments();
            experimentIds = experimentRunning.stream()
                    .map(Experiment::getIdentifier).collect(Collectors.toList());

            assertTrue(experimentIds.contains(runningExperiment.getIdentifier()));
            assertFalse(experimentIds.contains(draftExperiment.getIdentifier()));
            assertFalse(experimentIds.contains(stoppedExperiment.getIdentifier()));
            assertCachedRunningExperiments(experimentIds);
        } finally {
            ExperimentDataGen.end(runningExperiment);

            final Optional<Experiment> experiment = APILocator.getExperimentsAPI()
                    .find(stoppedExperiment.getIdentifier(), APILocator.systemUser());

            if (experiment.isPresent() && experiment.get().status() == Status.RUNNING) {
                ExperimentDataGen.end(experiment.get());
            }
        }
    }

    private static void assertCachedRunningExperiments(final List<String> experimentIds) {
        CacheLocator.getExperimentsCache()
            .getList(ExperimentsCache.CACHED_EXPERIMENTS_KEY)
            .forEach(experiment -> assertTrue(experimentIds.contains(experiment.getIdentifier())));
    }

    /**
     * Method to test: {@link ExperimentsAPI#start(String, User)}
     * When: an {@link Experiment} is started
     * Should: publish all the contents in the variants created for the experiment.
     */
    @Test
    public void testStartExperiment_shouldPublishContent()
            throws DotDataException, DotSecurityException {

        final Experiment newExperiment = new ExperimentDataGen()
                .addVariant("Test Green Button")
                .nextPersisted();

        try {

            final String pageId = newExperiment.pageId();
            final Container container = new ContainerDataGen().nextPersisted();

            final List<Optional<Variant>> variants =
                    newExperiment.trafficProportion().variants().stream().map(
                                    variant ->
                                            Try.of(() -> APILocator.getVariantAPI().get(variant.id()))
                                                    .getOrNull())
                            .collect(Collectors.toList());

            final Variant variant1 = variants.get(0).orElseThrow();
            final Variant variant2 = variants.get(1).orElseThrow();

            final ContentType contentType = new ContentTypeDataGen().nextPersisted();
            final Contentlet content1Working = new ContentletDataGen(contentType).variant(variant1)
                    .nextPersisted();
            final Contentlet content2Working = new ContentletDataGen(contentType).variant(variant2)
                    .nextPersisted();
            final Contentlet content1Live = new ContentletDataGen(contentType).variant(variant1)
                    .nextPersisted();
            final Contentlet content2Live = new ContentletDataGen(contentType).variant(variant2)
                    .nextPersisted();

            final Contentlet pageAsContentlet = APILocator.getContentletAPI()
                    .findContentletByIdentifierAnyLanguage(pageId);
            final HTMLPageAsset page = APILocator.getHTMLPageAssetAPI()
                    .fromContentlet(pageAsContentlet);

            new MultiTreeDataGen().setPage(page).setContainer(container)
                    .setContentlet(content1Working).nextPersisted();

            new MultiTreeDataGen().setPage(page).setContainer(container)
                    .setContentlet(content2Working).nextPersisted();

            new MultiTreeDataGen().setPage(page).setContainer(container)
                    .setContentlet(content1Live).nextPersisted();

            new MultiTreeDataGen().setPage(page).setContainer(container)
                    .setContentlet(content2Live).nextPersisted();

            ExperimentDataGen.start(newExperiment);
            assertCachedRunningExperiments(APILocator.getExperimentsAPI()
                .getRunningExperiments()
                .stream()
                .map(Experiment::getIdentifier)
                .collect(Collectors.toList()));

            List<Contentlet> experimentContentlets = APILocator.getContentletAPI()
                    .getAllContentByVariants(APILocator.systemUser(),
                            false, newExperiment.trafficProportion().variants().stream()
                                    .map(ExperimentVariant::id).filter((id) -> !id.equals(DEFAULT_VARIANT.name()))
                                    .toArray(String[]::new));

            experimentContentlets.forEach((contentlet -> {
                assertTrue(Try.of(contentlet::isLive).getOrElse(false));
            }));

        } catch(Exception e) {
            Logger.error(this, e);
            throw e;
        }finally {
            APILocator.getExperimentsAPI().end(newExperiment.id().orElseThrow()
                    , APILocator.systemUser());
            assertCachedRunningExperiments(APILocator.getExperimentsAPI()
                .getRunningExperiments()
                .stream()
                .map(Experiment::getIdentifier)
                .collect(Collectors.toList()));
        }

    }

    /*
     * Method to test: {@link ExperimentsAPI#start(String, User)}
     * When: an {@link Experiment} is started
     * Should: publish all the contents in the variants created for the experiment.
     */
    @Test(expected = IllegalArgumentException.class)
    public void testAddMoreThanOneOriginalVariant_shouldFail() throws DotDataException, DotSecurityException {
        final Experiment newExperiment = new ExperimentDataGen()
                .addVariant("Test Green Button")
                .nextPersisted();

        APILocator.getExperimentsAPI().addVariant(newExperiment.id().orElse(""), ORIGINAL_VARIANT,
                APILocator.systemUser());
    }

    /**
     * Method to test: {@link ExperimentsAPI#deleteVariant(String, String, User)} (String, User)}
     * When: Try to delete the Experiment Original variant
     * Should: throw a NotAllowedException
     */
    @Test(expected = NotAllowedException.class)
    public void testADeleteOriginalVariant_shouldFail() throws DotDataException, DotSecurityException {
        final Experiment newExperiment = new ExperimentDataGen()
                .addVariant("Test Green Button")
                .nextPersisted();

        final ExperimentVariant originalVariant = newExperiment.trafficProportion()
                .variants().stream().filter((experimentVariant ->
                        experimentVariant.description().equals(ORIGINAL_VARIANT))).findFirst()
                .orElseThrow(()->new DotStateException("Unable to find Original Variant"));

        APILocator.getExperimentsAPI().deleteVariant(newExperiment.id().orElse(""), originalVariant.id(),
                APILocator.systemUser());
    }

    /**
     * Method to test: {@link ExperimentsAPI#getEvents(Experiment, User)}
     * When: You have 4 pages let call them: A, B, C and D and:
     * - We create a Experiment with the B page.
     * - We mock in the test 4 Browser Session with different lookBackWindows, each of this session
     * navigate by the follow pages.
     * Session 1: A, B, D and C
     * Session 2: D and C
     * Session 3: A and B
     * Session 4: A, B D and C
     *
     * All these navigation cases trigger a pageview Event for each page, so we should got these number
     * of events for each session:
     *
     * Session 1: 4
     * Session 2: 2
     * Session 3: 2
     * Session 4: 4
     *
     * If we call the {@link ExperimentsAPI#getEvents(Experiment, User)} now
     *
     * Should: Return 4 {@link BrowserSession} each one with the right numbers of {@link com.dotcms.experiments.business.result.Event}
     *
     * @throws DotDataException
     * @throws DotSecurityException
     */
    @Test
    public void getEvents() throws DotDataException, DotSecurityException {
        final Host host = new SiteDataGen().nextPersisted();
        final Template template = new TemplateDataGen().host(host).nextPersisted();

        final HTMLPageAsset pageA = new HTMLPageDataGen(host, template).nextPersisted();
        final HTMLPageAsset pageB = new HTMLPageDataGen(host, template).nextPersisted();
        final HTMLPageAsset pageC = new HTMLPageDataGen(host, template).nextPersisted();
        final HTMLPageAsset pageD = new HTMLPageDataGen(host, template).nextPersisted();

        final String variantName_1 = "experiment_page_reach+testing_1_variant_1";
        final String variantName_2 = "experiment_page_reach+testing_1_variant_2";

        final Experiment experiment = createExperimentWithReachPageGoalAndVariant(pageB, pageD);

        final List<Map<String, String>> events_1 = createPageViewEvents(Instant.now(), experiment,
                variantName_1, pageA, pageB, pageD, pageC);

        final List<Map<String, String>> events_2 = createPageViewEvents(Instant.now(), experiment,
                variantName_1, pageD, pageC);

        final List<Map<String, String>> events_3 = createPageViewEvents(Instant.now(), experiment,
                variantName_2, pageA, pageB);

        final List<Map<String, String>> events_4 = createPageViewEvents(Instant.now(), experiment,
                variantName_2, pageA, pageB, pageD, pageC);

        final Map<String, List<Map<String, String>>> sessions = new LinkedHashMap<>();
        sessions.put(events_1.get(0).get("Events.lookBackWindow"), events_1);
        sessions.put(events_2.get(0).get("Events.lookBackWindow"), events_2);
        sessions.put(events_3.get(0).get("Events.lookBackWindow"), events_3);
        sessions.put(events_4.get(0).get("Events.lookBackWindow"), events_4);


        final List<Map<String, String>> cubeJsQueryData = new ArrayList();
        cubeJsQueryData.addAll(events_1);
        cubeJsQueryData.addAll(events_2);
        cubeJsQueryData.addAll(events_3);
        cubeJsQueryData.addAll(events_4);

        final Map<String, List<Map<String, String>>> cubeJsQueryResult =  map("data", cubeJsQueryData);

        APILocator.getExperimentsAPI()
                .start(experiment.getIdentifier(), APILocator.systemUser());

        IPUtils.disabledIpPrivateSubnet(true);
        final String cubeJSQueryExpected = getExpectedPageReachQuery(experiment);

        final MockHttpServer mockHttpServer = createMockHttpServer(
            cubeJSQueryExpected,
            JsonUtil.getJsonStringFromObject(cubeJsQueryResult));

        addCountQueryContext(experiment, cubeJsQueryData.size(), mockHttpServer);

        mockHttpServer.start();

        IPUtils.disabledIpPrivateSubnet(true);

        try {
            final AnalyticsHelper mockAnalyticsHelper = mockAnalyticsHelper();
            final ExperimentsAPIImpl experimentsAPIImpl = new ExperimentsAPIImpl(mockAnalyticsHelper);
            final List<BrowserSession> browserSessions = experimentsAPIImpl.getEvents(
                    experiment,
                    APILocator.systemUser());

            mockHttpServer.validate();

            assertEquals(4, browserSessions.size());

            for (final BrowserSession browserSession : browserSessions) {
                final List<Map<String, String>> expected = sessions.get(
                        browserSession.getLookBackWindow());
                assertEquals(expected.size(), browserSession.getEvents().size());
                int i = 0;
                for (Map<String, String> expectedMap : expected) {
                    for (String key : expectedMap.keySet()) {
                        final String eventKey = key.replace("Events.", "");
                        assertEquals(expectedMap.get(key),
                                browserSession.getEvents().get(i).get(eventKey).get());
                    }

                    i++;
                }
            }

        } finally {
            APILocator.getExperimentsAPI().end(experiment.getIdentifier(), APILocator.systemUser());

            IPUtils.disabledIpPrivateSubnet(false);
            mockHttpServer.stop();
        }
    }

    private static Experiment createExperimentWithReachPageGoalAndVariant(final HTMLPageAsset experimentPage,
            final HTMLPageAsset reachPage) {

        final Metric metric = Metric.builder()
                .name("Testing Metric")
                .type(MetricType.REACH_PAGE)
                .addConditions(
                        getUrlCondition(reachPage.getPageUrl()),
                        getRefererCondition(experimentPage.getPageUrl()))
                .build();
        return createExperiment(experimentPage, metric, new String[]{RandomString.make(15)});
    }

    private static Experiment createExperimentWithReachPageGoalAndVariant(final HTMLPageAsset experimentPage,
                                                                          final HTMLPageAsset reachPage,
                                                                            final String... variants) {

        final Metric metric = Metric.builder()
                .name("Testing Metric")
                .type(MetricType.REACH_PAGE)
                .addConditions(
                    getUrlCondition(reachPage.getPageUrl()),
                    getRefererCondition(experimentPage.getPageUrl()))
                .build();
        return createExperiment(experimentPage, metric, variants);
    }

    private static Experiment createExperiment(final HTMLPageAsset pageB,
                                               final Metric metric,
                                               final String... variants) {

        final Goals goal = Goals.builder().primary(GoalFactory.create(metric)).build();
        final ExperimentDataGen experimentDataGen = new ExperimentDataGen()
            .page(pageB)
            .addGoal(goal);

        Arrays.stream(variants).forEach(variantName -> experimentDataGen.addVariant(variantName));

        return experimentDataGen.nextPersisted();
    }

    private static Condition getUrlCondition(final String url) {
        return Condition.builder()
                .parameter("url")
                .value(url)
                .operator(Operator.CONTAINS)
                .build();
    }

    private static Condition getRefererCondition(final String referer) {
        return Condition.builder()
                .parameter("referer")
                .value(referer)
                .operator(Operator.CONTAINS)
                .build();
    }

    /**
     * Method to test: {@link ExperimentsAPI#getResults(Experiment, User)}
     * When: get the Experiment's Results
     * Should: get the Split traffic too
     */
    @Test
    public void getSplitTrafficInsideExperimentResults()
            throws DotDataException, DotSecurityException {
        final Host host = new SiteDataGen().nextPersisted();
        final Template template = new TemplateDataGen().host(host).nextPersisted();

        final HTMLPageAsset pageA = new HTMLPageDataGen(host, template).nextPersisted();
        final HTMLPageAsset pageB = new HTMLPageDataGen(host, template).nextPersisted();

        final Experiment experiment = createExperimentWithReachPageGoalAndVariant(pageA, pageB);

        final MockHttpServer mockhttpServer = new MockHttpServer(CUBEJS_SERVER_IP, CUBEJS_SERVER_PORT);

        try {

            final AnalyticsHelper mockAnalyticsHelper = mockAnalyticsHelper();
            ExperimentAnalyzerUtil.setAnalyticsHelper(mockAnalyticsHelper);

             addCountQueryContext(experiment, 0, mockhttpServer);

            ExperimentDataGen.start(experiment);

            final String noDefaultVariantName = experiment.trafficProportion().variants().stream()
                    .map(experimentVariant -> experimentVariant.id())
                    .filter(id -> !id.equals("DEFAULT"))
                    .findFirst()
                    .orElseThrow();

            final ExperimentsAPIImpl experimentsAPI = new ExperimentsAPIImpl(mockAnalyticsHelper);

            mockhttpServer.start();
            IPUtils.disabledIpPrivateSubnet(true);

            final ExperimentResults results = experimentsAPI.getResults(experiment, APILocator.systemUser());

            mockhttpServer.validate();

            final Map<String, VariantResults> variants = results.getGoals().get("primary")
                    .getVariants();
            assertEquals(2, variants.size());

            final VariantResults variantResults = variants.get(noDefaultVariantName);
            assertEquals(50f, variantResults.weight());

            final VariantResults controlResults = variants.get("DEFAULT");
            assertEquals(50f, controlResults.weight());
        } finally {
            ExperimentDataGen.end(experiment);
            mockhttpServer.stop();
        }
    }


    /**
     * Method to test: {@link ExperimentsAPI#getResults(Experiment, User)}
     * When:
     * - You have four pages: A, B, C and D
     * - You create an {@link Experiment} using the B page with a PAGE_REACH Goal: url EQUALS TO PAge D .
     * - You have the follow page_view to the pages order by timestamp: A, B, D and C
     *
     * Should:  get a Success PAGE_REACH
     */
    @Test
    public void pageReachDirectReferer() throws DotDataException, DotSecurityException {
        final Host host = new SiteDataGen().nextPersisted();
        final Template template = new TemplateDataGen().host(host).nextPersisted();

        final HTMLPageAsset pageA = new HTMLPageDataGen(host, template).nextPersisted();
        final HTMLPageAsset pageB = new HTMLPageDataGen(host, template).nextPersisted();
        final HTMLPageAsset pageC = new HTMLPageDataGen(host, template).nextPersisted();
        final HTMLPageAsset pageD = new HTMLPageDataGen(host, template).nextPersisted();

        final Experiment experiment = createExperimentWithReachPageGoalAndVariant(pageB, pageD);

        final String variantName = getNotDefaultVariantName(experiment);
        final Variant variant = APILocator.getVariantAPI().get(variantName).orElseThrow();

        final Instant firstEventStartDate = Instant.now();
        final List<Map<String, String>> cubeJsQueryData = createPageViewEvents(firstEventStartDate,
                experiment, variantName, pageA, pageB, pageD, pageC);

        final Map<String, List<Map<String, String>>> cubeJsQueryResult =  map("data", cubeJsQueryData);

        APILocator.getExperimentsAPI()
                .start(experiment.getIdentifier(), APILocator.systemUser());

        IPUtils.disabledIpPrivateSubnet(true);

        final MockHttpServer mockhttpServer = new MockHttpServer(CUBEJS_SERVER_IP, CUBEJS_SERVER_PORT);

        final String cubeJSQueryExpected = getExpectedPageReachQuery(experiment);
        addContext(mockhttpServer, cubeJSQueryExpected, JsonUtil.getJsonStringFromObject(cubeJsQueryResult));

        final String queryTotalPageViews = getTotalPageViewsQuery(experiment.id().get(), "DEFAULT", variantName);
        final List<Map<String, Object>> totalPageViewsResponseExpected = list(
                map("Events.variant", variantName, "Events.count", "4")
        );

        addContext(mockhttpServer, queryTotalPageViews,
                JsonUtil.getJsonStringFromObject(map("data", totalPageViewsResponseExpected)));

        addCountQueryContext(experiment, 4, mockhttpServer);

        mockhttpServer.start();

        try {
            final AnalyticsHelper mockAnalyticsHelper = mockAnalyticsHelper();

            ExperimentAnalyzerUtil.setAnalyticsHelper(mockAnalyticsHelper);

            final ExperimentsAPIImpl experimentsAPIImpl = new ExperimentsAPIImpl(mockAnalyticsHelper);

            final ExperimentResults experimentResults = experimentsAPIImpl.getResults(
                    experiment,
                    APILocator.systemUser());

            mockhttpServer.validate();

            assertEquals(1, experimentResults.getSessions().getTotal());

            for (VariantResults variantResult : experimentResults.getGoals().get("primary").getVariants().values()) {

                if (variantResult.getVariantName().equals(variantName)) {
                    assertEquals(variant.description().get(), variantResult.getVariantDescription());
                    assertEquals(4, variantResult.getTotalPageViews());
                } else {

                    assertEquals("DEFAULT", variantResult.getVariantName());
                    assertEquals("Original", variantResult.getVariantDescription());
                    assertEquals(0, variantResult.getTotalPageViews());
                }

                final int sessionExpected = variantResult.getVariantName().equals(variantName) ? 1 : 0;

                Assert.assertEquals(sessionExpected, variantResult.getUniqueBySession().getCount());
                Assert.assertEquals(sessionExpected, variantResult.getMultiBySession());
                Assert.assertEquals(sessionExpected, (long) experimentResults.getSessions().getVariants().get(variantResult.getVariantName()));

                final Map<String, ResultResumeItem> details = variantResult.getDetails();
                final ResultResumeItem resultResumeItem = details.get(
                        SIMPLE_FORMATTER.format(firstEventStartDate));

                assertNotNull(resultResumeItem);

                Assert.assertEquals(sessionExpected, resultResumeItem.getUniqueBySession());
                Assert.assertEquals(sessionExpected, resultResumeItem.getMultiBySession());
            }
        } finally {
            APILocator.getExperimentsAPI().end(experiment.getIdentifier(), APILocator.systemUser());

            IPUtils.disabledIpPrivateSubnet(false);
            mockhttpServer.stop();
        }
    }


    /**
     * Method to test: {@link ExperimentsAPI#getResults(Experiment, User)}
     * When:
     * - You have four pages: A, B, C and D
     * - You create an {@link Experiment} with one Variant using the B page with a PAGE_REACH Goal: url EQUALS TO PAge D.
     * - You have 1000 Sessions, 500 for each Variant (Default and Variant), in each session you have the folloe page_view:
     * A, B, D, C, A, B, D, C and A.
     * this is 9000 Events in total it means exactly 9 pages
     * - You are going to get as result the follow:
     * 1000 Total Sessions
     * 500 total Sessions foeach Variant
     * 500 Unique Session success for each Variant
     * 1000 Multi session success for each Variant (because page D is reach twice in each session)
     *
     * @throws DotDataException
     * @throws DotSecurityException
     */
    @Test
    public void resultWithPagination() throws DotDataException, DotSecurityException {
        final Host host = new SiteDataGen().nextPersisted();
        final Template template = new TemplateDataGen().host(host).nextPersisted();

        final HTMLPageAsset pageA = new HTMLPageDataGen(host, template).nextPersisted();
        final HTMLPageAsset pageB = new HTMLPageDataGen(host, template).nextPersisted();
        final HTMLPageAsset pageC = new HTMLPageDataGen(host, template).nextPersisted();
        final HTMLPageAsset pageD = new HTMLPageDataGen(host, template).nextPersisted();

        final Experiment experiment = createExperimentWithReachPageGoalAndVariant(pageB, pageD);

        final String variantName = getNotDefaultVariantName(experiment);
        final Variant variant = APILocator.getVariantAPI().get(variantName).orElseThrow();

        final Instant firstEventStartDate = Instant.now();

        final List<Map<String, String>> cubeJsQueryAllData = new ArrayList<>();

        for (int i= 0; i < 1000; i++) {
            final String variantToUse = i % 2 == 0 ? variantName : "DEFAULT";
            final List<Map<String, String>> cubeJsQueryData = createPageViewEvents(firstEventStartDate,
                    experiment, variantToUse, pageA, pageB, pageD, pageC, pageA, pageB, pageD, pageC, pageA);

            cubeJsQueryAllData.addAll(cubeJsQueryData);
        }

        final MockHttpServer mockhttpServer = new MockHttpServer(CUBEJS_SERVER_IP, CUBEJS_SERVER_PORT);

        int offset = 0;
        for (int i = 0; i < 9; i++) {
            final List<Map<String, String>> page = new ArrayList<>(
                    cubeJsQueryAllData.subList(offset, offset + 1000));

            final Map<String, List<Map<String, String>>> pageCubeJsQueryResult =  map("data", page);

            final String cubeJSQueryExpected = getExpectedPageReachQuery(experiment, 1000, offset);

            addContext(mockhttpServer, cubeJSQueryExpected, JsonUtil.getJsonStringFromObject(pageCubeJsQueryResult));

            offset += 1000;
        }

        APILocator.getExperimentsAPI()
                .start(experiment.getIdentifier(), APILocator.systemUser());

        IPUtils.disabledIpPrivateSubnet(true);

        final String queryTotalPageViews = getTotalPageViewsQuery(experiment.id().get(), "DEFAULT", variantName);
        final List<Map<String, Object>> totalPageViewsResponseExpected = list(
                map("Events.variant", variantName, "Events.count", "4500"),
                map("Events.variant", "DEFAULT", "Events.count", "4500")
        );

        addContext(mockhttpServer, queryTotalPageViews,
                JsonUtil.getJsonStringFromObject(map("data", totalPageViewsResponseExpected)));

        final String countExpectedPageReachQuery = getCountExpectedPageReachQuery(experiment);
        final List<Map<String, Object>> countResponseExpected = list(
                map("Events.count", "9000")
        );

        addContext(mockhttpServer, countExpectedPageReachQuery,
                JsonUtil.getJsonStringFromObject(map("data", countResponseExpected)));

        mockhttpServer.start();

        try {
            final AnalyticsHelper mockAnalyticsHelper = mockAnalyticsHelper();

            ExperimentAnalyzerUtil.setAnalyticsHelper(mockAnalyticsHelper);

            final ExperimentsAPIImpl experimentsAPIImpl = new ExperimentsAPIImpl(mockAnalyticsHelper);

            final ExperimentResults experimentResults = experimentsAPIImpl.getResults(
                    experiment,
                    APILocator.systemUser());

            mockhttpServer.validate();

            assertEquals(1000, experimentResults.getSessions().getTotal());

            for (VariantResults variantResult : experimentResults.getGoals().get("primary").getVariants().values()) {

                if (variantResult.getVariantName().equals(variantName)) {
                    assertEquals(variant.description().get(), variantResult.getVariantDescription());
                } else {

                    assertEquals("DEFAULT", variantResult.getVariantName());
                    assertEquals("Original", variantResult.getVariantDescription());
                }

                assertEquals(4500, variantResult.getTotalPageViews());

                Assert.assertEquals(500, variantResult.getUniqueBySession().getCount());
                Assert.assertEquals(1000, variantResult.getMultiBySession());
                Assert.assertEquals(500, (long) experimentResults.getSessions().getVariants().get(variantResult.getVariantName()));

                final Map<String, ResultResumeItem> details = variantResult.getDetails();
                final ResultResumeItem resultResumeItem = details.get(
                        SIMPLE_FORMATTER.format(firstEventStartDate));

                assertNotNull(resultResumeItem);

                Assert.assertEquals(500, resultResumeItem.getUniqueBySession());
                Assert.assertEquals(1000, resultResumeItem.getMultiBySession());
            }
        } finally {
            APILocator.getExperimentsAPI().end(experiment.getIdentifier(), APILocator.systemUser());

            IPUtils.disabledIpPrivateSubnet(false);
            mockhttpServer.stop();
        }
    }

    /**
     * Method to test: {@link ExperimentsAPI#getResults(Experiment, User)}
     * When:
     * - You have four pages: A, B, C and D
     * - You create an {@link Experiment} with one Variant using the B page with a PAGE_REACH Goal: url EQUALS TO PAge D.
     * - You have 500 Sessions, 250 for each Variant (Default and Variant), in each session you have the follow page_view:
     * A, B, D, C, A, B, D, C and A.
     * this is 4500 Events it means 5 pages but the last one jut it going to have 500 events
     * - You are going to get as result the follow:
     * 500 Total Sessions
     * 250 total Sessions for each Variant
     * 250 Unique Session success for each Variant
     * 500 Multi session success for each Variant (because page D is reach twice in each session)
     *
     * @throws DotDataException
     * @throws DotSecurityException
     */
    @Test
    public void resultWithPaginationWhenTheLastPageIsNotComplte() throws DotDataException, DotSecurityException {

        final Host host = new SiteDataGen().nextPersisted();
        final Template template = new TemplateDataGen().host(host).nextPersisted();

        final HTMLPageAsset pageA = new HTMLPageDataGen(host, template).nextPersisted();
        final HTMLPageAsset pageB = new HTMLPageDataGen(host, template).nextPersisted();
        final HTMLPageAsset pageC = new HTMLPageDataGen(host, template).nextPersisted();
        final HTMLPageAsset pageD = new HTMLPageDataGen(host, template).nextPersisted();

        final Experiment experiment = createExperimentWithReachPageGoalAndVariant(pageB, pageD);

        final String variantName = getNotDefaultVariantName(experiment);
        final Variant variant = APILocator.getVariantAPI().get(variantName).orElseThrow();

        final Instant firstEventStartDate = Instant.now();

        final List<Map<String, String>> cubeJsQueryAllData = new ArrayList<>();

        for (int i= 0; i < 500; i++) {
            final String variantToUse = i % 2 == 0 ? variantName : "DEFAULT";
            final List<Map<String, String>> cubeJsQueryData = createPageViewEvents(firstEventStartDate,
                    experiment, variantToUse, pageA, pageB, pageD, pageC, pageA, pageB, pageD, pageC, pageA);

            cubeJsQueryAllData.addAll(cubeJsQueryData);
        }

        final MockHttpServer mockhttpServer = new MockHttpServer(CUBEJS_SERVER_IP, CUBEJS_SERVER_PORT);

        int offset = 0;
        for (int i = 0; i < 5; i++) {
            final int totalItems = i ==4 ? 500 : 1000;
            final List<Map<String, String>> page = new ArrayList<>(
                    cubeJsQueryAllData.subList(offset, offset + totalItems));

            final Map<String, List<Map<String, String>>> pageCubeJsQueryResult =  map("data", page);

            final String cubeJSQueryExpected = getExpectedPageReachQuery(experiment, 1000, offset);

            addContext(mockhttpServer, cubeJSQueryExpected, JsonUtil.getJsonStringFromObject(pageCubeJsQueryResult));

            offset += 1000;
        }

        APILocator.getExperimentsAPI()
                .start(experiment.getIdentifier(), APILocator.systemUser());

        IPUtils.disabledIpPrivateSubnet(true);

        final String queryTotalPageViews = getTotalPageViewsQuery(experiment.id().get(), "DEFAULT", variantName);
        final List<Map<String, Object>> totalPageViewsResponseExpected = list(
                map("Events.variant", variantName, "Events.count", "2250"),
                map("Events.variant", "DEFAULT", "Events.count", "2250")
        );

        addContext(mockhttpServer, queryTotalPageViews,
                JsonUtil.getJsonStringFromObject(map("data", totalPageViewsResponseExpected)));

        final String countExpectedPageReachQuery = getCountExpectedPageReachQuery(experiment);
        final List<Map<String, Object>> countResponseExpected = list(
                map("Events.count", "4500")
        );

        addContext(mockhttpServer, countExpectedPageReachQuery,
                JsonUtil.getJsonStringFromObject(map("data", countResponseExpected)));

        mockhttpServer.start();

        try {
            final AnalyticsHelper mockAnalyticsHelper = mockAnalyticsHelper();

            ExperimentAnalyzerUtil.setAnalyticsHelper(mockAnalyticsHelper);

            final ExperimentsAPIImpl experimentsAPIImpl = new ExperimentsAPIImpl(mockAnalyticsHelper);

            final ExperimentResults experimentResults = experimentsAPIImpl.getResults(
                    experiment,
                    APILocator.systemUser());

            mockhttpServer.validate();

            assertEquals(500, experimentResults.getSessions().getTotal());

            for (VariantResults variantResult : experimentResults.getGoals().get("primary").getVariants().values()) {

                if (variantResult.getVariantName().equals(variantName)) {
                    assertEquals(variant.description().get(), variantResult.getVariantDescription());
                } else {

                    assertEquals("DEFAULT", variantResult.getVariantName());
                    assertEquals("Original", variantResult.getVariantDescription());
                }

                assertEquals(2250, variantResult.getTotalPageViews());

                Assert.assertEquals(250, variantResult.getUniqueBySession().getCount());
                Assert.assertEquals(500, variantResult.getMultiBySession());
                Assert.assertEquals(250, (long) experimentResults.getSessions().getVariants().get(variantResult.getVariantName()));

                final Map<String, ResultResumeItem> details = variantResult.getDetails();
                final ResultResumeItem resultResumeItem = details.get(
                        SIMPLE_FORMATTER.format(firstEventStartDate));

                assertNotNull(resultResumeItem);

                Assert.assertEquals(250, resultResumeItem.getUniqueBySession());
                Assert.assertEquals(500, resultResumeItem.getMultiBySession());
            }
        } finally {
            APILocator.getExperimentsAPI().end(experiment.getIdentifier(), APILocator.systemUser());

            IPUtils.disabledIpPrivateSubnet(false);
            mockhttpServer.stop();
        }
    }

    private static String getNotDefaultVariantName(Experiment experiment) {
        final String variantName = experiment.trafficProportion().variants().stream()
                .filter(experimentVariant -> !experimentVariant.id().equals("DEFAULT"))
                .map(experimentVariant -> experimentVariant.id())
                .limit(1)
                .findFirst()
                .orElseThrow(() -> new AssertionError("Must have a not DEFAULT variant"));
        return variantName;
    }

    /**
     * Method to test: {@link ExperimentsAPI#getResults(Experiment, User)}
     * When:
     * - You have four pages: A, B, C and D
     * - You create an {@link Experiment} using the B page with a PAGE_REACH Goal: url EQUALS TO PAge D.
     * * Create a Variant inside the Experiment let call it variant_1
     * - You have the follow page_view Events for each browser sessions:
     * First Session:
     *      Variant: variant_1
     *      Date: Yesterday
     *      page View events: A, B, D and C
     *
     * Second Session:
     *   Variant: variant_1
     *   Date: Today
     *   page View events: A, B, D and C
     *
     * Third Session:
     *  Variant: DEFAULT
     *  Date: Today
     *  page View events: A, B, D and C
     *
     * Fourth Session:
     *   Variant: variant_1
     *   Date: Tomorrow
     *   page View events: A, B, D and C
     *
     * Fifth Session:
     *  Variant: DEFAULT
     *  Date: Tomorrow
     *  page View events: A, B and C
     *
     * Should:  Got the follow results
     *
     * Variant: variant_1
     * - Total Page Views: 12
     * - Unique By Session: 3
     * - Multi By Session: 3
     * - Total Sessions: 3
     * - Details:
     *     - Yesterday: 1
     *     - Today: 1
     *     - Tomorrow: 1
     *
     * Variant: Default
     * - Total Page Views: 8
     * - Unique By Session: 1
     * - Multi By Session: 1
     * - Total Sessions: 2
     * - Details:
     *     - Yesterday: 0
     *     - Today: 1
     *     - Tomorrow: 0
     */
    @Test
    public void multiDaysEvent() throws DotDataException, DotSecurityException {
        final DateTimeFormatter FORMATTER = DateTimeFormatter.ofPattern("MM/dd/yyyy")
                .withZone(ZoneId.systemDefault());

        final Host host = new SiteDataGen().nextPersisted();
        final Template template = new TemplateDataGen().host(host).nextPersisted();

        final HTMLPageAsset pageA = new HTMLPageDataGen(host, template).nextPersisted();
        final HTMLPageAsset pageB = new HTMLPageDataGen(host, template).nextPersisted();
        final HTMLPageAsset pageC = new HTMLPageDataGen(host, template).nextPersisted();
        final HTMLPageAsset pageD = new HTMLPageDataGen(host, template).nextPersisted();

        final Experiment experiment = createExperimentWithReachPageGoalAndVariant(pageB, pageD);

        final String variantName = getNotDefaultVariantName(experiment);

        final Variant variant_1 = APILocator.getVariantAPI().get(variantName).orElseThrow();

        final Instant today = Instant.now();
        final Instant yesterday = today.minus(1, ChronoUnit.DAYS);
        final Instant tomorrow = today.plus(1, ChronoUnit.DAYS);

        final List<Map<String, String>> yesterdayCubeJsQueryData = createPageViewEvents(yesterday,
                experiment, variantName, pageA, pageB, pageD, pageC);

        final List<Map<String, String>> todayCubeJsQueryData = createPageViewEvents(today,
                experiment, variantName, pageA, pageB, pageD, pageC);

        final List<Map<String, String>> todayCubeJsQueryDataDefault = createPageViewEvents(today,
                experiment, DEFAULT_VARIANT.name(), pageA, pageB, pageD, pageC);

        final List<Map<String, String>> tomorrowCubeJsQueryData = createPageViewEvents(tomorrow,
                experiment, variantName, pageA, pageB, pageD, pageC);

        final List<Map<String, String>> tomorrowCubeJsQueryDataDefault = createPageViewEvents(tomorrow,
                experiment, DEFAULT_VARIANT.name(), pageA, pageB, pageC);

        final Map<String, List<Map<String, String>>> cubeJsQueryResult =  map("data",
                concat(todayCubeJsQueryData, tomorrowCubeJsQueryDataDefault, yesterdayCubeJsQueryData,
                        tomorrowCubeJsQueryData, todayCubeJsQueryDataDefault)
        );

        APILocator.getExperimentsAPI()
                .start(experiment.getIdentifier(), APILocator.systemUser());

        IPUtils.disabledIpPrivateSubnet(true);
        final String cubeJSQueryExpected = getExpectedPageReachQuery(experiment);

        final MockHttpServer mockhttpServer = new MockHttpServer(CUBEJS_SERVER_IP, CUBEJS_SERVER_PORT);


        addContext(mockhttpServer, cubeJSQueryExpected, JsonUtil.getJsonStringFromObject(cubeJsQueryResult));

        final String queryTotalPageViews = getTotalPageViewsQuery(experiment.id().get(), "DEFAULT", variantName);
        final List<Map<String, Object>> totalPageViewsResponseExpected = list(
                map("Events.variant", variantName, "Events.count", "12"),
                 map("Events.variant", "DEFAULT", "Events.count", "8")
        );

        addContext(mockhttpServer, queryTotalPageViews,
                JsonUtil.getJsonStringFromObject(map("data", totalPageViewsResponseExpected)));

        addCountQueryContext(experiment, 20, mockhttpServer);
        mockhttpServer.start();

        try {
            final AnalyticsHelper mockAnalyticsHelper = mockAnalyticsHelper();

            ExperimentAnalyzerUtil.setAnalyticsHelper(mockAnalyticsHelper);

            final ExperimentsAPIImpl experimentsAPIImpl = new ExperimentsAPIImpl(mockAnalyticsHelper);

            final ExperimentResults experimentResults = experimentsAPIImpl.getResults(
                    experiment,
                    APILocator.systemUser());

            mockhttpServer.validate();

            final GoalResults primary = experimentResults.getGoals().get("primary");

            assertEquals(5, experimentResults.getSessions().getTotal());
            assertEquals(2, primary.getVariants().size());

            final VariantResults variantResults = primary.getVariants().get(variantName);
            final VariantResults defaultVariantResults = primary.getVariants().get(DEFAULT_VARIANT.name());

            assertEquals(12, variantResults.getTotalPageViews());
            assertEquals(3, variantResults.getUniqueBySession().getCount());
            assertEquals(3, variantResults.getMultiBySession());
            assertEquals(3, variantResults.getDetails().size());
            assertEquals(1, variantResults.getDetails().get(FORMATTER.format(yesterday)).getUniqueBySession());
            assertEquals(1, variantResults.getDetails().get(FORMATTER.format(yesterday)).getMultiBySession());
            assertEquals(1, variantResults.getDetails().get(FORMATTER.format(today)).getUniqueBySession());
            assertEquals(1, variantResults.getDetails().get(FORMATTER.format(today)).getMultiBySession());
            assertEquals(1, variantResults.getDetails().get(FORMATTER.format(tomorrow)).getUniqueBySession());
            assertEquals(1, variantResults.getDetails().get(FORMATTER.format(tomorrow)).getMultiBySession());
            assertEquals(3l, experimentResults.getSessions().getVariants().get(variantName).longValue());

            assertEquals(2, experimentResults.getSessions().getVariants().get(DEFAULT_VARIANT.name()).longValue());
            assertEquals(8, defaultVariantResults.getTotalPageViews());
            assertEquals(1, defaultVariantResults.getUniqueBySession().getCount());
            assertEquals(1, defaultVariantResults.getMultiBySession());
            assertEquals(3, defaultVariantResults.getDetails().size());
            assertEquals(0, defaultVariantResults.getDetails().get(FORMATTER.format(yesterday)).getUniqueBySession());
            assertEquals(0, defaultVariantResults.getDetails().get(FORMATTER.format(yesterday)).getMultiBySession());
            assertEquals(1, defaultVariantResults.getDetails().get(FORMATTER.format(today)).getUniqueBySession());
            assertEquals(1, defaultVariantResults.getDetails().get(FORMATTER.format(today)).getMultiBySession());
            assertEquals(0, defaultVariantResults.getDetails().get(FORMATTER.format(tomorrow)).getUniqueBySession());
            assertEquals(0, defaultVariantResults.getDetails().get(FORMATTER.format(tomorrow)).getMultiBySession());

        } finally {
            APILocator.getExperimentsAPI().end(experiment.getIdentifier(), APILocator.systemUser());

            IPUtils.disabledIpPrivateSubnet(false);
            mockhttpServer.stop();
        }
    }

    private <T> List concat(final Collection<T>... collections) {
        return Stream.of(collections).flatMap(Collection::stream).collect(Collectors.toList());
    }

    private String getTotalPageViewsQuery(final String experiment,final String... variants) {
        return "{"
                +   "\"measures\": [\"Events.count\"],"
                +   "\"dimensions\": [\"Events.variant\"],"
                + "  \"filters\": ["
                + "    {"
                + "      \"member\": \"Events.eventType\","
                + "      \"operator\": \"equals\","
                + "      \"values\": ["
                + "        \"pageview\""
                + "      ]"
                + "    },"
                + "    {"
                + "      \"member\": \"Events.variant\","
                + "      \"operator\": \"equals\","
                + "      \"values\": [" + Arrays.stream(variants).map(variant -> "\"" + variant + "\"").collect(Collectors.joining(",")) + "]"
                + "    },"
                + "    {"
                + "      \"member\": \"Events.experiment\","
                + "      \"operator\": \"equals\","
                + "      \"values\": [\"" + experiment + "\"]"
                + "    }"
                + "  ]"
                + "}";
    }

    /**
     * Method to test: {@link ExperimentsAPI#getResults(Experiment, User)}
     * When:
     * - You have four pages: A, B, C and D
     * - You create an {@link Experiment} using the B page with a PAGE_REACH Goal: url EQUALS TO PAge D .
     * - You have the follow page_view to the pages order by timestamp: A, C, D and B
     *
     * Should:  get a Failed PAGE_REACH
     */
    @Test
    public void pageReachNotDirectReferer() throws DotDataException, DotSecurityException {
        final Host host = new SiteDataGen().nextPersisted();
        final Template template = new TemplateDataGen().host(host).nextPersisted();

        final HTMLPageAsset pageA = new HTMLPageDataGen(host, template).nextPersisted();
        final HTMLPageAsset pageB = new HTMLPageDataGen(host, template).nextPersisted();
        final HTMLPageAsset pageC = new HTMLPageDataGen(host, template).nextPersisted();
        final HTMLPageAsset pageD = new HTMLPageDataGen(host, template).nextPersisted();

        final Experiment experiment = createExperimentWithReachPageGoalAndVariant(pageB, pageD);

        final String variantName = getNotDefaultVariantName(experiment);

        final Variant variant = APILocator.getVariantAPI().get(variantName).orElseThrow();

        final Instant firstEventStartDate = Instant.now();
        final List<Map<String, String>> cubeJsQueryData = createPageViewEvents(firstEventStartDate,
                experiment, variantName, pageA, pageC, pageD, pageB );

        final Map<String, List<Map<String, String>>> cubeJsQueryResult =  map("data", cubeJsQueryData);

        APILocator.getExperimentsAPI()
                .start(experiment.getIdentifier(), APILocator.systemUser());

        IPUtils.disabledIpPrivateSubnet(true);
        final String cubeJSQueryExpected = getExpectedPageReachQuery(experiment);

        final MockHttpServer mockhttpServer = new MockHttpServer(CUBEJS_SERVER_IP, CUBEJS_SERVER_PORT);

        addContext(mockhttpServer, cubeJSQueryExpected, JsonUtil.getJsonStringFromObject(cubeJsQueryResult));

        final String queryTotalPageViews = getTotalPageViewsQuery(experiment.id().get(), "DEFAULT", variantName);
        final List<Map<String, Object>> totalPageViewsResponseExpected = list(
                map("Events.variant", variantName, "Events.count", "2")
        );

        addContext(mockhttpServer, queryTotalPageViews,
                JsonUtil.getJsonStringFromObject(map("data", totalPageViewsResponseExpected)));

        addCountQueryContext(experiment, 2, mockhttpServer);

        mockhttpServer.start();

        try {
            final AnalyticsHelper mockAnalyticsHelper = mockAnalyticsHelper();
            final ExperimentsAPIImpl experimentsAPIImpl = new ExperimentsAPIImpl(mockAnalyticsHelper);
            ExperimentAnalyzerUtil.setAnalyticsHelper(mockAnalyticsHelper);

            final ExperimentResults experimentResults = experimentsAPIImpl.getResults(
                    experiment,
                    APILocator.systemUser());

            mockhttpServer.validate();

            assertEquals(1, experimentResults.getSessions().getTotal());

            for (VariantResults variantResult : experimentResults.getGoals().get("primary").getVariants().values()) {
                if (variantResult.getVariantName().equals(variantName)) {
                    Assert.assertEquals(1, (long) experimentResults.getSessions().getVariants().get(variantName));
                    assertEquals(variant.description().get(), variantResult.getVariantDescription());
                    assertEquals(2, variantResult.getTotalPageViews());
                } else {
                    Assert.assertEquals(0, (long) experimentResults.getSessions().getVariants().get(variantResult.getVariantName()));
                    assertEquals("Original", variantResult.getVariantDescription());
                    assertEquals(0, variantResult.getTotalPageViews());
                }

                Assert.assertEquals(0, variantResult.getUniqueBySession().getCount());
                Assert.assertEquals(0, variantResult.getMultiBySession());

                final ResultResumeItem resultResumeItem = variantResult.getDetails()
                        .get(SIMPLE_FORMATTER.format(firstEventStartDate));
                assertNull(resultResumeItem);
            }
        } finally {
            APILocator.getExperimentsAPI().end(experiment.getIdentifier(), APILocator.systemUser());

            IPUtils.disabledIpPrivateSubnet(false);
            mockhttpServer.stop();
        }
    }

    /**
     * Method to test: {@link ExperimentsAPI#getResults(Experiment, User)}
     * When:
     * - You have four pages: A, B, C and D
     * - You create an {@link Experiment} using the B page with a PAGE_REACH Goal: url EQUALS TO PAge D .
     * - You have the follow page_view to the pages order by timestamp: A and C
     *
     * Should:  get a Failed PAGE_REACH
     */
    @Test
    public void pageNotReachButExperimentPageWasView() throws DotDataException, DotSecurityException {
        final Host host = new SiteDataGen().nextPersisted();
        final Template template = new TemplateDataGen().host(host).nextPersisted();

        final HTMLPageAsset pageA = new HTMLPageDataGen(host, template).nextPersisted();
        final HTMLPageAsset pageB = new HTMLPageDataGen(host, template).nextPersisted();
        final HTMLPageAsset pageC = new HTMLPageDataGen(host, template).nextPersisted();
        final HTMLPageAsset pageD = new HTMLPageDataGen(host, template).nextPersisted();

        final Experiment experiment = createExperimentWithReachPageGoalAndVariant(pageB, pageD);

        final String variantName = getNotDefaultVariantName(experiment);

        final Variant variant = APILocator.getVariantAPI().get(variantName).orElseThrow();

        final Instant firstEventStartDate = Instant.now();
        final List<Map<String, String>> cubeJsQueryData = createPageViewEvents(firstEventStartDate,
                experiment, variantName, pageA, pageC );

        final Map<String, List<Map<String, String>>> cubeJsQueryResult =  map("data", cubeJsQueryData);

        APILocator.getExperimentsAPI()
                .start(experiment.getIdentifier(), APILocator.systemUser());

        IPUtils.disabledIpPrivateSubnet(true);
        final String cubeJSQueryExpected = getExpectedPageReachQuery(experiment);

        final MockHttpServer mockhttpServer = new MockHttpServer(CUBEJS_SERVER_IP, CUBEJS_SERVER_PORT);


        addContext(mockhttpServer, cubeJSQueryExpected, JsonUtil.getJsonStringFromObject(cubeJsQueryResult));

        final String queryTotalPageViews = getTotalPageViewsQuery(experiment.id().get(), "DEFAULT", variantName);
        final List<Map<String, Object>> totalPageViewsResponseExpected = list(
                map("Events.variant", variantName, "Events.count", "2")
        );

        addContext(mockhttpServer, queryTotalPageViews,
                JsonUtil.getJsonStringFromObject(map("data", totalPageViewsResponseExpected)));

        addCountQueryContext(experiment, 2, mockhttpServer);

        mockhttpServer.start();

        try {
            final AnalyticsHelper mockAnalyticsHelper = mockAnalyticsHelper();
            final ExperimentsAPIImpl experimentsAPIImpl = new ExperimentsAPIImpl(mockAnalyticsHelper);
            ExperimentAnalyzerUtil.setAnalyticsHelper(mockAnalyticsHelper);
            final ExperimentResults experimentResults = experimentsAPIImpl.getResults(
                    experiment,
                    APILocator.systemUser());

            mockhttpServer.validate();

            assertEquals(0, experimentResults.getSessions().getTotal());

            for (VariantResults variantResult : experimentResults.getGoals().get("primary").getVariants().values()) {

                if (variantResult.getVariantName().equals(variantName)) {
                    assertEquals(variant.description().get(), variantResult.getVariantDescription());
                    assertEquals(2, variantResult.getTotalPageViews());
                } else {
                    assertEquals("Original", variantResult.getVariantDescription());
                    assertEquals(0, variantResult.getTotalPageViews());
                }

                Assert.assertEquals(0, variantResult.getUniqueBySession().getCount());
                Assert.assertEquals(0, variantResult.getMultiBySession());
                Assert.assertEquals(0, (long) experimentResults.getSessions().getVariants().get(variantResult.getVariantName()));

                final ResultResumeItem resultResumeItem = variantResult.getDetails()
                        .get(SIMPLE_FORMATTER.format(firstEventStartDate));
                assertNull(resultResumeItem);
            }
        } finally {
            APILocator.getExperimentsAPI().end(experiment.getIdentifier(), APILocator.systemUser());

            IPUtils.disabledIpPrivateSubnet(false);
            mockhttpServer.stop();
        }
    }

    /**
     * Method to test: {@link ExperimentsAPI#getResults(Experiment, User)}
     * When:
     * - You have four pages: A, B, C and D
     * - You create an {@link Experiment} using the B page with a PAGE_REACH Goal: url EQUALS TO PAge D .
     * - You have the follow page_view to the pages order by timestamp: A, C and D
     *
     * Should:  get a Failed PAGE_REACH
     */
    @Test
    public void pageReachButExperimentPageWasNotView() throws DotDataException, DotSecurityException {
        final Host host = new SiteDataGen().nextPersisted();
        final Template template = new TemplateDataGen().host(host).nextPersisted();

        final HTMLPageAsset pageA = new HTMLPageDataGen(host, template).nextPersisted();
        final HTMLPageAsset pageB = new HTMLPageDataGen(host, template).nextPersisted();
        final HTMLPageAsset pageC = new HTMLPageDataGen(host, template).nextPersisted();
        final HTMLPageAsset pageD = new HTMLPageDataGen(host, template).nextPersisted();

        final Experiment experiment = createExperimentWithReachPageGoalAndVariant(pageB, pageD);

        final String variantName = getNotDefaultVariantName(experiment);

        final Variant variant = APILocator.getVariantAPI().get(variantName).orElseThrow();

        final Instant firstEventStartDate = Instant.now();
        final List<Map<String, String>> cubeJsQueryData = createPageViewEvents(firstEventStartDate,
                experiment, variantName, pageA, pageC, pageD );

        final Map<String, List<Map<String, String>>> cubeJsQueryResult =  map("data", cubeJsQueryData);

        APILocator.getExperimentsAPI()
                .start(experiment.getIdentifier(), APILocator.systemUser());

        IPUtils.disabledIpPrivateSubnet(true);
        final String cubeJSQueryExpected = getExpectedPageReachQuery(experiment);

        final MockHttpServer mockhttpServer = new MockHttpServer(CUBEJS_SERVER_IP, CUBEJS_SERVER_PORT);


        addContext(mockhttpServer, cubeJSQueryExpected, JsonUtil.getJsonStringFromObject(cubeJsQueryResult));

        final String queryTotalPageViews = getTotalPageViewsQuery(experiment.id().get(), "DEFAULT", variantName);
        final List<Map<String, Object>> totalPageViewsResponseExpected = list(
                map("Events.variant", variantName, "Events.count", "2")
        );

        addContext(mockhttpServer, queryTotalPageViews,
                JsonUtil.getJsonStringFromObject(map("data", totalPageViewsResponseExpected)));

        addCountQueryContext(experiment, 2, mockhttpServer);

        mockhttpServer.start();

        try {
            final AnalyticsHelper mockAnalyticsHelper = mockAnalyticsHelper();
            final ExperimentsAPIImpl experimentsAPIImpl = new ExperimentsAPIImpl(mockAnalyticsHelper);
            ExperimentAnalyzerUtil.setAnalyticsHelper(mockAnalyticsHelper);

            final ExperimentResults experimentResults = experimentsAPIImpl.getResults(
                    experiment,
                    APILocator.systemUser());

            mockhttpServer.validate();

            assertEquals(0, experimentResults.getSessions().getTotal());

            for (VariantResults variantResult : experimentResults.getGoals().get("primary").getVariants().values()) {

                if (variantResult.getVariantName().equals(variantName)) {
                    assertEquals(variant.description().get(), variantResult.getVariantDescription());
                    assertEquals(2, variantResult.getTotalPageViews());
                } else {
                    assertEquals("Original", variantResult.getVariantDescription());
                    assertEquals(0, variantResult.getTotalPageViews());
                }

                Assert.assertEquals(0, variantResult.getUniqueBySession().getCount());
                Assert.assertEquals(0, variantResult.getMultiBySession());
                Assert.assertEquals(0, (long) experimentResults.getSessions().getVariants().get(variantResult.getVariantName()));

                final ResultResumeItem resultResumeItem = variantResult.getDetails()
                        .get(SIMPLE_FORMATTER.format(firstEventStartDate));
                assertNull(resultResumeItem);
            }
        } finally {
            APILocator.getExperimentsAPI().end(experiment.getIdentifier(), APILocator.systemUser());

            IPUtils.disabledIpPrivateSubnet(false);
            mockhttpServer.stop();
        }
    }

    /**
     * Method to test: {@link ExperimentsAPI#getResults(Experiment, User)}
     * When:
     * - You have four pages: A, B, C and D
     * - You create an {@link Experiment} using the B page with a PAGE_REACH Goal: url EQUALS TO PAge D .
     * - You have the follow page_view to the pages order by timestamp: A, B, C and D
     *
     * Should:  get a Faliled PAGE_REACH
     */
    @Test
    public void pageReachAfterExperimentPageButNotDirectReferer() throws DotDataException, DotSecurityException {
        final Host host = new SiteDataGen().nextPersisted();
        final Template template = new TemplateDataGen().host(host).nextPersisted();

        final HTMLPageAsset pageA = new HTMLPageDataGen(host, template).nextPersisted();
        final HTMLPageAsset pageB = new HTMLPageDataGen(host, template).nextPersisted();
        final HTMLPageAsset pageC = new HTMLPageDataGen(host, template).nextPersisted();
        final HTMLPageAsset pageD = new HTMLPageDataGen(host, template).nextPersisted();

        final Experiment experiment = createExperimentWithReachPageGoalAndVariant(
                pageB, pageD);

        final String variantName = getNotDefaultVariantName(experiment);

        final Variant variant = APILocator.getVariantAPI().get(variantName).orElseThrow();

        final Instant firstEventStartDate = Instant.now();
        final List<Map<String, String>> cubeJsQueryData = createPageViewEvents(firstEventStartDate,
                experiment, variantName, pageA, pageB, pageC, pageD);

        final Map<String, List<Map<String, String>>> cubeJsQueryResult =  map("data", cubeJsQueryData);

        APILocator.getExperimentsAPI()
                .start(experiment.getIdentifier(), APILocator.systemUser());

        IPUtils.disabledIpPrivateSubnet(true);
        final String cubeJSQueryExpected = getExpectedPageReachQuery(experiment);

        final MockHttpServer mockhttpServer = new MockHttpServer(CUBEJS_SERVER_IP, CUBEJS_SERVER_PORT);

        addContext(mockhttpServer, cubeJSQueryExpected, JsonUtil.getJsonStringFromObject(cubeJsQueryResult));

        final String queryTotalPageViews = getTotalPageViewsQuery(experiment.id().get(), "DEFAULT", variantName);

        final List<Map<String, Object>> totalPageViewsResponseExpected = list(
                map("Events.variant", variantName, "Events.count", "4")
        );

        addContext(mockhttpServer, queryTotalPageViews,
                JsonUtil.getJsonStringFromObject(map("data", totalPageViewsResponseExpected)));

        addCountQueryContext(experiment, 4, mockhttpServer);

        mockhttpServer.start();

        try {
            final AnalyticsHelper mockAnalyticsHelper = mockAnalyticsHelper();
            final ExperimentsAPIImpl experimentsAPIImpl = new ExperimentsAPIImpl(mockAnalyticsHelper);
            ExperimentAnalyzerUtil.setAnalyticsHelper(mockAnalyticsHelper);
            final ExperimentResults experimentResults = experimentsAPIImpl.getResults(
                    experiment,
                    APILocator.systemUser());

            mockhttpServer.validate();

            assertEquals(1, experimentResults.getSessions().getTotal());

            for (VariantResults variantResult : experimentResults.getGoals().get("primary").getVariants().values()) {

                if (variantResult.getVariantName().equals(variantName)) {
                    Assert.assertEquals(1, (long) experimentResults.getSessions().getVariants().get(variantResult.getVariantName()));

                    assertEquals(variant.description().get(), variantResult.getVariantDescription());
                    assertEquals(4, variantResult.getTotalPageViews());
                } else {
                    Assert.assertEquals(0, (long) experimentResults.getSessions().getVariants().get(variantResult.getVariantName()));

                    assertEquals("Original", variantResult.getVariantDescription());
                    assertEquals(0, variantResult.getTotalPageViews());
                }

                Assert.assertEquals(0, variantResult.getUniqueBySession().getCount());
                Assert.assertEquals(0, variantResult.getMultiBySession());

                final ResultResumeItem resultResumeItem = variantResult.getDetails()
                        .get(SIMPLE_FORMATTER.format(firstEventStartDate));
                assertNull(resultResumeItem);
            }
        } finally {
            APILocator.getExperimentsAPI().end(experiment.getIdentifier(), APILocator.systemUser());

            IPUtils.disabledIpPrivateSubnet(false);
            mockhttpServer.stop();
        }
    }

    /**
     * Method to test: {@link ExperimentsAPI#getResults(Experiment, User)}
     * When:
     * - You have 3 pages: A, B and C
     * - You create an {@link Experiment} using the B page with a BOUNCE_RATE Goal: url EQUALS TO PAge B .
     * - You have the follow page_view to the pages order by timestamp: A, C and B to the Specific Variant
     * - Also You have the follow page_view to the pages order by timestamp: A, B and C  to the Default Variant
     *
     * Should:  count 0 Minimize Bounce Rate success to the specific variant
     */
    @Test
    public void bounceRate() throws DotDataException, DotSecurityException {
        final Host host = new SiteDataGen().nextPersisted();
        final Template template = new TemplateDataGen().host(host).nextPersisted();

        final HTMLPageAsset pageA = new HTMLPageDataGen(host, template).nextPersisted();
        final HTMLPageAsset pageB = new HTMLPageDataGen(host, template).nextPersisted();
        final HTMLPageAsset pageC = new HTMLPageDataGen(host, template).nextPersisted();

        final Experiment experiment = createExperimentWithBounceRateGoalAndVariant(pageB);

        final String variantName = getNotDefaultVariantName(experiment);

        final Variant variant = APILocator.getVariantAPI().get(variantName).orElseThrow();

        final Instant firstEventStartDate = Instant.now();
        final List<Map<String, String>> cubeJsQueryData = createPageViewEvents(firstEventStartDate,
                experiment, variantName, pageA, pageC, pageB);

        final Map<String, List<Map<String, String>>> cubeJsQueryResult =  map("data", cubeJsQueryData);

        APILocator.getExperimentsAPI()
                .start(experiment.getIdentifier(), APILocator.systemUser());

        IPUtils.disabledIpPrivateSubnet(true);
        final String cubeJSQueryExpected = getExpectedBounceRateQuery(experiment);

        final MockHttpServer mockhttpServer = new MockHttpServer(CUBEJS_SERVER_IP, CUBEJS_SERVER_PORT);
        addContext(mockhttpServer, cubeJSQueryExpected, JsonUtil.getJsonStringFromObject(cubeJsQueryResult));

        final String queryTotalPageViews = getTotalPageViewsQuery(experiment.id().get(), "DEFAULT", variantName);

        final List<Map<String, Object>> totalPageViewsResponseExpected = list(
                map("Events.variant", variantName, "Events.count", "3")
        );

        addContext(mockhttpServer, queryTotalPageViews,
                JsonUtil.getJsonStringFromObject(map("data", totalPageViewsResponseExpected)));

        addCountQueryContext(experiment, 3, mockhttpServer);

        mockhttpServer.start();

        try {
            final AnalyticsHelper mockAnalyticsHelper = mockAnalyticsHelper();
            final ExperimentsAPIImpl experimentsAPIImpl = new ExperimentsAPIImpl(mockAnalyticsHelper);
            ExperimentAnalyzerUtil.setAnalyticsHelper(mockAnalyticsHelper);
            final ExperimentResults experimentResult = experimentsAPIImpl.getResults(
                    experiment,
                    APILocator.systemUser());

            mockhttpServer.validate();

            assertEquals(1, experimentResult.getSessions().getTotal());

            for (VariantResults variantResult : experimentResult.getGoals().get("primary").getVariants().values()) {
                final int sessionExpected = variantResult.getVariantName().equals(variantName) ? 1 : 0;

                if (variantResult.getVariantName().equals(variantName)) {
                    assertEquals(variant.description().get(), variantResult.getVariantDescription());
                    assertEquals(3, variantResult.getTotalPageViews());
                } else {
                    assertEquals("Original", variantResult.getVariantDescription());
                    assertEquals(0, variantResult.getTotalPageViews());
                }

                Assert.assertEquals(0, variantResult.getUniqueBySession().getCount());
                Assert.assertEquals(0, variantResult.getMultiBySession());
                Assert.assertEquals(sessionExpected,
                        (long) experimentResult.getSessions().getVariants()
                                .get(variantResult.getVariantName()));

                final ResultResumeItem resultResumeItem = variantResult.getDetails()
                        .get(SIMPLE_FORMATTER.format(firstEventStartDate));

                assertNull(resultResumeItem);
            }
        } finally {
            APILocator.getExperimentsAPI().end(experiment.getIdentifier(), APILocator.systemUser());

            IPUtils.disabledIpPrivateSubnet(false);
            mockhttpServer.stop();
        }
    }

    @DataProvider
    public static String[] indexPaths() throws Exception {
        return new String[]{
                "/index", "/INDEX", "/IndEX", "", "/", "/?variantName=dotexperiment-fcaef4575a-variant-1&redirect=true"
        };
    }

    /**
     * Method to test: {@link ExperimentsAPI#getResults(Experiment, User)}
     * When:
     * - You have 3 pages: A, B and Index
     * - You create an {@link Experiment} using the Index page with a BOUNCE_RATE Goal: url EQUALS TO PAge Index .
     * - You have the follow page_view to the pages order by timestamp: A, Index and C to the Specific Variant
     *
     * Should:  count 1 Minimize Bounce Rate success to the specific variant
     */
    @Test
    @UseDataProvider("indexPaths")
    public void bounceRateWithIndex(final String indexPath) throws DotDataException, DotSecurityException {
        final Host host = new SiteDataGen().nextPersisted();
        final Template template = new TemplateDataGen().host(host).nextPersisted();

        final HTMLPageAsset pageA = new HTMLPageDataGen(host, template).nextPersisted();
        final HTMLPageAsset pageIndex = new HTMLPageDataGen(host, template).pageURL("index").nextPersisted();
        final HTMLPageAsset pageC = new HTMLPageDataGen(host, template).nextPersisted();

        final Metric metric = Metric.builder()
                .name("Testing Metric")
                .type(MetricType.BOUNCE_RATE)
                .build();

        final Experiment experiment = createExperiment(pageIndex, metric);

        final String variantName = getNotDefaultVariantName(experiment);

        final Variant variant = APILocator.getVariantAPI().get(variantName).orElseThrow();

        final Instant firstEventStartDate = Instant.now();

        final String[] pagesUrl = new String[]{
                pageA.getURI(),
                indexPath,
                pageC.getURI()};

        final List<Map<String, String>> cubeJsQueryData = createPageViewEvents(firstEventStartDate,
                experiment, variantName, pagesUrl);

        final Map<String, List<Map<String, String>>> cubeJsQueryResult =  map("data", cubeJsQueryData);

        APILocator.getExperimentsAPI()
                .start(experiment.getIdentifier(), APILocator.systemUser());

        IPUtils.disabledIpPrivateSubnet(true);
        final String cubeJSQueryExpected = getExpectedBounceRateQuery(experiment);

        final MockHttpServer mockhttpServer = new MockHttpServer(CUBEJS_SERVER_IP, CUBEJS_SERVER_PORT);
        addContext(mockhttpServer, cubeJSQueryExpected, JsonUtil.getJsonStringFromObject(cubeJsQueryResult));

        final String queryTotalPageViews = getTotalPageViewsQuery(experiment.id().get(), "DEFAULT", variantName);

        final List<Map<String, Object>> totalPageViewsResponseExpected = list(
                map("Events.variant", variantName, "Events.count", "3")
        );

        addContext(mockhttpServer, queryTotalPageViews,
                JsonUtil.getJsonStringFromObject(map("data", totalPageViewsResponseExpected)));

        addCountQueryContext(experiment, 3, mockhttpServer);

        mockhttpServer.start();

        try {
            final AnalyticsHelper mockAnalyticsHelper = mockAnalyticsHelper();
            final ExperimentsAPIImpl experimentsAPIImpl = new ExperimentsAPIImpl(mockAnalyticsHelper);
            ExperimentAnalyzerUtil.setAnalyticsHelper(mockAnalyticsHelper);
            final ExperimentResults experimentResult = experimentsAPIImpl.getResults(
                experiment,
                APILocator.systemUser());

            mockhttpServer.validate();

            assertEquals(1, experimentResult.getSessions().getTotal());

            for (VariantResults variantResult : experimentResult.getGoals().get("primary").getVariants().values()) {
                final int sessionExpected = variantResult.getVariantName().equals(variantName) ? 1 : 0;

                if (variantResult.getVariantName().equals(variantName)) {
                    assertEquals(variant.description().get(), variantResult.getVariantDescription());
                    assertEquals(3, variantResult.getTotalPageViews());
                } else {
                    assertEquals("Original", variantResult.getVariantDescription());
                    assertEquals(0, variantResult.getTotalPageViews());
                }

                Assert.assertEquals(sessionExpected, variantResult.getUniqueBySession().getCount());
                Assert.assertEquals(sessionExpected, variantResult.getMultiBySession());
                Assert.assertEquals(sessionExpected,
                        (long) experimentResult.getSessions().getVariants()
                                .get(variantResult.getVariantName()));

                final ResultResumeItem resultResumeItem = variantResult.getDetails()
                        .get(SIMPLE_FORMATTER.format(firstEventStartDate));

                assertNotNull(resultResumeItem);
                Assert.assertEquals(sessionExpected, resultResumeItem.getUniqueBySession());
                Assert.assertEquals(sessionExpected, resultResumeItem.getMultiBySession());
            }
        } finally {
            APILocator.getExperimentsAPI().end(experiment.getIdentifier(), APILocator.systemUser());

            IPUtils.disabledIpPrivateSubnet(false);
            mockhttpServer.stop();
        }
    }

    /**
     * Method to test: {@link ExperimentsAPIImpl#getResults(Experiment, User)}
     * When:
     * - You have 3 pages: A, B and Index
     * - You create an {@link Experiment} using the Index page with a BOUNCE_RATE Goal: url EQUALS TO PAge Index .
     * - You have the follow page_view to the pages order by timestamp: A, C and Index  to the Specific Variant
     *
     * Should:  count 0 Minimize Bounce Rate success to the specific variant
     */
    @Test
    @UseDataProvider("indexPaths")
    public void noBounceRateWithIndex(final String indexPath) throws DotDataException, DotSecurityException {
        final Host host = new SiteDataGen().nextPersisted();
        final Template template = new TemplateDataGen().host(host).nextPersisted();

        final HTMLPageAsset pageA = new HTMLPageDataGen(host, template).nextPersisted();
        final HTMLPageAsset pageIndex = new HTMLPageDataGen(host, template).pageURL("index").nextPersisted();
        final HTMLPageAsset pageC = new HTMLPageDataGen(host, template).nextPersisted();

        final Metric metric = Metric.builder()
                .name("Testing Metric")
                .type(MetricType.BOUNCE_RATE)
                .build();

        final Experiment experiment = createExperiment(pageIndex, metric);

        final String variantName = getNotDefaultVariantName(experiment);

        final Variant variant = APILocator.getVariantAPI().get(variantName).orElseThrow();

        final Instant firstEventStartDate = Instant.now();

        final String[] pagesUrl = new String[]{
                pageA.getURI(),
                pageC.getURI(),
                indexPath};

        final List<Map<String, String>> cubeJsQueryData = createPageViewEvents(firstEventStartDate,
                experiment, variantName, pagesUrl);

        final Map<String, List<Map<String, String>>> cubeJsQueryResult =  map("data", cubeJsQueryData);

        APILocator.getExperimentsAPI()
                .start(experiment.getIdentifier(), APILocator.systemUser());

        IPUtils.disabledIpPrivateSubnet(true);
        final String cubeJSQueryExpected = getExpectedBounceRateQuery(experiment);

        final MockHttpServer mockhttpServer = new MockHttpServer(CUBEJS_SERVER_IP, CUBEJS_SERVER_PORT);
        addContext(mockhttpServer, cubeJSQueryExpected, JsonUtil.getJsonStringFromObject(cubeJsQueryResult));

        final String queryTotalPageViews = getTotalPageViewsQuery(experiment.id().get(), "DEFAULT", variantName);

        final List<Map<String, Object>> totalPageViewsResponseExpected = list(
                map("Events.variant", variantName, "Events.count", "3")
        );

        addContext(mockhttpServer, queryTotalPageViews,
                JsonUtil.getJsonStringFromObject(map("data", totalPageViewsResponseExpected)));

        addCountQueryContext(experiment, 3, mockhttpServer);

        mockhttpServer.start();

        try {
            final AnalyticsHelper mockAnalyticsHelper = mockAnalyticsHelper();
            final ExperimentsAPIImpl experimentsAPIImpl = new ExperimentsAPIImpl(mockAnalyticsHelper);
            ExperimentAnalyzerUtil.setAnalyticsHelper(mockAnalyticsHelper);
<<<<<<< HEAD
            final ExperimentResults experimentResult = experimentsAPIImpl.getResults(experiment, APILocator.systemUser());
=======
            final ExperimentResults experimentResult = experimentsAPIImpl.getResults(
                experiment,
                APILocator.systemUser());
>>>>>>> fa3ab0c8

            mockhttpServer.validate();

            assertEquals(1, experimentResult.getSessions().getTotal());

            for (VariantResults variantResult : experimentResult.getGoals().get("primary").getVariants().values()) {
                final int sessionExpected =  0;

                if (variantResult.getVariantName().equals(variantName)) {
                    assertEquals(variant.description().get(), variantResult.getVariantDescription());
                    assertEquals(3, variantResult.getTotalPageViews());

                    Assert.assertEquals(1,
                            (long) experimentResult.getSessions().getVariants()
                                    .get(variantResult.getVariantName()));
                } else {
                    assertEquals("Original", variantResult.getVariantDescription());
                    assertEquals(0, variantResult.getTotalPageViews());

                    Assert.assertEquals(0,
                            (long) experimentResult.getSessions().getVariants()
                                    .get(variantResult.getVariantName()));
                }

                Assert.assertEquals(sessionExpected, variantResult.getUniqueBySession().getCount());
                Assert.assertEquals(sessionExpected, variantResult.getMultiBySession());


                final ResultResumeItem resultResumeItem = variantResult.getDetails()
                        .get(SIMPLE_FORMATTER.format(firstEventStartDate));

                assertNull(resultResumeItem);
            }
        } finally {
            APILocator.getExperimentsAPI().end(experiment.getIdentifier(), APILocator.systemUser());

            IPUtils.disabledIpPrivateSubnet(false);
            mockhttpServer.stop();
        }
    }

    /**
     * Method to test: {@link ExperimentsAPIImpl#getResults(Experiment)}
     * When:
     * - You have 3 pages: A, B and C
     * - You create an {@link Experiment} using the B page with a BOUNCE_RATE Goal: url EQUALS TO PAge B .
     * - You have the follow page_view to the pages order by timestamp: A, B and  C
     *
     * Should:  count 1 Minimize Bounce Rate success to the specific variant
     */
    @Test
    public void notBounceRate() throws DotDataException, DotSecurityException {
        final Host host = new SiteDataGen().nextPersisted();
        final Template template = new TemplateDataGen().host(host).nextPersisted();

        final HTMLPageAsset pageA = new HTMLPageDataGen(host, template).nextPersisted();
        final HTMLPageAsset pageB = new HTMLPageDataGen(host, template).nextPersisted();
        final HTMLPageAsset pageC = new HTMLPageDataGen(host, template).nextPersisted();

        final Experiment experiment = createExperimentWithBounceRateGoalAndVariant(pageB);

        final String variantName = getNotDefaultVariantName(experiment);

        final Variant variant = APILocator.getVariantAPI().get(variantName).orElseThrow();

        final Instant firstEventStartDate = Instant.now();
        final List<Map<String, String>> cubeJsQueryData = createPageViewEvents(firstEventStartDate,
                experiment, variantName, pageA, pageB, pageC);

        final Map<String, List<Map<String, String>>> cubeJsQueryResult =  map("data", cubeJsQueryData);

        APILocator.getExperimentsAPI()
                .start(experiment.getIdentifier(), APILocator.systemUser());

        IPUtils.disabledIpPrivateSubnet(true);
        final String cubeJSQueryExpected = getExpectedBounceRateQuery(experiment);

        final MockHttpServer mockhttpServer = new MockHttpServer(CUBEJS_SERVER_IP, CUBEJS_SERVER_PORT);
        addContext(mockhttpServer, cubeJSQueryExpected, JsonUtil.getJsonStringFromObject(cubeJsQueryResult));

        final String queryTotalPageViews = getTotalPageViewsQuery(experiment.id().get(), "DEFAULT", variantName);

        final List<Map<String, Object>> totalPageViewsResponseExpected = list(
                map("Events.variant", variantName, "Events.count", "3")
        );

        addContext(mockhttpServer, queryTotalPageViews,
                JsonUtil.getJsonStringFromObject(map("data", totalPageViewsResponseExpected)));

        addCountQueryContext(experiment, 3, mockhttpServer);
        mockhttpServer.start();

        try {
            final AnalyticsHelper mockAnalyticsHelper = mockAnalyticsHelper();
            final ExperimentsAPIImpl experimentsAPIImpl = new ExperimentsAPIImpl(mockAnalyticsHelper);
            ExperimentAnalyzerUtil.setAnalyticsHelper(mockAnalyticsHelper);
            final ExperimentResults experimentResults = experimentsAPIImpl.getResults(
                    experiment,
                    APILocator.systemUser());

            mockhttpServer.validate();

            assertEquals(1, experimentResults.getSessions().getTotal());

            for (VariantResults variantResult : experimentResults.getGoals().get("primary").getVariants().values()) {

                final int sessionExpected = variantResult.getVariantName().equals(variantName) ? 1 : 0;

                if (variantResult.getVariantName().equals(variantName)) {
                    Assert.assertEquals(1, (long) experimentResults.getSessions().getVariants().get(variantResult.getVariantName()));

                    assertEquals(variant.description().get(), variantResult.getVariantDescription());
                    assertEquals(3, variantResult.getTotalPageViews());
                } else {
                    Assert.assertEquals(0, (long) experimentResults.getSessions().getVariants().get(variantResult.getVariantName()));

                    assertEquals("Original", variantResult.getVariantDescription());
                    assertEquals(0, variantResult.getTotalPageViews());
                }

                Assert.assertEquals(sessionExpected, variantResult.getUniqueBySession().getCount());
                Assert.assertEquals(sessionExpected, variantResult.getMultiBySession());

                final ResultResumeItem resultResumeItem = variantResult.getDetails()
                        .get(SIMPLE_FORMATTER.format(firstEventStartDate));

                assertNotNull(resultResumeItem);
                Assert.assertEquals(sessionExpected, resultResumeItem.getUniqueBySession());
                Assert.assertEquals(sessionExpected, resultResumeItem.getMultiBySession());
            }
        } finally {
            APILocator.getExperimentsAPI().end(experiment.getIdentifier(), APILocator.systemUser());

            IPUtils.disabledIpPrivateSubnet(false);
            mockhttpServer.stop();
        }
    }

    /**
     * Method to test: {@link ExperimentsAPI#getResults(Experiment, User)}
     * When:
     * - You have 3 pages: A, B and C
     * - You create an {@link Experiment} using the B page with a BOUNCE_RATE Goal: url EQUALS TO PAge B .
     * - You have the follow page_view to the pages order by timestamp: A and C
     *
     * Should:  Not Sessions into Experiment
     */
    @Test
    public void notBounceRateSession() throws DotDataException, DotSecurityException {
        final Host host = new SiteDataGen().nextPersisted();
        final Template template = new TemplateDataGen().host(host).nextPersisted();

        final HTMLPageAsset pageA = new HTMLPageDataGen(host, template).nextPersisted();
        final HTMLPageAsset pageB = new HTMLPageDataGen(host, template).nextPersisted();
        final HTMLPageAsset pageC = new HTMLPageDataGen(host, template).nextPersisted();

        final Experiment experiment = createExperimentWithBounceRateGoalAndVariant(pageB);

        final String variantName = getNotDefaultVariantName(experiment);

        final Variant variant = APILocator.getVariantAPI().get(variantName).orElseThrow();

        final Instant firstEventStartDate = Instant.now();
        final List<Map<String, String>> cubeJsQueryData = createPageViewEvents(firstEventStartDate,
                experiment, variantName, pageA, pageC);

        final Map<String, List<Map<String, String>>> cubeJsQueryResult =  map("data", cubeJsQueryData);

        APILocator.getExperimentsAPI()
                .start(experiment.getIdentifier(), APILocator.systemUser());

        IPUtils.disabledIpPrivateSubnet(true);
        final String cubeJSQueryExpected = getExpectedBounceRateQuery(experiment);

        final MockHttpServer mockhttpServer = new MockHttpServer(CUBEJS_SERVER_IP, CUBEJS_SERVER_PORT);
        addContext(mockhttpServer, cubeJSQueryExpected, JsonUtil.getJsonStringFromObject(cubeJsQueryResult));

        final String queryTotalPageViews = getTotalPageViewsQuery(experiment.id().get(), "DEFAULT", variantName);

        final List<Map<String, Object>> totalPageViewsResponseExpected = list(
                map("Events.variant", variantName, "Events.count", "2")
        );

        addContext(mockhttpServer, queryTotalPageViews,
                JsonUtil.getJsonStringFromObject(map("data", totalPageViewsResponseExpected)));

        addCountQueryContext(experiment, 2, mockhttpServer);

        mockhttpServer.start();

        try {
            final AnalyticsHelper mockAnalyticsHelper = mockAnalyticsHelper();
            final ExperimentsAPIImpl experimentsAPIImpl = new ExperimentsAPIImpl(mockAnalyticsHelper);
            ExperimentAnalyzerUtil.setAnalyticsHelper(mockAnalyticsHelper);
            final ExperimentResults experimentResult = experimentsAPIImpl.getResults(
                    experiment,
                    APILocator.systemUser());

            mockhttpServer.validate();

            assertEquals(0, experimentResult.getSessions().getTotal());

            for (VariantResults variantResult : experimentResult.getGoals().get("primary").getVariants().values()) {

                if (variantResult.getVariantName().equals(variantName)) {
                    assertEquals(variant.description().get(), variantResult.getVariantDescription());
                    assertEquals(2, variantResult.getTotalPageViews());
                } else {
                    assertEquals("Original", variantResult.getVariantDescription());
                    assertEquals(0, variantResult.getTotalPageViews());
                }

                Assert.assertEquals(0, variantResult.getUniqueBySession().getCount());
                Assert.assertEquals(0, variantResult.getMultiBySession());

                Assert.assertEquals(0, (long) experimentResult.getSessions().getVariants().get(variantResult.getVariantName()));

                final ResultResumeItem resultResumeItem = variantResult.getDetails()
                        .get(SIMPLE_FORMATTER.format(firstEventStartDate));
                assertNull(resultResumeItem);
            }
        } finally {
            APILocator.getExperimentsAPI().end(experiment.getIdentifier(), APILocator.systemUser());

            IPUtils.disabledIpPrivateSubnet(false);
            mockhttpServer.stop();
        }
    }

    /**
     * Method to test: {@link ExperimentsAPI#getResults(Experiment, User)}
     * When:
     * - You have four pages: A, B, C and D
     * - You create an {@link Experiment} using the B page with a PAGE_REACH Goal: url EQUALS TO PAge D .
     * - You have the follow page_view to the pages order by timestamp: A, B, D and C
     * it happened twice in different days.
     *
     * Should:  get a Success PAGE_REACH
     */
    @Test
    public void pageReachDirectRefererMultiDays() throws DotDataException, DotSecurityException {
        final String cubeServerIp = "127.0.0.1";
        final int cubeJsServerPort = 5000;

        final Host host = new SiteDataGen().nextPersisted();
        final Template template = new TemplateDataGen().host(host).nextPersisted();

        final HTMLPageAsset pageA = new HTMLPageDataGen(host, template).nextPersisted();
        final HTMLPageAsset pageB = new HTMLPageDataGen(host, template).nextPersisted();
        final HTMLPageAsset pageC = new HTMLPageDataGen(host, template).nextPersisted();
        final HTMLPageAsset pageD = new HTMLPageDataGen(host, template).nextPersisted();

        final Experiment experiment = createExperimentWithReachPageGoalAndVariant(pageB, pageD);

        final String variantName = getNotDefaultVariantName(experiment);

        final Variant variant = APILocator.getVariantAPI().get(variantName).orElseThrow();

        final Instant firstBrowserSessionDate = Instant.now();
        final List<Map<String, String>> firstCubeJsQueryData = createPageViewEvents(firstBrowserSessionDate,
                experiment, variantName, pageA, pageB, pageD, pageC);

        final Instant secondBrowserSessionDate = Instant.now().plus(1, ChronoUnit.DAYS);
        final List<Map<String, String>> secondCubeJsQueryData = createPageViewEvents(secondBrowserSessionDate,
                experiment, variantName, pageA, pageB, pageD, pageC);

        final List<Map<String, String>> cubeJsQueryData = Stream.concat(firstCubeJsQueryData.stream(),
                secondCubeJsQueryData.stream()).collect(Collectors.toList());

        final Map<String, List<Map<String, String>>> cubeJsQueryResult =  map("data", cubeJsQueryData);

        APILocator.getExperimentsAPI()
                .start(experiment.getIdentifier(), APILocator.systemUser());

        IPUtils.disabledIpPrivateSubnet(true);
        final String cubeJSQueryExpected = getExpectedPageReachQuery(experiment);

        final MockHttpServer mockhttpServer = new MockHttpServer(cubeServerIp, cubeJsServerPort);

        addContext(mockhttpServer, cubeJSQueryExpected, JsonUtil.getJsonStringFromObject(cubeJsQueryResult));

        final String queryTotalPageViews = getTotalPageViewsQuery(experiment.id().get(), "DEFAULT", variantName);

        final List<Map<String, Object>> totalPageViewsResponseExpected = list(
                map("Events.variant", variantName, "Events.count", "4")
        );

        addContext(mockhttpServer, queryTotalPageViews,
                JsonUtil.getJsonStringFromObject(map("data", totalPageViewsResponseExpected)));

        addCountQueryContext(experiment, 4, mockhttpServer);

        mockhttpServer.start();

        try {
            final AnalyticsHelper mockAnalyticsHelper = mockAnalyticsHelper();
            ExperimentAnalyzerUtil.setAnalyticsHelper(mockAnalyticsHelper);
            final ExperimentsAPIImpl experimentsAPIImpl = new ExperimentsAPIImpl(mockAnalyticsHelper);

            final ExperimentResults experimentResults = experimentsAPIImpl.getResults(
                    experiment,
                    APILocator.systemUser());

            mockhttpServer.validate();

            assertEquals(2, experimentResults.getSessions().getTotal());

            for (VariantResults variantResult : experimentResults.getGoals().get("primary").getVariants().values()) {
                final int totalSessionExpected = variantResult.getVariantName().equals(variantName) ? 2 : 0;

                Assert.assertEquals(totalSessionExpected, variantResult.getUniqueBySession().getCount());
                Assert.assertEquals(totalSessionExpected, variantResult.getMultiBySession());
                Assert.assertEquals(totalSessionExpected, (long) experimentResults.getSessions().getVariants().get(variantResult.getVariantName()));

                if (variantResult.getVariantName().equals(variantName)) {
                    final ResultResumeItem resultResumeItem = variantResult.getDetails()
                            .get(SIMPLE_FORMATTER.format(firstBrowserSessionDate));
                    assertNotNull(resultResumeItem);
                    Assert.assertEquals(1, resultResumeItem.getUniqueBySession());
                    Assert.assertEquals(1, resultResumeItem.getMultiBySession());

                    final ResultResumeItem resultResumeItem_2 = variantResult.getDetails()
                            .get(SIMPLE_FORMATTER.format(secondBrowserSessionDate));
                    assertNotNull(resultResumeItem_2);
                    Assert.assertEquals(1, resultResumeItem_2.getUniqueBySession());
                    Assert.assertEquals(1, resultResumeItem_2.getMultiBySession());

                    assertEquals(variant.description().get(), variantResult.getVariantDescription());
                    assertEquals(4, variantResult.getTotalPageViews());
                } else {
                    assertEquals("Original", variantResult.getVariantDescription());
                    assertEquals(0, variantResult.getTotalPageViews());
                }
            }
        } finally {
            APILocator.getExperimentsAPI().end(experiment.getIdentifier(), APILocator.systemUser());

            IPUtils.disabledIpPrivateSubnet(false);
            mockhttpServer.stop();
        }
    }

    private static void addCountQueryContext(final Experiment experiment, final int count,
            final MockHttpServer mockhttpServer) {
        final String countExpectedPageReachQuery = getCountExpectedPageReachQuery(experiment);
        final List<Map<String, Object>> countResponseExpected = list(
                map("Events.count", String.valueOf(count))
        );

        addContext(mockhttpServer, countExpectedPageReachQuery,
                JsonUtil.getJsonStringFromObject(map("data", countResponseExpected)));
    }

    private Experiment createExperimentWithBounceRateGoalAndVariant(final HTMLPageAsset experimentPage) {
        final Metric metric = Metric.builder()
                .name("Testing Metric")
                .type(MetricType.BOUNCE_RATE)
                .addConditions(getUrlCondition(experimentPage.getPageUrl()))
                .build();

        return createExperiment(experimentPage, metric);
    }

    private List<Map<String, String>> createPageViewEvents(final Instant firstEventTime,
            final Experiment experiment,
            final String variantName,
            final HTMLPageAsset... pages) throws DotDataException {
        return createPageViewEvents(firstEventTime, experiment, variantName, Arrays.stream(pages)
                .map(page -> "/" + page.getPageUrl())
                .toArray(String[]::new));
    }
    private List<Map<String, String>> createPageViewEvents(final Instant firstEventTime,
        final Experiment experiment,
        final String variantName,
        final String... pagesUrl) {

        final String lookBackWindows = new RandomString(20).nextString();
        final List<Map<String, String>> dataList = new ArrayList<>();
        Instant nextEventTriggerTime = firstEventTime;
        String previousPageUrl = StringPool.BLANK;

        for (final String pageUrl : pagesUrl) {
            dataList.add(map(
                    "Events.experiment", experiment.getIdentifier(),
                    "Events.variant", variantName,
                    "Events.utcTime", EVENTS_FORMATTER.format(nextEventTriggerTime),
                    "Events.referer", previousPageUrl,
                    "Events.url", "http://127.0.0.1:5000" + pageUrl,
                    "Events.lookBackWindow", lookBackWindows,
                    "Events.eventType", EventType.PAGE_VIEW.getName()
            ));

            nextEventTriggerTime = nextEventTriggerTime.plus(1, ChronoUnit.MILLIS);
            previousPageUrl = pageUrl;
        }
        return dataList;
    }

    private List<Map<String, String>> createPageViewEvents(final Instant firstEventTime,
                                                           final Experiment experiment,
                                                           final String variantName,
                                                           final int times,
                                                           final HTMLPageAsset... pages) throws DotDataException {
        final int repeated = Math.max(times, 1);
        final List<HTMLPageAsset> repeatedPages = new ArrayList<>(pages.length * repeated);
        IntStream.range(0, repeated).forEach(i -> repeatedPages.addAll(Arrays.asList(pages)));
        return createPageViewEvents(
            firstEventTime,
            experiment,
            variantName,
            repeatedPages.toArray(new HTMLPageAsset[0]));
    }

    private List<Map<String, String>> createPageViewEvents(final int sessions,
                                                           final Experiment experiment,
                                                           final String variantName,
                                                           final int times,
                                                           final HTMLPageAsset... pages) {
        final List<Map<String, String>> pageViews = new ArrayList<>(sessions);
        IntStream.range(0,  Math.max(sessions, 1)).forEach(i -> {
            try {
                pageViews.addAll(createPageViewEvents(Instant.now(), experiment, variantName, times, pages));
            } catch (DotDataException e) {
                throw new RuntimeException(e);
            }
        });
        return pageViews;
    }

    private static String getExpectedPageReachQuery(Experiment experiment) {
        final String cubeJSQueryExpected ="{"
                +   "\"filters\":["
                +       "{"
                +           "\"values\":["
                +               "\"pageview\""
                +           "],"
                +           "\"member\":\"Events.eventType\","
                +           "\"operator\":\"equals\""
                +       "},"
                +       "{"
                +           "\"values\":["
                +               "\"" + experiment.getIdentifier() + "\""
                +           "],"
                +           "\"member\":\"Events.experiment\","
                +           "\"operator\":\"equals\""
                +       "}"
                +   "],"
                +   "\"dimensions\":["
                +       "\"Events.referer\","
                +       "\"Events.experiment\","
                +       "\"Events.variant\","
                +       "\"Events.utcTime\","
                +       "\"Events.url\","
                +       "\"Events.lookBackWindow\","
                +       "\"Events.eventType\""
                +   "],"
                +   "\"order\":{"
                +       "\"Events.lookBackWindow\":\"asc\","
                +       "\"Events.utcTime\":\"asc\""
                +   "}"
                + "}";
        return cubeJSQueryExpected;
    }


    private static String getExpectedPageReachQuery(final Experiment experiment, final long limit,
            final long offset) {
        final String cubeJSQueryExpected ="{"
                +   "\"filters\":["
                +       "{"
                +           "\"values\":["
                +               "\"pageview\""
                +           "],"
                +           "\"member\":\"Events.eventType\","
                +           "\"operator\":\"equals\""
                +       "},"
                +       "{"
                +           "\"values\":["
                +               "\"" + experiment.getIdentifier() + "\""
                +           "],"
                +           "\"member\":\"Events.experiment\","
                +           "\"operator\":\"equals\""
                +       "}"
                +   "],"
                +   "\"dimensions\":["
                +       "\"Events.referer\","
                +       "\"Events.experiment\","
                +       "\"Events.variant\","
                +       "\"Events.utcTime\","
                +       "\"Events.url\","
                +       "\"Events.lookBackWindow\","
                +       "\"Events.eventType\""
                +   "],"
                +   "\"order\":{"
                +       "\"Events.lookBackWindow\":\"asc\","
                +       "\"Events.utcTime\":\"asc\""
                +   "},"
                +   "\"limit\":" + limit + ","
                +   "\"offset\":" + offset
                + "}";
        return cubeJSQueryExpected;
    }

    private static String getCountExpectedPageReachQuery(final Experiment experiment) {
        final String cubeJSQueryExpected ="{"
                +   "\"filters\":["
                +       "{"
                +           "\"values\":["
                +               "\"pageview\""
                +           "],"
                +           "\"member\":\"Events.eventType\","
                +           "\"operator\":\"equals\""
                +       "},"
                +       "{"
                +           "\"values\":["
                +               "\"" + experiment.getIdentifier() + "\""
                +           "],"
                +           "\"member\":\"Events.experiment\","
                +           "\"operator\":\"equals\""
                +       "}"
                +   "],"
                +   "\"measures\":["
                +       "\"Events.count\""
                +   "],"
                +   "\"order\":{"
                +       "\"Events.lookBackWindow\":\"asc\","
                +       "\"Events.utcTime\":\"asc\""
                +   "}"
                + "}";
        return cubeJSQueryExpected;
    }

    private static String getExpectedBounceRateQuery(Experiment experiment) {
        final String cubeJSQueryExpected ="{"
                +   "\"filters\":["
                +       "{"
                +           "\"values\":["
                +               "\"pageview\""
                +           "],"
                +           "\"member\":\"Events.eventType\","
                +           "\"operator\":\"equals\""
                +       "},"
                +       "{"
                +           "\"values\":["
                +               "\"" + experiment.getIdentifier() + "\""
                +           "],"
                +           "\"member\":\"Events.experiment\","
                +           "\"operator\":\"equals\""
                +       "}"
                +   "],"
                +   "\"dimensions\":["
                +       "\"Events.experiment\","
                +       "\"Events.variant\","
                +       "\"Events.utcTime\","
                +       "\"Events.url\","
                +       "\"Events.lookBackWindow\","
                +       "\"Events.eventType\""
                +   "],"
                +   "\"order\":{"
                +       "\"Events.lookBackWindow\":\"asc\","
                +       "\"Events.utcTime\":\"asc\""
                +   "}"
                + "}";
        return cubeJSQueryExpected;
    }

    private static AnalyticsHelper mockAnalyticsHelper() throws DotDataException, DotSecurityException {
        final Host currentHost = WebAPILocator.getHostWebAPI().getCurrentHost();
        final AnalyticsProperties analyticsProperties = AnalyticsProperties.builder()
                .clientId("clientId")
                .clientSecret("clientSecret")
                .analyticsKey("analyticsKey")
                .analyticsConfigUrl("http://localhost:8088/c/customer1/cluster1/keys")
                .analyticsWriteUrl("http://localhost:8081/api/v1/event")
                .analyticsReadUrl(CUBEJS_SERVER_URL)
                .build();

        final AnalyticsApp mockAnalyticsApp = mock(AnalyticsApp.class);
        when(mockAnalyticsApp.getAnalyticsProperties()).thenReturn(analyticsProperties);

        final AnalyticsHelper mockAnalyticsHelper = mock(AnalyticsHelper.class);
        when(mockAnalyticsHelper.appFromHost(currentHost)).thenReturn(mockAnalyticsApp);

        return mockAnalyticsHelper;
    }

    private static AnalyticsHelper mockInvalidAnalyticsHelper() throws DotDataException, DotSecurityException {
        final Host currentHost = WebAPILocator.getHostWebAPI().getCurrentHost();
        final AnalyticsProperties analyticsProperties = AnalyticsProperties.builder()
            .clientId("clientId")
            .clientSecret("clientSecret")
            .analyticsKey("analyticsKey")
            .analyticsConfigUrl("http://localhost:8088/c/customer1/cluster1/keys")
            .analyticsWriteUrl("http://localhost:8081/api/v1/event")
            .analyticsReadUrl(CUBEJS_SERVER_URL)
            .build();

        final AnalyticsApp mockAnalyticsApp = mock(AnalyticsApp.class);
        when(mockAnalyticsApp.getAnalyticsProperties()).thenReturn(analyticsProperties);

        final AnalyticsHelper mockAnalyticsHelper = mock(AnalyticsHelper.class);
        when(mockAnalyticsHelper.appFromHost(currentHost)).thenThrow(new IllegalStateException("Error!"));

        return mockAnalyticsHelper;
    }

    private static void addContext(final MockHttpServer mockHttpServer,
            final String expectedQuery, final String responseBody) {

        final MockHttpServerContext mockHttpServerContext = new  MockHttpServerContext.Builder()
                .uri("/cubejs-api/v1/load")
                .requestCondition((requestContext) ->
                        String.format( "Cube JS Query is not right, \nExpected: %s \nCurrent %s",
                                expectedQuery, requestContext.getRequestParameter("query")
                                        .orElse(StringPool.BLANK)),
                        requestContext -> isEquals(expectedQuery, requestContext))
                .responseStatus(HttpURLConnection.HTTP_OK)
                .mustBeCalled()
                .responseBody(responseBody)
                .build();

        mockHttpServer.addContext(mockHttpServerContext);
    }

    private static boolean isEquals(final String expectedQuery, final RequestContext context) {
        try {
            return context.getRequestParameterAsMap("query")
                    .orElse(Collections.emptyMap())
                    .equals(JsonUtil.getJsonFromString(expectedQuery));
        } catch (IOException e) {
            throw new DotRuntimeException(e);
        }
    }

    private static MockHttpServer createMockHttpServer(final String expectedQuery, final String responseBody) {
        final MockHttpServer mockhttpServer = new MockHttpServer(CUBEJS_SERVER_IP, CUBEJS_SERVER_PORT);

        final MockHttpServerContext mockHttpServerContext = new  MockHttpServerContext.Builder()
                .uri("/cubejs-api/v1/load")
                .requestCondition("Cube JS Query is not right",
                        context -> context.getRequestParameter("query")
                                .orElse(StringPool.BLANK)
                                .equals(expectedQuery))
                .responseStatus(HttpURLConnection.HTTP_OK)
                .mustBeCalled()
                .responseBody(responseBody)
                .build();


        mockhttpServer.addContext(mockHttpServerContext);

        return mockhttpServer;
    }

    /**
     * Method to test: {@link ExperimentsAPIImpl#save(Experiment, User)}
     * When: Saving an Experiment
     * Should: set the Url parameter automatically with a CONTAINS condition for the url of the page to reach
     *
     * @throws DotDataException
     * @throws DotSecurityException
     */
    @Test
    public void addUrlConditionToReachPageGoal() throws DotDataException, DotSecurityException {
        final Host host = new SiteDataGen().nextPersisted();
        final Template template = new TemplateDataGen().host(host).nextPersisted();

        final HTMLPageAsset experimentPage = new HTMLPageDataGen(host, template).nextPersisted();
        final HTMLPageAsset reachPage = new HTMLPageDataGen(host, template).nextPersisted();

        final Metric metric = Metric.builder()
                .name("Testing Metric")
                .type(MetricType.REACH_PAGE)
                .addConditions(getUrlCondition(reachPage.getPageUrl()))
                .build();

        final Goals goal = Goals.builder().primary(GoalFactory.create(metric)).build();

        final Experiment experiment = new ExperimentDataGen()
                .addVariant("Experiment Variant")
                .page(experimentPage)
                .addVariant("description")
                .addGoal(goal)
                .nextPersisted();

        final Experiment experimentFromDataBase = APILocator.getExperimentsAPI()
                .find(experiment.id().orElseThrow(), APILocator.systemUser())
                .orElseThrow();

        final Goals goals = experimentFromDataBase.goals().orElseThrow();
        final ImmutableList<Condition> conditions = goals.primary().getMetric().conditions();

        assertEquals(1, conditions.size());

        final Condition condition = conditions.get(0);
        assertEquals("url", condition.parameter());
        assertEquals(reachPage.getPageUrl(), condition.value());
        assertEquals(Operator.CONTAINS, condition.operator());
    }

    /**
     * Method to test: {@link ExperimentsAPI#getResults(Experiment, User)}
     * When: Try to get the result from a not starting {@link Experiment}
     * Should: Throw a {@link IllegalArgumentException}
     */
    @Test(expected = IllegalArgumentException.class)
    public void tryToGetResultFromExperimentNotStarted()
            throws DotDataException, DotSecurityException {
        final Host host = new SiteDataGen().nextPersisted();
        final Template template = new TemplateDataGen().host(host).nextPersisted();

        final HTMLPageAsset experimentPage = new HTMLPageDataGen(host, template).nextPersisted();

        final Experiment experiment = new ExperimentDataGen()
                .addVariant("Experiment Variant")
                .page(experimentPage)
                .addVariant("description")
                .nextPersisted();
        APILocator.getExperimentsAPI().getResults(experiment, APILocator.systemUser());
    }

    /**
     * Method to test: {@link ExperimentsAPI#getResults(Experiment, User)}
     * When: Try to get the result from a not saved {@link Experiment}
     * Should: Throw a {@link IllegalArgumentException}
     */
    @Test(expected = IllegalArgumentException.class)
    public void tryToGetResultFromExperimentNotSaved()
            throws DotDataException, DotSecurityException {
        final Host host = new SiteDataGen().nextPersisted();
        final Template template = new TemplateDataGen().host(host).nextPersisted();

        final HTMLPageAsset experimentPage = new HTMLPageDataGen(host, template).nextPersisted();

        final Experiment experiment = new ExperimentDataGen()
                .addVariant("Experiment Variant")
                .page(experimentPage)
                .addVariant("description")
                .next();
        APILocator.getExperimentsAPI().getResults(experiment, APILocator.systemUser());
    }
    
    /**
     * Method to test: {@link ExperimentsAPIImpl#save(Experiment, User)}
     * When: Try to save a Experiment with a Bounce Rate goal and it does not have ane url parameter set
     * Should: set this parameter automatically to be CONTAINS the Experiment's page URL
     *
     * @throws DotDataException
     * @throws DotSecurityException
     */
    @Test
    public void addUrlConditionToBounceRateCondition() throws DotDataException, DotSecurityException {
        final Host host = new SiteDataGen().nextPersisted();
        final Template template = new TemplateDataGen().host(host).nextPersisted();

        final HTMLPageAsset experimentPage = new HTMLPageDataGen(host, template).nextPersisted();
        final HTMLPageAsset reachPage = new HTMLPageDataGen(host, template).nextPersisted();

        final Metric metric = Metric.builder()
                .name("Testing Metric")
                .type(MetricType.BOUNCE_RATE)
                .build();

        final Goals goal = Goals.builder().primary(GoalFactory.create(metric)).build();

        final Experiment experiment = new ExperimentDataGen()
                .addVariant("Experiment Variant")
                .page(experimentPage)
                .addVariant("description")
                .addGoal(goal)
                .nextPersisted();

        final Experiment experimentFromDataBase = APILocator.getExperimentsAPI()
                .find(experiment.id().orElseThrow(), APILocator.systemUser())
                .orElseThrow();

        final Goals goals = experimentFromDataBase.goals().orElseThrow();
        final ImmutableList<Condition> conditions = goals.primary().getMetric().conditions();

        assertEquals(1,  conditions.size());

        assertEquals("url", conditions.get(0).parameter());
        assertEquals("^(http|https):\\/\\/(localhost|127.0.0.1|\\b(?:[a-zA-Z0-9](?:[a-zA-Z0-9-]{0,61}[a-zA-Z0-9])?\\.)+[a-zA-Z]{2,})(:\\d{1,5})?\\" + experimentPage.getURI() + "(\\/?\\?.*)?$",
                conditions.get(0).value());
        assertEquals(Operator.REGEX, conditions.get(0).operator());
    }

    /**
     * Method to test: {@link ExperimentsAPIImpl#archive(String, User)}
     * When: an Ended Experiment is archived
     * Should: not call the validateSchedule method
     */
    @Test
    public void testSaveExperiment_shouldNotValidateSchedule() throws DotDataException, DotSecurityException {
        final Host host = new SiteDataGen().nextPersisted();
        final Template template = new TemplateDataGen().host(host).nextPersisted();

        final HTMLPageAsset experimentPage = new HTMLPageDataGen(host, template).nextPersisted();

        final Metric metric = Metric.builder()
                .name("Testing Metric")
                .type(MetricType.BOUNCE_RATE)
                .build();

        final Goals goal = Goals.builder().primary(GoalFactory.create(metric)).build();

        final Experiment experiment = new ExperimentDataGen()
                .addVariant("Experiment Variant")
                .page(experimentPage)
                .addVariant("description")
                .addGoal(goal)
                .nextPersisted();


        final ExperimentsAPI experimentsAPI = APILocator.getExperimentsAPI();
        final ExperimentsAPI spiedExperimentAPI = spy(experimentsAPI);

        final Experiment started = spiedExperimentAPI.start(experiment.id().orElseThrow(), APILocator.systemUser());
        spiedExperimentAPI.end(started.id().orElseThrow(), APILocator.systemUser());
        spiedExperimentAPI.archive(started.id().orElseThrow(), APILocator.systemUser());

        verify(spiedExperimentAPI, never()).validateScheduling(started.scheduling().orElseThrow());

     }

    /**
     * Method to test: {@link ExperimentsAPIImpl#getResults(Experiment, User)}
     * When:
     * - Create 4 pages,: a, B, C and D.
     * - Create a content type with a text field and pageB as detail page,
     * and urlMapper equals to: /testpattern/{field}
     * - Create a new Contentlet with the content type created above and the field value equals to: test
     * - Create pageview Events for the pages: pageA's url, "/testpattern/test", pageC's Url and pageD's Url
     *
     * Should: count one session and one goal success.
     *
     * @throws DotDataException
     * @throws DotSecurityException
     */
    @Test
    public void resultWithUrlMap() throws DotDataException, DotSecurityException {
        final Host host = new SiteDataGen().nextPersisted();
        final Template template = new TemplateDataGen().host(host).nextPersisted();

        final HTMLPageAsset pageA = new HTMLPageDataGen(host, template).nextPersisted();
        final HTMLPageAsset pageB = new HTMLPageDataGen(host, template).nextPersisted();

        final Field field = new FieldDataGen().next();

        final String prefixUrlMapper = "/testpattern" + System.currentTimeMillis() + "/";
        final String urlMapper = prefixUrlMapper + "{" + field.variable() + "}";

        final ContentType contentType = new ContentTypeDataGen()
                .field(field)
                .detailPage(pageB.getIdentifier())
                .urlMapPattern(urlMapper)
                .nextPersisted();

        new ContentletDataGen(contentType)
                .host(host)
                .setProperty(field.variable(), "test")
                .nextPersisted();

        final HTMLPageAsset pageC = new HTMLPageDataGen(host, template).nextPersisted();
        final HTMLPageAsset pageD = new HTMLPageDataGen(host, template).nextPersisted();

        final Metric metric = Metric.builder()
                .name("Testing Metric")
                .type(MetricType.REACH_PAGE)
                .addConditions(
                        getUrlCondition(pageD.getPageUrl()))
                .build();

        final Experiment experiment = createExperiment(pageB, metric, new String[]{RandomString.make(15)});

        final String variantName = getNotDefaultVariantName(experiment);
        final Variant variant = APILocator.getVariantAPI().get(variantName).orElseThrow();

        final Instant firstEventStartDate = Instant.now();
        final String[] pagesUrl = new String[]{pageA.getPageUrl(),
                prefixUrlMapper + "test",
                pageD.getURI(),
                pageC.getURI()};

        final List<Map<String, String>> cubeJsQueryData = createPageViewEvents(firstEventStartDate,
                experiment, variantName, pagesUrl);

        final Map<String, List<Map<String, String>>> cubeJsQueryResult =  map("data", cubeJsQueryData);

        APILocator.getExperimentsAPI()
                .start(experiment.getIdentifier(), APILocator.systemUser());

        IPUtils.disabledIpPrivateSubnet(true);

        final MockHttpServer mockhttpServer = new MockHttpServer(CUBEJS_SERVER_IP, CUBEJS_SERVER_PORT);

        final String cubeJSQueryExpected = getExpectedPageReachQuery(experiment);
        addContext(mockhttpServer, cubeJSQueryExpected, JsonUtil.getJsonStringFromObject(cubeJsQueryResult));

        final String queryTotalPageViews = getTotalPageViewsQuery(experiment.id().get(), "DEFAULT", variantName);
        final List<Map<String, Object>> totalPageViewsResponseExpected = list(
                map("Events.variant", variantName, "Events.count", "4")
        );

        addContext(mockhttpServer, queryTotalPageViews,
                JsonUtil.getJsonStringFromObject(map("data", totalPageViewsResponseExpected)));

        addCountQueryContext(experiment, 4, mockhttpServer);

        mockhttpServer.start();

        try {
            final AnalyticsHelper mockAnalyticsHelper = mockAnalyticsHelper();

            ExperimentAnalyzerUtil.setAnalyticsHelper(mockAnalyticsHelper);

            final ExperimentsAPIImpl experimentsAPIImpl = new ExperimentsAPIImpl(mockAnalyticsHelper);

            final ExperimentResults experimentResults = experimentsAPIImpl.getResults(
                experiment,
                APILocator.systemUser());

            mockhttpServer.validate();

            assertEquals(1, experimentResults.getSessions().getTotal());

            for (VariantResults variantResult : experimentResults.getGoals().get("primary").getVariants().values()) {

                if (variantResult.getVariantName().equals(variantName)) {
                    assertEquals(variant.description().get(), variantResult.getVariantDescription());
                    assertEquals(4, variantResult.getTotalPageViews());
                } else {

                    assertEquals("DEFAULT", variantResult.getVariantName());
                    assertEquals("Original", variantResult.getVariantDescription());
                    assertEquals(0, variantResult.getTotalPageViews());
                }

                final int sessionExpected = variantResult.getVariantName().equals(variantName) ? 1 : 0;

                Assert.assertEquals(sessionExpected, variantResult.getUniqueBySession().getCount());
                Assert.assertEquals(sessionExpected, variantResult.getMultiBySession());
                Assert.assertEquals(sessionExpected, (long) experimentResults.getSessions().getVariants().get(variantResult.getVariantName()));

                final Map<String, ResultResumeItem> details = variantResult.getDetails();
                final ResultResumeItem resultResumeItem = details.get(
                        SIMPLE_FORMATTER.format(firstEventStartDate));

                assertNotNull(resultResumeItem);

                Assert.assertEquals(sessionExpected, resultResumeItem.getUniqueBySession());
                Assert.assertEquals(sessionExpected, resultResumeItem.getMultiBySession());
            }
        } finally {
            APILocator.getExperimentsAPI().end(experiment.getIdentifier(), APILocator.systemUser());

            IPUtils.disabledIpPrivateSubnet(false);
            mockhttpServer.stop();
        }
    }

     /**
     * Method to test: {@link ExperimentsAPI#getResults(Experiment, User)}
     * When:
     * - You have three pages: A, B and C
     * - You create an {@link Experiment} using the A page with a PAGE_REACH Goal: url EQUALS TO Page C .
     * - You have the follow page_view to the pages order by timestamp: A, B and C
     *
     * Should: calculate the probability that B beats A is 0.99
     */
    @Test
    public void test_calcBayesian_BOverA() throws DotDataException, DotSecurityException {
        final Host host = new SiteDataGen().nextPersisted();
        final Template template = new TemplateDataGen().host(host).nextPersisted();
        final HTMLPageAsset pageA = new HTMLPageDataGen(host, template).nextPersisted();
        final HTMLPageAsset pageB = new HTMLPageDataGen(host, template).nextPersisted();
        final HTMLPageAsset pageC = new HTMLPageDataGen(host, template).nextPersisted();
        final Experiment experiment = createExperimentWithReachPageGoalAndVariant(pageA, pageC);
        final String variantName = experiment.trafficProportion().variants().stream()
            .map(ExperimentVariant::id)
            .filter(id -> !id.equals("DEFAULT"))
            .limit(1)
            .findFirst()
            .orElseThrow(() -> new AssertionError("Must have a not DEFAULT variant"));
        final List<Map<String, String>> data = createPageViewEvents(50, experiment, variantName, 2, pageA, pageC);
        data.addAll(createPageViewEvents(10, experiment, variantName, 2, pageA, pageB));
        data.addAll(createPageViewEvents(16, experiment, DEFAULT_VARIANT.name(), 2, pageA, pageC));
        data.addAll(createPageViewEvents(44, experiment, DEFAULT_VARIANT.name(), 2, pageA, pageB));
        final Map<String, List<Map<String, String>>> cubeJsQueryResult = map("data", data);

        APILocator.getExperimentsAPI().start(experiment.getIdentifier(), APILocator.systemUser());

        IPUtils.disabledIpPrivateSubnet(true);
        final String cubeJSQueryExpected = getExpectedPageReachQuery(experiment);

        final MockHttpServer mockhttpServer = new MockHttpServer(CUBEJS_SERVER_IP, CUBEJS_SERVER_PORT);

        addContext(mockhttpServer, cubeJSQueryExpected, JsonUtil.getJsonStringFromObject(cubeJsQueryResult));

        final String queryTotalPageViews = getTotalPageViewsQuery(experiment.id().get(), "DEFAULT", variantName);

        final List<Map<String, Object>> totalPageViewsResponseExpected = list(
                map("Events.variant", variantName, "Events.count", "20")
        );

        addContext(mockhttpServer, queryTotalPageViews,
                JsonUtil.getJsonStringFromObject(map("data", totalPageViewsResponseExpected)));

        addCountQueryContext(experiment, 20, mockhttpServer);
        mockhttpServer.start();

        try {
            final AnalyticsHelper mockAnalyticsHelper = mockAnalyticsHelper();
            final ExperimentsAPIImpl experimentsAPIImpl = new ExperimentsAPIImpl(mockAnalyticsHelper);
            ExperimentAnalyzerUtil.setAnalyticsHelper(mockAnalyticsHelper);
            final ExperimentResults experimentResults = experimentsAPIImpl.getResults(
                    experiment,
                    APILocator.systemUser());
            assertEquals(120, experimentResults.getSessions().getTotal());

            final BayesianResult bayesianResult = experimentResults.getBayesianResult();
            Assert.assertTrue(bayesianResult.suggestedWinner().startsWith("dotexperiment-"));

            mockhttpServer.validate();
        } finally {
            APILocator.getExperimentsAPI().end(experiment.getIdentifier(), APILocator.systemUser());
            IPUtils.disabledIpPrivateSubnet(false);
            mockhttpServer.stop();
        }
    }

    /**
     * Method to test: {@link ExperimentsAPI#getResults(Experiment, User)}
     * When:
     * - You have three pages: A, B and C
     * - You create an {@link Experiment} using the A page with a Bounce Rate Goal
     * - You have the follow page_view Event in Different Sessions:
     *
     * Session 1 : A, this is a Bounce Rate.
     * Session 2: A, B, This is not a Bounce Rate.
     *
     * Should: calculate the probability that B beats A is 0.99
     */
    @Test
    public void test_calcBayesian_BOverA_BounceRate() throws DotDataException, DotSecurityException {
        final Host host = new SiteDataGen().nextPersisted();
        final Template template = new TemplateDataGen().host(host).nextPersisted();
        final HTMLPageAsset pageA = new HTMLPageDataGen(host, template).nextPersisted();
        final HTMLPageAsset pageB = new HTMLPageDataGen(host, template).nextPersisted();

        final Metric metric = Metric.builder()
                .name("Testing Metric")
                .type(MetricType.BOUNCE_RATE)
                .addConditions(getUrlCondition(pageA.getPageUrl()))
                .build();

        final Experiment experiment = createExperiment(pageA, metric, RandomString.make(15));
        final String variantName = getNotDefaultVariantName(experiment);

        final List<Map<String, String>> pageViewEvents_1 = createPageViewEvents(Instant.now(),
                experiment, variantName, pageA);

        final List<Map<String, String>> pageViewEvents_2 = createPageViewEvents(Instant.now(),
                experiment, variantName, pageA, pageB);

        final List<Map<String, String>> pageViewEvents_3 = createPageViewEvents(Instant.now(),
                experiment, "DEFAULT", pageA, pageB);

        final List<Map<String, String>> data = new ArrayList<>(pageViewEvents_1);
        data.addAll(pageViewEvents_2);
        data.addAll(pageViewEvents_3);

        final Map<String, List<Map<String, String>>> cubeJsQueryResult = map("data", data);

        APILocator.getExperimentsAPI().start(experiment.getIdentifier(), APILocator.systemUser());

        IPUtils.disabledIpPrivateSubnet(true);

        final String cubeJSQueryExpected = getExpectedBounceRateQuery(experiment);

        final MockHttpServer mockhttpServer = new MockHttpServer(CUBEJS_SERVER_IP, CUBEJS_SERVER_PORT);

        addContext(mockhttpServer, cubeJSQueryExpected, JsonUtil.getJsonStringFromObject(cubeJsQueryResult));

        final String queryTotalPageViews = getTotalPageViewsQuery(experiment.id().get(), "DEFAULT", variantName);

        final List<Map<String, Object>> totalPageViewsResponseExpected = list(
                map("Events.variant", variantName, "Events.count", "3")
        );

        addContext(mockhttpServer, queryTotalPageViews,
                JsonUtil.getJsonStringFromObject(map("data", totalPageViewsResponseExpected)));

        addCountQueryContext(experiment, 3, mockhttpServer);

        mockhttpServer.start();

        try {
            final AnalyticsHelper mockAnalyticsHelper = mockAnalyticsHelper();
            final ExperimentsAPIImpl experimentsAPIImpl = new ExperimentsAPIImpl(mockAnalyticsHelper);
            ExperimentAnalyzerUtil.setAnalyticsHelper(mockAnalyticsHelper);
            final ExperimentResults experimentResults = experimentsAPIImpl.getResults(
                    experiment,
                    APILocator.systemUser());
            assertEquals(3, experimentResults.getSessions().getTotal());

            final BayesianResult bayesianResult = experimentResults.getBayesianResult();
            Assert.assertEquals(bayesianResult.suggestedWinner(), "DEFAULT");

            mockhttpServer.validate();
        } finally {
            APILocator.getExperimentsAPI().end(experiment.getIdentifier(), APILocator.systemUser());
            IPUtils.disabledIpPrivateSubnet(false);
            mockhttpServer.stop();
        }
    }

    /**
     * Method to test: {@link ExperimentsAPI#getResults(Experiment, User)}
     * When:
     * - You have four pages: A, B and C
     * - You create an {@link Experiment} using the A page with a PAGE_REACH Goal: url EQUALS TO Page C .
     * - You have the follow page_view to the pages order by timestamp: A, B and C
     *
     * Should: calculate the probability that B beats A by 0.02
     */
    @Test
    public void test_calcBayesian_AOverB() throws DotDataException, DotSecurityException {
        final Host host = new SiteDataGen().nextPersisted();
        final Template template = new TemplateDataGen().host(host).nextPersisted();
        final HTMLPageAsset pageA = new HTMLPageDataGen(host, template).nextPersisted();
        final HTMLPageAsset pageB = new HTMLPageDataGen(host, template).nextPersisted();
        final HTMLPageAsset pageC = new HTMLPageDataGen(host, template).nextPersisted();
        final Experiment experiment = createExperimentWithReachPageGoalAndVariant(pageA, pageC);
        final String variantName = experiment.trafficProportion().variants().stream()
            .map(ExperimentVariant::id)
            .filter(id -> !id.equals("DEFAULT"))
            .limit(1)
            .findFirst()
            .orElseThrow(() -> new AssertionError("Must have a not DEFAULT variant"));
        final List<Map<String, String>> data = createPageViewEvents(35, experiment, variantName, 2, pageA, pageC);
        data.addAll(createPageViewEvents(25, experiment, variantName, 2, pageA, pageB));
        data.addAll(createPageViewEvents(45, experiment, DEFAULT_VARIANT.name(), 2, pageA, pageC));
        data.addAll(createPageViewEvents(15, experiment, DEFAULT_VARIANT.name(), 2, pageA, pageB));
        final Map<String, List<Map<String, String>>> cubeJsQueryResult = map("data", data);

        APILocator.getExperimentsAPI().start(experiment.getIdentifier(), APILocator.systemUser());

        IPUtils.disabledIpPrivateSubnet(true);
        final String cubeJSQueryExpected = getExpectedPageReachQuery(experiment);

        final MockHttpServer mockhttpServer = new MockHttpServer(CUBEJS_SERVER_IP, CUBEJS_SERVER_PORT);

        addContext(mockhttpServer, cubeJSQueryExpected, JsonUtil.getJsonStringFromObject(cubeJsQueryResult));

        final String queryTotalPageViews = getTotalPageViewsQuery(experiment.id().get(), "DEFAULT", variantName);

        final List<Map<String, Object>> totalPageViewsResponseExpected = list(
                map("Events.variant", variantName, "Events.count", "50")
        );

        addContext(mockhttpServer, queryTotalPageViews,
                JsonUtil.getJsonStringFromObject(map("data", totalPageViewsResponseExpected)));

        addCountQueryContext(experiment, 50, mockhttpServer);

        mockhttpServer.start();

        try {
            final AnalyticsHelper mockAnalyticsHelper = mockAnalyticsHelper();
            final ExperimentsAPIImpl experimentsAPIImpl = new ExperimentsAPIImpl(mockAnalyticsHelper);
            ExperimentAnalyzerUtil.setAnalyticsHelper(mockAnalyticsHelper);
            final ExperimentResults experimentResults = experimentsAPIImpl.getResults(
                    experiment,
                    APILocator.systemUser());
            assertEquals(120, experimentResults.getSessions().getTotal());

            final BayesianResult bayesianResult = experimentResults.getBayesianResult();
            Assert.assertEquals(0.02, bayesianResult.value(), 0.01);
            Assert.assertEquals(DEFAULT_VARIANT.name(), bayesianResult.suggestedWinner());

            mockhttpServer.validate();
        } finally {
            APILocator.getExperimentsAPI().end(experiment.getIdentifier(), APILocator.systemUser());
            IPUtils.disabledIpPrivateSubnet(false);
            mockhttpServer.stop();
        }
    }

    /**
     * Method to test: {@link ExperimentsAPI#getResults(Experiment, User)}
     * When:
     * - You have four pages: A, B and C
     * - You create an {@link Experiment} using the A page with a PAGE_REACH Goal: url EQUALS TO Page C .
     * - You have the follow page_view to the pages order by timestamp: A, B and C
     * Then:
     * - The experiment is ended
     * Should: calculate the probability that B beats A by 0.02
     */
    @Test
    public void test_calcBayesian_AOverB_ended() throws DotDataException, DotSecurityException {
        final Host host = new SiteDataGen().nextPersisted();
        final Template template = new TemplateDataGen().host(host).nextPersisted();
        final HTMLPageAsset pageA = new HTMLPageDataGen(host, template).nextPersisted();
        final HTMLPageAsset pageB = new HTMLPageDataGen(host, template).nextPersisted();
        final HTMLPageAsset pageC = new HTMLPageDataGen(host, template).nextPersisted();
        final Experiment experiment = createExperimentWithReachPageGoalAndVariant(pageA, pageC);
        final String variantName = experiment.trafficProportion().variants().stream()
            .map(ExperimentVariant::id)
            .filter(id -> !id.equals("DEFAULT"))
            .limit(1)
            .findFirst()
            .orElseThrow(() -> new AssertionError("Must have a not DEFAULT variant"));
        final List<Map<String, String>> data = createPageViewEvents(35, experiment, variantName, 2, pageA, pageC);
        data.addAll(createPageViewEvents(25, experiment, variantName, 2, pageA, pageB));
        data.addAll(createPageViewEvents(45, experiment, DEFAULT_VARIANT.name(), 2, pageA, pageC));
        data.addAll(createPageViewEvents(15, experiment, DEFAULT_VARIANT.name(), 2, pageA, pageB));
        final Map<String, List<Map<String, String>>> cubeJsQueryResult = map("data", data);

        APILocator.getExperimentsAPI().start(experiment.getIdentifier(), APILocator.systemUser());

        IPUtils.disabledIpPrivateSubnet(true);
        final String cubeJSQueryExpected = getExpectedPageReachQuery(experiment);

        final MockHttpServer mockhttpServer = new MockHttpServer(CUBEJS_SERVER_IP, CUBEJS_SERVER_PORT);

        addContext(mockhttpServer, cubeJSQueryExpected, JsonUtil.getJsonStringFromObject(cubeJsQueryResult));

        final String queryTotalPageViews = getTotalPageViewsQuery(experiment.id().get(), "DEFAULT", variantName);

        final List<Map<String, Object>> totalPageViewsResponseExpected = list(
            map("Events.variant", variantName, "Events.count", "50")
        );

        addContext(mockhttpServer, queryTotalPageViews,
            JsonUtil.getJsonStringFromObject(map("data", totalPageViewsResponseExpected)));

        addCountQueryContext(experiment, 50, mockhttpServer);

        mockhttpServer.start();

        try {
            final AnalyticsHelper mockAnalyticsHelper = mockAnalyticsHelper();
            final ExperimentsAPIImpl experimentsAPIImpl = new ExperimentsAPIImpl(mockAnalyticsHelper);
            ExperimentAnalyzerUtil.setAnalyticsHelper(mockAnalyticsHelper);

            APILocator.getExperimentsAPI().end(experiment.getIdentifier(), APILocator.systemUser());

            final ExperimentResults experimentResults = experimentsAPIImpl.getResults(
                    experiment,
                    APILocator.systemUser());
            assertEquals(120, experimentResults.getSessions().getTotal());

            final BayesianResult bayesianResult = experimentResults.getBayesianResult();
            Assert.assertEquals(0.02, bayesianResult.value(), 0.01);
            Assert.assertEquals(DEFAULT_VARIANT.name(), bayesianResult.suggestedWinner());

            mockhttpServer.validate();
        } finally {
            IPUtils.disabledIpPrivateSubnet(false);
            mockhttpServer.stop();
        }
    }

    /**
     * Method to test: {@link ExperimentsAPI#getResults(Experiment, User)}
     * When:
     * - You have four pages: A, B and C
     * - You create an {@link Experiment} using the A page with a PAGE_REACH Goal: url EQUALS TO Page C .
     * - You have the follow page_view to the pages order by timestamp: A, B and C
     *
     * Should: calculate the probability that B beats A is 0.99
     */
    @Test
    @Ignore
    public void test_calcBayesian_ABC() throws DotDataException, DotSecurityException {
        final Host host = new SiteDataGen().nextPersisted();
        final Template template = new TemplateDataGen().host(host).nextPersisted();
        final HTMLPageAsset pageA = new HTMLPageDataGen(host, template).nextPersisted();
        final HTMLPageAsset pageB = new HTMLPageDataGen(host, template).nextPersisted();
        final HTMLPageAsset pageC = new HTMLPageDataGen(host, template).nextPersisted();
        final Experiment experiment = createExperimentWithReachPageGoalAndVariant(pageA, pageC, "variantB", "variantC");
        experiment.trafficProportion().variants().stream()
                .map(ExperimentVariant::id)
                .filter(id -> !id.equals("DEFAULT"))
                .limit(1)
                .findFirst()
                .orElseThrow(() -> new AssertionError("Must have a not DEFAULT variant"));
        final List<ExperimentVariant> variants = new ArrayList<>(experiment.trafficProportion().variants());
        final String variantBName = variants.get(1).id();
        final String variantCName = variants.get(2).id();

        final List<Map<String, String>> data = createPageViewEvents(50, experiment, variantBName, 2, pageA, pageC);
        data.addAll(createPageViewEvents(10, experiment, variantBName, 2, pageA, pageB));
        data.addAll(createPageViewEvents(16, experiment, DEFAULT_VARIANT.name(), 2, pageA, pageC));
        data.addAll(createPageViewEvents(44, experiment, DEFAULT_VARIANT.name(), 2, pageA, pageB));
        data.addAll(createPageViewEvents(55, experiment, variantCName, 2, pageA, pageC));
        data.addAll(createPageViewEvents(5, experiment, variantCName, 2, pageA, pageB));
        final Map<String, List<Map<String, String>>> cubeJsQueryResult = map("data", data);

        APILocator.getExperimentsAPI().start(experiment.getIdentifier(), APILocator.systemUser());

        IPUtils.disabledIpPrivateSubnet(true);

        final String cubeJSQueryExpected = getExpectedPageReachQuery(experiment);

        final MockHttpServer mockhttpServer = new MockHttpServer(CUBEJS_SERVER_IP, CUBEJS_SERVER_PORT);

        addContext(mockhttpServer, cubeJSQueryExpected, JsonUtil.getJsonStringFromObject(cubeJsQueryResult));

        final String queryTotalPageViews = getTotalPageViewsQuery(experiment.id().get(), "DEFAULT", variantBName, variantCName);

        final List<Map<String, Object>> totalPageViewsResponseExpected = list(
                map("Events.variant", variantBName, "Events.count", "50"),
                map("Events.variant", variantCName, "Events.count", "50")
        );

        addContext(mockhttpServer, queryTotalPageViews,
                JsonUtil.getJsonStringFromObject(map("data", totalPageViewsResponseExpected)));

        addCountQueryContext(experiment, 100, mockhttpServer);

        mockhttpServer.start();

        try {
            final AnalyticsHelper mockAnalyticsHelper = mockAnalyticsHelper();
            ExperimentAnalyzerUtil.setAnalyticsHelper(mockAnalyticsHelper);
            final ExperimentsAPIImpl experimentsAPIImpl = new ExperimentsAPIImpl(mockAnalyticsHelper);
            final ExperimentResults experimentResults = experimentsAPIImpl.getResults(
                    experiment,
                    APILocator.systemUser());
            assertEquals(180, experimentResults.getSessions().getTotal());

            final BayesianResult bayesianResult = experimentResults.getBayesianResult();
            Assert.assertEquals(variantCName, bayesianResult.suggestedWinner());

            mockhttpServer.validate();
        } finally {
            APILocator.getExperimentsAPI().end(experiment.getIdentifier(), APILocator.systemUser());
            IPUtils.disabledIpPrivateSubnet(false);
            mockhttpServer.stop();
        }
    }

    /**
     * Method to test: {@link ExperimentsAPI#getResults(Experiment, User)}
     * When:
     * - You have a set of pages that are required to create an experiment
     * And:
     * - A missing analytics application
     *
     * Should: thrown an exception
     */
    @Test(expected = IllegalArgumentException.class)
    public void test_getResults_missingAnalyticsApp() throws DotDataException, DotSecurityException {
        final Host host = new SiteDataGen().nextPersisted();
        final Template template = new TemplateDataGen().host(host).nextPersisted();
        final HTMLPageAsset pageA = new HTMLPageDataGen(host, template).nextPersisted();
        final HTMLPageAsset pageC = new HTMLPageDataGen(host, template).nextPersisted();
        final Experiment experiment = createExperimentWithReachPageGoalAndVariant(pageA, pageC, "variantB", "variantC");
        final AnalyticsHelper mockAnalyticsHelper = mockInvalidAnalyticsHelper();
        ExperimentAnalyzerUtil.setAnalyticsHelper(mockAnalyticsHelper);
        final ExperimentsAPIImpl experimentsAPIImpl = new ExperimentsAPIImpl(mockAnalyticsHelper);
        experimentsAPIImpl.getResults(experiment, APILocator.systemUser());
    }

    /**
     * Method to test: {@link ExperimentsAPIImpl#getResults(Experiment, User)}
     * When:
     * - Create a Page.
     * - Create a content type with a text field and newly created page as detail page,
     * and urlMapper equals to: /testpattern/{field}
     * - Create a new Contentlet with the content type created above and the field value equals to: test
     * - Create and start a Experiment using the newly created page and one no DEFAULT Variant, the
     * Goal of the Experiment is a PAGE_REACHbut it doed not really matter.
     * - Try to render the page in LIVE mode and the no Default Variant of the Experiment
     *
     * Should: Not got a {@link DotSecurityException}
     *
     * @throws DotDataException
     * @throws DotSecurityException
     */
    @Test
    public void renderUrlMapPageWithExperiment() throws DotDataException, DotSecurityException {
        final Host host = new SiteDataGen().nextPersisted();
        final Template template = new TemplateDataGen().host(host).nextPersisted();

        final HTMLPageAsset experimentPage = new HTMLPageDataGen(host, template).nextPersisted();

        final Field field = new FieldDataGen().next();

        final String prefixUrlMapper = "/testpattern" + System.currentTimeMillis() + "/";
        final String urlMapper = prefixUrlMapper + "{" + field.variable() + "}";

        final ContentType contentType = new ContentTypeDataGen()
                .field(field)
                .detailPage(experimentPage.getIdentifier())
                .urlMapPattern(urlMapper)
                .nextPersisted();

        new ContentletDataGen(contentType)
                .host(host)
                .setProperty(field.variable(), "test")
                .nextPersistedAndPublish();

        final HTMLPageAsset reachPageTarget = new HTMLPageDataGen(host, template).nextPersisted();

        final Metric metric = Metric.builder()
                .name("Testing Metric")
                .type(MetricType.REACH_PAGE)
                .addConditions(
                        getUrlCondition(reachPageTarget.getPageUrl()))
                .build();

        final Experiment experiment = createExperiment(experimentPage, metric, new String[]{RandomString.make(15)});

        final String variantName = getNotDefaultVariantName(experiment);
        final Variant variant = APILocator.getVariantAPI().get(variantName).orElseThrow();

        APILocator.getExperimentsAPI()
                .start(experiment.getIdentifier(), APILocator.systemUser());

        final HttpServletRequest request = mock(HttpServletRequest.class);
        final HttpSession session = mock(HttpSession.class);
        when(request.getSession(false)).thenReturn(session);
        when(request.getSession()).thenReturn(session);
        when(request.getSession(true)).thenReturn(session);
        when(request.getRequestURI()).thenReturn(prefixUrlMapper + "test");

        when(request.getParameter(VariantAPI.VARIANT_KEY)).thenReturn(variantName);
        when(request.getParameter("host_id")).thenReturn(host.getIdentifier());
        when(request.getAttribute(WebKeys.CURRENT_HOST)).thenReturn(host);

        final HttpServletResponse response = mock(HttpServletResponse.class);

        HttpServletRequestThreadLocal.INSTANCE.setRequest(request);

        try {
            APILocator.getHTMLPageAssetRenderedAPI().getPageHtml(
                    PageContextBuilder.builder()
                            .setPageUri(prefixUrlMapper + "test")
                            .setUser(APILocator.getUserAPI().getAnonymousUser())
                            .setPageMode(PageMode.LIVE)
                            .build(),
                    request,
                    response
            );
        } finally {
            APILocator.getExperimentsAPI().end(experiment.getIdentifier(), APILocator.systemUser());


        }
    }

}<|MERGE_RESOLUTION|>--- conflicted
+++ resolved
@@ -1775,13 +1775,10 @@
             final AnalyticsHelper mockAnalyticsHelper = mockAnalyticsHelper();
             final ExperimentsAPIImpl experimentsAPIImpl = new ExperimentsAPIImpl(mockAnalyticsHelper);
             ExperimentAnalyzerUtil.setAnalyticsHelper(mockAnalyticsHelper);
-<<<<<<< HEAD
-            final ExperimentResults experimentResult = experimentsAPIImpl.getResults(experiment, APILocator.systemUser());
-=======
+
             final ExperimentResults experimentResult = experimentsAPIImpl.getResults(
                 experiment,
                 APILocator.systemUser());
->>>>>>> fa3ab0c8
 
             mockhttpServer.validate();
 
