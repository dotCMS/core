--- conflicted
+++ resolved
@@ -2537,11 +2537,9 @@
         assertEquals(1,  conditions.size());
 
         assertEquals("url", conditions.get(0).parameter());
-<<<<<<< HEAD
-        assertEquals("^(http|https):\\/\\/(localhost|127.0.0.1|\\b(?:[a-zA-Z0-9](?:[a-zA-Z0-9-]{0,61}[a-zA-Z0-9])?\\.)+[a-zA-Z]{2,})(:\\d{1,5})?\\" + experimentPage.getURI() + "(\\?.*)?$",
-=======
+
         assertEquals("^(http|https):\\/\\/(localhost|127.0.0.1|\\b(?:[a-zA-Z0-9](?:[a-zA-Z0-9-]{0,61}[a-zA-Z0-9])?\\.)+[a-zA-Z]{2,})(:\\d{1,5})?\\" + experimentPage.getURI() + "(\\/?\\?.*)?$",
->>>>>>> 37c2b976
+
                 conditions.get(0).value());
         assertEquals(Operator.REGEX, conditions.get(0).operator());
     }
@@ -2639,15 +2637,10 @@
 
         final Instant firstEventStartDate = Instant.now();
         final String[] pagesUrl = new String[]{pageA.getPageUrl(),
-<<<<<<< HEAD
-                prefixUrlMapper.substring(1) + "test",
-                pageD.getPageUrl(),
-                pageC.getPageUrl()};
-=======
                 prefixUrlMapper + "test",
                 pageD.getURI(),
                 pageC.getURI()};
->>>>>>> 37c2b976
+
 
         final List<Map<String, String>> cubeJsQueryData = createPageViewEvents(firstEventStartDate,
                 experiment, variantName, pagesUrl);
