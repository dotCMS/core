--- conflicted
+++ resolved
@@ -152,27 +152,6 @@
         final Experiment experimentStarted = APILocator.getExperimentsAPI()
                 .start(experiment.id().get(), APILocator.systemUser());
 
-<<<<<<< HEAD
-        assertNotNull(experimentStarted.runningIds());
-        assertEquals(1, experimentStarted.runningIds().size());
-        final RunningId runningId = experimentStarted.runningIds().iterator().next();
-        assertNotNull(runningId);
-        assertNotNull(runningId.id());
-        assertNotNull(runningId.startDate());
-        assertNull(runningId.endDate());
-
-        final Experiment experimentFromDataBase_2 = APILocator.getExperimentsAPI()
-                .find(experiment.id().get(), APILocator.systemUser())
-                .orElseThrow(() -> new AssertionError("Experiment not found"));
-
-        assertNotNull(experimentFromDataBase_2.runningIds());
-
-        final RunningId runningIdFromDataBase_2 = experimentFromDataBase_2.runningIds().iterator().next();
-        assertNotNull(runningIdFromDataBase_2);
-        assertNotNull(runningIdFromDataBase_2.id());
-        assertNotNull(runningIdFromDataBase_2.startDate());
-        assertNull(runningIdFromDataBase_2.endDate());
-=======
         try {
             assertNotNull(experimentStarted.runningIds());
             assertEquals(1, experimentStarted.runningIds().size());
@@ -197,7 +176,6 @@
         } finally {
             APILocator.getExperimentsAPI().end(experimentStarted.id().get(), APILocator.systemUser());
         }
->>>>>>> 2f4701e2
     }
 
     /**
@@ -227,27 +205,6 @@
         final Experiment experimentStarted = APILocator.getExperimentsAPI()
                 .startScheduled(experiment.id().get(), APILocator.systemUser());
 
-<<<<<<< HEAD
-        assertNotNull(experimentStarted.runningIds());
-        assertEquals(1, experimentStarted.runningIds().size());
-        final RunningId runningId = experimentStarted.runningIds().iterator().next();
-        assertNotNull(runningId);
-        assertNotNull(runningId.id());
-        assertNotNull(runningId.startDate());
-        assertNull(runningId.endDate());
-
-        final Experiment experimentFromDataBase_2 = APILocator.getExperimentsAPI()
-                .find(experiment.id().get(), APILocator.systemUser())
-                .orElseThrow(() -> new AssertionError("Experiment not found"));
-
-        assertNotNull(experimentFromDataBase_2.runningIds());
-
-        final RunningId runningIdFromDataBase_2 = experimentFromDataBase_2.runningIds().iterator().next();
-        assertNotNull(runningIdFromDataBase_2);
-        assertNotNull(runningIdFromDataBase_2.id());
-        assertNotNull(runningIdFromDataBase_2.startDate());
-        assertNull(runningIdFromDataBase_2.endDate());
-=======
         try {
             assertNotNull(experimentStarted.runningIds());
             assertEquals(1, experimentStarted.runningIds().size());
@@ -272,7 +229,6 @@
         } finally {
             APILocator.getExperimentsAPI().end(experimentStarted.id().get(), APILocator.systemUser());
         }
->>>>>>> 2f4701e2
     }
 
     /**
@@ -288,37 +244,8 @@
         final Experiment experimentStarted = APILocator.getExperimentsAPI()
                 .start(experiment.id().get(), APILocator.systemUser());
 
-<<<<<<< HEAD
         final RunningId firstRunningId = experimentStarted.runningIds().get(0);
 
-        final Experiment experimentToRestart = Experiment.builder().from(experimentStarted)
-                .status(Status.DRAFT)
-                .scheduling(Optional.empty())
-                .build();
-
-       FactoryLocator.getExperimentsFactory().save(experimentToRestart);
-
-        APILocator.getExperimentsAPI()
-                .start(experimentToRestart.id().get(), APILocator.systemUser());
-
-        final Experiment experimentAfterReStart = APILocator.getExperimentsAPI()
-                .find(experimentToRestart.id().get(), APILocator.systemUser())
-                .orElseThrow(() -> new AssertionError("Experiment not found"));
-
-        assertEquals(2, experimentAfterReStart.runningIds().size());
-
-        assertTrue(experimentAfterReStart.runningIds().getAll().stream()
-                .anyMatch(runningId -> runningId.endDate() != null));
-
-        assertTrue(experimentAfterReStart.runningIds().getAll().stream()
-                .anyMatch(runningId -> runningId.endDate() == null));
-
-        assertTrue(experimentAfterReStart.runningIds().get(0).id() != experimentAfterReStart.runningIds().get(1).id());
-
-        final RunningId currentRunningId = experimentAfterReStart.runningIds().getCurrent().orElseThrow();
-
-        assertNotEquals(firstRunningId.id(), currentRunningId.id());
-=======
         try {
             final Experiment experimentToRestart = Experiment.builder().from(experimentStarted)
                     .status(Status.DRAFT)
@@ -343,10 +270,15 @@
                     .anyMatch(runningId -> runningId.endDate() == null));
 
             assertTrue(experimentAfterReStart.runningIds().get(0).id() != experimentAfterReStart.runningIds().get(1).id());
+
+
+            final RunningId currentRunningId = experimentAfterReStart.runningIds().getCurrent().orElseThrow();
+
+            assertNotEquals(firstRunningId.id(), currentRunningId.id());
         } finally {
             APILocator.getExperimentsAPI().end(experimentStarted.id().get(), APILocator.systemUser());
         }
->>>>>>> 2f4701e2
+
     }
 
     /**
@@ -370,29 +302,6 @@
 
         final Experiment experimentToRestart = Experiment.builder().from(experimentStarted)
                 .status(Status.SCHEDULED)
-<<<<<<< HEAD
-                .scheduling(Optional.empty())
-                .build();
-
-        FactoryLocator.getExperimentsFactory().save(experimentToRestart);
-
-        APILocator.getExperimentsAPI()
-                .startScheduled(experimentToRestart.id().get(), APILocator.systemUser());
-
-        final Experiment experimentAfterReStart = APILocator.getExperimentsAPI()
-                .find(experimentToRestart.id().get(), APILocator.systemUser())
-                .orElseThrow(() -> new AssertionError("Experiment not found"));
-
-        assertEquals(2, experimentAfterReStart.runningIds().size());
-
-        assertTrue(experimentAfterReStart.runningIds().getAll().stream()
-                .anyMatch(runningId -> runningId.endDate() != null));
-
-        assertTrue(experimentAfterReStart.runningIds().getAll().stream()
-                .anyMatch(runningId -> runningId.endDate() == null));
-
-        assertTrue(experimentAfterReStart.runningIds().get(0).id() != experimentAfterReStart.runningIds().get(1).id());
-=======
                 .scheduling(Scheduling.builder()
                         .startDate(Instant.now())
                         .endDate(Instant.now().plus(2, ChronoUnit.DAYS))
@@ -421,7 +330,6 @@
         } finally {
             APILocator.getExperimentsAPI().end(experimentToRestart.id().get(), APILocator.systemUser());
         }
->>>>>>> 2f4701e2
     }
 
     /**
@@ -2505,79 +2413,110 @@
     }
 
     private static String getExpectedPageReachQuery(Experiment experiment) {
-        final String cubeJSQueryExpected ="{"
-                +   "\"filters\":["
-                +       "{"
-                +           "\"values\":["
-                +               "\"pageview\""
-                +           "],"
-                +           "\"member\":\"Events.eventType\","
-                +           "\"operator\":\"equals\""
-                +       "},"
-                +       "{"
-                +           "\"values\":["
-                +               "\"" + experiment.getIdentifier() + "\""
-                +           "],"
-                +           "\"member\":\"Events.experiment\","
-                +           "\"operator\":\"equals\""
-                +       "}"
-                +   "],"
-                +   "\"dimensions\":["
-                +       "\"Events.referer\","
-                +       "\"Events.experiment\","
-                +       "\"Events.variant\","
-                +       "\"Events.utcTime\","
-                +       "\"Events.url\","
-                +       "\"Events.lookBackWindow\","
-                +       "\"Events.eventType\","
-                +       "\"Events.runningId\""
-                +   "],"
-                +   "\"order\":{"
-                +       "\"Events.lookBackWindow\":\"asc\","
-                +       "\"Events.utcTime\":\"asc\""
-                +   "}"
-                + "}";
-        return cubeJSQueryExpected;
+
+        try {
+            final Experiment experimentFromDB = APILocator.getExperimentsAPI()
+                    .find(experiment.getIdentifier(), APILocator.systemUser())
+                    .orElseThrow();
+
+            final String cubeJSQueryExpected ="{"
+                    +   "\"filters\":["
+                    +       "{"
+                    +           "\"values\":["
+                    +               "\"pageview\""
+                    +           "],"
+                    +           "\"member\":\"Events.eventType\","
+                    +           "\"operator\":\"equals\""
+                    +       "},"
+                    +       "{"
+                    +           "\"values\":["
+                    +               "\"" + experiment.getIdentifier() + "\""
+                    +           "],"
+                    +           "\"member\":\"Events.experiment\","
+                    +           "\"operator\":\"equals\""
+                    +       "},"
+                    +       "{"
+                    +           "\"values\":["
+                    +               "\"" + experimentFromDB.runningIds().getCurrent().get().id() + "\""
+                    +           "],"
+                    +           "\"member\":\"Events.runningId\","
+                    +           "\"operator\":\"equals\""
+                    +       "}"
+                    +   "],"
+                    +   "\"dimensions\":["
+                    +       "\"Events.referer\","
+                    +       "\"Events.experiment\","
+                    +       "\"Events.variant\","
+                    +       "\"Events.utcTime\","
+                    +       "\"Events.url\","
+                    +       "\"Events.lookBackWindow\","
+                    +       "\"Events.eventType\","
+                    +       "\"Events.runningId\""
+                    +   "],"
+                    +   "\"order\":{"
+                    +       "\"Events.lookBackWindow\":\"asc\","
+                    +       "\"Events.utcTime\":\"asc\""
+                    +   "}"
+                    + "}";
+            return cubeJSQueryExpected;
+        } catch (DotDataException | DotSecurityException e) {
+            throw new RuntimeException(e);
+        }
     }
 
 
     private static String getExpectedPageReachQuery(final Experiment experiment, final long limit,
             final long offset) {
-        final String cubeJSQueryExpected ="{"
-                +   "\"filters\":["
-                +       "{"
-                +           "\"values\":["
-                +               "\"pageview\""
-                +           "],"
-                +           "\"member\":\"Events.eventType\","
-                +           "\"operator\":\"equals\""
-                +       "},"
-                +       "{"
-                +           "\"values\":["
-                +               "\"" + experiment.getIdentifier() + "\""
-                +           "],"
-                +           "\"member\":\"Events.experiment\","
-                +           "\"operator\":\"equals\""
-                +       "}"
-                +   "],"
-                +   "\"dimensions\":["
-                +       "\"Events.referer\","
-                +       "\"Events.experiment\","
-                +       "\"Events.variant\","
-                +       "\"Events.utcTime\","
-                +       "\"Events.url\","
-                +       "\"Events.lookBackWindow\","
-                +       "\"Events.eventType\","
-                +       "\"Events.runningId\""
-                +   "],"
-                +   "\"order\":{"
-                +       "\"Events.lookBackWindow\":\"asc\","
-                +       "\"Events.utcTime\":\"asc\""
-                +   "},"
-                +   "\"limit\":" + limit + ","
-                +   "\"offset\":" + offset
-                + "}";
-        return cubeJSQueryExpected;
+        try {
+            final Experiment experimentFromDB = APILocator.getExperimentsAPI()
+                    .find(experiment.getIdentifier(), APILocator.systemUser())
+                    .orElseThrow();
+
+            final String cubeJSQueryExpected ="{"
+                    +   "\"filters\":["
+                    +       "{"
+                    +           "\"values\":["
+                    +               "\"pageview\""
+                    +           "],"
+                    +           "\"member\":\"Events.eventType\","
+                    +           "\"operator\":\"equals\""
+                    +       "},"
+                    +       "{"
+                    +           "\"values\":["
+                    +               "\"" + experiment.getIdentifier() + "\""
+                    +           "],"
+                    +           "\"member\":\"Events.experiment\","
+                    +           "\"operator\":\"equals\""
+                    +       "},"
+                    +       "{"
+                    +           "\"values\":["
+                    +               "\"" + experimentFromDB.runningIds().getCurrent().get().id() + "\""
+                    +           "],"
+                    +           "\"member\":\"Events.runningId\","
+                    +           "\"operator\":\"equals\""
+                    +       "}"
+                    +   "],"
+                    +   "\"dimensions\":["
+                    +       "\"Events.referer\","
+                    +       "\"Events.experiment\","
+                    +       "\"Events.variant\","
+                    +       "\"Events.utcTime\","
+                    +       "\"Events.url\","
+                    +       "\"Events.lookBackWindow\","
+                    +       "\"Events.eventType\","
+                    +       "\"Events.runningId\""
+                    +   "],"
+                    +   "\"order\":{"
+                    +       "\"Events.lookBackWindow\":\"asc\","
+                    +       "\"Events.utcTime\":\"asc\""
+                    +   "},"
+                    +   "\"limit\":" + limit + ","
+                    +   "\"offset\":" + offset
+                    + "}";
+            return cubeJSQueryExpected;
+        } catch (DotDataException | DotSecurityException e) {
+            throw new RuntimeException(e);
+        }
     }
 
     private static String getCountExpectedPageReachQuery(final Experiment experiment) {
