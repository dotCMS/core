package com.dotcms.storage;

import static com.dotcms.datagen.TestDataUtils.FILE_ASSET_1;
import static com.dotcms.datagen.TestDataUtils.FILE_ASSET_2;
import static com.dotcms.datagen.TestDataUtils.FILE_ASSET_3;
import static com.dotcms.datagen.TestDataUtils.getFileAssetContent;
import static com.dotcms.datagen.TestDataUtils.getMultipleBinariesContent;
import static com.dotcms.datagen.TestDataUtils.getMultipleImageBinariesContent;
import static com.dotcms.datagen.TestDataUtils.removeAnyMetadata;
import static com.dotcms.rest.api.v1.temp.TempFileAPITest.*;
import static com.dotcms.storage.StoragePersistenceProvider.DEFAULT_STORAGE_TYPE;
import static com.dotcms.storage.model.Metadata.CUSTOM_PROP_PREFIX;
import static org.junit.Assert.assertEquals;
import static org.junit.Assert.assertFalse;
import static org.junit.Assert.assertNotNull;
import static org.junit.Assert.assertNull;
import static org.junit.Assert.assertTrue;
import static org.junit.Assert.fail;
import static org.mockito.Mockito.mock;
import static org.mockito.Mockito.when;

import com.dotcms.content.elasticsearch.business.ESMappingAPIImpl;
import com.dotcms.contenttype.model.field.Field;
import com.dotcms.datagen.TestDataUtils.TestFile;
import com.dotcms.mock.request.MockSession;
import com.dotcms.rest.api.v1.temp.DotTempFile;
import com.dotcms.rest.api.v1.temp.TempFileAPI;
import com.dotcms.rest.api.v1.temp.TempFileAPITest;
import com.dotcms.storage.model.BasicMetadataFields;
import com.dotcms.storage.model.ContentletMetadata;
import com.dotcms.storage.model.Metadata;
import com.dotcms.util.IntegrationTestInitService;
import com.dotmarketing.business.APILocator;
import com.dotmarketing.business.CacheLocator;
import com.dotmarketing.exception.DotDataException;
import com.dotmarketing.portlets.contentlet.model.Contentlet;
import com.dotmarketing.portlets.fileassets.business.FileAssetAPI;
import com.dotmarketing.util.Config;
import com.dotmarketing.util.Logger;
import com.dotmarketing.util.UUIDGenerator;
import com.google.common.collect.ImmutableMap;
import com.liferay.portal.util.WebKeys;
import com.tngtech.java.junit.dataprovider.DataProvider;
import com.tngtech.java.junit.dataprovider.DataProviderRunner;
import com.tngtech.java.junit.dataprovider.UseDataProvider;
import io.vavr.Tuple;
import io.vavr.Tuple2;
import java.io.File;
import java.io.IOException;
import java.io.Serializable;
import java.util.HashMap;
import java.util.HashSet;
import java.util.Map;
import java.util.Optional;
import java.util.Set;
import java.util.SortedSet;
import javax.servlet.http.HttpServletRequest;
import org.apache.commons.io.FilenameUtils;
import org.junit.Assert;
import org.junit.Test;
import org.junit.runner.RunWith;
import org.mockito.Mockito;

@RunWith(DataProviderRunner.class)
public class FileMetadataAPITest {

    private static final String WRITE_METADATA_ON_REINDEX = ESMappingAPIImpl.WRITE_METADATA_ON_REINDEX;
    private static final String FILE_ASSET = FileAssetAPI.BINARY_FIELD;
    private static FileMetadataAPI fileMetadataAPI;
    private static TempFileAPI tempFileAPI;

    /**
     * if we have a code that requires some environment initialization required to run prior to our dataProvider Methods the @BeforeClass annotation won't do
     * See https://github.com/TNG/junit-dataprovider/issues/114
     * That's why I'm making this a static method and calling it from every data provider we have here.
     * I know.. it Sucks.
     * @throws Exception
     */
    private static void prepareIfNecessary() throws Exception {
       if(null == fileMetadataAPI){
          IntegrationTestInitService.getInstance().init();
          fileMetadataAPI = APILocator.getFileMetadataAPI();
       }
       if(null == tempFileAPI){
          tempFileAPI = APILocator.getTempFileAPI();
       }
    }

    /**
     * This test evaluates both basic vs full MD
     * Given scenarios: We're testing metadata api against different types of asset-files
     * Expected Results: we should get full and basic md for every type. Basic metadata must be included within the fm
     * @throws IOException
     */
    @Test
    @UseDataProvider("getFileAssetMetadataTestCases")
    public void Test_Generate_Metadata_From_FileAssets(final TestCase testCase) throws Exception {
        prepareIfNecessary();
        final String stringProperty = Config.getStringProperty(DEFAULT_STORAGE_TYPE);
        try {
            Config.setProperty(DEFAULT_STORAGE_TYPE, testCase.storageType.name());

            //Remove any previously generated metadata by the checkin process
            final File file = (File) testCase.fileAssetContent.get(FILE_ASSET);
            removeAnyMetadata(file);

            final ContentletMetadata metadata = fileMetadataAPI
                    .generateContentletMetadata(testCase.fileAssetContent);

            assertNotNull(metadata);

            assertNotNull(metadata.getBasicMetadataMap());
            assertNotNull(metadata.getFullMetadataMap());

            validateBasicStrict(metadata.getBasicMetadataMap().get(FILE_ASSET));
            validateFull(metadata.getFullMetadataMap().get(FILE_ASSET));

            final Map<String, Set<String>> metadataInfo = fileMetadataAPI.removeMetadata(testCase.fileAssetContent);
            assertFalse(metadataInfo.isEmpty());
            //Verify the metadata got removed successfully
            final StoragePersistenceAPI storage = StoragePersistenceProvider.INSTANCE.get().getStorage(testCase.storageType);
            metadataInfo.forEach((metadataGroup, metadataPaths) -> {
                 for(final String path: metadataPaths){
                     try {
                         Assert.assertFalse(storage.existsObject(metadataGroup, path));
                     } catch (DotDataException e) {
                         fail("Failure verifying object existence :" + e.getMessage());
                     }
                 }
            });

        }finally {
            Config.setProperty(DEFAULT_STORAGE_TYPE,stringProperty);
        }

    }

    /**
     * Given scenario: We simply force pushing any metadata into an empty contentlet
     * Expected result: The Contentlet must have the attributes we forced in it.
     * @param testCase
     * @throws Exception
     */
    @Test
    @UseDataProvider("getFileAssetMetadataTestCases")
    public void Test_Force_Set_Metadata(final TestCase testCase) throws Exception {
        prepareIfNecessary();
        final String stringProperty = Config.getStringProperty(DEFAULT_STORAGE_TYPE);
        try {
            Config.setProperty(DEFAULT_STORAGE_TYPE, testCase.storageType.name());
            final Contentlet fileAsset1 = testCase.fileAssetContent;
            final Metadata fileAsset1Metadata = fileAsset1.getBinaryMetadata(FILE_ASSET);
            assertNotNull(fileAsset1Metadata);
            final boolean isImageNegatedValue = !fileAsset1Metadata.isImage();

            final long langId = APILocator.getLanguageAPI().getDefaultLanguage().getId();
            final Contentlet fileAsset2 = getFileAssetContent(true, langId);

            final HashMap <String,Serializable> editedMap = new HashMap<>(fileAsset1Metadata.getMap());

            editedMap.put("isImage", isImageNegatedValue);
            editedMap.put("content", "lol");//Expect this within the regular attributes
            editedMap.put("foo", "bar");
            editedMap.put(Metadata.CUSTOM_PROP_PREFIX + "custom-attribute", "custom");//Expect one custom attribute
            final Metadata fileAsset2Metadata = new Metadata(FILE_ASSET, editedMap);
            fileMetadataAPI.setMetadata(fileAsset2, ImmutableMap.of(FILE_ASSET, fileAsset2Metadata));

            final Metadata metadataAfter = fileAsset2.getBinaryMetadata(FILE_ASSET);
            //For the sake of demonstrating we can manipulate metadata with through this method
            assertEquals(metadataAfter.isImage(), isImageNegatedValue);

            final Map<String, Serializable> metadataAfterMap = metadataAfter.getMap();
            assertNull(metadataAfterMap.get("content"));
            assertNull(metadataAfterMap.get("foo"));

            //Verify we have the custom attributes
            final Serializable serializable = metadataAfter.getCustomMeta().get("custom-attribute");
            assertEquals("custom", serializable.toString());

            final Metadata fullMetadataNoCache = fileMetadataAPI
                    .getFullMetadataNoCache(fileAsset2, FILE_ASSET);

            final Map<String, Serializable> fullMetadataNoCacheMap = fullMetadataNoCache.getMap();
            assertEquals("lol", fullMetadataNoCacheMap.get("content"));
            assertEquals("bar", fullMetadataNoCacheMap.get("foo"));


        } finally {
            Config.setProperty(DEFAULT_STORAGE_TYPE, stringProperty);
        }

    }


    @DataProvider
    public static Object[] getFileAssetMetadataTestCases() throws Exception {
<<<<<<< HEAD
        IntegrationTestInitService.getInstance().init();
=======
        prepareIfNecessary();
>>>>>>> 8a87f354
        final long langId = APILocator.getLanguageAPI().getDefaultLanguage().getId();
        final boolean defaultValue = Config.getBooleanProperty(WRITE_METADATA_ON_REINDEX, true);
        //disconnect the MD generation on indexing so we can test the generation directly using the API.
        Config.setProperty(WRITE_METADATA_ON_REINDEX, false);
        try {
            return new Object[]{
                    new TestCase(langId, StorageType.FILE_SYSTEM, TestFile.JPG,
                            getFileAssetContent(true, langId, TestFile.JPG)),
                    new TestCase(langId, StorageType.FILE_SYSTEM, TestFile.GIF,
                            getFileAssetContent(true, langId, TestFile.GIF)),
                    new TestCase(langId, StorageType.FILE_SYSTEM, TestFile.PNG,
                            getFileAssetContent(true, langId, TestFile.PNG)),
                    new TestCase(langId, StorageType.FILE_SYSTEM, TestFile.SVG,
                            getFileAssetContent(true, langId, TestFile.SVG)),
                    new TestCase(langId, StorageType.FILE_SYSTEM, TestFile.PDF,
                            getFileAssetContent(true, langId, TestFile.PDF)),

                    new TestCase(langId, StorageType.DB, TestFile.JPG,

                            getFileAssetContent(true, langId, TestFile.JPG)),
                    new TestCase(langId, StorageType.DB, TestFile.GIF,
                            getFileAssetContent(true, langId, TestFile.GIF)),
                    new TestCase(langId, StorageType.DB, TestFile.PNG,
                            getFileAssetContent(true, langId, TestFile.PNG)),
                    new TestCase(langId, StorageType.DB, TestFile.SVG,
                            getFileAssetContent(true, langId, TestFile.SVG)),
                    new TestCase(langId, StorageType.DB, TestFile.PDF,
                            getFileAssetContent(true, langId, TestFile.PDF)),
            };
        } finally {
            Config.setProperty(WRITE_METADATA_ON_REINDEX, defaultValue);
        }
    }

    static class TestCase{
        final long langId;
        final StorageType storageType;
        final TestFile testFile;
        final Contentlet fileAssetContent;

        TestCase(final long langId,final StorageType storageType,
                final TestFile testFile,final Contentlet fileAssetContent) {
            this.langId = langId;
            this.storageType = storageType;
            this.testFile = testFile;
            this.fileAssetContent = fileAssetContent;
        }

        @Override
        public String toString() {
            return "TestCase{" +
                    "langId=" + langId +
                    ", storageType=" + storageType +
                    ", testFile=" + FilenameUtils.getName(testFile.getFilePath()) +
                    ", fileAssetContent=" + fileAssetContent +
                    '}';
        }
    }

    /**
     * validate basic layout expected in the full md for File-Asset
     * @param metaData
     */
    private void validateFull(final Metadata metaData){
        final Map<String, Serializable> meta = metaData.getFieldsMeta();
        assertTrue(meta.containsKey("content"));
        assertTrue(meta.containsKey("contentType"));
        assertTrue(meta.containsKey("fileSize"));
        if((Boolean) meta.get("isImage")){
          assertTrue(meta.containsKey("height"));
          assertTrue(meta.containsKey("width"));
        }
        //basic meta is a sub set of the full-md
        validateBasic(metaData);
    }

    /**
     * validate basic layout expected in the basic md for File-Asset
     * @param metaData
     */
    private void validateBasic(final Metadata metaData){
        final Map<String, Serializable> meta = metaData.getFieldsMeta();
        basicMetadataFields.forEach(key -> {

            if (!(Boolean)meta.get("isImage") && (key.equals("width") || key.equals("height"))) {
                // we don't expect
                Logger.info(FileMetadataAPI.class,"We're not supposed to have width or height in a non-image type of file");
            } else {
                assertTrue(String.format("expected metadata key `%s` isn't present in fields:: %s", key, meta) , meta.containsKey(key));
            }

        });
    }

    private static Set<String> basicMetadataFields = new HashSet<>(BasicMetadataFields.keyMap().keySet());

    /**
     * validate basic layout expected in the basic md for File-Asset
     * But nothing else if there are additional values we fail!!
     * @param meta
     */
    private void validateBasicStrict(final Metadata meta) {
        final Boolean isImage = (Boolean) meta.getFieldsMeta().get("isImage");
        //We must account that width and height are only available for images so minus two
        final int expectedFieldsNumber = !isImage ? basicMetadataFields.size() -2 : basicMetadataFields.size();
        validateBasic(meta);

        assertEquals(
                String.format("we're expecting exactly `%d` entries in `%s`", expectedFieldsNumber,
                        meta), expectedFieldsNumber, meta.getFieldsMeta().size());
    }

    /**
     * Given scenario: We have an instance of a content-type that has different fields of type binary
     * this time we test that the first field gets the generated full-MD generated while the rest only get the basic one.
     * Expected Results:
     * @throws IOException
     */
    @Test
    @UseDataProvider("getStorageType")
    public void Test_Generate_Metadata_From_ContentType_With_Multiple_Binary_Fields(final StorageType storageType) throws Exception {
        prepareIfNecessary();
        final long langId = APILocator.getLanguageAPI().getDefaultLanguage().getId();
        final String stringProperty = Config.getStringProperty(DEFAULT_STORAGE_TYPE);
        try {
            Config.setProperty(DEFAULT_STORAGE_TYPE, storageType.name());

            //Multiple binary fields
            final Contentlet multipleBinariesContent = getMultipleImageBinariesContent(true, langId, null);

            //Multiple binary fields
            //since the index operation performs this very same operation here the method generateContentletMetadata should retrieve the existing metadata.
            final ContentletMetadata multiBinaryMetadata = fileMetadataAPI
                    .generateContentletMetadata(multipleBinariesContent);
            assertNotNull(multiBinaryMetadata);

            final Map<String, Metadata> fullMetadataMap = multiBinaryMetadata
                    .getFullMetadataMap();
            assertNotNull(fullMetadataMap);

            final Map<String, Metadata> basicMetadataMap = multiBinaryMetadata
                    .getBasicMetadataMap();
            assertNotNull(basicMetadataMap);

            //the field is set as the first one according to the sortOrder prop. This is the only that has to have full metadata
            final Metadata fileAsset2FullMeta = fullMetadataMap.get(FILE_ASSET_2);
            assertNotNull(fileAsset2FullMeta);

            //These are all the non-null binaries
            final Metadata fileAsset1BasicMeta = basicMetadataMap.get(FILE_ASSET_1);
            assertNotNull(fileAsset1BasicMeta);

            final Metadata fileAsset2BasicMeta = basicMetadataMap.get(FILE_ASSET_2);
            assertNotNull(fileAsset2BasicMeta);

            //the filed does exist but it was not set
            final Metadata fileAsset3BasicMeta = basicMetadataMap.get(FILE_ASSET_3);
            assertNull(fileAsset3BasicMeta);

            final Map<String, Set<String>> metadataInfo = fileMetadataAPI.removeMetadata(multipleBinariesContent);
            assertFalse(metadataInfo.isEmpty());
            //Verify the metadata got removed successfully
            final StoragePersistenceAPI storage = StoragePersistenceProvider.INSTANCE.get().getStorage(storageType);
            metadataInfo.forEach((metadataGroup, metadataPaths) -> {
                for(final String path: metadataPaths){
                    try {
                        Assert.assertFalse(storage.existsObject(metadataGroup, path));
                    } catch (DotDataException e) {
                        fail("Failure verifying object existence :" + e.getMessage());
                    }
                }
            });

        }finally {
            Config.setProperty(DEFAULT_STORAGE_TYPE, stringProperty);
        }
    }

    /**
     * Method to test: {@link FileMetadataAPIImpl#findBinaryFields(Contentlet)}
     * Given scenario: We have an instance of a content-type that has different fields of type bin
     * Expected Results: After calling findBinaryFields I should get a tuple with one file
     * candidate for the full MD generation and the rest in the second component of the tuple
     */
    @Test
    public void Test_Get_First_Indexed_Binary_Field() throws Exception {
        prepareIfNecessary();
        final long langId = APILocator.getLanguageAPI().getDefaultLanguage().getId();
        final Contentlet multipleBinariesContent = getMultipleImageBinariesContent(true, langId, null);

        final FileMetadataAPIImpl impl = (FileMetadataAPIImpl) fileMetadataAPI;
        final Tuple2<SortedSet<String>, SortedSet<String>> binaryFields = impl
                .findBinaryFields(multipleBinariesContent);

        final Set<String> allBinaryFields = binaryFields._1;

        assertEquals(allBinaryFields.size(), 3);

        assertTrue(allBinaryFields.contains(FILE_ASSET_1));
        assertTrue(allBinaryFields.contains(FILE_ASSET_2));
        assertTrue(allBinaryFields.contains(FILE_ASSET_3));

        final Set<String> binaryFieldCandidateForFullMetadata = binaryFields._2;
        assertEquals(binaryFieldCandidateForFullMetadata.size(), 1);
        assertTrue(binaryFieldCandidateForFullMetadata.contains(FILE_ASSET_2));
    }

    /**
     *  Method to test: {@link FileMetadataAPIImpl#getFullMetadataNoCache(Contentlet, String)}
     *  Given scenario: We create a new piece of content then we call getMetadataNoCache. Then we call it again after calling generateContentletMetadata
     *  Expected Result: Until generateContentletMetadata gets called no metadata should be returned
     * @param storageType
     * @throws IOException
     */
    @Test
    @UseDataProvider("getStorageType")
    public void Test_Get_Metadata_No_Cache(final StorageType storageType) throws Exception {
        prepareIfNecessary();
        final String stringProperty = Config.getStringProperty(DEFAULT_STORAGE_TYPE);
        //disconnect the MD generation on indexing so we can test directly here.
        final boolean defaultValue = Config.getBooleanProperty(WRITE_METADATA_ON_REINDEX, true);
        try {
            Config.setProperty(DEFAULT_STORAGE_TYPE, storageType.name());
            Config.setProperty(WRITE_METADATA_ON_REINDEX, false);
            final long langId = APILocator.getLanguageAPI().getDefaultLanguage().getId();
            final Contentlet fileAssetContent = getFileAssetContent(true, langId, TestFile.PNG);

            Metadata fileAssetMeta = fileMetadataAPI
                    .getFullMetadataNoCache(fileAssetContent, FILE_ASSET);
            //Expect metadata it's generation is forced in case it doesn't exist.
            assertNotNull(fileAssetMeta);

            final ContentletMetadata metadata = fileMetadataAPI
                    .generateContentletMetadata(fileAssetContent);
            assertNotNull(metadata);

            fileAssetMeta = fileMetadataAPI
                    .getFullMetadataNoCache(fileAssetContent, FILE_ASSET);
            assertFalse(fileAssetMeta.getFieldsMeta().isEmpty());

            //This might seem a little unnecessary but by doing this we verify the fields in the resulting map are the ones allowed to be preset in the metadata generation
            final FileMetadataAPIImpl impl = (FileMetadataAPIImpl) fileMetadataAPI;

            final Map<String, Field> fieldMap = fileAssetContent.getContentType().fieldMap();

            final Set<String> metadataFields = impl
                    .getMetadataFields(fieldMap.get(FILE_ASSET).id());

            fileAssetMeta.getFieldsMeta().forEach((key, value) -> {
                assertTrue(metadataFields.contains(key) || basicMetadataFields.contains(key));
            });

        } finally {
            Config.setProperty(DEFAULT_STORAGE_TYPE, stringProperty);
            Config.setProperty(WRITE_METADATA_ON_REINDEX, defaultValue);
        }
    }

    /**
     *  Method to test: {@link FileMetadataAPIImpl#getFullMetadataNoCacheForceGenerate(Contentlet, String)}
     *  Given scenario: We create a new piece of content then we call getMetadataNoCache. The new piece of content isn't expected to have any previously generated metadata
     *  Expected Result: Calling again the method with the force param set to true must take care of the MD generation
     * @param storageType
     * @throws IOException
     */
    @Test
    @UseDataProvider("getStorageType")
    public void Test_Get_Metadata_No_Cache_Force_Generate(final StorageType storageType) throws Exception {
        prepareIfNecessary();
        final String stringProperty = Config.getStringProperty(DEFAULT_STORAGE_TYPE);
        //disconnect the MD generation on indexing so we can test directly here.
        final boolean defaultValue = Config.getBooleanProperty(WRITE_METADATA_ON_REINDEX, true);
        try {
            Config.setProperty(DEFAULT_STORAGE_TYPE, storageType.name());
            Config.setProperty(WRITE_METADATA_ON_REINDEX, false);
            final long langId = APILocator.getLanguageAPI().getDefaultLanguage().getId();
            final Contentlet fileAssetContent = getFileAssetContent(true, langId, TestFile.PDF);

            Metadata fileAssetMD = fileMetadataAPI
                    .getFullMetadataNoCache(fileAssetContent, FILE_ASSET);
            //Expect metadata it has been generated right out of the box
            assertNotNull(fileAssetMD);

            fileAssetMD = fileMetadataAPI
                    .getFullMetadataNoCacheForceGenerate(fileAssetContent, FILE_ASSET);
            assertFalse(fileAssetMD.getFieldsMeta().isEmpty());

            //This might seem a little unnecessary but by doing this we verify the fields in the resulting map are the ones allowed to be preset in the metadata generation
            final FileMetadataAPIImpl impl = (FileMetadataAPIImpl) fileMetadataAPI;

            final Map<String, Field> fieldMap = fileAssetContent.getContentType().fieldMap();

            final Set<String> metadataFields = impl
                    .getMetadataFields(fieldMap.get(FILE_ASSET).id());

            fileAssetMD.getFieldsMeta().forEach((key, value) -> {
                assertTrue(metadataFields.contains(key) || basicMetadataFields.contains(key));
            });

        } finally {
            Config.setProperty(DEFAULT_STORAGE_TYPE, stringProperty);
            Config.setProperty(WRITE_METADATA_ON_REINDEX, defaultValue);
        }
    }


    /**
     * Method to test: {@link FileMetadataAPIImpl#getMetadata(Contentlet, String)}
     * Given scenario: We create a new piece of content then we call getMetadata. Then we call it again after calling generateContentletMetadata
     * Expected Result: Until generateContentletMetadata gets called no metadata should be returned
     * @param storageType
     * @throws IOException
     */
    @Test
    @UseDataProvider("getStorageType")
    public void Test_GetMetadata(final StorageType storageType) throws Exception {
        prepareIfNecessary();
        final String stringProperty = Config.getStringProperty(DEFAULT_STORAGE_TYPE);
        //disconnect the MD generation on indexing so we can test directly here.
        final boolean defaultValue = Config.getBooleanProperty(WRITE_METADATA_ON_REINDEX, true);
        try {
            Config.setProperty(WRITE_METADATA_ON_REINDEX, false);
            Config.setProperty(DEFAULT_STORAGE_TYPE, storageType.name());
            final long langId = APILocator.getLanguageAPI().getDefaultLanguage().getId();
            final Contentlet fileAssetContent = getFileAssetContent(true, langId, TestFile.PDF);

            //Remove any metadata generated by the checkin
            final File file = (File) fileAssetContent.get(FILE_ASSET);
            removeAnyMetadata(file);

            Metadata fileAssetMD = fileMetadataAPI
                    .getMetadata(fileAssetContent, FILE_ASSET);

            final Metadata meta = fileAssetContent.getBinaryMetadata(FILE_ASSET);

            assertEquals(fileAssetMD, meta);

            final Map<String, Serializable> metadataMap = meta.getFieldsMeta();
            assertNotNull(metadataMap);

            assertNotNull(metadataMap.get("contentType"));
            assertNotNull(metadataMap.get("modDate"));
            assertNotNull(metadataMap.get("path"));
            assertNotNull(metadataMap.get("sha256"));
            assertNotNull(metadataMap.get("title"));

        } finally {
            Config.setProperty(DEFAULT_STORAGE_TYPE, stringProperty);
            Config.setProperty(WRITE_METADATA_ON_REINDEX, defaultValue);
        }
    }

    /**
     * Method to test: {@link FileMetadataAPIImpl#getMetadataForceGenerate(Contentlet, String)}
     * Given scenario: We create a new piece of content then we call getMetadata. Which isn't expected to have any previously generated metadata
     * Expected Result: Calling again the method with the force param set to true must take care of the MD generation
     * @param storageType
     * @throws IOException
     */
    @Test
    @UseDataProvider("getStorageType")
    public void Test_GetMetadata_ForceGenerate(final StorageType storageType) throws Exception {
        prepareIfNecessary();
        final String stringProperty = Config.getStringProperty(DEFAULT_STORAGE_TYPE);
        //disconnect the MD generation on indexing so we can test directly here.
        final boolean defaultValue = Config.getBooleanProperty(WRITE_METADATA_ON_REINDEX, true);
        try {
            Config.setProperty(WRITE_METADATA_ON_REINDEX, false);
            Config.setProperty(DEFAULT_STORAGE_TYPE, storageType.name());
            final long langId = APILocator.getLanguageAPI().getDefaultLanguage().getId();
            final Contentlet fileAssetContent = getFileAssetContent(true, langId, TestFile.PDF);

            //Remove any metadata generated by the checkin
            final File file = (File) fileAssetContent.get(FILE_ASSET);
            removeAnyMetadata(file);

            Metadata fileAssetMD = fileMetadataAPI
                    .getMetadata(fileAssetContent, FILE_ASSET);
            assertNotNull(fileAssetMD);

            final Metadata meta = fileMetadataAPI.getMetadataForceGenerate(fileAssetContent, FILE_ASSET);
            assertNotNull(meta);

            final Map<String, Serializable> metadataMap = meta.getFieldsMeta();
            assertNotNull(metadataMap);

            assertNotNull(metadataMap.get("contentType"));
            assertNotNull(metadataMap.get("modDate"));
            assertNotNull(metadataMap.get("path"));
            assertNotNull(metadataMap.get("sha256"));
            assertNotNull(metadataMap.get("title"));

        } finally {
            Config.setProperty(DEFAULT_STORAGE_TYPE, stringProperty);
            Config.setProperty(WRITE_METADATA_ON_REINDEX, defaultValue);
        }
    }

    /**
     * Method to test: {@link FileMetadataAPIImpl#putCustomMetadataAttributes(Contentlet, Map)}
     * Given scenario: We create a new piece of content then we generate MD the we add custom attributes and then
     * Expected Result: The customs metadata attributes must be available through calling getMetadata
     * or getFullMetadataNoCache (if it was added to the first indexed binary)
     * @param storageType
     * @throws IOException
     */
    @Test
    @UseDataProvider("getStorageType")
    public void Test_Add_Custom_Attributes_FileAssets(final StorageType storageType)
            throws Exception {
        prepareIfNecessary();
        final String stringProperty = Config.getStringProperty(DEFAULT_STORAGE_TYPE);
        //disconnect the MD generation on indexing so we can test directly here.
        final boolean defaultValue = Config.getBooleanProperty(WRITE_METADATA_ON_REINDEX, true);
        try {
            Config.setProperty(WRITE_METADATA_ON_REINDEX, false);
            Config.setProperty(DEFAULT_STORAGE_TYPE, storageType.name());
            final long langId = APILocator.getLanguageAPI().getDefaultLanguage().getId();
            final Contentlet multipleBinariesContent = getMultipleBinariesContent(true, langId,
                    null);
            final ContentletMetadata metadata = fileMetadataAPI
                    .generateContentletMetadata(multipleBinariesContent);

            assertFalse(metadata.getFullMetadataMap().isEmpty());
            assertFalse(metadata.getBasicMetadataMap().isEmpty());

            final Tuple2 <String,String> t1 = Tuple.of("focalPoint","67.4,6.77");
            final Tuple2 <String,String> t2 = Tuple.of("title","lol");
            final Tuple2 <String,String> t3 = Tuple.of("foo","bar");

            for (final String fieldName : metadata.getBasicMetadataMap().keySet()) {
                final Map<String, Map<String, Serializable>> customAttributes = ImmutableMap
                        .of(fieldName, ImmutableMap.of(t1._1, t1._2, t2._1, t2._2, t3._1, t3._2));
                fileMetadataAPI
                        .putCustomMetadataAttributes(multipleBinariesContent, customAttributes);
                Logger.info(FileMetadataAPITest.class, "setting up attribute: " + fieldName);
            }

            for (final String fieldName : metadata.getBasicMetadataMap().keySet()) {

                final Metadata meta = fileMetadataAPI
                      .getMetadata(multipleBinariesContent, fieldName);

                assertEquals(meta.getCustomMeta().get(t1._1),t1._2);
                assertEquals(meta.getCustomMeta().get(t2._1),t2._2);
                assertEquals(meta.getCustomMeta().get(t3._1),t3._2);

                final Metadata metaNoCache = fileMetadataAPI
                        .getFullMetadataNoCache(multipleBinariesContent, fieldName);

                assertEquals(metaNoCache.getCustomMeta().get(t1._1),t1._2);
                assertEquals(metaNoCache.getCustomMeta().get(t2._1),t2._2);
                assertEquals(metaNoCache.getCustomMeta().get(t3._1),t3._2);

            }


        } finally {
            Config.setProperty(DEFAULT_STORAGE_TYPE, stringProperty);
            Config.setProperty(WRITE_METADATA_ON_REINDEX, defaultValue);
        }
    }

    /**
     * Method to test: {@link FileMetadataAPIImpl#copyMetadata(Contentlet, Contentlet)}
     * Given scenario: We have 2 contentlets we copy the md into the destination contentlet
     * Expected Resilt: expect the destination contentlet to have the same md as the source contentlet where we copied them.
     * @param storageType
     * @throws Exception
     */
    @Test
    @UseDataProvider("getStorageType")
    public void Test_Copy_Metadata(final StorageType storageType) throws Exception {
        prepareIfNecessary();
        final String stringProperty = Config.getStringProperty(DEFAULT_STORAGE_TYPE);
        //disconnect the MD generation on indexing so we can test directly here.
        final boolean defaultValue = Config.getBooleanProperty(WRITE_METADATA_ON_REINDEX, true);
        try {
            Config.setProperty(WRITE_METADATA_ON_REINDEX, false);
            Config.setProperty(DEFAULT_STORAGE_TYPE, storageType.name());
            final long langId = APILocator.getLanguageAPI().getDefaultLanguage().getId();
            final Contentlet source = getMultipleBinariesContent(true, langId, null);

            final ContentletMetadata metadata = fileMetadataAPI
                    .generateContentletMetadata(source);
            assertNotNull("must have metadata", metadata);

            final Contentlet dest = getMultipleBinariesContent(true, langId, null);

            //MD hasn't been generated on the destination contentlet
            assertNull("Expect no metadata ",fileMetadataAPI.getMetadata(dest,FILE_ASSET_1));
            assertNull("Expect no metadata ",fileMetadataAPI.getMetadata(dest,FILE_ASSET_2));

            fileMetadataAPI.copyMetadata(source, dest);

            //Verify through getMetadata since it does return null if it doesnt exist and doesnt force it's generation
            assertNotNull(fileMetadataAPI.getMetadata(dest,FILE_ASSET_1));
            assertNotNull(fileMetadataAPI.getMetadata(dest,FILE_ASSET_2));

            assertEquals(source.getBinaryMetadata(FILE_ASSET_1), dest.getBinaryMetadata(FILE_ASSET_1));
            assertEquals(source.getBinaryMetadata(FILE_ASSET_2), dest.getBinaryMetadata(FILE_ASSET_2));

        } finally {
            Config.setProperty(DEFAULT_STORAGE_TYPE, stringProperty);
            Config.setProperty(WRITE_METADATA_ON_REINDEX, defaultValue);
        }
    }

    /**
     * Method to test: {@link FileMetadataAPIImpl#generateContentletMetadata(Contentlet)}
     * Given scenario: We have a source contentlet that we have fed with custom metadata attributes
     * Expected Result: Then we call generate metadata methods then we look for the custom attributes we initially set.. They still must be there.
     * @param storageType
     * @throws Exception
     */
    @Test
    @UseDataProvider("getStorageType")
    public void Test_Generate_Metadata_Should_Not_Override_Custom_Attributes(final StorageType storageType) throws Exception {
        prepareIfNecessary();
        final String stringProperty = Config.getStringProperty(DEFAULT_STORAGE_TYPE);
        //disconnect the MD generation on indexing so we can test directly here.
        final boolean defaultValue = Config.getBooleanProperty(WRITE_METADATA_ON_REINDEX, true);
        try {
            Config.setProperty(WRITE_METADATA_ON_REINDEX, false);
            Config.setProperty(DEFAULT_STORAGE_TYPE, storageType.name());
            final long langId = APILocator.getLanguageAPI().getDefaultLanguage().getId();
            final Contentlet source = getMultipleBinariesContent(true, langId, null);
            assertNotNull(source.get(FILE_ASSET_1));
            assertNotNull(source.get(FILE_ASSET_2));

            final ContentletMetadata metadata = fileMetadataAPI
                    .generateContentletMetadata(source);
            assertNotNull("must have metadata", metadata);

            fileMetadataAPI.putCustomMetadataAttributes(source, ImmutableMap
                    .of(
                            FILE_ASSET_1, ImmutableMap.of("foo", "bar", "bar", "foo"),
                            FILE_ASSET_2, ImmutableMap.of("foo", "bar", "bar", "foo")
                    )
            );

            CacheLocator.getMetadataCache().clearCache();

            final Metadata fileAsset1Meta = source.getBinaryMetadata(FILE_ASSET_1);
            validateCustomMetadata(fileAsset1Meta.getCustomMeta());

            final Metadata fileAsset2Meta = source.getBinaryMetadata(FILE_ASSET_2);
            validateCustomMetadata(fileAsset2Meta.getCustomMeta());

            final ContentletMetadata regeneratedMetadata = fileMetadataAPI
                    .generateContentletMetadata(source);

            //fileAsset2 is the first binary indexed in our contentlet so we only expect that one on the full-md
            validateCustomMetadata(regeneratedMetadata.getFullMetadataMap().get(FILE_ASSET_2).getCustomMeta());
            //basic metadata is expected to be generated for the two binaries
            validateCustomMetadata(regeneratedMetadata.getBasicMetadataMap().get(FILE_ASSET_1).getCustomMeta());
            validateCustomMetadata(regeneratedMetadata.getBasicMetadataMap().get(FILE_ASSET_2).getCustomMeta());

        } finally {
            Config.setProperty(DEFAULT_STORAGE_TYPE, stringProperty);
            Config.setProperty(WRITE_METADATA_ON_REINDEX, defaultValue);
        }

    }

    /**
     * Method to test: {@link FileMetadataAPIImpl#putCustomMetadataAttributes(String, Map)}
     * Given scenario: We create a temp file to get a valid temp-resource-id we attach some random meta
     * Expected result: When we request such info using the same id the results we get must match the originals
     * @param storageType
     * @throws Exception
     */
    @Test
    @UseDataProvider("getStorageType")
    public void Test_Add_Then_Recover_Temp_Resource_Metadata(final StorageType storageType) throws Exception {
        prepareIfNecessary();
        final String stringProperty = Config.getStringProperty(DEFAULT_STORAGE_TYPE);
        //disconnect the MD generation on indexing so we can test directly here.
        final boolean defaultValue = Config.getBooleanProperty(WRITE_METADATA_ON_REINDEX, true);
        try {
            Config.setProperty(WRITE_METADATA_ON_REINDEX, false);
            Config.setProperty(DEFAULT_STORAGE_TYPE, storageType.name());

            final HttpServletRequest request = mockHttpServletRequest();

            final DotTempFile dotTempFile = tempFileAPI.createEmptyTempFile("temp", request);
            fileMetadataAPI.putCustomMetadataAttributes(dotTempFile.id,
                    ImmutableMap.of("fieldXYZ", ImmutableMap.of("foo", "bar", "bar", "foo")));
            final Optional<Metadata> metadataOptional = fileMetadataAPI.getMetadata(dotTempFile.id);
            assertTrue(metadataOptional.isPresent());
            final Metadata metadata = metadataOptional.get();
            assertEquals(dotTempFile.id, metadata.getFieldName());
            final Map<String, Serializable> customMeta = metadata.getCustomMeta();
            validateCustomMetadata(customMeta);
        }finally {
            Config.setProperty(DEFAULT_STORAGE_TYPE, stringProperty);
            Config.setProperty(WRITE_METADATA_ON_REINDEX, defaultValue);
        }
    }

    private void validateCustomMetadata(final Map<String, Serializable> customMeta){
        assertEquals("bar", customMeta.get("foo"));
        assertEquals("foo", customMeta.get("bar"));
    }

    @DataProvider
    public static Object[] getStorageType() throws Exception {
        return new Object[]{
         StorageType.FILE_SYSTEM,
         StorageType.DB
        };
    }

    @Test
    public void TestMetadataModel() {

        final ImmutableMap<String, Serializable> inputMap = ImmutableMap.of(
                "foo", "bar",
                "bar", "foo",
                CUSTOM_PROP_PREFIX + "foo", "foo",
                CUSTOM_PROP_PREFIX + "bar", "foo",
                "lol:lol", "lol"
        );

        final Metadata metadata = new Metadata("lol", inputMap);
        //The view returned by this method removes the prefix
        metadata.getCustomMeta().forEach((key, serializable) -> {
            assertFalse(key.startsWith(CUSTOM_PROP_PREFIX));
        });
        //None of the main properties should contain the prefix either
        final Map<String, Serializable> fieldsMeta = metadata.getFieldsMeta();

        fieldsMeta.forEach((key, serializable) -> {
            assertFalse(key.startsWith(CUSTOM_PROP_PREFIX));
        });

        final Map<String, Serializable> toMapView = metadata.getMap();

        inputMap.forEach((key, serializable) -> {
               final Serializable object = toMapView.get(key);
               assertEquals(object, serializable);
           }
        );

        final Metadata emptyMapMetadata = new Metadata("lol", ImmutableMap.of());
        assertEquals(emptyMapMetadata.getName(),"unknown");
        assertEquals(emptyMapMetadata.getTitle(),"unknown");
        assertEquals(emptyMapMetadata.getSha256(),"unknown");
        assertEquals(emptyMapMetadata.getLength(),0);
        assertEquals(emptyMapMetadata.getSize(),0);
        assertEquals(emptyMapMetadata.getHeight(),0);
        assertEquals(emptyMapMetadata.getWidth(),0);
        assertFalse(emptyMapMetadata.isImage());

    }
}<|MERGE_RESOLUTION|>--- conflicted
+++ resolved
@@ -194,11 +194,7 @@
 
     @DataProvider
     public static Object[] getFileAssetMetadataTestCases() throws Exception {
-<<<<<<< HEAD
-        IntegrationTestInitService.getInstance().init();
-=======
-        prepareIfNecessary();
->>>>>>> 8a87f354
+        prepareIfNecessary();
         final long langId = APILocator.getLanguageAPI().getDefaultLanguage().getId();
         final boolean defaultValue = Config.getBooleanProperty(WRITE_METADATA_ON_REINDEX, true);
         //disconnect the MD generation on indexing so we can test the generation directly using the API.
