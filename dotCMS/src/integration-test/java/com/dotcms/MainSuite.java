package com.dotcms;

import com.dotcms.auth.providers.saml.v1.DotSamlResourceTest;
import com.dotcms.auth.providers.saml.v1.SAMLHelperTest;
import com.dotcms.content.elasticsearch.business.ESContentletAPIImplTest;
import com.dotcms.content.elasticsearch.business.ElasticsearchUtilTest;
import com.dotcms.content.elasticsearch.util.ESMappingUtilHelperTest;
import com.dotcms.contenttype.business.DotAssetBaseTypeToContentTypeStrategyImplTest;
import com.dotcms.contenttype.test.DotAssetAPITest;
import com.dotcms.ema.EMAWebInterceptorTest;
import com.dotcms.enterprise.HTMLDiffUtilTest;
import com.dotcms.enterprise.cluster.ClusterFactoryTest;
import com.dotcms.enterprise.publishing.remote.PushPublishBundleGeneratorTest;
import com.dotcms.enterprise.publishing.remote.bundler.*;
import com.dotcms.enterprise.rules.RulesAPIImplIntegrationTest;
import com.dotcms.graphql.DotGraphQLHttpServletTest;
import com.dotcms.junit.MainBaseSuite;
import com.dotcms.mock.request.CachedParameterDecoratorTest;
import com.dotcms.publisher.bundle.business.BundleAPITest;
import com.dotcms.publisher.bundle.business.BundleFactoryTest;
import com.dotcms.publisher.business.PublishAuditAPITest;
import com.dotcms.publisher.util.DependencyManagerTest;
import com.dotcms.publishing.PublisherAPIImplTest;
import com.dotcms.publishing.PublisherFilterImplTest;
import com.dotcms.publishing.PushPublishFiltersInitializerTest;
import com.dotcms.publishing.job.SiteSearchJobImplTest;
import com.dotcms.rendering.velocity.directive.DotParseTest;
import com.dotcms.rendering.velocity.servlet.VelocityServletIntegrationTest;
import com.dotcms.rendering.velocity.viewtools.DotTemplateToolTest;
import com.dotcms.rendering.velocity.viewtools.JSONToolTest;
import com.dotcms.rest.BundlePublisherResourceIntegrationTest;
import com.dotcms.rest.BundleResourceTest;
import com.dotcms.rest.IntegrityResourceIntegrationTest;
import com.dotcms.rest.api.v1.apps.AppsResourceTest;
import com.dotcms.rest.api.v1.apps.view.AppsInterpolationTest;
import com.dotcms.rest.api.v1.authentication.ResetPasswordTokenUtilTest;
import com.dotcms.rest.api.v1.folder.FolderResourceTest;
import com.dotcms.rest.api.v1.pushpublish.PushPublishFilterResourceTest;
import com.dotcms.rest.api.v1.user.UserResourceIntegrationTest;
import com.dotcms.saml.IdentityProviderConfigurationFactoryTest;
import com.dotcms.saml.SamlConfigurationServiceTest;
import com.dotcms.security.apps.AppsAPIImplTest;
import com.dotcms.storage.FileMetadataAPITest;
import com.dotcms.storage.StoragePersistenceAPITest;
import com.dotcms.security.apps.AppsCacheImplTest;
import com.dotcms.translate.GoogleTranslationServiceIntegrationTest;
import com.dotmarketing.business.helper.PermissionHelperTest;
import com.dotmarketing.image.focalpoint.FocalPointAPITest;
import com.dotmarketing.osgi.GenericBundleActivatorTest;
import com.dotmarketing.portlets.cmsmaintenance.factories.CMSMaintenanceFactoryTest;
import com.dotmarketing.portlets.containers.business.ContainerFactoryImplTest;
import com.dotmarketing.portlets.containers.business.ContainerStructureFinderStrategyResolverTest;
import com.dotmarketing.portlets.contentlet.business.web.ContentletWebAPIImplIntegrationTest;
import com.dotmarketing.portlets.contentlet.model.IntegrationResourceLinkTest;
import com.dotmarketing.portlets.fileassets.business.FileAssetAPIImplIntegrationTest;
import com.dotmarketing.portlets.fileassets.business.FileAssetFactoryIntegrationTest;
import com.dotmarketing.portlets.folders.business.FolderFactoryImplTest;
import com.dotmarketing.portlets.templates.business.TemplateFactoryImplTest;
import com.dotmarketing.portlets.folders.model.FolderTest;
import com.dotmarketing.portlets.workflows.actionlet.PushNowActionletTest;
import com.dotmarketing.portlets.workflows.model.TestWorkflowAction;
import com.dotmarketing.quartz.DotStatefulJobTest;
import com.dotmarketing.quartz.job.CleanUpFieldReferencesJobTest;
import com.dotmarketing.startup.StartupTasksExecutorTest;
import com.dotmarketing.startup.runonce.Task05195CreatesDestroyActionAndAssignDestroyDefaultActionsToTheSystemWorkflowTest;
import com.dotmarketing.startup.runonce.Task05210CreateDefaultDotAssetTest;
import com.dotmarketing.startup.runonce.Task05225RemoveLoadRecordsToIndexTest;
import com.dotmarketing.startup.runonce.Task05305AddPushPublishFilterColumnTest;
import com.dotmarketing.startup.runonce.Task05350AddDotSaltClusterColumnTest;
import com.dotmarketing.startup.runonce.Task05370AddAppsPortletToLayoutTest;
import com.dotmarketing.startup.runonce.Task05380ChangeContainerPathToAbsoluteTest;
import com.dotmarketing.startup.runonce.Task05390MakeRoomForLongerJobDetailTest;
import com.dotmarketing.startup.runonce.Task05395RemoveEndpointIdForeignKeyInIntegrityResolverTablesIntegrationTest;
import com.dotmarketing.startup.runalways.Task00050LoadAppsSecretsTest;
import com.dotmarketing.startup.runonce.Task201013AddNewColumnsToIdentifierTableTest;
import com.dotmarketing.startup.runonce.Task201014UpdateColumnsValuesInIdentifierTableTest;
import com.dotmarketing.startup.runonce.Task201102UpdateColumnSitelicTableTest;
import com.dotmarketing.util.ConfigTest;
import com.dotmarketing.util.HashBuilderTest;
import com.dotmarketing.quartz.job.IntegrityDataGenerationJobTest;
import com.dotmarketing.util.TestConfig;
import com.liferay.portal.language.LanguageUtilTest;
import org.junit.runner.RunWith;
import org.junit.runners.Suite.SuiteClasses;

/* grep -l -r "@Test" dotCMS/src/integration-test */
/* ./gradlew integrationTest -Dtest.single=com.dotcms.MainSuite */
//@RunWith(Suite.class)



@RunWith(MainBaseSuite.class)
@SuiteClasses({
        org.apache.velocity.runtime.parser.node.SimpleNodeTest.class,
        com.liferay.portal.ejb.UserLocalManagerTest.class,
        com.liferay.portal.ejb.UserUtilTest.class,
        com.liferay.util.LocaleUtilTest.class,
        com.dotcms.languagevariable.business.LanguageVariableAPITest.class,
        com.dotcms.filters.interceptor.jwt.JsonWebTokenInterceptorIntegrationTest.class,
        com.dotcms.publishing.PublisherAPITest.class,
        com.dotcms.publishing.remote.RemoteReceiverLanguageResolutionTest.class,
        com.dotcms.cluster.business.ServerAPIImplTest.class,
        com.dotcms.cache.KeyValueCacheImplTest.class,
        com.dotcms.enterprise.publishing.remote.handler.RuleBundlerHandlerTest.class,
        com.dotcms.enterprise.publishing.remote.CategoryBundlerHandlerTest.class,
        com.dotcms.enterprise.publishing.remote.HostBundlerHandlerTest.class,
        com.dotcms.enterprise.priv.ESSearchProxyTest.class,
        com.dotcms.util.pagination.ContentTypesPaginatorTest.class,
        com.dotcms.util.marshal.MarshalUtilsIntegrationTest.class,
        com.dotcms.util.RelationshipUtilTest.class,
        com.dotcms.util.ImportUtilTest.class,
        com.dotmarketing.util.PageModeTest.class,
        com.dotmarketing.business.web.UserWebAPIImplTest.class,
        com.dotcms.auth.providers.jwt.JsonWebTokenUtilsIntegrationTest.class,
        com.dotcms.auth.providers.jwt.factories.ApiTokenAPITest.class,
        com.dotcms.auth.providers.jwt.services.JsonWebTokenServiceIntegrationTest.class,
        com.dotcms.publisher.util.DependencySetTest.class,
        com.dotcms.publisher.business.PublisherTest.class,
        com.dotcms.publisher.endpoint.bean.PublishingEndPointTest.class,
        com.dotcms.publisher.endpoint.business.PublishingEndPointAPITest.class,
        com.dotcms.publisher.endpoint.business.PublishingEndPointFactoryImplTest.class,
        com.dotcms.publisher.assets.business.PushedAssetsAPITest.class,
        com.dotcms.notification.business.NotificationAPITest.class,
        com.dotcms.business.LocalTransactionAndCloseDBIfOpenedFactoryTest.class,
        com.dotcms.content.elasticsearch.business.IndiciesFactoryTest.class,
        com.dotcms.content.elasticsearch.business.ESIndexSpeedTest.class,
        com.dotcms.content.elasticsearch.business.ESSiteSearchAPITest.class,
        com.dotcms.content.elasticsearch.business.ESMappingAPITest.class,
        com.dotcms.content.elasticsearch.business.ContentletIndexAPIImplTest.class,
        com.dotcms.content.elasticsearch.business.ES6UpgradeTest.class,
        com.dotcms.content.elasticsearch.business.ESContentFactoryImplTest.class,
        com.dotcms.keyvalue.busines.KeyValueAPIImplTest.class,
        com.dotcms.keyvalue.business.KeyValueAPITest.class,
        com.dotcms.tika.TikaUtilsTest.class,
        com.dotcms.http.CircuitBreakerUrlTest.class,
        com.dotcms.visitor.filter.logger.VisitorLoggerTest.class,
        com.dotcms.visitor.filter.characteristics.VisitorCharacterTest.class,
        com.dotcms.graphql.business.GraphqlAPITest.class,
        com.dotcms.contenttype.test.ContentTypeTest.class,
        com.dotcms.contenttype.test.DeleteFieldJobTest.class,
        com.dotcms.contenttype.test.ContentTypeAPIImplTest.class,
        com.dotcms.contenttype.test.ContentTypeBuilderTest.class,
        com.dotcms.contenttype.test.ContentTypeFactoryImplTest.class,
        com.dotcms.contenttype.test.ContentTypeImportExportTest.class,
        com.dotcms.contenttype.test.FieldFactoryImplTest.class,
        com.dotcms.contenttype.test.JsonContentTypeTransformerTest.class,
        com.dotcms.contenttype.test.ContentResourceTest.class,
        com.dotcms.contenttype.test.FieldBuilderTest.class,
        com.dotcms.contenttype.test.KeyValueFieldUtilTest.class,
        com.dotcms.contenttype.test.ContentTypeResourceTest.class,
        com.dotcms.contenttype.business.RelationshipAPITest.class,
        com.dotcms.contenttype.business.FieldAPITest.class,
        com.dotcms.contenttype.business.RelationshipFactoryImplTest.class,
        com.dotcms.contenttype.model.field.layout.FieldUtilTest.class,
        com.dotcms.contenttype.model.field.layout.FieldLayoutColumnSerializerTest.class,
        com.dotcms.contenttype.model.field.layout.FieldLayoutSerializerTest.class,
        com.dotcms.contenttype.model.field.layout.FieldLayoutRowSerializerTest.class,
        com.dotcms.contenttype.model.field.layout.FieldLayoutTest.class,
        com.dotcms.workflow.helper.TestSystemActionMappingsHandlerMerger.class,
        com.dotcms.concurrent.lock.DotKeyLockManagerTest.class,
        com.dotcms.concurrent.DotConcurrentFactoryTest.class,
        com.dotcms.rendering.velocity.VelocityMacroCacheTest.class,
        com.dotcms.rendering.velocity.VelocityUtilTest.class,
        com.dotcms.rendering.velocity.viewtools.navigation.NavToolTest.class,
        com.dotcms.rendering.velocity.viewtools.navigation.NavToolCacheTest.class,
        com.dotcms.rendering.velocity.viewtools.content.ContentMapTest.class,
        com.dotcms.rendering.velocity.viewtools.content.util.ContentUtilsTest.class,
        com.dotcms.rendering.velocity.viewtools.content.ContentToolTest.class,
        com.dotcms.rendering.velocity.viewtools.WorkflowToolTest.class,
        com.dotcms.browser.BrowserAPITest.class,
        com.dotcms.rendering.velocity.viewtools.LanguageWebAPITest.class,
        com.dotcms.rendering.velocity.viewtools.ContainerWebAPIIntegrationTest.class,
        com.dotcms.rendering.velocity.services.VelocityResourceKeyTest.class,
        com.dotcms.rendering.velocity.services.HTMLPageAssetRenderedTest.class,
        com.dotcms.uuid.shorty.ShortyIdApiTest.class,
        DotGraphQLHttpServletTest.class,
        com.dotcms.rest.TagResourceIntegrationTest.class,
        com.dotcms.rest.MapToContentletPopulatorTest.class,
        com.dotcms.rest.WebResourceIntegrationTest.class,
        com.dotcms.rest.api.v1.configuration.ConfigurationResourceTest.class,
        com.dotcms.rest.api.v1.page.NavResourceTest.class,
        com.dotcms.rest.api.v1.page.PageResourceTest.class,
        com.dotcms.rest.api.v1.temp.TempFileResourceTest.class,
        com.dotcms.rest.api.v1.content.ContentVersionResourceIntegrationTest.class,
        com.dotcms.rest.api.v1.container.ContainerResourceIntegrationTest.class,
        com.dotcms.rest.api.v1.theme.ThemeResourceIntegrationTest.class,
        com.dotcms.rest.api.v1.vtl.VTLResourceIntegrationTest.class,
        com.dotcms.rest.api.v1.contenttype.ContentTypeResourceIssue15124Test.class,
        com.dotcms.rest.api.v1.contenttype.FieldResourceTest.class,
        com.dotcms.rest.api.v1.contenttype.FieldVariableResourceTest.class,
        com.dotcms.rest.api.v1.contenttype.ContentTypeResourceTest.class,
        com.dotcms.rest.api.v1.workflow.WorkflowResourceResponseCodeIntegrationTest.class,
        com.dotcms.rest.api.v1.workflow.WorkflowResourceIntegrationTest.class,
        com.dotcms.rest.api.v1.workflow.WorkflowResourceLicenseIntegrationTest.class,
        com.dotcms.rest.api.v1.authentication.ResetPasswordResourceIntegrationTest.class,
        com.dotcms.rest.api.v1.authentication.CreateJsonWebTokenResourceIntegrationTest.class,
        com.dotcms.rest.api.v1.relationships.RelationshipsResourceTest.class,
        com.dotcms.rest.api.v2.contenttype.FieldResourceTest.class,
        com.dotcms.rest.api.v3.contenttype.FieldResourceTest.class,
        com.dotcms.rest.api.v3.contenttype.MoveFieldFormTest.class,
        com.dotcms.rest.api.CorsFilterTest.class,
        com.dotcms.rest.elasticsearch.ESContentResourcePortletTest.class,
        com.dotcms.filters.VanityUrlFilterTest.class,
        com.dotcms.vanityurl.business.VanityUrlAPITest.class,
        com.dotmarketing.portlets.fileassets.business.FileAssetAPITest.class,
        com.dotmarketing.portlets.languagesmanager.business.LanguageAPITest.class,
        com.dotmarketing.portlets.languagesmanager.business.LanguageFactoryIntegrationTest.class,
        com.dotmarketing.portlets.linkchecker.business.LinkCheckerAPITest.class,
        com.dotmarketing.portlets.contentlet.util.ContentletUtilTest.class,
        com.dotmarketing.portlets.contentlet.business.ContentletCheckInTest.class,
        com.dotmarketing.portlets.contentlet.business.ContentletFactoryTest.class,
        com.dotmarketing.portlets.contentlet.business.HostAPITest.class,
        ContainerStructureFinderStrategyResolverTest.class,
        com.dotmarketing.portlets.contentlet.business.ContentletAPITest.class,
        com.dotmarketing.portlets.contentlet.model.ContentletIntegrationTest.class,
        com.dotmarketing.portlets.contentlet.transform.BinaryToMapTransformerTest.class,
        com.dotmarketing.portlets.contentlet.transform.ContentletTransformerTest.class,
        com.dotmarketing.portlets.contentlet.ajax.ContentletAjaxTest.class,
        com.dotmarketing.portlets.workflows.business.SaveContentDraftActionletTest.class,
        com.dotmarketing.portlets.workflows.business.WorkflowFactoryTest.class,
        com.dotmarketing.portlets.workflows.business.SaveContentActionletTest.class,
        com.dotmarketing.portlets.workflows.business.WorkflowAPIMultiLanguageTest.class,
        com.dotmarketing.portlets.workflows.business.WorkflowAPITest.class,
        com.dotmarketing.portlets.workflows.model.WorkflowSearcherTest.class,
        com.dotmarketing.portlets.workflows.model.SystemActionWorkflowActionMappingTest.class,
        com.dotmarketing.portlets.workflows.actionlet.FourEyeApproverActionletTest.class,
        com.dotmarketing.portlets.workflows.actionlet.SaveContentActionletTest.class,
        com.dotmarketing.portlets.workflows.actionlet.SaveContentActionletWithTagsTest.class,
        com.dotmarketing.portlets.workflows.actionlet.CopyActionletTest.class,
        com.dotmarketing.portlets.workflows.actionlet.VelocityScriptActionletTest.class,
        com.dotmarketing.portlets.personas.business.PersonaAPITest.class,
        com.dotmarketing.portlets.personas.business.DeleteMultiTreeUsedPersonaTagJobTest.class,
        com.dotmarketing.portlets.links.business.MenuLinkAPITest.class,
        com.dotmarketing.portlets.links.factories.LinkFactoryTest.class,
        com.dotmarketing.portlets.rules.conditionlet.ConditionletOSGIFTest.class,
        com.dotmarketing.portlets.rules.conditionlet.CurrentSessionLanguageConditionletTest.class,
        com.dotmarketing.portlets.rules.conditionlet.NumberOfTimesPreviouslyVisitedConditionletTest.class,
        com.dotmarketing.portlets.rules.conditionlet.UsersBrowserLanguageConditionletTest.class,
        com.dotmarketing.portlets.rules.conditionlet.UsersSiteVisitsConditionletTest.class,
        com.dotmarketing.portlets.rules.conditionlet.VisitorOperatingSystemConditionletTest.class,
        com.dotmarketing.portlets.rules.conditionlet.VisitedUrlConditionletTest.class,
        com.dotmarketing.portlets.rules.business.RulesCacheFTest.class,
        com.dotmarketing.portlets.templates.business.TemplateAPITest.class,
        com.dotmarketing.portlets.folders.business.FolderAPITest.class,
        com.dotmarketing.portlets.containers.business.ContainerAPIImplTest.class,
        com.dotmarketing.portlets.containers.business.ContainerAPITest.class,
        com.dotmarketing.portlets.containers.business.FileAssetContainerUtilTest.class,
        com.dotmarketing.portlets.htmlpages.business.HTMLPageAPITest.class,
        com.dotmarketing.portlets.structure.factories.StructureFactoryTest.class,
        com.dotmarketing.portlets.structure.factories.FieldFactoryTest.class,
        com.dotmarketing.portlets.structure.model.ContentletRelationshipsTest.class,
        com.dotmarketing.portlets.structure.transform.ContentletRelationshipsTransformerTest.class,
        com.dotmarketing.portlets.categories.business.CategoryAPITest.class,
        com.dotmarketing.filters.FiltersTest.class,
        com.dotmarketing.business.VersionableAPITest.class,
        com.dotmarketing.business.UserAPITest.class,
        com.dotmarketing.business.portal.PortletAPIImplTest.class,
        com.dotmarketing.business.cache.provider.guava.CachePerformanceTest.class,
        com.dotmarketing.business.web.LanguageWebApiTest.class,
        com.dotmarketing.business.IdentifierFactoryTest.class,
        com.dotmarketing.business.IdentifierAPITest.class,
        com.dotmarketing.business.CommitListenerCacheWrapperTest.class,
        com.dotmarketing.business.RoleAPITest.class,
        com.dotmarketing.business.IdentifierConsistencyIntegrationTest.class,
        com.dotmarketing.business.LayoutAPITest.class,
        com.dotmarketing.business.PermissionAPIIntegrationTest.class,
        com.dotmarketing.business.PermissionAPITest.class,
        com.dotmarketing.servlets.BinaryExporterServletTest.class,
        com.dotmarketing.servlets.ShortyServletAndTitleImageTest.class,
        com.dotmarketing.servlets.ajax.AjaxDirectorServletIntegrationTest.class,
        com.dotmarketing.common.reindex.ReindexThreadTest.class,
        com.dotmarketing.common.reindex.ReindexAPITest.class,
        com.dotmarketing.common.db.DotDatabaseMetaDataTest.class,
        com.dotmarketing.common.db.ParamsSetterTest.class,
        com.dotmarketing.cms.urlmap.URLMapAPIImplTest.class,
        com.dotmarketing.factories.PublishFactoryTest.class,
        com.dotmarketing.factories.WebAssetFactoryTest.class,
        com.dotmarketing.factories.MultiTreeAPITest.class,
        com.dotmarketing.db.DbConnectionFactoryTest.class,
        com.dotmarketing.db.DbConnectionFactoryUtilTest.class,
        com.dotmarketing.db.HibernateUtilTest.class,
        com.dotmarketing.quartz.job.BinaryCleanupJobTest.class,
        FocalPointAPITest.class,
        com.dotmarketing.tag.business.TagAPITest.class,
        com.dotcms.osgi.OSGIUtilTest.class,
        com.dotmarketing.fixTasks.FixTask00085FixEmptyParentPathOnIdentifierTest.class,
        com.dotmarketing.startup.runonce.Task05170DefineFrontEndAndBackEndRolesTest.class,
        com.dotmarketing.startup.runonce.Task04375UpdateCategoryKeyTest.class,
        com.dotmarketing.startup.runonce.Task04335CreateSystemWorkflowTest.class,
        com.dotmarketing.startup.runonce.Task04375UpdateColorsTest.class,
        com.dotmarketing.startup.runonce.Task05160MultiTreeAddPersonalizationColumnAndChangingPKTest.class,
        com.dotmarketing.startup.runonce.Task05035LanguageTableIdentityOffTest.class,
        com.dotmarketing.startup.runonce.Task05165CreateContentTypeWorkflowActionMappingTableTest.class,
        com.dotmarketing.startup.runonce.Task05070AndTask05080Test.class,
        com.dotmarketing.startup.runonce.Task05030UpdateSystemContentTypesHostTest.class,
        com.dotmarketing.startup.runonce.Task05050FileAssetContentTypeReadOnlyFileNameTest.class,
        com.dotmarketing.startup.runonce.Task05190UpdateFormsWidgetCodeFieldTest.class,
        com.dotmarketing.startup.runalways.Task00001LoadSchemaIntegrationTest.class,
        com.dotmarketing.startup.runonce.Task05200WorkflowTaskUniqueKeyTest.class,
        Task05195CreatesDestroyActionAndAssignDestroyDefaultActionsToTheSystemWorkflowTest.class,
        Task05210CreateDefaultDotAssetTest.class,
        CleanUpFieldReferencesJobTest.class,
        ESContentletAPIImplTest.class,
        CachedParameterDecoratorTest.class,
        ContainerFactoryImplTest.class,
        TemplateFactoryImplTest.class,
        TestConfig.class,
        ConfigTest.class,
        FolderTest.class,
        PublishAuditAPITest.class,
        BundleFactoryTest.class,
        com.dotcms.security.apps.SecretsStoreKeyStoreImplTest.class,
        AppsAPIImplTest.class,
        AppsResourceTest.class,
        AppsCacheImplTest.class,
        VelocityServletIntegrationTest.class,
        DotAssetAPITest.class,
        DotAssetBaseTypeToContentTypeStrategyImplTest.class,
        RulesAPIImplIntegrationTest.class,
        FileAssetAPIImplIntegrationTest.class,
        FileAssetFactoryIntegrationTest.class,
        UserResourceIntegrationTest.class,
        SiteSearchJobImplTest.class,
        IntegrationResourceLinkTest.class,
        HTMLDiffUtilTest.class,
        HashBuilderTest.class,
        ElasticsearchUtilTest.class,
        LanguageUtilTest.class,
        FolderResourceTest.class,
        Task05225RemoveLoadRecordsToIndexTest.class,
        PushPublishBundleGeneratorTest.class,
        BundleFactoryTest.class,
        PublisherFilterImplTest.class,
        PushPublishFiltersInitializerTest.class,
        PushPublishFilterResourceTest.class,
        PushNowActionletTest.class,
        Task05305AddPushPublishFilterColumnTest.class,
        CMSMaintenanceFactoryTest.class,
        Task05350AddDotSaltClusterColumnTest.class,
        DotParseTest.class,
        TestWorkflowAction.class,
        SamlConfigurationServiceTest.class,
        ClusterFactoryTest.class,
        ESMappingUtilHelperTest.class,
        BundleResourceTest.class,
        IdentityProviderConfigurationFactoryTest.class,
        EMAWebInterceptorTest.class,
        GoogleTranslationServiceIntegrationTest.class,
        Task05380ChangeContainerPathToAbsoluteTest.class,
        DotTemplateToolTest.class,
        ContentletWebAPIImplIntegrationTest.class,
        Task05370AddAppsPortletToLayoutTest.class,
        FolderFactoryImplTest.class,
        DotSamlResourceTest.class,
        DotStatefulJobTest.class,
        IntegrityDataGenerationJobTest.class,
        BundleAPITest.class,
        Task05390MakeRoomForLongerJobDetailTest.class,
        IntegrityDataGenerationJobTest.class,
        Task05395RemoveEndpointIdForeignKeyInIntegrityResolverTablesIntegrationTest.class,
        JSONToolTest.class,
        BundlePublisherResourceIntegrationTest.class,
        IntegrityResourceIntegrationTest.class,
        Task00050LoadAppsSecretsTest.class,
        StoragePersistenceAPITest.class,
        FileMetadataAPITest.class,
        StartupTasksExecutorTest.class,
        Task201013AddNewColumnsToIdentifierTableTest.class,
        Task201014UpdateColumnsValuesInIdentifierTableTest.class,
        AppsInterpolationTest.class,
        com.dotcms.rest.api.v1.template.TemplateResourceTest.class,
        Task201102UpdateColumnSitelicTableTest.class,
        DependencyManagerTest.class,
        com.dotcms.rest.api.v1.versionable.VersionableResourceTest.class,
        GenericBundleActivatorTest.class,
        SAMLHelperTest.class,
<<<<<<< HEAD
        PermissionHelperTest.class
=======
        ResetPasswordTokenUtilTest.class,
        ContainerBundlerTest.class,
        ContentTypeBundlerTest.class,
        DependencyBundlerTest.class,
        FolderBundlerTest.class,
        HostBundlerTest.class,
        LinkBundlerTest.class,
        RuleBundlerTest.class,
        TemplateBundlerTest.class,
        WorkflowBundlerTest.class,
        PublisherAPIImplTest.class
>>>>>>> b3da452f
})
public class MainSuite {

}<|MERGE_RESOLUTION|>--- conflicted
+++ resolved
@@ -374,9 +374,7 @@
         com.dotcms.rest.api.v1.versionable.VersionableResourceTest.class,
         GenericBundleActivatorTest.class,
         SAMLHelperTest.class,
-<<<<<<< HEAD
-        PermissionHelperTest.class
-=======
+        PermissionHelperTest.class,
         ResetPasswordTokenUtilTest.class,
         ContainerBundlerTest.class,
         ContentTypeBundlerTest.class,
@@ -388,7 +386,6 @@
         TemplateBundlerTest.class,
         WorkflowBundlerTest.class,
         PublisherAPIImplTest.class
->>>>>>> b3da452f
 })
 public class MainSuite {
 
