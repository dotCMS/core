package com.dotcms;

import com.dotcms.auth.providers.saml.v1.DotSamlResourceTest;
import com.dotcms.auth.providers.saml.v1.SAMLHelperTest;
import com.dotcms.content.elasticsearch.business.ESContentletAPIImplTest;
import com.dotcms.content.elasticsearch.business.ESIndexAPITest;
import com.dotcms.content.elasticsearch.business.ElasticsearchUtilTest;
import com.dotcms.content.elasticsearch.util.ESMappingUtilHelperTest;
import com.dotcms.contenttype.business.DotAssetBaseTypeToContentTypeStrategyImplTest;
import com.dotcms.contenttype.test.DotAssetAPITest;
import com.dotcms.ema.EMAWebInterceptorTest;
import com.dotcms.enterprise.HTMLDiffUtilTest;
import com.dotcms.enterprise.cluster.ClusterFactoryTest;
import com.dotcms.enterprise.publishing.remote.PushPublishBundleGeneratorTest;
import com.dotcms.enterprise.publishing.remote.StaticPushPublishBundleGeneratorTest;
import com.dotcms.enterprise.publishing.remote.bundler.ContainerBundlerTest;
import com.dotcms.enterprise.publishing.remote.bundler.ContentTypeBundlerTest;
import com.dotcms.enterprise.publishing.remote.bundler.DependencyBundlerTest;
import com.dotcms.enterprise.publishing.remote.bundler.FolderBundlerTest;
import com.dotcms.enterprise.publishing.remote.bundler.HostBundlerTest;
import com.dotcms.enterprise.publishing.remote.bundler.LinkBundlerTest;
import com.dotcms.enterprise.publishing.remote.bundler.RuleBundlerTest;
import com.dotcms.enterprise.publishing.remote.bundler.TemplateBundlerTest;
import com.dotcms.enterprise.publishing.remote.bundler.WorkflowBundlerTest;
import com.dotcms.enterprise.publishing.remote.handler.ContentHandlerTest;
import com.dotcms.enterprise.rules.RulesAPIImplIntegrationTest;
import com.dotcms.graphql.DotGraphQLHttpServletTest;
import com.dotcms.junit.MainBaseSuite;
import com.dotcms.mock.request.CachedParameterDecoratorTest;
import com.dotcms.publisher.bundle.business.BundleAPITest;
import com.dotcms.publisher.bundle.business.BundleFactoryTest;
import com.dotcms.publisher.business.PublishAuditAPITest;
import com.dotcms.publisher.util.DependencyManagerTest;
import com.dotcms.publishing.PublisherAPIImplTest;
import com.dotcms.publishing.PublisherFilterImplTest;
import com.dotcms.publishing.PushPublishFiltersInitializerTest;
import com.dotcms.publishing.job.SiteSearchJobImplTest;
import com.dotcms.rendering.velocity.directive.DotParseTest;
import com.dotcms.rendering.velocity.servlet.VelocityServletIntegrationTest;
import com.dotcms.rendering.velocity.viewtools.DotTemplateToolTest;
import com.dotcms.rendering.velocity.viewtools.JSONToolTest;
import com.dotcms.rest.BundlePublisherResourceIntegrationTest;
import com.dotcms.rest.BundleResourceTest;
import com.dotcms.rest.IntegrityResourceIntegrationTest;
import com.dotcms.rest.api.v1.apps.AppsResourceTest;
import com.dotcms.rest.api.v1.apps.view.AppsInterpolationTest;
import com.dotcms.rest.api.v1.authentication.ResetPasswordTokenUtilTest;
import com.dotcms.rest.api.v1.folder.FolderResourceTest;
import com.dotcms.rest.api.v1.pushpublish.PushPublishFilterResourceTest;
import com.dotcms.rest.api.v1.user.UserResourceIntegrationTest;
import com.dotcms.saml.IdentityProviderConfigurationFactoryTest;
import com.dotcms.saml.SamlConfigurationServiceTest;
import com.dotcms.security.apps.AppsAPIImplTest;
import com.dotcms.security.apps.AppsCacheImplTest;
import com.dotcms.storage.FileMetadataAPITest;
import com.dotcms.storage.StoragePersistenceAPITest;
import com.dotcms.translate.GoogleTranslationServiceIntegrationTest;
import com.dotcms.uuid.shorty.LegacyShortyIdApiTest;
import com.dotmarketing.business.helper.PermissionHelperTest;
import com.dotmarketing.cache.FolderCacheImplIntegrationTest;
import com.dotmarketing.common.db.DBTimeZoneCheckTest;
import com.dotmarketing.filters.AutoLoginFilterTest;
import com.dotmarketing.image.focalpoint.FocalPointAPITest;
import com.dotmarketing.osgi.GenericBundleActivatorTest;
import com.dotmarketing.portlets.cmsmaintenance.factories.CMSMaintenanceFactoryTest;
import com.dotmarketing.portlets.containers.business.ContainerFactoryImplTest;
import com.dotmarketing.portlets.containers.business.ContainerStructureFinderStrategyResolverTest;
import com.dotmarketing.portlets.contentlet.business.web.ContentletWebAPIImplIntegrationTest;
import com.dotmarketing.portlets.contentlet.model.IntegrationResourceLinkTest;
import com.dotmarketing.portlets.fileassets.business.FileAssetAPIImplIntegrationTest;
import com.dotmarketing.portlets.fileassets.business.FileAssetFactoryIntegrationTest;
import com.dotmarketing.portlets.folders.business.FolderFactoryImplTest;
import com.dotmarketing.portlets.folders.model.FolderTest;
import com.dotmarketing.portlets.templates.business.FileAssetTemplateUtilTest;
import com.dotmarketing.portlets.templates.business.TemplateFactoryImplTest;
import com.dotmarketing.portlets.workflows.actionlet.PushNowActionletTest;
import com.dotmarketing.portlets.workflows.model.TestWorkflowAction;
import com.dotmarketing.quartz.DotStatefulJobTest;
import com.dotmarketing.quartz.job.CleanUpFieldReferencesJobTest;
import com.dotmarketing.quartz.job.IntegrityDataGenerationJobTest;
import com.dotmarketing.startup.StartupTasksExecutorTest;
import com.dotmarketing.startup.runalways.Task00050LoadAppsSecretsTest;
import com.dotmarketing.startup.runonce.Task05195CreatesDestroyActionAndAssignDestroyDefaultActionsToTheSystemWorkflowTest;
import com.dotmarketing.startup.runonce.Task05210CreateDefaultDotAssetTest;
import com.dotmarketing.startup.runonce.Task05225RemoveLoadRecordsToIndexTest;
import com.dotmarketing.startup.runonce.Task05305AddPushPublishFilterColumnTest;
import com.dotmarketing.startup.runonce.Task05350AddDotSaltClusterColumnTest;
import com.dotmarketing.startup.runonce.Task05370AddAppsPortletToLayoutTest;
import com.dotmarketing.startup.runonce.Task05380ChangeContainerPathToAbsoluteTest;
import com.dotmarketing.startup.runonce.Task05390MakeRoomForLongerJobDetailTest;
import com.dotmarketing.startup.runonce.Task05395RemoveEndpointIdForeignKeyInIntegrityResolverTablesIntegrationTest;
import com.dotmarketing.startup.runonce.Task201013AddNewColumnsToIdentifierTableTest;
import com.dotmarketing.startup.runonce.Task201014UpdateColumnsValuesInIdentifierTableTest;
import com.dotmarketing.startup.runonce.Task201102UpdateColumnSitelicTableTest;
import com.dotmarketing.startup.runonce.Task210218MigrateUserProxyTableTest;
import com.dotmarketing.startup.runonce.Task210319CreateStorageTableTest;
import com.dotmarketing.startup.runonce.Task210321RemoveOldMetadataFilesTest;
import com.dotmarketing.startup.runonce.Task210506UpdateStorageTableTest;
import com.dotmarketing.startup.runonce.Task210510UpdateStorageTableDropMetadataColumnTest;
import com.dotmarketing.util.ConfigTest;
import com.dotmarketing.util.HashBuilderTest;
import com.dotmarketing.util.TestConfig;
import com.liferay.portal.language.LanguageUtilTest;
import org.apache.velocity.tools.view.tools.CookieToolTest;
import org.junit.runner.RunWith;
import org.junit.runners.Suite.SuiteClasses;

/* grep -l -r "@Test" dotCMS/src/integration-test */
/* ./gradlew integrationTest -Dtest.single=com.dotcms.MainSuite */
@RunWith(MainBaseSuite.class)
@SuiteClasses({
        com.dotcms.content.elasticsearch.business.ESMappingAPITest.class,
        org.apache.velocity.runtime.parser.node.SimpleNodeTest.class,
        com.liferay.portal.ejb.UserLocalManagerTest.class,
        com.liferay.portal.ejb.UserUtilTest.class,
        com.liferay.util.LocaleUtilTest.class,
        com.dotcms.languagevariable.business.LanguageVariableAPITest.class,
        com.dotcms.filters.interceptor.jwt.JsonWebTokenInterceptorIntegrationTest.class,
        com.dotcms.publishing.PublisherAPITest.class,
        com.dotcms.publishing.remote.RemoteReceiverLanguageResolutionTest.class,
        com.dotcms.cluster.business.ServerAPIImplTest.class,
        com.dotcms.cache.KeyValueCacheImplTest.class,
        com.dotcms.enterprise.publishing.remote.handler.RuleBundlerHandlerTest.class,
        com.dotcms.enterprise.publishing.remote.CategoryBundlerHandlerTest.class,
        com.dotcms.enterprise.publishing.remote.HostBundlerHandlerTest.class,
        com.dotcms.enterprise.priv.ESSearchProxyTest.class,
        com.dotcms.util.pagination.ContentTypesPaginatorTest.class,
        com.dotcms.util.marshal.MarshalUtilsIntegrationTest.class,
        com.dotcms.util.RelationshipUtilTest.class,
        com.dotcms.util.ImportUtilTest.class,
        com.dotmarketing.util.PageModeTest.class,
        com.dotmarketing.business.web.UserWebAPIImplTest.class,
        com.dotcms.auth.providers.jwt.JsonWebTokenUtilsIntegrationTest.class,
        com.dotcms.auth.providers.jwt.factories.ApiTokenAPITest.class,
        com.dotcms.auth.providers.jwt.services.JsonWebTokenServiceIntegrationTest.class,
        com.dotcms.publisher.util.DependencySetTest.class,
        com.dotcms.publisher.business.PublisherTest.class,
        com.dotcms.publisher.endpoint.bean.PublishingEndPointTest.class,
        com.dotcms.publisher.endpoint.business.PublishingEndPointAPITest.class,
        com.dotcms.publisher.endpoint.business.PublishingEndPointFactoryImplTest.class,
        com.dotcms.publisher.assets.business.PushedAssetsAPITest.class,
        com.dotcms.notification.business.NotificationAPITest.class,
        com.dotcms.business.LocalTransactionAndCloseDBIfOpenedFactoryTest.class,
        com.dotcms.content.elasticsearch.business.IndiciesFactoryTest.class,
        com.dotcms.content.elasticsearch.business.ESIndexSpeedTest.class,
        com.dotcms.content.elasticsearch.business.ESSiteSearchAPITest.class,
        com.dotcms.content.elasticsearch.business.ContentletIndexAPIImplTest.class,
        com.dotcms.content.elasticsearch.business.ES6UpgradeTest.class,
        com.dotcms.content.elasticsearch.business.ESContentFactoryImplTest.class,
        com.dotcms.keyvalue.busines.KeyValueAPIImplTest.class,
        com.dotcms.keyvalue.business.KeyValueAPITest.class,
        com.dotcms.tika.TikaUtilsTest.class,
        com.dotcms.http.CircuitBreakerUrlTest.class,
        com.dotcms.visitor.filter.logger.VisitorLoggerTest.class,
        com.dotcms.visitor.filter.characteristics.VisitorCharacterTest.class,
        com.dotcms.graphql.business.GraphqlAPITest.class,
        com.dotcms.contenttype.test.ContentTypeTest.class,
        com.dotcms.contenttype.test.DeleteFieldJobTest.class,
        com.dotcms.contenttype.test.ContentTypeAPIImplTest.class,
        com.dotcms.contenttype.test.ContentTypeBuilderTest.class,
        com.dotcms.contenttype.test.ContentTypeFactoryImplTest.class,
        com.dotcms.contenttype.test.ContentTypeImportExportTest.class,
        com.dotcms.contenttype.test.FieldFactoryImplTest.class,
        com.dotcms.contenttype.test.JsonContentTypeTransformerTest.class,
        com.dotcms.contenttype.test.ContentResourceTest.class,
        com.dotcms.contenttype.test.FieldBuilderTest.class,
        com.dotcms.contenttype.test.KeyValueFieldUtilTest.class,
        com.dotcms.contenttype.test.ContentTypeResourceTest.class,
        com.dotcms.contenttype.business.RelationshipAPITest.class,
        com.dotcms.contenttype.business.FieldAPITest.class,
        com.dotcms.contenttype.business.RelationshipFactoryImplTest.class,
        com.dotcms.contenttype.model.field.layout.FieldUtilTest.class,
        com.dotcms.contenttype.model.field.layout.FieldLayoutColumnSerializerTest.class,
        com.dotcms.contenttype.model.field.layout.FieldLayoutSerializerTest.class,
        com.dotcms.contenttype.model.field.layout.FieldLayoutRowSerializerTest.class,
        com.dotcms.contenttype.model.field.layout.FieldLayoutTest.class,
        com.dotcms.workflow.helper.TestSystemActionMappingsHandlerMerger.class,
        com.dotcms.concurrent.lock.DotKeyLockManagerTest.class,
        com.dotcms.rendering.velocity.VelocityMacroCacheTest.class,
        com.dotcms.rendering.velocity.VelocityUtilTest.class,
        com.dotcms.rendering.velocity.viewtools.navigation.NavToolTest.class,
        com.dotcms.rendering.velocity.viewtools.navigation.NavToolCacheTest.class,
        com.dotcms.rendering.velocity.viewtools.content.ContentMapTest.class,
        com.dotcms.rendering.velocity.viewtools.content.util.ContentUtilsTest.class,
        com.dotcms.rendering.velocity.viewtools.content.ContentToolTest.class,
        com.dotcms.rendering.velocity.viewtools.WorkflowToolTest.class,
        com.dotcms.browser.BrowserAPITest.class,
        com.dotcms.rendering.velocity.viewtools.LanguageWebAPITest.class,
        com.dotcms.rendering.velocity.viewtools.ContainerWebAPIIntegrationTest.class,
        com.dotcms.rendering.velocity.services.VelocityResourceKeyTest.class,
        com.dotcms.rendering.velocity.services.HTMLPageAssetRenderedTest.class,
        com.dotcms.uuid.shorty.ShortyIdApiTest.class,
        DotGraphQLHttpServletTest.class,
        com.dotcms.rest.TagResourceIntegrationTest.class,
        com.dotcms.rest.MapToContentletPopulatorTest.class,
        com.dotcms.rest.WebResourceIntegrationTest.class,
        com.dotcms.rest.api.v1.configuration.ConfigurationResourceTest.class,
        com.dotcms.rest.api.v1.page.NavResourceTest.class,
        com.dotcms.rest.api.v1.page.PageResourceTest.class,
        com.dotcms.rest.api.v1.temp.TempFileResourceTest.class,
        com.dotcms.rest.api.v1.content.ContentVersionResourceIntegrationTest.class,
        com.dotcms.rest.api.v1.container.ContainerResourceIntegrationTest.class,
        com.dotcms.rest.api.v1.theme.ThemeResourceIntegrationTest.class,
        com.dotcms.rest.api.v1.vtl.VTLResourceIntegrationTest.class,
        com.dotcms.rest.api.v1.contenttype.ContentTypeResourceIssue15124Test.class,
        com.dotcms.rest.api.v1.contenttype.FieldResourceTest.class,
        com.dotcms.rest.api.v1.contenttype.FieldVariableResourceTest.class,
        com.dotcms.rest.api.v1.contenttype.ContentTypeResourceTest.class,
        com.dotcms.rest.api.v1.workflow.WorkflowResourceResponseCodeIntegrationTest.class,
        com.dotcms.rest.api.v1.workflow.WorkflowResourceIntegrationTest.class,
        com.dotcms.rest.api.v1.workflow.WorkflowResourceLicenseIntegrationTest.class,
        com.dotcms.rest.api.v1.authentication.ResetPasswordResourceIntegrationTest.class,
        com.dotcms.rest.api.v1.authentication.CreateJsonWebTokenResourceIntegrationTest.class,
        com.dotcms.rest.api.v1.relationships.RelationshipsResourceTest.class,
        com.dotcms.rest.api.v2.contenttype.FieldResourceTest.class,
        com.dotcms.rest.api.v3.contenttype.FieldResourceTest.class,
        com.dotcms.rest.api.v3.contenttype.MoveFieldFormTest.class,
        com.dotcms.rest.api.CorsFilterTest.class,
        com.dotcms.rest.elasticsearch.ESContentResourcePortletTest.class,
        com.dotcms.filters.VanityUrlFilterTest.class,
        com.dotcms.vanityurl.business.VanityUrlAPITest.class,
        com.dotmarketing.portlets.fileassets.business.FileAssetAPITest.class,
        com.dotmarketing.portlets.languagesmanager.business.LanguageAPITest.class,
        com.dotmarketing.portlets.languagesmanager.business.LanguageFactoryIntegrationTest.class,
        com.dotmarketing.portlets.linkchecker.business.LinkCheckerAPITest.class,
        com.dotmarketing.portlets.contentlet.util.ContentletUtilTest.class,
        com.dotmarketing.portlets.contentlet.business.ContentletCheckInTest.class,
        com.dotmarketing.portlets.contentlet.business.ContentletFactoryTest.class,
        com.dotmarketing.portlets.contentlet.business.HostAPITest.class,
        ContainerStructureFinderStrategyResolverTest.class,
        com.dotmarketing.portlets.contentlet.business.ContentletAPITest.class,
        com.dotmarketing.portlets.contentlet.model.ContentletIntegrationTest.class,
        com.dotmarketing.portlets.contentlet.transform.BinaryToMapTransformerTest.class,
        com.dotmarketing.portlets.contentlet.transform.ContentletTransformerTest.class,
        com.dotmarketing.portlets.contentlet.ajax.ContentletAjaxTest.class,
        com.dotmarketing.portlets.workflows.business.SaveContentDraftActionletTest.class,
        com.dotmarketing.portlets.workflows.business.WorkflowFactoryTest.class,
        com.dotmarketing.portlets.workflows.business.SaveContentActionletTest.class,
        com.dotmarketing.portlets.workflows.business.WorkflowAPIMultiLanguageTest.class,
        com.dotmarketing.portlets.workflows.business.WorkflowAPITest.class,
        com.dotmarketing.portlets.workflows.model.WorkflowSearcherTest.class,
        com.dotmarketing.portlets.workflows.model.SystemActionWorkflowActionMappingTest.class,
        com.dotmarketing.portlets.workflows.actionlet.FourEyeApproverActionletTest.class,
        com.dotmarketing.portlets.workflows.actionlet.SaveContentActionletTest.class,
        com.dotmarketing.portlets.workflows.actionlet.SaveContentActionletWithTagsTest.class,
        com.dotmarketing.portlets.workflows.actionlet.CopyActionletTest.class,
        com.dotmarketing.portlets.workflows.actionlet.VelocityScriptActionletTest.class,
        com.dotmarketing.portlets.personas.business.PersonaAPITest.class,
        com.dotmarketing.portlets.personas.business.DeleteMultiTreeUsedPersonaTagJobTest.class,
        com.dotmarketing.portlets.links.business.MenuLinkAPITest.class,
        com.dotmarketing.portlets.links.factories.LinkFactoryTest.class,
        com.dotmarketing.portlets.rules.conditionlet.ConditionletOSGIFTest.class,
        com.dotmarketing.portlets.rules.conditionlet.CurrentSessionLanguageConditionletTest.class,
        com.dotmarketing.portlets.rules.conditionlet.NumberOfTimesPreviouslyVisitedConditionletTest.class,
        com.dotmarketing.portlets.rules.conditionlet.UsersBrowserLanguageConditionletTest.class,
        com.dotmarketing.portlets.rules.conditionlet.UsersSiteVisitsConditionletTest.class,
        com.dotmarketing.portlets.rules.conditionlet.VisitorOperatingSystemConditionletTest.class,
        com.dotmarketing.portlets.rules.conditionlet.VisitedUrlConditionletTest.class,
        com.dotmarketing.portlets.rules.business.RulesCacheFTest.class,
        com.dotmarketing.portlets.templates.business.TemplateAPITest.class,
        com.dotmarketing.portlets.folders.business.FolderAPITest.class,
        com.dotmarketing.portlets.containers.business.ContainerAPIImplTest.class,
        com.dotmarketing.portlets.containers.business.ContainerAPITest.class,
        com.dotmarketing.portlets.containers.business.FileAssetContainerUtilTest.class,
        com.dotmarketing.portlets.htmlpages.business.HTMLPageAPITest.class,
        com.dotmarketing.portlets.structure.factories.StructureFactoryTest.class,
        com.dotmarketing.portlets.structure.factories.FieldFactoryTest.class,
        com.dotmarketing.portlets.structure.model.ContentletRelationshipsTest.class,
        com.dotmarketing.portlets.structure.transform.ContentletRelationshipsTransformerTest.class,
        com.dotmarketing.portlets.categories.business.CategoryAPITest.class,
        com.dotmarketing.filters.FiltersTest.class,
        com.dotmarketing.business.VersionableAPITest.class,
        com.dotmarketing.business.UserAPITest.class,
        com.dotmarketing.business.portal.PortletAPIImplTest.class,
        com.dotmarketing.business.cache.provider.guava.CachePerformanceTest.class,
        com.dotmarketing.business.web.LanguageWebApiTest.class,
        com.dotmarketing.business.IdentifierFactoryTest.class,
        com.dotmarketing.business.IdentifierAPITest.class,
        com.dotmarketing.business.CommitListenerCacheWrapperTest.class,
        com.dotmarketing.business.RoleAPITest.class,
        com.dotmarketing.business.IdentifierConsistencyIntegrationTest.class,
        com.dotmarketing.business.LayoutAPITest.class,
        com.dotmarketing.business.PermissionAPIIntegrationTest.class,
        com.dotmarketing.business.PermissionAPITest.class,
        com.dotmarketing.servlets.BinaryExporterServletTest.class,
        com.dotmarketing.servlets.ShortyServletAndTitleImageTest.class,
        com.dotmarketing.servlets.ajax.AjaxDirectorServletIntegrationTest.class,
        com.dotmarketing.common.reindex.ReindexThreadTest.class,
        com.dotmarketing.common.reindex.ReindexAPITest.class,
        com.dotmarketing.common.db.DotDatabaseMetaDataTest.class,
        com.dotmarketing.common.db.ParamsSetterTest.class,
        com.dotmarketing.cms.urlmap.URLMapAPIImplTest.class,
        com.dotmarketing.factories.PublishFactoryTest.class,
        com.dotmarketing.factories.WebAssetFactoryTest.class,
        com.dotmarketing.factories.MultiTreeAPITest.class,
        com.dotmarketing.db.DbConnectionFactoryTest.class,
        com.dotmarketing.db.DbConnectionFactoryUtilTest.class,
        com.dotmarketing.db.HibernateUtilTest.class,
        com.dotmarketing.quartz.job.BinaryCleanupJobTest.class,
        FocalPointAPITest.class,
        com.dotmarketing.tag.business.TagAPITest.class,
        com.dotcms.osgi.OSGIUtilTest.class,
        com.dotmarketing.fixTasks.FixTask00085FixEmptyParentPathOnIdentifierTest.class,
        com.dotmarketing.startup.runonce.Task05170DefineFrontEndAndBackEndRolesTest.class,
        com.dotmarketing.startup.runonce.Task04375UpdateCategoryKeyTest.class,
        com.dotmarketing.startup.runonce.Task04335CreateSystemWorkflowTest.class,
        com.dotmarketing.startup.runonce.Task04375UpdateColorsTest.class,
        com.dotmarketing.startup.runonce.Task05160MultiTreeAddPersonalizationColumnAndChangingPKTest.class,
        com.dotmarketing.startup.runonce.Task05035LanguageTableIdentityOffTest.class,
        com.dotmarketing.startup.runonce.Task05165CreateContentTypeWorkflowActionMappingTableTest.class,
        com.dotmarketing.startup.runonce.Task05070AndTask05080Test.class,
        com.dotmarketing.startup.runonce.Task05030UpdateSystemContentTypesHostTest.class,
        com.dotmarketing.startup.runonce.Task05050FileAssetContentTypeReadOnlyFileNameTest.class,
        com.dotmarketing.startup.runonce.Task05190UpdateFormsWidgetCodeFieldTest.class,
        com.dotmarketing.startup.runalways.Task00001LoadSchemaIntegrationTest.class,
        com.dotmarketing.startup.runonce.Task05200WorkflowTaskUniqueKeyTest.class,
        Task05195CreatesDestroyActionAndAssignDestroyDefaultActionsToTheSystemWorkflowTest.class,
        Task05210CreateDefaultDotAssetTest.class,
        CleanUpFieldReferencesJobTest.class,
        ESContentletAPIImplTest.class,
        CachedParameterDecoratorTest.class,
        ContainerFactoryImplTest.class,
        TemplateFactoryImplTest.class,
        TestConfig.class,
        ConfigTest.class,
        FolderTest.class,
        PublishAuditAPITest.class,
        BundleFactoryTest.class,
        com.dotcms.security.apps.SecretsStoreKeyStoreImplTest.class,
        AppsAPIImplTest.class,
        AppsResourceTest.class,
        AppsCacheImplTest.class,
        VelocityServletIntegrationTest.class,
        DotAssetAPITest.class,
        DotAssetBaseTypeToContentTypeStrategyImplTest.class,
        RulesAPIImplIntegrationTest.class,
        FileAssetAPIImplIntegrationTest.class,
        FileAssetFactoryIntegrationTest.class,
        UserResourceIntegrationTest.class,
        IntegrationResourceLinkTest.class,
        HTMLDiffUtilTest.class,
        HashBuilderTest.class,
        ElasticsearchUtilTest.class,
        LanguageUtilTest.class,
        FolderResourceTest.class,
        Task05225RemoveLoadRecordsToIndexTest.class,
        PushPublishBundleGeneratorTest.class,
        BundleFactoryTest.class,
        PublisherFilterImplTest.class,
        PushPublishFiltersInitializerTest.class,
        PushPublishFilterResourceTest.class,
        PushNowActionletTest.class,
        Task05305AddPushPublishFilterColumnTest.class,
        CMSMaintenanceFactoryTest.class,
        Task05350AddDotSaltClusterColumnTest.class,
        DotParseTest.class,
        TestWorkflowAction.class,
        SamlConfigurationServiceTest.class,
        ClusterFactoryTest.class,
        ESMappingUtilHelperTest.class,
        BundleResourceTest.class,
        IdentityProviderConfigurationFactoryTest.class,
        EMAWebInterceptorTest.class,
        GoogleTranslationServiceIntegrationTest.class,
        Task05380ChangeContainerPathToAbsoluteTest.class,
        DotTemplateToolTest.class,
        ContentletWebAPIImplIntegrationTest.class,
        Task05370AddAppsPortletToLayoutTest.class,
        FolderFactoryImplTest.class,
        DotSamlResourceTest.class,
        DotStatefulJobTest.class,
        IntegrityDataGenerationJobTest.class,
        BundleAPITest.class,
        Task05390MakeRoomForLongerJobDetailTest.class,
        IntegrityDataGenerationJobTest.class,
        Task05395RemoveEndpointIdForeignKeyInIntegrityResolverTablesIntegrationTest.class,
        JSONToolTest.class,
        BundlePublisherResourceIntegrationTest.class,
        IntegrityResourceIntegrationTest.class,
        Task00050LoadAppsSecretsTest.class,
        StoragePersistenceAPITest.class,
        FileMetadataAPITest.class,
        StartupTasksExecutorTest.class,
        Task201013AddNewColumnsToIdentifierTableTest.class,
        Task201014UpdateColumnsValuesInIdentifierTableTest.class,
        AppsInterpolationTest.class,
        com.dotcms.rest.api.v1.template.TemplateResourceTest.class,
        Task201102UpdateColumnSitelicTableTest.class,
        DependencyManagerTest.class,
        com.dotcms.rest.api.v1.versionable.VersionableResourceTest.class,
        GenericBundleActivatorTest.class,
        SAMLHelperTest.class,
        PermissionHelperTest.class,
        ResetPasswordTokenUtilTest.class,
        ContainerBundlerTest.class,
        ContentTypeBundlerTest.class,
        DependencyBundlerTest.class,
        FolderBundlerTest.class,
        HostBundlerTest.class,
        LinkBundlerTest.class,
        RuleBundlerTest.class,
        TemplateBundlerTest.class,
        WorkflowBundlerTest.class,
        PublisherAPIImplTest.class,
        LegacyShortyIdApiTest.class,
        AutoLoginFilterTest.class,
        FolderCacheImplIntegrationTest.class,
        Task210218MigrateUserProxyTableTest.class,
        com.dotmarketing.startup.runonce.Task210316UpdateLayoutIconsTest.class,
        Task210319CreateStorageTableTest.class,
        Task210321RemoveOldMetadataFilesTest.class,
        DBTimeZoneCheckTest.class,
        ContentHandlerTest.class,
        ESIndexAPITest.class,
        FileAssetTemplateUtilTest.class,
        SiteSearchJobImplTest.class,
        Task210506UpdateStorageTableTest.class,
<<<<<<< HEAD
        StaticPushPublishBundleGeneratorTest.class,
        CookieToolTest.class
=======
        Task210510UpdateStorageTableDropMetadataColumnTest.class,
        StaticPushPublishBundleGeneratorTest.class
>>>>>>> 5d2eed72
})
public class MainSuite {

}<|MERGE_RESOLUTION|>--- conflicted
+++ resolved
@@ -415,13 +415,9 @@
         FileAssetTemplateUtilTest.class,
         SiteSearchJobImplTest.class,
         Task210506UpdateStorageTableTest.class,
-<<<<<<< HEAD
+        Task210510UpdateStorageTableDropMetadataColumnTest.class,
         StaticPushPublishBundleGeneratorTest.class,
         CookieToolTest.class
-=======
-        Task210510UpdateStorageTableDropMetadataColumnTest.class,
-        StaticPushPublishBundleGeneratorTest.class
->>>>>>> 5d2eed72
 })
 public class MainSuite {
 
