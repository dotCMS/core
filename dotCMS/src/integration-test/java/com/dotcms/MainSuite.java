--- conflicted
+++ resolved
@@ -628,9 +628,7 @@
         ManifestUtilTest.class,
         ZipUtilTest.class,
         Task230110MakeSomeSystemFieldsRemovableByBaseTypeTest.class,
-<<<<<<< HEAD
-        BrowserAjaxTest.class
-=======
+        BrowserAjaxTest.class,
         PopulateContentletAsJSONUtilTest.class,
         PopulateContentletAsJSONJobTest.class,
         ContentTypeDestroyAPIImplTest.class,
@@ -639,7 +637,6 @@
         Task230426AlterVarcharLengthOfLockedByColTest.class
 //        AnalyticsAPIImplTest.class,
 //        AccessTokenRenewJobTest.class,
->>>>>>> 4b08d185
 })
 
 public class MainSuite {
