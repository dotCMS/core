package com.dotcms;

import com.dotcms.analytics.bayesian.BayesianAPIImplTest;
import com.dotcms.auth.providers.saml.v1.DotSamlResourceTest;
import com.dotcms.auth.providers.saml.v1.SAMLHelperTest;
import com.dotcms.cache.lettuce.DotObjectCodecTest;
import com.dotcms.cache.lettuce.LettuceCacheTest;
import com.dotcms.cache.lettuce.RedisClientTest;
import com.dotcms.content.business.ObjectMapperTest;
import com.dotcms.content.business.json.ContentletJsonAPITest;
import com.dotcms.content.elasticsearch.business.ESContentletAPIImplTest;
import com.dotcms.content.elasticsearch.business.ESIndexAPITest;
import com.dotcms.content.elasticsearch.business.ElasticsearchUtilTest;
import com.dotcms.content.elasticsearch.util.ESMappingUtilHelperTest;
import com.dotcms.content.model.hydration.MetadataDelegateTest;
import com.dotcms.contenttype.business.ContentTypeInitializerTest;
import com.dotcms.contenttype.business.DotAssetBaseTypeToContentTypeStrategyImplTest;
import com.dotcms.contenttype.test.DotAssetAPITest;
import com.dotcms.csspreproc.CSSCacheTest;
import com.dotcms.csspreproc.CSSPreProcessServletTest;
import com.dotcms.dotpubsub.PostgresPubSubImplTest;
import com.dotcms.dotpubsub.RedisPubSubImplTest;
import com.dotcms.ema.EMAWebInterceptorTest;
import com.dotcms.enterprise.cluster.ClusterFactoryTest;
import com.dotcms.enterprise.publishing.bundler.URLMapBundlerTest;
import com.dotcms.enterprise.publishing.remote.PushPublishBundleGeneratorTest;
import com.dotcms.enterprise.publishing.remote.StaticPushPublishBundleGeneratorTest;
import com.dotcms.enterprise.publishing.remote.bundler.ContainerBundlerTest;
import com.dotcms.enterprise.publishing.remote.bundler.ContentBundlerTest;
import com.dotcms.enterprise.publishing.remote.bundler.ContentTypeBundlerTest;
import com.dotcms.enterprise.publishing.remote.bundler.DependencyBundlerTest;
import com.dotcms.enterprise.publishing.remote.bundler.FolderBundlerTest;
import com.dotcms.enterprise.publishing.remote.bundler.HostBundlerTest;
import com.dotcms.enterprise.publishing.remote.bundler.LinkBundlerTest;
import com.dotcms.enterprise.publishing.remote.bundler.RuleBundlerTest;
import com.dotcms.enterprise.publishing.remote.bundler.TemplateBundlerTest;
import com.dotcms.enterprise.publishing.remote.bundler.WorkflowBundlerTest;
import com.dotcms.enterprise.publishing.remote.handler.ContentHandlerTest;
import com.dotcms.enterprise.publishing.remote.handler.ContentWorkflowHandlerTest;
import com.dotcms.enterprise.publishing.remote.handler.HandlerUtilTest;
import com.dotcms.enterprise.publishing.staticpublishing.AWSS3PublisherTest;
import com.dotcms.enterprise.publishing.staticpublishing.LanguageFolderTest;
import com.dotcms.enterprise.publishing.staticpublishing.StaticPublisherIntegrationTest;
import com.dotcms.enterprise.rules.RulesAPIImplIntegrationTest;
import com.dotcms.filters.interceptor.meta.MetaWebInterceptorTest;
import com.dotcms.graphql.DotGraphQLHttpServletTest;
import com.dotcms.integritycheckers.HostIntegrityCheckerTest;
import com.dotcms.integritycheckers.IntegrityUtilTest;
import com.dotcms.junit.MainBaseSuite;
import com.dotcms.mail.MailAPIImplTest;
import com.dotcms.mock.request.CachedParameterDecoratorTest;
import com.dotcms.publisher.bundle.business.BundleAPITest;
import com.dotcms.publisher.bundle.business.BundleFactoryTest;
import com.dotcms.publisher.business.PublishAuditAPITest;
import com.dotcms.publisher.business.PublishQueueElementTransformerTest;
import com.dotcms.publisher.receiver.BundlePublisherTest;
import com.dotcms.publisher.util.DependencyManagerTest;
import com.dotcms.publisher.util.DependencyModDateUtilTest;
import com.dotcms.publishing.BundlerUtilTest;
import com.dotcms.publishing.PublisherFilterImplTest;
import com.dotcms.publishing.PushPublishFiltersInitializerTest;
import com.dotcms.publishing.job.SiteSearchJobImplTest;
import com.dotcms.publishing.manifest.CSVManifestBuilderTest;
import com.dotcms.publishing.manifest.CSVManifestReaderTest;
import com.dotcms.publishing.manifest.ManifestReaderFactoryTest;
import com.dotcms.rendering.velocity.directive.DotParseTest;
import com.dotcms.rendering.velocity.servlet.VelocityServletIntegrationTest;
import com.dotcms.rendering.velocity.viewtools.DotTemplateToolTest;
import com.dotcms.rendering.velocity.viewtools.FileToolTest;
import com.dotcms.rendering.velocity.viewtools.JSONToolTest;
import com.dotcms.rendering.velocity.viewtools.MessageToolTest;
import com.dotcms.rendering.velocity.viewtools.XmlToolTest;
import com.dotcms.rendering.velocity.viewtools.content.StoryBlockMapTest;
import com.dotcms.rendering.velocity.viewtools.content.StoryBlockTest;
import com.dotcms.rest.BundlePublisherResourceIntegrationTest;
import com.dotcms.rest.BundleResourceTest;
import com.dotcms.rest.IntegrityResourceIntegrationTest;
import com.dotcms.rest.api.v1.apps.AppsResourceTest;
import com.dotcms.rest.api.v1.apps.view.AppsInterpolationTest;
import com.dotcms.rest.api.v1.authentication.ResetPasswordTokenUtilTest;
import com.dotcms.rest.api.v1.folder.FolderResourceTest;
import com.dotcms.rest.api.v1.menu.MenuResourceTest;
import com.dotcms.rest.api.v1.pushpublish.PushPublishFilterResourceTest;
import com.dotcms.rest.api.v1.system.ConfigurationHelperTest;
import com.dotcms.rest.api.v1.taillog.TailLogResourceTest;
import com.dotcms.rest.api.v1.user.UserResourceIntegrationTest;
import com.dotcms.saml.IdentityProviderConfigurationFactoryTest;
import com.dotcms.saml.SamlConfigurationServiceTest;
import com.dotcms.security.ContentSecurityPolicyUtilTest;
import com.dotcms.security.apps.AppsAPIImplTest;
import com.dotcms.security.apps.AppsCacheImplTest;
import com.dotcms.security.multipart.BoundedBufferedReaderTest;
import com.dotcms.security.multipart.ContentDispositionFileNameParserTest;
import com.dotcms.security.multipart.SecureFileValidatorTest;
import com.dotcms.storage.FileMetadataAPITest;
import com.dotcms.storage.StoragePersistenceAPITest;
import com.dotcms.translate.GoogleTranslationServiceIntegrationTest;
import com.dotcms.uuid.shorty.LegacyShortyIdApiTest;
import com.dotcms.variant.VariantAPITest;
import com.dotcms.variant.business.VariantCacheTest;
import com.dotmarketing.beans.HostTest;
import com.dotmarketing.business.DeterministicIdentifierAPITest;
import com.dotmarketing.business.IdentifierCacheImplTest;
import com.dotmarketing.business.PermissionBitFactoryImplTest;
import com.dotmarketing.business.VersionableFactoryImplTest;
import com.dotmarketing.business.helper.PermissionHelperTest;
import com.dotmarketing.cache.FolderCacheImplIntegrationTest;
import com.dotmarketing.common.db.DBTimeZoneCheckTest;
import com.dotmarketing.filters.AutoLoginFilterTest;
import com.dotmarketing.image.filter.ImageFilterAPIImplTest;
import com.dotmarketing.image.focalpoint.FocalPointAPITest;
import com.dotmarketing.osgi.GenericBundleActivatorTest;
import com.dotmarketing.portlets.browser.BrowserUtilTest;
import com.dotmarketing.portlets.categories.business.CategoryFactoryTest;
import com.dotmarketing.portlets.cmsmaintenance.factories.CMSMaintenanceFactoryTest;
import com.dotmarketing.portlets.containers.business.ContainerFactoryImplTest;
import com.dotmarketing.portlets.containers.business.ContainerStructureFinderStrategyResolverTest;
import com.dotmarketing.portlets.contentlet.business.ContentletCacheImplTest;
import com.dotmarketing.portlets.contentlet.business.web.ContentletWebAPIImplIntegrationTest;
import com.dotmarketing.portlets.contentlet.model.ContentletDependenciesTest;
import com.dotmarketing.portlets.contentlet.model.IntegrationResourceLinkTest;
import com.dotmarketing.portlets.fileassets.business.FileAssetAPIImplIntegrationTest;
import com.dotmarketing.portlets.fileassets.business.FileAssetFactoryIntegrationTest;
import com.dotmarketing.portlets.folders.business.FolderFactoryImplTest;
import com.dotmarketing.portlets.folders.model.FolderTest;
import com.dotmarketing.portlets.templates.business.FileAssetTemplateUtilTest;
import com.dotmarketing.portlets.templates.business.TemplateFactoryImplTest;
import com.dotcms.variant.VariantFactoryTest;
import com.dotmarketing.portlets.workflows.actionlet.MoveContentActionletTest;
import com.dotmarketing.portlets.workflows.actionlet.PushNowActionletTest;
import com.dotmarketing.portlets.workflows.actionlet.VelocityScriptActionletAbortTest;
import com.dotmarketing.portlets.workflows.model.TestWorkflowAction;
import com.dotmarketing.portlets.workflows.util.WorkflowEmailUtilTest;
import com.dotmarketing.quartz.DotStatefulJobTest;
import com.dotmarketing.quartz.job.CleanUpFieldReferencesJobTest;
import com.dotmarketing.quartz.job.IntegrityDataGenerationJobTest;
import com.dotmarketing.startup.StartupTasksExecutorTest;
import com.dotmarketing.startup.runalways.Task00050LoadAppsSecretsTest;
import com.dotmarketing.startup.runonce.Task05195CreatesDestroyActionAndAssignDestroyDefaultActionsToTheSystemWorkflowTest;
import com.dotmarketing.startup.runonce.Task05210CreateDefaultDotAssetTest;
import com.dotmarketing.startup.runonce.Task05225RemoveLoadRecordsToIndexTest;
import com.dotmarketing.startup.runonce.Task05305AddPushPublishFilterColumnTest;
import com.dotmarketing.startup.runonce.Task05350AddDotSaltClusterColumnTest;
import com.dotmarketing.startup.runonce.Task05370AddAppsPortletToLayoutTest;
import com.dotmarketing.startup.runonce.Task05380ChangeContainerPathToAbsoluteTest;
import com.dotmarketing.startup.runonce.Task05390MakeRoomForLongerJobDetailTest;
import com.dotmarketing.startup.runonce.Task05395RemoveEndpointIdForeignKeyInIntegrityResolverTablesIntegrationTest;
import com.dotmarketing.startup.runonce.Task201013AddNewColumnsToIdentifierTableTest;
import com.dotmarketing.startup.runonce.Task201014UpdateColumnsValuesInIdentifierTableTest;
import com.dotmarketing.startup.runonce.Task201102UpdateColumnSitelicTableTest;
import com.dotmarketing.startup.runonce.Task210218MigrateUserProxyTableTest;
import com.dotmarketing.startup.runonce.Task210319CreateStorageTableTest;
import com.dotmarketing.startup.runonce.Task210321RemoveOldMetadataFilesTest;
import com.dotmarketing.startup.runonce.Task210506UpdateStorageTableTest;
import com.dotmarketing.startup.runonce.Task210510UpdateStorageTableDropMetadataColumnTest;
import com.dotmarketing.startup.runonce.Task210520UpdateAnonymousEmailTest;
import com.dotmarketing.startup.runonce.Task210527DropReviewFieldsFromContentletTableTest;
import com.dotmarketing.startup.runonce.Task210719CleanUpTitleFieldTest;
import com.dotmarketing.startup.runonce.Task210802UpdateStructureTableTest;
import com.dotmarketing.startup.runonce.Task210805DropUserProxyTableTest;
import com.dotmarketing.startup.runonce.Task210816DeInodeRelationshipTest;
import com.dotmarketing.startup.runonce.Task210901UpdateDateTimezonesTest;
import com.dotmarketing.startup.runonce.Task211007RemoveNotNullConstraintFromCompanyMXColumnTest;
import com.dotmarketing.startup.runonce.Task211012AddCompanyDefaultLanguageTest;
import com.dotmarketing.startup.runonce.Task211101AddContentletAsJsonColumnTest;
import com.dotmarketing.startup.runonce.Task211103RenameHostNameLabelTest;
import com.dotmarketing.startup.runonce.Task220202RemoveFKStructureFolderConstraintTest;
import com.dotmarketing.startup.runonce.Task220203RemoveFolderInodeConstraintTest;
import com.dotmarketing.startup.runonce.Task220214AddOwnerAndIDateToFolderTableTest;
import com.dotmarketing.startup.runonce.Task220215MigrateDataFromInodeToFolderTest;
import com.dotmarketing.startup.runonce.Task220330ChangeVanityURLSiteFieldTypeTest;
import com.dotmarketing.startup.runonce.Task220401CreateClusterLockTableTest;
import com.dotmarketing.startup.runonce.Task220402UpdateDateTimezonesTest;
import com.dotmarketing.startup.runonce.Task220413IncreasePublishedPushedAssetIdColTest;
import com.dotmarketing.startup.runonce.Task220512UpdateNoHTMLRegexValueTest;
import com.dotmarketing.startup.runonce.Task220606UpdatePushNowActionletNameTest;

import com.dotmarketing.startup.runonce.Task220824CreateDefaultVariantTest;

import com.dotmarketing.startup.runonce.Task220822CreateVariantTableTest;

import com.dotmarketing.startup.runonce.Task220825CreateVariantFieldTest;

import com.dotmarketing.startup.runonce.Task220825MakeSomeSystemFieldsRemovableTest;

import com.dotmarketing.startup.runonce.Task220829CreateExperimentsTableTest;

import com.dotmarketing.startup.runonce.Task220928AddLookbackWindowColumnToExperimentTest;
import com.dotmarketing.startup.runonce.Task221007AddVariantIntoPrimaryKeyTest;
import com.dotmarketing.util.ConfigTest;
import com.dotmarketing.util.HashBuilderTest;
import com.dotmarketing.util.MaintenanceUtilTest;
import com.dotmarketing.util.ResourceCollectorUtilTest;
import com.dotmarketing.util.TestConfig;
import com.dotmarketing.util.UtilMethodsITest;
import com.dotmarketing.util.contentlet.pagination.PaginatedContentletsIntegrationTest;
import com.liferay.portal.language.LanguageUtilTest;
import org.apache.velocity.tools.view.tools.CookieToolTest;
import org.junit.runner.RunWith;
import org.junit.runners.Suite.SuiteClasses;

/* grep -l -r "@Test" dotCMS/src/integration-test */
/* ./gradlew integrationTest -Dtest.single=com.dotcms.MainSuite */


@RunWith(MainBaseSuite.class)
@SuiteClasses({
        Task220825CreateVariantFieldTest.class,
        Task221007AddVariantIntoPrimaryKeyTest.class,
        ContentletWebAPIImplIntegrationTest.class, // moved to top because of failures on GHA
        DependencyBundlerTest.class, // moved to top because of failures on GHA
        FolderCacheImplIntegrationTest.class,
        StaticPublisherIntegrationTest.class,
        com.dotcms.publishing.PublisherAPIImplTest.class,
        SiteSearchJobImplTest.class,
        PushPublishBundleGeneratorTest.class,
        LegacyShortyIdApiTest.class,
        RuleBundlerTest.class,
        com.dotcms.content.elasticsearch.business.ESMappingAPITest.class,
        org.apache.velocity.runtime.parser.node.SimpleNodeTest.class,
        com.liferay.portal.ejb.UserLocalManagerTest.class,
        com.liferay.portal.ejb.UserUtilTest.class,
        com.liferay.util.LocaleUtilTest.class,
        com.dotcms.languagevariable.business.LanguageVariableAPITest.class,
        com.dotcms.filters.interceptor.jwt.JsonWebTokenInterceptorIntegrationTest.class,
        com.dotcms.publishing.PublisherAPITest.class,
        com.dotcms.publishing.remote.RemoteReceiverLanguageResolutionTest.class,
        com.dotcms.cluster.business.ServerAPIImplTest.class,
        com.dotcms.cache.KeyValueCacheImplTest.class,
        com.dotcms.enterprise.publishing.remote.handler.RuleBundlerHandlerTest.class,
        com.dotcms.enterprise.publishing.remote.CategoryBundlerHandlerTest.class,
        com.dotcms.enterprise.publishing.remote.HostBundlerHandlerTest.class,
        com.dotcms.enterprise.priv.ESSearchProxyTest.class,
        com.dotcms.util.pagination.ContentTypesPaginatorTest.class,
        com.dotcms.util.marshal.MarshalUtilsIntegrationTest.class,
        com.dotcms.util.RelationshipUtilTest.class,
        com.dotcms.util.ImportUtilTest.class,
        com.dotcms.publisher.business.PublisherAPIImplTest.class,
        PublishQueueElementTransformerTest.class,
        com.dotmarketing.util.PageModeTest.class,
        com.dotmarketing.business.web.UserWebAPIImplTest.class,
        com.dotcms.auth.providers.jwt.JsonWebTokenUtilsIntegrationTest.class,
        com.dotcms.auth.providers.jwt.factories.ApiTokenAPITest.class,
        com.dotcms.auth.providers.jwt.services.JsonWebTokenServiceIntegrationTest.class,
        DependencyModDateUtilTest.class,
        com.dotcms.publisher.business.PublisherTest.class,
        com.dotcms.publisher.endpoint.bean.PublishingEndPointTest.class,
        com.dotcms.publisher.endpoint.business.PublishingEndPointAPITest.class,
        com.dotcms.publisher.endpoint.business.PublishingEndPointFactoryImplTest.class,
        com.dotcms.publisher.assets.business.PushedAssetsAPITest.class,
        com.dotcms.notification.business.NotificationAPITest.class,
        com.dotcms.business.LocalTransactionAndCloseDBIfOpenedFactoryTest.class,
        com.dotcms.content.elasticsearch.business.IndiciesFactoryTest.class,
        com.dotcms.content.elasticsearch.business.ESIndexSpeedTest.class,
        com.dotcms.content.elasticsearch.business.ESSiteSearchAPITest.class,
        com.dotcms.content.elasticsearch.business.ContentletIndexAPIImplTest.class,
        com.dotcms.content.elasticsearch.business.ES6UpgradeTest.class,
        com.dotcms.content.elasticsearch.business.ESContentFactoryImplTest.class,
        com.dotcms.keyvalue.busines.KeyValueAPIImplTest.class,
        com.dotcms.keyvalue.business.KeyValueAPITest.class,
        com.dotcms.tika.TikaUtilsTest.class,
        com.dotcms.http.CircuitBreakerUrlTest.class,
        com.dotcms.visitor.filter.logger.VisitorLoggerTest.class,
        com.dotcms.visitor.filter.characteristics.VisitorCharacterTest.class,
        com.dotcms.graphql.business.GraphqlAPITest.class,
        com.dotcms.contenttype.test.ContentTypeTest.class,
        com.dotcms.contenttype.test.DeleteFieldJobTest.class,
        com.dotcms.contenttype.test.ContentTypeAPIImplTest.class,
        com.dotcms.contenttype.test.ContentTypeBuilderTest.class,
        com.dotcms.contenttype.test.ContentTypeFactoryImplTest.class,
        com.dotcms.contenttype.test.ContentTypeImportExportTest.class,
        com.dotcms.contenttype.test.FieldFactoryImplTest.class,
        com.dotcms.contenttype.test.JsonContentTypeTransformerTest.class,
        com.dotcms.contenttype.test.ContentResourceTest.class,
        com.dotcms.contenttype.test.FieldBuilderTest.class,
        com.dotcms.contenttype.test.KeyValueFieldUtilTest.class,
        com.dotcms.contenttype.test.ContentTypeResourceTest.class,
        com.dotcms.contenttype.business.RelationshipAPITest.class,
        com.dotcms.contenttype.business.FieldAPITest.class,
        com.dotcms.contenttype.business.RelationshipFactoryImplTest.class,
        com.dotcms.contenttype.model.field.layout.FieldUtilTest.class,
        com.dotcms.contenttype.model.field.layout.FieldLayoutColumnSerializerTest.class,
        com.dotcms.contenttype.model.field.layout.FieldLayoutSerializerTest.class,
        com.dotcms.contenttype.model.field.layout.FieldLayoutRowSerializerTest.class,
        com.dotcms.contenttype.model.field.layout.FieldLayoutTest.class,
        com.dotcms.workflow.helper.TestSystemActionMappingsHandlerMerger.class,
        com.dotcms.concurrent.lock.DotKeyLockManagerTest.class,
        com.dotcms.rendering.velocity.VelocityMacroCacheTest.class,
        com.dotcms.rendering.velocity.VelocityUtilTest.class,
        com.dotcms.rendering.velocity.viewtools.navigation.NavToolTest.class,
        com.dotcms.rendering.velocity.viewtools.navigation.NavToolCacheTest.class,
        com.dotcms.rendering.velocity.viewtools.content.ContentMapTest.class,
        com.dotcms.rendering.velocity.viewtools.content.util.ContentUtilsTest.class,
        com.dotcms.rendering.velocity.viewtools.content.ContentToolTest.class,
        com.dotcms.rendering.velocity.viewtools.WorkflowToolTest.class,
        com.dotcms.browser.BrowserAPITest.class,
        com.dotcms.rendering.velocity.viewtools.LanguageWebAPITest.class,
        com.dotcms.rendering.velocity.viewtools.ContainerWebAPIIntegrationTest.class,
        com.dotcms.rendering.velocity.services.VelocityResourceKeyTest.class,
        com.dotcms.rendering.velocity.services.HTMLPageAssetRenderedTest.class,
        com.dotcms.uuid.shorty.ShortyIdApiTest.class,
        DotGraphQLHttpServletTest.class,
        com.dotcms.rest.TagResourceIntegrationTest.class,
        com.dotcms.rest.MapToContentletPopulatorTest.class,
        com.dotcms.rest.WebResourceIntegrationTest.class,
        com.dotcms.rest.api.v1.configuration.ConfigurationResourceTest.class,
        com.dotcms.rest.api.v1.page.NavResourceTest.class,
        com.dotcms.rest.api.v1.page.PageResourceTest.class,
        com.dotcms.rest.api.v1.temp.TempFileResourceTest.class,
        com.dotcms.rest.api.v1.content.ContentVersionResourceIntegrationTest.class,
        com.dotcms.rest.api.v1.container.ContainerResourceIntegrationTest.class,
        com.dotcms.rest.api.v1.theme.ThemeResourceIntegrationTest.class,
        com.dotcms.rest.api.v1.vtl.VTLResourceIntegrationTest.class,
        com.dotcms.rest.api.v1.contenttype.ContentTypeResourceIssue15124Test.class,
        com.dotcms.rest.api.v1.contenttype.FieldResourceTest.class,
        com.dotcms.rest.api.v1.contenttype.FieldVariableResourceTest.class,
        com.dotcms.rest.api.v1.contenttype.ContentTypeResourceTest.class,
        com.dotcms.rest.api.v1.workflow.WorkflowResourceResponseCodeIntegrationTest.class,
        com.dotcms.rest.api.v1.workflow.WorkflowResourceIntegrationTest.class,
        com.dotcms.rest.api.v1.workflow.WorkflowResourceLicenseIntegrationTest.class,
        com.dotcms.rest.api.v1.authentication.ResetPasswordResourceIntegrationTest.class,
        com.dotcms.rest.api.v1.authentication.CreateJsonWebTokenResourceIntegrationTest.class,
        com.dotcms.rest.api.v1.relationships.RelationshipsResourceTest.class,
        com.dotcms.rest.api.v2.contenttype.FieldResourceTest.class,
        com.dotcms.rest.api.v3.contenttype.FieldResourceTest.class,
        com.dotcms.rest.api.v3.contenttype.MoveFieldFormTest.class,
        com.dotcms.rest.api.CorsFilterTest.class,
        com.dotcms.rest.elasticsearch.ESContentResourcePortletTest.class,
        com.dotcms.filters.VanityUrlFilterTest.class,
        com.dotcms.vanityurl.business.VanityUrlAPITest.class,
        com.dotmarketing.portlets.fileassets.business.FileAssetAPITest.class,
        com.dotmarketing.portlets.languagesmanager.business.LanguageAPITest.class,
        com.dotmarketing.portlets.languagesmanager.business.LanguageFactoryIntegrationTest.class,
        com.dotmarketing.portlets.linkchecker.business.LinkCheckerAPITest.class,
        com.dotmarketing.portlets.contentlet.util.ContentletUtilTest.class,
        com.dotmarketing.portlets.contentlet.business.ContentletCheckInTest.class,
        com.dotmarketing.portlets.contentlet.business.ContentletFactoryTest.class,
        ContainerStructureFinderStrategyResolverTest.class,
        com.dotmarketing.portlets.contentlet.business.ContentletAPITest.class,
        com.dotmarketing.portlets.contentlet.model.ContentletIntegrationTest.class,
        com.dotmarketing.portlets.contentlet.transform.BinaryToMapTransformerTest.class,
        com.dotmarketing.portlets.contentlet.transform.ContentletTransformerTest.class,
        com.dotmarketing.portlets.contentlet.ajax.ContentletAjaxTest.class,
        com.dotmarketing.portlets.workflows.business.SaveContentDraftActionletTest.class,
        com.dotmarketing.portlets.workflows.business.WorkflowFactoryTest.class,
        com.dotmarketing.portlets.workflows.business.SaveContentActionletTest.class,
        com.dotmarketing.portlets.workflows.business.WorkflowAPIMultiLanguageTest.class,
        com.dotmarketing.portlets.workflows.business.WorkflowAPITest.class,
        com.dotmarketing.portlets.workflows.model.WorkflowSearcherTest.class,
        com.dotmarketing.portlets.workflows.model.SystemActionWorkflowActionMappingTest.class,
        com.dotmarketing.portlets.workflows.actionlet.FourEyeApproverActionletTest.class,
        com.dotmarketing.portlets.workflows.actionlet.SaveContentActionletTest.class,
        com.dotmarketing.portlets.workflows.actionlet.SaveContentActionletWithTagsTest.class,
        com.dotmarketing.portlets.workflows.actionlet.CopyActionletTest.class,
        com.dotmarketing.portlets.workflows.actionlet.VelocityScriptActionletTest.class,
        com.dotmarketing.portlets.personas.business.PersonaAPITest.class,
        com.dotmarketing.portlets.personas.business.DeleteMultiTreeUsedPersonaTagJobTest.class,
        com.dotmarketing.portlets.links.business.MenuLinkAPITest.class,
        com.dotmarketing.portlets.links.factories.LinkFactoryTest.class,
        com.dotmarketing.portlets.rules.conditionlet.ConditionletOSGIFTest.class,
        com.dotmarketing.portlets.rules.conditionlet.CurrentSessionLanguageConditionletTest.class,
        com.dotmarketing.portlets.rules.conditionlet.NumberOfTimesPreviouslyVisitedConditionletTest.class,
        com.dotmarketing.portlets.rules.conditionlet.UsersBrowserLanguageConditionletTest.class,
        com.dotmarketing.portlets.rules.conditionlet.UsersSiteVisitsConditionletTest.class,
        com.dotmarketing.portlets.rules.conditionlet.VisitorOperatingSystemConditionletTest.class,
        com.dotmarketing.portlets.rules.conditionlet.VisitedUrlConditionletTest.class,
        com.dotmarketing.portlets.rules.business.RulesCacheFTest.class,
        com.dotmarketing.portlets.templates.business.TemplateAPITest.class,
        com.dotmarketing.portlets.containers.business.ContainerAPIImplTest.class,
        com.dotmarketing.portlets.folders.business.FolderAPITest.class,
        com.dotmarketing.portlets.containers.business.ContainerAPITest.class,
        com.dotmarketing.portlets.containers.business.FileAssetContainerUtilTest.class,
        com.dotmarketing.portlets.htmlpages.business.HTMLPageAPITest.class,
        com.dotmarketing.portlets.structure.factories.StructureFactoryTest.class,
        com.dotmarketing.portlets.structure.factories.FieldFactoryTest.class,
        com.dotmarketing.portlets.structure.model.ContentletRelationshipsTest.class,
        com.dotmarketing.portlets.structure.transform.ContentletRelationshipsTransformerTest.class,
        com.dotmarketing.portlets.categories.business.CategoryAPITest.class,
        com.dotmarketing.filters.FiltersTest.class,
        com.dotmarketing.business.VersionableAPITest.class,
        com.dotmarketing.business.UserAPITest.class,
        com.dotmarketing.business.portal.PortletAPIImplTest.class,
        com.dotmarketing.business.cache.provider.guava.CachePerformanceTest.class,
        com.dotmarketing.business.web.LanguageWebApiTest.class,
        com.dotmarketing.business.IdentifierFactoryTest.class,
        com.dotmarketing.business.IdentifierAPITest.class,
        com.dotmarketing.business.CommitListenerCacheWrapperTest.class,
        com.dotmarketing.business.RoleAPITest.class,
        com.dotmarketing.business.IdentifierConsistencyIntegrationTest.class,
        com.dotmarketing.business.LayoutAPITest.class,
        com.dotmarketing.business.PermissionAPIIntegrationTest.class,
        com.dotmarketing.business.PermissionAPITest.class,
        com.dotmarketing.servlets.BinaryExporterServletTest.class,
        com.dotmarketing.servlets.ShortyServletAndTitleImageTest.class,
        com.dotmarketing.servlets.ajax.AjaxDirectorServletIntegrationTest.class,
        com.dotmarketing.common.reindex.ReindexThreadTest.class,
        com.dotmarketing.common.reindex.ReindexAPITest.class,
        com.dotmarketing.common.db.DotDatabaseMetaDataTest.class,
        com.dotmarketing.common.db.ParamsSetterTest.class,
        com.dotmarketing.cms.urlmap.URLMapAPIImplTest.class,
        com.dotmarketing.factories.PublishFactoryTest.class,
        com.dotmarketing.factories.WebAssetFactoryTest.class,
        com.dotmarketing.factories.MultiTreeAPITest.class,
        com.dotmarketing.db.DbConnectionFactoryTest.class,
        com.dotmarketing.db.DbConnectionFactoryUtilTest.class,
        com.dotmarketing.db.HibernateUtilTest.class,
        com.dotmarketing.quartz.job.BinaryCleanupJobTest.class,
        FocalPointAPITest.class,
        com.dotmarketing.tag.business.TagAPITest.class,
        com.dotcms.osgi.OSGIUtilTest.class,
        com.dotmarketing.fixTasks.FixTask00085FixEmptyParentPathOnIdentifierTest.class,
        com.dotmarketing.startup.runonce.Task05170DefineFrontEndAndBackEndRolesTest.class,
        com.dotmarketing.startup.runonce.Task04375UpdateCategoryKeyTest.class,
        com.dotmarketing.startup.runonce.Task04335CreateSystemWorkflowTest.class,
        com.dotmarketing.startup.runonce.Task04375UpdateColorsTest.class,
        com.dotmarketing.startup.runonce.Task05160MultiTreeAddPersonalizationColumnAndChangingPKTest.class,
        com.dotmarketing.startup.runonce.Task05035LanguageTableIdentityOffTest.class,
        com.dotmarketing.startup.runonce.Task05165CreateContentTypeWorkflowActionMappingTableTest.class,
        com.dotmarketing.startup.runonce.Task05070AndTask05080Test.class,
        com.dotmarketing.startup.runonce.Task05030UpdateSystemContentTypesHostTest.class,
        com.dotmarketing.startup.runonce.Task05050FileAssetContentTypeReadOnlyFileNameTest.class,
        com.dotmarketing.startup.runonce.Task05190UpdateFormsWidgetCodeFieldTest.class,
        com.dotmarketing.startup.runalways.Task00001LoadSchemaIntegrationTest.class,
        com.dotmarketing.startup.runonce.Task05200WorkflowTaskUniqueKeyTest.class,
        Task05195CreatesDestroyActionAndAssignDestroyDefaultActionsToTheSystemWorkflowTest.class,
        Task05210CreateDefaultDotAssetTest.class,
        CleanUpFieldReferencesJobTest.class,
        ESContentletAPIImplTest.class,
        CachedParameterDecoratorTest.class,
        ContainerFactoryImplTest.class,
        TemplateFactoryImplTest.class,
        TestConfig.class,
        ConfigTest.class,
        FolderTest.class,
        PublishAuditAPITest.class,
        BundleFactoryTest.class,
        com.dotcms.security.apps.SecretsStoreKeyStoreImplTest.class,
        AppsAPIImplTest.class,
        AppsResourceTest.class,
        AppsCacheImplTest.class,
        VelocityServletIntegrationTest.class,
        DotAssetAPITest.class,
        DotAssetBaseTypeToContentTypeStrategyImplTest.class,
        RulesAPIImplIntegrationTest.class,
        FileAssetAPIImplIntegrationTest.class,
        FileAssetFactoryIntegrationTest.class,
        UserResourceIntegrationTest.class,
        IntegrationResourceLinkTest.class,
        HashBuilderTest.class,
        ElasticsearchUtilTest.class,
        LanguageUtilTest.class,
        FolderResourceTest.class,
        Task05225RemoveLoadRecordsToIndexTest.class,
        PublisherFilterImplTest.class,
        PushPublishFiltersInitializerTest.class,
        PushPublishFilterResourceTest.class,
        PushNowActionletTest.class,
        Task05305AddPushPublishFilterColumnTest.class,
        CMSMaintenanceFactoryTest.class,
        Task05350AddDotSaltClusterColumnTest.class,
        PostgresPubSubImplTest.class,
        DotParseTest.class,
        TestWorkflowAction.class,
        SamlConfigurationServiceTest.class,
        ClusterFactoryTest.class,
        ESMappingUtilHelperTest.class,
        BundleResourceTest.class,
        IdentityProviderConfigurationFactoryTest.class,
        EMAWebInterceptorTest.class,
        GoogleTranslationServiceIntegrationTest.class,
        Task05380ChangeContainerPathToAbsoluteTest.class,
        DotTemplateToolTest.class,
        Task05370AddAppsPortletToLayoutTest.class,
        FolderFactoryImplTest.class,
        DotSamlResourceTest.class,
        DotStatefulJobTest.class,
        IntegrityDataGenerationJobTest.class,
        BundleAPITest.class,
        Task05390MakeRoomForLongerJobDetailTest.class,
        Task05395RemoveEndpointIdForeignKeyInIntegrityResolverTablesIntegrationTest.class,
        JSONToolTest.class,
        BundlePublisherResourceIntegrationTest.class,
        IntegrityResourceIntegrationTest.class,
        Task00050LoadAppsSecretsTest.class,
        StoragePersistenceAPITest.class,
        FileMetadataAPITest.class,
        StartupTasksExecutorTest.class,
        Task201013AddNewColumnsToIdentifierTableTest.class,
        Task201014UpdateColumnsValuesInIdentifierTableTest.class,
        AppsInterpolationTest.class,
        com.dotcms.rest.api.v1.template.TemplateResourceTest.class,
        Task201102UpdateColumnSitelicTableTest.class,
        DependencyManagerTest.class,
        com.dotcms.rest.api.v1.versionable.VersionableResourceTest.class,
        GenericBundleActivatorTest.class,
        SAMLHelperTest.class,
        PermissionHelperTest.class,
        ResetPasswordTokenUtilTest.class,
        ContainerBundlerTest.class,
        ContentTypeBundlerTest.class,
        FolderBundlerTest.class,
        HostBundlerTest.class,
        LinkBundlerTest.class,
        TemplateBundlerTest.class,
        WorkflowBundlerTest.class,
        AutoLoginFilterTest.class,
        Task210218MigrateUserProxyTableTest.class,
        com.dotmarketing.startup.runonce.Task210316UpdateLayoutIconsTest.class,
        Task210319CreateStorageTableTest.class,
        Task210321RemoveOldMetadataFilesTest.class,
        DBTimeZoneCheckTest.class,
        ContentHandlerTest.class,
        ESIndexAPITest.class,
        FileAssetTemplateUtilTest.class,
        Task210506UpdateStorageTableTest.class,
        Task210520UpdateAnonymousEmailTest.class,
        Task210510UpdateStorageTableDropMetadataColumnTest.class,
        StaticPushPublishBundleGeneratorTest.class,
        CookieToolTest.class,
        CSVManifestBuilderTest.class,
        MoveContentActionletTest.class,
        ImageFilterAPIImplTest.class,
        DeterministicIdentifierAPITest.class,
        Task210527DropReviewFieldsFromContentletTableTest.class,
        ContentletCacheImplTest.class,
        HostTest.class,
        FileToolTest.class,
        Task210719CleanUpTitleFieldTest.class,
        Task210802UpdateStructureTableTest.class,
        MaintenanceUtilTest.class,
        BundlePublisherTest.class,
        CategoryFactoryTest.class,
        Task210805DropUserProxyTableTest.class,
        Task210816DeInodeRelationshipTest.class,
        WorkflowEmailUtilTest.class,
        ConfigurationHelperTest.class,
        CSVManifestReaderTest.class,
        Task210901UpdateDateTimezonesTest.class,
        DotObjectCodecTest.class,
        RedisClientTest.class,
        LettuceCacheTest.class,
        RedisPubSubImplTest.class,
        ManifestReaderFactoryTest.class,
        ResourceCollectorUtilTest.class,
        Task211007RemoveNotNullConstraintFromCompanyMXColumnTest.class,
        Task211012AddCompanyDefaultLanguageTest.class,
        HostIntegrityCheckerTest.class,
        MetaWebInterceptorTest.class,
        BrowserUtilTest.class,
        Task211101AddContentletAsJsonColumnTest.class,
        ContentletJsonAPITest.class,
        VelocityScriptActionletAbortTest.class,
        StoryBlockMapTest.class,
        HandlerUtilTest.class,
        Task211103RenameHostNameLabelTest.class,
        ContentSecurityPolicyUtilTest.class,
        MessageToolTest.class,
        XmlToolTest.class,
        LanguageFolderTest.class,
        MailAPIImplTest.class,
        CSSCacheTest.class,
        com.dotcms.rendering.velocity.viewtools.content.BinaryMapTest.class,
        IntegrityUtilTest.class,
        Task220202RemoveFKStructureFolderConstraintTest.class,
        ContentBundlerTest.class,
        ObjectMapperTest.class,
        URLMapBundlerTest.class,
        PermissionBitFactoryImplTest.class,
        Task220203RemoveFolderInodeConstraintTest.class,
        Task220214AddOwnerAndIDateToFolderTableTest.class,
        Task220215MigrateDataFromInodeToFolderTest.class,
        Task220330ChangeVanityURLSiteFieldTypeTest.class,
        Task220402UpdateDateTimezonesTest.class,
        Task220413IncreasePublishedPushedAssetIdColTest.class,
        com.dotcms.util.pagination.ContainerPaginatorTest.class,
        ContentDispositionFileNameParserTest.class,
        SecureFileValidatorTest.class,
        BoundedBufferedReaderTest.class,
        ContentWorkflowHandlerTest.class,
        Task220512UpdateNoHTMLRegexValueTest.class,
        MetadataDelegateTest.class,
        Task220401CreateClusterLockTableTest.class,
        Task220606UpdatePushNowActionletNameTest.class,
        BundlerUtilTest.class,
        MenuResourceTest.class,
        AWSS3PublisherTest.class,
        ContentTypeInitializerTest.class,
        CSSPreProcessServletTest.class,
        VariantFactoryTest.class,
        VariantAPITest.class,
        PaginatedContentletsIntegrationTest.class,
        Task220824CreateDefaultVariantTest.class,
        Task220822CreateVariantTableTest.class,
        Task220825MakeSomeSystemFieldsRemovableTest.class,
        Task220829CreateExperimentsTableTest.class,
        StoryBlockTest.class,
        IdentifierCacheImplTest.class,
        VariantCacheTest.class,
        VersionableFactoryImplTest.class,
        Task220928AddLookbackWindowColumnToExperimentTest.class,
        TailLogResourceTest.class,
        BayesianAPIImplTest.class,
<<<<<<< HEAD
        ContentletDependenciesTest.class
=======
        UtilMethodsITest.class
>>>>>>> 45f9803c
})
public class MainSuite {

}<|MERGE_RESOLUTION|>--- conflicted
+++ resolved
@@ -600,11 +600,8 @@
         Task220928AddLookbackWindowColumnToExperimentTest.class,
         TailLogResourceTest.class,
         BayesianAPIImplTest.class,
-<<<<<<< HEAD
-        ContentletDependenciesTest.class
-=======
+        ContentletDependenciesTest.class,
         UtilMethodsITest.class
->>>>>>> 45f9803c
 })
 public class MainSuite {
 
