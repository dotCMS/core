package com.dotcms;

import com.dotcms.auth.providers.saml.v1.DotSamlResourceTest;
import com.dotcms.auth.providers.saml.v1.SAMLHelperTest;
import com.dotcms.cache.lettuce.DotObjectCodecTest;
import com.dotcms.cache.lettuce.LettuceCacheTest;
import com.dotcms.cache.lettuce.RedisClientTest;
import com.dotcms.content.business.json.ContentletJsonAPITest;
import com.dotcms.content.business.ObjectMapperTest;
import com.dotcms.content.elasticsearch.business.ESContentletAPIImplTest;
import com.dotcms.content.elasticsearch.business.ESIndexAPITest;
import com.dotcms.content.elasticsearch.business.ElasticsearchUtilTest;
import com.dotcms.content.elasticsearch.util.ESMappingUtilHelperTest;
import com.dotcms.contenttype.business.DotAssetBaseTypeToContentTypeStrategyImplTest;
import com.dotcms.contenttype.test.DotAssetAPITest;
import com.dotcms.csspreproc.CSSCacheTest;
import com.dotcms.dotpubsub.PostgresPubSubImplTest;
import com.dotcms.dotpubsub.RedisPubSubImplTest;
import com.dotcms.ema.EMAWebInterceptorTest;
import com.dotcms.enterprise.cluster.ClusterFactoryTest;
import com.dotcms.enterprise.publishing.bundler.URLMapBundlerTest;
import com.dotcms.enterprise.publishing.remote.PushPublishBundleGeneratorTest;
import com.dotcms.enterprise.publishing.remote.StaticPushPublishBundleGeneratorTest;
import com.dotcms.enterprise.publishing.remote.bundler.ContainerBundlerTest;
import com.dotcms.enterprise.publishing.remote.bundler.ContentBundlerTest;
import com.dotcms.enterprise.publishing.remote.bundler.ContentTypeBundlerTest;
import com.dotcms.enterprise.publishing.remote.bundler.DependencyBundlerTest;
import com.dotcms.enterprise.publishing.remote.bundler.FolderBundlerTest;
import com.dotcms.enterprise.publishing.remote.bundler.HostBundlerTest;
import com.dotcms.enterprise.publishing.remote.bundler.LinkBundlerTest;
import com.dotcms.enterprise.publishing.remote.bundler.RuleBundlerTest;
import com.dotcms.enterprise.publishing.remote.bundler.TemplateBundlerTest;
import com.dotcms.enterprise.publishing.remote.bundler.WorkflowBundlerTest;
import com.dotcms.enterprise.publishing.remote.handler.ContentHandlerTest;
import com.dotcms.enterprise.publishing.remote.handler.ContentWorkflowHandlerTest;
import com.dotcms.enterprise.publishing.remote.handler.HandlerUtilTest;
import com.dotcms.enterprise.publishing.staticpublishing.AWSS3PublisherTest;
import com.dotcms.enterprise.publishing.staticpublishing.LanguageFolderTest;
import com.dotcms.enterprise.publishing.staticpublishing.StaticPublisherIntegrationTest;
import com.dotcms.enterprise.rules.RulesAPIImplIntegrationTest;
import com.dotcms.filters.interceptor.meta.MetaWebInterceptorTest;
import com.dotcms.graphql.DotGraphQLHttpServletTest;
import com.dotcms.integritycheckers.HostIntegrityCheckerTest;
import com.dotcms.integritycheckers.IntegrityUtilTest;
import com.dotcms.junit.MainBaseSuite;
import com.dotcms.mail.MailAPIImplTest;
import com.dotcms.mock.request.CachedParameterDecoratorTest;
import com.dotcms.publisher.bundle.business.BundleAPITest;
import com.dotcms.publisher.bundle.business.BundleFactoryTest;
import com.dotcms.publisher.business.PublishAuditAPITest;
import com.dotcms.publisher.business.PublishQueueElementTransformerTest;
import com.dotcms.publisher.receiver.BundlePublisherTest;
import com.dotcms.publisher.util.DependencyManagerTest;
import com.dotcms.publisher.util.DependencyModDateUtilTest;
import com.dotcms.publishing.PublisherFilterImplTest;
import com.dotcms.publishing.PushPublishFiltersInitializerTest;
import com.dotcms.publishing.job.SiteSearchJobImplTest;
import com.dotcms.publishing.manifest.CSVManifestBuilderTest;
import com.dotcms.publishing.manifest.CSVManifestReaderTest;
import com.dotcms.publishing.manifest.ManifestReaderFactoryTest;
import com.dotcms.rendering.velocity.directive.DotParseTest;
import com.dotcms.rendering.velocity.servlet.VelocityServletIntegrationTest;
import com.dotcms.rendering.velocity.viewtools.DotTemplateToolTest;
import com.dotcms.rendering.velocity.viewtools.FileToolTest;
import com.dotcms.rendering.velocity.viewtools.JSONToolTest;
import com.dotcms.rendering.velocity.viewtools.MessageToolTest;
import com.dotcms.rendering.velocity.viewtools.XmlToolTest;
import com.dotcms.rendering.velocity.viewtools.content.StoryBlockMapTest;
import com.dotcms.rest.BundlePublisherResourceIntegrationTest;
import com.dotcms.rest.BundleResourceTest;
import com.dotcms.rest.IntegrityResourceIntegrationTest;
import com.dotcms.rest.api.v1.apps.AppsResourceTest;
import com.dotcms.rest.api.v1.apps.view.AppsInterpolationTest;
import com.dotcms.rest.api.v1.authentication.ResetPasswordTokenUtilTest;
import com.dotcms.rest.api.v1.folder.FolderResourceTest;
import com.dotcms.rest.api.v1.pushpublish.PushPublishFilterResourceTest;
import com.dotcms.rest.api.v1.system.ConfigurationHelperTest;
import com.dotcms.rest.api.v1.user.UserResourceIntegrationTest;
import com.dotcms.saml.IdentityProviderConfigurationFactoryTest;
import com.dotcms.saml.SamlConfigurationServiceTest;
import com.dotcms.security.ContentSecurityPolicyUtilTest;
import com.dotcms.security.apps.AppsAPIImplTest;
import com.dotcms.security.apps.AppsCacheImplTest;
import com.dotcms.security.multipart.BoundedBufferedReaderTest;
import com.dotcms.security.multipart.ContentDispositionFileNameParserTest;
import com.dotcms.security.multipart.SecureFileValidatorTest;
import com.dotcms.storage.FileMetadataAPITest;
import com.dotcms.storage.StoragePersistenceAPITest;
import com.dotcms.translate.GoogleTranslationServiceIntegrationTest;
import com.dotcms.uuid.shorty.LegacyShortyIdApiTest;
import com.dotmarketing.beans.HostTest;
import com.dotmarketing.business.DeterministicIdentifierAPITest;
import com.dotmarketing.business.PermissionBitFactoryImplTest;
import com.dotmarketing.business.helper.PermissionHelperTest;
import com.dotmarketing.cache.FolderCacheImplIntegrationTest;
import com.dotmarketing.common.db.DBTimeZoneCheckTest;
import com.dotmarketing.filters.AutoLoginFilterTest;
import com.dotmarketing.image.filter.ImageFilterAPIImplTest;
import com.dotmarketing.image.focalpoint.FocalPointAPITest;
import com.dotmarketing.osgi.GenericBundleActivatorTest;
import com.dotmarketing.portlets.browser.BrowserUtilTest;
import com.dotmarketing.portlets.categories.business.CategoryFactoryTest;
import com.dotmarketing.portlets.cmsmaintenance.factories.CMSMaintenanceFactoryTest;
import com.dotmarketing.portlets.containers.business.ContainerFactoryImplTest;
import com.dotmarketing.portlets.containers.business.ContainerStructureFinderStrategyResolverTest;
import com.dotmarketing.portlets.contentlet.business.ContentletCacheImplTest;
import com.dotmarketing.portlets.contentlet.business.web.ContentletWebAPIImplIntegrationTest;
import com.dotmarketing.portlets.contentlet.model.IntegrationResourceLinkTest;
import com.dotmarketing.portlets.fileassets.business.FileAssetAPIImplIntegrationTest;
import com.dotmarketing.portlets.fileassets.business.FileAssetFactoryIntegrationTest;
import com.dotmarketing.portlets.folders.business.FolderFactoryImplTest;
import com.dotmarketing.portlets.folders.model.FolderTest;
import com.dotmarketing.portlets.templates.business.FileAssetTemplateUtilTest;
import com.dotmarketing.portlets.templates.business.TemplateFactoryImplTest;
import com.dotmarketing.portlets.workflows.actionlet.MoveContentActionletTest;
import com.dotmarketing.portlets.workflows.actionlet.PushNowActionletTest;
import com.dotmarketing.portlets.workflows.actionlet.VelocityScriptActionletAbortTest;
import com.dotmarketing.portlets.workflows.model.TestWorkflowAction;
import com.dotmarketing.portlets.workflows.util.WorkflowEmailUtilTest;
import com.dotmarketing.quartz.DotStatefulJobTest;
import com.dotmarketing.quartz.job.CleanUpFieldReferencesJobTest;
import com.dotmarketing.quartz.job.IntegrityDataGenerationJobTest;
import com.dotmarketing.startup.StartupTasksExecutorTest;
import com.dotmarketing.startup.runalways.Task00050LoadAppsSecretsTest;
import com.dotmarketing.startup.runonce.Task05195CreatesDestroyActionAndAssignDestroyDefaultActionsToTheSystemWorkflowTest;
import com.dotmarketing.startup.runonce.Task05210CreateDefaultDotAssetTest;
import com.dotmarketing.startup.runonce.Task05225RemoveLoadRecordsToIndexTest;
import com.dotmarketing.startup.runonce.Task05305AddPushPublishFilterColumnTest;
import com.dotmarketing.startup.runonce.Task05350AddDotSaltClusterColumnTest;
import com.dotmarketing.startup.runonce.Task05370AddAppsPortletToLayoutTest;
import com.dotmarketing.startup.runonce.Task05380ChangeContainerPathToAbsoluteTest;
import com.dotmarketing.startup.runonce.Task05390MakeRoomForLongerJobDetailTest;
import com.dotmarketing.startup.runonce.Task05395RemoveEndpointIdForeignKeyInIntegrityResolverTablesIntegrationTest;
import com.dotmarketing.startup.runonce.Task201013AddNewColumnsToIdentifierTableTest;
import com.dotmarketing.startup.runonce.Task201014UpdateColumnsValuesInIdentifierTableTest;
import com.dotmarketing.startup.runonce.Task201102UpdateColumnSitelicTableTest;
import com.dotmarketing.startup.runonce.Task210218MigrateUserProxyTableTest;
import com.dotmarketing.startup.runonce.Task210319CreateStorageTableTest;
import com.dotmarketing.startup.runonce.Task210321RemoveOldMetadataFilesTest;
import com.dotmarketing.startup.runonce.Task210506UpdateStorageTableTest;
import com.dotmarketing.startup.runonce.Task210510UpdateStorageTableDropMetadataColumnTest;
import com.dotmarketing.startup.runonce.Task210520UpdateAnonymousEmailTest;
import com.dotmarketing.startup.runonce.Task210527DropReviewFieldsFromContentletTableTest;
import com.dotmarketing.startup.runonce.Task210719CleanUpTitleFieldTest;
import com.dotmarketing.startup.runonce.Task210802UpdateStructureTableTest;
import com.dotmarketing.startup.runonce.Task210805DropUserProxyTableTest;
import com.dotmarketing.startup.runonce.Task210816DeInodeRelationshipTest;
import com.dotmarketing.startup.runonce.Task210901UpdateDateTimezonesTest;
import com.dotmarketing.startup.runonce.Task211007RemoveNotNullConstraintFromCompanyMXColumnTest;
import com.dotmarketing.startup.runonce.Task211012AddCompanyDefaultLanguageTest;
import com.dotmarketing.startup.runonce.Task220202RemoveFKStructureFolderConstraintTest;
import com.dotmarketing.startup.runonce.Task211101AddContentletAsJsonColumnTest;
import com.dotmarketing.startup.runonce.Task211103RenameHostNameLabelTest;
import com.dotmarketing.startup.runonce.Task220203RemoveFolderInodeConstraintTest;
import com.dotmarketing.startup.runonce.Task220214AddOwnerAndIDateToFolderTableTest;
import com.dotmarketing.startup.runonce.Task220215MigrateDataFromInodeToFolderTest;
import com.dotmarketing.startup.runonce.Task220330ChangeVanityURLSiteFieldTypeTest;
import com.dotmarketing.startup.runonce.Task220331UpdateDateTimezonesTest;
import com.dotmarketing.startup.runonce.Task220404RemoveCalendarReminderTest;
import com.dotmarketing.startup.runonce.Task220413IncreasePublishedPushedAssetIdColTest;
import com.dotmarketing.util.ConfigTest;
import com.dotmarketing.util.HashBuilderTest;
import com.dotmarketing.util.MaintenanceUtilTest;
import com.dotmarketing.util.ResourceCollectorUtilTest;
import com.dotmarketing.util.TestConfig;
import com.liferay.portal.language.LanguageUtilTest;
import org.apache.velocity.tools.view.tools.CookieToolTest;
import org.junit.runner.RunWith;
import org.junit.runners.Suite.SuiteClasses;

/* grep -l -r "@Test" dotCMS/src/integration-test */
/* ./gradlew integrationTest -Dtest.single=com.dotcms.MainSuite */


@RunWith(MainBaseSuite.class)
@SuiteClasses({
        FolderCacheImplIntegrationTest.class,
        StaticPublisherIntegrationTest.class,
        com.dotcms.publishing.PublisherAPIImplTest.class,
        SiteSearchJobImplTest.class,
        PushPublishBundleGeneratorTest.class,
        LegacyShortyIdApiTest.class,
        RuleBundlerTest.class,
        com.dotcms.content.elasticsearch.business.ESMappingAPITest.class,
        org.apache.velocity.runtime.parser.node.SimpleNodeTest.class,
        com.liferay.portal.ejb.UserLocalManagerTest.class,
        com.liferay.portal.ejb.UserUtilTest.class,
        com.liferay.util.LocaleUtilTest.class,
        com.dotcms.languagevariable.business.LanguageVariableAPITest.class,
        com.dotcms.filters.interceptor.jwt.JsonWebTokenInterceptorIntegrationTest.class,
        com.dotcms.publishing.PublisherAPITest.class,
        com.dotcms.publishing.remote.RemoteReceiverLanguageResolutionTest.class,
        com.dotcms.cluster.business.ServerAPIImplTest.class,
        com.dotcms.cache.KeyValueCacheImplTest.class,
        com.dotcms.enterprise.publishing.remote.handler.RuleBundlerHandlerTest.class,
        com.dotcms.enterprise.publishing.remote.CategoryBundlerHandlerTest.class,
        com.dotcms.enterprise.publishing.remote.HostBundlerHandlerTest.class,
        com.dotcms.enterprise.priv.ESSearchProxyTest.class,
        com.dotcms.util.pagination.ContentTypesPaginatorTest.class,
        com.dotcms.util.marshal.MarshalUtilsIntegrationTest.class,
        com.dotcms.util.RelationshipUtilTest.class,
        com.dotcms.util.ImportUtilTest.class,
        com.dotmarketing.util.PageModeTest.class,
        com.dotmarketing.business.web.UserWebAPIImplTest.class,
        com.dotcms.auth.providers.jwt.JsonWebTokenUtilsIntegrationTest.class,
        com.dotcms.auth.providers.jwt.factories.ApiTokenAPITest.class,
        com.dotcms.auth.providers.jwt.services.JsonWebTokenServiceIntegrationTest.class,
        DependencyModDateUtilTest.class,
        com.dotcms.publisher.business.PublisherTest.class,
        com.dotcms.publisher.endpoint.bean.PublishingEndPointTest.class,
        com.dotcms.publisher.endpoint.business.PublishingEndPointAPITest.class,
        com.dotcms.publisher.endpoint.business.PublishingEndPointFactoryImplTest.class,
        com.dotcms.publisher.assets.business.PushedAssetsAPITest.class,
        com.dotcms.notification.business.NotificationAPITest.class,
        com.dotcms.business.LocalTransactionAndCloseDBIfOpenedFactoryTest.class,
        com.dotcms.content.elasticsearch.business.IndiciesFactoryTest.class,
        com.dotcms.content.elasticsearch.business.ESIndexSpeedTest.class,
        com.dotcms.content.elasticsearch.business.ESSiteSearchAPITest.class,
        com.dotcms.content.elasticsearch.business.ContentletIndexAPIImplTest.class,
        com.dotcms.content.elasticsearch.business.ES6UpgradeTest.class,
        com.dotcms.content.elasticsearch.business.ESContentFactoryImplTest.class,
        com.dotcms.keyvalue.busines.KeyValueAPIImplTest.class,
        com.dotcms.keyvalue.business.KeyValueAPITest.class,
        com.dotcms.tika.TikaUtilsTest.class,
        com.dotcms.http.CircuitBreakerUrlTest.class,
        com.dotcms.visitor.filter.logger.VisitorLoggerTest.class,
        com.dotcms.visitor.filter.characteristics.VisitorCharacterTest.class,
        com.dotcms.graphql.business.GraphqlAPITest.class,
        com.dotcms.contenttype.test.ContentTypeTest.class,
        com.dotcms.contenttype.test.DeleteFieldJobTest.class,
        com.dotcms.contenttype.test.ContentTypeAPIImplTest.class,
        com.dotcms.contenttype.test.ContentTypeBuilderTest.class,
        com.dotcms.contenttype.test.ContentTypeFactoryImplTest.class,
        com.dotcms.contenttype.test.ContentTypeImportExportTest.class,
        com.dotcms.contenttype.test.FieldFactoryImplTest.class,
        com.dotcms.contenttype.test.JsonContentTypeTransformerTest.class,
        com.dotcms.contenttype.test.ContentResourceTest.class,
        com.dotcms.contenttype.test.FieldBuilderTest.class,
        com.dotcms.contenttype.test.KeyValueFieldUtilTest.class,
        com.dotcms.contenttype.test.ContentTypeResourceTest.class,
        com.dotcms.contenttype.business.RelationshipAPITest.class,
        com.dotcms.contenttype.business.FieldAPITest.class,
        com.dotcms.contenttype.business.RelationshipFactoryImplTest.class,
        com.dotcms.contenttype.model.field.layout.FieldUtilTest.class,
        com.dotcms.contenttype.model.field.layout.FieldLayoutColumnSerializerTest.class,
        com.dotcms.contenttype.model.field.layout.FieldLayoutSerializerTest.class,
        com.dotcms.contenttype.model.field.layout.FieldLayoutRowSerializerTest.class,
        com.dotcms.contenttype.model.field.layout.FieldLayoutTest.class,
        com.dotcms.workflow.helper.TestSystemActionMappingsHandlerMerger.class,
        com.dotcms.concurrent.lock.DotKeyLockManagerTest.class,
        com.dotcms.rendering.velocity.VelocityMacroCacheTest.class,
        com.dotcms.rendering.velocity.VelocityUtilTest.class,
        com.dotcms.rendering.velocity.viewtools.navigation.NavToolTest.class,
        com.dotcms.rendering.velocity.viewtools.navigation.NavToolCacheTest.class,
        com.dotcms.rendering.velocity.viewtools.content.ContentMapTest.class,
        com.dotcms.rendering.velocity.viewtools.content.util.ContentUtilsTest.class,
        com.dotcms.rendering.velocity.viewtools.content.ContentToolTest.class,
        com.dotcms.rendering.velocity.viewtools.WorkflowToolTest.class,
        com.dotcms.browser.BrowserAPITest.class,
        com.dotcms.rendering.velocity.viewtools.LanguageWebAPITest.class,
        com.dotcms.rendering.velocity.viewtools.ContainerWebAPIIntegrationTest.class,
        com.dotcms.rendering.velocity.services.VelocityResourceKeyTest.class,
        com.dotcms.rendering.velocity.services.HTMLPageAssetRenderedTest.class,
        com.dotcms.uuid.shorty.ShortyIdApiTest.class,
        DotGraphQLHttpServletTest.class,
        com.dotcms.rest.TagResourceIntegrationTest.class,
        com.dotcms.rest.MapToContentletPopulatorTest.class,
        com.dotcms.rest.WebResourceIntegrationTest.class,
        com.dotcms.rest.api.v1.configuration.ConfigurationResourceTest.class,
        com.dotcms.rest.api.v1.page.NavResourceTest.class,
        com.dotcms.rest.api.v1.page.PageResourceTest.class,
        com.dotcms.rest.api.v1.temp.TempFileResourceTest.class,
        com.dotcms.rest.api.v1.content.ContentVersionResourceIntegrationTest.class,
        com.dotcms.rest.api.v1.container.ContainerResourceIntegrationTest.class,
        com.dotcms.rest.api.v1.theme.ThemeResourceIntegrationTest.class,
        com.dotcms.rest.api.v1.vtl.VTLResourceIntegrationTest.class,
        com.dotcms.rest.api.v1.contenttype.ContentTypeResourceIssue15124Test.class,
        com.dotcms.rest.api.v1.contenttype.FieldResourceTest.class,
        com.dotcms.rest.api.v1.contenttype.FieldVariableResourceTest.class,
        com.dotcms.rest.api.v1.contenttype.ContentTypeResourceTest.class,
        com.dotcms.rest.api.v1.workflow.WorkflowResourceResponseCodeIntegrationTest.class,
        com.dotcms.rest.api.v1.workflow.WorkflowResourceIntegrationTest.class,
        com.dotcms.rest.api.v1.workflow.WorkflowResourceLicenseIntegrationTest.class,
        com.dotcms.rest.api.v1.authentication.ResetPasswordResourceIntegrationTest.class,
        com.dotcms.rest.api.v1.authentication.CreateJsonWebTokenResourceIntegrationTest.class,
        com.dotcms.rest.api.v1.relationships.RelationshipsResourceTest.class,
        com.dotcms.rest.api.v2.contenttype.FieldResourceTest.class,
        com.dotcms.rest.api.v3.contenttype.FieldResourceTest.class,
        com.dotcms.rest.api.v3.contenttype.MoveFieldFormTest.class,
        com.dotcms.rest.api.CorsFilterTest.class,
        com.dotcms.rest.elasticsearch.ESContentResourcePortletTest.class,
        com.dotcms.filters.VanityUrlFilterTest.class,
        com.dotcms.vanityurl.business.VanityUrlAPITest.class,
        com.dotmarketing.portlets.fileassets.business.FileAssetAPITest.class,
        com.dotmarketing.portlets.languagesmanager.business.LanguageAPITest.class,
        com.dotmarketing.portlets.languagesmanager.business.LanguageFactoryIntegrationTest.class,
        com.dotmarketing.portlets.linkchecker.business.LinkCheckerAPITest.class,
        com.dotmarketing.portlets.contentlet.util.ContentletUtilTest.class,
        com.dotmarketing.portlets.contentlet.business.ContentletCheckInTest.class,
        com.dotmarketing.portlets.contentlet.business.ContentletFactoryTest.class,
        com.dotmarketing.portlets.contentlet.business.HostAPITest.class,
        ContainerStructureFinderStrategyResolverTest.class,
        com.dotmarketing.portlets.contentlet.business.ContentletAPITest.class,
        com.dotmarketing.portlets.contentlet.model.ContentletIntegrationTest.class,
        com.dotmarketing.portlets.contentlet.transform.BinaryToMapTransformerTest.class,
        com.dotmarketing.portlets.contentlet.transform.ContentletTransformerTest.class,
        com.dotmarketing.portlets.contentlet.ajax.ContentletAjaxTest.class,
        com.dotmarketing.portlets.workflows.business.SaveContentDraftActionletTest.class,
        com.dotmarketing.portlets.workflows.business.WorkflowFactoryTest.class,
        com.dotmarketing.portlets.workflows.business.SaveContentActionletTest.class,
        com.dotmarketing.portlets.workflows.business.WorkflowAPIMultiLanguageTest.class,
        com.dotmarketing.portlets.workflows.business.WorkflowAPITest.class,
        com.dotmarketing.portlets.workflows.model.WorkflowSearcherTest.class,
        com.dotmarketing.portlets.workflows.model.SystemActionWorkflowActionMappingTest.class,
        com.dotmarketing.portlets.workflows.actionlet.FourEyeApproverActionletTest.class,
        com.dotmarketing.portlets.workflows.actionlet.SaveContentActionletTest.class,
        com.dotmarketing.portlets.workflows.actionlet.SaveContentActionletWithTagsTest.class,
        com.dotmarketing.portlets.workflows.actionlet.CopyActionletTest.class,
        com.dotmarketing.portlets.workflows.actionlet.VelocityScriptActionletTest.class,
        com.dotmarketing.portlets.personas.business.PersonaAPITest.class,
        com.dotmarketing.portlets.personas.business.DeleteMultiTreeUsedPersonaTagJobTest.class,
        com.dotmarketing.portlets.links.business.MenuLinkAPITest.class,
        com.dotmarketing.portlets.links.factories.LinkFactoryTest.class,
        com.dotmarketing.portlets.rules.conditionlet.ConditionletOSGIFTest.class,
        com.dotmarketing.portlets.rules.conditionlet.CurrentSessionLanguageConditionletTest.class,
        com.dotmarketing.portlets.rules.conditionlet.NumberOfTimesPreviouslyVisitedConditionletTest.class,
        com.dotmarketing.portlets.rules.conditionlet.UsersBrowserLanguageConditionletTest.class,
        com.dotmarketing.portlets.rules.conditionlet.UsersSiteVisitsConditionletTest.class,
        com.dotmarketing.portlets.rules.conditionlet.VisitorOperatingSystemConditionletTest.class,
        com.dotmarketing.portlets.rules.conditionlet.VisitedUrlConditionletTest.class,
        com.dotmarketing.portlets.rules.business.RulesCacheFTest.class,
        com.dotmarketing.portlets.templates.business.TemplateAPITest.class,
        com.dotmarketing.portlets.containers.business.ContainerAPIImplTest.class,
        com.dotmarketing.portlets.folders.business.FolderAPITest.class,
        com.dotmarketing.portlets.containers.business.ContainerAPITest.class,
        com.dotmarketing.portlets.containers.business.FileAssetContainerUtilTest.class,
        com.dotmarketing.portlets.htmlpages.business.HTMLPageAPITest.class,
        com.dotmarketing.portlets.structure.factories.StructureFactoryTest.class,
        com.dotmarketing.portlets.structure.factories.FieldFactoryTest.class,
        com.dotmarketing.portlets.structure.model.ContentletRelationshipsTest.class,
        com.dotmarketing.portlets.structure.transform.ContentletRelationshipsTransformerTest.class,
        com.dotmarketing.portlets.categories.business.CategoryAPITest.class,
        com.dotmarketing.filters.FiltersTest.class,
        com.dotmarketing.business.VersionableAPITest.class,
        com.dotmarketing.business.UserAPITest.class,
        com.dotmarketing.business.portal.PortletAPIImplTest.class,
        com.dotmarketing.business.cache.provider.guava.CachePerformanceTest.class,
        com.dotmarketing.business.web.LanguageWebApiTest.class,
        com.dotmarketing.business.IdentifierFactoryTest.class,
        com.dotmarketing.business.IdentifierAPITest.class,
        com.dotmarketing.business.CommitListenerCacheWrapperTest.class,
        com.dotmarketing.business.RoleAPITest.class,
        com.dotmarketing.business.IdentifierConsistencyIntegrationTest.class,
        com.dotmarketing.business.LayoutAPITest.class,
        com.dotmarketing.business.PermissionAPIIntegrationTest.class,
        com.dotmarketing.business.PermissionAPITest.class,
        com.dotmarketing.servlets.BinaryExporterServletTest.class,
        com.dotmarketing.servlets.ShortyServletAndTitleImageTest.class,
        com.dotmarketing.servlets.ajax.AjaxDirectorServletIntegrationTest.class,
        com.dotmarketing.common.reindex.ReindexThreadTest.class,
        com.dotmarketing.common.reindex.ReindexAPITest.class,
        com.dotmarketing.common.db.DotDatabaseMetaDataTest.class,
        com.dotmarketing.common.db.ParamsSetterTest.class,
        com.dotmarketing.cms.urlmap.URLMapAPIImplTest.class,
        com.dotmarketing.factories.PublishFactoryTest.class,
        com.dotmarketing.factories.WebAssetFactoryTest.class,
        com.dotmarketing.factories.MultiTreeAPITest.class,
        com.dotmarketing.db.DbConnectionFactoryTest.class,
        com.dotmarketing.db.DbConnectionFactoryUtilTest.class,
        com.dotmarketing.db.HibernateUtilTest.class,
        com.dotmarketing.quartz.job.BinaryCleanupJobTest.class,
        FocalPointAPITest.class,
        com.dotmarketing.tag.business.TagAPITest.class,
        com.dotcms.osgi.OSGIUtilTest.class,
        com.dotmarketing.fixTasks.FixTask00085FixEmptyParentPathOnIdentifierTest.class,
        com.dotmarketing.startup.runonce.Task05170DefineFrontEndAndBackEndRolesTest.class,
        com.dotmarketing.startup.runonce.Task04375UpdateCategoryKeyTest.class,
        com.dotmarketing.startup.runonce.Task04335CreateSystemWorkflowTest.class,
        com.dotmarketing.startup.runonce.Task04375UpdateColorsTest.class,
        com.dotmarketing.startup.runonce.Task05160MultiTreeAddPersonalizationColumnAndChangingPKTest.class,
        com.dotmarketing.startup.runonce.Task05035LanguageTableIdentityOffTest.class,
        com.dotmarketing.startup.runonce.Task05165CreateContentTypeWorkflowActionMappingTableTest.class,
        com.dotmarketing.startup.runonce.Task05070AndTask05080Test.class,
        com.dotmarketing.startup.runonce.Task05030UpdateSystemContentTypesHostTest.class,
        com.dotmarketing.startup.runonce.Task05050FileAssetContentTypeReadOnlyFileNameTest.class,
        com.dotmarketing.startup.runonce.Task05190UpdateFormsWidgetCodeFieldTest.class,
        com.dotmarketing.startup.runalways.Task00001LoadSchemaIntegrationTest.class,
        com.dotmarketing.startup.runonce.Task05200WorkflowTaskUniqueKeyTest.class,
        Task05195CreatesDestroyActionAndAssignDestroyDefaultActionsToTheSystemWorkflowTest.class,
        Task05210CreateDefaultDotAssetTest.class,
        CleanUpFieldReferencesJobTest.class,
        ESContentletAPIImplTest.class,
        CachedParameterDecoratorTest.class,
        ContainerFactoryImplTest.class,
        TemplateFactoryImplTest.class,
        TestConfig.class,
        ConfigTest.class,
        FolderTest.class,
        PublishAuditAPITest.class,
        BundleFactoryTest.class,
        com.dotcms.security.apps.SecretsStoreKeyStoreImplTest.class,
        AppsAPIImplTest.class,
        AppsResourceTest.class,
        AppsCacheImplTest.class,
        VelocityServletIntegrationTest.class,
        DotAssetAPITest.class,
        DotAssetBaseTypeToContentTypeStrategyImplTest.class,
        RulesAPIImplIntegrationTest.class,
        FileAssetAPIImplIntegrationTest.class,
        FileAssetFactoryIntegrationTest.class,
        UserResourceIntegrationTest.class,
        IntegrationResourceLinkTest.class,
        HashBuilderTest.class,
        ElasticsearchUtilTest.class,
        LanguageUtilTest.class,
        FolderResourceTest.class,
        Task05225RemoveLoadRecordsToIndexTest.class,
        PublisherFilterImplTest.class,
        PushPublishFiltersInitializerTest.class,
        PushPublishFilterResourceTest.class,
        PushNowActionletTest.class,
        Task05305AddPushPublishFilterColumnTest.class,
        CMSMaintenanceFactoryTest.class,
        Task05350AddDotSaltClusterColumnTest.class,
        PostgresPubSubImplTest.class,
        DotParseTest.class,
        TestWorkflowAction.class,
        SamlConfigurationServiceTest.class,
        ClusterFactoryTest.class,
        ESMappingUtilHelperTest.class,
        BundleResourceTest.class,
        IdentityProviderConfigurationFactoryTest.class,
        EMAWebInterceptorTest.class,
        GoogleTranslationServiceIntegrationTest.class,
        Task05380ChangeContainerPathToAbsoluteTest.class,
        DotTemplateToolTest.class,
        ContentletWebAPIImplIntegrationTest.class,
        Task05370AddAppsPortletToLayoutTest.class,
        FolderFactoryImplTest.class,
        DotSamlResourceTest.class,
        DotStatefulJobTest.class,
        IntegrityDataGenerationJobTest.class,
        BundleAPITest.class,
        Task05390MakeRoomForLongerJobDetailTest.class,
        Task05395RemoveEndpointIdForeignKeyInIntegrityResolverTablesIntegrationTest.class,
        JSONToolTest.class,
        BundlePublisherResourceIntegrationTest.class,
        IntegrityResourceIntegrationTest.class,
        Task00050LoadAppsSecretsTest.class,
        StoragePersistenceAPITest.class,
        FileMetadataAPITest.class,
        StartupTasksExecutorTest.class,
        Task201013AddNewColumnsToIdentifierTableTest.class,
        Task201014UpdateColumnsValuesInIdentifierTableTest.class,
        AppsInterpolationTest.class,
        com.dotcms.rest.api.v1.template.TemplateResourceTest.class,
        Task201102UpdateColumnSitelicTableTest.class,
        DependencyManagerTest.class,
        com.dotcms.rest.api.v1.versionable.VersionableResourceTest.class,
        GenericBundleActivatorTest.class,
        SAMLHelperTest.class,
        PermissionHelperTest.class,
        ResetPasswordTokenUtilTest.class,
        ContainerBundlerTest.class,
        ContentTypeBundlerTest.class,
        DependencyBundlerTest.class,
        FolderBundlerTest.class,
        HostBundlerTest.class,
        LinkBundlerTest.class,
        TemplateBundlerTest.class,
        WorkflowBundlerTest.class,
        AutoLoginFilterTest.class,
        Task210218MigrateUserProxyTableTest.class,
        com.dotmarketing.startup.runonce.Task210316UpdateLayoutIconsTest.class,
        Task210319CreateStorageTableTest.class,
        Task210321RemoveOldMetadataFilesTest.class,
        DBTimeZoneCheckTest.class,
        ContentHandlerTest.class,
        ESIndexAPITest.class,
        FileAssetTemplateUtilTest.class,
        Task210506UpdateStorageTableTest.class,
        Task210520UpdateAnonymousEmailTest.class,
        Task210510UpdateStorageTableDropMetadataColumnTest.class,
        StaticPushPublishBundleGeneratorTest.class,
        CookieToolTest.class,
        CSVManifestBuilderTest.class,
        MoveContentActionletTest.class,
        ImageFilterAPIImplTest.class,
        DeterministicIdentifierAPITest.class,
        Task210527DropReviewFieldsFromContentletTableTest.class,
        ContentletCacheImplTest.class,
        HostTest.class,
        FileToolTest.class,
        Task210719CleanUpTitleFieldTest.class,
        Task210802UpdateStructureTableTest.class,
        MaintenanceUtilTest.class,
        BundlePublisherTest.class,
        CategoryFactoryTest.class,
        Task210805DropUserProxyTableTest.class,
        Task210816DeInodeRelationshipTest.class,
        WorkflowEmailUtilTest.class,
        ConfigurationHelperTest.class,
        PublishQueueElementTransformerTest.class,
        CSVManifestReaderTest.class,
        Task210901UpdateDateTimezonesTest.class,
        DotObjectCodecTest.class,
        RedisClientTest.class,
        LettuceCacheTest.class,
        RedisPubSubImplTest.class,
        ManifestReaderFactoryTest.class,
        ResourceCollectorUtilTest.class,
        Task211007RemoveNotNullConstraintFromCompanyMXColumnTest.class,
        Task211012AddCompanyDefaultLanguageTest.class,
        HostIntegrityCheckerTest.class,
        MetaWebInterceptorTest.class,
        BrowserUtilTest.class,
        Task211101AddContentletAsJsonColumnTest.class,
        ContentletJsonAPITest.class,
        VelocityScriptActionletAbortTest.class,
        StoryBlockMapTest.class,
        HandlerUtilTest.class,
        Task211103RenameHostNameLabelTest.class,
        ContentSecurityPolicyUtilTest.class,
        MessageToolTest.class,
        XmlToolTest.class,
        LanguageFolderTest.class,
        MailAPIImplTest.class,
        CSSCacheTest.class,
        com.dotcms.rendering.velocity.viewtools.content.BinaryMapTest.class,
        IntegrityUtilTest.class,
        Task220202RemoveFKStructureFolderConstraintTest.class,
        com.dotcms.publisher.business.PublisherAPIImplTest.class,
        ContentBundlerTest.class,
        ObjectMapperTest.class,
        URLMapBundlerTest.class,
        PermissionBitFactoryImplTest.class,
        Task220203RemoveFolderInodeConstraintTest.class,
        Task220214AddOwnerAndIDateToFolderTableTest.class,
        Task220215MigrateDataFromInodeToFolderTest.class,
        Task220330ChangeVanityURLSiteFieldTypeTest.class,
        Task220331UpdateDateTimezonesTest.class,
        Task220404RemoveCalendarReminderTest.class,
        Task220413IncreasePublishedPushedAssetIdColTest.class,
        Task220404RemoveCalendarReminderTest.class,
        com.dotcms.util.pagination.ContainerPaginatorTest.class,
        ContentDispositionFileNameParserTest.class,
        SecureFileValidatorTest.class,
        BoundedBufferedReaderTest.class,
<<<<<<< HEAD
        AWSS3PublisherTest.class
=======
        ContentWorkflowHandlerTest.class
>>>>>>> aafe8874
})
public class MainSuite {

}<|MERGE_RESOLUTION|>--- conflicted
+++ resolved
@@ -546,11 +546,8 @@
         ContentDispositionFileNameParserTest.class,
         SecureFileValidatorTest.class,
         BoundedBufferedReaderTest.class,
-<<<<<<< HEAD
-        AWSS3PublisherTest.class
-=======
+        AWSS3PublisherTest.class,
         ContentWorkflowHandlerTest.class
->>>>>>> aafe8874
 })
 public class MainSuite {
 
