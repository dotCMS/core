package com.dotcms;

import com.dotcms.auth.providers.saml.v1.DotSamlResourceTest;
import com.dotcms.auth.providers.saml.v1.SAMLHelperTest;
import com.dotcms.cache.lettuce.DotObjectCodecTest;
import com.dotcms.cache.lettuce.LettuceCacheTest;
import com.dotcms.cache.lettuce.RedisClientTest;
import com.dotcms.content.business.ContentletJsonAPITest;
import com.dotcms.content.elasticsearch.business.ESContentletAPIImplTest;
import com.dotcms.content.elasticsearch.business.ESIndexAPITest;
import com.dotcms.content.elasticsearch.business.ElasticsearchUtilTest;
import com.dotcms.content.elasticsearch.util.ESMappingUtilHelperTest;
import com.dotcms.contenttype.business.DotAssetBaseTypeToContentTypeStrategyImplTest;
import com.dotcms.contenttype.test.DotAssetAPITest;
import com.dotcms.dotpubsub.PostgresPubSubImplTest;
import com.dotcms.dotpubsub.RedisPubSubImplTest;
import com.dotcms.ema.EMAWebInterceptorTest;
import com.dotcms.enterprise.HTMLDiffUtilTest;
import com.dotcms.enterprise.cluster.ClusterFactoryTest;
import com.dotcms.enterprise.publishing.remote.PushPublishBundleGeneratorTest;
import com.dotcms.enterprise.publishing.remote.StaticPushPublishBundleGeneratorTest;
import com.dotcms.enterprise.publishing.remote.bundler.ContainerBundlerTest;
import com.dotcms.enterprise.publishing.remote.bundler.ContentTypeBundlerTest;
import com.dotcms.enterprise.publishing.remote.bundler.DependencyBundlerTest;
import com.dotcms.enterprise.publishing.remote.bundler.FolderBundlerTest;
import com.dotcms.enterprise.publishing.remote.bundler.HostBundlerTest;
import com.dotcms.enterprise.publishing.remote.bundler.LinkBundlerTest;
import com.dotcms.enterprise.publishing.remote.bundler.RuleBundlerTest;
import com.dotcms.enterprise.publishing.remote.bundler.TemplateBundlerTest;
import com.dotcms.enterprise.publishing.remote.bundler.WorkflowBundlerTest;
import com.dotcms.enterprise.publishing.remote.handler.ContentHandlerTest;
import com.dotcms.enterprise.publishing.staticpublishing.StaticPublisherIntegrationTest;
import com.dotcms.enterprise.rules.RulesAPIImplIntegrationTest;
import com.dotcms.graphql.DotGraphQLHttpServletTest;
import com.dotcms.integritycheckers.HostIntegrityCheckerTest;
import com.dotcms.junit.MainBaseSuite;
import com.dotcms.mock.request.CachedParameterDecoratorTest;
import com.dotcms.publisher.bundle.business.BundleAPITest;
import com.dotcms.publisher.bundle.business.BundleFactoryTest;
import com.dotcms.publisher.business.PublishAuditAPITest;
import com.dotcms.publisher.business.PublishQueueElementTransformerTest;
import com.dotcms.publisher.receiver.BundlePublisherTest;
import com.dotcms.publisher.util.DependencyManagerTest;
import com.dotcms.publisher.util.DependencyModDateUtilTest;
import com.dotcms.publishing.PublisherAPIImplTest;
import com.dotcms.publishing.PublisherFilterImplTest;
import com.dotcms.publishing.PushPublishFiltersInitializerTest;
import com.dotcms.publishing.job.SiteSearchJobImplTest;
import com.dotcms.publishing.manifest.CSVManifestBuilderTest;
import com.dotcms.publishing.manifest.CSVManifestReaderTest;
import com.dotcms.publishing.manifest.ManifestReaderFactoryTest;
import com.dotcms.rendering.velocity.directive.DotParseTest;
import com.dotcms.rendering.velocity.servlet.VelocityServletIntegrationTest;
import com.dotcms.rendering.velocity.viewtools.DotTemplateToolTest;
import com.dotcms.rendering.velocity.viewtools.FileToolTest;
import com.dotcms.rendering.velocity.viewtools.JSONToolTest;
import com.dotcms.rest.BundlePublisherResourceIntegrationTest;
import com.dotcms.rest.BundleResourceTest;
import com.dotcms.rest.IntegrityResourceIntegrationTest;
import com.dotcms.rest.api.v1.apps.AppsResourceTest;
import com.dotcms.rest.api.v1.apps.view.AppsInterpolationTest;
import com.dotcms.rest.api.v1.authentication.ResetPasswordTokenUtilTest;
import com.dotcms.rest.api.v1.folder.FolderResourceTest;
import com.dotcms.rest.api.v1.pushpublish.PushPublishFilterResourceTest;
import com.dotcms.rest.api.v1.system.ConfigurationHelperTest;
import com.dotcms.rest.api.v1.user.UserResourceIntegrationTest;
import com.dotcms.saml.IdentityProviderConfigurationFactoryTest;
import com.dotcms.saml.SamlConfigurationServiceTest;
import com.dotcms.security.apps.AppsAPIImplTest;
import com.dotcms.security.apps.AppsCacheImplTest;
import com.dotcms.storage.FileMetadataAPITest;
import com.dotcms.storage.StoragePersistenceAPITest;
import com.dotcms.translate.GoogleTranslationServiceIntegrationTest;
import com.dotcms.uuid.shorty.LegacyShortyIdApiTest;
import com.dotmarketing.beans.HostTest;
import com.dotmarketing.business.DeterministicIdentifierAPITest;
import com.dotmarketing.business.helper.PermissionHelperTest;
import com.dotmarketing.cache.FolderCacheImplIntegrationTest;
import com.dotmarketing.common.db.DBTimeZoneCheckTest;
import com.dotmarketing.filters.AutoLoginFilterTest;
import com.dotmarketing.image.filter.ImageFilterAPIImplTest;
import com.dotmarketing.image.focalpoint.FocalPointAPITest;
import com.dotmarketing.osgi.GenericBundleActivatorTest;
import com.dotmarketing.portlets.categories.business.CategoryFactoryTest;
import com.dotmarketing.portlets.cmsmaintenance.factories.CMSMaintenanceFactoryTest;
import com.dotmarketing.portlets.containers.business.ContainerFactoryImplTest;
import com.dotmarketing.portlets.containers.business.ContainerStructureFinderStrategyResolverTest;
import com.dotmarketing.portlets.contentlet.business.ContentletCacheImplTest;
import com.dotmarketing.portlets.contentlet.business.web.ContentletWebAPIImplIntegrationTest;
import com.dotmarketing.portlets.contentlet.model.IntegrationResourceLinkTest;
import com.dotmarketing.portlets.fileassets.business.FileAssetAPIImplIntegrationTest;
import com.dotmarketing.portlets.fileassets.business.FileAssetFactoryIntegrationTest;
import com.dotmarketing.portlets.folders.business.FolderFactoryImplTest;
import com.dotmarketing.portlets.folders.model.FolderTest;
import com.dotmarketing.portlets.templates.business.FileAssetTemplateUtilTest;
import com.dotmarketing.portlets.templates.business.TemplateFactoryImplTest;
import com.dotmarketing.portlets.workflows.actionlet.MoveContentActionletTest;
import com.dotmarketing.portlets.workflows.actionlet.PushNowActionletTest;
import com.dotmarketing.portlets.workflows.model.TestWorkflowAction;
import com.dotmarketing.portlets.workflows.util.WorkflowEmailUtilTest;
import com.dotmarketing.quartz.DotStatefulJobTest;
import com.dotmarketing.quartz.job.CleanUpFieldReferencesJobTest;
import com.dotmarketing.quartz.job.IntegrityDataGenerationJobTest;
import com.dotmarketing.startup.StartupTasksExecutorTest;
import com.dotmarketing.startup.runalways.Task00050LoadAppsSecretsTest;
import com.dotmarketing.startup.runonce.Task05195CreatesDestroyActionAndAssignDestroyDefaultActionsToTheSystemWorkflowTest;
import com.dotmarketing.startup.runonce.Task05210CreateDefaultDotAssetTest;
import com.dotmarketing.startup.runonce.Task05225RemoveLoadRecordsToIndexTest;
import com.dotmarketing.startup.runonce.Task05305AddPushPublishFilterColumnTest;
import com.dotmarketing.startup.runonce.Task05350AddDotSaltClusterColumnTest;
import com.dotmarketing.startup.runonce.Task05370AddAppsPortletToLayoutTest;
import com.dotmarketing.startup.runonce.Task05380ChangeContainerPathToAbsoluteTest;
import com.dotmarketing.startup.runonce.Task05390MakeRoomForLongerJobDetailTest;
import com.dotmarketing.startup.runonce.Task05395RemoveEndpointIdForeignKeyInIntegrityResolverTablesIntegrationTest;
import com.dotmarketing.startup.runonce.Task201013AddNewColumnsToIdentifierTableTest;
import com.dotmarketing.startup.runonce.Task201014UpdateColumnsValuesInIdentifierTableTest;
import com.dotmarketing.startup.runonce.Task201102UpdateColumnSitelicTableTest;
import com.dotmarketing.startup.runonce.Task210218MigrateUserProxyTableTest;
import com.dotmarketing.startup.runonce.Task210319CreateStorageTableTest;
import com.dotmarketing.startup.runonce.Task210321RemoveOldMetadataFilesTest;
import com.dotmarketing.startup.runonce.Task210506UpdateStorageTableTest;
import com.dotmarketing.startup.runonce.Task210527DropReviewFieldsFromContentletTableTest;
import com.dotmarketing.startup.runonce.Task210520UpdateAnonymousEmailTest;
import com.dotmarketing.startup.runonce.Task210510UpdateStorageTableDropMetadataColumnTest;
import com.dotmarketing.startup.runonce.Task210719CleanUpTitleFieldTest;
import com.dotmarketing.startup.runonce.Task210802UpdateStructureTableTest;
import com.dotmarketing.startup.runonce.Task210805DropUserProxyTableTest;
import com.dotmarketing.startup.runonce.Task210816DeInodeRelationshipTest;
import com.dotmarketing.startup.runonce.Task211012AddCompanyDefaultLanguageTest;
import com.dotmarketing.startup.runonce.Task210901UpdateDateTimezonesTest;
import com.dotmarketing.startup.runonce.Task211008AddContentletAsJsonColumnTest;
import com.dotmarketing.startup.runonce.Task211007RemoveNotNullConstraintFromCompanyMXColumnTest;
import com.dotmarketing.util.ConfigTest;
import com.dotmarketing.util.HashBuilderTest;
import com.dotmarketing.util.MaintenanceUtilTest;
import com.dotmarketing.util.TestConfig;
import com.liferay.portal.language.LanguageUtilTest;
import org.apache.velocity.tools.view.tools.CookieToolTest;
import org.junit.runner.RunWith;
import org.junit.runners.Suite.SuiteClasses;

/* grep -l -r "@Test" dotCMS/src/integration-test */
/* ./gradlew integrationTest -Dtest.single=com.dotcms.MainSuite */
@RunWith(MainBaseSuite.class)
@SuiteClasses({
        PushPublishBundleGeneratorTest.class,
        RuleBundlerTest.class,
        com.dotcms.content.elasticsearch.business.ESMappingAPITest.class,
        org.apache.velocity.runtime.parser.node.SimpleNodeTest.class,
        com.liferay.portal.ejb.UserLocalManagerTest.class,
        com.liferay.portal.ejb.UserUtilTest.class,
        com.liferay.util.LocaleUtilTest.class,
        com.dotcms.languagevariable.business.LanguageVariableAPITest.class,
        com.dotcms.filters.interceptor.jwt.JsonWebTokenInterceptorIntegrationTest.class,
        com.dotcms.publishing.PublisherAPITest.class,
        com.dotcms.publishing.remote.RemoteReceiverLanguageResolutionTest.class,
        com.dotcms.cluster.business.ServerAPIImplTest.class,
        com.dotcms.cache.KeyValueCacheImplTest.class,
        com.dotcms.enterprise.publishing.remote.handler.RuleBundlerHandlerTest.class,
        com.dotcms.enterprise.publishing.remote.CategoryBundlerHandlerTest.class,
        com.dotcms.enterprise.publishing.remote.HostBundlerHandlerTest.class,
        com.dotcms.enterprise.priv.ESSearchProxyTest.class,
        com.dotcms.util.pagination.ContentTypesPaginatorTest.class,
        com.dotcms.util.marshal.MarshalUtilsIntegrationTest.class,
        com.dotcms.util.RelationshipUtilTest.class,
        com.dotcms.util.ImportUtilTest.class,
        com.dotmarketing.util.PageModeTest.class,
        com.dotmarketing.business.web.UserWebAPIImplTest.class,
        com.dotcms.auth.providers.jwt.JsonWebTokenUtilsIntegrationTest.class,
        com.dotcms.auth.providers.jwt.factories.ApiTokenAPITest.class,
        com.dotcms.auth.providers.jwt.services.JsonWebTokenServiceIntegrationTest.class,
        DependencyModDateUtilTest.class,
        com.dotcms.publisher.business.PublisherTest.class,
        com.dotcms.publisher.endpoint.bean.PublishingEndPointTest.class,
        com.dotcms.publisher.endpoint.business.PublishingEndPointAPITest.class,
        com.dotcms.publisher.endpoint.business.PublishingEndPointFactoryImplTest.class,
        com.dotcms.publisher.assets.business.PushedAssetsAPITest.class,
        com.dotcms.notification.business.NotificationAPITest.class,
        com.dotcms.business.LocalTransactionAndCloseDBIfOpenedFactoryTest.class,
        com.dotcms.content.elasticsearch.business.IndiciesFactoryTest.class,
        com.dotcms.content.elasticsearch.business.ESIndexSpeedTest.class,
        com.dotcms.content.elasticsearch.business.ESSiteSearchAPITest.class,
        com.dotcms.content.elasticsearch.business.ContentletIndexAPIImplTest.class,
        com.dotcms.content.elasticsearch.business.ES6UpgradeTest.class,
        com.dotcms.content.elasticsearch.business.ESContentFactoryImplTest.class,
        com.dotcms.keyvalue.busines.KeyValueAPIImplTest.class,
        com.dotcms.keyvalue.business.KeyValueAPITest.class,
        com.dotcms.tika.TikaUtilsTest.class,
        com.dotcms.http.CircuitBreakerUrlTest.class,
        com.dotcms.visitor.filter.logger.VisitorLoggerTest.class,
        com.dotcms.visitor.filter.characteristics.VisitorCharacterTest.class,
        com.dotcms.graphql.business.GraphqlAPITest.class,
        com.dotcms.contenttype.test.ContentTypeTest.class,
        com.dotcms.contenttype.test.DeleteFieldJobTest.class,
        com.dotcms.contenttype.test.ContentTypeAPIImplTest.class,
        com.dotcms.contenttype.test.ContentTypeBuilderTest.class,
        com.dotcms.contenttype.test.ContentTypeFactoryImplTest.class,
        com.dotcms.contenttype.test.ContentTypeImportExportTest.class,
        com.dotcms.contenttype.test.FieldFactoryImplTest.class,
        com.dotcms.contenttype.test.JsonContentTypeTransformerTest.class,
        com.dotcms.contenttype.test.ContentResourceTest.class,
        com.dotcms.contenttype.test.FieldBuilderTest.class,
        com.dotcms.contenttype.test.KeyValueFieldUtilTest.class,
        com.dotcms.contenttype.test.ContentTypeResourceTest.class,
        com.dotcms.contenttype.business.RelationshipAPITest.class,
        com.dotcms.contenttype.business.FieldAPITest.class,
        com.dotcms.contenttype.business.RelationshipFactoryImplTest.class,
        com.dotcms.contenttype.model.field.layout.FieldUtilTest.class,
        com.dotcms.contenttype.model.field.layout.FieldLayoutColumnSerializerTest.class,
        com.dotcms.contenttype.model.field.layout.FieldLayoutSerializerTest.class,
        com.dotcms.contenttype.model.field.layout.FieldLayoutRowSerializerTest.class,
        com.dotcms.contenttype.model.field.layout.FieldLayoutTest.class,
        com.dotcms.workflow.helper.TestSystemActionMappingsHandlerMerger.class,
        com.dotcms.concurrent.lock.DotKeyLockManagerTest.class,
        com.dotcms.rendering.velocity.VelocityMacroCacheTest.class,
        com.dotcms.rendering.velocity.VelocityUtilTest.class,
        com.dotcms.rendering.velocity.viewtools.navigation.NavToolTest.class,
        com.dotcms.rendering.velocity.viewtools.navigation.NavToolCacheTest.class,
        com.dotcms.rendering.velocity.viewtools.content.ContentMapTest.class,
        com.dotcms.rendering.velocity.viewtools.content.util.ContentUtilsTest.class,
        com.dotcms.rendering.velocity.viewtools.content.ContentToolTest.class,
        com.dotcms.rendering.velocity.viewtools.WorkflowToolTest.class,
        com.dotcms.browser.BrowserAPITest.class,
        com.dotcms.rendering.velocity.viewtools.LanguageWebAPITest.class,
        com.dotcms.rendering.velocity.viewtools.ContainerWebAPIIntegrationTest.class,
        com.dotcms.rendering.velocity.services.VelocityResourceKeyTest.class,
        com.dotcms.rendering.velocity.services.HTMLPageAssetRenderedTest.class,
        com.dotcms.uuid.shorty.ShortyIdApiTest.class,
        DotGraphQLHttpServletTest.class,
        com.dotcms.rest.TagResourceIntegrationTest.class,
        com.dotcms.rest.MapToContentletPopulatorTest.class,
        com.dotcms.rest.WebResourceIntegrationTest.class,
        com.dotcms.rest.api.v1.configuration.ConfigurationResourceTest.class,
        com.dotcms.rest.api.v1.page.NavResourceTest.class,
        com.dotcms.rest.api.v1.page.PageResourceTest.class,
        com.dotcms.rest.api.v1.temp.TempFileResourceTest.class,
        com.dotcms.rest.api.v1.content.ContentVersionResourceIntegrationTest.class,
        com.dotcms.rest.api.v1.container.ContainerResourceIntegrationTest.class,
        com.dotcms.rest.api.v1.theme.ThemeResourceIntegrationTest.class,
        com.dotcms.rest.api.v1.vtl.VTLResourceIntegrationTest.class,
        com.dotcms.rest.api.v1.contenttype.ContentTypeResourceIssue15124Test.class,
        com.dotcms.rest.api.v1.contenttype.FieldResourceTest.class,
        com.dotcms.rest.api.v1.contenttype.FieldVariableResourceTest.class,
        com.dotcms.rest.api.v1.contenttype.ContentTypeResourceTest.class,
        com.dotcms.rest.api.v1.workflow.WorkflowResourceResponseCodeIntegrationTest.class,
        com.dotcms.rest.api.v1.workflow.WorkflowResourceIntegrationTest.class,
        com.dotcms.rest.api.v1.workflow.WorkflowResourceLicenseIntegrationTest.class,
        com.dotcms.rest.api.v1.authentication.ResetPasswordResourceIntegrationTest.class,
        com.dotcms.rest.api.v1.authentication.CreateJsonWebTokenResourceIntegrationTest.class,
        com.dotcms.rest.api.v1.relationships.RelationshipsResourceTest.class,
        com.dotcms.rest.api.v2.contenttype.FieldResourceTest.class,
        com.dotcms.rest.api.v3.contenttype.FieldResourceTest.class,
        com.dotcms.rest.api.v3.contenttype.MoveFieldFormTest.class,
        com.dotcms.rest.api.CorsFilterTest.class,
        com.dotcms.rest.elasticsearch.ESContentResourcePortletTest.class,
        com.dotcms.filters.VanityUrlFilterTest.class,
        com.dotcms.vanityurl.business.VanityUrlAPITest.class,
        com.dotmarketing.portlets.fileassets.business.FileAssetAPITest.class,
        com.dotmarketing.portlets.languagesmanager.business.LanguageAPITest.class,
        com.dotmarketing.portlets.languagesmanager.business.LanguageFactoryIntegrationTest.class,
        com.dotmarketing.portlets.linkchecker.business.LinkCheckerAPITest.class,
        com.dotmarketing.portlets.contentlet.util.ContentletUtilTest.class,
        com.dotmarketing.portlets.contentlet.business.ContentletCheckInTest.class,
        com.dotmarketing.portlets.contentlet.business.ContentletFactoryTest.class,
        com.dotmarketing.portlets.contentlet.business.HostAPITest.class,
        ContainerStructureFinderStrategyResolverTest.class,
        com.dotmarketing.portlets.contentlet.business.ContentletAPITest.class,
        com.dotmarketing.portlets.contentlet.model.ContentletIntegrationTest.class,
        com.dotmarketing.portlets.contentlet.transform.BinaryToMapTransformerTest.class,
        com.dotmarketing.portlets.contentlet.transform.ContentletTransformerTest.class,
        com.dotmarketing.portlets.contentlet.ajax.ContentletAjaxTest.class,
        com.dotmarketing.portlets.workflows.business.SaveContentDraftActionletTest.class,
        com.dotmarketing.portlets.workflows.business.WorkflowFactoryTest.class,
        com.dotmarketing.portlets.workflows.business.SaveContentActionletTest.class,
        com.dotmarketing.portlets.workflows.business.WorkflowAPIMultiLanguageTest.class,
        com.dotmarketing.portlets.workflows.business.WorkflowAPITest.class,
        com.dotmarketing.portlets.workflows.model.WorkflowSearcherTest.class,
        com.dotmarketing.portlets.workflows.model.SystemActionWorkflowActionMappingTest.class,
        com.dotmarketing.portlets.workflows.actionlet.FourEyeApproverActionletTest.class,
        com.dotmarketing.portlets.workflows.actionlet.SaveContentActionletTest.class,
        com.dotmarketing.portlets.workflows.actionlet.SaveContentActionletWithTagsTest.class,
        com.dotmarketing.portlets.workflows.actionlet.CopyActionletTest.class,
        com.dotmarketing.portlets.workflows.actionlet.VelocityScriptActionletTest.class,
        com.dotmarketing.portlets.personas.business.PersonaAPITest.class,
        com.dotmarketing.portlets.personas.business.DeleteMultiTreeUsedPersonaTagJobTest.class,
        com.dotmarketing.portlets.links.business.MenuLinkAPITest.class,
        com.dotmarketing.portlets.links.factories.LinkFactoryTest.class,
        com.dotmarketing.portlets.rules.conditionlet.ConditionletOSGIFTest.class,
        com.dotmarketing.portlets.rules.conditionlet.CurrentSessionLanguageConditionletTest.class,
        com.dotmarketing.portlets.rules.conditionlet.NumberOfTimesPreviouslyVisitedConditionletTest.class,
        com.dotmarketing.portlets.rules.conditionlet.UsersBrowserLanguageConditionletTest.class,
        com.dotmarketing.portlets.rules.conditionlet.UsersSiteVisitsConditionletTest.class,
        com.dotmarketing.portlets.rules.conditionlet.VisitorOperatingSystemConditionletTest.class,
        com.dotmarketing.portlets.rules.conditionlet.VisitedUrlConditionletTest.class,
        com.dotmarketing.portlets.rules.business.RulesCacheFTest.class,
        com.dotmarketing.portlets.templates.business.TemplateAPITest.class,
        com.dotmarketing.portlets.folders.business.FolderAPITest.class,
        com.dotmarketing.portlets.containers.business.ContainerAPIImplTest.class,
        com.dotmarketing.portlets.containers.business.ContainerAPITest.class,
        com.dotmarketing.portlets.containers.business.FileAssetContainerUtilTest.class,
        com.dotmarketing.portlets.htmlpages.business.HTMLPageAPITest.class,
        com.dotmarketing.portlets.structure.factories.StructureFactoryTest.class,
        com.dotmarketing.portlets.structure.factories.FieldFactoryTest.class,
        com.dotmarketing.portlets.structure.model.ContentletRelationshipsTest.class,
        com.dotmarketing.portlets.structure.transform.ContentletRelationshipsTransformerTest.class,
        com.dotmarketing.portlets.categories.business.CategoryAPITest.class,
        com.dotmarketing.filters.FiltersTest.class,
        com.dotmarketing.business.VersionableAPITest.class,
        com.dotmarketing.business.UserAPITest.class,
        com.dotmarketing.business.portal.PortletAPIImplTest.class,
        com.dotmarketing.business.cache.provider.guava.CachePerformanceTest.class,
        com.dotmarketing.business.web.LanguageWebApiTest.class,
        com.dotmarketing.business.IdentifierFactoryTest.class,
        com.dotmarketing.business.IdentifierAPITest.class,
        com.dotmarketing.business.CommitListenerCacheWrapperTest.class,
        com.dotmarketing.business.RoleAPITest.class,
        com.dotmarketing.business.IdentifierConsistencyIntegrationTest.class,
        com.dotmarketing.business.LayoutAPITest.class,
        com.dotmarketing.business.PermissionAPIIntegrationTest.class,
        com.dotmarketing.business.PermissionAPITest.class,
        com.dotmarketing.servlets.BinaryExporterServletTest.class,
        com.dotmarketing.servlets.ShortyServletAndTitleImageTest.class,
        com.dotmarketing.servlets.ajax.AjaxDirectorServletIntegrationTest.class,
        com.dotmarketing.common.reindex.ReindexThreadTest.class,
        com.dotmarketing.common.reindex.ReindexAPITest.class,
        com.dotmarketing.common.db.DotDatabaseMetaDataTest.class,
        com.dotmarketing.common.db.ParamsSetterTest.class,
        com.dotmarketing.cms.urlmap.URLMapAPIImplTest.class,
        com.dotmarketing.factories.PublishFactoryTest.class,
        com.dotmarketing.factories.WebAssetFactoryTest.class,
        com.dotmarketing.factories.MultiTreeAPITest.class,
        com.dotmarketing.db.DbConnectionFactoryTest.class,
        com.dotmarketing.db.DbConnectionFactoryUtilTest.class,
        com.dotmarketing.db.HibernateUtilTest.class,
        com.dotmarketing.quartz.job.BinaryCleanupJobTest.class,
        FocalPointAPITest.class,
        com.dotmarketing.tag.business.TagAPITest.class,
        com.dotcms.osgi.OSGIUtilTest.class,
        com.dotmarketing.fixTasks.FixTask00085FixEmptyParentPathOnIdentifierTest.class,
        com.dotmarketing.startup.runonce.Task05170DefineFrontEndAndBackEndRolesTest.class,
        com.dotmarketing.startup.runonce.Task04375UpdateCategoryKeyTest.class,
        com.dotmarketing.startup.runonce.Task04335CreateSystemWorkflowTest.class,
        com.dotmarketing.startup.runonce.Task04375UpdateColorsTest.class,
        com.dotmarketing.startup.runonce.Task05160MultiTreeAddPersonalizationColumnAndChangingPKTest.class,
        com.dotmarketing.startup.runonce.Task05035LanguageTableIdentityOffTest.class,
        com.dotmarketing.startup.runonce.Task05165CreateContentTypeWorkflowActionMappingTableTest.class,
        com.dotmarketing.startup.runonce.Task05070AndTask05080Test.class,
        com.dotmarketing.startup.runonce.Task05030UpdateSystemContentTypesHostTest.class,
        com.dotmarketing.startup.runonce.Task05050FileAssetContentTypeReadOnlyFileNameTest.class,
        com.dotmarketing.startup.runonce.Task05190UpdateFormsWidgetCodeFieldTest.class,
        com.dotmarketing.startup.runalways.Task00001LoadSchemaIntegrationTest.class,
        com.dotmarketing.startup.runonce.Task05200WorkflowTaskUniqueKeyTest.class,
        Task05195CreatesDestroyActionAndAssignDestroyDefaultActionsToTheSystemWorkflowTest.class,
        Task05210CreateDefaultDotAssetTest.class,
        CleanUpFieldReferencesJobTest.class,
        ESContentletAPIImplTest.class,
        CachedParameterDecoratorTest.class,
        ContainerFactoryImplTest.class,
        TemplateFactoryImplTest.class,
        TestConfig.class,
        ConfigTest.class,
        FolderTest.class,
        PublishAuditAPITest.class,
        BundleFactoryTest.class,
        com.dotcms.security.apps.SecretsStoreKeyStoreImplTest.class,
        AppsAPIImplTest.class,
        AppsResourceTest.class,
        AppsCacheImplTest.class,
        VelocityServletIntegrationTest.class,
        DotAssetAPITest.class,
        DotAssetBaseTypeToContentTypeStrategyImplTest.class,
        RulesAPIImplIntegrationTest.class,
        FileAssetAPIImplIntegrationTest.class,
        FileAssetFactoryIntegrationTest.class,
        UserResourceIntegrationTest.class,
        IntegrationResourceLinkTest.class,
        HTMLDiffUtilTest.class,
        HashBuilderTest.class,
        ElasticsearchUtilTest.class,
        LanguageUtilTest.class,
        FolderResourceTest.class,
        Task05225RemoveLoadRecordsToIndexTest.class,
        BundleFactoryTest.class,
        PublisherFilterImplTest.class,
        PushPublishFiltersInitializerTest.class,
        PushPublishFilterResourceTest.class,
        PushNowActionletTest.class,
        Task05305AddPushPublishFilterColumnTest.class,
        CMSMaintenanceFactoryTest.class,
        Task05350AddDotSaltClusterColumnTest.class,
        PostgresPubSubImplTest.class,
        DotParseTest.class,
        TestWorkflowAction.class,
        SamlConfigurationServiceTest.class,
        ClusterFactoryTest.class,
        ESMappingUtilHelperTest.class,
        BundleResourceTest.class,
        IdentityProviderConfigurationFactoryTest.class,
        EMAWebInterceptorTest.class,
        GoogleTranslationServiceIntegrationTest.class,
        Task05380ChangeContainerPathToAbsoluteTest.class,
        DotTemplateToolTest.class,
        ContentletWebAPIImplIntegrationTest.class,
        Task05370AddAppsPortletToLayoutTest.class,
        FolderFactoryImplTest.class,
        DotSamlResourceTest.class,
        DotStatefulJobTest.class,
        IntegrityDataGenerationJobTest.class,
        BundleAPITest.class,
        Task05390MakeRoomForLongerJobDetailTest.class,
        IntegrityDataGenerationJobTest.class,
        Task05395RemoveEndpointIdForeignKeyInIntegrityResolverTablesIntegrationTest.class,
        JSONToolTest.class,
        BundlePublisherResourceIntegrationTest.class,
        IntegrityResourceIntegrationTest.class,
        Task00050LoadAppsSecretsTest.class,
        StoragePersistenceAPITest.class,
        FileMetadataAPITest.class,
        StartupTasksExecutorTest.class,
        Task201013AddNewColumnsToIdentifierTableTest.class,
        Task201014UpdateColumnsValuesInIdentifierTableTest.class,
        AppsInterpolationTest.class,
        com.dotcms.rest.api.v1.template.TemplateResourceTest.class,
        Task201102UpdateColumnSitelicTableTest.class,
        DependencyManagerTest.class,
        com.dotcms.rest.api.v1.versionable.VersionableResourceTest.class,
        GenericBundleActivatorTest.class,
        SAMLHelperTest.class,
        PermissionHelperTest.class,
        ResetPasswordTokenUtilTest.class,
        ContainerBundlerTest.class,
        ContentTypeBundlerTest.class,
        DependencyBundlerTest.class,
        FolderBundlerTest.class,
        HostBundlerTest.class,
        LinkBundlerTest.class,
        TemplateBundlerTest.class,
        WorkflowBundlerTest.class,
        PublisherAPIImplTest.class,
        LegacyShortyIdApiTest.class,
        AutoLoginFilterTest.class,
        FolderCacheImplIntegrationTest.class,
        Task210218MigrateUserProxyTableTest.class,
        com.dotmarketing.startup.runonce.Task210316UpdateLayoutIconsTest.class,
        Task210319CreateStorageTableTest.class,
        Task210321RemoveOldMetadataFilesTest.class,
        DBTimeZoneCheckTest.class,
        ContentHandlerTest.class,
        ESIndexAPITest.class,
        FileAssetTemplateUtilTest.class,
        SiteSearchJobImplTest.class,
        Task210506UpdateStorageTableTest.class,
        Task210520UpdateAnonymousEmailTest.class,
        Task210510UpdateStorageTableDropMetadataColumnTest.class,
        StaticPushPublishBundleGeneratorTest.class,
        CookieToolTest.class,
        CSVManifestBuilderTest.class,
        MoveContentActionletTest.class,
        ImageFilterAPIImplTest.class,
        DeterministicIdentifierAPITest.class,
        Task210527DropReviewFieldsFromContentletTableTest.class,
        ContentletCacheImplTest.class,
        HostTest.class,
        FileToolTest.class,
        Task210719CleanUpTitleFieldTest.class,
        Task210802UpdateStructureTableTest.class,
        MaintenanceUtilTest.class,
        BundlePublisherTest.class,
        CategoryFactoryTest.class,
        Task210805DropUserProxyTableTest.class,
        Task210816DeInodeRelationshipTest.class,
        WorkflowEmailUtilTest.class,
        ConfigurationHelperTest.class,
        PublishQueueElementTransformerTest.class,
        CSVManifestReaderTest.class,
        Task210901UpdateDateTimezonesTest.class,
        DotObjectCodecTest.class,
        RedisClientTest.class,
        LettuceCacheTest.class,
        RedisPubSubImplTest.class,
        ManifestReaderFactoryTest.class,
        Task211007RemoveNotNullConstraintFromCompanyMXColumnTest.class,
        ManifestReaderFactoryTest.class,
        Task211012AddCompanyDefaultLanguageTest.class,
<<<<<<< HEAD
        Task211008AddContentletAsJsonColumnTest.class,
        ContentletJsonAPITest.class
=======
        StaticPublisherIntegrationTest.class,
        HostIntegrityCheckerTest.class
>>>>>>> c05d1b28
})
public class MainSuite {

}<|MERGE_RESOLUTION|>--- conflicted
+++ resolved
@@ -128,7 +128,7 @@
 import com.dotmarketing.startup.runonce.Task210816DeInodeRelationshipTest;
 import com.dotmarketing.startup.runonce.Task211012AddCompanyDefaultLanguageTest;
 import com.dotmarketing.startup.runonce.Task210901UpdateDateTimezonesTest;
-import com.dotmarketing.startup.runonce.Task211008AddContentletAsJsonColumnTest;
+import com.dotmarketing.startup.runonce.Task211101AddContentletAsJsonColumnTest;
 import com.dotmarketing.startup.runonce.Task211007RemoveNotNullConstraintFromCompanyMXColumnTest;
 import com.dotmarketing.util.ConfigTest;
 import com.dotmarketing.util.HashBuilderTest;
@@ -482,13 +482,11 @@
         Task211007RemoveNotNullConstraintFromCompanyMXColumnTest.class,
         ManifestReaderFactoryTest.class,
         Task211012AddCompanyDefaultLanguageTest.class,
-<<<<<<< HEAD
-        Task211008AddContentletAsJsonColumnTest.class,
+        StaticPublisherIntegrationTest.class,
+        HostIntegrityCheckerTest.class,
+        Task211101AddContentletAsJsonColumnTest.class,
         ContentletJsonAPITest.class
-=======
-        StaticPublisherIntegrationTest.class,
-        HostIntegrityCheckerTest.class
->>>>>>> c05d1b28
+
 })
 public class MainSuite {
 
