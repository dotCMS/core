--- conflicted
+++ resolved
@@ -516,17 +516,13 @@
         XmlToolTest.class,
         LanguageFolderTest.class,
         MailAPIImplTest.class,
-<<<<<<< HEAD
         CSSCacheTest.class,
         com.dotcms.rendering.velocity.viewtools.content.BinaryMapTest.class,
-        Task220202RemoveFKStructureFolderConstraintTest.class
-=======
         Task220202RemoveFKStructureFolderConstraintTest.class,
         PublisherAPIImplTest.class,
         ContentBundlerTest.class,
         ObjectMapperTest.class,
         URLMapBundlerTest.class
->>>>>>> 2073b110
 })
 public class MainSuite {
 
