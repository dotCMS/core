--- conflicted
+++ resolved
@@ -659,15 +659,11 @@
         RootIndexRegexUrlPatterStrategyIntegrationTest.class,
         IndexRegexUrlPatterStrategyIntegrationTest.class,
         ContentFileAssetIntegrityCheckerTest.class,
-<<<<<<< HEAD
-        ContentPageIntegrityCheckerTest.class,
-        Task230522AddHashIndicesToWorkflowTables.class
-=======
         FolderIntegrityCheckerTest.class,
         ContentPageIntegrityCheckerTest.class,
         AssetPathResolverImplIntegrationTest.class,
-        WebAssetHelperIntegrationTest.class
->>>>>>> a90c97dc
+        WebAssetHelperIntegrationTest.class,
+        Task230522AddHashIndicesToWorkflowTables.class
 })
 
 public class MainSuite {
