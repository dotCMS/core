--- conflicted
+++ resolved
@@ -203,11 +203,8 @@
 
 @RunWith(MainBaseSuite.class)
 @SuiteClasses({
-<<<<<<< HEAD
         Task220825CreateVariantFieldTest.class,
-=======
         Task221007AddVariantIntoPrimaryKeyTest.class,
->>>>>>> 86b4d33b
         ContentletWebAPIImplIntegrationTest.class, // moved to top because of failures on GHA
         DependencyBundlerTest.class, // moved to top because of failures on GHA
         FolderCacheImplIntegrationTest.class,
