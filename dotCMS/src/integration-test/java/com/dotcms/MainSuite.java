--- conflicted
+++ resolved
@@ -552,13 +552,9 @@
         AWSS3PublisherTest.class,
         ContentWorkflowHandlerTest.class,
         Task220512UpdateNoHTMLRegexValueTest.class,
-<<<<<<< HEAD
-        MetadataDelegateTest.class
-
-=======
+        MetadataDelegateTest.class,
         Task220401CreateClusterLockTableTest.class,
         Task220606UpdatePushNowActionletNameTest.class
->>>>>>> 8fceb40a
 })
 public class MainSuite {
 
