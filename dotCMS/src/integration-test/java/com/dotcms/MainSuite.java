package com.dotcms;

import com.dotcms.auth.providers.saml.v1.DotSamlResourceTest;
import com.dotcms.auth.providers.saml.v1.SAMLHelperTest;
import com.dotcms.content.elasticsearch.business.ESContentletAPIImplTest;
import com.dotcms.content.elasticsearch.business.ElasticsearchUtilTest;
import com.dotcms.content.elasticsearch.util.ESMappingUtilHelperTest;
import com.dotcms.contenttype.business.DotAssetBaseTypeToContentTypeStrategyImplTest;
import com.dotcms.contenttype.test.DotAssetAPITest;
import com.dotcms.ema.EMAWebInterceptorTest;
import com.dotcms.enterprise.HTMLDiffUtilTest;
import com.dotcms.enterprise.cluster.ClusterFactoryTest;
import com.dotcms.enterprise.publishing.remote.PushPublishBundleGeneratorTest;
import com.dotcms.enterprise.rules.RulesAPIImplIntegrationTest;
import com.dotcms.graphql.DotGraphQLHttpServletTest;
import com.dotcms.junit.MainBaseSuite;
import com.dotcms.mock.request.CachedParameterDecoratorTest;
import com.dotcms.publisher.bundle.business.BundleAPITest;
import com.dotcms.publisher.bundle.business.BundleFactoryTest;
import com.dotcms.publisher.business.PublishAuditAPITest;
import com.dotcms.publisher.util.DependencyManagerTest;
import com.dotcms.publishing.PublisherFilterImplTest;
import com.dotcms.publishing.PushPublishFiltersInitializerTest;
import com.dotcms.publishing.job.SiteSearchJobImplTest;
import com.dotcms.rendering.velocity.directive.DotParseTest;
import com.dotcms.rendering.velocity.servlet.VelocityServletIntegrationTest;
import com.dotcms.rendering.velocity.viewtools.DotTemplateToolTest;
import com.dotcms.rendering.velocity.viewtools.JSONToolTest;
import com.dotcms.rest.BundlePublisherResourceIntegrationTest;
import com.dotcms.rest.BundleResourceTest;
import com.dotcms.rest.IntegrityResourceIntegrationTest;
import com.dotcms.rest.api.v1.apps.AppsResourceTest;
import com.dotcms.rest.api.v1.apps.view.AppsInterpolationTest;
import com.dotcms.rest.api.v1.folder.FolderResourceTest;
import com.dotcms.rest.api.v1.pushpublish.PushPublishFilterResourceTest;
import com.dotcms.rest.api.v1.user.UserResourceIntegrationTest;
import com.dotcms.saml.IdentityProviderConfigurationFactoryTest;
import com.dotcms.saml.SamlConfigurationServiceTest;
import com.dotcms.security.apps.AppsAPIImplTest;
import com.dotcms.storage.FileMetadataAPITest;
import com.dotcms.storage.StoragePersistenceAPITest;
import com.dotcms.security.apps.AppsCacheImplTest;
import com.dotcms.translate.GoogleTranslationServiceIntegrationTest;
import com.dotmarketing.image.focalpoint.FocalPointAPITest;
import com.dotmarketing.osgi.GenericBundleActivatorTest;
import com.dotmarketing.portlets.cmsmaintenance.factories.CMSMaintenanceFactoryTest;
import com.dotmarketing.portlets.containers.business.ContainerFactoryImplTest;
import com.dotmarketing.portlets.containers.business.ContainerStructureFinderStrategyResolverTest;
import com.dotmarketing.portlets.contentlet.business.web.ContentletWebAPIImplIntegrationTest;
import com.dotmarketing.portlets.contentlet.model.IntegrationResourceLinkTest;
import com.dotmarketing.portlets.fileassets.business.FileAssetAPIImplIntegrationTest;
import com.dotmarketing.portlets.fileassets.business.FileAssetFactoryIntegrationTest;
import com.dotmarketing.portlets.folders.business.FolderFactoryImplTest;
import com.dotmarketing.portlets.templates.business.TemplateFactoryImplTest;
import com.dotmarketing.portlets.folders.model.FolderTest;
import com.dotmarketing.portlets.workflows.actionlet.PushNowActionletTest;
import com.dotmarketing.portlets.workflows.model.TestWorkflowAction;
import com.dotmarketing.quartz.DotStatefulJobTest;
import com.dotmarketing.quartz.job.CleanUpFieldReferencesJobTest;
import com.dotmarketing.startup.StartupTasksExecutorTest;
import com.dotmarketing.startup.runonce.Task05195CreatesDestroyActionAndAssignDestroyDefaultActionsToTheSystemWorkflowTest;
import com.dotmarketing.startup.runonce.Task05210CreateDefaultDotAssetTest;
import com.dotmarketing.startup.runonce.Task05225RemoveLoadRecordsToIndexTest;
import com.dotmarketing.startup.runonce.Task05305AddPushPublishFilterColumnTest;
import com.dotmarketing.startup.runonce.Task05350AddDotSaltClusterColumnTest;
import com.dotmarketing.startup.runonce.Task05370AddAppsPortletToLayoutTest;
import com.dotmarketing.startup.runonce.Task05380ChangeContainerPathToAbsoluteTest;
import com.dotmarketing.startup.runonce.Task05390MakeRoomForLongerJobDetailTest;
import com.dotmarketing.startup.runonce.Task05395RemoveEndpointIdForeignKeyInIntegrityResolverTablesIntegrationTest;
import com.dotmarketing.startup.runalways.Task00050LoadAppsSecretsTest;
import com.dotmarketing.startup.runonce.Task201013AddNewColumnsToIdentifierTableTest;
import com.dotmarketing.startup.runonce.Task201014UpdateColumnsValuesInIdentifierTableTest;
import com.dotmarketing.startup.runonce.Task201102UpdateColumnSitelicTableTest;
import com.dotmarketing.util.ConfigTest;
import com.dotmarketing.util.HashBuilderTest;
import com.dotmarketing.quartz.job.IntegrityDataGenerationJobTest;
import com.dotmarketing.util.TestConfig;
import com.liferay.portal.language.LanguageUtilTest;
import org.junit.runner.RunWith;
import org.junit.runners.Suite.SuiteClasses;

/* grep -l -r "@Test" dotCMS/src/integration-test */
/* ./gradlew integrationTest -Dtest.single=com.dotcms.MainSuite */
//@RunWith(Suite.class)



@RunWith(MainBaseSuite.class)
@SuiteClasses({
        org.apache.velocity.runtime.parser.node.SimpleNodeTest.class,
        com.liferay.portal.ejb.UserLocalManagerTest.class,
        com.liferay.portal.ejb.UserUtilTest.class,
        com.liferay.util.LocaleUtilTest.class,
        com.dotcms.languagevariable.business.LanguageVariableAPITest.class,
        com.dotcms.filters.interceptor.jwt.JsonWebTokenInterceptorIntegrationTest.class,
        com.dotcms.publishing.PublisherAPITest.class,
        com.dotcms.publishing.remote.RemoteReceiverLanguageResolutionTest.class,
        com.dotcms.cluster.business.ServerAPIImplTest.class,
        com.dotcms.cache.KeyValueCacheImplTest.class,
        com.dotcms.enterprise.publishing.remote.handler.RuleBundlerHandlerTest.class,
        com.dotcms.enterprise.publishing.remote.CategoryBundlerHandlerTest.class,
        com.dotcms.enterprise.publishing.remote.HostBundlerHandlerTest.class,
        com.dotcms.enterprise.priv.ESSearchProxyTest.class,
        com.dotcms.util.pagination.ContentTypesPaginatorTest.class,
        com.dotcms.util.marshal.MarshalUtilsIntegrationTest.class,
        com.dotcms.util.RelationshipUtilTest.class,
        com.dotcms.util.ImportUtilTest.class,
        com.dotmarketing.util.PageModeTest.class,
        com.dotmarketing.business.web.UserWebAPIImplTest.class,
        com.dotcms.auth.providers.jwt.JsonWebTokenUtilsIntegrationTest.class,
        com.dotcms.auth.providers.jwt.factories.ApiTokenAPITest.class,
        com.dotcms.auth.providers.jwt.services.JsonWebTokenServiceIntegrationTest.class,
        com.dotcms.publisher.util.DependencySetTest.class,
        com.dotcms.publisher.business.PublisherTest.class,
        com.dotcms.publisher.endpoint.bean.PublishingEndPointTest.class,
        com.dotcms.publisher.endpoint.business.PublishingEndPointAPITest.class,
        com.dotcms.publisher.endpoint.business.PublishingEndPointFactoryImplTest.class,
        com.dotcms.publisher.assets.business.PushedAssetsAPITest.class,
        com.dotcms.notification.business.NotificationAPITest.class,
        com.dotcms.business.LocalTransactionAndCloseDBIfOpenedFactoryTest.class,
        com.dotcms.content.elasticsearch.business.IndiciesFactoryTest.class,
        com.dotcms.content.elasticsearch.business.ESIndexSpeedTest.class,
        com.dotcms.content.elasticsearch.business.ESSiteSearchAPITest.class,
        com.dotcms.content.elasticsearch.business.ESMappingAPITest.class,
        com.dotcms.content.elasticsearch.business.ContentletIndexAPIImplTest.class,
        com.dotcms.content.elasticsearch.business.ES6UpgradeTest.class,
        com.dotcms.content.elasticsearch.business.ESContentFactoryImplTest.class,
        com.dotcms.keyvalue.busines.KeyValueAPIImplTest.class,
        com.dotcms.keyvalue.business.KeyValueAPITest.class,
        com.dotcms.tika.TikaUtilsTest.class,
        com.dotcms.http.CircuitBreakerUrlTest.class,
        com.dotcms.visitor.filter.logger.VisitorLoggerTest.class,
        com.dotcms.visitor.filter.characteristics.VisitorCharacterTest.class,
        com.dotcms.graphql.business.GraphqlAPITest.class,
        com.dotcms.contenttype.test.ContentTypeTest.class,
        com.dotcms.contenttype.test.DeleteFieldJobTest.class,
        com.dotcms.contenttype.test.ContentTypeAPIImplTest.class,
        com.dotcms.contenttype.test.ContentTypeBuilderTest.class,
        com.dotcms.contenttype.test.ContentTypeFactoryImplTest.class,
        com.dotcms.contenttype.test.ContentTypeImportExportTest.class,
        com.dotcms.contenttype.test.FieldFactoryImplTest.class,
        com.dotcms.contenttype.test.JsonContentTypeTransformerTest.class,
        com.dotcms.contenttype.test.ContentResourceTest.class,
        com.dotcms.contenttype.test.FieldBuilderTest.class,
        com.dotcms.contenttype.test.KeyValueFieldUtilTest.class,
        com.dotcms.contenttype.test.ContentTypeResourceTest.class,
        com.dotcms.contenttype.business.RelationshipAPITest.class,
        com.dotcms.contenttype.business.FieldAPITest.class,
        com.dotcms.contenttype.business.RelationshipFactoryImplTest.class,
        com.dotcms.contenttype.model.field.layout.FieldUtilTest.class,
        com.dotcms.contenttype.model.field.layout.FieldLayoutColumnSerializerTest.class,
        com.dotcms.contenttype.model.field.layout.FieldLayoutSerializerTest.class,
        com.dotcms.contenttype.model.field.layout.FieldLayoutRowSerializerTest.class,
        com.dotcms.contenttype.model.field.layout.FieldLayoutTest.class,
        com.dotcms.workflow.helper.TestSystemActionMappingsHandlerMerger.class,
        com.dotcms.concurrent.lock.DotKeyLockManagerTest.class,
        com.dotcms.concurrent.DotConcurrentFactoryTest.class,
        com.dotcms.rendering.velocity.VelocityMacroCacheTest.class,
        com.dotcms.rendering.velocity.VelocityUtilTest.class,
        com.dotcms.rendering.velocity.viewtools.navigation.NavToolTest.class,
        com.dotcms.rendering.velocity.viewtools.navigation.NavToolCacheTest.class,
        com.dotcms.rendering.velocity.viewtools.content.ContentMapTest.class,
        com.dotcms.rendering.velocity.viewtools.content.util.ContentUtilsTest.class,
        com.dotcms.rendering.velocity.viewtools.content.ContentToolTest.class,
        com.dotcms.rendering.velocity.viewtools.WorkflowToolTest.class,
        com.dotcms.browser.BrowserAPITest.class,
        com.dotcms.rendering.velocity.viewtools.LanguageWebAPITest.class,
        com.dotcms.rendering.velocity.viewtools.ContainerWebAPIIntegrationTest.class,
        com.dotcms.rendering.velocity.services.VelocityResourceKeyTest.class,
        com.dotcms.rendering.velocity.services.HTMLPageAssetRenderedTest.class,
        com.dotcms.uuid.shorty.ShortyIdApiTest.class,
        DotGraphQLHttpServletTest.class,
        com.dotcms.rest.TagResourceIntegrationTest.class,
        com.dotcms.rest.MapToContentletPopulatorTest.class,
        com.dotcms.rest.WebResourceIntegrationTest.class,
        com.dotcms.rest.api.v1.configuration.ConfigurationResourceTest.class,
        com.dotcms.rest.api.v1.page.NavResourceTest.class,
        com.dotcms.rest.api.v1.page.PageResourceTest.class,
        com.dotcms.rest.api.v1.temp.TempFileResourceTest.class,
        com.dotcms.rest.api.v1.content.ContentVersionResourceIntegrationTest.class,
        com.dotcms.rest.api.v1.container.ContainerResourceIntegrationTest.class,
        com.dotcms.rest.api.v1.theme.ThemeResourceIntegrationTest.class,
        com.dotcms.rest.api.v1.vtl.VTLResourceIntegrationTest.class,
        com.dotcms.rest.api.v1.contenttype.ContentTypeResourceIssue15124Test.class,
        com.dotcms.rest.api.v1.contenttype.FieldResourceTest.class,
        com.dotcms.rest.api.v1.contenttype.FieldVariableResourceTest.class,
        com.dotcms.rest.api.v1.contenttype.ContentTypeResourceTest.class,
        com.dotcms.rest.api.v1.workflow.WorkflowResourceResponseCodeIntegrationTest.class,
        com.dotcms.rest.api.v1.workflow.WorkflowResourceIntegrationTest.class,
        com.dotcms.rest.api.v1.workflow.WorkflowResourceLicenseIntegrationTest.class,
        com.dotcms.rest.api.v1.authentication.ResetPasswordResourceIntegrationTest.class,
        com.dotcms.rest.api.v1.authentication.CreateJsonWebTokenResourceIntegrationTest.class,
        com.dotcms.rest.api.v1.relationships.RelationshipsResourceTest.class,
        com.dotcms.rest.api.v2.contenttype.FieldResourceTest.class,
        com.dotcms.rest.api.v3.contenttype.FieldResourceTest.class,
        com.dotcms.rest.api.v3.contenttype.MoveFieldFormTest.class,
        com.dotcms.rest.api.CorsFilterTest.class,
        com.dotcms.rest.elasticsearch.ESContentResourcePortletTest.class,
        com.dotcms.filters.VanityUrlFilterTest.class,
        com.dotcms.vanityurl.business.VanityUrlAPITest.class,
        com.dotmarketing.portlets.fileassets.business.FileAssetAPITest.class,
        com.dotmarketing.portlets.languagesmanager.business.LanguageAPITest.class,
        com.dotmarketing.portlets.languagesmanager.business.LanguageFactoryIntegrationTest.class,
        com.dotmarketing.portlets.linkchecker.business.LinkCheckerAPITest.class,
        com.dotmarketing.portlets.contentlet.util.ContentletUtilTest.class,
        com.dotmarketing.portlets.contentlet.business.ContentletCheckInTest.class,
        com.dotmarketing.portlets.contentlet.business.ContentletFactoryTest.class,
        com.dotmarketing.portlets.contentlet.business.HostAPITest.class,
        ContainerStructureFinderStrategyResolverTest.class,
        com.dotmarketing.portlets.contentlet.business.ContentletAPITest.class,
        com.dotmarketing.portlets.contentlet.model.ContentletIntegrationTest.class,
        com.dotmarketing.portlets.contentlet.transform.BinaryToMapTransformerTest.class,
        com.dotmarketing.portlets.contentlet.transform.ContentletTransformerTest.class,
        com.dotmarketing.portlets.contentlet.ajax.ContentletAjaxTest.class,
        com.dotmarketing.portlets.workflows.business.SaveContentDraftActionletTest.class,
        com.dotmarketing.portlets.workflows.business.WorkflowFactoryTest.class,
        com.dotmarketing.portlets.workflows.business.SaveContentActionletTest.class,
        com.dotmarketing.portlets.workflows.business.WorkflowAPIMultiLanguageTest.class,
        com.dotmarketing.portlets.workflows.business.WorkflowAPITest.class,
        com.dotmarketing.portlets.workflows.model.WorkflowSearcherTest.class,
        com.dotmarketing.portlets.workflows.model.SystemActionWorkflowActionMappingTest.class,
        com.dotmarketing.portlets.workflows.actionlet.FourEyeApproverActionletTest.class,
        com.dotmarketing.portlets.workflows.actionlet.SaveContentActionletTest.class,
        com.dotmarketing.portlets.workflows.actionlet.SaveContentActionletWithTagsTest.class,
        com.dotmarketing.portlets.workflows.actionlet.CopyActionletTest.class,
        com.dotmarketing.portlets.workflows.actionlet.VelocityScriptActionletTest.class,
        com.dotmarketing.portlets.personas.business.PersonaAPITest.class,
        com.dotmarketing.portlets.personas.business.DeleteMultiTreeUsedPersonaTagJobTest.class,
        com.dotmarketing.portlets.links.business.MenuLinkAPITest.class,
        com.dotmarketing.portlets.links.factories.LinkFactoryTest.class,
        com.dotmarketing.portlets.rules.conditionlet.ConditionletOSGIFTest.class,
        com.dotmarketing.portlets.rules.conditionlet.CurrentSessionLanguageConditionletTest.class,
        com.dotmarketing.portlets.rules.conditionlet.NumberOfTimesPreviouslyVisitedConditionletTest.class,
        com.dotmarketing.portlets.rules.conditionlet.UsersBrowserLanguageConditionletTest.class,
        com.dotmarketing.portlets.rules.conditionlet.UsersSiteVisitsConditionletTest.class,
        com.dotmarketing.portlets.rules.conditionlet.VisitorOperatingSystemConditionletTest.class,
        com.dotmarketing.portlets.rules.conditionlet.VisitedUrlConditionletTest.class,
        com.dotmarketing.portlets.rules.business.RulesCacheFTest.class,
        com.dotmarketing.portlets.templates.business.TemplateAPITest.class,
        com.dotmarketing.portlets.folders.business.FolderAPITest.class,
        com.dotmarketing.portlets.containers.business.ContainerAPIImplTest.class,
        com.dotmarketing.portlets.containers.business.ContainerAPITest.class,
        com.dotmarketing.portlets.containers.business.FileAssetContainerUtilTest.class,
        com.dotmarketing.portlets.htmlpages.business.HTMLPageAPITest.class,
        com.dotmarketing.portlets.structure.factories.StructureFactoryTest.class,
        com.dotmarketing.portlets.structure.factories.FieldFactoryTest.class,
        com.dotmarketing.portlets.structure.model.ContentletRelationshipsTest.class,
        com.dotmarketing.portlets.structure.transform.ContentletRelationshipsTransformerTest.class,
        com.dotmarketing.portlets.categories.business.CategoryAPITest.class,
        com.dotmarketing.filters.FiltersTest.class,
        com.dotmarketing.business.VersionableAPITest.class,
        com.dotmarketing.business.UserAPITest.class,
        com.dotmarketing.business.portal.PortletAPIImplTest.class,
        com.dotmarketing.business.cache.provider.guava.CachePerformanceTest.class,
        com.dotmarketing.business.web.LanguageWebApiTest.class,
        com.dotmarketing.business.IdentifierFactoryTest.class,
        com.dotmarketing.business.IdentifierAPITest.class,
        com.dotmarketing.business.CommitListenerCacheWrapperTest.class,
        com.dotmarketing.business.RoleAPITest.class,
        com.dotmarketing.business.IdentifierConsistencyIntegrationTest.class,
        com.dotmarketing.business.LayoutAPITest.class,
        com.dotmarketing.business.PermissionAPIIntegrationTest.class,
        com.dotmarketing.business.PermissionAPITest.class,
        com.dotmarketing.servlets.BinaryExporterServletTest.class,
        com.dotmarketing.servlets.ShortyServletAndTitleImageTest.class,
        com.dotmarketing.servlets.ajax.AjaxDirectorServletIntegrationTest.class,
        com.dotmarketing.common.reindex.ReindexThreadTest.class,
        com.dotmarketing.common.reindex.ReindexAPITest.class,
        com.dotmarketing.common.db.DotDatabaseMetaDataTest.class,
        com.dotmarketing.common.db.ParamsSetterTest.class,
        com.dotmarketing.cms.urlmap.URLMapAPIImplTest.class,
        com.dotmarketing.factories.PublishFactoryTest.class,
        com.dotmarketing.factories.WebAssetFactoryTest.class,
        com.dotmarketing.factories.MultiTreeAPITest.class,
        com.dotmarketing.db.DbConnectionFactoryTest.class,
        com.dotmarketing.db.DbConnectionFactoryUtilTest.class,
        com.dotmarketing.db.HibernateUtilTest.class,
        com.dotmarketing.quartz.job.BinaryCleanupJobTest.class,
        FocalPointAPITest.class,
        com.dotmarketing.tag.business.TagAPITest.class,
        com.dotcms.osgi.OSGIUtilTest.class,
        com.dotmarketing.fixTasks.FixTask00085FixEmptyParentPathOnIdentifierTest.class,
        com.dotmarketing.startup.runonce.Task05170DefineFrontEndAndBackEndRolesTest.class,
        com.dotmarketing.startup.runonce.Task04375UpdateCategoryKeyTest.class,
        com.dotmarketing.startup.runonce.Task04335CreateSystemWorkflowTest.class,
        com.dotmarketing.startup.runonce.Task04375UpdateColorsTest.class,
        com.dotmarketing.startup.runonce.Task05160MultiTreeAddPersonalizationColumnAndChangingPKTest.class,
        com.dotmarketing.startup.runonce.Task05035LanguageTableIdentityOffTest.class,
        com.dotmarketing.startup.runonce.Task05165CreateContentTypeWorkflowActionMappingTableTest.class,
        com.dotmarketing.startup.runonce.Task05070AndTask05080Test.class,
        com.dotmarketing.startup.runonce.Task05030UpdateSystemContentTypesHostTest.class,
        com.dotmarketing.startup.runonce.Task05050FileAssetContentTypeReadOnlyFileNameTest.class,
        com.dotmarketing.startup.runonce.Task05190UpdateFormsWidgetCodeFieldTest.class,
        com.dotmarketing.startup.runalways.Task00001LoadSchemaIntegrationTest.class,
        com.dotmarketing.startup.runonce.Task05200WorkflowTaskUniqueKeyTest.class,
        Task05195CreatesDestroyActionAndAssignDestroyDefaultActionsToTheSystemWorkflowTest.class,
        Task05210CreateDefaultDotAssetTest.class,
        CleanUpFieldReferencesJobTest.class,
        ESContentletAPIImplTest.class,
        CachedParameterDecoratorTest.class,
        ContainerFactoryImplTest.class,
        TemplateFactoryImplTest.class,
        TestConfig.class,
        ConfigTest.class,
        FolderTest.class,
        PublishAuditAPITest.class,
        BundleFactoryTest.class,
        com.dotcms.security.apps.SecretsStoreKeyStoreImplTest.class,
        AppsAPIImplTest.class,
        AppsResourceTest.class,
        AppsCacheImplTest.class,
        VelocityServletIntegrationTest.class,
        DotAssetAPITest.class,
        DotAssetBaseTypeToContentTypeStrategyImplTest.class,
        RulesAPIImplIntegrationTest.class,
        FileAssetAPIImplIntegrationTest.class,
        FileAssetFactoryIntegrationTest.class,
        UserResourceIntegrationTest.class,
        SiteSearchJobImplTest.class,
        IntegrationResourceLinkTest.class,
        HTMLDiffUtilTest.class,
        HashBuilderTest.class,
        ElasticsearchUtilTest.class,
        LanguageUtilTest.class,
        FolderResourceTest.class,
        Task05225RemoveLoadRecordsToIndexTest.class,
        PushPublishBundleGeneratorTest.class,
        BundleFactoryTest.class,
        PublisherFilterImplTest.class,
        PushPublishFiltersInitializerTest.class,
        PushPublishFilterResourceTest.class,
        PushNowActionletTest.class,
        Task05305AddPushPublishFilterColumnTest.class,
        CMSMaintenanceFactoryTest.class,
        Task05350AddDotSaltClusterColumnTest.class,
        DotParseTest.class,
        TestWorkflowAction.class,
        SamlConfigurationServiceTest.class,
        ClusterFactoryTest.class,
        ESMappingUtilHelperTest.class,
        BundleResourceTest.class,
        IdentityProviderConfigurationFactoryTest.class,
        EMAWebInterceptorTest.class,
        GoogleTranslationServiceIntegrationTest.class,
        Task05380ChangeContainerPathToAbsoluteTest.class,
        DotTemplateToolTest.class,
        ContentletWebAPIImplIntegrationTest.class,
        Task05370AddAppsPortletToLayoutTest.class,
        FolderFactoryImplTest.class,
        DotSamlResourceTest.class,
        DotStatefulJobTest.class,
        IntegrityDataGenerationJobTest.class,
        BundleAPITest.class,
        Task05390MakeRoomForLongerJobDetailTest.class,
        IntegrityDataGenerationJobTest.class,
        Task05395RemoveEndpointIdForeignKeyInIntegrityResolverTablesIntegrationTest.class,
        JSONToolTest.class,
        BundlePublisherResourceIntegrationTest.class,
        IntegrityResourceIntegrationTest.class,
        Task00050LoadAppsSecretsTest.class,
        StoragePersistenceAPITest.class,
        FileMetadataAPITest.class,
        StartupTasksExecutorTest.class,
        Task201013AddNewColumnsToIdentifierTableTest.class,
        Task201014UpdateColumnsValuesInIdentifierTableTest.class,
        AppsInterpolationTest.class,
        com.dotcms.rest.api.v1.template.TemplateResourceTest.class,
        Task201102UpdateColumnSitelicTableTest.class,
        DependencyManagerTest.class,
        com.dotcms.rest.api.v1.versionable.VersionableResourceTest.class,
<<<<<<< HEAD
        GenericBundleActivatorTest.class
=======
        SAMLHelperTest.class
>>>>>>> 31f5c3f4
})
public class MainSuite {

}<|MERGE_RESOLUTION|>--- conflicted
+++ resolved
@@ -368,11 +368,8 @@
         Task201102UpdateColumnSitelicTableTest.class,
         DependencyManagerTest.class,
         com.dotcms.rest.api.v1.versionable.VersionableResourceTest.class,
-<<<<<<< HEAD
-        GenericBundleActivatorTest.class
-=======
+        GenericBundleActivatorTest.class,
         SAMLHelperTest.class
->>>>>>> 31f5c3f4
 })
 public class MainSuite {
 
