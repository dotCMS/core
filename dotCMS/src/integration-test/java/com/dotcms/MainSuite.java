--- conflicted
+++ resolved
@@ -58,6 +58,9 @@
 /* grep -l -r "@Test" dotCMS/src/integration-test */
 /* ./gradlew integrationTest -Dtest.single=com.dotcms.MainSuite */
 //@RunWith(Suite.class)
+
+
+
 @RunWith(MainBaseSuite.class)
 @SuiteClasses({
         org.apache.velocity.runtime.parser.node.SimpleNodeTest.class,
@@ -323,12 +326,10 @@
         DotSamlResourceTest.class,
         DotStatefulJobTest.class,
         Task05390MakeRoomForLongerJobDetailTest.class,
-<<<<<<< HEAD
+        IntegrityDataGenerationJobTest.class,
+        Task05395RemoveEndpointIdForeignKeyInIntegrityResolverTablesIntegrationTest.class,
         Task201008LoadAppsSecretsTest.class
-=======
-        IntegrityDataGenerationJobTest.class,
-        Task05395RemoveEndpointIdForeignKeyInIntegrityResolverTablesIntegrationTest.class
->>>>>>> 39820c3f
+
 })
 public class MainSuite {
 
