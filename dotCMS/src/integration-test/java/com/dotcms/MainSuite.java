package com.dotcms;

import com.dotcms.auth.providers.saml.v1.DotSamlResourceTest;
import com.dotcms.auth.providers.saml.v1.SAMLHelperTest;
import com.dotcms.cache.lettuce.DotObjectCodecTest;
import com.dotcms.cache.lettuce.LettuceCacheTest;
import com.dotcms.cache.lettuce.RedisClientTest;
import com.dotcms.content.business.ContentletJsonAPITest;
import com.dotcms.content.elasticsearch.business.ESContentletAPIImplTest;
import com.dotcms.content.elasticsearch.business.ESIndexAPITest;
import com.dotcms.content.elasticsearch.business.ElasticsearchUtilTest;
import com.dotcms.content.elasticsearch.util.ESMappingUtilHelperTest;
import com.dotcms.contenttype.business.DotAssetBaseTypeToContentTypeStrategyImplTest;
import com.dotcms.contenttype.test.DotAssetAPITest;
import com.dotcms.dotpubsub.PostgresPubSubImplTest;
import com.dotcms.dotpubsub.RedisPubSubImplTest;
import com.dotcms.ema.EMAWebInterceptorTest;
import com.dotcms.enterprise.HTMLDiffUtilTest;
import com.dotcms.enterprise.cluster.ClusterFactoryTest;
import com.dotcms.enterprise.publishing.remote.PushPublishBundleGeneratorTest;
import com.dotcms.enterprise.publishing.remote.StaticPushPublishBundleGeneratorTest;
import com.dotcms.enterprise.publishing.remote.bundler.ContainerBundlerTest;
import com.dotcms.enterprise.publishing.remote.bundler.ContentTypeBundlerTest;
import com.dotcms.enterprise.publishing.remote.bundler.DependencyBundlerTest;
import com.dotcms.enterprise.publishing.remote.bundler.FolderBundlerTest;
import com.dotcms.enterprise.publishing.remote.bundler.HostBundlerTest;
import com.dotcms.enterprise.publishing.remote.bundler.LinkBundlerTest;
import com.dotcms.enterprise.publishing.remote.bundler.RuleBundlerTest;
import com.dotcms.enterprise.publishing.remote.bundler.TemplateBundlerTest;
import com.dotcms.enterprise.publishing.remote.bundler.WorkflowBundlerTest;
import com.dotcms.enterprise.publishing.remote.handler.ContentHandlerTest;
import com.dotcms.enterprise.publishing.remote.handler.HandlerUtilTest;
import com.dotcms.enterprise.publishing.staticpublishing.StaticPublisherIntegrationTest;
import com.dotcms.enterprise.rules.RulesAPIImplIntegrationTest;
import com.dotcms.graphql.DotGraphQLHttpServletTest;
import com.dotcms.integritycheckers.HostIntegrityCheckerTest;
import com.dotcms.junit.MainBaseSuite;
import com.dotcms.mock.request.CachedParameterDecoratorTest;
import com.dotcms.publisher.bundle.business.BundleAPITest;
import com.dotcms.publisher.bundle.business.BundleFactoryTest;
import com.dotcms.publisher.business.PublishAuditAPITest;
import com.dotcms.publisher.business.PublishQueueElementTransformerTest;
import com.dotcms.publisher.receiver.BundlePublisherTest;
import com.dotcms.publisher.util.DependencyManagerTest;
import com.dotcms.publisher.util.DependencyModDateUtilTest;
import com.dotcms.publishing.PublisherAPIImplTest;
import com.dotcms.publishing.PublisherFilterImplTest;
import com.dotcms.publishing.PushPublishFiltersInitializerTest;
import com.dotcms.publishing.job.SiteSearchJobImplTest;
import com.dotcms.publishing.manifest.CSVManifestBuilderTest;
import com.dotcms.publishing.manifest.CSVManifestReaderTest;
import com.dotcms.publishing.manifest.ManifestReaderFactoryTest;
import com.dotcms.rendering.velocity.directive.DotParseTest;
import com.dotcms.rendering.velocity.servlet.VelocityServletIntegrationTest;
import com.dotcms.rendering.velocity.viewtools.DotTemplateToolTest;
import com.dotcms.rendering.velocity.viewtools.FileToolTest;
import com.dotcms.rendering.velocity.viewtools.JSONToolTest;
import com.dotcms.rendering.velocity.viewtools.MessageToolTest;
import com.dotcms.rest.BundlePublisherResourceIntegrationTest;
import com.dotcms.rest.BundleResourceTest;
import com.dotcms.rest.IntegrityResourceIntegrationTest;
import com.dotcms.rest.api.v1.apps.AppsResourceTest;
import com.dotcms.rest.api.v1.apps.view.AppsInterpolationTest;
import com.dotcms.rest.api.v1.authentication.ResetPasswordTokenUtilTest;
import com.dotcms.rest.api.v1.folder.FolderResourceTest;
import com.dotcms.rest.api.v1.pushpublish.PushPublishFilterResourceTest;
import com.dotcms.rest.api.v1.system.ConfigurationHelperTest;
import com.dotcms.rest.api.v1.user.UserResourceIntegrationTest;
import com.dotcms.saml.IdentityProviderConfigurationFactoryTest;
import com.dotcms.saml.SamlConfigurationServiceTest;
import com.dotcms.security.ContentSecurityPolicyUtilTest;
import com.dotcms.security.apps.AppsAPIImplTest;
import com.dotcms.security.apps.AppsCacheImplTest;
import com.dotcms.storage.FileMetadataAPITest;
import com.dotcms.storage.StoragePersistenceAPITest;
import com.dotcms.translate.GoogleTranslationServiceIntegrationTest;
import com.dotcms.uuid.shorty.LegacyShortyIdApiTest;
import com.dotmarketing.beans.HostTest;
import com.dotmarketing.business.DeterministicIdentifierAPITest;
import com.dotmarketing.business.helper.PermissionHelperTest;
import com.dotmarketing.cache.FolderCacheImplIntegrationTest;
import com.dotmarketing.common.db.DBTimeZoneCheckTest;
import com.dotmarketing.filters.AutoLoginFilterTest;
import com.dotmarketing.image.filter.ImageFilterAPIImplTest;
import com.dotmarketing.image.focalpoint.FocalPointAPITest;
import com.dotmarketing.osgi.GenericBundleActivatorTest;
import com.dotmarketing.portlets.browser.BrowserUtilTest;
import com.dotmarketing.portlets.categories.business.CategoryFactoryTest;
import com.dotmarketing.portlets.cmsmaintenance.factories.CMSMaintenanceFactoryTest;
import com.dotmarketing.portlets.containers.business.ContainerFactoryImplTest;
import com.dotmarketing.portlets.containers.business.ContainerStructureFinderStrategyResolverTest;
import com.dotmarketing.portlets.contentlet.business.ContentletCacheImplTest;
import com.dotmarketing.portlets.contentlet.business.web.ContentletWebAPIImplIntegrationTest;
import com.dotmarketing.portlets.contentlet.model.IntegrationResourceLinkTest;
import com.dotmarketing.portlets.fileassets.business.FileAssetAPIImplIntegrationTest;
import com.dotmarketing.portlets.fileassets.business.FileAssetFactoryIntegrationTest;
import com.dotmarketing.portlets.folders.business.FolderFactoryImplTest;
import com.dotmarketing.portlets.folders.model.FolderTest;
import com.dotmarketing.portlets.templates.business.FileAssetTemplateUtilTest;
import com.dotmarketing.portlets.templates.business.TemplateFactoryImplTest;
import com.dotmarketing.portlets.workflows.actionlet.MoveContentActionletTest;
import com.dotmarketing.portlets.workflows.actionlet.PushNowActionletTest;
import com.dotmarketing.portlets.workflows.actionlet.VelocityScriptActionletAbortTest;
import com.dotmarketing.portlets.workflows.model.TestWorkflowAction;
import com.dotmarketing.portlets.workflows.util.WorkflowEmailUtilTest;
import com.dotmarketing.quartz.DotStatefulJobTest;
import com.dotmarketing.quartz.job.CleanUpFieldReferencesJobTest;
import com.dotmarketing.quartz.job.IntegrityDataGenerationJobTest;
import com.dotmarketing.startup.StartupTasksExecutorTest;
import com.dotmarketing.startup.runalways.Task00050LoadAppsSecretsTest;
import com.dotmarketing.startup.runonce.Task05195CreatesDestroyActionAndAssignDestroyDefaultActionsToTheSystemWorkflowTest;
import com.dotmarketing.startup.runonce.Task05210CreateDefaultDotAssetTest;
import com.dotmarketing.startup.runonce.Task05225RemoveLoadRecordsToIndexTest;
import com.dotmarketing.startup.runonce.Task05305AddPushPublishFilterColumnTest;
import com.dotmarketing.startup.runonce.Task05350AddDotSaltClusterColumnTest;
import com.dotmarketing.startup.runonce.Task05370AddAppsPortletToLayoutTest;
import com.dotmarketing.startup.runonce.Task05380ChangeContainerPathToAbsoluteTest;
import com.dotmarketing.startup.runonce.Task05390MakeRoomForLongerJobDetailTest;
import com.dotmarketing.startup.runonce.Task05395RemoveEndpointIdForeignKeyInIntegrityResolverTablesIntegrationTest;
import com.dotmarketing.startup.runonce.Task201013AddNewColumnsToIdentifierTableTest;
import com.dotmarketing.startup.runonce.Task201014UpdateColumnsValuesInIdentifierTableTest;
import com.dotmarketing.startup.runonce.Task201102UpdateColumnSitelicTableTest;
import com.dotmarketing.startup.runonce.Task210218MigrateUserProxyTableTest;
import com.dotmarketing.startup.runonce.Task210319CreateStorageTableTest;
import com.dotmarketing.startup.runonce.Task210321RemoveOldMetadataFilesTest;
import com.dotmarketing.startup.runonce.Task210506UpdateStorageTableTest;
import com.dotmarketing.startup.runonce.Task210527DropReviewFieldsFromContentletTableTest;
import com.dotmarketing.startup.runonce.Task210520UpdateAnonymousEmailTest;
import com.dotmarketing.startup.runonce.Task210510UpdateStorageTableDropMetadataColumnTest;
import com.dotmarketing.startup.runonce.Task210719CleanUpTitleFieldTest;
import com.dotmarketing.startup.runonce.Task210802UpdateStructureTableTest;
import com.dotmarketing.startup.runonce.Task210805DropUserProxyTableTest;
import com.dotmarketing.startup.runonce.Task210816DeInodeRelationshipTest;
import com.dotmarketing.startup.runonce.Task211012AddCompanyDefaultLanguageTest;
import com.dotmarketing.startup.runonce.Task210901UpdateDateTimezonesTest;
import com.dotmarketing.util.ResourceCollectorUtilTest;
import com.dotmarketing.startup.runonce.Task211101AddContentletAsJsonColumnTest;
import com.dotmarketing.startup.runonce.Task211007RemoveNotNullConstraintFromCompanyMXColumnTest;
import com.dotmarketing.startup.runonce.Task211103RenameHostNameLabelTest;
import com.dotmarketing.util.ConfigTest;
import com.dotmarketing.util.HashBuilderTest;
import com.dotmarketing.util.MaintenanceUtilTest;
import com.dotmarketing.util.TestConfig;
import com.liferay.portal.language.LanguageUtilTest;
import org.apache.velocity.tools.view.tools.CookieToolTest;
import org.junit.runner.RunWith;
import org.junit.runners.Suite.SuiteClasses;

/* grep -l -r "@Test" dotCMS/src/integration-test */
/* ./gradlew integrationTest -Dtest.single=com.dotcms.MainSuite */


@RunWith(MainBaseSuite.class)
@SuiteClasses({
        PushPublishBundleGeneratorTest.class,
        RuleBundlerTest.class,
        com.dotcms.content.elasticsearch.business.ESMappingAPITest.class,
        org.apache.velocity.runtime.parser.node.SimpleNodeTest.class,
        com.liferay.portal.ejb.UserLocalManagerTest.class,
        com.liferay.portal.ejb.UserUtilTest.class,
        com.liferay.util.LocaleUtilTest.class,
        com.dotcms.languagevariable.business.LanguageVariableAPITest.class,
        com.dotcms.filters.interceptor.jwt.JsonWebTokenInterceptorIntegrationTest.class,
        com.dotcms.publishing.PublisherAPITest.class,
        com.dotcms.publishing.remote.RemoteReceiverLanguageResolutionTest.class,
        com.dotcms.cluster.business.ServerAPIImplTest.class,
        com.dotcms.cache.KeyValueCacheImplTest.class,
        com.dotcms.enterprise.publishing.remote.handler.RuleBundlerHandlerTest.class,
        com.dotcms.enterprise.publishing.remote.CategoryBundlerHandlerTest.class,
        com.dotcms.enterprise.publishing.remote.HostBundlerHandlerTest.class,
        com.dotcms.enterprise.priv.ESSearchProxyTest.class,
        com.dotcms.util.pagination.ContentTypesPaginatorTest.class,
        com.dotcms.util.marshal.MarshalUtilsIntegrationTest.class,
        com.dotcms.util.RelationshipUtilTest.class,
        com.dotcms.util.ImportUtilTest.class,
        com.dotmarketing.util.PageModeTest.class,
        com.dotmarketing.business.web.UserWebAPIImplTest.class,
        com.dotcms.auth.providers.jwt.JsonWebTokenUtilsIntegrationTest.class,
        com.dotcms.auth.providers.jwt.factories.ApiTokenAPITest.class,
        com.dotcms.auth.providers.jwt.services.JsonWebTokenServiceIntegrationTest.class,
        DependencyModDateUtilTest.class,
        com.dotcms.publisher.business.PublisherTest.class,
        com.dotcms.publisher.endpoint.bean.PublishingEndPointTest.class,
        com.dotcms.publisher.endpoint.business.PublishingEndPointAPITest.class,
        com.dotcms.publisher.endpoint.business.PublishingEndPointFactoryImplTest.class,
        com.dotcms.publisher.assets.business.PushedAssetsAPITest.class,
        com.dotcms.notification.business.NotificationAPITest.class,
        com.dotcms.business.LocalTransactionAndCloseDBIfOpenedFactoryTest.class,
        com.dotcms.content.elasticsearch.business.IndiciesFactoryTest.class,
        com.dotcms.content.elasticsearch.business.ESIndexSpeedTest.class,
        com.dotcms.content.elasticsearch.business.ESSiteSearchAPITest.class,
        com.dotcms.content.elasticsearch.business.ContentletIndexAPIImplTest.class,
        com.dotcms.content.elasticsearch.business.ES6UpgradeTest.class,
        com.dotcms.content.elasticsearch.business.ESContentFactoryImplTest.class,
        com.dotcms.keyvalue.busines.KeyValueAPIImplTest.class,
        com.dotcms.keyvalue.business.KeyValueAPITest.class,
        com.dotcms.tika.TikaUtilsTest.class,
        com.dotcms.http.CircuitBreakerUrlTest.class,
        com.dotcms.visitor.filter.logger.VisitorLoggerTest.class,
        com.dotcms.visitor.filter.characteristics.VisitorCharacterTest.class,
        com.dotcms.graphql.business.GraphqlAPITest.class,
        com.dotcms.contenttype.test.ContentTypeTest.class,
        com.dotcms.contenttype.test.DeleteFieldJobTest.class,
        com.dotcms.contenttype.test.ContentTypeAPIImplTest.class,
        com.dotcms.contenttype.test.ContentTypeBuilderTest.class,
        com.dotcms.contenttype.test.ContentTypeFactoryImplTest.class,
        com.dotcms.contenttype.test.ContentTypeImportExportTest.class,
        com.dotcms.contenttype.test.FieldFactoryImplTest.class,
        com.dotcms.contenttype.test.JsonContentTypeTransformerTest.class,
        com.dotcms.contenttype.test.ContentResourceTest.class,
        com.dotcms.contenttype.test.FieldBuilderTest.class,
        com.dotcms.contenttype.test.KeyValueFieldUtilTest.class,
        com.dotcms.contenttype.test.ContentTypeResourceTest.class,
        com.dotcms.contenttype.business.RelationshipAPITest.class,
        com.dotcms.contenttype.business.FieldAPITest.class,
        com.dotcms.contenttype.business.RelationshipFactoryImplTest.class,
        com.dotcms.contenttype.model.field.layout.FieldUtilTest.class,
        com.dotcms.contenttype.model.field.layout.FieldLayoutColumnSerializerTest.class,
        com.dotcms.contenttype.model.field.layout.FieldLayoutSerializerTest.class,
        com.dotcms.contenttype.model.field.layout.FieldLayoutRowSerializerTest.class,
        com.dotcms.contenttype.model.field.layout.FieldLayoutTest.class,
        com.dotcms.workflow.helper.TestSystemActionMappingsHandlerMerger.class,
        com.dotcms.concurrent.lock.DotKeyLockManagerTest.class,
        com.dotcms.rendering.velocity.VelocityMacroCacheTest.class,
        com.dotcms.rendering.velocity.VelocityUtilTest.class,
        com.dotcms.rendering.velocity.viewtools.navigation.NavToolTest.class,
        com.dotcms.rendering.velocity.viewtools.navigation.NavToolCacheTest.class,
        com.dotcms.rendering.velocity.viewtools.content.ContentMapTest.class,
        com.dotcms.rendering.velocity.viewtools.content.util.ContentUtilsTest.class,
        com.dotcms.rendering.velocity.viewtools.content.ContentToolTest.class,
        com.dotcms.rendering.velocity.viewtools.WorkflowToolTest.class,
        com.dotcms.browser.BrowserAPITest.class,
        com.dotcms.rendering.velocity.viewtools.LanguageWebAPITest.class,
        com.dotcms.rendering.velocity.viewtools.ContainerWebAPIIntegrationTest.class,
        com.dotcms.rendering.velocity.services.VelocityResourceKeyTest.class,
        com.dotcms.rendering.velocity.services.HTMLPageAssetRenderedTest.class,
        com.dotcms.uuid.shorty.ShortyIdApiTest.class,
        DotGraphQLHttpServletTest.class,
        com.dotcms.rest.TagResourceIntegrationTest.class,
        com.dotcms.rest.MapToContentletPopulatorTest.class,
        com.dotcms.rest.WebResourceIntegrationTest.class,
        com.dotcms.rest.api.v1.configuration.ConfigurationResourceTest.class,
        com.dotcms.rest.api.v1.page.NavResourceTest.class,
        com.dotcms.rest.api.v1.page.PageResourceTest.class,
        com.dotcms.rest.api.v1.temp.TempFileResourceTest.class,
        com.dotcms.rest.api.v1.content.ContentVersionResourceIntegrationTest.class,
        com.dotcms.rest.api.v1.container.ContainerResourceIntegrationTest.class,
        com.dotcms.rest.api.v1.theme.ThemeResourceIntegrationTest.class,
        com.dotcms.rest.api.v1.vtl.VTLResourceIntegrationTest.class,
        com.dotcms.rest.api.v1.contenttype.ContentTypeResourceIssue15124Test.class,
        com.dotcms.rest.api.v1.contenttype.FieldResourceTest.class,
        com.dotcms.rest.api.v1.contenttype.FieldVariableResourceTest.class,
        com.dotcms.rest.api.v1.contenttype.ContentTypeResourceTest.class,
        com.dotcms.rest.api.v1.workflow.WorkflowResourceResponseCodeIntegrationTest.class,
        com.dotcms.rest.api.v1.workflow.WorkflowResourceIntegrationTest.class,
        com.dotcms.rest.api.v1.workflow.WorkflowResourceLicenseIntegrationTest.class,
        com.dotcms.rest.api.v1.authentication.ResetPasswordResourceIntegrationTest.class,
        com.dotcms.rest.api.v1.authentication.CreateJsonWebTokenResourceIntegrationTest.class,
        com.dotcms.rest.api.v1.relationships.RelationshipsResourceTest.class,
        com.dotcms.rest.api.v2.contenttype.FieldResourceTest.class,
        com.dotcms.rest.api.v3.contenttype.FieldResourceTest.class,
        com.dotcms.rest.api.v3.contenttype.MoveFieldFormTest.class,
        com.dotcms.rest.api.CorsFilterTest.class,
        com.dotcms.rest.elasticsearch.ESContentResourcePortletTest.class,
        com.dotcms.filters.VanityUrlFilterTest.class,
        com.dotcms.vanityurl.business.VanityUrlAPITest.class,
        com.dotmarketing.portlets.fileassets.business.FileAssetAPITest.class,
        com.dotmarketing.portlets.languagesmanager.business.LanguageAPITest.class,
        com.dotmarketing.portlets.languagesmanager.business.LanguageFactoryIntegrationTest.class,
        com.dotmarketing.portlets.linkchecker.business.LinkCheckerAPITest.class,
        com.dotmarketing.portlets.contentlet.util.ContentletUtilTest.class,
        com.dotmarketing.portlets.contentlet.business.ContentletCheckInTest.class,
        com.dotmarketing.portlets.contentlet.business.ContentletFactoryTest.class,
        com.dotmarketing.portlets.contentlet.business.HostAPITest.class,
        ContainerStructureFinderStrategyResolverTest.class,
        com.dotmarketing.portlets.contentlet.business.ContentletAPITest.class,
        com.dotmarketing.portlets.contentlet.model.ContentletIntegrationTest.class,
        com.dotmarketing.portlets.contentlet.transform.BinaryToMapTransformerTest.class,
        com.dotmarketing.portlets.contentlet.transform.ContentletTransformerTest.class,
        com.dotmarketing.portlets.contentlet.ajax.ContentletAjaxTest.class,
        com.dotmarketing.portlets.workflows.business.SaveContentDraftActionletTest.class,
        com.dotmarketing.portlets.workflows.business.WorkflowFactoryTest.class,
        com.dotmarketing.portlets.workflows.business.SaveContentActionletTest.class,
        com.dotmarketing.portlets.workflows.business.WorkflowAPIMultiLanguageTest.class,
        com.dotmarketing.portlets.workflows.business.WorkflowAPITest.class,
        com.dotmarketing.portlets.workflows.model.WorkflowSearcherTest.class,
        com.dotmarketing.portlets.workflows.model.SystemActionWorkflowActionMappingTest.class,
        com.dotmarketing.portlets.workflows.actionlet.FourEyeApproverActionletTest.class,
        com.dotmarketing.portlets.workflows.actionlet.SaveContentActionletTest.class,
        com.dotmarketing.portlets.workflows.actionlet.SaveContentActionletWithTagsTest.class,
        com.dotmarketing.portlets.workflows.actionlet.CopyActionletTest.class,
        com.dotmarketing.portlets.workflows.actionlet.VelocityScriptActionletTest.class,
        com.dotmarketing.portlets.personas.business.PersonaAPITest.class,
        com.dotmarketing.portlets.personas.business.DeleteMultiTreeUsedPersonaTagJobTest.class,
        com.dotmarketing.portlets.links.business.MenuLinkAPITest.class,
        com.dotmarketing.portlets.links.factories.LinkFactoryTest.class,
        com.dotmarketing.portlets.rules.conditionlet.ConditionletOSGIFTest.class,
        com.dotmarketing.portlets.rules.conditionlet.CurrentSessionLanguageConditionletTest.class,
        com.dotmarketing.portlets.rules.conditionlet.NumberOfTimesPreviouslyVisitedConditionletTest.class,
        com.dotmarketing.portlets.rules.conditionlet.UsersBrowserLanguageConditionletTest.class,
        com.dotmarketing.portlets.rules.conditionlet.UsersSiteVisitsConditionletTest.class,
        com.dotmarketing.portlets.rules.conditionlet.VisitorOperatingSystemConditionletTest.class,
        com.dotmarketing.portlets.rules.conditionlet.VisitedUrlConditionletTest.class,
        com.dotmarketing.portlets.rules.business.RulesCacheFTest.class,
        com.dotmarketing.portlets.templates.business.TemplateAPITest.class,
        com.dotmarketing.portlets.folders.business.FolderAPITest.class,
        com.dotmarketing.portlets.containers.business.ContainerAPIImplTest.class,
        com.dotmarketing.portlets.containers.business.ContainerAPITest.class,
        com.dotmarketing.portlets.containers.business.FileAssetContainerUtilTest.class,
        com.dotmarketing.portlets.htmlpages.business.HTMLPageAPITest.class,
        com.dotmarketing.portlets.structure.factories.StructureFactoryTest.class,
        com.dotmarketing.portlets.structure.factories.FieldFactoryTest.class,
        com.dotmarketing.portlets.structure.model.ContentletRelationshipsTest.class,
        com.dotmarketing.portlets.structure.transform.ContentletRelationshipsTransformerTest.class,
        com.dotmarketing.portlets.categories.business.CategoryAPITest.class,
        com.dotmarketing.filters.FiltersTest.class,
        com.dotmarketing.business.VersionableAPITest.class,
        com.dotmarketing.business.UserAPITest.class,
        com.dotmarketing.business.portal.PortletAPIImplTest.class,
        com.dotmarketing.business.cache.provider.guava.CachePerformanceTest.class,
        com.dotmarketing.business.web.LanguageWebApiTest.class,
        com.dotmarketing.business.IdentifierFactoryTest.class,
        com.dotmarketing.business.IdentifierAPITest.class,
        com.dotmarketing.business.CommitListenerCacheWrapperTest.class,
        com.dotmarketing.business.RoleAPITest.class,
        com.dotmarketing.business.IdentifierConsistencyIntegrationTest.class,
        com.dotmarketing.business.LayoutAPITest.class,
        com.dotmarketing.business.PermissionAPIIntegrationTest.class,
        com.dotmarketing.business.PermissionAPITest.class,
        com.dotmarketing.servlets.BinaryExporterServletTest.class,
        com.dotmarketing.servlets.ShortyServletAndTitleImageTest.class,
        com.dotmarketing.servlets.ajax.AjaxDirectorServletIntegrationTest.class,
        com.dotmarketing.common.reindex.ReindexThreadTest.class,
        com.dotmarketing.common.reindex.ReindexAPITest.class,
        com.dotmarketing.common.db.DotDatabaseMetaDataTest.class,
        com.dotmarketing.common.db.ParamsSetterTest.class,
        com.dotmarketing.cms.urlmap.URLMapAPIImplTest.class,
        com.dotmarketing.factories.PublishFactoryTest.class,
        com.dotmarketing.factories.WebAssetFactoryTest.class,
        com.dotmarketing.factories.MultiTreeAPITest.class,
        com.dotmarketing.db.DbConnectionFactoryTest.class,
        com.dotmarketing.db.DbConnectionFactoryUtilTest.class,
        com.dotmarketing.db.HibernateUtilTest.class,
        com.dotmarketing.quartz.job.BinaryCleanupJobTest.class,
        FocalPointAPITest.class,
        com.dotmarketing.tag.business.TagAPITest.class,
        com.dotcms.osgi.OSGIUtilTest.class,
        com.dotmarketing.fixTasks.FixTask00085FixEmptyParentPathOnIdentifierTest.class,
        com.dotmarketing.startup.runonce.Task05170DefineFrontEndAndBackEndRolesTest.class,
        com.dotmarketing.startup.runonce.Task04375UpdateCategoryKeyTest.class,
        com.dotmarketing.startup.runonce.Task04335CreateSystemWorkflowTest.class,
        com.dotmarketing.startup.runonce.Task04375UpdateColorsTest.class,
        com.dotmarketing.startup.runonce.Task05160MultiTreeAddPersonalizationColumnAndChangingPKTest.class,
        com.dotmarketing.startup.runonce.Task05035LanguageTableIdentityOffTest.class,
        com.dotmarketing.startup.runonce.Task05165CreateContentTypeWorkflowActionMappingTableTest.class,
        com.dotmarketing.startup.runonce.Task05070AndTask05080Test.class,
        com.dotmarketing.startup.runonce.Task05030UpdateSystemContentTypesHostTest.class,
        com.dotmarketing.startup.runonce.Task05050FileAssetContentTypeReadOnlyFileNameTest.class,
        com.dotmarketing.startup.runonce.Task05190UpdateFormsWidgetCodeFieldTest.class,
        com.dotmarketing.startup.runalways.Task00001LoadSchemaIntegrationTest.class,
        com.dotmarketing.startup.runonce.Task05200WorkflowTaskUniqueKeyTest.class,
        Task05195CreatesDestroyActionAndAssignDestroyDefaultActionsToTheSystemWorkflowTest.class,
        Task05210CreateDefaultDotAssetTest.class,
        CleanUpFieldReferencesJobTest.class,
        ESContentletAPIImplTest.class,
        CachedParameterDecoratorTest.class,
        ContainerFactoryImplTest.class,
        TemplateFactoryImplTest.class,
        TestConfig.class,
        ConfigTest.class,
        FolderTest.class,
        PublishAuditAPITest.class,
        BundleFactoryTest.class,
        com.dotcms.security.apps.SecretsStoreKeyStoreImplTest.class,
        AppsAPIImplTest.class,
        AppsResourceTest.class,
        AppsCacheImplTest.class,
        VelocityServletIntegrationTest.class,
        DotAssetAPITest.class,
        DotAssetBaseTypeToContentTypeStrategyImplTest.class,
        RulesAPIImplIntegrationTest.class,
        FileAssetAPIImplIntegrationTest.class,
        FileAssetFactoryIntegrationTest.class,
        UserResourceIntegrationTest.class,
        IntegrationResourceLinkTest.class,
        HTMLDiffUtilTest.class,
        HashBuilderTest.class,
        ElasticsearchUtilTest.class,
        LanguageUtilTest.class,
        FolderResourceTest.class,
        Task05225RemoveLoadRecordsToIndexTest.class,
        BundleFactoryTest.class,
        PublisherFilterImplTest.class,
        PushPublishFiltersInitializerTest.class,
        PushPublishFilterResourceTest.class,
        PushNowActionletTest.class,
        Task05305AddPushPublishFilterColumnTest.class,
        CMSMaintenanceFactoryTest.class,
        Task05350AddDotSaltClusterColumnTest.class,
        PostgresPubSubImplTest.class,
        DotParseTest.class,
        TestWorkflowAction.class,
        SamlConfigurationServiceTest.class,
        ClusterFactoryTest.class,
        ESMappingUtilHelperTest.class,
        BundleResourceTest.class,
        IdentityProviderConfigurationFactoryTest.class,
        EMAWebInterceptorTest.class,
        GoogleTranslationServiceIntegrationTest.class,
        Task05380ChangeContainerPathToAbsoluteTest.class,
        DotTemplateToolTest.class,
        ContentletWebAPIImplIntegrationTest.class,
        Task05370AddAppsPortletToLayoutTest.class,
        FolderFactoryImplTest.class,
        DotSamlResourceTest.class,
        DotStatefulJobTest.class,
        IntegrityDataGenerationJobTest.class,
        BundleAPITest.class,
        Task05390MakeRoomForLongerJobDetailTest.class,
        IntegrityDataGenerationJobTest.class,
        Task05395RemoveEndpointIdForeignKeyInIntegrityResolverTablesIntegrationTest.class,
        JSONToolTest.class,
        BundlePublisherResourceIntegrationTest.class,
        IntegrityResourceIntegrationTest.class,
        Task00050LoadAppsSecretsTest.class,
        StoragePersistenceAPITest.class,
        FileMetadataAPITest.class,
        StartupTasksExecutorTest.class,
        Task201013AddNewColumnsToIdentifierTableTest.class,
        Task201014UpdateColumnsValuesInIdentifierTableTest.class,
        AppsInterpolationTest.class,
        com.dotcms.rest.api.v1.template.TemplateResourceTest.class,
        Task201102UpdateColumnSitelicTableTest.class,
        DependencyManagerTest.class,
        com.dotcms.rest.api.v1.versionable.VersionableResourceTest.class,
        GenericBundleActivatorTest.class,
        SAMLHelperTest.class,
        PermissionHelperTest.class,
        ResetPasswordTokenUtilTest.class,
        ContainerBundlerTest.class,
        ContentTypeBundlerTest.class,
        DependencyBundlerTest.class,
        FolderBundlerTest.class,
        HostBundlerTest.class,
        LinkBundlerTest.class,
        TemplateBundlerTest.class,
        WorkflowBundlerTest.class,
        PublisherAPIImplTest.class,
        LegacyShortyIdApiTest.class,
        AutoLoginFilterTest.class,
        FolderCacheImplIntegrationTest.class,
        Task210218MigrateUserProxyTableTest.class,
        com.dotmarketing.startup.runonce.Task210316UpdateLayoutIconsTest.class,
        Task210319CreateStorageTableTest.class,
        Task210321RemoveOldMetadataFilesTest.class,
        DBTimeZoneCheckTest.class,
        ContentHandlerTest.class,
        ESIndexAPITest.class,
        FileAssetTemplateUtilTest.class,
        SiteSearchJobImplTest.class,
        Task210506UpdateStorageTableTest.class,
        Task210520UpdateAnonymousEmailTest.class,
        Task210510UpdateStorageTableDropMetadataColumnTest.class,
        StaticPushPublishBundleGeneratorTest.class,
        CookieToolTest.class,
        CSVManifestBuilderTest.class,
        MoveContentActionletTest.class,
        ImageFilterAPIImplTest.class,
        DeterministicIdentifierAPITest.class,
        Task210527DropReviewFieldsFromContentletTableTest.class,
        ContentletCacheImplTest.class,
        HostTest.class,
        FileToolTest.class,
        Task210719CleanUpTitleFieldTest.class,
        Task210802UpdateStructureTableTest.class,
        MaintenanceUtilTest.class,
        BundlePublisherTest.class,
        CategoryFactoryTest.class,
        Task210805DropUserProxyTableTest.class,
        Task210816DeInodeRelationshipTest.class,
        WorkflowEmailUtilTest.class,
        ConfigurationHelperTest.class,
        PublishQueueElementTransformerTest.class,
        CSVManifestReaderTest.class,
        Task210901UpdateDateTimezonesTest.class,
        DotObjectCodecTest.class,
        RedisClientTest.class,
        LettuceCacheTest.class,
        RedisPubSubImplTest.class,
        ManifestReaderFactoryTest.class,
        ResourceCollectorUtilTest.class,
        Task211007RemoveNotNullConstraintFromCompanyMXColumnTest.class,
        ManifestReaderFactoryTest.class,
        Task211012AddCompanyDefaultLanguageTest.class,
        StaticPublisherIntegrationTest.class,
        HostIntegrityCheckerTest.class,
        BrowserUtilTest.class,
        Task211101AddContentletAsJsonColumnTest.class,
        ContentletJsonAPITest.class,
        VelocityScriptActionletAbortTest.class,
        ContentletJsonAPITest.class,
<<<<<<< HEAD
        HandlerUtilTest.class,
=======
        Task211103RenameHostNameLabelTest.class,
        ContentSecurityPolicyUtilTest.class,
>>>>>>> 1f9da307
        MessageToolTest.class,
        Task211103RenameHostNameLabelTest.class
})
public class MainSuite {

}<|MERGE_RESOLUTION|>--- conflicted
+++ resolved
@@ -499,12 +499,9 @@
         ContentletJsonAPITest.class,
         VelocityScriptActionletAbortTest.class,
         ContentletJsonAPITest.class,
-<<<<<<< HEAD
         HandlerUtilTest.class,
-=======
         Task211103RenameHostNameLabelTest.class,
         ContentSecurityPolicyUtilTest.class,
->>>>>>> 1f9da307
         MessageToolTest.class,
         Task211103RenameHostNameLabelTest.class
 })
