--- conflicted
+++ resolved
@@ -305,11 +305,8 @@
         ClusterFactoryTest.class,
         ESMappingUtilHelperTest.class,
         BundleResourceTest.class,
-<<<<<<< HEAD
-        IdentityProviderConfigurationFactoryTest.class
-=======
+        IdentityProviderConfigurationFactoryTest.class,
         EMAWebInterceptorTest.class
->>>>>>> bfe9888a
 })
 public class MainSuite {
 
