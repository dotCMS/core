--- conflicted
+++ resolved
@@ -563,14 +563,10 @@
         MenuResourceTest.class,
         AWSS3PublisherTest.class,
         ContentTypeInitializerTest.class,
-<<<<<<< HEAD
         VariantFactoryTest.class,
         VariantAPITest.class,
-        PaginatedContentletsIntegrationTest.class
-=======
         PaginatedContentletsIntegrationTest.class,
         Task222208CreateVariantTableTest.class
->>>>>>> 280f4a17
 })
 public class MainSuite {
 
