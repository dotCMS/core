package com.dotcms;

import com.dotcms.auth.providers.saml.v1.DotSamlResourceTest;
import com.dotcms.auth.providers.saml.v1.SAMLHelperTest;
import com.dotcms.content.elasticsearch.business.ESContentletAPIImplTest;
import com.dotcms.content.elasticsearch.business.ESIndexAPITest;
import com.dotcms.content.elasticsearch.business.ElasticsearchUtilTest;
import com.dotcms.content.elasticsearch.util.ESMappingUtilHelperTest;
import com.dotcms.contenttype.business.DotAssetBaseTypeToContentTypeStrategyImplTest;
import com.dotcms.contenttype.test.DotAssetAPITest;
import com.dotcms.dotpubsub.PostgresPubSubImplTest;
import com.dotcms.ema.EMAWebInterceptorTest;
import com.dotcms.enterprise.HTMLDiffUtilTest;
import com.dotcms.enterprise.cluster.ClusterFactoryTest;
import com.dotcms.enterprise.publishing.remote.PushPublishBundleGeneratorTest;
import com.dotcms.enterprise.publishing.remote.StaticPushPublishBundleGeneratorTest;
import com.dotcms.enterprise.publishing.remote.bundler.ContainerBundlerTest;
import com.dotcms.enterprise.publishing.remote.bundler.ContentTypeBundlerTest;
import com.dotcms.enterprise.publishing.remote.bundler.DependencyBundlerTest;
import com.dotcms.enterprise.publishing.remote.bundler.FolderBundlerTest;
import com.dotcms.enterprise.publishing.remote.bundler.HostBundlerTest;
import com.dotcms.enterprise.publishing.remote.bundler.LinkBundlerTest;
import com.dotcms.enterprise.publishing.remote.bundler.RuleBundlerTest;
import com.dotcms.enterprise.publishing.remote.bundler.TemplateBundlerTest;
import com.dotcms.enterprise.publishing.remote.bundler.WorkflowBundlerTest;
import com.dotcms.enterprise.publishing.remote.handler.ContentHandlerTest;
import com.dotcms.enterprise.rules.RulesAPIImplIntegrationTest;
import com.dotcms.graphql.DotGraphQLHttpServletTest;
import com.dotcms.junit.MainBaseSuite;
import com.dotcms.mock.request.CachedParameterDecoratorTest;
import com.dotcms.publisher.bundle.business.BundleAPITest;
import com.dotcms.publisher.bundle.business.BundleFactoryTest;
import com.dotcms.publisher.business.PublishAuditAPITest;
import com.dotcms.publisher.util.DependencyManagerTest;
import com.dotcms.publisher.util.DependencyModDateUtilTest;
import com.dotcms.publishing.PublisherAPIImplTest;
import com.dotcms.publishing.PublisherFilterImplTest;
import com.dotcms.publishing.PushPublishFiltersInitializerTest;
import com.dotcms.publishing.job.SiteSearchJobImplTest;
import com.dotcms.publishing.manifest.CSVManifestBuilderTest;
import com.dotcms.rendering.velocity.directive.DotParseTest;
import com.dotcms.rendering.velocity.servlet.VelocityServletIntegrationTest;
import com.dotcms.rendering.velocity.viewtools.DotTemplateToolTest;
import com.dotcms.rendering.velocity.viewtools.JSONToolTest;
import com.dotcms.rest.BundlePublisherResourceIntegrationTest;
import com.dotcms.rest.BundleResourceTest;
import com.dotcms.rest.IntegrityResourceIntegrationTest;
import com.dotcms.rest.api.v1.apps.AppsResourceTest;
import com.dotcms.rest.api.v1.apps.view.AppsInterpolationTest;
import com.dotcms.rest.api.v1.authentication.ResetPasswordTokenUtilTest;
import com.dotcms.rest.api.v1.folder.FolderResourceTest;
import com.dotcms.rest.api.v1.pushpublish.PushPublishFilterResourceTest;
import com.dotcms.rest.api.v1.user.UserResourceIntegrationTest;
import com.dotcms.saml.IdentityProviderConfigurationFactoryTest;
import com.dotcms.saml.SamlConfigurationServiceTest;
import com.dotcms.security.apps.AppsAPIImplTest;
import com.dotcms.security.apps.AppsCacheImplTest;
import com.dotcms.storage.FileMetadataAPITest;
import com.dotcms.storage.StoragePersistenceAPITest;
import com.dotcms.translate.GoogleTranslationServiceIntegrationTest;
import com.dotcms.uuid.shorty.LegacyShortyIdApiTest;
import com.dotmarketing.beans.HostTest;
import com.dotmarketing.business.DeterministicIdentifierAPITest;
import com.dotmarketing.business.helper.PermissionHelperTest;
import com.dotmarketing.cache.FolderCacheImplIntegrationTest;
import com.dotmarketing.common.db.DBTimeZoneCheckTest;
import com.dotmarketing.filters.AutoLoginFilterTest;
import com.dotmarketing.image.filter.ImageFilterAPIImplTest;
import com.dotmarketing.image.focalpoint.FocalPointAPITest;
import com.dotmarketing.osgi.GenericBundleActivatorTest;
import com.dotmarketing.portlets.cmsmaintenance.factories.CMSMaintenanceFactoryTest;
import com.dotmarketing.portlets.containers.business.ContainerFactoryImplTest;
import com.dotmarketing.portlets.containers.business.ContainerStructureFinderStrategyResolverTest;
import com.dotmarketing.portlets.contentlet.business.ContentletCacheImplTest;
import com.dotmarketing.portlets.contentlet.business.web.ContentletWebAPIImplIntegrationTest;
import com.dotmarketing.portlets.contentlet.model.IntegrationResourceLinkTest;
import com.dotmarketing.portlets.fileassets.business.FileAssetAPIImplIntegrationTest;
import com.dotmarketing.portlets.fileassets.business.FileAssetFactoryIntegrationTest;
import com.dotmarketing.portlets.folders.business.FolderFactoryImplTest;
import com.dotmarketing.portlets.folders.model.FolderTest;
import com.dotmarketing.portlets.templates.business.FileAssetTemplateUtilTest;
import com.dotmarketing.portlets.templates.business.TemplateFactoryImplTest;
import com.dotmarketing.portlets.workflows.actionlet.MoveContentActionletTest;
import com.dotmarketing.portlets.workflows.actionlet.PushNowActionletTest;
import com.dotmarketing.portlets.workflows.model.TestWorkflowAction;
import com.dotmarketing.quartz.DotStatefulJobTest;
import com.dotmarketing.quartz.job.CleanUpFieldReferencesJobTest;
import com.dotmarketing.quartz.job.IntegrityDataGenerationJobTest;
import com.dotmarketing.startup.StartupTasksExecutorTest;
import com.dotmarketing.startup.runalways.Task00050LoadAppsSecretsTest;
import com.dotmarketing.startup.runonce.Task05195CreatesDestroyActionAndAssignDestroyDefaultActionsToTheSystemWorkflowTest;
import com.dotmarketing.startup.runonce.Task05210CreateDefaultDotAssetTest;
import com.dotmarketing.startup.runonce.Task05225RemoveLoadRecordsToIndexTest;
import com.dotmarketing.startup.runonce.Task05305AddPushPublishFilterColumnTest;
import com.dotmarketing.startup.runonce.Task05350AddDotSaltClusterColumnTest;
import com.dotmarketing.startup.runonce.Task05370AddAppsPortletToLayoutTest;
import com.dotmarketing.startup.runonce.Task05380ChangeContainerPathToAbsoluteTest;
import com.dotmarketing.startup.runonce.Task05390MakeRoomForLongerJobDetailTest;
import com.dotmarketing.startup.runonce.Task05395RemoveEndpointIdForeignKeyInIntegrityResolverTablesIntegrationTest;
import com.dotmarketing.startup.runonce.Task201013AddNewColumnsToIdentifierTableTest;
import com.dotmarketing.startup.runonce.Task201014UpdateColumnsValuesInIdentifierTableTest;
import com.dotmarketing.startup.runonce.Task201102UpdateColumnSitelicTableTest;
import com.dotmarketing.startup.runonce.Task210218MigrateUserProxyTableTest;
import com.dotmarketing.startup.runonce.Task210319CreateStorageTableTest;
import com.dotmarketing.startup.runonce.Task210321RemoveOldMetadataFilesTest;
import com.dotmarketing.startup.runonce.Task210506UpdateStorageTableTest;
import com.dotmarketing.startup.runonce.Task210527DropReviewFieldsFromContentletTableTest;
import com.dotmarketing.startup.runonce.Task210520UpdateAnonymousEmailTest;
import com.dotmarketing.startup.runonce.Task210510UpdateStorageTableDropMetadataColumnTest;
import com.dotmarketing.startup.runonce.Task210702UpdateStructureTableTest;
import com.dotmarketing.util.ConfigTest;
import com.dotmarketing.util.HashBuilderTest;
import com.dotmarketing.util.MaintenanceUtilTest;
import com.dotmarketing.util.TestConfig;
import com.liferay.portal.language.LanguageUtilTest;
import org.apache.velocity.tools.view.tools.CookieToolTest;
import org.junit.runner.RunWith;
import org.junit.runners.Suite.SuiteClasses;

/* grep -l -r "@Test" dotCMS/src/integration-test */
/* ./gradlew integrationTest -Dtest.single=com.dotcms.MainSuite */
@RunWith(MainBaseSuite.class)
@SuiteClasses({
        PushPublishBundleGeneratorTest.class,
        RuleBundlerTest.class,
        com.dotcms.content.elasticsearch.business.ESMappingAPITest.class,
        org.apache.velocity.runtime.parser.node.SimpleNodeTest.class,
        com.liferay.portal.ejb.UserLocalManagerTest.class,
        com.liferay.portal.ejb.UserUtilTest.class,
        com.liferay.util.LocaleUtilTest.class,
        com.dotcms.languagevariable.business.LanguageVariableAPITest.class,
        com.dotcms.filters.interceptor.jwt.JsonWebTokenInterceptorIntegrationTest.class,
        com.dotcms.publishing.PublisherAPITest.class,
        com.dotcms.publishing.remote.RemoteReceiverLanguageResolutionTest.class,
        com.dotcms.cluster.business.ServerAPIImplTest.class,
        com.dotcms.cache.KeyValueCacheImplTest.class,
        com.dotcms.enterprise.publishing.remote.handler.RuleBundlerHandlerTest.class,
        com.dotcms.enterprise.publishing.remote.CategoryBundlerHandlerTest.class,
        com.dotcms.enterprise.publishing.remote.HostBundlerHandlerTest.class,
        com.dotcms.enterprise.priv.ESSearchProxyTest.class,
        com.dotcms.util.pagination.ContentTypesPaginatorTest.class,
        com.dotcms.util.marshal.MarshalUtilsIntegrationTest.class,
        com.dotcms.util.RelationshipUtilTest.class,
        com.dotcms.util.ImportUtilTest.class,
        com.dotmarketing.util.PageModeTest.class,
        com.dotmarketing.business.web.UserWebAPIImplTest.class,
        com.dotcms.auth.providers.jwt.JsonWebTokenUtilsIntegrationTest.class,
        com.dotcms.auth.providers.jwt.factories.ApiTokenAPITest.class,
        com.dotcms.auth.providers.jwt.services.JsonWebTokenServiceIntegrationTest.class,
        DependencyModDateUtilTest.class,
        com.dotcms.publisher.business.PublisherTest.class,
        com.dotcms.publisher.endpoint.bean.PublishingEndPointTest.class,
        com.dotcms.publisher.endpoint.business.PublishingEndPointAPITest.class,
        com.dotcms.publisher.endpoint.business.PublishingEndPointFactoryImplTest.class,
        com.dotcms.publisher.assets.business.PushedAssetsAPITest.class,
        com.dotcms.notification.business.NotificationAPITest.class,
        com.dotcms.business.LocalTransactionAndCloseDBIfOpenedFactoryTest.class,
        com.dotcms.content.elasticsearch.business.IndiciesFactoryTest.class,
        com.dotcms.content.elasticsearch.business.ESIndexSpeedTest.class,
        com.dotcms.content.elasticsearch.business.ESSiteSearchAPITest.class,
        com.dotcms.content.elasticsearch.business.ContentletIndexAPIImplTest.class,
        com.dotcms.content.elasticsearch.business.ES6UpgradeTest.class,
        com.dotcms.content.elasticsearch.business.ESContentFactoryImplTest.class,
        com.dotcms.keyvalue.busines.KeyValueAPIImplTest.class,
        com.dotcms.keyvalue.business.KeyValueAPITest.class,
        com.dotcms.tika.TikaUtilsTest.class,
        com.dotcms.http.CircuitBreakerUrlTest.class,
        com.dotcms.visitor.filter.logger.VisitorLoggerTest.class,
        com.dotcms.visitor.filter.characteristics.VisitorCharacterTest.class,
        com.dotcms.graphql.business.GraphqlAPITest.class,
        com.dotcms.contenttype.test.ContentTypeTest.class,
        com.dotcms.contenttype.test.DeleteFieldJobTest.class,
        com.dotcms.contenttype.test.ContentTypeAPIImplTest.class,
        com.dotcms.contenttype.test.ContentTypeBuilderTest.class,
        com.dotcms.contenttype.test.ContentTypeFactoryImplTest.class,
        com.dotcms.contenttype.test.ContentTypeImportExportTest.class,
        com.dotcms.contenttype.test.FieldFactoryImplTest.class,
        com.dotcms.contenttype.test.JsonContentTypeTransformerTest.class,
        com.dotcms.contenttype.test.ContentResourceTest.class,
        com.dotcms.contenttype.test.FieldBuilderTest.class,
        com.dotcms.contenttype.test.KeyValueFieldUtilTest.class,
        com.dotcms.contenttype.test.ContentTypeResourceTest.class,
        com.dotcms.contenttype.business.RelationshipAPITest.class,
        com.dotcms.contenttype.business.FieldAPITest.class,
        com.dotcms.contenttype.business.RelationshipFactoryImplTest.class,
        com.dotcms.contenttype.model.field.layout.FieldUtilTest.class,
        com.dotcms.contenttype.model.field.layout.FieldLayoutColumnSerializerTest.class,
        com.dotcms.contenttype.model.field.layout.FieldLayoutSerializerTest.class,
        com.dotcms.contenttype.model.field.layout.FieldLayoutRowSerializerTest.class,
        com.dotcms.contenttype.model.field.layout.FieldLayoutTest.class,
        com.dotcms.workflow.helper.TestSystemActionMappingsHandlerMerger.class,
        com.dotcms.concurrent.lock.DotKeyLockManagerTest.class,
        com.dotcms.rendering.velocity.VelocityMacroCacheTest.class,
        com.dotcms.rendering.velocity.VelocityUtilTest.class,
        com.dotcms.rendering.velocity.viewtools.navigation.NavToolTest.class,
        com.dotcms.rendering.velocity.viewtools.navigation.NavToolCacheTest.class,
        com.dotcms.rendering.velocity.viewtools.content.ContentMapTest.class,
        com.dotcms.rendering.velocity.viewtools.content.util.ContentUtilsTest.class,
        com.dotcms.rendering.velocity.viewtools.content.ContentToolTest.class,
        com.dotcms.rendering.velocity.viewtools.WorkflowToolTest.class,
        com.dotcms.browser.BrowserAPITest.class,
        com.dotcms.rendering.velocity.viewtools.LanguageWebAPITest.class,
        com.dotcms.rendering.velocity.viewtools.ContainerWebAPIIntegrationTest.class,
        com.dotcms.rendering.velocity.services.VelocityResourceKeyTest.class,
        com.dotcms.rendering.velocity.services.HTMLPageAssetRenderedTest.class,
        com.dotcms.uuid.shorty.ShortyIdApiTest.class,
        DotGraphQLHttpServletTest.class,
        com.dotcms.rest.TagResourceIntegrationTest.class,
        com.dotcms.rest.MapToContentletPopulatorTest.class,
        com.dotcms.rest.WebResourceIntegrationTest.class,
        com.dotcms.rest.api.v1.configuration.ConfigurationResourceTest.class,
        com.dotcms.rest.api.v1.page.NavResourceTest.class,
        com.dotcms.rest.api.v1.page.PageResourceTest.class,
        com.dotcms.rest.api.v1.temp.TempFileResourceTest.class,
        com.dotcms.rest.api.v1.content.ContentVersionResourceIntegrationTest.class,
        com.dotcms.rest.api.v1.container.ContainerResourceIntegrationTest.class,
        com.dotcms.rest.api.v1.theme.ThemeResourceIntegrationTest.class,
        com.dotcms.rest.api.v1.vtl.VTLResourceIntegrationTest.class,
        com.dotcms.rest.api.v1.contenttype.ContentTypeResourceIssue15124Test.class,
        com.dotcms.rest.api.v1.contenttype.FieldResourceTest.class,
        com.dotcms.rest.api.v1.contenttype.FieldVariableResourceTest.class,
        com.dotcms.rest.api.v1.contenttype.ContentTypeResourceTest.class,
        com.dotcms.rest.api.v1.workflow.WorkflowResourceResponseCodeIntegrationTest.class,
        com.dotcms.rest.api.v1.workflow.WorkflowResourceIntegrationTest.class,
        com.dotcms.rest.api.v1.workflow.WorkflowResourceLicenseIntegrationTest.class,
        com.dotcms.rest.api.v1.authentication.ResetPasswordResourceIntegrationTest.class,
        com.dotcms.rest.api.v1.authentication.CreateJsonWebTokenResourceIntegrationTest.class,
        com.dotcms.rest.api.v1.relationships.RelationshipsResourceTest.class,
        com.dotcms.rest.api.v2.contenttype.FieldResourceTest.class,
        com.dotcms.rest.api.v3.contenttype.FieldResourceTest.class,
        com.dotcms.rest.api.v3.contenttype.MoveFieldFormTest.class,
        com.dotcms.rest.api.CorsFilterTest.class,
        com.dotcms.rest.elasticsearch.ESContentResourcePortletTest.class,
        com.dotcms.filters.VanityUrlFilterTest.class,
        com.dotcms.vanityurl.business.VanityUrlAPITest.class,
        com.dotmarketing.portlets.fileassets.business.FileAssetAPITest.class,
        com.dotmarketing.portlets.languagesmanager.business.LanguageAPITest.class,
        com.dotmarketing.portlets.languagesmanager.business.LanguageFactoryIntegrationTest.class,
        com.dotmarketing.portlets.linkchecker.business.LinkCheckerAPITest.class,
        com.dotmarketing.portlets.contentlet.util.ContentletUtilTest.class,
        com.dotmarketing.portlets.contentlet.business.ContentletCheckInTest.class,
        com.dotmarketing.portlets.contentlet.business.ContentletFactoryTest.class,
        com.dotmarketing.portlets.contentlet.business.HostAPITest.class,
        ContainerStructureFinderStrategyResolverTest.class,
        com.dotmarketing.portlets.contentlet.business.ContentletAPITest.class,
        com.dotmarketing.portlets.contentlet.model.ContentletIntegrationTest.class,
        com.dotmarketing.portlets.contentlet.transform.BinaryToMapTransformerTest.class,
        com.dotmarketing.portlets.contentlet.transform.ContentletTransformerTest.class,
        com.dotmarketing.portlets.contentlet.ajax.ContentletAjaxTest.class,
        com.dotmarketing.portlets.workflows.business.SaveContentDraftActionletTest.class,
        com.dotmarketing.portlets.workflows.business.WorkflowFactoryTest.class,
        com.dotmarketing.portlets.workflows.business.SaveContentActionletTest.class,
        com.dotmarketing.portlets.workflows.business.WorkflowAPIMultiLanguageTest.class,
        com.dotmarketing.portlets.workflows.business.WorkflowAPITest.class,
        com.dotmarketing.portlets.workflows.model.WorkflowSearcherTest.class,
        com.dotmarketing.portlets.workflows.model.SystemActionWorkflowActionMappingTest.class,
        com.dotmarketing.portlets.workflows.actionlet.FourEyeApproverActionletTest.class,
        com.dotmarketing.portlets.workflows.actionlet.SaveContentActionletTest.class,
        com.dotmarketing.portlets.workflows.actionlet.SaveContentActionletWithTagsTest.class,
        com.dotmarketing.portlets.workflows.actionlet.CopyActionletTest.class,
        com.dotmarketing.portlets.workflows.actionlet.VelocityScriptActionletTest.class,
        com.dotmarketing.portlets.personas.business.PersonaAPITest.class,
        com.dotmarketing.portlets.personas.business.DeleteMultiTreeUsedPersonaTagJobTest.class,
        com.dotmarketing.portlets.links.business.MenuLinkAPITest.class,
        com.dotmarketing.portlets.links.factories.LinkFactoryTest.class,
        com.dotmarketing.portlets.rules.conditionlet.ConditionletOSGIFTest.class,
        com.dotmarketing.portlets.rules.conditionlet.CurrentSessionLanguageConditionletTest.class,
        com.dotmarketing.portlets.rules.conditionlet.NumberOfTimesPreviouslyVisitedConditionletTest.class,
        com.dotmarketing.portlets.rules.conditionlet.UsersBrowserLanguageConditionletTest.class,
        com.dotmarketing.portlets.rules.conditionlet.UsersSiteVisitsConditionletTest.class,
        com.dotmarketing.portlets.rules.conditionlet.VisitorOperatingSystemConditionletTest.class,
        com.dotmarketing.portlets.rules.conditionlet.VisitedUrlConditionletTest.class,
        com.dotmarketing.portlets.rules.business.RulesCacheFTest.class,
        com.dotmarketing.portlets.templates.business.TemplateAPITest.class,
        com.dotmarketing.portlets.folders.business.FolderAPITest.class,
        com.dotmarketing.portlets.containers.business.ContainerAPIImplTest.class,
        com.dotmarketing.portlets.containers.business.ContainerAPITest.class,
        com.dotmarketing.portlets.containers.business.FileAssetContainerUtilTest.class,
        com.dotmarketing.portlets.htmlpages.business.HTMLPageAPITest.class,
        com.dotmarketing.portlets.structure.factories.StructureFactoryTest.class,
        com.dotmarketing.portlets.structure.factories.FieldFactoryTest.class,
        com.dotmarketing.portlets.structure.model.ContentletRelationshipsTest.class,
        com.dotmarketing.portlets.structure.transform.ContentletRelationshipsTransformerTest.class,
        com.dotmarketing.portlets.categories.business.CategoryAPITest.class,
        com.dotmarketing.filters.FiltersTest.class,
        com.dotmarketing.business.VersionableAPITest.class,
        com.dotmarketing.business.UserAPITest.class,
        com.dotmarketing.business.portal.PortletAPIImplTest.class,
        com.dotmarketing.business.cache.provider.guava.CachePerformanceTest.class,
        com.dotmarketing.business.web.LanguageWebApiTest.class,
        com.dotmarketing.business.IdentifierFactoryTest.class,
        com.dotmarketing.business.IdentifierAPITest.class,
        com.dotmarketing.business.CommitListenerCacheWrapperTest.class,
        com.dotmarketing.business.RoleAPITest.class,
        com.dotmarketing.business.IdentifierConsistencyIntegrationTest.class,
        com.dotmarketing.business.LayoutAPITest.class,
        com.dotmarketing.business.PermissionAPIIntegrationTest.class,
        com.dotmarketing.business.PermissionAPITest.class,
        com.dotmarketing.servlets.BinaryExporterServletTest.class,
        com.dotmarketing.servlets.ShortyServletAndTitleImageTest.class,
        com.dotmarketing.servlets.ajax.AjaxDirectorServletIntegrationTest.class,
        com.dotmarketing.common.reindex.ReindexThreadTest.class,
        com.dotmarketing.common.reindex.ReindexAPITest.class,
        com.dotmarketing.common.db.DotDatabaseMetaDataTest.class,
        com.dotmarketing.common.db.ParamsSetterTest.class,
        com.dotmarketing.cms.urlmap.URLMapAPIImplTest.class,
        com.dotmarketing.factories.PublishFactoryTest.class,
        com.dotmarketing.factories.WebAssetFactoryTest.class,
        com.dotmarketing.factories.MultiTreeAPITest.class,
        com.dotmarketing.db.DbConnectionFactoryTest.class,
        com.dotmarketing.db.DbConnectionFactoryUtilTest.class,
        com.dotmarketing.db.HibernateUtilTest.class,
        com.dotmarketing.quartz.job.BinaryCleanupJobTest.class,
        FocalPointAPITest.class,
        com.dotmarketing.tag.business.TagAPITest.class,
        com.dotcms.osgi.OSGIUtilTest.class,
        com.dotmarketing.fixTasks.FixTask00085FixEmptyParentPathOnIdentifierTest.class,
        com.dotmarketing.startup.runonce.Task05170DefineFrontEndAndBackEndRolesTest.class,
        com.dotmarketing.startup.runonce.Task04375UpdateCategoryKeyTest.class,
        com.dotmarketing.startup.runonce.Task04335CreateSystemWorkflowTest.class,
        com.dotmarketing.startup.runonce.Task04375UpdateColorsTest.class,
        com.dotmarketing.startup.runonce.Task05160MultiTreeAddPersonalizationColumnAndChangingPKTest.class,
        com.dotmarketing.startup.runonce.Task05035LanguageTableIdentityOffTest.class,
        com.dotmarketing.startup.runonce.Task05165CreateContentTypeWorkflowActionMappingTableTest.class,
        com.dotmarketing.startup.runonce.Task05070AndTask05080Test.class,
        com.dotmarketing.startup.runonce.Task05030UpdateSystemContentTypesHostTest.class,
        com.dotmarketing.startup.runonce.Task05050FileAssetContentTypeReadOnlyFileNameTest.class,
        com.dotmarketing.startup.runonce.Task05190UpdateFormsWidgetCodeFieldTest.class,
        com.dotmarketing.startup.runalways.Task00001LoadSchemaIntegrationTest.class,
        com.dotmarketing.startup.runonce.Task05200WorkflowTaskUniqueKeyTest.class,
        Task05195CreatesDestroyActionAndAssignDestroyDefaultActionsToTheSystemWorkflowTest.class,
        Task05210CreateDefaultDotAssetTest.class,
        CleanUpFieldReferencesJobTest.class,
        ESContentletAPIImplTest.class,
        CachedParameterDecoratorTest.class,
        ContainerFactoryImplTest.class,
        TemplateFactoryImplTest.class,
        TestConfig.class,
        ConfigTest.class,
        FolderTest.class,
        PublishAuditAPITest.class,
        BundleFactoryTest.class,
        com.dotcms.security.apps.SecretsStoreKeyStoreImplTest.class,
        AppsAPIImplTest.class,
        AppsResourceTest.class,
        AppsCacheImplTest.class,
        VelocityServletIntegrationTest.class,
        DotAssetAPITest.class,
        DotAssetBaseTypeToContentTypeStrategyImplTest.class,
        RulesAPIImplIntegrationTest.class,
        FileAssetAPIImplIntegrationTest.class,
        FileAssetFactoryIntegrationTest.class,
        UserResourceIntegrationTest.class,
        IntegrationResourceLinkTest.class,
        HTMLDiffUtilTest.class,
        HashBuilderTest.class,
        ElasticsearchUtilTest.class,
        LanguageUtilTest.class,
        FolderResourceTest.class,
        Task05225RemoveLoadRecordsToIndexTest.class,
        BundleFactoryTest.class,
        PublisherFilterImplTest.class,
        PushPublishFiltersInitializerTest.class,
        PushPublishFilterResourceTest.class,
        PushNowActionletTest.class,
        Task05305AddPushPublishFilterColumnTest.class,
        CMSMaintenanceFactoryTest.class,
        Task05350AddDotSaltClusterColumnTest.class,
        PostgresPubSubImplTest.class,
        DotParseTest.class,
        TestWorkflowAction.class,
        SamlConfigurationServiceTest.class,
        ClusterFactoryTest.class,
        ESMappingUtilHelperTest.class,
        BundleResourceTest.class,
        IdentityProviderConfigurationFactoryTest.class,
        EMAWebInterceptorTest.class,
        GoogleTranslationServiceIntegrationTest.class,
        Task05380ChangeContainerPathToAbsoluteTest.class,
        DotTemplateToolTest.class,
        ContentletWebAPIImplIntegrationTest.class,
        Task05370AddAppsPortletToLayoutTest.class,
        FolderFactoryImplTest.class,
        DotSamlResourceTest.class,
        DotStatefulJobTest.class,
        IntegrityDataGenerationJobTest.class,
        BundleAPITest.class,
        Task05390MakeRoomForLongerJobDetailTest.class,
        IntegrityDataGenerationJobTest.class,
        Task05395RemoveEndpointIdForeignKeyInIntegrityResolverTablesIntegrationTest.class,
        JSONToolTest.class,
        BundlePublisherResourceIntegrationTest.class,
        IntegrityResourceIntegrationTest.class,
        Task00050LoadAppsSecretsTest.class,
        StoragePersistenceAPITest.class,
        FileMetadataAPITest.class,
        StartupTasksExecutorTest.class,
        Task201013AddNewColumnsToIdentifierTableTest.class,
        Task201014UpdateColumnsValuesInIdentifierTableTest.class,
        AppsInterpolationTest.class,
        com.dotcms.rest.api.v1.template.TemplateResourceTest.class,
        Task201102UpdateColumnSitelicTableTest.class,
        DependencyManagerTest.class,
        com.dotcms.rest.api.v1.versionable.VersionableResourceTest.class,
        GenericBundleActivatorTest.class,
        SAMLHelperTest.class,
        PermissionHelperTest.class,
        ResetPasswordTokenUtilTest.class,
        ContainerBundlerTest.class,
        ContentTypeBundlerTest.class,
        DependencyBundlerTest.class,
        FolderBundlerTest.class,
        HostBundlerTest.class,
        LinkBundlerTest.class,
        TemplateBundlerTest.class,
        WorkflowBundlerTest.class,
        PublisherAPIImplTest.class,
        LegacyShortyIdApiTest.class,
        AutoLoginFilterTest.class,
        FolderCacheImplIntegrationTest.class,
        Task210218MigrateUserProxyTableTest.class,
        com.dotmarketing.startup.runonce.Task210316UpdateLayoutIconsTest.class,
        Task210319CreateStorageTableTest.class,
        Task210321RemoveOldMetadataFilesTest.class,
        DBTimeZoneCheckTest.class,
        ContentHandlerTest.class,
        ESIndexAPITest.class,
        FileAssetTemplateUtilTest.class,
        SiteSearchJobImplTest.class,
        Task210506UpdateStorageTableTest.class,
        StaticPushPublishBundleGeneratorTest.class,
        Task210520UpdateAnonymousEmailTest.class,
        Task210510UpdateStorageTableDropMetadataColumnTest.class,
        StaticPushPublishBundleGeneratorTest.class,
        CookieToolTest.class,
<<<<<<< HEAD
        CSVManifestBuilderTest.class,
=======
        MoveContentActionletTest.class,
>>>>>>> d0e4b569
        ImageFilterAPIImplTest.class,
        DeterministicIdentifierAPITest.class,
        Task210527DropReviewFieldsFromContentletTableTest.class,
        ContentletCacheImplTest.class,
        HostTest.class,
        Task210702UpdateStructureTableTest.class,
        MaintenanceUtilTest.class
})
public class MainSuite {

}<|MERGE_RESOLUTION|>--- conflicted
+++ resolved
@@ -433,11 +433,8 @@
         Task210510UpdateStorageTableDropMetadataColumnTest.class,
         StaticPushPublishBundleGeneratorTest.class,
         CookieToolTest.class,
-<<<<<<< HEAD
         CSVManifestBuilderTest.class,
-=======
         MoveContentActionletTest.class,
->>>>>>> d0e4b569
         ImageFilterAPIImplTest.class,
         DeterministicIdentifierAPITest.class,
         Task210527DropReviewFieldsFromContentletTableTest.class,
