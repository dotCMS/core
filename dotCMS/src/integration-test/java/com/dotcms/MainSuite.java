--- conflicted
+++ resolved
@@ -426,12 +426,8 @@
         Task210510UpdateStorageTableDropMetadataColumnTest.class,
         StaticPushPublishBundleGeneratorTest.class,
         CookieToolTest.class,
-<<<<<<< HEAD
-        ImageFilterApiImplTest.class
-=======
+        ImageFilterApiImplTest.class,
         DeterministicIdentifierAPITest.class
-
->>>>>>> 3f74168e
 })
 public class MainSuite {
 
