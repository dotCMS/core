package com.dotcms;

import com.dotcms.auth.providers.saml.v1.DotSamlResourceTest;
import com.dotcms.auth.providers.saml.v1.SAMLHelperTest;
import com.dotcms.cache.lettuce.DotObjectCodecTest;
import com.dotcms.cache.lettuce.LettuceCacheTest;
import com.dotcms.cache.lettuce.RedisClientTest;
import com.dotcms.content.business.ObjectMapperTest;
import com.dotcms.content.business.json.ContentletJsonAPITest;
import com.dotcms.content.elasticsearch.business.ESContentletAPIImplTest;
import com.dotcms.content.elasticsearch.business.ESIndexAPITest;
import com.dotcms.content.elasticsearch.business.ElasticsearchUtilTest;
import com.dotcms.content.elasticsearch.util.ESMappingUtilHelperTest;
import com.dotcms.content.model.hydration.MetadataDelegateTest;
import com.dotcms.contenttype.business.ContentTypeInitializerTest;
import com.dotcms.contenttype.business.DotAssetBaseTypeToContentTypeStrategyImplTest;
import com.dotcms.contenttype.test.DotAssetAPITest;
import com.dotcms.csspreproc.CSSCacheTest;
import com.dotcms.dotpubsub.PostgresPubSubImplTest;
import com.dotcms.dotpubsub.RedisPubSubImplTest;
import com.dotcms.ema.EMAWebInterceptorTest;
import com.dotcms.enterprise.cluster.ClusterFactoryTest;
import com.dotcms.enterprise.publishing.bundler.URLMapBundlerTest;
import com.dotcms.enterprise.publishing.remote.PushPublishBundleGeneratorTest;
import com.dotcms.enterprise.publishing.remote.StaticPushPublishBundleGeneratorTest;
import com.dotcms.enterprise.publishing.remote.bundler.ContainerBundlerTest;
import com.dotcms.enterprise.publishing.remote.bundler.ContentBundlerTest;
import com.dotcms.enterprise.publishing.remote.bundler.ContentTypeBundlerTest;
import com.dotcms.enterprise.publishing.remote.bundler.DependencyBundlerTest;
import com.dotcms.enterprise.publishing.remote.bundler.FolderBundlerTest;
import com.dotcms.enterprise.publishing.remote.bundler.HostBundlerTest;
import com.dotcms.enterprise.publishing.remote.bundler.LinkBundlerTest;
import com.dotcms.enterprise.publishing.remote.bundler.RuleBundlerTest;
import com.dotcms.enterprise.publishing.remote.bundler.TemplateBundlerTest;
import com.dotcms.enterprise.publishing.remote.bundler.WorkflowBundlerTest;
import com.dotcms.enterprise.publishing.remote.handler.ContentHandlerTest;
import com.dotcms.enterprise.publishing.remote.handler.ContentWorkflowHandlerTest;
import com.dotcms.enterprise.publishing.remote.handler.HandlerUtilTest;
import com.dotcms.enterprise.publishing.staticpublishing.AWSS3PublisherTest;
import com.dotcms.enterprise.publishing.staticpublishing.LanguageFolderTest;
import com.dotcms.enterprise.publishing.staticpublishing.StaticPublisherIntegrationTest;
import com.dotcms.enterprise.rules.RulesAPIImplIntegrationTest;
import com.dotcms.filters.interceptor.meta.MetaWebInterceptorTest;
import com.dotcms.graphql.DotGraphQLHttpServletTest;
import com.dotcms.integritycheckers.HostIntegrityCheckerTest;
import com.dotcms.integritycheckers.IntegrityUtilTest;
import com.dotcms.junit.MainBaseSuite;
import com.dotcms.mail.MailAPIImplTest;
import com.dotcms.mock.request.CachedParameterDecoratorTest;
import com.dotcms.publisher.bundle.business.BundleAPITest;
import com.dotcms.publisher.bundle.business.BundleFactoryTest;
import com.dotcms.publisher.business.PublishAuditAPITest;
import com.dotcms.publisher.business.PublishQueueElementTransformerTest;
import com.dotcms.publisher.receiver.BundlePublisherTest;
import com.dotcms.publisher.util.DependencyManagerTest;
import com.dotcms.publisher.util.DependencyModDateUtilTest;
import com.dotcms.publishing.BundlerUtilTest;
import com.dotcms.publishing.BundlerUtilTest;
import com.dotcms.publishing.PublisherFilterImplTest;
import com.dotcms.publishing.PushPublishFiltersInitializerTest;
import com.dotcms.publishing.job.SiteSearchJobImplTest;
import com.dotcms.publishing.manifest.CSVManifestBuilderTest;
import com.dotcms.publishing.manifest.CSVManifestReaderTest;
import com.dotcms.publishing.manifest.ManifestReaderFactoryTest;
import com.dotcms.rendering.velocity.directive.DotParseTest;
import com.dotcms.rendering.velocity.servlet.VelocityServletIntegrationTest;
import com.dotcms.rendering.velocity.viewtools.DotTemplateToolTest;
import com.dotcms.rendering.velocity.viewtools.FileToolTest;
import com.dotcms.rendering.velocity.viewtools.JSONToolTest;
import com.dotcms.rendering.velocity.viewtools.MessageToolTest;
import com.dotcms.rendering.velocity.viewtools.XmlToolTest;
import com.dotcms.rendering.velocity.viewtools.content.StoryBlockMapTest;
import com.dotcms.rest.BundlePublisherResourceIntegrationTest;
import com.dotcms.rest.BundleResourceTest;
import com.dotcms.rest.IntegrityResourceIntegrationTest;
import com.dotcms.rest.api.v1.apps.AppsResourceTest;
import com.dotcms.rest.api.v1.apps.view.AppsInterpolationTest;
import com.dotcms.rest.api.v1.authentication.ResetPasswordTokenUtilTest;
import com.dotcms.rest.api.v1.folder.FolderResourceTest;
import com.dotcms.rest.api.v1.menu.MenuResourceTest;
import com.dotcms.rest.api.v1.pushpublish.PushPublishFilterResourceTest;
import com.dotcms.rest.api.v1.system.ConfigurationHelperTest;
import com.dotcms.rest.api.v1.user.UserResourceIntegrationTest;
import com.dotcms.saml.IdentityProviderConfigurationFactoryTest;
import com.dotcms.saml.SamlConfigurationServiceTest;
import com.dotcms.security.ContentSecurityPolicyUtilTest;
import com.dotcms.security.apps.AppsAPIImplTest;
import com.dotcms.security.apps.AppsCacheImplTest;
import com.dotcms.security.multipart.BoundedBufferedReaderTest;
import com.dotcms.security.multipart.ContentDispositionFileNameParserTest;
import com.dotcms.security.multipart.SecureFileValidatorTest;
import com.dotcms.storage.FileMetadataAPITest;
import com.dotcms.storage.StoragePersistenceAPITest;
import com.dotcms.translate.GoogleTranslationServiceIntegrationTest;
import com.dotcms.uuid.shorty.LegacyShortyIdApiTest;
import com.dotmarketing.beans.HostTest;
import com.dotmarketing.business.DeterministicIdentifierAPITest;
import com.dotmarketing.business.PermissionBitFactoryImplTest;
import com.dotmarketing.business.helper.PermissionHelperTest;
import com.dotmarketing.cache.FolderCacheImplIntegrationTest;
import com.dotmarketing.common.db.DBTimeZoneCheckTest;
import com.dotmarketing.filters.AutoLoginFilterTest;
import com.dotmarketing.image.filter.ImageFilterAPIImplTest;
import com.dotmarketing.image.focalpoint.FocalPointAPITest;
import com.dotmarketing.osgi.GenericBundleActivatorTest;
import com.dotmarketing.portlets.browser.BrowserUtilTest;
import com.dotmarketing.portlets.categories.business.CategoryFactoryTest;
import com.dotmarketing.portlets.cmsmaintenance.factories.CMSMaintenanceFactoryTest;
import com.dotmarketing.portlets.containers.business.ContainerFactoryImplTest;
import com.dotmarketing.portlets.containers.business.ContainerStructureFinderStrategyResolverTest;
import com.dotmarketing.portlets.contentlet.business.ContentletCacheImplTest;
import com.dotmarketing.portlets.contentlet.business.web.ContentletWebAPIImplIntegrationTest;
import com.dotmarketing.portlets.contentlet.model.IntegrationResourceLinkTest;
import com.dotmarketing.portlets.fileassets.business.FileAssetAPIImplIntegrationTest;
import com.dotmarketing.portlets.fileassets.business.FileAssetFactoryIntegrationTest;
import com.dotmarketing.portlets.folders.business.FolderFactoryImplTest;
import com.dotmarketing.portlets.folders.model.FolderTest;
import com.dotmarketing.portlets.templates.business.FileAssetTemplateUtilTest;
import com.dotmarketing.portlets.templates.business.TemplateFactoryImplTest;
import com.dotmarketing.portlets.workflows.actionlet.MoveContentActionletTest;
import com.dotmarketing.portlets.workflows.actionlet.PushNowActionletTest;
import com.dotmarketing.portlets.workflows.actionlet.VelocityScriptActionletAbortTest;
import com.dotmarketing.portlets.workflows.model.TestWorkflowAction;
import com.dotmarketing.portlets.workflows.util.WorkflowEmailUtilTest;
import com.dotmarketing.quartz.DotStatefulJobTest;
import com.dotmarketing.quartz.job.CleanUpFieldReferencesJobTest;
import com.dotmarketing.quartz.job.IntegrityDataGenerationJobTest;
import com.dotmarketing.startup.StartupTasksExecutorTest;
import com.dotmarketing.startup.runalways.Task00050LoadAppsSecretsTest;
import com.dotmarketing.startup.runonce.Task05195CreatesDestroyActionAndAssignDestroyDefaultActionsToTheSystemWorkflowTest;
import com.dotmarketing.startup.runonce.Task05210CreateDefaultDotAssetTest;
import com.dotmarketing.startup.runonce.Task05225RemoveLoadRecordsToIndexTest;
import com.dotmarketing.startup.runonce.Task05305AddPushPublishFilterColumnTest;
import com.dotmarketing.startup.runonce.Task05350AddDotSaltClusterColumnTest;
import com.dotmarketing.startup.runonce.Task05370AddAppsPortletToLayoutTest;
import com.dotmarketing.startup.runonce.Task05380ChangeContainerPathToAbsoluteTest;
import com.dotmarketing.startup.runonce.Task05390MakeRoomForLongerJobDetailTest;
import com.dotmarketing.startup.runonce.Task05395RemoveEndpointIdForeignKeyInIntegrityResolverTablesIntegrationTest;
import com.dotmarketing.startup.runonce.Task201013AddNewColumnsToIdentifierTableTest;
import com.dotmarketing.startup.runonce.Task201014UpdateColumnsValuesInIdentifierTableTest;
import com.dotmarketing.startup.runonce.Task201102UpdateColumnSitelicTableTest;
import com.dotmarketing.startup.runonce.Task210218MigrateUserProxyTableTest;
import com.dotmarketing.startup.runonce.Task210319CreateStorageTableTest;
import com.dotmarketing.startup.runonce.Task210321RemoveOldMetadataFilesTest;
import com.dotmarketing.startup.runonce.Task210506UpdateStorageTableTest;
import com.dotmarketing.startup.runonce.Task210510UpdateStorageTableDropMetadataColumnTest;
import com.dotmarketing.startup.runonce.Task210520UpdateAnonymousEmailTest;
import com.dotmarketing.startup.runonce.Task210527DropReviewFieldsFromContentletTableTest;
import com.dotmarketing.startup.runonce.Task210719CleanUpTitleFieldTest;
import com.dotmarketing.startup.runonce.Task210802UpdateStructureTableTest;
import com.dotmarketing.startup.runonce.Task210805DropUserProxyTableTest;
import com.dotmarketing.startup.runonce.Task210816DeInodeRelationshipTest;
import com.dotmarketing.startup.runonce.Task210901UpdateDateTimezonesTest;
import com.dotmarketing.startup.runonce.Task211007RemoveNotNullConstraintFromCompanyMXColumnTest;
import com.dotmarketing.startup.runonce.Task211012AddCompanyDefaultLanguageTest;
import com.dotmarketing.startup.runonce.Task211101AddContentletAsJsonColumnTest;
import com.dotmarketing.startup.runonce.Task211103RenameHostNameLabelTest;
import com.dotmarketing.startup.runonce.Task220202RemoveFKStructureFolderConstraintTest;
import com.dotmarketing.startup.runonce.Task220203RemoveFolderInodeConstraintTest;
import com.dotmarketing.startup.runonce.Task220214AddOwnerAndIDateToFolderTableTest;
import com.dotmarketing.startup.runonce.Task220215MigrateDataFromInodeToFolderTest;
import com.dotmarketing.startup.runonce.Task220330ChangeVanityURLSiteFieldTypeTest;
import com.dotmarketing.startup.runonce.Task220401CreateClusterLockTableTest;
import com.dotmarketing.startup.runonce.Task220402UpdateDateTimezonesTest;
import com.dotmarketing.startup.runonce.Task220413IncreasePublishedPushedAssetIdColTest;
import com.dotmarketing.startup.runonce.Task220512UpdateNoHTMLRegexValueTest;
import com.dotmarketing.startup.runonce.Task220606UpdatePushNowActionletNameTest;
import com.dotmarketing.util.ConfigTest;
import com.dotmarketing.util.HashBuilderTest;
import com.dotmarketing.util.MaintenanceUtilTest;
import com.dotmarketing.util.ResourceCollectorUtilTest;
import com.dotmarketing.util.TestConfig;
import com.liferay.portal.language.LanguageUtilTest;
import org.apache.velocity.tools.view.tools.CookieToolTest;
import org.junit.runner.RunWith;
import org.junit.runners.Suite.SuiteClasses;

/* grep -l -r "@Test" dotCMS/src/integration-test */
/* ./gradlew integrationTest -Dtest.single=com.dotcms.MainSuite */


@RunWith(MainBaseSuite.class)
@SuiteClasses({
        ContentletWebAPIImplIntegrationTest.class, // moved to top because of failures on GHA
        DependencyBundlerTest.class, // moved to top because of failures on GHA
        FolderCacheImplIntegrationTest.class,
        StaticPublisherIntegrationTest.class,
        com.dotcms.publishing.PublisherAPIImplTest.class,
        SiteSearchJobImplTest.class,
        PushPublishBundleGeneratorTest.class,
        LegacyShortyIdApiTest.class,
        RuleBundlerTest.class,
        com.dotcms.content.elasticsearch.business.ESMappingAPITest.class,
        org.apache.velocity.runtime.parser.node.SimpleNodeTest.class,
        com.liferay.portal.ejb.UserLocalManagerTest.class,
        com.liferay.portal.ejb.UserUtilTest.class,
        com.liferay.util.LocaleUtilTest.class,
        com.dotcms.languagevariable.business.LanguageVariableAPITest.class,
        com.dotcms.filters.interceptor.jwt.JsonWebTokenInterceptorIntegrationTest.class,
        com.dotcms.publishing.PublisherAPITest.class,
        com.dotcms.publishing.remote.RemoteReceiverLanguageResolutionTest.class,
        com.dotcms.cluster.business.ServerAPIImplTest.class,
        com.dotcms.cache.KeyValueCacheImplTest.class,
        com.dotcms.enterprise.publishing.remote.handler.RuleBundlerHandlerTest.class,
        com.dotcms.enterprise.publishing.remote.CategoryBundlerHandlerTest.class,
        com.dotcms.enterprise.publishing.remote.HostBundlerHandlerTest.class,
        com.dotcms.enterprise.priv.ESSearchProxyTest.class,
        com.dotcms.util.pagination.ContentTypesPaginatorTest.class,
        com.dotcms.util.marshal.MarshalUtilsIntegrationTest.class,
        com.dotcms.util.RelationshipUtilTest.class,
        com.dotcms.util.ImportUtilTest.class,
        com.dotcms.publisher.business.PublisherAPIImplTest.class,
        PublishQueueElementTransformerTest.class,
        com.dotmarketing.util.PageModeTest.class,
        com.dotmarketing.business.web.UserWebAPIImplTest.class,
        com.dotcms.auth.providers.jwt.JsonWebTokenUtilsIntegrationTest.class,
        com.dotcms.auth.providers.jwt.factories.ApiTokenAPITest.class,
        com.dotcms.auth.providers.jwt.services.JsonWebTokenServiceIntegrationTest.class,
        DependencyModDateUtilTest.class,
        com.dotcms.publisher.business.PublisherTest.class,
        com.dotcms.publisher.endpoint.bean.PublishingEndPointTest.class,
        com.dotcms.publisher.endpoint.business.PublishingEndPointAPITest.class,
        com.dotcms.publisher.endpoint.business.PublishingEndPointFactoryImplTest.class,
        com.dotcms.publisher.assets.business.PushedAssetsAPITest.class,
        com.dotcms.notification.business.NotificationAPITest.class,
        com.dotcms.business.LocalTransactionAndCloseDBIfOpenedFactoryTest.class,
        com.dotcms.content.elasticsearch.business.IndiciesFactoryTest.class,
        com.dotcms.content.elasticsearch.business.ESIndexSpeedTest.class,
        com.dotcms.content.elasticsearch.business.ESSiteSearchAPITest.class,
        com.dotcms.content.elasticsearch.business.ContentletIndexAPIImplTest.class,
        com.dotcms.content.elasticsearch.business.ES6UpgradeTest.class,
        com.dotcms.content.elasticsearch.business.ESContentFactoryImplTest.class,
        com.dotcms.keyvalue.busines.KeyValueAPIImplTest.class,
        com.dotcms.keyvalue.business.KeyValueAPITest.class,
        com.dotcms.tika.TikaUtilsTest.class,
        com.dotcms.http.CircuitBreakerUrlTest.class,
        com.dotcms.visitor.filter.logger.VisitorLoggerTest.class,
        com.dotcms.visitor.filter.characteristics.VisitorCharacterTest.class,
        com.dotcms.graphql.business.GraphqlAPITest.class,
        com.dotcms.contenttype.test.ContentTypeTest.class,
        com.dotcms.contenttype.test.DeleteFieldJobTest.class,
        com.dotcms.contenttype.test.ContentTypeAPIImplTest.class,
        com.dotcms.contenttype.test.ContentTypeBuilderTest.class,
        com.dotcms.contenttype.test.ContentTypeFactoryImplTest.class,
        com.dotcms.contenttype.test.ContentTypeImportExportTest.class,
        com.dotcms.contenttype.test.FieldFactoryImplTest.class,
        com.dotcms.contenttype.test.JsonContentTypeTransformerTest.class,
        com.dotcms.contenttype.test.ContentResourceTest.class,
        com.dotcms.contenttype.test.FieldBuilderTest.class,
        com.dotcms.contenttype.test.KeyValueFieldUtilTest.class,
        com.dotcms.contenttype.test.ContentTypeResourceTest.class,
        com.dotcms.contenttype.business.RelationshipAPITest.class,
        com.dotcms.contenttype.business.FieldAPITest.class,
        com.dotcms.contenttype.business.RelationshipFactoryImplTest.class,
        com.dotcms.contenttype.model.field.layout.FieldUtilTest.class,
        com.dotcms.contenttype.model.field.layout.FieldLayoutColumnSerializerTest.class,
        com.dotcms.contenttype.model.field.layout.FieldLayoutSerializerTest.class,
        com.dotcms.contenttype.model.field.layout.FieldLayoutRowSerializerTest.class,
        com.dotcms.contenttype.model.field.layout.FieldLayoutTest.class,
        com.dotcms.workflow.helper.TestSystemActionMappingsHandlerMerger.class,
        com.dotcms.concurrent.lock.DotKeyLockManagerTest.class,
        com.dotcms.rendering.velocity.VelocityMacroCacheTest.class,
        com.dotcms.rendering.velocity.VelocityUtilTest.class,
        com.dotcms.rendering.velocity.viewtools.navigation.NavToolTest.class,
        com.dotcms.rendering.velocity.viewtools.navigation.NavToolCacheTest.class,
        com.dotcms.rendering.velocity.viewtools.content.ContentMapTest.class,
        com.dotcms.rendering.velocity.viewtools.content.util.ContentUtilsTest.class,
        com.dotcms.rendering.velocity.viewtools.content.ContentToolTest.class,
        com.dotcms.rendering.velocity.viewtools.WorkflowToolTest.class,
        com.dotcms.browser.BrowserAPITest.class,
        com.dotcms.rendering.velocity.viewtools.LanguageWebAPITest.class,
        com.dotcms.rendering.velocity.viewtools.ContainerWebAPIIntegrationTest.class,
        com.dotcms.rendering.velocity.services.VelocityResourceKeyTest.class,
        com.dotcms.rendering.velocity.services.HTMLPageAssetRenderedTest.class,
        com.dotcms.uuid.shorty.ShortyIdApiTest.class,
        DotGraphQLHttpServletTest.class,
        com.dotcms.rest.TagResourceIntegrationTest.class,
        com.dotcms.rest.MapToContentletPopulatorTest.class,
        com.dotcms.rest.WebResourceIntegrationTest.class,
        com.dotcms.rest.api.v1.configuration.ConfigurationResourceTest.class,
        com.dotcms.rest.api.v1.page.NavResourceTest.class,
        com.dotcms.rest.api.v1.page.PageResourceTest.class,
        com.dotcms.rest.api.v1.temp.TempFileResourceTest.class,
        com.dotcms.rest.api.v1.content.ContentVersionResourceIntegrationTest.class,
        com.dotcms.rest.api.v1.container.ContainerResourceIntegrationTest.class,
        com.dotcms.rest.api.v1.theme.ThemeResourceIntegrationTest.class,
        com.dotcms.rest.api.v1.vtl.VTLResourceIntegrationTest.class,
        com.dotcms.rest.api.v1.contenttype.ContentTypeResourceIssue15124Test.class,
        com.dotcms.rest.api.v1.contenttype.FieldResourceTest.class,
        com.dotcms.rest.api.v1.contenttype.FieldVariableResourceTest.class,
        com.dotcms.rest.api.v1.contenttype.ContentTypeResourceTest.class,
        com.dotcms.rest.api.v1.workflow.WorkflowResourceResponseCodeIntegrationTest.class,
        com.dotcms.rest.api.v1.workflow.WorkflowResourceIntegrationTest.class,
        com.dotcms.rest.api.v1.workflow.WorkflowResourceLicenseIntegrationTest.class,
        com.dotcms.rest.api.v1.authentication.ResetPasswordResourceIntegrationTest.class,
        com.dotcms.rest.api.v1.authentication.CreateJsonWebTokenResourceIntegrationTest.class,
        com.dotcms.rest.api.v1.relationships.RelationshipsResourceTest.class,
        com.dotcms.rest.api.v2.contenttype.FieldResourceTest.class,
        com.dotcms.rest.api.v3.contenttype.FieldResourceTest.class,
        com.dotcms.rest.api.v3.contenttype.MoveFieldFormTest.class,
        com.dotcms.rest.api.CorsFilterTest.class,
        com.dotcms.rest.elasticsearch.ESContentResourcePortletTest.class,
        com.dotcms.filters.VanityUrlFilterTest.class,
        com.dotcms.vanityurl.business.VanityUrlAPITest.class,
        com.dotmarketing.portlets.fileassets.business.FileAssetAPITest.class,
        com.dotmarketing.portlets.languagesmanager.business.LanguageAPITest.class,
        com.dotmarketing.portlets.languagesmanager.business.LanguageFactoryIntegrationTest.class,
        com.dotmarketing.portlets.linkchecker.business.LinkCheckerAPITest.class,
        com.dotmarketing.portlets.contentlet.util.ContentletUtilTest.class,
        com.dotmarketing.portlets.contentlet.business.ContentletCheckInTest.class,
        com.dotmarketing.portlets.contentlet.business.ContentletFactoryTest.class,
//        com.dotmarketing.portlets.contentlet.business.HostAPITest.class,
        ContainerStructureFinderStrategyResolverTest.class,
        com.dotmarketing.portlets.contentlet.business.ContentletAPITest.class,
        com.dotmarketing.portlets.contentlet.model.ContentletIntegrationTest.class,
        com.dotmarketing.portlets.contentlet.transform.BinaryToMapTransformerTest.class,
        com.dotmarketing.portlets.contentlet.transform.ContentletTransformerTest.class,
        com.dotmarketing.portlets.contentlet.ajax.ContentletAjaxTest.class,
        com.dotmarketing.portlets.workflows.business.SaveContentDraftActionletTest.class,
        com.dotmarketing.portlets.workflows.business.WorkflowFactoryTest.class,
        com.dotmarketing.portlets.workflows.business.SaveContentActionletTest.class,
        com.dotmarketing.portlets.workflows.business.WorkflowAPIMultiLanguageTest.class,
        com.dotmarketing.portlets.workflows.business.WorkflowAPITest.class,
        com.dotmarketing.portlets.workflows.model.WorkflowSearcherTest.class,
        com.dotmarketing.portlets.workflows.model.SystemActionWorkflowActionMappingTest.class,
        com.dotmarketing.portlets.workflows.actionlet.FourEyeApproverActionletTest.class,
        com.dotmarketing.portlets.workflows.actionlet.SaveContentActionletTest.class,
        com.dotmarketing.portlets.workflows.actionlet.SaveContentActionletWithTagsTest.class,
        com.dotmarketing.portlets.workflows.actionlet.CopyActionletTest.class,
        com.dotmarketing.portlets.workflows.actionlet.VelocityScriptActionletTest.class,
        com.dotmarketing.portlets.personas.business.PersonaAPITest.class,
        com.dotmarketing.portlets.personas.business.DeleteMultiTreeUsedPersonaTagJobTest.class,
        com.dotmarketing.portlets.links.business.MenuLinkAPITest.class,
        com.dotmarketing.portlets.links.factories.LinkFactoryTest.class,
        com.dotmarketing.portlets.rules.conditionlet.ConditionletOSGIFTest.class,
        com.dotmarketing.portlets.rules.conditionlet.CurrentSessionLanguageConditionletTest.class,
        com.dotmarketing.portlets.rules.conditionlet.NumberOfTimesPreviouslyVisitedConditionletTest.class,
        com.dotmarketing.portlets.rules.conditionlet.UsersBrowserLanguageConditionletTest.class,
        com.dotmarketing.portlets.rules.conditionlet.UsersSiteVisitsConditionletTest.class,
        com.dotmarketing.portlets.rules.conditionlet.VisitorOperatingSystemConditionletTest.class,
        com.dotmarketing.portlets.rules.conditionlet.VisitedUrlConditionletTest.class,
        com.dotmarketing.portlets.rules.business.RulesCacheFTest.class,
        com.dotmarketing.portlets.templates.business.TemplateAPITest.class,
        com.dotmarketing.portlets.containers.business.ContainerAPIImplTest.class,
        com.dotmarketing.portlets.folders.business.FolderAPITest.class,
        com.dotmarketing.portlets.containers.business.ContainerAPITest.class,
        com.dotmarketing.portlets.containers.business.FileAssetContainerUtilTest.class,
        com.dotmarketing.portlets.htmlpages.business.HTMLPageAPITest.class,
        com.dotmarketing.portlets.structure.factories.StructureFactoryTest.class,
        com.dotmarketing.portlets.structure.factories.FieldFactoryTest.class,
        com.dotmarketing.portlets.structure.model.ContentletRelationshipsTest.class,
        com.dotmarketing.portlets.structure.transform.ContentletRelationshipsTransformerTest.class,
        com.dotmarketing.portlets.categories.business.CategoryAPITest.class,
        com.dotmarketing.filters.FiltersTest.class,
        com.dotmarketing.business.VersionableAPITest.class,
        com.dotmarketing.business.UserAPITest.class,
        com.dotmarketing.business.portal.PortletAPIImplTest.class,
        com.dotmarketing.business.cache.provider.guava.CachePerformanceTest.class,
        com.dotmarketing.business.web.LanguageWebApiTest.class,
        com.dotmarketing.business.IdentifierFactoryTest.class,
        com.dotmarketing.business.IdentifierAPITest.class,
        com.dotmarketing.business.CommitListenerCacheWrapperTest.class,
        com.dotmarketing.business.RoleAPITest.class,
        com.dotmarketing.business.IdentifierConsistencyIntegrationTest.class,
        com.dotmarketing.business.LayoutAPITest.class,
        com.dotmarketing.business.PermissionAPIIntegrationTest.class,
        com.dotmarketing.business.PermissionAPITest.class,
        com.dotmarketing.servlets.BinaryExporterServletTest.class,
        com.dotmarketing.servlets.ShortyServletAndTitleImageTest.class,
        com.dotmarketing.servlets.ajax.AjaxDirectorServletIntegrationTest.class,
        com.dotmarketing.common.reindex.ReindexThreadTest.class,
        com.dotmarketing.common.reindex.ReindexAPITest.class,
        com.dotmarketing.common.db.DotDatabaseMetaDataTest.class,
        com.dotmarketing.common.db.ParamsSetterTest.class,
        com.dotmarketing.cms.urlmap.URLMapAPIImplTest.class,
        com.dotmarketing.factories.PublishFactoryTest.class,
        com.dotmarketing.factories.WebAssetFactoryTest.class,
        com.dotmarketing.factories.MultiTreeAPITest.class,
        com.dotmarketing.db.DbConnectionFactoryTest.class,
        com.dotmarketing.db.DbConnectionFactoryUtilTest.class,
        com.dotmarketing.db.HibernateUtilTest.class,
        com.dotmarketing.quartz.job.BinaryCleanupJobTest.class,
        FocalPointAPITest.class,
        com.dotmarketing.tag.business.TagAPITest.class,
        com.dotcms.osgi.OSGIUtilTest.class,
        com.dotmarketing.fixTasks.FixTask00085FixEmptyParentPathOnIdentifierTest.class,
        com.dotmarketing.startup.runonce.Task05170DefineFrontEndAndBackEndRolesTest.class,
        com.dotmarketing.startup.runonce.Task04375UpdateCategoryKeyTest.class,
        com.dotmarketing.startup.runonce.Task04335CreateSystemWorkflowTest.class,
        com.dotmarketing.startup.runonce.Task04375UpdateColorsTest.class,
        com.dotmarketing.startup.runonce.Task05160MultiTreeAddPersonalizationColumnAndChangingPKTest.class,
        com.dotmarketing.startup.runonce.Task05035LanguageTableIdentityOffTest.class,
        com.dotmarketing.startup.runonce.Task05165CreateContentTypeWorkflowActionMappingTableTest.class,
        com.dotmarketing.startup.runonce.Task05070AndTask05080Test.class,
        com.dotmarketing.startup.runonce.Task05030UpdateSystemContentTypesHostTest.class,
        com.dotmarketing.startup.runonce.Task05050FileAssetContentTypeReadOnlyFileNameTest.class,
        com.dotmarketing.startup.runonce.Task05190UpdateFormsWidgetCodeFieldTest.class,
        com.dotmarketing.startup.runalways.Task00001LoadSchemaIntegrationTest.class,
        com.dotmarketing.startup.runonce.Task05200WorkflowTaskUniqueKeyTest.class,
        Task05195CreatesDestroyActionAndAssignDestroyDefaultActionsToTheSystemWorkflowTest.class,
        Task05210CreateDefaultDotAssetTest.class,
        CleanUpFieldReferencesJobTest.class,
        ESContentletAPIImplTest.class,
        CachedParameterDecoratorTest.class,
        ContainerFactoryImplTest.class,
        TemplateFactoryImplTest.class,
        TestConfig.class,
        ConfigTest.class,
        FolderTest.class,
        PublishAuditAPITest.class,
        BundleFactoryTest.class,
        com.dotcms.security.apps.SecretsStoreKeyStoreImplTest.class,
        AppsAPIImplTest.class,
        AppsResourceTest.class,
        AppsCacheImplTest.class,
        VelocityServletIntegrationTest.class,
        DotAssetAPITest.class,
        DotAssetBaseTypeToContentTypeStrategyImplTest.class,
        RulesAPIImplIntegrationTest.class,
        FileAssetAPIImplIntegrationTest.class,
        FileAssetFactoryIntegrationTest.class,
        UserResourceIntegrationTest.class,
        IntegrationResourceLinkTest.class,
        HashBuilderTest.class,
        ElasticsearchUtilTest.class,
        LanguageUtilTest.class,
        FolderResourceTest.class,
        Task05225RemoveLoadRecordsToIndexTest.class,
        PublisherFilterImplTest.class,
        PushPublishFiltersInitializerTest.class,
        PushPublishFilterResourceTest.class,
        PushNowActionletTest.class,
        Task05305AddPushPublishFilterColumnTest.class,
        CMSMaintenanceFactoryTest.class,
        Task05350AddDotSaltClusterColumnTest.class,
        PostgresPubSubImplTest.class,
        DotParseTest.class,
        TestWorkflowAction.class,
        SamlConfigurationServiceTest.class,
        ClusterFactoryTest.class,
        ESMappingUtilHelperTest.class,
        BundleResourceTest.class,
        IdentityProviderConfigurationFactoryTest.class,
        EMAWebInterceptorTest.class,
        GoogleTranslationServiceIntegrationTest.class,
        Task05380ChangeContainerPathToAbsoluteTest.class,
        DotTemplateToolTest.class,
        Task05370AddAppsPortletToLayoutTest.class,
        FolderFactoryImplTest.class,
        DotSamlResourceTest.class,
        DotStatefulJobTest.class,
        IntegrityDataGenerationJobTest.class,
        BundleAPITest.class,
        Task05390MakeRoomForLongerJobDetailTest.class,
        Task05395RemoveEndpointIdForeignKeyInIntegrityResolverTablesIntegrationTest.class,
        JSONToolTest.class,
        BundlePublisherResourceIntegrationTest.class,
        IntegrityResourceIntegrationTest.class,
        Task00050LoadAppsSecretsTest.class,
        StoragePersistenceAPITest.class,
        FileMetadataAPITest.class,
        StartupTasksExecutorTest.class,
        Task201013AddNewColumnsToIdentifierTableTest.class,
        Task201014UpdateColumnsValuesInIdentifierTableTest.class,
        AppsInterpolationTest.class,
        com.dotcms.rest.api.v1.template.TemplateResourceTest.class,
        Task201102UpdateColumnSitelicTableTest.class,
        DependencyManagerTest.class,
        com.dotcms.rest.api.v1.versionable.VersionableResourceTest.class,
        GenericBundleActivatorTest.class,
        SAMLHelperTest.class,
        PermissionHelperTest.class,
        ResetPasswordTokenUtilTest.class,
        ContainerBundlerTest.class,
        ContentTypeBundlerTest.class,
        FolderBundlerTest.class,
        HostBundlerTest.class,
        LinkBundlerTest.class,
        TemplateBundlerTest.class,
        WorkflowBundlerTest.class,
        AutoLoginFilterTest.class,
        Task210218MigrateUserProxyTableTest.class,
        com.dotmarketing.startup.runonce.Task210316UpdateLayoutIconsTest.class,
        Task210319CreateStorageTableTest.class,
        Task210321RemoveOldMetadataFilesTest.class,
        DBTimeZoneCheckTest.class,
        ContentHandlerTest.class,
        ESIndexAPITest.class,
        FileAssetTemplateUtilTest.class,
        Task210506UpdateStorageTableTest.class,
        Task210520UpdateAnonymousEmailTest.class,
        Task210510UpdateStorageTableDropMetadataColumnTest.class,
        StaticPushPublishBundleGeneratorTest.class,
        CookieToolTest.class,
        CSVManifestBuilderTest.class,
        MoveContentActionletTest.class,
        ImageFilterAPIImplTest.class,
        DeterministicIdentifierAPITest.class,
        Task210527DropReviewFieldsFromContentletTableTest.class,
        ContentletCacheImplTest.class,
        HostTest.class,
        FileToolTest.class,
        Task210719CleanUpTitleFieldTest.class,
        Task210802UpdateStructureTableTest.class,
        MaintenanceUtilTest.class,
        BundlePublisherTest.class,
        CategoryFactoryTest.class,
        Task210805DropUserProxyTableTest.class,
        Task210816DeInodeRelationshipTest.class,
        WorkflowEmailUtilTest.class,
        ConfigurationHelperTest.class,
        CSVManifestReaderTest.class,
        Task210901UpdateDateTimezonesTest.class,
        DotObjectCodecTest.class,
        RedisClientTest.class,
        LettuceCacheTest.class,
        RedisPubSubImplTest.class,
        ManifestReaderFactoryTest.class,
        ResourceCollectorUtilTest.class,
        Task211007RemoveNotNullConstraintFromCompanyMXColumnTest.class,
        Task211012AddCompanyDefaultLanguageTest.class,
        HostIntegrityCheckerTest.class,
        MetaWebInterceptorTest.class,
        BrowserUtilTest.class,
        Task211101AddContentletAsJsonColumnTest.class,
        ContentletJsonAPITest.class,
        VelocityScriptActionletAbortTest.class,
        StoryBlockMapTest.class,
        HandlerUtilTest.class,
        Task211103RenameHostNameLabelTest.class,
        ContentSecurityPolicyUtilTest.class,
        MessageToolTest.class,
        XmlToolTest.class,
        LanguageFolderTest.class,
        MailAPIImplTest.class,
        CSSCacheTest.class,
        com.dotcms.rendering.velocity.viewtools.content.BinaryMapTest.class,
        IntegrityUtilTest.class,
        Task220202RemoveFKStructureFolderConstraintTest.class,
        ContentBundlerTest.class,
        ObjectMapperTest.class,
        URLMapBundlerTest.class,
        PermissionBitFactoryImplTest.class,
        Task220203RemoveFolderInodeConstraintTest.class,
        Task220214AddOwnerAndIDateToFolderTableTest.class,
        Task220215MigrateDataFromInodeToFolderTest.class,
        Task220330ChangeVanityURLSiteFieldTypeTest.class,
        Task220402UpdateDateTimezonesTest.class,
        Task220413IncreasePublishedPushedAssetIdColTest.class,
        com.dotcms.util.pagination.ContainerPaginatorTest.class,
        ContentDispositionFileNameParserTest.class,
        SecureFileValidatorTest.class,
        BoundedBufferedReaderTest.class,
        ContentWorkflowHandlerTest.class,
        Task220512UpdateNoHTMLRegexValueTest.class,
        MetadataDelegateTest.class,
        Task220401CreateClusterLockTableTest.class,
        Task220606UpdatePushNowActionletNameTest.class,
        BundlerUtilTest.class,
<<<<<<< HEAD
        AWSS3PublisherTest.class,
        ContentTypeInitializerTest.class
=======
        MenuResourceTest.class,
        AWSS3PublisherTest.class
>>>>>>> dfd34432
})
public class MainSuite {

}<|MERGE_RESOLUTION|>--- conflicted
+++ resolved
@@ -557,13 +557,9 @@
         Task220401CreateClusterLockTableTest.class,
         Task220606UpdatePushNowActionletNameTest.class,
         BundlerUtilTest.class,
-<<<<<<< HEAD
+        MenuResourceTest.class,
         AWSS3PublisherTest.class,
         ContentTypeInitializerTest.class
-=======
-        MenuResourceTest.class,
-        AWSS3PublisherTest.class
->>>>>>> dfd34432
 })
 public class MainSuite {
 
