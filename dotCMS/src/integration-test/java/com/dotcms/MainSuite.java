--- conflicted
+++ resolved
@@ -91,8 +91,6 @@
 /* grep -l -r "@Test" dotCMS/src/integration-test */
 /* ./gradlew integrationTest -Dtest.single=com.dotcms.MainSuite */
 //@RunWith(Suite.class)
-
-
 
 @RunWith(MainBaseSuite.class)
 @SuiteClasses({
@@ -394,12 +392,10 @@
         AutoLoginFilterTest.class,
         FolderCacheImplIntegrationTest.class,
         Task210218MigrateUserProxyTableTest.class,
-<<<<<<< HEAD
+        com.dotmarketing.startup.runonce.Task210316UpdateLayoutIconsTest.class,
         Task210304RemoveOldMetadataFilesTest.class
-=======
-        com.dotmarketing.startup.runonce.Task210316UpdateLayoutIconsTest.class
->>>>>>> adb9db0c
 })
 public class MainSuite {
 
-}+}
+
