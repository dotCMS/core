--- conflicted
+++ resolved
@@ -548,11 +548,8 @@
         ContentDispositionFileNameParserTest.class,
         SecureFileValidatorTest.class,
         BoundedBufferedReaderTest.class,
-<<<<<<< HEAD
-        ContentWorkflowHandlerTest.class
-=======
+        ContentWorkflowHandlerTest.class,
         AWSS3PublisherTest.class
->>>>>>> ce8cf80e
 })
 public class MainSuite {
 
