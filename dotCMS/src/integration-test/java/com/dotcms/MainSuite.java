--- conflicted
+++ resolved
@@ -179,10 +179,7 @@
 
 @RunWith(MainBaseSuite.class)
 @SuiteClasses({
-<<<<<<< HEAD
         DependencyBundlerTest.class,
-=======
->>>>>>> 71202ed6
         FolderCacheImplIntegrationTest.class,
         StaticPublisherIntegrationTest.class,
         com.dotcms.publishing.PublisherAPIImplTest.class,
@@ -309,7 +306,7 @@
         com.dotmarketing.portlets.contentlet.util.ContentletUtilTest.class,
         com.dotmarketing.portlets.contentlet.business.ContentletCheckInTest.class,
         com.dotmarketing.portlets.contentlet.business.ContentletFactoryTest.class,
-//        com.dotmarketing.portlets.contentlet.business.HostAPITest.class,
+        com.dotmarketing.portlets.contentlet.business.HostAPITest.class,
         ContainerStructureFinderStrategyResolverTest.class,
         com.dotmarketing.portlets.contentlet.business.ContentletAPITest.class,
         com.dotmarketing.portlets.contentlet.model.ContentletIntegrationTest.class,
