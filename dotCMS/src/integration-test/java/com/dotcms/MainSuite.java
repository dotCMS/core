package com.dotcms;

import com.dotcms.auth.providers.saml.v1.DotSamlResourceTest;
import com.dotcms.auth.providers.saml.v1.SAMLHelperTest;
import com.dotcms.cache.lettuce.DotObjectCodecTest;
import com.dotcms.cache.lettuce.LettuceCacheTest;
import com.dotcms.cache.lettuce.RedisClientTest;
import com.dotcms.content.business.json.ContentletJsonAPITest;
import com.dotcms.content.business.ObjectMapperTest;
import com.dotcms.content.elasticsearch.business.ESContentletAPIImplTest;
import com.dotcms.content.elasticsearch.business.ESIndexAPITest;
import com.dotcms.content.elasticsearch.business.ElasticsearchUtilTest;
import com.dotcms.content.elasticsearch.util.ESMappingUtilHelperTest;
import com.dotcms.contenttype.business.DotAssetBaseTypeToContentTypeStrategyImplTest;
import com.dotcms.contenttype.test.DotAssetAPITest;
import com.dotcms.csspreproc.CSSCacheTest;
import com.dotcms.dotpubsub.PostgresPubSubImplTest;
import com.dotcms.dotpubsub.RedisPubSubImplTest;
import com.dotcms.ema.EMAWebInterceptorTest;
import com.dotcms.enterprise.cluster.ClusterFactoryTest;
import com.dotcms.enterprise.publishing.bundler.URLMapBundlerTest;
import com.dotcms.enterprise.publishing.remote.PushPublishBundleGeneratorTest;
import com.dotcms.enterprise.publishing.remote.StaticPushPublishBundleGeneratorTest;
import com.dotcms.enterprise.publishing.remote.bundler.ContainerBundlerTest;
import com.dotcms.enterprise.publishing.remote.bundler.ContentBundlerTest;
import com.dotcms.enterprise.publishing.remote.bundler.ContentTypeBundlerTest;
import com.dotcms.enterprise.publishing.remote.bundler.DependencyBundlerTest;
import com.dotcms.enterprise.publishing.remote.bundler.FolderBundlerTest;
import com.dotcms.enterprise.publishing.remote.bundler.HostBundlerTest;
import com.dotcms.enterprise.publishing.remote.bundler.LinkBundlerTest;
import com.dotcms.enterprise.publishing.remote.bundler.RuleBundlerTest;
import com.dotcms.enterprise.publishing.remote.bundler.TemplateBundlerTest;
import com.dotcms.enterprise.publishing.remote.bundler.WorkflowBundlerTest;
import com.dotcms.enterprise.publishing.remote.handler.ContentHandlerTest;
import com.dotcms.enterprise.publishing.remote.handler.ContentWorkflowHandlerTest;
import com.dotcms.enterprise.publishing.remote.handler.HandlerUtilTest;
import com.dotcms.enterprise.publishing.staticpublishing.AWSS3PublisherTest;
import com.dotcms.enterprise.publishing.staticpublishing.LanguageFolderTest;
import com.dotcms.enterprise.publishing.staticpublishing.StaticPublisherIntegrationTest;
import com.dotcms.enterprise.rules.RulesAPIImplIntegrationTest;
import com.dotcms.filters.interceptor.meta.MetaWebInterceptorTest;
import com.dotcms.graphql.DotGraphQLHttpServletTest;
import com.dotcms.integritycheckers.HostIntegrityCheckerTest;
import com.dotcms.integritycheckers.IntegrityUtilTest;
import com.dotcms.junit.MainBaseSuite;
import com.dotcms.mail.MailAPIImplTest;
import com.dotcms.mock.request.CachedParameterDecoratorTest;
import com.dotcms.publisher.bundle.business.BundleAPITest;
import com.dotcms.publisher.bundle.business.BundleFactoryTest;
import com.dotcms.publisher.business.PublishAuditAPITest;
import com.dotcms.publisher.business.PublishQueueElementTransformerTest;
import com.dotcms.publisher.receiver.BundlePublisherTest;
import com.dotcms.publisher.util.DependencyManagerTest;
import com.dotcms.publisher.util.DependencyModDateUtilTest;
import com.dotcms.publishing.PublisherFilterImplTest;
import com.dotcms.publishing.PushPublishFiltersInitializerTest;
import com.dotcms.publishing.job.SiteSearchJobImplTest;
import com.dotcms.publishing.manifest.CSVManifestBuilderTest;
import com.dotcms.publishing.manifest.CSVManifestReaderTest;
import com.dotcms.publishing.manifest.ManifestReaderFactoryTest;
import com.dotcms.rendering.velocity.directive.DotParseTest;
import com.dotcms.rendering.velocity.servlet.VelocityServletIntegrationTest;
import com.dotcms.rendering.velocity.viewtools.DotTemplateToolTest;
import com.dotcms.rendering.velocity.viewtools.FileToolTest;
import com.dotcms.rendering.velocity.viewtools.JSONToolTest;
import com.dotcms.rendering.velocity.viewtools.MessageToolTest;
import com.dotcms.rendering.velocity.viewtools.XmlToolTest;
import com.dotcms.rendering.velocity.viewtools.content.StoryBlockMapTest;
import com.dotcms.rest.BundlePublisherResourceIntegrationTest;
import com.dotcms.rest.BundleResourceTest;
import com.dotcms.rest.IntegrityResourceIntegrationTest;
import com.dotcms.rest.api.v1.apps.AppsResourceTest;
import com.dotcms.rest.api.v1.apps.view.AppsInterpolationTest;
import com.dotcms.rest.api.v1.authentication.ResetPasswordTokenUtilTest;
import com.dotcms.rest.api.v1.folder.FolderResourceTest;
import com.dotcms.rest.api.v1.pushpublish.PushPublishFilterResourceTest;
import com.dotcms.rest.api.v1.system.ConfigurationHelperTest;
import com.dotcms.rest.api.v1.user.UserResourceIntegrationTest;
import com.dotcms.saml.IdentityProviderConfigurationFactoryTest;
import com.dotcms.saml.SamlConfigurationServiceTest;
import com.dotcms.security.ContentSecurityPolicyUtilTest;
import com.dotcms.security.apps.AppsAPIImplTest;
import com.dotcms.security.apps.AppsCacheImplTest;
import com.dotcms.security.multipart.BoundedBufferedReaderTest;
import com.dotcms.security.multipart.ContentDispositionFileNameParserTest;
import com.dotcms.security.multipart.SecureFileValidatorTest;
import com.dotcms.storage.FileMetadataAPITest;
import com.dotcms.storage.StoragePersistenceAPITest;
import com.dotcms.translate.GoogleTranslationServiceIntegrationTest;
import com.dotcms.util.XStreamFactoryTest;
import com.dotcms.uuid.shorty.LegacyShortyIdApiTest;
import com.dotmarketing.beans.HostTest;
import com.dotmarketing.business.DeterministicIdentifierAPITest;
import com.dotmarketing.business.PermissionBitFactoryImplTest;
import com.dotmarketing.business.helper.PermissionHelperTest;
import com.dotmarketing.cache.FolderCacheImplIntegrationTest;
import com.dotmarketing.common.db.DBTimeZoneCheckTest;
import com.dotmarketing.filters.AutoLoginFilterTest;
import com.dotmarketing.image.filter.ImageFilterAPIImplTest;
import com.dotmarketing.image.focalpoint.FocalPointAPITest;
import com.dotmarketing.osgi.GenericBundleActivatorTest;
import com.dotmarketing.portlets.browser.BrowserUtilTest;
import com.dotmarketing.portlets.categories.business.CategoryFactoryTest;
import com.dotmarketing.portlets.cmsmaintenance.factories.CMSMaintenanceFactoryTest;
import com.dotmarketing.portlets.containers.business.ContainerFactoryImplTest;
import com.dotmarketing.portlets.containers.business.ContainerStructureFinderStrategyResolverTest;
import com.dotmarketing.portlets.contentlet.business.ContentletCacheImplTest;
import com.dotmarketing.portlets.contentlet.business.web.ContentletWebAPIImplIntegrationTest;
import com.dotmarketing.portlets.contentlet.model.IntegrationResourceLinkTest;
import com.dotmarketing.portlets.fileassets.business.FileAssetAPIImplIntegrationTest;
import com.dotmarketing.portlets.fileassets.business.FileAssetFactoryIntegrationTest;
import com.dotmarketing.portlets.folders.business.FolderFactoryImplTest;
import com.dotmarketing.portlets.folders.model.FolderTest;
import com.dotmarketing.portlets.templates.business.FileAssetTemplateUtilTest;
import com.dotmarketing.portlets.templates.business.TemplateFactoryImplTest;
import com.dotmarketing.portlets.workflows.actionlet.MoveContentActionletTest;
import com.dotmarketing.portlets.workflows.actionlet.PushNowActionletTest;
import com.dotmarketing.portlets.workflows.actionlet.VelocityScriptActionletAbortTest;
import com.dotmarketing.portlets.workflows.model.TestWorkflowAction;
import com.dotmarketing.portlets.workflows.util.WorkflowEmailUtilTest;
import com.dotmarketing.quartz.DotStatefulJobTest;
import com.dotmarketing.quartz.job.CleanUpFieldReferencesJobTest;
import com.dotmarketing.quartz.job.IntegrityDataGenerationJobTest;
import com.dotmarketing.startup.StartupTasksExecutorTest;
import com.dotmarketing.startup.runalways.Task00050LoadAppsSecretsTest;
import com.dotmarketing.startup.runonce.Task05195CreatesDestroyActionAndAssignDestroyDefaultActionsToTheSystemWorkflowTest;
import com.dotmarketing.startup.runonce.Task05210CreateDefaultDotAssetTest;
import com.dotmarketing.startup.runonce.Task05225RemoveLoadRecordsToIndexTest;
import com.dotmarketing.startup.runonce.Task05305AddPushPublishFilterColumnTest;
import com.dotmarketing.startup.runonce.Task05350AddDotSaltClusterColumnTest;
import com.dotmarketing.startup.runonce.Task05370AddAppsPortletToLayoutTest;
import com.dotmarketing.startup.runonce.Task05380ChangeContainerPathToAbsoluteTest;
import com.dotmarketing.startup.runonce.Task05390MakeRoomForLongerJobDetailTest;
import com.dotmarketing.startup.runonce.Task05395RemoveEndpointIdForeignKeyInIntegrityResolverTablesIntegrationTest;
import com.dotmarketing.startup.runonce.Task201013AddNewColumnsToIdentifierTableTest;
import com.dotmarketing.startup.runonce.Task201014UpdateColumnsValuesInIdentifierTableTest;
import com.dotmarketing.startup.runonce.Task201102UpdateColumnSitelicTableTest;
import com.dotmarketing.startup.runonce.Task210218MigrateUserProxyTableTest;
import com.dotmarketing.startup.runonce.Task210319CreateStorageTableTest;
import com.dotmarketing.startup.runonce.Task210321RemoveOldMetadataFilesTest;
import com.dotmarketing.startup.runonce.Task210506UpdateStorageTableTest;
import com.dotmarketing.startup.runonce.Task210510UpdateStorageTableDropMetadataColumnTest;
import com.dotmarketing.startup.runonce.Task210520UpdateAnonymousEmailTest;
import com.dotmarketing.startup.runonce.Task210527DropReviewFieldsFromContentletTableTest;
import com.dotmarketing.startup.runonce.Task210719CleanUpTitleFieldTest;
import com.dotmarketing.startup.runonce.Task210802UpdateStructureTableTest;
import com.dotmarketing.startup.runonce.Task210805DropUserProxyTableTest;
import com.dotmarketing.startup.runonce.Task210816DeInodeRelationshipTest;
import com.dotmarketing.startup.runonce.Task210901UpdateDateTimezonesTest;
import com.dotmarketing.startup.runonce.Task211007RemoveNotNullConstraintFromCompanyMXColumnTest;
import com.dotmarketing.startup.runonce.Task211012AddCompanyDefaultLanguageTest;
import com.dotmarketing.startup.runonce.Task220202RemoveFKStructureFolderConstraintTest;
import com.dotmarketing.startup.runonce.Task211101AddContentletAsJsonColumnTest;
import com.dotmarketing.startup.runonce.Task211103RenameHostNameLabelTest;
import com.dotmarketing.startup.runonce.Task220203RemoveFolderInodeConstraintTest;
import com.dotmarketing.startup.runonce.Task220214AddOwnerAndIDateToFolderTableTest;
import com.dotmarketing.startup.runonce.Task220215MigrateDataFromInodeToFolderTest;
import com.dotmarketing.startup.runonce.Task220330ChangeVanityURLSiteFieldTypeTest;
import com.dotmarketing.startup.runonce.Task220331UpdateDateTimezonesTest;
import com.dotmarketing.startup.runonce.Task220404RemoveCalendarReminderTest;
import com.dotmarketing.startup.runonce.Task220413IncreasePublishedPushedAssetIdColTest;
import com.dotmarketing.startup.runonce.Task220512UpdateNoHTMLRegexValueTest;
import com.dotmarketing.util.ConfigTest;
import com.dotmarketing.util.HashBuilderTest;
import com.dotmarketing.util.MaintenanceUtilTest;
import com.dotmarketing.util.ResourceCollectorUtilTest;
import com.dotmarketing.util.TestConfig;
import com.liferay.portal.language.LanguageUtilTest;
import org.apache.velocity.tools.view.tools.CookieToolTest;
import org.junit.runner.RunWith;
import org.junit.runners.Suite.SuiteClasses;

/* grep -l -r "@Test" dotCMS/src/integration-test */
/* ./gradlew integrationTest -Dtest.single=com.dotcms.MainSuite */


@RunWith(MainBaseSuite.class)
@SuiteClasses({
        /*FolderCacheImplIntegrationTest.class,
        StaticPublisherIntegrationTest.class,
        com.dotcms.publishing.PublisherAPIImplTest.class,
        SiteSearchJobImplTest.class,
        PushPublishBundleGeneratorTest.class,
        LegacyShortyIdApiTest.class,
        RuleBundlerTest.class,
        com.dotcms.content.elasticsearch.business.ESMappingAPITest.class,
        org.apache.velocity.runtime.parser.node.SimpleNodeTest.class,
        com.liferay.portal.ejb.UserLocalManagerTest.class,
        com.liferay.portal.ejb.UserUtilTest.class,
        com.liferay.util.LocaleUtilTest.class,
        com.dotcms.languagevariable.business.LanguageVariableAPITest.class,
        com.dotcms.filters.interceptor.jwt.JsonWebTokenInterceptorIntegrationTest.class,
        com.dotcms.publishing.PublisherAPITest.class,
        com.dotcms.publishing.remote.RemoteReceiverLanguageResolutionTest.class,
        com.dotcms.cluster.business.ServerAPIImplTest.class,
        com.dotcms.cache.KeyValueCacheImplTest.class,
        com.dotcms.enterprise.publishing.remote.handler.RuleBundlerHandlerTest.class,
        com.dotcms.enterprise.publishing.remote.CategoryBundlerHandlerTest.class,
        com.dotcms.enterprise.publishing.remote.HostBundlerHandlerTest.class,
        com.dotcms.enterprise.priv.ESSearchProxyTest.class,
        com.dotcms.util.pagination.ContentTypesPaginatorTest.class,
        com.dotcms.util.marshal.MarshalUtilsIntegrationTest.class,
        com.dotcms.util.RelationshipUtilTest.class,
        com.dotcms.util.ImportUtilTest.class,
        com.dotmarketing.util.PageModeTest.class,
        com.dotmarketing.business.web.UserWebAPIImplTest.class,
        com.dotcms.auth.providers.jwt.JsonWebTokenUtilsIntegrationTest.class,
        com.dotcms.auth.providers.jwt.factories.ApiTokenAPITest.class,
        com.dotcms.auth.providers.jwt.services.JsonWebTokenServiceIntegrationTest.class,
        DependencyModDateUtilTest.class,
        com.dotcms.publisher.business.PublisherTest.class,
        com.dotcms.publisher.endpoint.bean.PublishingEndPointTest.class,
        com.dotcms.publisher.endpoint.business.PublishingEndPointAPITest.class,
        com.dotcms.publisher.endpoint.business.PublishingEndPointFactoryImplTest.class,
        com.dotcms.publisher.assets.business.PushedAssetsAPITest.class,
        com.dotcms.notification.business.NotificationAPITest.class,
        com.dotcms.business.LocalTransactionAndCloseDBIfOpenedFactoryTest.class,
        com.dotcms.content.elasticsearch.business.IndiciesFactoryTest.class,
        com.dotcms.content.elasticsearch.business.ESIndexSpeedTest.class,
        com.dotcms.content.elasticsearch.business.ESSiteSearchAPITest.class,
        com.dotcms.content.elasticsearch.business.ContentletIndexAPIImplTest.class,
        com.dotcms.content.elasticsearch.business.ES6UpgradeTest.class,
        com.dotcms.content.elasticsearch.business.ESContentFactoryImplTest.class,
        com.dotcms.keyvalue.busines.KeyValueAPIImplTest.class,
        com.dotcms.keyvalue.business.KeyValueAPITest.class,
        com.dotcms.tika.TikaUtilsTest.class,
        com.dotcms.http.CircuitBreakerUrlTest.class,
        com.dotcms.visitor.filter.logger.VisitorLoggerTest.class,
        com.dotcms.visitor.filter.characteristics.VisitorCharacterTest.class,
        com.dotcms.graphql.business.GraphqlAPITest.class,
        com.dotcms.contenttype.test.ContentTypeTest.class,
        com.dotcms.contenttype.test.DeleteFieldJobTest.class,
        com.dotcms.contenttype.test.ContentTypeAPIImplTest.class,
        com.dotcms.contenttype.test.ContentTypeBuilderTest.class,
        com.dotcms.contenttype.test.ContentTypeFactoryImplTest.class,
        com.dotcms.contenttype.test.ContentTypeImportExportTest.class,
        com.dotcms.contenttype.test.FieldFactoryImplTest.class,
        com.dotcms.contenttype.test.JsonContentTypeTransformerTest.class,
        com.dotcms.contenttype.test.ContentResourceTest.class,
        com.dotcms.contenttype.test.FieldBuilderTest.class,
        com.dotcms.contenttype.test.KeyValueFieldUtilTest.class,
        com.dotcms.contenttype.test.ContentTypeResourceTest.class,
        com.dotcms.contenttype.business.RelationshipAPITest.class,
        com.dotcms.contenttype.business.FieldAPITest.class,
        com.dotcms.contenttype.business.RelationshipFactoryImplTest.class,
        com.dotcms.contenttype.model.field.layout.FieldUtilTest.class,
        com.dotcms.contenttype.model.field.layout.FieldLayoutColumnSerializerTest.class,
        com.dotcms.contenttype.model.field.layout.FieldLayoutSerializerTest.class,
        com.dotcms.contenttype.model.field.layout.FieldLayoutRowSerializerTest.class,
        com.dotcms.contenttype.model.field.layout.FieldLayoutTest.class,
        com.dotcms.workflow.helper.TestSystemActionMappingsHandlerMerger.class,
        com.dotcms.concurrent.lock.DotKeyLockManagerTest.class,
        com.dotcms.rendering.velocity.VelocityMacroCacheTest.class,
        com.dotcms.rendering.velocity.VelocityUtilTest.class,
        com.dotcms.rendering.velocity.viewtools.navigation.NavToolTest.class,
        com.dotcms.rendering.velocity.viewtools.navigation.NavToolCacheTest.class,
        com.dotcms.rendering.velocity.viewtools.content.ContentMapTest.class,
        com.dotcms.rendering.velocity.viewtools.content.util.ContentUtilsTest.class,
        com.dotcms.rendering.velocity.viewtools.content.ContentToolTest.class,
        com.dotcms.rendering.velocity.viewtools.WorkflowToolTest.class,
        com.dotcms.browser.BrowserAPITest.class,
        com.dotcms.rendering.velocity.viewtools.LanguageWebAPITest.class,
        com.dotcms.rendering.velocity.viewtools.ContainerWebAPIIntegrationTest.class,
        com.dotcms.rendering.velocity.services.VelocityResourceKeyTest.class,
        com.dotcms.rendering.velocity.services.HTMLPageAssetRenderedTest.class,
        com.dotcms.uuid.shorty.ShortyIdApiTest.class,
        DotGraphQLHttpServletTest.class,
        com.dotcms.rest.TagResourceIntegrationTest.class,
        com.dotcms.rest.MapToContentletPopulatorTest.class,
        com.dotcms.rest.WebResourceIntegrationTest.class,
        com.dotcms.rest.api.v1.configuration.ConfigurationResourceTest.class,
        com.dotcms.rest.api.v1.page.NavResourceTest.class,
        com.dotcms.rest.api.v1.page.PageResourceTest.class,
        com.dotcms.rest.api.v1.temp.TempFileResourceTest.class,
        com.dotcms.rest.api.v1.content.ContentVersionResourceIntegrationTest.class,
        com.dotcms.rest.api.v1.container.ContainerResourceIntegrationTest.class,
        com.dotcms.rest.api.v1.theme.ThemeResourceIntegrationTest.class,
        com.dotcms.rest.api.v1.vtl.VTLResourceIntegrationTest.class,
        com.dotcms.rest.api.v1.contenttype.ContentTypeResourceIssue15124Test.class,
        com.dotcms.rest.api.v1.contenttype.FieldResourceTest.class,
        com.dotcms.rest.api.v1.contenttype.FieldVariableResourceTest.class,
        com.dotcms.rest.api.v1.contenttype.ContentTypeResourceTest.class,
        com.dotcms.rest.api.v1.workflow.WorkflowResourceResponseCodeIntegrationTest.class,
        com.dotcms.rest.api.v1.workflow.WorkflowResourceIntegrationTest.class,
        com.dotcms.rest.api.v1.workflow.WorkflowResourceLicenseIntegrationTest.class,
        com.dotcms.rest.api.v1.authentication.ResetPasswordResourceIntegrationTest.class,
        com.dotcms.rest.api.v1.authentication.CreateJsonWebTokenResourceIntegrationTest.class,
        com.dotcms.rest.api.v1.relationships.RelationshipsResourceTest.class,
        com.dotcms.rest.api.v2.contenttype.FieldResourceTest.class,
        com.dotcms.rest.api.v3.contenttype.FieldResourceTest.class,
        com.dotcms.rest.api.v3.contenttype.MoveFieldFormTest.class,
        com.dotcms.rest.api.CorsFilterTest.class,
        com.dotcms.rest.elasticsearch.ESContentResourcePortletTest.class,
        com.dotcms.filters.VanityUrlFilterTest.class,
        com.dotcms.vanityurl.business.VanityUrlAPITest.class,
        com.dotmarketing.portlets.fileassets.business.FileAssetAPITest.class,
        com.dotmarketing.portlets.languagesmanager.business.LanguageAPITest.class,
        com.dotmarketing.portlets.languagesmanager.business.LanguageFactoryIntegrationTest.class,
        com.dotmarketing.portlets.linkchecker.business.LinkCheckerAPITest.class,
        com.dotmarketing.portlets.contentlet.util.ContentletUtilTest.class,
        com.dotmarketing.portlets.contentlet.business.ContentletCheckInTest.class,
        com.dotmarketing.portlets.contentlet.business.ContentletFactoryTest.class,
        com.dotmarketing.portlets.contentlet.business.HostAPITest.class,
        ContainerStructureFinderStrategyResolverTest.class,
        com.dotmarketing.portlets.contentlet.business.ContentletAPITest.class,
        com.dotmarketing.portlets.contentlet.model.ContentletIntegrationTest.class,
        com.dotmarketing.portlets.contentlet.transform.BinaryToMapTransformerTest.class,
        com.dotmarketing.portlets.contentlet.transform.ContentletTransformerTest.class,
        com.dotmarketing.portlets.contentlet.ajax.ContentletAjaxTest.class,
        com.dotmarketing.portlets.workflows.business.SaveContentDraftActionletTest.class,
        com.dotmarketing.portlets.workflows.business.WorkflowFactoryTest.class,
        com.dotmarketing.portlets.workflows.business.SaveContentActionletTest.class,
        com.dotmarketing.portlets.workflows.business.WorkflowAPIMultiLanguageTest.class,
        com.dotmarketing.portlets.workflows.business.WorkflowAPITest.class,
        com.dotmarketing.portlets.workflows.model.WorkflowSearcherTest.class,
        com.dotmarketing.portlets.workflows.model.SystemActionWorkflowActionMappingTest.class,
        com.dotmarketing.portlets.workflows.actionlet.FourEyeApproverActionletTest.class,
        com.dotmarketing.portlets.workflows.actionlet.SaveContentActionletTest.class,
        com.dotmarketing.portlets.workflows.actionlet.SaveContentActionletWithTagsTest.class,
        com.dotmarketing.portlets.workflows.actionlet.CopyActionletTest.class,
        com.dotmarketing.portlets.workflows.actionlet.VelocityScriptActionletTest.class,
        com.dotmarketing.portlets.personas.business.PersonaAPITest.class,
        com.dotmarketing.portlets.personas.business.DeleteMultiTreeUsedPersonaTagJobTest.class,
        com.dotmarketing.portlets.links.business.MenuLinkAPITest.class,
        com.dotmarketing.portlets.links.factories.LinkFactoryTest.class,
        com.dotmarketing.portlets.rules.conditionlet.ConditionletOSGIFTest.class,
        com.dotmarketing.portlets.rules.conditionlet.CurrentSessionLanguageConditionletTest.class,
        com.dotmarketing.portlets.rules.conditionlet.NumberOfTimesPreviouslyVisitedConditionletTest.class,
        com.dotmarketing.portlets.rules.conditionlet.UsersBrowserLanguageConditionletTest.class,
        com.dotmarketing.portlets.rules.conditionlet.UsersSiteVisitsConditionletTest.class,
        com.dotmarketing.portlets.rules.conditionlet.VisitorOperatingSystemConditionletTest.class,
        com.dotmarketing.portlets.rules.conditionlet.VisitedUrlConditionletTest.class,
        com.dotmarketing.portlets.rules.business.RulesCacheFTest.class,
        com.dotmarketing.portlets.templates.business.TemplateAPITest.class,
        com.dotmarketing.portlets.containers.business.ContainerAPIImplTest.class,
        com.dotmarketing.portlets.folders.business.FolderAPITest.class,
        com.dotmarketing.portlets.containers.business.ContainerAPITest.class,
        com.dotmarketing.portlets.containers.business.FileAssetContainerUtilTest.class,
        com.dotmarketing.portlets.htmlpages.business.HTMLPageAPITest.class,
        com.dotmarketing.portlets.structure.factories.StructureFactoryTest.class,
        com.dotmarketing.portlets.structure.factories.FieldFactoryTest.class,
        com.dotmarketing.portlets.structure.model.ContentletRelationshipsTest.class,
        com.dotmarketing.portlets.structure.transform.ContentletRelationshipsTransformerTest.class,
        com.dotmarketing.portlets.categories.business.CategoryAPITest.class,
        com.dotmarketing.filters.FiltersTest.class,
        com.dotmarketing.business.VersionableAPITest.class,
        com.dotmarketing.business.UserAPITest.class,
        com.dotmarketing.business.portal.PortletAPIImplTest.class,
        com.dotmarketing.business.cache.provider.guava.CachePerformanceTest.class,
        com.dotmarketing.business.web.LanguageWebApiTest.class,
        com.dotmarketing.business.IdentifierFactoryTest.class,
        com.dotmarketing.business.IdentifierAPITest.class,
        com.dotmarketing.business.CommitListenerCacheWrapperTest.class,
        com.dotmarketing.business.RoleAPITest.class,
        com.dotmarketing.business.IdentifierConsistencyIntegrationTest.class,
        com.dotmarketing.business.LayoutAPITest.class,
        com.dotmarketing.business.PermissionAPIIntegrationTest.class,
        com.dotmarketing.business.PermissionAPITest.class,
        com.dotmarketing.servlets.BinaryExporterServletTest.class,
        com.dotmarketing.servlets.ShortyServletAndTitleImageTest.class,
        com.dotmarketing.servlets.ajax.AjaxDirectorServletIntegrationTest.class,
        com.dotmarketing.common.reindex.ReindexThreadTest.class,
        com.dotmarketing.common.reindex.ReindexAPITest.class,
        com.dotmarketing.common.db.DotDatabaseMetaDataTest.class,
        com.dotmarketing.common.db.ParamsSetterTest.class,
        com.dotmarketing.cms.urlmap.URLMapAPIImplTest.class,
        com.dotmarketing.factories.PublishFactoryTest.class,
        com.dotmarketing.factories.WebAssetFactoryTest.class,
        com.dotmarketing.factories.MultiTreeAPITest.class,
        com.dotmarketing.db.DbConnectionFactoryTest.class,
        com.dotmarketing.db.DbConnectionFactoryUtilTest.class,
        com.dotmarketing.db.HibernateUtilTest.class,
        com.dotmarketing.quartz.job.BinaryCleanupJobTest.class,
        FocalPointAPITest.class,
        com.dotmarketing.tag.business.TagAPITest.class,
        com.dotcms.osgi.OSGIUtilTest.class,
        com.dotmarketing.fixTasks.FixTask00085FixEmptyParentPathOnIdentifierTest.class,
        com.dotmarketing.startup.runonce.Task05170DefineFrontEndAndBackEndRolesTest.class,
        com.dotmarketing.startup.runonce.Task04375UpdateCategoryKeyTest.class,
        com.dotmarketing.startup.runonce.Task04335CreateSystemWorkflowTest.class,
        com.dotmarketing.startup.runonce.Task04375UpdateColorsTest.class,
        com.dotmarketing.startup.runonce.Task05160MultiTreeAddPersonalizationColumnAndChangingPKTest.class,
        com.dotmarketing.startup.runonce.Task05035LanguageTableIdentityOffTest.class,
        com.dotmarketing.startup.runonce.Task05165CreateContentTypeWorkflowActionMappingTableTest.class,
        com.dotmarketing.startup.runonce.Task05070AndTask05080Test.class,
        com.dotmarketing.startup.runonce.Task05030UpdateSystemContentTypesHostTest.class,
        com.dotmarketing.startup.runonce.Task05050FileAssetContentTypeReadOnlyFileNameTest.class,
        com.dotmarketing.startup.runonce.Task05190UpdateFormsWidgetCodeFieldTest.class,
        com.dotmarketing.startup.runalways.Task00001LoadSchemaIntegrationTest.class,
        com.dotmarketing.startup.runonce.Task05200WorkflowTaskUniqueKeyTest.class,
        Task05195CreatesDestroyActionAndAssignDestroyDefaultActionsToTheSystemWorkflowTest.class,
        Task05210CreateDefaultDotAssetTest.class,
        CleanUpFieldReferencesJobTest.class,
        ESContentletAPIImplTest.class,
        CachedParameterDecoratorTest.class,
        ContainerFactoryImplTest.class,
        TemplateFactoryImplTest.class,
        TestConfig.class,
        ConfigTest.class,
        FolderTest.class,*/
        PublishAuditAPITest.class/*,
        BundleFactoryTest.class,
        com.dotcms.security.apps.SecretsStoreKeyStoreImplTest.class,
        AppsAPIImplTest.class,
        AppsResourceTest.class,
        AppsCacheImplTest.class,
        VelocityServletIntegrationTest.class,
        DotAssetAPITest.class,
        DotAssetBaseTypeToContentTypeStrategyImplTest.class,
        RulesAPIImplIntegrationTest.class,
        FileAssetAPIImplIntegrationTest.class,
        FileAssetFactoryIntegrationTest.class,
        UserResourceIntegrationTest.class,
        IntegrationResourceLinkTest.class,
        HashBuilderTest.class,
        ElasticsearchUtilTest.class,
        LanguageUtilTest.class,
        FolderResourceTest.class,
        Task05225RemoveLoadRecordsToIndexTest.class,
        PublisherFilterImplTest.class,
        PushPublishFiltersInitializerTest.class,
        PushPublishFilterResourceTest.class,
        PushNowActionletTest.class,
        Task05305AddPushPublishFilterColumnTest.class,
        CMSMaintenanceFactoryTest.class,
        Task05350AddDotSaltClusterColumnTest.class,
        PostgresPubSubImplTest.class,
        DotParseTest.class,
        TestWorkflowAction.class,
        SamlConfigurationServiceTest.class,
        ClusterFactoryTest.class,
        ESMappingUtilHelperTest.class,
        BundleResourceTest.class,
        IdentityProviderConfigurationFactoryTest.class,
        EMAWebInterceptorTest.class,
        GoogleTranslationServiceIntegrationTest.class,
        Task05380ChangeContainerPathToAbsoluteTest.class,
        DotTemplateToolTest.class,
        ContentletWebAPIImplIntegrationTest.class,
        Task05370AddAppsPortletToLayoutTest.class,
        FolderFactoryImplTest.class,
        DotSamlResourceTest.class,
        DotStatefulJobTest.class,
        IntegrityDataGenerationJobTest.class,
        BundleAPITest.class,
        Task05390MakeRoomForLongerJobDetailTest.class,
        Task05395RemoveEndpointIdForeignKeyInIntegrityResolverTablesIntegrationTest.class,
        JSONToolTest.class,
        BundlePublisherResourceIntegrationTest.class,
        IntegrityResourceIntegrationTest.class,
        Task00050LoadAppsSecretsTest.class,
        StoragePersistenceAPITest.class,
        FileMetadataAPITest.class,
        StartupTasksExecutorTest.class,
        Task201013AddNewColumnsToIdentifierTableTest.class,
        Task201014UpdateColumnsValuesInIdentifierTableTest.class,
        AppsInterpolationTest.class,
        com.dotcms.rest.api.v1.template.TemplateResourceTest.class,
        Task201102UpdateColumnSitelicTableTest.class,
        DependencyManagerTest.class,
        com.dotcms.rest.api.v1.versionable.VersionableResourceTest.class,
        GenericBundleActivatorTest.class,
        SAMLHelperTest.class,
        PermissionHelperTest.class,
        ResetPasswordTokenUtilTest.class,
        ContainerBundlerTest.class,
        ContentTypeBundlerTest.class,
        DependencyBundlerTest.class,
        FolderBundlerTest.class,
        HostBundlerTest.class,
        LinkBundlerTest.class,
        TemplateBundlerTest.class,
        WorkflowBundlerTest.class,
        AutoLoginFilterTest.class,
        Task210218MigrateUserProxyTableTest.class,
        com.dotmarketing.startup.runonce.Task210316UpdateLayoutIconsTest.class,
        Task210319CreateStorageTableTest.class,
        Task210321RemoveOldMetadataFilesTest.class,
        DBTimeZoneCheckTest.class,
        ContentHandlerTest.class,
        ESIndexAPITest.class,
        FileAssetTemplateUtilTest.class,
        Task210506UpdateStorageTableTest.class,
        Task210520UpdateAnonymousEmailTest.class,
        Task210510UpdateStorageTableDropMetadataColumnTest.class,
        StaticPushPublishBundleGeneratorTest.class,
        CookieToolTest.class,
        CSVManifestBuilderTest.class,
        MoveContentActionletTest.class,
        ImageFilterAPIImplTest.class,
        DeterministicIdentifierAPITest.class,
        Task210527DropReviewFieldsFromContentletTableTest.class,
        ContentletCacheImplTest.class,
        HostTest.class,
        FileToolTest.class,
        Task210719CleanUpTitleFieldTest.class,
        Task210802UpdateStructureTableTest.class,
        MaintenanceUtilTest.class,
        BundlePublisherTest.class,
        CategoryFactoryTest.class,
        Task210805DropUserProxyTableTest.class,
        Task210816DeInodeRelationshipTest.class,
        WorkflowEmailUtilTest.class,
        ConfigurationHelperTest.class,
        PublishQueueElementTransformerTest.class,
        CSVManifestReaderTest.class,
        Task210901UpdateDateTimezonesTest.class,
        DotObjectCodecTest.class,
        RedisClientTest.class,
        LettuceCacheTest.class,
        RedisPubSubImplTest.class,
        ManifestReaderFactoryTest.class,
        ResourceCollectorUtilTest.class,
        Task211007RemoveNotNullConstraintFromCompanyMXColumnTest.class,
        Task211012AddCompanyDefaultLanguageTest.class,
        HostIntegrityCheckerTest.class,
        MetaWebInterceptorTest.class,
        BrowserUtilTest.class,
        Task211101AddContentletAsJsonColumnTest.class,
        ContentletJsonAPITest.class,
        VelocityScriptActionletAbortTest.class,
        StoryBlockMapTest.class,
        HandlerUtilTest.class,
        Task211103RenameHostNameLabelTest.class,
        ContentSecurityPolicyUtilTest.class,
        MessageToolTest.class,
        XmlToolTest.class,
        LanguageFolderTest.class,
        MailAPIImplTest.class,
        CSSCacheTest.class,
        com.dotcms.rendering.velocity.viewtools.content.BinaryMapTest.class,
        IntegrityUtilTest.class,
        Task220202RemoveFKStructureFolderConstraintTest.class,
        com.dotcms.publisher.business.PublisherAPIImplTest.class,
        ContentBundlerTest.class,
        ObjectMapperTest.class,
        URLMapBundlerTest.class,
        PermissionBitFactoryImplTest.class,
        Task220203RemoveFolderInodeConstraintTest.class,
        Task220214AddOwnerAndIDateToFolderTableTest.class,
        Task220215MigrateDataFromInodeToFolderTest.class,
        Task220330ChangeVanityURLSiteFieldTypeTest.class,
        Task220331UpdateDateTimezonesTest.class,
        Task220404RemoveCalendarReminderTest.class,
        Task220413IncreasePublishedPushedAssetIdColTest.class,
        XStreamFactoryTest.class,
        Task220404RemoveCalendarReminderTest.class,
        com.dotcms.util.pagination.ContainerPaginatorTest.class,
        ContentDispositionFileNameParserTest.class,
        SecureFileValidatorTest.class,
        BoundedBufferedReaderTest.class,
<<<<<<< HEAD
        AWSS3PublisherTest.class*/
=======
        ContentWorkflowHandlerTest.class,
        Task220512UpdateNoHTMLRegexValueTest.class,
        AWSS3PublisherTest.class
>>>>>>> da8a57d3
})
public class MainSuite {

}<|MERGE_RESOLUTION|>--- conflicted
+++ resolved
@@ -549,13 +549,10 @@
         ContentDispositionFileNameParserTest.class,
         SecureFileValidatorTest.class,
         BoundedBufferedReaderTest.class,
-<<<<<<< HEAD
-        AWSS3PublisherTest.class*/
-=======
+        AWSS3PublisherTest.class
         ContentWorkflowHandlerTest.class,
-        Task220512UpdateNoHTMLRegexValueTest.class,
-        AWSS3PublisherTest.class
->>>>>>> da8a57d3
+        Task220512UpdateNoHTMLRegexValueTest.class*/
+
 })
 public class MainSuite {
 
