--- conflicted
+++ resolved
@@ -648,13 +648,10 @@
         SiteViewPaginatorIntegrationTest.class,
         AssetPathResolverImplTest.class,
         CMSUrlUtilIntegrationTest.class,
-<<<<<<< HEAD
-        HostFactoryImplTest.class
-=======
         HostFactoryImplTest.class,
         ContentFileAssetIntegrityCheckerTest.class,
-        ContentPageIntegrityCheckerTest.class
->>>>>>> 5515066d
+        ContentPageIntegrityCheckerTest.class,
+        HostFactoryImplTest.class
 })
 
 public class MainSuite {
