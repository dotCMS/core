package com.dotcms;

import com.dotcms.auth.providers.saml.v1.DotSamlResourceTest;
import com.dotcms.auth.providers.saml.v1.SAMLHelperTest;
import com.dotcms.bayesian.BayesianAPIImplIT;
import com.dotcms.cache.lettuce.DotObjectCodecTest;
import com.dotcms.cache.lettuce.LettuceCacheTest;
import com.dotcms.cache.lettuce.RedisClientTest;
import com.dotcms.content.business.ObjectMapperTest;
import com.dotcms.content.business.json.ContentletJsonAPITest;
import com.dotcms.content.elasticsearch.business.ESContentletAPIImplTest;
import com.dotcms.content.elasticsearch.business.ESIndexAPITest;
import com.dotcms.content.elasticsearch.business.ElasticsearchUtilTest;
import com.dotcms.content.elasticsearch.util.ESMappingUtilHelperTest;
import com.dotcms.content.model.hydration.MetadataDelegateTest;
import com.dotcms.contenttype.business.ContentTypeDestroyAPIImplTest;
import com.dotcms.contenttype.business.ContentTypeInitializerTest;
import com.dotcms.contenttype.business.DotAssetBaseTypeToContentTypeStrategyImplTest;
import com.dotcms.contenttype.business.SiteAndFolderResolverImplTest;
import com.dotcms.contenttype.business.StoryBlockAPITest;
import com.dotcms.contenttype.test.DotAssetAPITest;
import com.dotcms.csspreproc.CSSCacheTest;
import com.dotcms.csspreproc.CSSPreProcessServletTest;
import com.dotcms.dotpubsub.PostgresPubSubImplTest;
import com.dotcms.dotpubsub.RedisPubSubImplTest;
import com.dotcms.ema.EMAWebInterceptorTest;
import com.dotcms.enterprise.cluster.ClusterFactoryTest;
import com.dotcms.enterprise.publishing.bundler.URLMapBundlerTest;
import com.dotcms.enterprise.publishing.remote.PushPublishBundleGeneratorTest;
import com.dotcms.enterprise.publishing.remote.StaticPushPublishBundleGeneratorTest;
import com.dotcms.enterprise.publishing.remote.bundler.ContainerBundlerTest;
import com.dotcms.enterprise.publishing.remote.bundler.ContentBundlerTest;
import com.dotcms.enterprise.publishing.remote.bundler.ContentTypeBundlerTest;
import com.dotcms.enterprise.publishing.remote.bundler.DependencyBundlerTest;
import com.dotcms.enterprise.publishing.remote.bundler.FolderBundlerTest;
import com.dotcms.enterprise.publishing.remote.bundler.HostBundlerTest;
import com.dotcms.enterprise.publishing.remote.bundler.LinkBundlerTest;
import com.dotcms.enterprise.publishing.remote.bundler.RuleBundlerTest;
import com.dotcms.enterprise.publishing.remote.bundler.TemplateBundlerTest;
import com.dotcms.enterprise.publishing.remote.bundler.WorkflowBundlerTest;
import com.dotcms.enterprise.publishing.remote.handler.ContentHandlerTest;
import com.dotcms.enterprise.publishing.remote.handler.ContentWorkflowHandlerTest;
import com.dotcms.enterprise.publishing.remote.handler.HandlerUtilTest;
import com.dotcms.enterprise.publishing.staticpublishing.AWSS3PublisherTest;
import com.dotcms.enterprise.publishing.staticpublishing.LanguageFolderTest;
import com.dotcms.enterprise.publishing.staticpublishing.StaticPublisherIntegrationTest;
import com.dotcms.enterprise.rules.RulesAPIImplIntegrationTest;
import com.dotcms.experiments.business.ExperimentAPIImpIntegrationTest;
import com.dotcms.experiments.business.IndexRegexUrlPatterStrategyIntegrationTest;
import com.dotcms.experiments.business.RootIndexRegexUrlPatterStrategyIntegrationTest;
import com.dotcms.experiments.business.web.ExperimentWebAPIImplIntegrationTest;
import com.dotcms.filters.interceptor.meta.MetaWebInterceptorTest;
import com.dotcms.graphql.DotGraphQLHttpServletTest;
import com.dotcms.integritycheckers.ContentFileAssetIntegrityCheckerTest;
import com.dotcms.integritycheckers.ContentPageIntegrityCheckerTest;
import com.dotcms.integritycheckers.FolderIntegrityCheckerTest;
import com.dotcms.integritycheckers.HostIntegrityCheckerTest;
import com.dotcms.integritycheckers.IntegrityUtilTest;
import com.dotcms.junit.MainBaseSuite;
import com.dotcms.mail.MailAPIImplTest;
import com.dotcms.mock.request.CachedParameterDecoratorTest;
import com.dotcms.publisher.bundle.business.BundleAPITest;
import com.dotcms.publisher.bundle.business.BundleFactoryImplTest;
import com.dotcms.publisher.bundle.business.BundleFactoryTest;
import com.dotcms.publisher.business.PublishAuditAPITest;
import com.dotcms.publisher.business.PublishQueueElementTransformerTest;
import com.dotcms.publisher.receiver.BundlePublisherTest;
import com.dotcms.publisher.util.DependencyManagerTest;
import com.dotcms.publisher.util.DependencyModDateUtilTest;
import com.dotcms.publishing.BundlerUtilTest;
import com.dotcms.publishing.PublisherFilterImplTest;
import com.dotcms.publishing.PushPublishFiltersInitializerTest;
import com.dotcms.publishing.job.SiteSearchJobImplTest;
import com.dotcms.publishing.manifest.CSVManifestBuilderTest;
import com.dotcms.publishing.manifest.CSVManifestReaderTest;
import com.dotcms.publishing.manifest.ManifestReaderFactoryTest;
import com.dotcms.publishing.manifest.ManifestUtilTest;
import com.dotcms.rendering.velocity.directive.DotParseTest;
import com.dotcms.rendering.velocity.servlet.VelocityServletIntegrationTest;
import com.dotcms.rendering.velocity.viewtools.DotTemplateToolTest;
import com.dotcms.rendering.velocity.viewtools.FileToolTest;
import com.dotcms.rendering.velocity.viewtools.JSONToolTest;
import com.dotcms.rendering.velocity.viewtools.MessageToolTest;
import com.dotcms.rendering.velocity.viewtools.XmlToolTest;
import com.dotcms.rendering.velocity.viewtools.XsltToolTest;
import com.dotcms.rendering.velocity.viewtools.content.StoryBlockMapTest;
import com.dotcms.rendering.velocity.viewtools.content.StoryBlockTest;
import com.dotcms.rest.BundlePublisherResourceIntegrationTest;
import com.dotcms.rest.BundleResourceTest;
import com.dotcms.rest.IntegrityResourceIntegrationTest;
import com.dotcms.rest.api.v1.apps.AppsResourceTest;
import com.dotcms.rest.api.v1.apps.SiteViewPaginatorIntegrationTest;
import com.dotcms.rest.api.v1.apps.view.AppsInterpolationTest;
import com.dotcms.rest.api.v1.asset.AssetPathResolverImplIntegrationTest;
import com.dotcms.rest.api.v1.asset.WebAssetHelperIntegrationTest;
import com.dotcms.rest.api.v1.authentication.ResetPasswordTokenUtilTest;
import com.dotcms.rest.api.v1.folder.FolderResourceTest;
import com.dotcms.rest.api.v1.menu.MenuResourceTest;
import com.dotcms.rest.api.v1.pushpublish.PushPublishFilterResourceTest;
import com.dotcms.rest.api.v1.system.ConfigurationHelperTest;
import com.dotcms.rest.api.v1.taillog.TailLogResourceTest;
import com.dotcms.rest.api.v1.user.UserResourceIntegrationTest;
import com.dotcms.saml.IdentityProviderConfigurationFactoryTest;
import com.dotcms.saml.SamlConfigurationServiceTest;
import com.dotcms.security.apps.AppsAPIImplTest;
import com.dotcms.security.apps.AppsCacheImplTest;
import com.dotcms.security.multipart.BoundedBufferedReaderTest;
import com.dotcms.security.multipart.ContentDispositionFileNameParserTest;
import com.dotcms.security.multipart.SecureFileValidatorTest;
import com.dotcms.storage.Chainable4040StorageCacheTest;
import com.dotcms.storage.FileMetadataAPITest;
import com.dotcms.storage.FileStorageAPITest;
import com.dotcms.storage.StoragePersistenceAPITest;
import com.dotcms.storage.repository.HashedLocalFileRepositoryManagerTest;
import com.dotcms.translate.GoogleTranslationServiceIntegrationTest;
import com.dotcms.util.content.json.PopulateContentletAsJSONUtilTest;
import com.dotcms.uuid.shorty.LegacyShortyIdApiTest;
import com.dotcms.variant.VariantAPITest;
import com.dotcms.variant.VariantFactoryTest;
import com.dotcms.variant.business.VariantCacheTest;
import com.dotmarketing.beans.HostTest;
import com.dotmarketing.business.DeterministicIdentifierAPITest;
import com.dotmarketing.business.IdentifierCacheImplTest;
import com.dotmarketing.business.PermissionBitFactoryImplTest;
import com.dotmarketing.business.VersionableFactoryImplTest;
import com.dotmarketing.business.helper.PermissionHelperTest;
import com.dotmarketing.cache.FolderCacheImplIntegrationTest;
import com.dotmarketing.common.db.DBTimeZoneCheckTest;
import com.dotmarketing.filters.AutoLoginFilterTest;
import com.dotmarketing.filters.CMSUrlUtilIntegrationTest;
import com.dotmarketing.image.focalpoint.FocalPointAPITest;
import com.dotmarketing.osgi.GenericBundleActivatorTest;
import com.dotmarketing.portlets.browser.BrowserUtilTest;
import com.dotmarketing.portlets.browser.ajax.BrowserAjaxTest;
import com.dotmarketing.portlets.categories.business.CategoryFactoryTest;
import com.dotmarketing.portlets.cmsmaintenance.factories.CMSMaintenanceFactoryTest;
import com.dotmarketing.portlets.containers.business.ContainerFactoryImplTest;
import com.dotmarketing.portlets.containers.business.ContainerStructureFinderStrategyResolverTest;
import com.dotmarketing.portlets.contentlet.business.ContentletCacheImplTest;
import com.dotmarketing.portlets.contentlet.business.HostFactoryImplTest;
import com.dotmarketing.portlets.contentlet.business.web.ContentletWebAPIImplIntegrationTest;
import com.dotmarketing.portlets.contentlet.model.ContentletDependenciesTest;
import com.dotmarketing.portlets.contentlet.model.IntegrationResourceLinkTest;
import com.dotmarketing.portlets.fileassets.business.FileAssetAPIImplIntegrationTest;
import com.dotmarketing.portlets.fileassets.business.FileAssetFactoryIntegrationTest;
import com.dotmarketing.portlets.folders.business.FolderFactoryImplTest;
import com.dotmarketing.portlets.folders.model.FolderTest;
import com.dotmarketing.portlets.templates.business.FileAssetTemplateUtilTest;
import com.dotmarketing.portlets.templates.business.TemplateFactoryImplTest;
import com.dotmarketing.portlets.workflows.actionlet.MoveContentActionletTest;
import com.dotmarketing.portlets.workflows.actionlet.PushNowActionletTest;
import com.dotmarketing.portlets.workflows.actionlet.SaveContentAsDraftActionletIntegrationTest;
import com.dotmarketing.portlets.workflows.actionlet.VelocityScriptActionletAbortTest;
import com.dotmarketing.portlets.workflows.model.TestWorkflowAction;
import com.dotmarketing.quartz.DotStatefulJobTest;
import com.dotmarketing.quartz.job.CleanUpFieldReferencesJobTest;
import com.dotmarketing.quartz.job.DropOldContentVersionsJobTest;
import com.dotmarketing.quartz.job.IntegrityDataGenerationJobTest;
import com.dotmarketing.quartz.job.PopulateContentletAsJSONJobTest;
import com.dotmarketing.quartz.job.StartEndScheduledExperimentsJobTest;
import com.dotmarketing.startup.StartupTasksExecutorDataTest;
import com.dotmarketing.startup.StartupTasksExecutorTest;
import com.dotmarketing.startup.runalways.Task00050LoadAppsSecretsTest;
import com.dotmarketing.startup.runonce.Task05195CreatesDestroyActionAndAssignDestroyDefaultActionsToTheSystemWorkflowTest;
import com.dotmarketing.startup.runonce.Task05210CreateDefaultDotAssetTest;
import com.dotmarketing.startup.runonce.Task05225RemoveLoadRecordsToIndexTest;
import com.dotmarketing.startup.runonce.Task05305AddPushPublishFilterColumnTest;
import com.dotmarketing.startup.runonce.Task05350AddDotSaltClusterColumnTest;
import com.dotmarketing.startup.runonce.Task05370AddAppsPortletToLayoutTest;
import com.dotmarketing.startup.runonce.Task05380ChangeContainerPathToAbsoluteTest;
import com.dotmarketing.startup.runonce.Task05390MakeRoomForLongerJobDetailTest;
import com.dotmarketing.startup.runonce.Task05395RemoveEndpointIdForeignKeyInIntegrityResolverTablesIntegrationTest;
import com.dotmarketing.startup.runonce.Task201013AddNewColumnsToIdentifierTableTest;
import com.dotmarketing.startup.runonce.Task201014UpdateColumnsValuesInIdentifierTableTest;
import com.dotmarketing.startup.runonce.Task201102UpdateColumnSitelicTableTest;
import com.dotmarketing.startup.runonce.Task210218MigrateUserProxyTableTest;
import com.dotmarketing.startup.runonce.Task210319CreateStorageTableTest;
import com.dotmarketing.startup.runonce.Task210321RemoveOldMetadataFilesTest;
import com.dotmarketing.startup.runonce.Task210506UpdateStorageTableTest;
import com.dotmarketing.startup.runonce.Task210510UpdateStorageTableDropMetadataColumnTest;
import com.dotmarketing.startup.runonce.Task210520UpdateAnonymousEmailTest;
import com.dotmarketing.startup.runonce.Task210527DropReviewFieldsFromContentletTableTest;
import com.dotmarketing.startup.runonce.Task210719CleanUpTitleFieldTest;
import com.dotmarketing.startup.runonce.Task210802UpdateStructureTableTest;
import com.dotmarketing.startup.runonce.Task210805DropUserProxyTableTest;
import com.dotmarketing.startup.runonce.Task210816DeInodeRelationshipTest;
import com.dotmarketing.startup.runonce.Task210901UpdateDateTimezonesTest;
import com.dotmarketing.startup.runonce.Task211007RemoveNotNullConstraintFromCompanyMXColumnTest;
import com.dotmarketing.startup.runonce.Task211012AddCompanyDefaultLanguageTest;
import com.dotmarketing.startup.runonce.Task211101AddContentletAsJsonColumnTest;
import com.dotmarketing.startup.runonce.Task211103RenameHostNameLabelTest;
import com.dotmarketing.startup.runonce.Task220202RemoveFKStructureFolderConstraintTest;
import com.dotmarketing.startup.runonce.Task220203RemoveFolderInodeConstraintTest;
import com.dotmarketing.startup.runonce.Task220214AddOwnerAndIDateToFolderTableTest;
import com.dotmarketing.startup.runonce.Task220215MigrateDataFromInodeToFolderTest;
import com.dotmarketing.startup.runonce.Task220330ChangeVanityURLSiteFieldTypeTest;
import com.dotmarketing.startup.runonce.Task220401CreateClusterLockTableTest;
import com.dotmarketing.startup.runonce.Task220402UpdateDateTimezonesTest;
import com.dotmarketing.startup.runonce.Task220413IncreasePublishedPushedAssetIdColTest;
import com.dotmarketing.startup.runonce.Task220512UpdateNoHTMLRegexValueTest;
import com.dotmarketing.startup.runonce.Task220606UpdatePushNowActionletNameTest;
import com.dotmarketing.startup.runonce.Task220822CreateVariantTableTest;
import com.dotmarketing.startup.runonce.Task220824CreateDefaultVariantTest;
import com.dotmarketing.startup.runonce.Task220825CreateVariantFieldTest;
import com.dotmarketing.startup.runonce.Task220829CreateExperimentsTableTest;
import com.dotmarketing.startup.runonce.Task220912UpdateCorrectShowOnMenuPropertyTest;
import com.dotmarketing.startup.runonce.Task220928AddLookbackWindowColumnToExperimentTest;
import com.dotmarketing.startup.runonce.Task221007AddVariantIntoPrimaryKeyTest;
import com.dotmarketing.startup.runonce.Task230110MakeSomeSystemFieldsRemovableByBaseTypeTest;
import com.dotmarketing.startup.runonce.Task230328AddMarkedForDeletionColumnTest;
import com.dotmarketing.startup.runonce.Task230426AlterVarcharLengthOfLockedByColTest;
import com.dotmarketing.startup.runonce.Task230523CreateVariantFieldInContentletIntegrationTest;
import com.dotmarketing.startup.runonce.Task230701AddHashIndicesToWorkflowTablesTest;
import com.dotmarketing.startup.runonce.Task230713IncreaseDisabledWysiwygColumnSizeTest;
import com.dotmarketing.util.HashBuilderTest;
import com.dotmarketing.util.ITConfigTest;
import com.dotmarketing.util.MaintenanceUtilTest;
import com.dotmarketing.util.ResourceCollectorUtilTest;
import com.dotmarketing.util.TestConfig;
import com.dotmarketing.util.UtilMethodsITest;
import com.dotmarketing.util.contentlet.pagination.PaginatedContentletsIntegrationTest;
import com.liferay.portal.language.LanguageUtilTest;
import org.apache.felix.framework.OSGIUtilTest;
import org.apache.velocity.tools.view.tools.CookieToolTest;
import org.junit.runner.RunWith;
import org.junit.runners.Suite.SuiteClasses;

/* grep -l -r "@Test" dotCMS/src/integration-test */
/* ./gradlew integrationTest -Dtest.single=com.dotcms.MainSuite */

@RunWith(MainBaseSuite.class)
@SuiteClasses({
        StartEndScheduledExperimentsJobTest.class,
        RulesAPIImplIntegrationTest.class,
        Task220825CreateVariantFieldTest.class,
        Task221007AddVariantIntoPrimaryKeyTest.class,
        ESContentletAPIImplTest.class,
        ExperimentAPIImpIntegrationTest.class,
        ExperimentWebAPIImplIntegrationTest.class,
        ContentletWebAPIImplIntegrationTest.class, // moved to top because of failures on GHA
        DependencyBundlerTest.class, // moved to top because of failures on GHA
        SiteAndFolderResolverImplTest.class, //Moved up to avoid conflicts with CT deletion
        FolderCacheImplIntegrationTest.class,
        StaticPublisherIntegrationTest.class,
        com.dotcms.publishing.PublisherAPIImplTest.class,
        SiteSearchJobImplTest.class,
        XsltToolTest.class,
        PushPublishBundleGeneratorTest.class,
        LegacyShortyIdApiTest.class,
        RuleBundlerTest.class,
        com.dotcms.content.elasticsearch.business.ESMappingAPITest.class,
        org.apache.velocity.runtime.parser.node.SimpleNodeTest.class,
        com.liferay.portal.ejb.UserLocalManagerTest.class,
        com.liferay.portal.ejb.UserUtilTest.class,
        com.liferay.util.LocaleUtilTest.class,
        com.dotcms.languagevariable.business.LanguageVariableAPITest.class,
        com.dotcms.filters.interceptor.jwt.JsonWebTokenInterceptorIntegrationTest.class,
        com.dotcms.publishing.PublisherAPITest.class,
        com.dotcms.publishing.remote.RemoteReceiverLanguageResolutionTest.class,
        com.dotcms.cluster.business.ServerAPIImplTest.class,
        com.dotcms.cache.KeyValueCacheImplTest.class,
        com.dotcms.enterprise.publishing.remote.handler.RuleBundlerHandlerTest.class,
        com.dotcms.enterprise.publishing.remote.CategoryBundlerHandlerTest.class,
        com.dotcms.enterprise.publishing.remote.HostBundlerHandlerTest.class,
        com.dotcms.enterprise.priv.ESSearchProxyTest.class,
        com.dotcms.util.pagination.ContentTypesPaginatorTest.class,
        com.dotcms.util.marshal.MarshalUtilsIntegrationTest.class,
        com.dotcms.util.RelationshipUtilTest.class,
        com.dotcms.util.ImportUtilTest.class,
        com.dotcms.publisher.business.PublisherAPIImplTest.class,
        PublishQueueElementTransformerTest.class,
        com.dotmarketing.util.PageModeTest.class,
        com.dotmarketing.business.web.UserWebAPIImplTest.class,
        com.dotcms.auth.providers.jwt.JsonWebTokenUtilsIntegrationTest.class,
        com.dotcms.auth.providers.jwt.factories.ApiTokenAPITest.class,
        com.dotcms.auth.providers.jwt.services.JsonWebTokenServiceIntegrationTest.class,
        DependencyModDateUtilTest.class,
        com.dotcms.publisher.business.PublisherTest.class,
        com.dotcms.publisher.endpoint.bean.PublishingEndPointTest.class,
        com.dotcms.publisher.endpoint.business.PublishingEndPointAPITest.class,
        com.dotcms.publisher.endpoint.business.PublishingEndPointFactoryImplTest.class,
        com.dotcms.publisher.assets.business.PushedAssetsAPITest.class,
        com.dotcms.notification.business.NotificationAPITest.class,
        com.dotcms.business.LocalTransactionAndCloseDBIfOpenedFactoryTest.class,
        com.dotcms.content.elasticsearch.business.IndiciesFactoryTest.class,
        com.dotcms.content.elasticsearch.business.ESIndexSpeedTest.class,
        com.dotcms.content.elasticsearch.business.ESSiteSearchAPITest.class,
        com.dotcms.content.elasticsearch.business.ContentletIndexAPIImplTest.class,
        com.dotcms.content.elasticsearch.business.ES6UpgradeTest.class,
        com.dotcms.content.elasticsearch.business.ESContentFactoryImplTest.class,
        com.dotcms.keyvalue.busines.KeyValueAPIImplTest.class,
        com.dotcms.keyvalue.business.KeyValueAPITest.class,
        com.dotcms.tika.TikaUtilsTest.class,
        com.dotcms.http.CircuitBreakerUrlTest.class,
        com.dotcms.visitor.filter.logger.VisitorLoggerTest.class,
        com.dotcms.visitor.filter.characteristics.VisitorCharacterTest.class,
        com.dotcms.graphql.business.GraphqlAPITest.class,
        com.dotcms.contenttype.test.ContentTypeTest.class,
        com.dotcms.contenttype.test.DeleteFieldJobTest.class,
        com.dotcms.contenttype.test.ContentTypeAPIImplTest.class,
        com.dotcms.contenttype.test.ContentTypeBuilderTest.class,
        com.dotcms.contenttype.test.ContentTypeFactoryImplTest.class,
        com.dotcms.contenttype.test.ContentTypeImportExportTest.class,
        com.dotcms.contenttype.test.FieldFactoryImplTest.class,
        com.dotcms.contenttype.test.JsonContentTypeTransformerTest.class,
        com.dotcms.contenttype.test.ContentResourceTest.class,
        com.dotcms.contenttype.test.FieldBuilderTest.class,
        com.dotcms.contenttype.test.KeyValueFieldUtilTest.class,
        com.dotcms.contenttype.test.ContentTypeResourceTest.class,
        com.dotcms.contenttype.business.RelationshipAPITest.class,
        com.dotcms.contenttype.business.FieldAPITest.class,
        com.dotcms.contenttype.business.RelationshipFactoryImplTest.class,
        com.dotcms.contenttype.model.field.layout.FieldUtilTest.class,
        com.dotcms.contenttype.model.field.layout.FieldLayoutColumnSerializerTest.class,
        com.dotcms.contenttype.model.field.layout.FieldLayoutSerializerTest.class,
        com.dotcms.contenttype.model.field.layout.FieldLayoutRowSerializerTest.class,
        com.dotcms.contenttype.model.field.layout.FieldLayoutTest.class,
        com.dotcms.workflow.helper.TestSystemActionMappingsHandlerMerger.class,
        com.dotcms.concurrent.lock.DotKeyLockManagerTest.class,
        com.dotcms.rendering.velocity.VelocityMacroCacheTest.class,
        com.dotcms.rendering.velocity.VelocityUtilTest.class,
        com.dotcms.rendering.velocity.viewtools.navigation.NavToolTest.class,
        com.dotcms.rendering.velocity.viewtools.navigation.NavToolCacheTest.class,
        com.dotcms.rendering.velocity.viewtools.content.ContentMapTest.class,
        com.dotcms.rendering.velocity.viewtools.content.util.ContentUtilsTest.class,
        com.dotcms.rendering.velocity.viewtools.content.ContentToolTest.class,
        com.dotcms.rendering.velocity.viewtools.WorkflowToolTest.class,
        com.dotcms.browser.BrowserAPITest.class,
        com.dotcms.rendering.velocity.viewtools.LanguageWebAPITest.class,
        com.dotcms.rendering.velocity.viewtools.ContainerWebAPIIntegrationTest.class,
        com.dotcms.rendering.velocity.services.VelocityResourceKeyTest.class,
        com.dotcms.rendering.velocity.services.HTMLPageAssetRenderedTest.class,
        com.dotcms.uuid.shorty.ShortyIdApiTest.class,
        DotGraphQLHttpServletTest.class,
        com.dotcms.rest.TagResourceIntegrationTest.class,
        com.dotcms.rest.MapToContentletPopulatorTest.class,
        com.dotcms.rest.WebResourceIntegrationTest.class,
        com.dotcms.rest.api.v1.configuration.ConfigurationResourceTest.class,
        com.dotcms.rest.api.v1.page.NavResourceTest.class,
        com.dotcms.rest.api.v1.page.PageResourceTest.class,
        com.dotcms.rest.api.v1.temp.TempFileResourceTest.class,
        com.dotcms.rest.api.v1.content.ContentVersionResourceIntegrationTest.class,
        com.dotcms.rest.api.v1.container.ContainerResourceIntegrationTest.class,
        com.dotcms.rest.api.v1.theme.ThemeResourceIntegrationTest.class,
        com.dotcms.rest.api.v1.vtl.VTLResourceIntegrationTest.class,
        com.dotcms.rest.api.v1.contenttype.ContentTypeResourceIssue15124Test.class,
        com.dotcms.rest.api.v1.contenttype.FieldResourceTest.class,
        com.dotcms.rest.api.v1.contenttype.FieldVariableResourceTest.class,
        com.dotcms.rest.api.v1.contenttype.ContentTypeResourceTest.class,
        com.dotcms.rest.api.v1.workflow.WorkflowResourceResponseCodeIntegrationTest.class,
        com.dotcms.rest.api.v1.workflow.WorkflowResourceIntegrationTest.class,
        com.dotcms.rest.api.v1.workflow.WorkflowResourceLicenseIntegrationTest.class,
        com.dotcms.rest.api.v1.authentication.ResetPasswordResourceIntegrationTest.class,
        com.dotcms.rest.api.v1.authentication.CreateJsonWebTokenResourceIntegrationTest.class,
        com.dotcms.rest.api.v1.relationships.RelationshipsResourceTest.class,
        com.dotcms.rest.api.v2.contenttype.FieldResourceTest.class,
        com.dotcms.rest.api.v3.contenttype.FieldResourceTest.class,
        com.dotcms.rest.api.v3.contenttype.MoveFieldFormTest.class,
        com.dotcms.rest.api.CorsFilterTest.class,
        com.dotcms.rest.elasticsearch.ESContentResourcePortletTest.class,
        com.dotcms.filters.VanityUrlFilterTest.class,
        com.dotcms.vanityurl.business.VanityUrlAPITest.class,
        com.dotmarketing.portlets.fileassets.business.FileAssetAPITest.class,
        com.dotmarketing.portlets.languagesmanager.business.LanguageAPITest.class,
        com.dotmarketing.portlets.languagesmanager.business.LanguageFactoryIntegrationTest.class,
        com.dotmarketing.portlets.linkchecker.business.LinkCheckerAPITest.class,
        com.dotmarketing.portlets.contentlet.util.ContentletUtilTest.class,
        com.dotmarketing.portlets.contentlet.business.ContentletCheckInTest.class,
        com.dotmarketing.portlets.contentlet.business.ContentletFactoryTest.class,
        ContainerStructureFinderStrategyResolverTest.class,
        com.dotmarketing.portlets.contentlet.business.ContentletAPITest.class,
        com.dotmarketing.portlets.contentlet.model.ContentletIntegrationTest.class,
        com.dotmarketing.portlets.contentlet.transform.BinaryToMapTransformerTest.class,
        com.dotmarketing.portlets.contentlet.transform.ContentletTransformerTest.class,
        com.dotmarketing.portlets.contentlet.ajax.ContentletAjaxTest.class,
        com.dotmarketing.portlets.workflows.business.SaveContentDraftActionletTest.class,
        com.dotmarketing.portlets.workflows.business.WorkflowFactoryTest.class,
        com.dotmarketing.portlets.workflows.business.SaveContentActionletTest.class,
        com.dotmarketing.portlets.workflows.business.WorkflowAPIMultiLanguageTest.class,
        com.dotmarketing.portlets.workflows.business.WorkflowAPITest.class,
        com.dotmarketing.portlets.workflows.model.WorkflowSearcherTest.class,
        com.dotmarketing.portlets.workflows.model.SystemActionWorkflowActionMappingTest.class,
        com.dotmarketing.portlets.workflows.actionlet.FourEyeApproverActionletTest.class,
        com.dotmarketing.portlets.workflows.actionlet.SaveContentActionletTest.class,
        com.dotmarketing.portlets.workflows.actionlet.SaveContentActionletWithTagsTest.class,
        com.dotmarketing.portlets.workflows.actionlet.CopyActionletTest.class,
        com.dotmarketing.portlets.workflows.actionlet.VelocityScriptActionletTest.class,
        com.dotmarketing.portlets.personas.business.PersonaAPITest.class,
        com.dotmarketing.portlets.personas.business.DeleteMultiTreeUsedPersonaTagJobTest.class,
        com.dotmarketing.portlets.links.business.MenuLinkAPITest.class,
        com.dotmarketing.portlets.links.factories.LinkFactoryTest.class,
        com.dotmarketing.portlets.rules.conditionlet.ConditionletOSGIFTest.class,
        com.dotmarketing.portlets.rules.conditionlet.CurrentSessionLanguageConditionletTest.class,
        com.dotmarketing.portlets.rules.conditionlet.NumberOfTimesPreviouslyVisitedConditionletTest.class,
        com.dotmarketing.portlets.rules.conditionlet.UsersBrowserLanguageConditionletTest.class,
        com.dotmarketing.portlets.rules.conditionlet.UsersSiteVisitsConditionletTest.class,
        com.dotmarketing.portlets.rules.conditionlet.VisitorOperatingSystemConditionletTest.class,
        com.dotmarketing.portlets.rules.conditionlet.VisitedUrlConditionletTest.class,
        com.dotmarketing.portlets.rules.business.RulesCacheFTest.class,
        com.dotmarketing.portlets.templates.business.TemplateAPITest.class,
        com.dotmarketing.portlets.containers.business.ContainerAPIImplTest.class,
        com.dotmarketing.portlets.folders.business.FolderAPITest.class,
        com.dotmarketing.portlets.containers.business.ContainerAPITest.class,
        com.dotmarketing.portlets.containers.business.FileAssetContainerUtilTest.class,
        com.dotmarketing.portlets.htmlpages.business.HTMLPageAPITest.class,
        com.dotmarketing.portlets.structure.factories.StructureFactoryTest.class,
        com.dotmarketing.portlets.structure.factories.FieldFactoryTest.class,
        com.dotmarketing.portlets.structure.model.ContentletRelationshipsTest.class,
        com.dotmarketing.portlets.structure.transform.ContentletRelationshipsTransformerTest.class,
        com.dotmarketing.portlets.categories.business.CategoryAPITest.class,
        com.dotmarketing.filters.FiltersTest.class,
        com.dotmarketing.business.VersionableAPITest.class,
        com.dotmarketing.business.UserAPITest.class,
        com.dotmarketing.business.portal.PortletAPIImplTest.class,
        com.dotmarketing.business.web.LanguageWebApiTest.class,
        com.dotmarketing.business.IdentifierFactoryTest.class,
        com.dotmarketing.business.IdentifierAPITest.class,
        com.dotmarketing.business.CommitListenerCacheWrapperTest.class,
        com.dotmarketing.business.RoleAPITest.class,
        com.dotmarketing.business.IdentifierConsistencyIntegrationTest.class,
        com.dotmarketing.business.LayoutAPITest.class,
        com.dotmarketing.business.PermissionAPIIntegrationTest.class,
        com.dotmarketing.business.PermissionAPITest.class,
        com.dotmarketing.servlets.BinaryExporterServletTest.class,
        com.dotmarketing.servlets.ShortyServletAndTitleImageTest.class,
        com.dotmarketing.servlets.ajax.AjaxDirectorServletIntegrationTest.class,
        com.dotmarketing.common.reindex.ReindexThreadTest.class,
        com.dotmarketing.common.reindex.ReindexAPITest.class,
        com.dotmarketing.common.db.DotDatabaseMetaDataTest.class,
        com.dotmarketing.common.db.ParamsSetterTest.class,
        com.dotmarketing.cms.urlmap.URLMapAPIImplTest.class,
        com.dotmarketing.factories.PublishFactoryTest.class,
        com.dotmarketing.factories.WebAssetFactoryTest.class,
        com.dotmarketing.factories.MultiTreeAPITest.class,
        com.dotmarketing.db.DbConnectionFactoryTest.class,
        com.dotmarketing.db.DbConnectionFactoryUtilTest.class,
        com.dotmarketing.db.HibernateUtilTest.class,
        com.dotmarketing.quartz.job.BinaryCleanupJobTest.class,
        FocalPointAPITest.class,
        com.dotmarketing.tag.business.TagAPITest.class,
        OSGIUtilTest.class,
        com.dotmarketing.fixTasks.FixTask00085FixEmptyParentPathOnIdentifierTest.class,
        com.dotmarketing.startup.runonce.Task05170DefineFrontEndAndBackEndRolesTest.class,
        com.dotmarketing.startup.runonce.Task04375UpdateCategoryKeyTest.class,
        com.dotmarketing.startup.runonce.Task04335CreateSystemWorkflowTest.class,
        com.dotmarketing.startup.runonce.Task04375UpdateColorsTest.class,
        com.dotmarketing.startup.runonce.Task05160MultiTreeAddPersonalizationColumnAndChangingPKTest.class,
        com.dotmarketing.startup.runonce.Task05035LanguageTableIdentityOffTest.class,
        com.dotmarketing.startup.runonce.Task05165CreateContentTypeWorkflowActionMappingTableTest.class,
        com.dotmarketing.startup.runonce.Task05070AndTask05080Test.class,
        com.dotmarketing.startup.runonce.Task05030UpdateSystemContentTypesHostTest.class,
        com.dotmarketing.startup.runonce.Task05050FileAssetContentTypeReadOnlyFileNameTest.class,
        com.dotmarketing.startup.runonce.Task05190UpdateFormsWidgetCodeFieldTest.class,
        com.dotmarketing.startup.runalways.Task00001LoadSchemaIntegrationTest.class,
        com.dotmarketing.startup.runonce.Task05200WorkflowTaskUniqueKeyTest.class,
        Task05195CreatesDestroyActionAndAssignDestroyDefaultActionsToTheSystemWorkflowTest.class,
        Task05210CreateDefaultDotAssetTest.class,
        CleanUpFieldReferencesJobTest.class,
        CachedParameterDecoratorTest.class,
        ContainerFactoryImplTest.class,
        TemplateFactoryImplTest.class,
        TestConfig.class,
        FolderTest.class,
        PublishAuditAPITest.class,
        BundleFactoryTest.class,
        com.dotcms.security.apps.SecretsStoreKeyStoreImplTest.class,
        AppsAPIImplTest.class,
        AppsResourceTest.class,
        AppsCacheImplTest.class,
        VelocityServletIntegrationTest.class,
        DotAssetAPITest.class,
        DotAssetBaseTypeToContentTypeStrategyImplTest.class,
        FileAssetAPIImplIntegrationTest.class,
        FileAssetFactoryIntegrationTest.class,
        UserResourceIntegrationTest.class,
        IntegrationResourceLinkTest.class,
        HashBuilderTest.class,
        ElasticsearchUtilTest.class,
        LanguageUtilTest.class,
        FolderResourceTest.class,
        Task05225RemoveLoadRecordsToIndexTest.class,
        PublisherFilterImplTest.class,
        PushPublishFiltersInitializerTest.class,
        PushPublishFilterResourceTest.class,
        PushNowActionletTest.class,
        Task05305AddPushPublishFilterColumnTest.class,
        CMSMaintenanceFactoryTest.class,
        Task05350AddDotSaltClusterColumnTest.class,
        PostgresPubSubImplTest.class,
        DotParseTest.class,
        TestWorkflowAction.class,
        SamlConfigurationServiceTest.class,
        ClusterFactoryTest.class,
        ESMappingUtilHelperTest.class,
        BundleResourceTest.class,
        IdentityProviderConfigurationFactoryTest.class,
        EMAWebInterceptorTest.class,
        GoogleTranslationServiceIntegrationTest.class,
        Task05380ChangeContainerPathToAbsoluteTest.class,
        DotTemplateToolTest.class,
        Task05370AddAppsPortletToLayoutTest.class,
        FolderFactoryImplTest.class,
        DotSamlResourceTest.class,
        DotStatefulJobTest.class,
        IntegrityDataGenerationJobTest.class,
        BundleAPITest.class,
        Task05390MakeRoomForLongerJobDetailTest.class,
        Task05395RemoveEndpointIdForeignKeyInIntegrityResolverTablesIntegrationTest.class,
        JSONToolTest.class,
        BundlePublisherResourceIntegrationTest.class,
        IntegrityResourceIntegrationTest.class,
        Task00050LoadAppsSecretsTest.class,
        StoragePersistenceAPITest.class,
        FileMetadataAPITest.class,
        StartupTasksExecutorTest.class,
        Task201013AddNewColumnsToIdentifierTableTest.class,
        Task201014UpdateColumnsValuesInIdentifierTableTest.class,
        AppsInterpolationTest.class,
        com.dotcms.rest.api.v1.template.TemplateResourceTest.class,
        Task201102UpdateColumnSitelicTableTest.class,
        DependencyManagerTest.class,
        com.dotcms.rest.api.v1.versionable.VersionableResourceTest.class,
        GenericBundleActivatorTest.class,
        SAMLHelperTest.class,
        PermissionHelperTest.class,
        ResetPasswordTokenUtilTest.class,
        ContainerBundlerTest.class,
        ContentTypeBundlerTest.class,
        FolderBundlerTest.class,
        HostBundlerTest.class,
        LinkBundlerTest.class,
        TemplateBundlerTest.class,
        WorkflowBundlerTest.class,
        AutoLoginFilterTest.class,
        Task210218MigrateUserProxyTableTest.class,
        com.dotmarketing.startup.runonce.Task210316UpdateLayoutIconsTest.class,
        Task210319CreateStorageTableTest.class,
        Task210321RemoveOldMetadataFilesTest.class,
        DBTimeZoneCheckTest.class,
        ContentHandlerTest.class,
        ESIndexAPITest.class,
        FileAssetTemplateUtilTest.class,
        Task210506UpdateStorageTableTest.class,
        Task210520UpdateAnonymousEmailTest.class,
        Task210510UpdateStorageTableDropMetadataColumnTest.class,
        StaticPushPublishBundleGeneratorTest.class,
        CookieToolTest.class,
        CSVManifestBuilderTest.class,
        MoveContentActionletTest.class,
        DeterministicIdentifierAPITest.class,
        Task210527DropReviewFieldsFromContentletTableTest.class,
        ContentletCacheImplTest.class,
        HostTest.class,
        FileToolTest.class,
        Task210719CleanUpTitleFieldTest.class,
        Task210802UpdateStructureTableTest.class,
        MaintenanceUtilTest.class,
        BundlePublisherTest.class,
        CategoryFactoryTest.class,
        Task210805DropUserProxyTableTest.class,
        Task210816DeInodeRelationshipTest.class,
        ConfigurationHelperTest.class,
        CSVManifestReaderTest.class,
        Task210901UpdateDateTimezonesTest.class,
        DotObjectCodecTest.class,
        RedisClientTest.class,
        LettuceCacheTest.class,
        RedisPubSubImplTest.class,
        ManifestReaderFactoryTest.class,
        ResourceCollectorUtilTest.class,
        Task211007RemoveNotNullConstraintFromCompanyMXColumnTest.class,
        Task211012AddCompanyDefaultLanguageTest.class,
        HostIntegrityCheckerTest.class,
        MetaWebInterceptorTest.class,
        BrowserUtilTest.class,
        Task211101AddContentletAsJsonColumnTest.class,
        ContentletJsonAPITest.class,
        VelocityScriptActionletAbortTest.class,
        StoryBlockMapTest.class,
        HandlerUtilTest.class,
        Task211103RenameHostNameLabelTest.class,
        MessageToolTest.class,
        XmlToolTest.class,
        LanguageFolderTest.class,
        MailAPIImplTest.class,
        CSSCacheTest.class,
        com.dotcms.rendering.velocity.viewtools.content.BinaryMapTest.class,
        IntegrityUtilTest.class,
        Task220202RemoveFKStructureFolderConstraintTest.class,
        ContentBundlerTest.class,
        ObjectMapperTest.class,
        URLMapBundlerTest.class,
        PermissionBitFactoryImplTest.class,
        Task220203RemoveFolderInodeConstraintTest.class,
        Task220214AddOwnerAndIDateToFolderTableTest.class,
        Task220215MigrateDataFromInodeToFolderTest.class,
        Task220330ChangeVanityURLSiteFieldTypeTest.class,
        Task220402UpdateDateTimezonesTest.class,
        Task220413IncreasePublishedPushedAssetIdColTest.class,
        com.dotcms.util.pagination.ContainerPaginatorTest.class,
        ContentDispositionFileNameParserTest.class,
        SecureFileValidatorTest.class,
        BoundedBufferedReaderTest.class,
        ContentWorkflowHandlerTest.class,
        Task220512UpdateNoHTMLRegexValueTest.class,
        MetadataDelegateTest.class,
        Task220401CreateClusterLockTableTest.class,
        Task220606UpdatePushNowActionletNameTest.class,
        BundlerUtilTest.class,
        MenuResourceTest.class,
        AWSS3PublisherTest.class,
        ContentTypeInitializerTest.class,
        CSSPreProcessServletTest.class,
        VariantFactoryTest.class,
        VariantAPITest.class,
        PaginatedContentletsIntegrationTest.class,
        Task220824CreateDefaultVariantTest.class,
        Task220822CreateVariantTableTest.class,
        Task220829CreateExperimentsTableTest.class,
        StoryBlockTest.class,
        IdentifierCacheImplTest.class,
        VariantCacheTest.class,
        VersionableFactoryImplTest.class,
        Task220928AddLookbackWindowColumnToExperimentTest.class,
        TailLogResourceTest.class,
        BayesianAPIImplIT.class,
        ContentletDependenciesTest.class,
        SaveContentAsDraftActionletIntegrationTest.class,
        StoryBlockAPITest.class,
        UtilMethodsITest.class,
        Task220912UpdateCorrectShowOnMenuPropertyTest.class,
        HashedLocalFileRepositoryManagerTest.class,
        ManifestUtilTest.class,
        Task230110MakeSomeSystemFieldsRemovableByBaseTypeTest.class,
        BrowserAjaxTest.class,
        PopulateContentletAsJSONUtilTest.class,
        PopulateContentletAsJSONJobTest.class,
        ContentTypeDestroyAPIImplTest.class,
        Task230328AddMarkedForDeletionColumnTest.class,
        StartupTasksExecutorDataTest.class,
        Task230426AlterVarcharLengthOfLockedByColTest.class,
        Task230523CreateVariantFieldInContentletIntegrationTest.class,
//        AnalyticsAPIImplTest.class,
//        AccessTokenRenewJobTest.class,
        SiteViewPaginatorIntegrationTest.class,
        CMSUrlUtilIntegrationTest.class,
        HostFactoryImplTest.class,        
        RootIndexRegexUrlPatterStrategyIntegrationTest.class,
        IndexRegexUrlPatterStrategyIntegrationTest.class,
        ContentFileAssetIntegrityCheckerTest.class,
        FolderIntegrityCheckerTest.class,
        ContentPageIntegrityCheckerTest.class,
        AssetPathResolverImplIntegrationTest.class,
        WebAssetHelperIntegrationTest.class,
        Task230701AddHashIndicesToWorkflowTablesTest.class,
<<<<<<< HEAD
        Chainable4040StorageCacheTest.class,
        FileStorageAPITest.class,
        Task230713IncreaseDisabledWysiwygColumnSizeTest.class
=======
        Task230713IncreaseDisabledWysiwygColumnSizeTest.class,
        BundleFactoryImplTest.class,
        DropOldContentVersionsJobTest.class,
        ITConfigTest.class

>>>>>>> 15e55793
})

public class MainSuite {

}<|MERGE_RESOLUTION|>--- conflicted
+++ resolved
@@ -653,17 +653,13 @@
         AssetPathResolverImplIntegrationTest.class,
         WebAssetHelperIntegrationTest.class,
         Task230701AddHashIndicesToWorkflowTablesTest.class,
-<<<<<<< HEAD
         Chainable4040StorageCacheTest.class,
         FileStorageAPITest.class,
-        Task230713IncreaseDisabledWysiwygColumnSizeTest.class
-=======
         Task230713IncreaseDisabledWysiwygColumnSizeTest.class,
         BundleFactoryImplTest.class,
         DropOldContentVersionsJobTest.class,
         ITConfigTest.class
 
->>>>>>> 15e55793
 })
 
 public class MainSuite {
