--- conflicted
+++ resolved
@@ -48,11 +48,8 @@
 import com.dotmarketing.portlets.fileassets.business.FileAssetAPIImplIntegrationTest;
 import com.dotmarketing.portlets.fileassets.business.FileAssetFactoryIntegrationTest;
 import com.dotmarketing.portlets.folders.business.FolderFactoryImplTest;
-<<<<<<< HEAD
 import com.dotmarketing.portlets.templates.business.TemplateFactoryImplTest;
-=======
 import com.dotmarketing.portlets.folders.model.FolderTest;
->>>>>>> f8983b7f
 import com.dotmarketing.portlets.workflows.actionlet.PushNowActionletTest;
 import com.dotmarketing.portlets.workflows.model.TestWorkflowAction;
 import com.dotmarketing.quartz.DotStatefulJobTest;
@@ -354,11 +351,9 @@
         Task05390MakeRoomForLongerJobDetailTest.class,
         IntegrityDataGenerationJobTest.class,
         Task05395RemoveEndpointIdForeignKeyInIntegrityResolverTablesIntegrationTest.class,
-<<<<<<< HEAD
         JSONToolTest.class,
         BundlePublisherResourceIntegrationTest.class,
-        IntegrityResourceIntegrationTest.class
-=======
+        IntegrityResourceIntegrationTest.class,
         Task00050LoadAppsSecretsTest.class,
         StoragePersistenceAPITest.class,
         FileMetadataAPITest.class,
@@ -366,7 +361,6 @@
         Task201013AddNewColumnsToIdentifierTableTest.class,
         Task201014UpdateColumnsValuesInIdentifierTableTest.class,
         AppsInterpolationTest.class
->>>>>>> f8983b7f
 })
 public class MainSuite {
 
