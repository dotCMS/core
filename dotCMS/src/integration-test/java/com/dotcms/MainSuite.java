package com.dotcms;

import com.dotcms.auth.providers.saml.v1.DotSamlResourceTest;
import com.dotcms.auth.providers.saml.v1.SAMLHelperTest;
import com.dotcms.cache.lettuce.DotObjectCodecTest;
import com.dotcms.cache.lettuce.LettuceCacheTest;
import com.dotcms.cache.lettuce.RedisClientTest;
import com.dotcms.content.elasticsearch.business.ESContentletAPIImplTest;
import com.dotcms.content.elasticsearch.business.ESIndexAPITest;
import com.dotcms.content.elasticsearch.business.ElasticsearchUtilTest;
import com.dotcms.content.elasticsearch.util.ESMappingUtilHelperTest;
import com.dotcms.contenttype.business.DotAssetBaseTypeToContentTypeStrategyImplTest;
import com.dotcms.contenttype.test.DotAssetAPITest;
import com.dotcms.dotpubsub.PostgresPubSubImplTest;
import com.dotcms.dotpubsub.RedisPubSubImplTest;
import com.dotcms.ema.EMAWebInterceptorTest;
import com.dotcms.enterprise.HTMLDiffUtilTest;
import com.dotcms.enterprise.cluster.ClusterFactoryTest;
import com.dotcms.enterprise.publishing.remote.PushPublishBundleGeneratorTest;
import com.dotcms.enterprise.publishing.remote.StaticPushPublishBundleGeneratorTest;
import com.dotcms.enterprise.publishing.remote.bundler.ContainerBundlerTest;
import com.dotcms.enterprise.publishing.remote.bundler.ContentTypeBundlerTest;
import com.dotcms.enterprise.publishing.remote.bundler.DependencyBundlerTest;
import com.dotcms.enterprise.publishing.remote.bundler.FolderBundlerTest;
import com.dotcms.enterprise.publishing.remote.bundler.HostBundlerTest;
import com.dotcms.enterprise.publishing.remote.bundler.LinkBundlerTest;
import com.dotcms.enterprise.publishing.remote.bundler.RuleBundlerTest;
import com.dotcms.enterprise.publishing.remote.bundler.TemplateBundlerTest;
import com.dotcms.enterprise.publishing.remote.bundler.WorkflowBundlerTest;
import com.dotcms.enterprise.publishing.remote.handler.ContentHandlerTest;
import com.dotcms.enterprise.rules.RulesAPIImplIntegrationTest;
import com.dotcms.graphql.DotGraphQLHttpServletTest;
import com.dotcms.junit.MainBaseSuite;
import com.dotcms.mock.request.CachedParameterDecoratorTest;
import com.dotcms.publisher.bundle.business.BundleAPITest;
import com.dotcms.publisher.bundle.business.BundleFactoryTest;
import com.dotcms.publisher.business.PublishAuditAPITest;
import com.dotcms.publisher.receiver.BundlePublisherTest;
import com.dotcms.publisher.util.DependencyManagerTest;
import com.dotcms.publisher.util.DependencyModDateUtilTest;
import com.dotcms.publishing.PublisherAPIImplTest;
import com.dotcms.publishing.PublisherFilterImplTest;
import com.dotcms.publishing.PushPublishFiltersInitializerTest;
import com.dotcms.publishing.job.SiteSearchJobImplTest;
import com.dotcms.publishing.manifest.CSVManifestBuilderTest;
import com.dotcms.publishing.manifest.CSVManifestReaderTest;
import com.dotcms.publishing.manifest.ManifestReaderFactoryTest;
import com.dotcms.rendering.velocity.directive.DotParseTest;
import com.dotcms.rendering.velocity.servlet.VelocityServletIntegrationTest;
import com.dotcms.rendering.velocity.viewtools.DotTemplateToolTest;
import com.dotcms.rendering.velocity.viewtools.FileToolTest;
import com.dotcms.rendering.velocity.viewtools.JSONToolTest;
import com.dotcms.rest.BundlePublisherResourceIntegrationTest;
import com.dotcms.rest.BundleResourceTest;
import com.dotcms.rest.IntegrityResourceIntegrationTest;
import com.dotcms.rest.api.v1.apps.AppsResourceTest;
import com.dotcms.rest.api.v1.apps.view.AppsInterpolationTest;
import com.dotcms.rest.api.v1.authentication.ResetPasswordTokenUtilTest;
import com.dotcms.rest.api.v1.folder.FolderResourceTest;
import com.dotcms.rest.api.v1.pushpublish.PushPublishFilterResourceTest;
import com.dotcms.rest.api.v1.system.ConfigurationHelperTest;
import com.dotcms.rest.api.v1.user.UserResourceIntegrationTest;
import com.dotcms.saml.IdentityProviderConfigurationFactoryTest;
import com.dotcms.saml.SamlConfigurationServiceTest;
import com.dotcms.security.apps.AppsAPIImplTest;
import com.dotcms.security.apps.AppsCacheImplTest;
import com.dotcms.storage.FileMetadataAPITest;
import com.dotcms.storage.StoragePersistenceAPITest;
import com.dotcms.translate.GoogleTranslationServiceIntegrationTest;
import com.dotcms.uuid.shorty.LegacyShortyIdApiTest;
import com.dotmarketing.beans.HostTest;
import com.dotmarketing.business.DeterministicIdentifierAPITest;
import com.dotmarketing.business.helper.PermissionHelperTest;
import com.dotmarketing.cache.FolderCacheImplIntegrationTest;
import com.dotmarketing.common.db.DBTimeZoneCheckTest;
import com.dotmarketing.filters.AutoLoginFilterTest;
import com.dotmarketing.image.filter.ImageFilterAPIImplTest;
import com.dotmarketing.image.focalpoint.FocalPointAPITest;
import com.dotmarketing.osgi.GenericBundleActivatorTest;
import com.dotmarketing.portlets.categories.business.CategoryFactoryTest;
import com.dotmarketing.portlets.cmsmaintenance.factories.CMSMaintenanceFactoryTest;
import com.dotmarketing.portlets.containers.business.ContainerFactoryImplTest;
import com.dotmarketing.portlets.containers.business.ContainerStructureFinderStrategyResolverTest;
import com.dotmarketing.portlets.contentlet.business.ContentletCacheImplTest;
import com.dotmarketing.portlets.contentlet.business.web.ContentletWebAPIImplIntegrationTest;
import com.dotmarketing.portlets.contentlet.model.IntegrationResourceLinkTest;
import com.dotmarketing.portlets.fileassets.business.FileAssetAPIImplIntegrationTest;
import com.dotmarketing.portlets.fileassets.business.FileAssetFactoryIntegrationTest;
import com.dotmarketing.portlets.folders.business.FolderFactoryImplTest;
import com.dotmarketing.portlets.folders.model.FolderTest;
import com.dotmarketing.portlets.templates.business.FileAssetTemplateUtilTest;
import com.dotmarketing.portlets.templates.business.TemplateFactoryImplTest;
import com.dotmarketing.portlets.workflows.actionlet.MoveContentActionletTest;
import com.dotmarketing.portlets.workflows.actionlet.PushNowActionletTest;
import com.dotmarketing.portlets.workflows.model.TestWorkflowAction;
import com.dotmarketing.portlets.workflows.util.WorkflowEmailUtilTest;
import com.dotmarketing.quartz.DotStatefulJobTest;
import com.dotmarketing.quartz.job.CleanUpFieldReferencesJobTest;
import com.dotmarketing.quartz.job.IntegrityDataGenerationJobTest;
import com.dotmarketing.startup.StartupTasksExecutorTest;
import com.dotmarketing.startup.runalways.Task00050LoadAppsSecretsTest;
import com.dotmarketing.startup.runonce.Task05195CreatesDestroyActionAndAssignDestroyDefaultActionsToTheSystemWorkflowTest;
import com.dotmarketing.startup.runonce.Task05210CreateDefaultDotAssetTest;
import com.dotmarketing.startup.runonce.Task05225RemoveLoadRecordsToIndexTest;
import com.dotmarketing.startup.runonce.Task05305AddPushPublishFilterColumnTest;
import com.dotmarketing.startup.runonce.Task05350AddDotSaltClusterColumnTest;
import com.dotmarketing.startup.runonce.Task05370AddAppsPortletToLayoutTest;
import com.dotmarketing.startup.runonce.Task05380ChangeContainerPathToAbsoluteTest;
import com.dotmarketing.startup.runonce.Task05390MakeRoomForLongerJobDetailTest;
import com.dotmarketing.startup.runonce.Task05395RemoveEndpointIdForeignKeyInIntegrityResolverTablesIntegrationTest;
import com.dotmarketing.startup.runonce.Task201013AddNewColumnsToIdentifierTableTest;
import com.dotmarketing.startup.runonce.Task201014UpdateColumnsValuesInIdentifierTableTest;
import com.dotmarketing.startup.runonce.Task201102UpdateColumnSitelicTableTest;
import com.dotmarketing.startup.runonce.Task210218MigrateUserProxyTableTest;
import com.dotmarketing.startup.runonce.Task210319CreateStorageTableTest;
import com.dotmarketing.startup.runonce.Task210321RemoveOldMetadataFilesTest;
import com.dotmarketing.startup.runonce.Task210506UpdateStorageTableTest;
import com.dotmarketing.startup.runonce.Task210527DropReviewFieldsFromContentletTableTest;
import com.dotmarketing.startup.runonce.Task210520UpdateAnonymousEmailTest;
import com.dotmarketing.startup.runonce.Task210510UpdateStorageTableDropMetadataColumnTest;
import com.dotmarketing.startup.runonce.Task210719CleanUpTitleFieldTest;
import com.dotmarketing.startup.runonce.Task210802UpdateStructureTableTest;
import com.dotmarketing.startup.runonce.Task210805DropUserProxyTableTest;
import com.dotmarketing.startup.runonce.Task210816DeInodeRelationshipTest;
import com.dotmarketing.startup.runonce.Task210908AddCompanyDefaultLanguageTest;
import com.dotmarketing.startup.runonce.Task210901UpdateDateTimezonesTest;
import com.dotmarketing.util.ConfigTest;
import com.dotmarketing.util.HashBuilderTest;
import com.dotmarketing.util.MaintenanceUtilTest;
import com.dotmarketing.util.TestConfig;
import com.liferay.portal.language.LanguageUtilTest;
import org.apache.velocity.tools.view.tools.CookieToolTest;
import org.junit.runner.RunWith;
import org.junit.runners.Suite.SuiteClasses;

/* grep -l -r "@Test" dotCMS/src/integration-test */
/* ./gradlew integrationTest -Dtest.single=com.dotcms.MainSuite */
@RunWith(MainBaseSuite.class)
@SuiteClasses({
        PushPublishBundleGeneratorTest.class,
        RuleBundlerTest.class,
        com.dotcms.content.elasticsearch.business.ESMappingAPITest.class,
        org.apache.velocity.runtime.parser.node.SimpleNodeTest.class,
        com.liferay.portal.ejb.UserLocalManagerTest.class,
        com.liferay.portal.ejb.UserUtilTest.class,
        com.liferay.util.LocaleUtilTest.class,
        com.dotcms.languagevariable.business.LanguageVariableAPITest.class,
        com.dotcms.filters.interceptor.jwt.JsonWebTokenInterceptorIntegrationTest.class,
        com.dotcms.publishing.PublisherAPITest.class,
        com.dotcms.publishing.remote.RemoteReceiverLanguageResolutionTest.class,
        com.dotcms.cluster.business.ServerAPIImplTest.class,
        com.dotcms.cache.KeyValueCacheImplTest.class,
        com.dotcms.enterprise.publishing.remote.handler.RuleBundlerHandlerTest.class,
        com.dotcms.enterprise.publishing.remote.CategoryBundlerHandlerTest.class,
        com.dotcms.enterprise.publishing.remote.HostBundlerHandlerTest.class,
        com.dotcms.enterprise.priv.ESSearchProxyTest.class,
        com.dotcms.util.pagination.ContentTypesPaginatorTest.class,
        com.dotcms.util.marshal.MarshalUtilsIntegrationTest.class,
        com.dotcms.util.RelationshipUtilTest.class,
        com.dotcms.util.ImportUtilTest.class,
        com.dotmarketing.util.PageModeTest.class,
        com.dotmarketing.business.web.UserWebAPIImplTest.class,
        com.dotcms.auth.providers.jwt.JsonWebTokenUtilsIntegrationTest.class,
        com.dotcms.auth.providers.jwt.factories.ApiTokenAPITest.class,
        com.dotcms.auth.providers.jwt.services.JsonWebTokenServiceIntegrationTest.class,
        DependencyModDateUtilTest.class,
        com.dotcms.publisher.business.PublisherTest.class,
        com.dotcms.publisher.endpoint.bean.PublishingEndPointTest.class,
        com.dotcms.publisher.endpoint.business.PublishingEndPointAPITest.class,
        com.dotcms.publisher.endpoint.business.PublishingEndPointFactoryImplTest.class,
        com.dotcms.publisher.assets.business.PushedAssetsAPITest.class,
        com.dotcms.notification.business.NotificationAPITest.class,
        com.dotcms.business.LocalTransactionAndCloseDBIfOpenedFactoryTest.class,
        com.dotcms.content.elasticsearch.business.IndiciesFactoryTest.class,
        com.dotcms.content.elasticsearch.business.ESIndexSpeedTest.class,
        com.dotcms.content.elasticsearch.business.ESSiteSearchAPITest.class,
        com.dotcms.content.elasticsearch.business.ContentletIndexAPIImplTest.class,
        com.dotcms.content.elasticsearch.business.ES6UpgradeTest.class,
        com.dotcms.content.elasticsearch.business.ESContentFactoryImplTest.class,
        com.dotcms.keyvalue.busines.KeyValueAPIImplTest.class,
        com.dotcms.keyvalue.business.KeyValueAPITest.class,
        com.dotcms.tika.TikaUtilsTest.class,
        com.dotcms.http.CircuitBreakerUrlTest.class,
        com.dotcms.visitor.filter.logger.VisitorLoggerTest.class,
        com.dotcms.visitor.filter.characteristics.VisitorCharacterTest.class,
        com.dotcms.graphql.business.GraphqlAPITest.class,
        com.dotcms.contenttype.test.ContentTypeTest.class,
        com.dotcms.contenttype.test.DeleteFieldJobTest.class,
        com.dotcms.contenttype.test.ContentTypeAPIImplTest.class,
        com.dotcms.contenttype.test.ContentTypeBuilderTest.class,
        com.dotcms.contenttype.test.ContentTypeFactoryImplTest.class,
        com.dotcms.contenttype.test.ContentTypeImportExportTest.class,
        com.dotcms.contenttype.test.FieldFactoryImplTest.class,
        com.dotcms.contenttype.test.JsonContentTypeTransformerTest.class,
        com.dotcms.contenttype.test.ContentResourceTest.class,
        com.dotcms.contenttype.test.FieldBuilderTest.class,
        com.dotcms.contenttype.test.KeyValueFieldUtilTest.class,
        com.dotcms.contenttype.test.ContentTypeResourceTest.class,
        com.dotcms.contenttype.business.RelationshipAPITest.class,
        com.dotcms.contenttype.business.FieldAPITest.class,
        com.dotcms.contenttype.business.RelationshipFactoryImplTest.class,
        com.dotcms.contenttype.model.field.layout.FieldUtilTest.class,
        com.dotcms.contenttype.model.field.layout.FieldLayoutColumnSerializerTest.class,
        com.dotcms.contenttype.model.field.layout.FieldLayoutSerializerTest.class,
        com.dotcms.contenttype.model.field.layout.FieldLayoutRowSerializerTest.class,
        com.dotcms.contenttype.model.field.layout.FieldLayoutTest.class,
        com.dotcms.workflow.helper.TestSystemActionMappingsHandlerMerger.class,
        com.dotcms.concurrent.lock.DotKeyLockManagerTest.class,
        com.dotcms.rendering.velocity.VelocityMacroCacheTest.class,
        com.dotcms.rendering.velocity.VelocityUtilTest.class,
        com.dotcms.rendering.velocity.viewtools.navigation.NavToolTest.class,
        com.dotcms.rendering.velocity.viewtools.navigation.NavToolCacheTest.class,
        com.dotcms.rendering.velocity.viewtools.content.ContentMapTest.class,
        com.dotcms.rendering.velocity.viewtools.content.util.ContentUtilsTest.class,
        com.dotcms.rendering.velocity.viewtools.content.ContentToolTest.class,
        com.dotcms.rendering.velocity.viewtools.WorkflowToolTest.class,
        com.dotcms.browser.BrowserAPITest.class,
        com.dotcms.rendering.velocity.viewtools.LanguageWebAPITest.class,
        com.dotcms.rendering.velocity.viewtools.ContainerWebAPIIntegrationTest.class,
        com.dotcms.rendering.velocity.services.VelocityResourceKeyTest.class,
        com.dotcms.rendering.velocity.services.HTMLPageAssetRenderedTest.class,
        com.dotcms.uuid.shorty.ShortyIdApiTest.class,
        DotGraphQLHttpServletTest.class,
        com.dotcms.rest.TagResourceIntegrationTest.class,
        com.dotcms.rest.MapToContentletPopulatorTest.class,
        com.dotcms.rest.WebResourceIntegrationTest.class,
        com.dotcms.rest.api.v1.configuration.ConfigurationResourceTest.class,
        com.dotcms.rest.api.v1.page.NavResourceTest.class,
        com.dotcms.rest.api.v1.page.PageResourceTest.class,
        com.dotcms.rest.api.v1.temp.TempFileResourceTest.class,
        com.dotcms.rest.api.v1.content.ContentVersionResourceIntegrationTest.class,
        com.dotcms.rest.api.v1.container.ContainerResourceIntegrationTest.class,
        com.dotcms.rest.api.v1.theme.ThemeResourceIntegrationTest.class,
        com.dotcms.rest.api.v1.vtl.VTLResourceIntegrationTest.class,
        com.dotcms.rest.api.v1.contenttype.ContentTypeResourceIssue15124Test.class,
        com.dotcms.rest.api.v1.contenttype.FieldResourceTest.class,
        com.dotcms.rest.api.v1.contenttype.FieldVariableResourceTest.class,
        com.dotcms.rest.api.v1.contenttype.ContentTypeResourceTest.class,
        com.dotcms.rest.api.v1.workflow.WorkflowResourceResponseCodeIntegrationTest.class,
        com.dotcms.rest.api.v1.workflow.WorkflowResourceIntegrationTest.class,
        com.dotcms.rest.api.v1.workflow.WorkflowResourceLicenseIntegrationTest.class,
        com.dotcms.rest.api.v1.authentication.ResetPasswordResourceIntegrationTest.class,
        com.dotcms.rest.api.v1.authentication.CreateJsonWebTokenResourceIntegrationTest.class,
        com.dotcms.rest.api.v1.relationships.RelationshipsResourceTest.class,
        com.dotcms.rest.api.v2.contenttype.FieldResourceTest.class,
        com.dotcms.rest.api.v3.contenttype.FieldResourceTest.class,
        com.dotcms.rest.api.v3.contenttype.MoveFieldFormTest.class,
        com.dotcms.rest.api.CorsFilterTest.class,
        com.dotcms.rest.elasticsearch.ESContentResourcePortletTest.class,
        com.dotcms.filters.VanityUrlFilterTest.class,
        com.dotcms.vanityurl.business.VanityUrlAPITest.class,
        com.dotmarketing.portlets.fileassets.business.FileAssetAPITest.class,
        com.dotmarketing.portlets.languagesmanager.business.LanguageAPITest.class,
        com.dotmarketing.portlets.languagesmanager.business.LanguageFactoryIntegrationTest.class,
        com.dotmarketing.portlets.linkchecker.business.LinkCheckerAPITest.class,
        com.dotmarketing.portlets.contentlet.util.ContentletUtilTest.class,
        com.dotmarketing.portlets.contentlet.business.ContentletCheckInTest.class,
        com.dotmarketing.portlets.contentlet.business.ContentletFactoryTest.class,
        com.dotmarketing.portlets.contentlet.business.HostAPITest.class,
        ContainerStructureFinderStrategyResolverTest.class,
        com.dotmarketing.portlets.contentlet.business.ContentletAPITest.class,
        com.dotmarketing.portlets.contentlet.model.ContentletIntegrationTest.class,
        com.dotmarketing.portlets.contentlet.transform.BinaryToMapTransformerTest.class,
        com.dotmarketing.portlets.contentlet.transform.ContentletTransformerTest.class,
        com.dotmarketing.portlets.contentlet.ajax.ContentletAjaxTest.class,
        com.dotmarketing.portlets.workflows.business.SaveContentDraftActionletTest.class,
        com.dotmarketing.portlets.workflows.business.WorkflowFactoryTest.class,
        com.dotmarketing.portlets.workflows.business.SaveContentActionletTest.class,
        com.dotmarketing.portlets.workflows.business.WorkflowAPIMultiLanguageTest.class,
        com.dotmarketing.portlets.workflows.business.WorkflowAPITest.class,
        com.dotmarketing.portlets.workflows.model.WorkflowSearcherTest.class,
        com.dotmarketing.portlets.workflows.model.SystemActionWorkflowActionMappingTest.class,
        com.dotmarketing.portlets.workflows.actionlet.FourEyeApproverActionletTest.class,
        com.dotmarketing.portlets.workflows.actionlet.SaveContentActionletTest.class,
        com.dotmarketing.portlets.workflows.actionlet.SaveContentActionletWithTagsTest.class,
        com.dotmarketing.portlets.workflows.actionlet.CopyActionletTest.class,
        com.dotmarketing.portlets.workflows.actionlet.VelocityScriptActionletTest.class,
        com.dotmarketing.portlets.personas.business.PersonaAPITest.class,
        com.dotmarketing.portlets.personas.business.DeleteMultiTreeUsedPersonaTagJobTest.class,
        com.dotmarketing.portlets.links.business.MenuLinkAPITest.class,
        com.dotmarketing.portlets.links.factories.LinkFactoryTest.class,
        com.dotmarketing.portlets.rules.conditionlet.ConditionletOSGIFTest.class,
        com.dotmarketing.portlets.rules.conditionlet.CurrentSessionLanguageConditionletTest.class,
        com.dotmarketing.portlets.rules.conditionlet.NumberOfTimesPreviouslyVisitedConditionletTest.class,
        com.dotmarketing.portlets.rules.conditionlet.UsersBrowserLanguageConditionletTest.class,
        com.dotmarketing.portlets.rules.conditionlet.UsersSiteVisitsConditionletTest.class,
        com.dotmarketing.portlets.rules.conditionlet.VisitorOperatingSystemConditionletTest.class,
        com.dotmarketing.portlets.rules.conditionlet.VisitedUrlConditionletTest.class,
        com.dotmarketing.portlets.rules.business.RulesCacheFTest.class,
        com.dotmarketing.portlets.templates.business.TemplateAPITest.class,
        com.dotmarketing.portlets.folders.business.FolderAPITest.class,
        com.dotmarketing.portlets.containers.business.ContainerAPIImplTest.class,
        com.dotmarketing.portlets.containers.business.ContainerAPITest.class,
        com.dotmarketing.portlets.containers.business.FileAssetContainerUtilTest.class,
        com.dotmarketing.portlets.htmlpages.business.HTMLPageAPITest.class,
        com.dotmarketing.portlets.structure.factories.StructureFactoryTest.class,
        com.dotmarketing.portlets.structure.factories.FieldFactoryTest.class,
        com.dotmarketing.portlets.structure.model.ContentletRelationshipsTest.class,
        com.dotmarketing.portlets.structure.transform.ContentletRelationshipsTransformerTest.class,
        com.dotmarketing.portlets.categories.business.CategoryAPITest.class,
        com.dotmarketing.filters.FiltersTest.class,
        com.dotmarketing.business.VersionableAPITest.class,
        com.dotmarketing.business.UserAPITest.class,
        com.dotmarketing.business.portal.PortletAPIImplTest.class,
        com.dotmarketing.business.cache.provider.guava.CachePerformanceTest.class,
        com.dotmarketing.business.web.LanguageWebApiTest.class,
        com.dotmarketing.business.IdentifierFactoryTest.class,
        com.dotmarketing.business.IdentifierAPITest.class,
        com.dotmarketing.business.CommitListenerCacheWrapperTest.class,
        com.dotmarketing.business.RoleAPITest.class,
        com.dotmarketing.business.IdentifierConsistencyIntegrationTest.class,
        com.dotmarketing.business.LayoutAPITest.class,
        com.dotmarketing.business.PermissionAPIIntegrationTest.class,
        com.dotmarketing.business.PermissionAPITest.class,
        com.dotmarketing.servlets.BinaryExporterServletTest.class,
        com.dotmarketing.servlets.ShortyServletAndTitleImageTest.class,
        com.dotmarketing.servlets.ajax.AjaxDirectorServletIntegrationTest.class,
        com.dotmarketing.common.reindex.ReindexThreadTest.class,
        com.dotmarketing.common.reindex.ReindexAPITest.class,
        com.dotmarketing.common.db.DotDatabaseMetaDataTest.class,
        com.dotmarketing.common.db.ParamsSetterTest.class,
        com.dotmarketing.cms.urlmap.URLMapAPIImplTest.class,
        com.dotmarketing.factories.PublishFactoryTest.class,
        com.dotmarketing.factories.WebAssetFactoryTest.class,
        com.dotmarketing.factories.MultiTreeAPITest.class,
        com.dotmarketing.db.DbConnectionFactoryTest.class,
        com.dotmarketing.db.DbConnectionFactoryUtilTest.class,
        com.dotmarketing.db.HibernateUtilTest.class,
        com.dotmarketing.quartz.job.BinaryCleanupJobTest.class,
        FocalPointAPITest.class,
        com.dotmarketing.tag.business.TagAPITest.class,
        com.dotcms.osgi.OSGIUtilTest.class,
        com.dotmarketing.fixTasks.FixTask00085FixEmptyParentPathOnIdentifierTest.class,
        com.dotmarketing.startup.runonce.Task05170DefineFrontEndAndBackEndRolesTest.class,
        com.dotmarketing.startup.runonce.Task04375UpdateCategoryKeyTest.class,
        com.dotmarketing.startup.runonce.Task04335CreateSystemWorkflowTest.class,
        com.dotmarketing.startup.runonce.Task04375UpdateColorsTest.class,
        com.dotmarketing.startup.runonce.Task05160MultiTreeAddPersonalizationColumnAndChangingPKTest.class,
        com.dotmarketing.startup.runonce.Task05035LanguageTableIdentityOffTest.class,
        com.dotmarketing.startup.runonce.Task05165CreateContentTypeWorkflowActionMappingTableTest.class,
        com.dotmarketing.startup.runonce.Task05070AndTask05080Test.class,
        com.dotmarketing.startup.runonce.Task05030UpdateSystemContentTypesHostTest.class,
        com.dotmarketing.startup.runonce.Task05050FileAssetContentTypeReadOnlyFileNameTest.class,
        com.dotmarketing.startup.runonce.Task05190UpdateFormsWidgetCodeFieldTest.class,
        com.dotmarketing.startup.runalways.Task00001LoadSchemaIntegrationTest.class,
        com.dotmarketing.startup.runonce.Task05200WorkflowTaskUniqueKeyTest.class,
        Task05195CreatesDestroyActionAndAssignDestroyDefaultActionsToTheSystemWorkflowTest.class,
        Task05210CreateDefaultDotAssetTest.class,
        CleanUpFieldReferencesJobTest.class,
        ESContentletAPIImplTest.class,
        CachedParameterDecoratorTest.class,
        ContainerFactoryImplTest.class,
        TemplateFactoryImplTest.class,
        TestConfig.class,
        ConfigTest.class,
        FolderTest.class,
        PublishAuditAPITest.class,
        BundleFactoryTest.class,
        com.dotcms.security.apps.SecretsStoreKeyStoreImplTest.class,
        AppsAPIImplTest.class,
        AppsResourceTest.class,
        AppsCacheImplTest.class,
        VelocityServletIntegrationTest.class,
        DotAssetAPITest.class,
        DotAssetBaseTypeToContentTypeStrategyImplTest.class,
        RulesAPIImplIntegrationTest.class,
        FileAssetAPIImplIntegrationTest.class,
        FileAssetFactoryIntegrationTest.class,
        UserResourceIntegrationTest.class,
        IntegrationResourceLinkTest.class,
        HTMLDiffUtilTest.class,
        HashBuilderTest.class,
        ElasticsearchUtilTest.class,
        LanguageUtilTest.class,
        FolderResourceTest.class,
        Task05225RemoveLoadRecordsToIndexTest.class,
        BundleFactoryTest.class,
        PublisherFilterImplTest.class,
        PushPublishFiltersInitializerTest.class,
        PushPublishFilterResourceTest.class,
        PushNowActionletTest.class,
        Task05305AddPushPublishFilterColumnTest.class,
        CMSMaintenanceFactoryTest.class,
        Task05350AddDotSaltClusterColumnTest.class,
        PostgresPubSubImplTest.class,
        DotParseTest.class,
        TestWorkflowAction.class,
        SamlConfigurationServiceTest.class,
        ClusterFactoryTest.class,
        ESMappingUtilHelperTest.class,
        BundleResourceTest.class,
        IdentityProviderConfigurationFactoryTest.class,
        EMAWebInterceptorTest.class,
        GoogleTranslationServiceIntegrationTest.class,
        Task05380ChangeContainerPathToAbsoluteTest.class,
        DotTemplateToolTest.class,
        ContentletWebAPIImplIntegrationTest.class,
        Task05370AddAppsPortletToLayoutTest.class,
        FolderFactoryImplTest.class,
        DotSamlResourceTest.class,
        DotStatefulJobTest.class,
        IntegrityDataGenerationJobTest.class,
        BundleAPITest.class,
        Task05390MakeRoomForLongerJobDetailTest.class,
        IntegrityDataGenerationJobTest.class,
        Task05395RemoveEndpointIdForeignKeyInIntegrityResolverTablesIntegrationTest.class,
        JSONToolTest.class,
        BundlePublisherResourceIntegrationTest.class,
        IntegrityResourceIntegrationTest.class,
        Task00050LoadAppsSecretsTest.class,
        StoragePersistenceAPITest.class,
        FileMetadataAPITest.class,
        StartupTasksExecutorTest.class,
        Task201013AddNewColumnsToIdentifierTableTest.class,
        Task201014UpdateColumnsValuesInIdentifierTableTest.class,
        AppsInterpolationTest.class,
        com.dotcms.rest.api.v1.template.TemplateResourceTest.class,
        Task201102UpdateColumnSitelicTableTest.class,
        DependencyManagerTest.class,
        com.dotcms.rest.api.v1.versionable.VersionableResourceTest.class,
        GenericBundleActivatorTest.class,
        SAMLHelperTest.class,
        PermissionHelperTest.class,
        ResetPasswordTokenUtilTest.class,
        ContainerBundlerTest.class,
        ContentTypeBundlerTest.class,
        DependencyBundlerTest.class,
        FolderBundlerTest.class,
        HostBundlerTest.class,
        LinkBundlerTest.class,
        TemplateBundlerTest.class,
        WorkflowBundlerTest.class,
        PublisherAPIImplTest.class,
        LegacyShortyIdApiTest.class,
        AutoLoginFilterTest.class,
        FolderCacheImplIntegrationTest.class,
        Task210218MigrateUserProxyTableTest.class,
        com.dotmarketing.startup.runonce.Task210316UpdateLayoutIconsTest.class,
        Task210319CreateStorageTableTest.class,
        Task210321RemoveOldMetadataFilesTest.class,
        DBTimeZoneCheckTest.class,
        ContentHandlerTest.class,
        ESIndexAPITest.class,
        FileAssetTemplateUtilTest.class,
        SiteSearchJobImplTest.class,
        Task210506UpdateStorageTableTest.class,
        Task210520UpdateAnonymousEmailTest.class,
        Task210510UpdateStorageTableDropMetadataColumnTest.class,
        StaticPushPublishBundleGeneratorTest.class,
        CookieToolTest.class,
        CSVManifestBuilderTest.class,
        MoveContentActionletTest.class,
        ImageFilterAPIImplTest.class,
        DeterministicIdentifierAPITest.class,
        Task210527DropReviewFieldsFromContentletTableTest.class,
        ContentletCacheImplTest.class,
        HostTest.class,
        FileToolTest.class,
        Task210719CleanUpTitleFieldTest.class,
        Task210802UpdateStructureTableTest.class,
        MaintenanceUtilTest.class,
        BundlePublisherTest.class,
        CategoryFactoryTest.class,
        Task210805DropUserProxyTableTest.class,
        Task210816DeInodeRelationshipTest.class,
        WorkflowEmailUtilTest.class,
        ConfigurationHelperTest.class,
        CSVManifestReaderTest.class,
        Task210901UpdateDateTimezonesTest.class,
        DotObjectCodecTest.class,
        RedisClientTest.class,
        LettuceCacheTest.class,
        RedisPubSubImplTest.class,
<<<<<<< HEAD
        ManifestReaderFactoryTest.class
=======
        Task210908AddCompanyDefaultLanguageTest.class

>>>>>>> 72b7a85d
})
public class MainSuite {

}<|MERGE_RESOLUTION|>--- conflicted
+++ resolved
@@ -471,12 +471,8 @@
         RedisClientTest.class,
         LettuceCacheTest.class,
         RedisPubSubImplTest.class,
-<<<<<<< HEAD
-        ManifestReaderFactoryTest.class
-=======
+        ManifestReaderFactoryTest.class,
         Task210908AddCompanyDefaultLanguageTest.class
-
->>>>>>> 72b7a85d
 })
 public class MainSuite {
 
