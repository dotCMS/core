package com.dotcms;

import com.dotcms.auth.providers.saml.v1.DotSamlResourceTest;
import com.dotcms.auth.providers.saml.v1.SAMLHelperTest;
import com.dotcms.cache.lettuce.DotObjectCodecTest;
import com.dotcms.cache.lettuce.LettuceCacheTest;
import com.dotcms.cache.lettuce.RedisClientTest;
import com.dotcms.content.business.ObjectMapperTest;
import com.dotcms.content.business.json.ContentletJsonAPITest;
import com.dotcms.content.elasticsearch.business.ESContentletAPIImplTest;
import com.dotcms.content.elasticsearch.business.ESIndexAPITest;
import com.dotcms.content.elasticsearch.business.ElasticsearchUtilTest;
import com.dotcms.content.elasticsearch.util.ESMappingUtilHelperTest;
import com.dotcms.content.model.hydration.MetadataDelegateTest;
import com.dotcms.contenttype.business.ContentTypeInitializerTest;
import com.dotcms.contenttype.business.DotAssetBaseTypeToContentTypeStrategyImplTest;
import com.dotcms.contenttype.test.DotAssetAPITest;
import com.dotcms.csspreproc.CSSCacheTest;
import com.dotcms.dotpubsub.PostgresPubSubImplTest;
import com.dotcms.dotpubsub.RedisPubSubImplTest;
import com.dotcms.ema.EMAWebInterceptorTest;
import com.dotcms.enterprise.cluster.ClusterFactoryTest;
import com.dotcms.enterprise.publishing.bundler.URLMapBundlerTest;
import com.dotcms.enterprise.publishing.remote.PushPublishBundleGeneratorTest;
import com.dotcms.enterprise.publishing.remote.StaticPushPublishBundleGeneratorTest;
import com.dotcms.enterprise.publishing.remote.bundler.ContainerBundlerTest;
import com.dotcms.enterprise.publishing.remote.bundler.ContentBundlerTest;
import com.dotcms.enterprise.publishing.remote.bundler.ContentTypeBundlerTest;
import com.dotcms.enterprise.publishing.remote.bundler.DependencyBundlerTest;
import com.dotcms.enterprise.publishing.remote.bundler.FolderBundlerTest;
import com.dotcms.enterprise.publishing.remote.bundler.HostBundlerTest;
import com.dotcms.enterprise.publishing.remote.bundler.LinkBundlerTest;
import com.dotcms.enterprise.publishing.remote.bundler.RuleBundlerTest;
import com.dotcms.enterprise.publishing.remote.bundler.TemplateBundlerTest;
import com.dotcms.enterprise.publishing.remote.bundler.WorkflowBundlerTest;
import com.dotcms.enterprise.publishing.remote.handler.ContentHandlerTest;
import com.dotcms.enterprise.publishing.remote.handler.ContentWorkflowHandlerTest;
import com.dotcms.enterprise.publishing.remote.handler.HandlerUtilTest;
import com.dotcms.enterprise.publishing.staticpublishing.AWSS3PublisherTest;
import com.dotcms.enterprise.publishing.staticpublishing.LanguageFolderTest;
import com.dotcms.enterprise.publishing.staticpublishing.StaticPublisherIntegrationTest;
import com.dotcms.enterprise.rules.RulesAPIImplIntegrationTest;
import com.dotcms.filters.interceptor.meta.MetaWebInterceptorTest;
import com.dotcms.graphql.DotGraphQLHttpServletTest;
import com.dotcms.integritycheckers.HostIntegrityCheckerTest;
import com.dotcms.integritycheckers.IntegrityUtilTest;
import com.dotcms.junit.MainBaseSuite;
import com.dotcms.mail.MailAPIImplTest;
import com.dotcms.mock.request.CachedParameterDecoratorTest;
import com.dotcms.publisher.bundle.business.BundleAPITest;
import com.dotcms.publisher.bundle.business.BundleFactoryTest;
import com.dotcms.publisher.business.PublishAuditAPITest;
import com.dotcms.publisher.business.PublishQueueElementTransformerTest;
import com.dotcms.publisher.receiver.BundlePublisherTest;
import com.dotcms.publisher.util.DependencyManagerTest;
import com.dotcms.publisher.util.DependencyModDateUtilTest;
import com.dotcms.publishing.BundlerUtilTest;
import com.dotcms.publishing.PublisherFilterImplTest;
import com.dotcms.publishing.PushPublishFiltersInitializerTest;
import com.dotcms.publishing.job.SiteSearchJobImplTest;
import com.dotcms.publishing.manifest.CSVManifestBuilderTest;
import com.dotcms.publishing.manifest.CSVManifestReaderTest;
import com.dotcms.publishing.manifest.ManifestReaderFactoryTest;
import com.dotcms.rendering.velocity.directive.DotParseTest;
import com.dotcms.rendering.velocity.servlet.VelocityServletIntegrationTest;
import com.dotcms.rendering.velocity.viewtools.DotTemplateToolTest;
import com.dotcms.rendering.velocity.viewtools.FileToolTest;
import com.dotcms.rendering.velocity.viewtools.JSONToolTest;
import com.dotcms.rendering.velocity.viewtools.MessageToolTest;
import com.dotcms.rendering.velocity.viewtools.XmlToolTest;
import com.dotcms.rendering.velocity.viewtools.content.StoryBlockMapTest;
import com.dotcms.rendering.velocity.viewtools.content.StoryBlockTest;
import com.dotcms.rest.BundlePublisherResourceIntegrationTest;
import com.dotcms.rest.BundleResourceTest;
import com.dotcms.rest.IntegrityResourceIntegrationTest;
import com.dotcms.rest.api.v1.apps.AppsResourceTest;
import com.dotcms.rest.api.v1.apps.view.AppsInterpolationTest;
import com.dotcms.rest.api.v1.authentication.ResetPasswordTokenUtilTest;
import com.dotcms.rest.api.v1.folder.FolderResourceTest;
import com.dotcms.rest.api.v1.menu.MenuResourceTest;
import com.dotcms.rest.api.v1.pushpublish.PushPublishFilterResourceTest;
import com.dotcms.rest.api.v1.system.ConfigurationHelperTest;
import com.dotcms.rest.api.v1.user.UserResourceIntegrationTest;
import com.dotcms.saml.IdentityProviderConfigurationFactoryTest;
import com.dotcms.saml.SamlConfigurationServiceTest;
import com.dotcms.security.ContentSecurityPolicyUtilTest;
import com.dotcms.security.apps.AppsAPIImplTest;
import com.dotcms.security.apps.AppsCacheImplTest;
import com.dotcms.security.multipart.BoundedBufferedReaderTest;
import com.dotcms.security.multipart.ContentDispositionFileNameParserTest;
import com.dotcms.security.multipart.SecureFileValidatorTest;
import com.dotcms.storage.FileMetadataAPITest;
import com.dotcms.storage.StoragePersistenceAPITest;
import com.dotcms.translate.GoogleTranslationServiceIntegrationTest;
import com.dotcms.uuid.shorty.LegacyShortyIdApiTest;
import com.dotmarketing.beans.HostTest;
import com.dotmarketing.business.DeterministicIdentifierAPITest;
import com.dotmarketing.business.PermissionBitFactoryImplTest;
import com.dotmarketing.business.helper.PermissionHelperTest;
import com.dotmarketing.cache.FolderCacheImplIntegrationTest;
import com.dotmarketing.common.db.DBTimeZoneCheckTest;
import com.dotmarketing.filters.AutoLoginFilterTest;
import com.dotmarketing.image.filter.ImageFilterAPIImplTest;
import com.dotmarketing.image.focalpoint.FocalPointAPITest;
import com.dotmarketing.osgi.GenericBundleActivatorTest;
import com.dotmarketing.portlets.browser.BrowserUtilTest;
import com.dotmarketing.portlets.categories.business.CategoryFactoryTest;
import com.dotmarketing.portlets.cmsmaintenance.factories.CMSMaintenanceFactoryTest;
import com.dotmarketing.portlets.containers.business.ContainerFactoryImplTest;
import com.dotmarketing.portlets.containers.business.ContainerStructureFinderStrategyResolverTest;
import com.dotmarketing.portlets.contentlet.business.ContentletCacheImplTest;
import com.dotmarketing.portlets.contentlet.business.web.ContentletWebAPIImplIntegrationTest;
import com.dotmarketing.portlets.contentlet.model.IntegrationResourceLinkTest;
import com.dotmarketing.portlets.fileassets.business.FileAssetAPIImplIntegrationTest;
import com.dotmarketing.portlets.fileassets.business.FileAssetFactoryIntegrationTest;
import com.dotmarketing.portlets.folders.business.FolderFactoryImplTest;
import com.dotmarketing.portlets.folders.model.FolderTest;
import com.dotmarketing.portlets.templates.business.FileAssetTemplateUtilTest;
import com.dotmarketing.portlets.templates.business.TemplateFactoryImplTest;
import com.dotmarketing.portlets.workflows.actionlet.MoveContentActionletTest;
import com.dotmarketing.portlets.workflows.actionlet.PushNowActionletTest;
import com.dotmarketing.portlets.workflows.actionlet.VelocityScriptActionletAbortTest;
import com.dotmarketing.portlets.workflows.model.TestWorkflowAction;
import com.dotmarketing.portlets.workflows.util.WorkflowEmailUtilTest;
import com.dotmarketing.quartz.DotStatefulJobTest;
import com.dotmarketing.quartz.job.CleanUpFieldReferencesJobTest;
import com.dotmarketing.quartz.job.IntegrityDataGenerationJobTest;
import com.dotmarketing.startup.StartupTasksExecutorTest;
import com.dotmarketing.startup.runalways.Task00050LoadAppsSecretsTest;
import com.dotmarketing.startup.runonce.Task05195CreatesDestroyActionAndAssignDestroyDefaultActionsToTheSystemWorkflowTest;
import com.dotmarketing.startup.runonce.Task05210CreateDefaultDotAssetTest;
import com.dotmarketing.startup.runonce.Task05225RemoveLoadRecordsToIndexTest;
import com.dotmarketing.startup.runonce.Task05305AddPushPublishFilterColumnTest;
import com.dotmarketing.startup.runonce.Task05350AddDotSaltClusterColumnTest;
import com.dotmarketing.startup.runonce.Task05370AddAppsPortletToLayoutTest;
import com.dotmarketing.startup.runonce.Task05380ChangeContainerPathToAbsoluteTest;
import com.dotmarketing.startup.runonce.Task05390MakeRoomForLongerJobDetailTest;
import com.dotmarketing.startup.runonce.Task05395RemoveEndpointIdForeignKeyInIntegrityResolverTablesIntegrationTest;
import com.dotmarketing.startup.runonce.Task201013AddNewColumnsToIdentifierTableTest;
import com.dotmarketing.startup.runonce.Task201014UpdateColumnsValuesInIdentifierTableTest;
import com.dotmarketing.startup.runonce.Task201102UpdateColumnSitelicTableTest;
import com.dotmarketing.startup.runonce.Task210218MigrateUserProxyTableTest;
import com.dotmarketing.startup.runonce.Task210319CreateStorageTableTest;
import com.dotmarketing.startup.runonce.Task210321RemoveOldMetadataFilesTest;
import com.dotmarketing.startup.runonce.Task210506UpdateStorageTableTest;
import com.dotmarketing.startup.runonce.Task210510UpdateStorageTableDropMetadataColumnTest;
import com.dotmarketing.startup.runonce.Task210520UpdateAnonymousEmailTest;
import com.dotmarketing.startup.runonce.Task210527DropReviewFieldsFromContentletTableTest;
import com.dotmarketing.startup.runonce.Task210719CleanUpTitleFieldTest;
import com.dotmarketing.startup.runonce.Task210802UpdateStructureTableTest;
import com.dotmarketing.startup.runonce.Task210805DropUserProxyTableTest;
import com.dotmarketing.startup.runonce.Task210816DeInodeRelationshipTest;
import com.dotmarketing.startup.runonce.Task210901UpdateDateTimezonesTest;
import com.dotmarketing.startup.runonce.Task211007RemoveNotNullConstraintFromCompanyMXColumnTest;
import com.dotmarketing.startup.runonce.Task211012AddCompanyDefaultLanguageTest;
import com.dotmarketing.startup.runonce.Task211101AddContentletAsJsonColumnTest;
import com.dotmarketing.startup.runonce.Task211103RenameHostNameLabelTest;
import com.dotmarketing.startup.runonce.Task220202RemoveFKStructureFolderConstraintTest;
import com.dotmarketing.startup.runonce.Task220203RemoveFolderInodeConstraintTest;
import com.dotmarketing.startup.runonce.Task220214AddOwnerAndIDateToFolderTableTest;
import com.dotmarketing.startup.runonce.Task220215MigrateDataFromInodeToFolderTest;
import com.dotmarketing.startup.runonce.Task220330ChangeVanityURLSiteFieldTypeTest;
import com.dotmarketing.startup.runonce.Task220401CreateClusterLockTableTest;
import com.dotmarketing.startup.runonce.Task220402UpdateDateTimezonesTest;
import com.dotmarketing.startup.runonce.Task220413IncreasePublishedPushedAssetIdColTest;
import com.dotmarketing.startup.runonce.Task220512UpdateNoHTMLRegexValueTest;
import com.dotmarketing.startup.runonce.Task220606UpdatePushNowActionletNameTest;
import com.dotmarketing.startup.runonce.Task220822CreateVariantTableTest;
import com.dotmarketing.startup.runonce.Task220829CreateExperimentsTableTest;
import com.dotmarketing.util.ConfigTest;
import com.dotmarketing.util.HashBuilderTest;
import com.dotmarketing.util.MaintenanceUtilTest;
import com.dotmarketing.util.ResourceCollectorUtilTest;
import com.dotmarketing.util.TestConfig;
import com.dotmarketing.util.contentlet.pagination.PaginatedContentletsIntegrationTest;
import com.liferay.portal.language.LanguageUtilTest;
import org.apache.velocity.tools.view.tools.CookieToolTest;
import org.junit.runner.RunWith;
import org.junit.runners.Suite.SuiteClasses;

/* grep -l -r "@Test" dotCMS/src/integration-test */
/* ./gradlew integrationTest -Dtest.single=com.dotcms.MainSuite */


@RunWith(MainBaseSuite.class)
@SuiteClasses({
        ContentletWebAPIImplIntegrationTest.class, // moved to top because of failures on GHA
        DependencyBundlerTest.class, // moved to top because of failures on GHA
        FolderCacheImplIntegrationTest.class,
        StaticPublisherIntegrationTest.class,
        com.dotcms.publishing.PublisherAPIImplTest.class,
        SiteSearchJobImplTest.class,
        PushPublishBundleGeneratorTest.class,
        LegacyShortyIdApiTest.class,
        RuleBundlerTest.class,
        com.dotcms.content.elasticsearch.business.ESMappingAPITest.class,
        org.apache.velocity.runtime.parser.node.SimpleNodeTest.class,
        com.liferay.portal.ejb.UserLocalManagerTest.class,
        com.liferay.portal.ejb.UserUtilTest.class,
        com.liferay.util.LocaleUtilTest.class,
        com.dotcms.languagevariable.business.LanguageVariableAPITest.class,
        com.dotcms.filters.interceptor.jwt.JsonWebTokenInterceptorIntegrationTest.class,
        com.dotcms.publishing.PublisherAPITest.class,
        com.dotcms.publishing.remote.RemoteReceiverLanguageResolutionTest.class,
        com.dotcms.cluster.business.ServerAPIImplTest.class,
        com.dotcms.cache.KeyValueCacheImplTest.class,
        com.dotcms.enterprise.publishing.remote.handler.RuleBundlerHandlerTest.class,
        com.dotcms.enterprise.publishing.remote.CategoryBundlerHandlerTest.class,
        com.dotcms.enterprise.publishing.remote.HostBundlerHandlerTest.class,
        com.dotcms.enterprise.priv.ESSearchProxyTest.class,
        com.dotcms.util.pagination.ContentTypesPaginatorTest.class,
        com.dotcms.util.marshal.MarshalUtilsIntegrationTest.class,
        com.dotcms.util.RelationshipUtilTest.class,
        com.dotcms.util.ImportUtilTest.class,
        com.dotcms.publisher.business.PublisherAPIImplTest.class,
        PublishQueueElementTransformerTest.class,
        com.dotmarketing.util.PageModeTest.class,
        com.dotmarketing.business.web.UserWebAPIImplTest.class,
        com.dotcms.auth.providers.jwt.JsonWebTokenUtilsIntegrationTest.class,
        com.dotcms.auth.providers.jwt.factories.ApiTokenAPITest.class,
        com.dotcms.auth.providers.jwt.services.JsonWebTokenServiceIntegrationTest.class,
        DependencyModDateUtilTest.class,
        com.dotcms.publisher.business.PublisherTest.class,
        com.dotcms.publisher.endpoint.bean.PublishingEndPointTest.class,
        com.dotcms.publisher.endpoint.business.PublishingEndPointAPITest.class,
        com.dotcms.publisher.endpoint.business.PublishingEndPointFactoryImplTest.class,
        com.dotcms.publisher.assets.business.PushedAssetsAPITest.class,
        com.dotcms.notification.business.NotificationAPITest.class,
        com.dotcms.business.LocalTransactionAndCloseDBIfOpenedFactoryTest.class,
        com.dotcms.content.elasticsearch.business.IndiciesFactoryTest.class,
        com.dotcms.content.elasticsearch.business.ESIndexSpeedTest.class,
        com.dotcms.content.elasticsearch.business.ESSiteSearchAPITest.class,
        com.dotcms.content.elasticsearch.business.ContentletIndexAPIImplTest.class,
        com.dotcms.content.elasticsearch.business.ES6UpgradeTest.class,
        com.dotcms.content.elasticsearch.business.ESContentFactoryImplTest.class,
        com.dotcms.keyvalue.busines.KeyValueAPIImplTest.class,
        com.dotcms.keyvalue.business.KeyValueAPITest.class,
        com.dotcms.tika.TikaUtilsTest.class,
        com.dotcms.http.CircuitBreakerUrlTest.class,
        com.dotcms.visitor.filter.logger.VisitorLoggerTest.class,
        com.dotcms.visitor.filter.characteristics.VisitorCharacterTest.class,
        com.dotcms.graphql.business.GraphqlAPITest.class,
        com.dotcms.contenttype.test.ContentTypeTest.class,
        com.dotcms.contenttype.test.DeleteFieldJobTest.class,
        com.dotcms.contenttype.test.ContentTypeAPIImplTest.class,
        com.dotcms.contenttype.test.ContentTypeBuilderTest.class,
        com.dotcms.contenttype.test.ContentTypeFactoryImplTest.class,
        com.dotcms.contenttype.test.ContentTypeImportExportTest.class,
        com.dotcms.contenttype.test.FieldFactoryImplTest.class,
        com.dotcms.contenttype.test.JsonContentTypeTransformerTest.class,
        com.dotcms.contenttype.test.ContentResourceTest.class,
        com.dotcms.contenttype.test.FieldBuilderTest.class,
        com.dotcms.contenttype.test.KeyValueFieldUtilTest.class,
        com.dotcms.contenttype.test.ContentTypeResourceTest.class,
        com.dotcms.contenttype.business.RelationshipAPITest.class,
        com.dotcms.contenttype.business.FieldAPITest.class,
        com.dotcms.contenttype.business.RelationshipFactoryImplTest.class,
        com.dotcms.contenttype.model.field.layout.FieldUtilTest.class,
        com.dotcms.contenttype.model.field.layout.FieldLayoutColumnSerializerTest.class,
        com.dotcms.contenttype.model.field.layout.FieldLayoutSerializerTest.class,
        com.dotcms.contenttype.model.field.layout.FieldLayoutRowSerializerTest.class,
        com.dotcms.contenttype.model.field.layout.FieldLayoutTest.class,
        com.dotcms.workflow.helper.TestSystemActionMappingsHandlerMerger.class,
        com.dotcms.concurrent.lock.DotKeyLockManagerTest.class,
        com.dotcms.rendering.velocity.VelocityMacroCacheTest.class,
        com.dotcms.rendering.velocity.VelocityUtilTest.class,
        com.dotcms.rendering.velocity.viewtools.navigation.NavToolTest.class,
        com.dotcms.rendering.velocity.viewtools.navigation.NavToolCacheTest.class,
        com.dotcms.rendering.velocity.viewtools.content.ContentMapTest.class,
        com.dotcms.rendering.velocity.viewtools.content.util.ContentUtilsTest.class,
        com.dotcms.rendering.velocity.viewtools.content.ContentToolTest.class,
        com.dotcms.rendering.velocity.viewtools.WorkflowToolTest.class,
        com.dotcms.browser.BrowserAPITest.class,
        com.dotcms.rendering.velocity.viewtools.LanguageWebAPITest.class,
        com.dotcms.rendering.velocity.viewtools.ContainerWebAPIIntegrationTest.class,
        com.dotcms.rendering.velocity.services.VelocityResourceKeyTest.class,
        com.dotcms.rendering.velocity.services.HTMLPageAssetRenderedTest.class,
        com.dotcms.uuid.shorty.ShortyIdApiTest.class,
        DotGraphQLHttpServletTest.class,
        com.dotcms.rest.TagResourceIntegrationTest.class,
        com.dotcms.rest.MapToContentletPopulatorTest.class,
        com.dotcms.rest.WebResourceIntegrationTest.class,
        com.dotcms.rest.api.v1.configuration.ConfigurationResourceTest.class,
        com.dotcms.rest.api.v1.page.NavResourceTest.class,
        com.dotcms.rest.api.v1.page.PageResourceTest.class,
        com.dotcms.rest.api.v1.temp.TempFileResourceTest.class,
        com.dotcms.rest.api.v1.content.ContentVersionResourceIntegrationTest.class,
        com.dotcms.rest.api.v1.container.ContainerResourceIntegrationTest.class,
        com.dotcms.rest.api.v1.theme.ThemeResourceIntegrationTest.class,
        com.dotcms.rest.api.v1.vtl.VTLResourceIntegrationTest.class,
        com.dotcms.rest.api.v1.contenttype.ContentTypeResourceIssue15124Test.class,
        com.dotcms.rest.api.v1.contenttype.FieldResourceTest.class,
        com.dotcms.rest.api.v1.contenttype.FieldVariableResourceTest.class,
        com.dotcms.rest.api.v1.contenttype.ContentTypeResourceTest.class,
        com.dotcms.rest.api.v1.workflow.WorkflowResourceResponseCodeIntegrationTest.class,
        com.dotcms.rest.api.v1.workflow.WorkflowResourceIntegrationTest.class,
        com.dotcms.rest.api.v1.workflow.WorkflowResourceLicenseIntegrationTest.class,
        com.dotcms.rest.api.v1.authentication.ResetPasswordResourceIntegrationTest.class,
        com.dotcms.rest.api.v1.authentication.CreateJsonWebTokenResourceIntegrationTest.class,
        com.dotcms.rest.api.v1.relationships.RelationshipsResourceTest.class,
        com.dotcms.rest.api.v2.contenttype.FieldResourceTest.class,
        com.dotcms.rest.api.v3.contenttype.FieldResourceTest.class,
        com.dotcms.rest.api.v3.contenttype.MoveFieldFormTest.class,
        com.dotcms.rest.api.CorsFilterTest.class,
        com.dotcms.rest.elasticsearch.ESContentResourcePortletTest.class,
        com.dotcms.filters.VanityUrlFilterTest.class,
        com.dotcms.vanityurl.business.VanityUrlAPITest.class,
        com.dotmarketing.portlets.fileassets.business.FileAssetAPITest.class,
        com.dotmarketing.portlets.languagesmanager.business.LanguageAPITest.class,
        com.dotmarketing.portlets.languagesmanager.business.LanguageFactoryIntegrationTest.class,
        com.dotmarketing.portlets.linkchecker.business.LinkCheckerAPITest.class,
        com.dotmarketing.portlets.contentlet.util.ContentletUtilTest.class,
        com.dotmarketing.portlets.contentlet.business.ContentletCheckInTest.class,
        com.dotmarketing.portlets.contentlet.business.ContentletFactoryTest.class,
//        com.dotmarketing.portlets.contentlet.business.HostAPITest.class,
        ContainerStructureFinderStrategyResolverTest.class,
        com.dotmarketing.portlets.contentlet.business.ContentletAPITest.class,
        com.dotmarketing.portlets.contentlet.model.ContentletIntegrationTest.class,
        com.dotmarketing.portlets.contentlet.transform.BinaryToMapTransformerTest.class,
        com.dotmarketing.portlets.contentlet.transform.ContentletTransformerTest.class,
        com.dotmarketing.portlets.contentlet.ajax.ContentletAjaxTest.class,
        com.dotmarketing.portlets.workflows.business.SaveContentDraftActionletTest.class,
        com.dotmarketing.portlets.workflows.business.WorkflowFactoryTest.class,
        com.dotmarketing.portlets.workflows.business.SaveContentActionletTest.class,
        com.dotmarketing.portlets.workflows.business.WorkflowAPIMultiLanguageTest.class,
        com.dotmarketing.portlets.workflows.business.WorkflowAPITest.class,
        com.dotmarketing.portlets.workflows.model.WorkflowSearcherTest.class,
        com.dotmarketing.portlets.workflows.model.SystemActionWorkflowActionMappingTest.class,
        com.dotmarketing.portlets.workflows.actionlet.FourEyeApproverActionletTest.class,
        com.dotmarketing.portlets.workflows.actionlet.SaveContentActionletTest.class,
        com.dotmarketing.portlets.workflows.actionlet.SaveContentActionletWithTagsTest.class,
        com.dotmarketing.portlets.workflows.actionlet.CopyActionletTest.class,
        com.dotmarketing.portlets.workflows.actionlet.VelocityScriptActionletTest.class,
        com.dotmarketing.portlets.personas.business.PersonaAPITest.class,
        com.dotmarketing.portlets.personas.business.DeleteMultiTreeUsedPersonaTagJobTest.class,
        com.dotmarketing.portlets.links.business.MenuLinkAPITest.class,
        com.dotmarketing.portlets.links.factories.LinkFactoryTest.class,
        com.dotmarketing.portlets.rules.conditionlet.ConditionletOSGIFTest.class,
        com.dotmarketing.portlets.rules.conditionlet.CurrentSessionLanguageConditionletTest.class,
        com.dotmarketing.portlets.rules.conditionlet.NumberOfTimesPreviouslyVisitedConditionletTest.class,
        com.dotmarketing.portlets.rules.conditionlet.UsersBrowserLanguageConditionletTest.class,
        com.dotmarketing.portlets.rules.conditionlet.UsersSiteVisitsConditionletTest.class,
        com.dotmarketing.portlets.rules.conditionlet.VisitorOperatingSystemConditionletTest.class,
        com.dotmarketing.portlets.rules.conditionlet.VisitedUrlConditionletTest.class,
        com.dotmarketing.portlets.rules.business.RulesCacheFTest.class,
        com.dotmarketing.portlets.templates.business.TemplateAPITest.class,
        com.dotmarketing.portlets.containers.business.ContainerAPIImplTest.class,
        com.dotmarketing.portlets.folders.business.FolderAPITest.class,
        com.dotmarketing.portlets.containers.business.ContainerAPITest.class,
        com.dotmarketing.portlets.containers.business.FileAssetContainerUtilTest.class,
        com.dotmarketing.portlets.htmlpages.business.HTMLPageAPITest.class,
        com.dotmarketing.portlets.structure.factories.StructureFactoryTest.class,
        com.dotmarketing.portlets.structure.factories.FieldFactoryTest.class,
        com.dotmarketing.portlets.structure.model.ContentletRelationshipsTest.class,
        com.dotmarketing.portlets.structure.transform.ContentletRelationshipsTransformerTest.class,
        com.dotmarketing.portlets.categories.business.CategoryAPITest.class,
        com.dotmarketing.filters.FiltersTest.class,
        com.dotmarketing.business.VersionableAPITest.class,
        com.dotmarketing.business.UserAPITest.class,
        com.dotmarketing.business.portal.PortletAPIImplTest.class,
        com.dotmarketing.business.cache.provider.guava.CachePerformanceTest.class,
        com.dotmarketing.business.web.LanguageWebApiTest.class,
        com.dotmarketing.business.IdentifierFactoryTest.class,
        com.dotmarketing.business.IdentifierAPITest.class,
        com.dotmarketing.business.CommitListenerCacheWrapperTest.class,
        com.dotmarketing.business.RoleAPITest.class,
        com.dotmarketing.business.IdentifierConsistencyIntegrationTest.class,
        com.dotmarketing.business.LayoutAPITest.class,
        com.dotmarketing.business.PermissionAPIIntegrationTest.class,
        com.dotmarketing.business.PermissionAPITest.class,
        com.dotmarketing.servlets.BinaryExporterServletTest.class,
        com.dotmarketing.servlets.ShortyServletAndTitleImageTest.class,
        com.dotmarketing.servlets.ajax.AjaxDirectorServletIntegrationTest.class,
        com.dotmarketing.common.reindex.ReindexThreadTest.class,
        com.dotmarketing.common.reindex.ReindexAPITest.class,
        com.dotmarketing.common.db.DotDatabaseMetaDataTest.class,
        com.dotmarketing.common.db.ParamsSetterTest.class,
        com.dotmarketing.cms.urlmap.URLMapAPIImplTest.class,
        com.dotmarketing.factories.PublishFactoryTest.class,
        com.dotmarketing.factories.WebAssetFactoryTest.class,
        com.dotmarketing.factories.MultiTreeAPITest.class,
        com.dotmarketing.db.DbConnectionFactoryTest.class,
        com.dotmarketing.db.DbConnectionFactoryUtilTest.class,
        com.dotmarketing.db.HibernateUtilTest.class,
        com.dotmarketing.quartz.job.BinaryCleanupJobTest.class,
        FocalPointAPITest.class,
        com.dotmarketing.tag.business.TagAPITest.class,
        com.dotcms.osgi.OSGIUtilTest.class,
        com.dotmarketing.fixTasks.FixTask00085FixEmptyParentPathOnIdentifierTest.class,
        com.dotmarketing.startup.runonce.Task05170DefineFrontEndAndBackEndRolesTest.class,
        com.dotmarketing.startup.runonce.Task04375UpdateCategoryKeyTest.class,
        com.dotmarketing.startup.runonce.Task04335CreateSystemWorkflowTest.class,
        com.dotmarketing.startup.runonce.Task04375UpdateColorsTest.class,
        com.dotmarketing.startup.runonce.Task05160MultiTreeAddPersonalizationColumnAndChangingPKTest.class,
        com.dotmarketing.startup.runonce.Task05035LanguageTableIdentityOffTest.class,
        com.dotmarketing.startup.runonce.Task05165CreateContentTypeWorkflowActionMappingTableTest.class,
        com.dotmarketing.startup.runonce.Task05070AndTask05080Test.class,
        com.dotmarketing.startup.runonce.Task05030UpdateSystemContentTypesHostTest.class,
        com.dotmarketing.startup.runonce.Task05050FileAssetContentTypeReadOnlyFileNameTest.class,
        com.dotmarketing.startup.runonce.Task05190UpdateFormsWidgetCodeFieldTest.class,
        com.dotmarketing.startup.runalways.Task00001LoadSchemaIntegrationTest.class,
        com.dotmarketing.startup.runonce.Task05200WorkflowTaskUniqueKeyTest.class,
        Task05195CreatesDestroyActionAndAssignDestroyDefaultActionsToTheSystemWorkflowTest.class,
        Task05210CreateDefaultDotAssetTest.class,
        CleanUpFieldReferencesJobTest.class,
        ESContentletAPIImplTest.class,
        CachedParameterDecoratorTest.class,
        ContainerFactoryImplTest.class,
        TemplateFactoryImplTest.class,
        TestConfig.class,
        ConfigTest.class,
        FolderTest.class,
        PublishAuditAPITest.class,
        BundleFactoryTest.class,
        com.dotcms.security.apps.SecretsStoreKeyStoreImplTest.class,
        AppsAPIImplTest.class,
        AppsResourceTest.class,
        AppsCacheImplTest.class,
        VelocityServletIntegrationTest.class,
        DotAssetAPITest.class,
        DotAssetBaseTypeToContentTypeStrategyImplTest.class,
        RulesAPIImplIntegrationTest.class,
        FileAssetAPIImplIntegrationTest.class,
        FileAssetFactoryIntegrationTest.class,
        UserResourceIntegrationTest.class,
        IntegrationResourceLinkTest.class,
        HashBuilderTest.class,
        ElasticsearchUtilTest.class,
        LanguageUtilTest.class,
        FolderResourceTest.class,
        Task05225RemoveLoadRecordsToIndexTest.class,
        PublisherFilterImplTest.class,
        PushPublishFiltersInitializerTest.class,
        PushPublishFilterResourceTest.class,
        PushNowActionletTest.class,
        Task05305AddPushPublishFilterColumnTest.class,
        CMSMaintenanceFactoryTest.class,
        Task05350AddDotSaltClusterColumnTest.class,
        PostgresPubSubImplTest.class,
        DotParseTest.class,
        TestWorkflowAction.class,
        SamlConfigurationServiceTest.class,
        ClusterFactoryTest.class,
        ESMappingUtilHelperTest.class,
        BundleResourceTest.class,
        IdentityProviderConfigurationFactoryTest.class,
        EMAWebInterceptorTest.class,
        GoogleTranslationServiceIntegrationTest.class,
        Task05380ChangeContainerPathToAbsoluteTest.class,
        DotTemplateToolTest.class,
        Task05370AddAppsPortletToLayoutTest.class,
        FolderFactoryImplTest.class,
        DotSamlResourceTest.class,
        DotStatefulJobTest.class,
        IntegrityDataGenerationJobTest.class,
        BundleAPITest.class,
        Task05390MakeRoomForLongerJobDetailTest.class,
        Task05395RemoveEndpointIdForeignKeyInIntegrityResolverTablesIntegrationTest.class,
        JSONToolTest.class,
        BundlePublisherResourceIntegrationTest.class,
        IntegrityResourceIntegrationTest.class,
        Task00050LoadAppsSecretsTest.class,
        StoragePersistenceAPITest.class,
        FileMetadataAPITest.class,
        StartupTasksExecutorTest.class,
        Task201013AddNewColumnsToIdentifierTableTest.class,
        Task201014UpdateColumnsValuesInIdentifierTableTest.class,
        AppsInterpolationTest.class,
        com.dotcms.rest.api.v1.template.TemplateResourceTest.class,
        Task201102UpdateColumnSitelicTableTest.class,
        DependencyManagerTest.class,
        com.dotcms.rest.api.v1.versionable.VersionableResourceTest.class,
        GenericBundleActivatorTest.class,
        SAMLHelperTest.class,
        PermissionHelperTest.class,
        ResetPasswordTokenUtilTest.class,
        ContainerBundlerTest.class,
        ContentTypeBundlerTest.class,
        FolderBundlerTest.class,
        HostBundlerTest.class,
        LinkBundlerTest.class,
        TemplateBundlerTest.class,
        WorkflowBundlerTest.class,
        AutoLoginFilterTest.class,
        Task210218MigrateUserProxyTableTest.class,
        com.dotmarketing.startup.runonce.Task210316UpdateLayoutIconsTest.class,
        Task210319CreateStorageTableTest.class,
        Task210321RemoveOldMetadataFilesTest.class,
        DBTimeZoneCheckTest.class,
        ContentHandlerTest.class,
        ESIndexAPITest.class,
        FileAssetTemplateUtilTest.class,
        Task210506UpdateStorageTableTest.class,
        Task210520UpdateAnonymousEmailTest.class,
        Task210510UpdateStorageTableDropMetadataColumnTest.class,
        StaticPushPublishBundleGeneratorTest.class,
        CookieToolTest.class,
        CSVManifestBuilderTest.class,
        MoveContentActionletTest.class,
        ImageFilterAPIImplTest.class,
        DeterministicIdentifierAPITest.class,
        Task210527DropReviewFieldsFromContentletTableTest.class,
        ContentletCacheImplTest.class,
        HostTest.class,
        FileToolTest.class,
        Task210719CleanUpTitleFieldTest.class,
        Task210802UpdateStructureTableTest.class,
        MaintenanceUtilTest.class,
        BundlePublisherTest.class,
        CategoryFactoryTest.class,
        Task210805DropUserProxyTableTest.class,
        Task210816DeInodeRelationshipTest.class,
        WorkflowEmailUtilTest.class,
        ConfigurationHelperTest.class,
        CSVManifestReaderTest.class,
        Task210901UpdateDateTimezonesTest.class,
        DotObjectCodecTest.class,
        RedisClientTest.class,
        LettuceCacheTest.class,
        RedisPubSubImplTest.class,
        ManifestReaderFactoryTest.class,
        ResourceCollectorUtilTest.class,
        Task211007RemoveNotNullConstraintFromCompanyMXColumnTest.class,
        Task211012AddCompanyDefaultLanguageTest.class,
        HostIntegrityCheckerTest.class,
        MetaWebInterceptorTest.class,
        BrowserUtilTest.class,
        Task211101AddContentletAsJsonColumnTest.class,
        ContentletJsonAPITest.class,
        VelocityScriptActionletAbortTest.class,
        StoryBlockMapTest.class,
        HandlerUtilTest.class,
        Task211103RenameHostNameLabelTest.class,
        ContentSecurityPolicyUtilTest.class,
        MessageToolTest.class,
        XmlToolTest.class,
        LanguageFolderTest.class,
        MailAPIImplTest.class,
        CSSCacheTest.class,
        com.dotcms.rendering.velocity.viewtools.content.BinaryMapTest.class,
        IntegrityUtilTest.class,
        Task220202RemoveFKStructureFolderConstraintTest.class,
        ContentBundlerTest.class,
        ObjectMapperTest.class,
        URLMapBundlerTest.class,
        PermissionBitFactoryImplTest.class,
        Task220203RemoveFolderInodeConstraintTest.class,
        Task220214AddOwnerAndIDateToFolderTableTest.class,
        Task220215MigrateDataFromInodeToFolderTest.class,
        Task220330ChangeVanityURLSiteFieldTypeTest.class,
        Task220402UpdateDateTimezonesTest.class,
        Task220413IncreasePublishedPushedAssetIdColTest.class,
        com.dotcms.util.pagination.ContainerPaginatorTest.class,
        ContentDispositionFileNameParserTest.class,
        SecureFileValidatorTest.class,
        BoundedBufferedReaderTest.class,
        ContentWorkflowHandlerTest.class,
        Task220512UpdateNoHTMLRegexValueTest.class,
        MetadataDelegateTest.class,
        Task220401CreateClusterLockTableTest.class,
        Task220606UpdatePushNowActionletNameTest.class,
        BundlerUtilTest.class,
        MenuResourceTest.class,
        AWSS3PublisherTest.class,
        ContentTypeInitializerTest.class,
        PaginatedContentletsIntegrationTest.class,
        Task220822CreateVariantTableTest.class,
<<<<<<< HEAD
        Task220829CreateExperimentsTableTest.class
=======
        Task220829CreateExperimentsTableTest.class,
        StoryBlockTest.class
>>>>>>> c4984991
})
public class MainSuite {

}<|MERGE_RESOLUTION|>--- conflicted
+++ resolved
@@ -565,12 +565,8 @@
         ContentTypeInitializerTest.class,
         PaginatedContentletsIntegrationTest.class,
         Task220822CreateVariantTableTest.class,
-<<<<<<< HEAD
-        Task220829CreateExperimentsTableTest.class
-=======
         Task220829CreateExperimentsTableTest.class,
         StoryBlockTest.class
->>>>>>> c4984991
 })
 public class MainSuite {
 
