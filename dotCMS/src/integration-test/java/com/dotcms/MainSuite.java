package com.dotcms;

import com.dotcms.auth.providers.saml.v1.DotSamlResourceTest;
import com.dotcms.auth.providers.saml.v1.SAMLHelperTest;
import com.dotcms.cache.lettuce.DotObjectCodecTest;
import com.dotcms.cache.lettuce.LettuceCacheTest;
import com.dotcms.cache.lettuce.RedisClientTest;
import com.dotcms.content.business.ObjectMapperTest;
import com.dotcms.content.business.json.ContentletJsonAPITest;
import com.dotcms.content.elasticsearch.business.ESContentletAPIImplTest;
import com.dotcms.content.elasticsearch.business.ESIndexAPITest;
import com.dotcms.content.elasticsearch.business.ElasticsearchUtilTest;
import com.dotcms.content.elasticsearch.util.ESMappingUtilHelperTest;
import com.dotcms.content.model.hydration.MetadataDelegateTest;
import com.dotcms.contenttype.business.ContentTypeInitializerTest;
import com.dotcms.contenttype.business.DotAssetBaseTypeToContentTypeStrategyImplTest;
import com.dotcms.contenttype.test.DotAssetAPITest;
import com.dotcms.csspreproc.CSSCacheTest;
import com.dotcms.dotpubsub.PostgresPubSubImplTest;
import com.dotcms.dotpubsub.RedisPubSubImplTest;
import com.dotcms.ema.EMAWebInterceptorTest;
import com.dotcms.enterprise.cluster.ClusterFactoryTest;
import com.dotcms.enterprise.publishing.bundler.URLMapBundlerTest;
import com.dotcms.enterprise.publishing.remote.PushPublishBundleGeneratorTest;
import com.dotcms.enterprise.publishing.remote.StaticPushPublishBundleGeneratorTest;
import com.dotcms.enterprise.publishing.remote.bundler.ContainerBundlerTest;
import com.dotcms.enterprise.publishing.remote.bundler.ContentBundlerTest;
import com.dotcms.enterprise.publishing.remote.bundler.ContentTypeBundlerTest;
import com.dotcms.enterprise.publishing.remote.bundler.DependencyBundlerTest;
import com.dotcms.enterprise.publishing.remote.bundler.FolderBundlerTest;
import com.dotcms.enterprise.publishing.remote.bundler.HostBundlerTest;
import com.dotcms.enterprise.publishing.remote.bundler.LinkBundlerTest;
import com.dotcms.enterprise.publishing.remote.bundler.RuleBundlerTest;
import com.dotcms.enterprise.publishing.remote.bundler.TemplateBundlerTest;
import com.dotcms.enterprise.publishing.remote.bundler.WorkflowBundlerTest;
import com.dotcms.enterprise.publishing.remote.handler.ContentHandlerTest;
import com.dotcms.enterprise.publishing.remote.handler.ContentWorkflowHandlerTest;
import com.dotcms.enterprise.publishing.remote.handler.HandlerUtilTest;
import com.dotcms.enterprise.publishing.staticpublishing.AWSS3PublisherTest;
import com.dotcms.enterprise.publishing.staticpublishing.LanguageFolderTest;
import com.dotcms.enterprise.publishing.staticpublishing.StaticPublisherIntegrationTest;
import com.dotcms.enterprise.rules.RulesAPIImplIntegrationTest;
import com.dotcms.filters.interceptor.meta.MetaWebInterceptorTest;
import com.dotcms.graphql.DotGraphQLHttpServletTest;
import com.dotcms.integritycheckers.HostIntegrityCheckerTest;
import com.dotcms.integritycheckers.IntegrityUtilTest;
import com.dotcms.junit.MainBaseSuite;
import com.dotcms.mail.MailAPIImplTest;
import com.dotcms.mock.request.CachedParameterDecoratorTest;
import com.dotcms.publisher.bundle.business.BundleAPITest;
import com.dotcms.publisher.bundle.business.BundleFactoryTest;
import com.dotcms.publisher.business.PublishAuditAPITest;
import com.dotcms.publisher.business.PublishQueueElementTransformerTest;
import com.dotcms.publisher.receiver.BundlePublisherTest;
import com.dotcms.publisher.util.DependencyManagerTest;
import com.dotcms.publisher.util.DependencyModDateUtilTest;
import com.dotcms.publishing.BundlerUtilTest;
import com.dotcms.publishing.PublisherFilterImplTest;
import com.dotcms.publishing.PushPublishFiltersInitializerTest;
import com.dotcms.publishing.job.SiteSearchJobImplTest;
import com.dotcms.publishing.manifest.CSVManifestBuilderTest;
import com.dotcms.publishing.manifest.CSVManifestReaderTest;
import com.dotcms.publishing.manifest.ManifestReaderFactoryTest;
import com.dotcms.rendering.velocity.directive.DotParseTest;
import com.dotcms.rendering.velocity.servlet.VelocityServletIntegrationTest;
import com.dotcms.rendering.velocity.viewtools.DotTemplateToolTest;
import com.dotcms.rendering.velocity.viewtools.FileToolTest;
import com.dotcms.rendering.velocity.viewtools.JSONToolTest;
import com.dotcms.rendering.velocity.viewtools.MessageToolTest;
import com.dotcms.rendering.velocity.viewtools.XmlToolTest;
import com.dotcms.rendering.velocity.viewtools.content.StoryBlockMapTest;
import com.dotcms.rendering.velocity.viewtools.content.StoryBlockTest;
import com.dotcms.rest.BundlePublisherResourceIntegrationTest;
import com.dotcms.rest.BundleResourceTest;
import com.dotcms.rest.IntegrityResourceIntegrationTest;
import com.dotcms.rest.api.v1.apps.AppsResourceTest;
import com.dotcms.rest.api.v1.apps.view.AppsInterpolationTest;
import com.dotcms.rest.api.v1.authentication.ResetPasswordTokenUtilTest;
import com.dotcms.rest.api.v1.folder.FolderResourceTest;
import com.dotcms.rest.api.v1.menu.MenuResourceTest;
import com.dotcms.rest.api.v1.pushpublish.PushPublishFilterResourceTest;
import com.dotcms.rest.api.v1.system.ConfigurationHelperTest;
import com.dotcms.rest.api.v1.user.UserResourceIntegrationTest;
import com.dotcms.saml.IdentityProviderConfigurationFactoryTest;
import com.dotcms.saml.SamlConfigurationServiceTest;
import com.dotcms.security.ContentSecurityPolicyUtilTest;
import com.dotcms.security.apps.AppsAPIImplTest;
import com.dotcms.security.apps.AppsCacheImplTest;
import com.dotcms.security.multipart.BoundedBufferedReaderTest;
import com.dotcms.security.multipart.ContentDispositionFileNameParserTest;
import com.dotcms.security.multipart.SecureFileValidatorTest;
import com.dotcms.storage.FileMetadataAPITest;
import com.dotcms.storage.StoragePersistenceAPITest;
import com.dotcms.translate.GoogleTranslationServiceIntegrationTest;
import com.dotcms.uuid.shorty.LegacyShortyIdApiTest;
import com.dotmarketing.beans.HostTest;
import com.dotmarketing.business.DeterministicIdentifierAPITest;
import com.dotmarketing.business.PermissionBitFactoryImplTest;
import com.dotmarketing.business.helper.PermissionHelperTest;
import com.dotmarketing.cache.FolderCacheImplIntegrationTest;
import com.dotmarketing.common.db.DBTimeZoneCheckTest;
import com.dotmarketing.filters.AutoLoginFilterTest;
import com.dotmarketing.image.filter.ImageFilterAPIImplTest;
import com.dotmarketing.image.focalpoint.FocalPointAPITest;
import com.dotmarketing.osgi.GenericBundleActivatorTest;
import com.dotmarketing.portlets.browser.BrowserUtilTest;
import com.dotmarketing.portlets.categories.business.CategoryFactoryTest;
import com.dotmarketing.portlets.cmsmaintenance.factories.CMSMaintenanceFactoryTest;
import com.dotmarketing.portlets.containers.business.ContainerFactoryImplTest;
import com.dotmarketing.portlets.containers.business.ContainerStructureFinderStrategyResolverTest;
import com.dotmarketing.portlets.contentlet.business.ContentletCacheImplTest;
import com.dotmarketing.portlets.contentlet.business.web.ContentletWebAPIImplIntegrationTest;
import com.dotmarketing.portlets.contentlet.model.IntegrationResourceLinkTest;
import com.dotmarketing.portlets.fileassets.business.FileAssetAPIImplIntegrationTest;
import com.dotmarketing.portlets.fileassets.business.FileAssetFactoryIntegrationTest;
import com.dotmarketing.portlets.folders.business.FolderFactoryImplTest;
import com.dotmarketing.portlets.folders.model.FolderTest;
import com.dotmarketing.portlets.templates.business.FileAssetTemplateUtilTest;
import com.dotmarketing.portlets.templates.business.TemplateFactoryImplTest;
import com.dotmarketing.portlets.workflows.actionlet.MoveContentActionletTest;
import com.dotmarketing.portlets.workflows.actionlet.PushNowActionletTest;
import com.dotmarketing.portlets.workflows.actionlet.VelocityScriptActionletAbortTest;
import com.dotmarketing.portlets.workflows.model.TestWorkflowAction;
import com.dotmarketing.portlets.workflows.util.WorkflowEmailUtilTest;
import com.dotmarketing.quartz.DotStatefulJobTest;
import com.dotmarketing.quartz.job.CleanUpFieldReferencesJobTest;
import com.dotmarketing.quartz.job.IntegrityDataGenerationJobTest;
import com.dotmarketing.startup.StartupTasksExecutorTest;
import com.dotmarketing.startup.runalways.Task00050LoadAppsSecretsTest;
import com.dotmarketing.startup.runonce.Task05195CreatesDestroyActionAndAssignDestroyDefaultActionsToTheSystemWorkflowTest;
import com.dotmarketing.startup.runonce.Task05210CreateDefaultDotAssetTest;
import com.dotmarketing.startup.runonce.Task05225RemoveLoadRecordsToIndexTest;
import com.dotmarketing.startup.runonce.Task05305AddPushPublishFilterColumnTest;
import com.dotmarketing.startup.runonce.Task05350AddDotSaltClusterColumnTest;
import com.dotmarketing.startup.runonce.Task05370AddAppsPortletToLayoutTest;
import com.dotmarketing.startup.runonce.Task05380ChangeContainerPathToAbsoluteTest;
import com.dotmarketing.startup.runonce.Task05390MakeRoomForLongerJobDetailTest;
import com.dotmarketing.startup.runonce.Task05395RemoveEndpointIdForeignKeyInIntegrityResolverTablesIntegrationTest;
import com.dotmarketing.startup.runonce.Task201013AddNewColumnsToIdentifierTableTest;
import com.dotmarketing.startup.runonce.Task201014UpdateColumnsValuesInIdentifierTableTest;
import com.dotmarketing.startup.runonce.Task201102UpdateColumnSitelicTableTest;
import com.dotmarketing.startup.runonce.Task210218MigrateUserProxyTableTest;
import com.dotmarketing.startup.runonce.Task210319CreateStorageTableTest;
import com.dotmarketing.startup.runonce.Task210321RemoveOldMetadataFilesTest;
import com.dotmarketing.startup.runonce.Task210506UpdateStorageTableTest;
import com.dotmarketing.startup.runonce.Task210510UpdateStorageTableDropMetadataColumnTest;
import com.dotmarketing.startup.runonce.Task210520UpdateAnonymousEmailTest;
import com.dotmarketing.startup.runonce.Task210527DropReviewFieldsFromContentletTableTest;
import com.dotmarketing.startup.runonce.Task210719CleanUpTitleFieldTest;
import com.dotmarketing.startup.runonce.Task210802UpdateStructureTableTest;
import com.dotmarketing.startup.runonce.Task210805DropUserProxyTableTest;
import com.dotmarketing.startup.runonce.Task210816DeInodeRelationshipTest;
import com.dotmarketing.startup.runonce.Task210901UpdateDateTimezonesTest;
import com.dotmarketing.startup.runonce.Task211007RemoveNotNullConstraintFromCompanyMXColumnTest;
import com.dotmarketing.startup.runonce.Task211012AddCompanyDefaultLanguageTest;
import com.dotmarketing.startup.runonce.Task211101AddContentletAsJsonColumnTest;
import com.dotmarketing.startup.runonce.Task211103RenameHostNameLabelTest;
import com.dotmarketing.startup.runonce.Task220202RemoveFKStructureFolderConstraintTest;
import com.dotmarketing.startup.runonce.Task220203RemoveFolderInodeConstraintTest;
import com.dotmarketing.startup.runonce.Task220214AddOwnerAndIDateToFolderTableTest;
import com.dotmarketing.startup.runonce.Task220215MigrateDataFromInodeToFolderTest;
import com.dotmarketing.startup.runonce.Task220330ChangeVanityURLSiteFieldTypeTest;
import com.dotmarketing.startup.runonce.Task220401CreateClusterLockTableTest;
import com.dotmarketing.startup.runonce.Task220402UpdateDateTimezonesTest;
import com.dotmarketing.startup.runonce.Task220413IncreasePublishedPushedAssetIdColTest;
import com.dotmarketing.startup.runonce.Task220512UpdateNoHTMLRegexValueTest;
import com.dotmarketing.startup.runonce.Task220606UpdatePushNowActionletNameTest;
import com.dotmarketing.startup.runonce.Task220822CreateVariantTableTest;
import com.dotmarketing.startup.runonce.Task220829CreateExperimentsTableTest;
import com.dotmarketing.util.ConfigTest;
import com.dotmarketing.util.HashBuilderTest;
import com.dotmarketing.util.MaintenanceUtilTest;
import com.dotmarketing.util.ResourceCollectorUtilTest;
import com.dotmarketing.util.TestConfig;
import com.dotmarketing.util.contentlet.pagination.PaginatedContentletsIntegrationTest;
import com.liferay.portal.language.LanguageUtilTest;
import org.apache.velocity.tools.view.tools.CookieToolTest;
import org.junit.runner.RunWith;
import org.junit.runners.Suite.SuiteClasses;

/* grep -l -r "@Test" dotCMS/src/integration-test */
/* ./gradlew integrationTest -Dtest.single=com.dotcms.MainSuite */


@RunWith(MainBaseSuite.class)
@SuiteClasses({
        ContentletWebAPIImplIntegrationTest.class, // moved to top because of failures on GHA
        DependencyBundlerTest.class, // moved to top because of failures on GHA
        FolderCacheImplIntegrationTest.class,
        StaticPublisherIntegrationTest.class,
        com.dotcms.publishing.PublisherAPIImplTest.class,
        SiteSearchJobImplTest.class,
        PushPublishBundleGeneratorTest.class,
        LegacyShortyIdApiTest.class,
        RuleBundlerTest.class,
        com.dotcms.content.elasticsearch.business.ESMappingAPITest.class,
        org.apache.velocity.runtime.parser.node.SimpleNodeTest.class,
        com.liferay.portal.ejb.UserLocalManagerTest.class,
        com.liferay.portal.ejb.UserUtilTest.class,
        com.liferay.util.LocaleUtilTest.class,
        com.dotcms.languagevariable.business.LanguageVariableAPITest.class,
        com.dotcms.filters.interceptor.jwt.JsonWebTokenInterceptorIntegrationTest.class,
        com.dotcms.publishing.PublisherAPITest.class,
        com.dotcms.publishing.remote.RemoteReceiverLanguageResolutionTest.class,
        com.dotcms.cluster.business.ServerAPIImplTest.class,
        com.dotcms.cache.KeyValueCacheImplTest.class,
        com.dotcms.enterprise.publishing.remote.handler.RuleBundlerHandlerTest.class,
        com.dotcms.enterprise.publishing.remote.CategoryBundlerHandlerTest.class,
        com.dotcms.enterprise.publishing.remote.HostBundlerHandlerTest.class,
        com.dotcms.enterprise.priv.ESSearchProxyTest.class,
        com.dotcms.util.pagination.ContentTypesPaginatorTest.class,
        com.dotcms.util.marshal.MarshalUtilsIntegrationTest.class,
        com.dotcms.util.RelationshipUtilTest.class,
        com.dotcms.util.ImportUtilTest.class,
        com.dotcms.publisher.business.PublisherAPIImplTest.class,
        PublishQueueElementTransformerTest.class,
        com.dotmarketing.util.PageModeTest.class,
        com.dotmarketing.business.web.UserWebAPIImplTest.class,
        com.dotcms.auth.providers.jwt.JsonWebTokenUtilsIntegrationTest.class,
        com.dotcms.auth.providers.jwt.factories.ApiTokenAPITest.class,
        com.dotcms.auth.providers.jwt.services.JsonWebTokenServiceIntegrationTest.class,
        DependencyModDateUtilTest.class,
        com.dotcms.publisher.business.PublisherTest.class,
        com.dotcms.publisher.endpoint.bean.PublishingEndPointTest.class,
        com.dotcms.publisher.endpoint.business.PublishingEndPointAPITest.class,
        com.dotcms.publisher.endpoint.business.PublishingEndPointFactoryImplTest.class,
        com.dotcms.publisher.assets.business.PushedAssetsAPITest.class,
        com.dotcms.notification.business.NotificationAPITest.class,
        com.dotcms.business.LocalTransactionAndCloseDBIfOpenedFactoryTest.class,
        com.dotcms.content.elasticsearch.business.IndiciesFactoryTest.class,
        com.dotcms.content.elasticsearch.business.ESIndexSpeedTest.class,
        com.dotcms.content.elasticsearch.business.ESSiteSearchAPITest.class,
        com.dotcms.content.elasticsearch.business.ContentletIndexAPIImplTest.class,
        com.dotcms.content.elasticsearch.business.ES6UpgradeTest.class,
        com.dotcms.content.elasticsearch.business.ESContentFactoryImplTest.class,
        com.dotcms.keyvalue.busines.KeyValueAPIImplTest.class,
        com.dotcms.keyvalue.business.KeyValueAPITest.class,
        com.dotcms.tika.TikaUtilsTest.class,
        com.dotcms.http.CircuitBreakerUrlTest.class,
        com.dotcms.visitor.filter.logger.VisitorLoggerTest.class,
        com.dotcms.visitor.filter.characteristics.VisitorCharacterTest.class,
        com.dotcms.graphql.business.GraphqlAPITest.class,
        com.dotcms.contenttype.test.ContentTypeTest.class,
        com.dotcms.contenttype.test.DeleteFieldJobTest.class,
        com.dotcms.contenttype.test.ContentTypeAPIImplTest.class,
        com.dotcms.contenttype.test.ContentTypeBuilderTest.class,
        com.dotcms.contenttype.test.ContentTypeFactoryImplTest.class,
        com.dotcms.contenttype.test.ContentTypeImportExportTest.class,
        com.dotcms.contenttype.test.FieldFactoryImplTest.class,
        com.dotcms.contenttype.test.JsonContentTypeTransformerTest.class,
        com.dotcms.contenttype.test.ContentResourceTest.class,
        com.dotcms.contenttype.test.FieldBuilderTest.class,
        com.dotcms.contenttype.test.KeyValueFieldUtilTest.class,
        com.dotcms.contenttype.test.ContentTypeResourceTest.class,
        com.dotcms.contenttype.business.RelationshipAPITest.class,
        com.dotcms.contenttype.business.FieldAPITest.class,
        com.dotcms.contenttype.business.RelationshipFactoryImplTest.class,
        com.dotcms.contenttype.model.field.layout.FieldUtilTest.class,
        com.dotcms.contenttype.model.field.layout.FieldLayoutColumnSerializerTest.class,
        com.dotcms.contenttype.model.field.layout.FieldLayoutSerializerTest.class,
        com.dotcms.contenttype.model.field.layout.FieldLayoutRowSerializerTest.class,
        com.dotcms.contenttype.model.field.layout.FieldLayoutTest.class,
        com.dotcms.workflow.helper.TestSystemActionMappingsHandlerMerger.class,
        com.dotcms.concurrent.lock.DotKeyLockManagerTest.class,
        com.dotcms.rendering.velocity.VelocityMacroCacheTest.class,
        com.dotcms.rendering.velocity.VelocityUtilTest.class,
        com.dotcms.rendering.velocity.viewtools.navigation.NavToolTest.class,
        com.dotcms.rendering.velocity.viewtools.navigation.NavToolCacheTest.class,
        com.dotcms.rendering.velocity.viewtools.content.ContentMapTest.class,
        com.dotcms.rendering.velocity.viewtools.content.util.ContentUtilsTest.class,
        com.dotcms.rendering.velocity.viewtools.content.ContentToolTest.class,
        com.dotcms.rendering.velocity.viewtools.WorkflowToolTest.class,
        com.dotcms.browser.BrowserAPITest.class,
        com.dotcms.rendering.velocity.viewtools.LanguageWebAPITest.class,
        com.dotcms.rendering.velocity.viewtools.ContainerWebAPIIntegrationTest.class,
        com.dotcms.rendering.velocity.services.VelocityResourceKeyTest.class,
        com.dotcms.rendering.velocity.services.HTMLPageAssetRenderedTest.class,
        com.dotcms.uuid.shorty.ShortyIdApiTest.class,
        DotGraphQLHttpServletTest.class,
        com.dotcms.rest.TagResourceIntegrationTest.class,
        com.dotcms.rest.MapToContentletPopulatorTest.class,
        com.dotcms.rest.WebResourceIntegrationTest.class,
        com.dotcms.rest.api.v1.configuration.ConfigurationResourceTest.class,
        com.dotcms.rest.api.v1.page.NavResourceTest.class,
        com.dotcms.rest.api.v1.page.PageResourceTest.class,
        com.dotcms.rest.api.v1.temp.TempFileResourceTest.class,
        com.dotcms.rest.api.v1.content.ContentVersionResourceIntegrationTest.class,
        com.dotcms.rest.api.v1.container.ContainerResourceIntegrationTest.class,
        com.dotcms.rest.api.v1.theme.ThemeResourceIntegrationTest.class,
        com.dotcms.rest.api.v1.vtl.VTLResourceIntegrationTest.class,
        com.dotcms.rest.api.v1.contenttype.ContentTypeResourceIssue15124Test.class,
        com.dotcms.rest.api.v1.contenttype.FieldResourceTest.class,
        com.dotcms.rest.api.v1.contenttype.FieldVariableResourceTest.class,
        com.dotcms.rest.api.v1.contenttype.ContentTypeResourceTest.class,
        com.dotcms.rest.api.v1.workflow.WorkflowResourceResponseCodeIntegrationTest.class,
        com.dotcms.rest.api.v1.workflow.WorkflowResourceIntegrationTest.class,
        com.dotcms.rest.api.v1.workflow.WorkflowResourceLicenseIntegrationTest.class,
        com.dotcms.rest.api.v1.authentication.ResetPasswordResourceIntegrationTest.class,
        com.dotcms.rest.api.v1.authentication.CreateJsonWebTokenResourceIntegrationTest.class,
        com.dotcms.rest.api.v1.relationships.RelationshipsResourceTest.class,
        com.dotcms.rest.api.v2.contenttype.FieldResourceTest.class,
        com.dotcms.rest.api.v3.contenttype.FieldResourceTest.class,
        com.dotcms.rest.api.v3.contenttype.MoveFieldFormTest.class,
        com.dotcms.rest.api.CorsFilterTest.class,
        com.dotcms.rest.elasticsearch.ESContentResourcePortletTest.class,
        com.dotcms.filters.VanityUrlFilterTest.class,
        com.dotcms.vanityurl.business.VanityUrlAPITest.class,
        com.dotmarketing.portlets.fileassets.business.FileAssetAPITest.class,
        com.dotmarketing.portlets.languagesmanager.business.LanguageAPITest.class,
        com.dotmarketing.portlets.languagesmanager.business.LanguageFactoryIntegrationTest.class,
        com.dotmarketing.portlets.linkchecker.business.LinkCheckerAPITest.class,
        com.dotmarketing.portlets.contentlet.util.ContentletUtilTest.class,
        com.dotmarketing.portlets.contentlet.business.ContentletCheckInTest.class,
        com.dotmarketing.portlets.contentlet.business.ContentletFactoryTest.class,
//        com.dotmarketing.portlets.contentlet.business.HostAPITest.class,
        ContainerStructureFinderStrategyResolverTest.class,
        com.dotmarketing.portlets.contentlet.business.ContentletAPITest.class,
        com.dotmarketing.portlets.contentlet.model.ContentletIntegrationTest.class,
        com.dotmarketing.portlets.contentlet.transform.BinaryToMapTransformerTest.class,
        com.dotmarketing.portlets.contentlet.transform.ContentletTransformerTest.class,
        com.dotmarketing.portlets.contentlet.ajax.ContentletAjaxTest.class,
        com.dotmarketing.portlets.workflows.business.SaveContentDraftActionletTest.class,
        com.dotmarketing.portlets.workflows.business.WorkflowFactoryTest.class,
        com.dotmarketing.portlets.workflows.business.SaveContentActionletTest.class,
        com.dotmarketing.portlets.workflows.business.WorkflowAPIMultiLanguageTest.class,
        com.dotmarketing.portlets.workflows.business.WorkflowAPITest.class,
        com.dotmarketing.portlets.workflows.model.WorkflowSearcherTest.class,
        com.dotmarketing.portlets.workflows.model.SystemActionWorkflowActionMappingTest.class,
        com.dotmarketing.portlets.workflows.actionlet.FourEyeApproverActionletTest.class,
        com.dotmarketing.portlets.workflows.actionlet.SaveContentActionletTest.class,
        com.dotmarketing.portlets.workflows.actionlet.SaveContentActionletWithTagsTest.class,
        com.dotmarketing.portlets.workflows.actionlet.CopyActionletTest.class,
        com.dotmarketing.portlets.workflows.actionlet.VelocityScriptActionletTest.class,
        com.dotmarketing.portlets.personas.business.PersonaAPITest.class,
        com.dotmarketing.portlets.personas.business.DeleteMultiTreeUsedPersonaTagJobTest.class,
        com.dotmarketing.portlets.links.business.MenuLinkAPITest.class,
        com.dotmarketing.portlets.links.factories.LinkFactoryTest.class,
        com.dotmarketing.portlets.rules.conditionlet.ConditionletOSGIFTest.class,
        com.dotmarketing.portlets.rules.conditionlet.CurrentSessionLanguageConditionletTest.class,
        com.dotmarketing.portlets.rules.conditionlet.NumberOfTimesPreviouslyVisitedConditionletTest.class,
        com.dotmarketing.portlets.rules.conditionlet.UsersBrowserLanguageConditionletTest.class,
        com.dotmarketing.portlets.rules.conditionlet.UsersSiteVisitsConditionletTest.class,
        com.dotmarketing.portlets.rules.conditionlet.VisitorOperatingSystemConditionletTest.class,
        com.dotmarketing.portlets.rules.conditionlet.VisitedUrlConditionletTest.class,
        com.dotmarketing.portlets.rules.business.RulesCacheFTest.class,
        com.dotmarketing.portlets.templates.business.TemplateAPITest.class,
        com.dotmarketing.portlets.containers.business.ContainerAPIImplTest.class,
        com.dotmarketing.portlets.folders.business.FolderAPITest.class,
        com.dotmarketing.portlets.containers.business.ContainerAPITest.class,
        com.dotmarketing.portlets.containers.business.FileAssetContainerUtilTest.class,
        com.dotmarketing.portlets.htmlpages.business.HTMLPageAPITest.class,
        com.dotmarketing.portlets.structure.factories.StructureFactoryTest.class,
        com.dotmarketing.portlets.structure.factories.FieldFactoryTest.class,
        com.dotmarketing.portlets.structure.model.ContentletRelationshipsTest.class,
        com.dotmarketing.portlets.structure.transform.ContentletRelationshipsTransformerTest.class,
        com.dotmarketing.portlets.categories.business.CategoryAPITest.class,
        com.dotmarketing.filters.FiltersTest.class,
        com.dotmarketing.business.VersionableAPITest.class,
        com.dotmarketing.business.UserAPITest.class,
        com.dotmarketing.business.portal.PortletAPIImplTest.class,
        com.dotmarketing.business.cache.provider.guava.CachePerformanceTest.class,
        com.dotmarketing.business.web.LanguageWebApiTest.class,
        com.dotmarketing.business.IdentifierFactoryTest.class,
        com.dotmarketing.business.IdentifierAPITest.class,
        com.dotmarketing.business.CommitListenerCacheWrapperTest.class,
        com.dotmarketing.business.RoleAPITest.class,
        com.dotmarketing.business.IdentifierConsistencyIntegrationTest.class,
        com.dotmarketing.business.LayoutAPITest.class,
        com.dotmarketing.business.PermissionAPIIntegrationTest.class,
        com.dotmarketing.business.PermissionAPITest.class,
        com.dotmarketing.servlets.BinaryExporterServletTest.class,
        com.dotmarketing.servlets.ShortyServletAndTitleImageTest.class,
        com.dotmarketing.servlets.ajax.AjaxDirectorServletIntegrationTest.class,
        com.dotmarketing.common.reindex.ReindexThreadTest.class,
        com.dotmarketing.common.reindex.ReindexAPITest.class,
        com.dotmarketing.common.db.DotDatabaseMetaDataTest.class,
        com.dotmarketing.common.db.ParamsSetterTest.class,
        com.dotmarketing.cms.urlmap.URLMapAPIImplTest.class,
        com.dotmarketing.factories.PublishFactoryTest.class,
        com.dotmarketing.factories.WebAssetFactoryTest.class,
        com.dotmarketing.factories.MultiTreeAPITest.class,
        com.dotmarketing.db.DbConnectionFactoryTest.class,
        com.dotmarketing.db.DbConnectionFactoryUtilTest.class,
        com.dotmarketing.db.HibernateUtilTest.class,
        com.dotmarketing.quartz.job.BinaryCleanupJobTest.class,
        FocalPointAPITest.class,
        com.dotmarketing.tag.business.TagAPITest.class,
        com.dotcms.osgi.OSGIUtilTest.class,
        com.dotmarketing.fixTasks.FixTask00085FixEmptyParentPathOnIdentifierTest.class,
        com.dotmarketing.startup.runonce.Task05170DefineFrontEndAndBackEndRolesTest.class,
        com.dotmarketing.startup.runonce.Task04375UpdateCategoryKeyTest.class,
        com.dotmarketing.startup.runonce.Task04335CreateSystemWorkflowTest.class,
        com.dotmarketing.startup.runonce.Task04375UpdateColorsTest.class,
        com.dotmarketing.startup.runonce.Task05160MultiTreeAddPersonalizationColumnAndChangingPKTest.class,
        com.dotmarketing.startup.runonce.Task05035LanguageTableIdentityOffTest.class,
        com.dotmarketing.startup.runonce.Task05165CreateContentTypeWorkflowActionMappingTableTest.class,
        com.dotmarketing.startup.runonce.Task05070AndTask05080Test.class,
        com.dotmarketing.startup.runonce.Task05030UpdateSystemContentTypesHostTest.class,
        com.dotmarketing.startup.runonce.Task05050FileAssetContentTypeReadOnlyFileNameTest.class,
        com.dotmarketing.startup.runonce.Task05190UpdateFormsWidgetCodeFieldTest.class,
        com.dotmarketing.startup.runalways.Task00001LoadSchemaIntegrationTest.class,
        com.dotmarketing.startup.runonce.Task05200WorkflowTaskUniqueKeyTest.class,
        Task05195CreatesDestroyActionAndAssignDestroyDefaultActionsToTheSystemWorkflowTest.class,
        Task05210CreateDefaultDotAssetTest.class,
        CleanUpFieldReferencesJobTest.class,
        ESContentletAPIImplTest.class,
        CachedParameterDecoratorTest.class,
        ContainerFactoryImplTest.class,
        TemplateFactoryImplTest.class,
        TestConfig.class,
        ConfigTest.class,
        FolderTest.class,
        PublishAuditAPITest.class,
        BundleFactoryTest.class,
        com.dotcms.security.apps.SecretsStoreKeyStoreImplTest.class,
        AppsAPIImplTest.class,
        AppsResourceTest.class,
        AppsCacheImplTest.class,
        VelocityServletIntegrationTest.class,
        DotAssetAPITest.class,
        DotAssetBaseTypeToContentTypeStrategyImplTest.class,
        RulesAPIImplIntegrationTest.class,
        FileAssetAPIImplIntegrationTest.class,
        FileAssetFactoryIntegrationTest.class,
        UserResourceIntegrationTest.class,
        IntegrationResourceLinkTest.class,
        HashBuilderTest.class,
        ElasticsearchUtilTest.class,
        LanguageUtilTest.class,
        FolderResourceTest.class,
        Task05225RemoveLoadRecordsToIndexTest.class,
        PublisherFilterImplTest.class,
        PushPublishFiltersInitializerTest.class,
        PushPublishFilterResourceTest.class,
        PushNowActionletTest.class,
        Task05305AddPushPublishFilterColumnTest.class,
        CMSMaintenanceFactoryTest.class,
        Task05350AddDotSaltClusterColumnTest.class,
        PostgresPubSubImplTest.class,
        DotParseTest.class,
        TestWorkflowAction.class,
        SamlConfigurationServiceTest.class,
        ClusterFactoryTest.class,
        ESMappingUtilHelperTest.class,
        BundleResourceTest.class,
        IdentityProviderConfigurationFactoryTest.class,
        EMAWebInterceptorTest.class,
        GoogleTranslationServiceIntegrationTest.class,
        Task05380ChangeContainerPathToAbsoluteTest.class,
        DotTemplateToolTest.class,
        Task05370AddAppsPortletToLayoutTest.class,
        FolderFactoryImplTest.class,
        DotSamlResourceTest.class,
        DotStatefulJobTest.class,
        IntegrityDataGenerationJobTest.class,
        BundleAPITest.class,
        Task05390MakeRoomForLongerJobDetailTest.class,
        Task05395RemoveEndpointIdForeignKeyInIntegrityResolverTablesIntegrationTest.class,
        JSONToolTest.class,
        BundlePublisherResourceIntegrationTest.class,
        IntegrityResourceIntegrationTest.class,
        Task00050LoadAppsSecretsTest.class,
        StoragePersistenceAPITest.class,
        FileMetadataAPITest.class,
        StartupTasksExecutorTest.class,
        Task201013AddNewColumnsToIdentifierTableTest.class,
        Task201014UpdateColumnsValuesInIdentifierTableTest.class,
        AppsInterpolationTest.class,
        com.dotcms.rest.api.v1.template.TemplateResourceTest.class,
        Task201102UpdateColumnSitelicTableTest.class,
        DependencyManagerTest.class,
        com.dotcms.rest.api.v1.versionable.VersionableResourceTest.class,
        GenericBundleActivatorTest.class,
        SAMLHelperTest.class,
        PermissionHelperTest.class,
        ResetPasswordTokenUtilTest.class,
        ContainerBundlerTest.class,
        ContentTypeBundlerTest.class,
        FolderBundlerTest.class,
        HostBundlerTest.class,
        LinkBundlerTest.class,
        TemplateBundlerTest.class,
        WorkflowBundlerTest.class,
        AutoLoginFilterTest.class,
        Task210218MigrateUserProxyTableTest.class,
        com.dotmarketing.startup.runonce.Task210316UpdateLayoutIconsTest.class,
        Task210319CreateStorageTableTest.class,
        Task210321RemoveOldMetadataFilesTest.class,
        DBTimeZoneCheckTest.class,
        ContentHandlerTest.class,
        ESIndexAPITest.class,
        FileAssetTemplateUtilTest.class,
        Task210506UpdateStorageTableTest.class,
        Task210520UpdateAnonymousEmailTest.class,
        Task210510UpdateStorageTableDropMetadataColumnTest.class,
        StaticPushPublishBundleGeneratorTest.class,
        CookieToolTest.class,
        CSVManifestBuilderTest.class,
        MoveContentActionletTest.class,
        ImageFilterAPIImplTest.class,
        DeterministicIdentifierAPITest.class,
        Task210527DropReviewFieldsFromContentletTableTest.class,
        ContentletCacheImplTest.class,
        HostTest.class,
        FileToolTest.class,
        Task210719CleanUpTitleFieldTest.class,
        Task210802UpdateStructureTableTest.class,
        MaintenanceUtilTest.class,
        BundlePublisherTest.class,
        CategoryFactoryTest.class,
        Task210805DropUserProxyTableTest.class,
        Task210816DeInodeRelationshipTest.class,
        WorkflowEmailUtilTest.class,
        ConfigurationHelperTest.class,
        CSVManifestReaderTest.class,
        Task210901UpdateDateTimezonesTest.class,
        DotObjectCodecTest.class,
        RedisClientTest.class,
        LettuceCacheTest.class,
        RedisPubSubImplTest.class,
        ManifestReaderFactoryTest.class,
        ResourceCollectorUtilTest.class,
        Task211007RemoveNotNullConstraintFromCompanyMXColumnTest.class,
        Task211012AddCompanyDefaultLanguageTest.class,
        HostIntegrityCheckerTest.class,
        MetaWebInterceptorTest.class,
        BrowserUtilTest.class,
        Task211101AddContentletAsJsonColumnTest.class,
        ContentletJsonAPITest.class,
        VelocityScriptActionletAbortTest.class,
        StoryBlockMapTest.class,
        HandlerUtilTest.class,
        Task211103RenameHostNameLabelTest.class,
        ContentSecurityPolicyUtilTest.class,
        MessageToolTest.class,
        XmlToolTest.class,
        LanguageFolderTest.class,
        MailAPIImplTest.class,
        CSSCacheTest.class,
        com.dotcms.rendering.velocity.viewtools.content.BinaryMapTest.class,
        IntegrityUtilTest.class,
        Task220202RemoveFKStructureFolderConstraintTest.class,
        ContentBundlerTest.class,
        ObjectMapperTest.class,
        URLMapBundlerTest.class,
        PermissionBitFactoryImplTest.class,
        Task220203RemoveFolderInodeConstraintTest.class,
        Task220214AddOwnerAndIDateToFolderTableTest.class,
        Task220215MigrateDataFromInodeToFolderTest.class,
        Task220330ChangeVanityURLSiteFieldTypeTest.class,
        Task220402UpdateDateTimezonesTest.class,
        Task220413IncreasePublishedPushedAssetIdColTest.class,
        com.dotcms.util.pagination.ContainerPaginatorTest.class,
        ContentDispositionFileNameParserTest.class,
        SecureFileValidatorTest.class,
        BoundedBufferedReaderTest.class,
        ContentWorkflowHandlerTest.class,
        Task220512UpdateNoHTMLRegexValueTest.class,
        MetadataDelegateTest.class,
        Task220401CreateClusterLockTableTest.class,
        Task220606UpdatePushNowActionletNameTest.class,
        BundlerUtilTest.class,
        MenuResourceTest.class,
        AWSS3PublisherTest.class,
        ContentTypeInitializerTest.class,
        PaginatedContentletsIntegrationTest.class,
        Task220822CreateVariantTableTest.class,
<<<<<<< HEAD
        Task220829CreateExperimentsTableTest.class
=======
        StoryBlockTest.class
>>>>>>> 12a32760
})
public class MainSuite {

}<|MERGE_RESOLUTION|>--- conflicted
+++ resolved
@@ -565,11 +565,8 @@
         ContentTypeInitializerTest.class,
         PaginatedContentletsIntegrationTest.class,
         Task220822CreateVariantTableTest.class,
-<<<<<<< HEAD
-        Task220829CreateExperimentsTableTest.class
-=======
+        Task220829CreateExperimentsTableTest.class,
         StoryBlockTest.class
->>>>>>> 12a32760
 })
 public class MainSuite {
 
