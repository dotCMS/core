package com.dotcms;

import com.dotcms.auth.providers.saml.v1.DotSamlResourceTest;
import com.dotcms.auth.providers.saml.v1.SAMLHelperTest;
import com.dotcms.content.elasticsearch.business.ESContentletAPIImplTest;
import com.dotcms.content.elasticsearch.business.ESIndexAPITest;
import com.dotcms.content.elasticsearch.business.ElasticsearchUtilTest;
import com.dotcms.content.elasticsearch.util.ESMappingUtilHelperTest;
import com.dotcms.contenttype.business.DotAssetBaseTypeToContentTypeStrategyImplTest;
import com.dotcms.contenttype.test.DotAssetAPITest;
import com.dotcms.ema.EMAWebInterceptorTest;
import com.dotcms.enterprise.HTMLDiffUtilTest;
import com.dotcms.enterprise.cluster.ClusterFactoryTest;
import com.dotcms.enterprise.publishing.remote.PushPublishBundleGeneratorTest;
import com.dotcms.enterprise.publishing.remote.bundler.ContainerBundlerTest;
import com.dotcms.enterprise.publishing.remote.bundler.ContentTypeBundlerTest;
import com.dotcms.enterprise.publishing.remote.bundler.DependencyBundlerTest;
import com.dotcms.enterprise.publishing.remote.bundler.FolderBundlerTest;
import com.dotcms.enterprise.publishing.remote.bundler.HostBundlerTest;
import com.dotcms.enterprise.publishing.remote.bundler.LinkBundlerTest;
import com.dotcms.enterprise.publishing.remote.bundler.RuleBundlerTest;
import com.dotcms.enterprise.publishing.remote.bundler.TemplateBundlerTest;
import com.dotcms.enterprise.publishing.remote.bundler.WorkflowBundlerTest;
import com.dotcms.enterprise.publishing.remote.handler.ContentHandlerTest;
import com.dotcms.enterprise.rules.RulesAPIImplIntegrationTest;
import com.dotcms.graphql.DotGraphQLHttpServletTest;
import com.dotcms.junit.MainBaseSuite;
import com.dotcms.mock.request.CachedParameterDecoratorTest;
import com.dotcms.publisher.bundle.business.BundleAPITest;
import com.dotcms.publisher.bundle.business.BundleFactoryTest;
import com.dotcms.publisher.business.PublishAuditAPITest;
import com.dotcms.publisher.util.DependencyManagerTest;
import com.dotcms.publishing.PublisherAPIImplTest;
import com.dotcms.publishing.PublisherFilterImplTest;
import com.dotcms.publishing.PushPublishFiltersInitializerTest;
import com.dotcms.publishing.job.SiteSearchJobImplTest;
import com.dotcms.rendering.velocity.directive.DotParseTest;
import com.dotcms.rendering.velocity.servlet.VelocityServletIntegrationTest;
import com.dotcms.rendering.velocity.viewtools.DotTemplateToolTest;
import com.dotcms.rendering.velocity.viewtools.JSONToolTest;
import com.dotcms.rest.BundlePublisherResourceIntegrationTest;
import com.dotcms.rest.BundleResourceTest;
import com.dotcms.rest.IntegrityResourceIntegrationTest;
import com.dotcms.rest.api.v1.apps.AppsResourceTest;
import com.dotcms.rest.api.v1.apps.view.AppsInterpolationTest;
import com.dotcms.rest.api.v1.authentication.ResetPasswordTokenUtilTest;
import com.dotcms.rest.api.v1.folder.FolderResourceTest;
import com.dotcms.rest.api.v1.pushpublish.PushPublishFilterResourceTest;
import com.dotcms.rest.api.v1.user.UserResourceIntegrationTest;
import com.dotcms.saml.IdentityProviderConfigurationFactoryTest;
import com.dotcms.saml.SamlConfigurationServiceTest;
import com.dotcms.security.apps.AppsAPIImplTest;
import com.dotcms.security.apps.AppsCacheImplTest;
import com.dotcms.storage.FileMetadataAPITest;
import com.dotcms.storage.StoragePersistenceAPITest;
import com.dotcms.translate.GoogleTranslationServiceIntegrationTest;
import com.dotcms.uuid.shorty.LegacyShortyIdApiTest;
import com.dotmarketing.business.helper.PermissionHelperTest;
import com.dotmarketing.cache.FolderCacheImplIntegrationTest;
import com.dotmarketing.common.db.DBTimeZoneCheckTest;
import com.dotmarketing.filters.AutoLoginFilterTest;
import com.dotmarketing.image.focalpoint.FocalPointAPITest;
import com.dotmarketing.osgi.GenericBundleActivatorTest;
import com.dotmarketing.portlets.cmsmaintenance.factories.CMSMaintenanceFactoryTest;
import com.dotmarketing.portlets.containers.business.ContainerFactoryImplTest;
import com.dotmarketing.portlets.containers.business.ContainerStructureFinderStrategyResolverTest;
import com.dotmarketing.portlets.contentlet.business.web.ContentletWebAPIImplIntegrationTest;
import com.dotmarketing.portlets.contentlet.model.IntegrationResourceLinkTest;
import com.dotmarketing.portlets.fileassets.business.FileAssetAPIImplIntegrationTest;
import com.dotmarketing.portlets.fileassets.business.FileAssetFactoryIntegrationTest;
import com.dotmarketing.portlets.folders.business.FolderFactoryImplTest;
import com.dotmarketing.portlets.folders.model.FolderTest;
import com.dotmarketing.portlets.templates.business.FileAssetTemplateUtilTest;
import com.dotmarketing.portlets.templates.business.TemplateFactoryImplTest;
import com.dotmarketing.portlets.workflows.actionlet.PushNowActionletTest;
import com.dotmarketing.portlets.workflows.model.TestWorkflowAction;
import com.dotmarketing.quartz.DotStatefulJobTest;
import com.dotmarketing.quartz.job.CleanUpFieldReferencesJobTest;
import com.dotmarketing.quartz.job.IntegrityDataGenerationJobTest;
import com.dotmarketing.startup.StartupTasksExecutorTest;
import com.dotmarketing.startup.runalways.Task00050LoadAppsSecretsTest;
import com.dotmarketing.startup.runonce.Task05195CreatesDestroyActionAndAssignDestroyDefaultActionsToTheSystemWorkflowTest;
import com.dotmarketing.startup.runonce.Task05210CreateDefaultDotAssetTest;
import com.dotmarketing.startup.runonce.Task05225RemoveLoadRecordsToIndexTest;
import com.dotmarketing.startup.runonce.Task05305AddPushPublishFilterColumnTest;
import com.dotmarketing.startup.runonce.Task05350AddDotSaltClusterColumnTest;
import com.dotmarketing.startup.runonce.Task05370AddAppsPortletToLayoutTest;
import com.dotmarketing.startup.runonce.Task05380ChangeContainerPathToAbsoluteTest;
import com.dotmarketing.startup.runonce.Task05390MakeRoomForLongerJobDetailTest;
import com.dotmarketing.startup.runonce.Task05395RemoveEndpointIdForeignKeyInIntegrityResolverTablesIntegrationTest;
import com.dotmarketing.startup.runonce.Task201013AddNewColumnsToIdentifierTableTest;
import com.dotmarketing.startup.runonce.Task201014UpdateColumnsValuesInIdentifierTableTest;
import com.dotmarketing.startup.runonce.Task201102UpdateColumnSitelicTableTest;
import com.dotmarketing.startup.runonce.Task210218MigrateUserProxyTableTest;
import com.dotmarketing.startup.runonce.Task210319CreateStorageTableTest;
import com.dotmarketing.startup.runonce.Task210321RemoveOldMetadataFilesTest;
import com.dotmarketing.util.ConfigTest;
import com.dotmarketing.util.HashBuilderTest;
import com.dotmarketing.util.TestConfig;
import com.liferay.portal.language.LanguageUtilTest;
import org.junit.runner.RunWith;
import org.junit.runners.Suite.SuiteClasses;

/* grep -l -r "@Test" dotCMS/src/integration-test */
/* ./gradlew integrationTest -Dtest.single=com.dotcms.MainSuite */
@RunWith(MainBaseSuite.class)
@SuiteClasses({
        /*com.dotcms.content.elasticsearch.business.ESMappingAPITest.class,
        org.apache.velocity.runtime.parser.node.SimpleNodeTest.class,
        com.liferay.portal.ejb.UserLocalManagerTest.class,
        com.liferay.portal.ejb.UserUtilTest.class,
        com.liferay.util.LocaleUtilTest.class,
        com.dotcms.languagevariable.business.LanguageVariableAPITest.class,
        com.dotcms.filters.interceptor.jwt.JsonWebTokenInterceptorIntegrationTest.class,
        com.dotcms.publishing.PublisherAPITest.class,
        com.dotcms.publishing.remote.RemoteReceiverLanguageResolutionTest.class,
        com.dotcms.cluster.business.ServerAPIImplTest.class,
        com.dotcms.cache.KeyValueCacheImplTest.class,
        com.dotcms.enterprise.publishing.remote.handler.RuleBundlerHandlerTest.class,
        com.dotcms.enterprise.publishing.remote.CategoryBundlerHandlerTest.class,
        com.dotcms.enterprise.publishing.remote.HostBundlerHandlerTest.class,
        com.dotcms.enterprise.priv.ESSearchProxyTest.class,
        com.dotcms.util.pagination.ContentTypesPaginatorTest.class,
        com.dotcms.util.marshal.MarshalUtilsIntegrationTest.class,
        com.dotcms.util.RelationshipUtilTest.class,
        com.dotcms.util.ImportUtilTest.class,
        com.dotmarketing.util.PageModeTest.class,
        com.dotmarketing.business.web.UserWebAPIImplTest.class,
        com.dotcms.auth.providers.jwt.JsonWebTokenUtilsIntegrationTest.class,
        com.dotcms.auth.providers.jwt.factories.ApiTokenAPITest.class,
        com.dotcms.auth.providers.jwt.services.JsonWebTokenServiceIntegrationTest.class,
        com.dotcms.publisher.util.DependencySetTest.class,
        com.dotcms.publisher.business.PublisherTest.class,
        com.dotcms.publisher.endpoint.bean.PublishingEndPointTest.class,
        com.dotcms.publisher.endpoint.business.PublishingEndPointAPITest.class,
        com.dotcms.publisher.endpoint.business.PublishingEndPointFactoryImplTest.class,
        com.dotcms.publisher.assets.business.PushedAssetsAPITest.class,
        com.dotcms.notification.business.NotificationAPITest.class,
        com.dotcms.business.LocalTransactionAndCloseDBIfOpenedFactoryTest.class,
        com.dotcms.content.elasticsearch.business.IndiciesFactoryTest.class,
        com.dotcms.content.elasticsearch.business.ESIndexSpeedTest.class,
        com.dotcms.content.elasticsearch.business.ESSiteSearchAPITest.class,
        com.dotcms.content.elasticsearch.business.ContentletIndexAPIImplTest.class,
        com.dotcms.content.elasticsearch.business.ES6UpgradeTest.class,
        com.dotcms.content.elasticsearch.business.ESContentFactoryImplTest.class,
        com.dotcms.keyvalue.busines.KeyValueAPIImplTest.class,
        com.dotcms.keyvalue.business.KeyValueAPITest.class,
        com.dotcms.tika.TikaUtilsTest.class,
        com.dotcms.http.CircuitBreakerUrlTest.class,
        com.dotcms.visitor.filter.logger.VisitorLoggerTest.class,
        com.dotcms.visitor.filter.characteristics.VisitorCharacterTest.class,
        com.dotcms.graphql.business.GraphqlAPITest.class,
        com.dotcms.contenttype.test.ContentTypeTest.class,
        com.dotcms.contenttype.test.DeleteFieldJobTest.class,
        com.dotcms.contenttype.test.ContentTypeAPIImplTest.class,
        com.dotcms.contenttype.test.ContentTypeBuilderTest.class,
        com.dotcms.contenttype.test.ContentTypeFactoryImplTest.class,
        com.dotcms.contenttype.test.ContentTypeImportExportTest.class,
        com.dotcms.contenttype.test.FieldFactoryImplTest.class,
        com.dotcms.contenttype.test.JsonContentTypeTransformerTest.class,
        com.dotcms.contenttype.test.ContentResourceTest.class,
        com.dotcms.contenttype.test.FieldBuilderTest.class,
        com.dotcms.contenttype.test.KeyValueFieldUtilTest.class,
        com.dotcms.contenttype.test.ContentTypeResourceTest.class,
        com.dotcms.contenttype.business.RelationshipAPITest.class,
        com.dotcms.contenttype.business.FieldAPITest.class,
        com.dotcms.contenttype.business.RelationshipFactoryImplTest.class,
        com.dotcms.contenttype.model.field.layout.FieldUtilTest.class,
        com.dotcms.contenttype.model.field.layout.FieldLayoutColumnSerializerTest.class,
        com.dotcms.contenttype.model.field.layout.FieldLayoutSerializerTest.class,
        com.dotcms.contenttype.model.field.layout.FieldLayoutRowSerializerTest.class,
        com.dotcms.contenttype.model.field.layout.FieldLayoutTest.class,
        com.dotcms.workflow.helper.TestSystemActionMappingsHandlerMerger.class,
        com.dotcms.concurrent.lock.DotKeyLockManagerTest.class,
        com.dotcms.rendering.velocity.VelocityMacroCacheTest.class,
        com.dotcms.rendering.velocity.VelocityUtilTest.class,
        com.dotcms.rendering.velocity.viewtools.navigation.NavToolTest.class,
        com.dotcms.rendering.velocity.viewtools.navigation.NavToolCacheTest.class,
        com.dotcms.rendering.velocity.viewtools.content.ContentMapTest.class,
        com.dotcms.rendering.velocity.viewtools.content.util.ContentUtilsTest.class,
        com.dotcms.rendering.velocity.viewtools.content.ContentToolTest.class,
        com.dotcms.rendering.velocity.viewtools.WorkflowToolTest.class,
        com.dotcms.browser.BrowserAPITest.class,
        com.dotcms.rendering.velocity.viewtools.LanguageWebAPITest.class,
        com.dotcms.rendering.velocity.viewtools.ContainerWebAPIIntegrationTest.class,
        com.dotcms.rendering.velocity.services.VelocityResourceKeyTest.class,
        com.dotcms.rendering.velocity.services.HTMLPageAssetRenderedTest.class,
        com.dotcms.uuid.shorty.ShortyIdApiTest.class,
        DotGraphQLHttpServletTest.class,
        com.dotcms.rest.TagResourceIntegrationTest.class,
        com.dotcms.rest.MapToContentletPopulatorTest.class,
        com.dotcms.rest.WebResourceIntegrationTest.class,
        com.dotcms.rest.api.v1.configuration.ConfigurationResourceTest.class,
        com.dotcms.rest.api.v1.page.NavResourceTest.class,
        com.dotcms.rest.api.v1.page.PageResourceTest.class,
        com.dotcms.rest.api.v1.temp.TempFileResourceTest.class,
        com.dotcms.rest.api.v1.content.ContentVersionResourceIntegrationTest.class,
        com.dotcms.rest.api.v1.container.ContainerResourceIntegrationTest.class,
        com.dotcms.rest.api.v1.theme.ThemeResourceIntegrationTest.class,
        com.dotcms.rest.api.v1.vtl.VTLResourceIntegrationTest.class,
        com.dotcms.rest.api.v1.contenttype.ContentTypeResourceIssue15124Test.class,
        com.dotcms.rest.api.v1.contenttype.FieldResourceTest.class,
        com.dotcms.rest.api.v1.contenttype.FieldVariableResourceTest.class,
        com.dotcms.rest.api.v1.contenttype.ContentTypeResourceTest.class,
        com.dotcms.rest.api.v1.workflow.WorkflowResourceResponseCodeIntegrationTest.class,
        com.dotcms.rest.api.v1.workflow.WorkflowResourceIntegrationTest.class,
        com.dotcms.rest.api.v1.workflow.WorkflowResourceLicenseIntegrationTest.class,
        com.dotcms.rest.api.v1.authentication.ResetPasswordResourceIntegrationTest.class,
        com.dotcms.rest.api.v1.authentication.CreateJsonWebTokenResourceIntegrationTest.class,
        com.dotcms.rest.api.v1.relationships.RelationshipsResourceTest.class,
        com.dotcms.rest.api.v2.contenttype.FieldResourceTest.class,
        com.dotcms.rest.api.v3.contenttype.FieldResourceTest.class,
        com.dotcms.rest.api.v3.contenttype.MoveFieldFormTest.class,
        com.dotcms.rest.api.CorsFilterTest.class,
        com.dotcms.rest.elasticsearch.ESContentResourcePortletTest.class,
        com.dotcms.filters.VanityUrlFilterTest.class,
        com.dotcms.vanityurl.business.VanityUrlAPITest.class,
        com.dotmarketing.portlets.fileassets.business.FileAssetAPITest.class,
        com.dotmarketing.portlets.languagesmanager.business.LanguageAPITest.class,
        com.dotmarketing.portlets.languagesmanager.business.LanguageFactoryIntegrationTest.class,
        com.dotmarketing.portlets.linkchecker.business.LinkCheckerAPITest.class,
        com.dotmarketing.portlets.contentlet.util.ContentletUtilTest.class,
        com.dotmarketing.portlets.contentlet.business.ContentletCheckInTest.class,
        com.dotmarketing.portlets.contentlet.business.ContentletFactoryTest.class,
        com.dotmarketing.portlets.contentlet.business.HostAPITest.class,
        ContainerStructureFinderStrategyResolverTest.class,
        com.dotmarketing.portlets.contentlet.business.ContentletAPITest.class,
        com.dotmarketing.portlets.contentlet.model.ContentletIntegrationTest.class,
        com.dotmarketing.portlets.contentlet.transform.BinaryToMapTransformerTest.class,
        com.dotmarketing.portlets.contentlet.transform.ContentletTransformerTest.class,
        com.dotmarketing.portlets.contentlet.ajax.ContentletAjaxTest.class,
        com.dotmarketing.portlets.workflows.business.SaveContentDraftActionletTest.class,
        com.dotmarketing.portlets.workflows.business.WorkflowFactoryTest.class,
        com.dotmarketing.portlets.workflows.business.SaveContentActionletTest.class,
        com.dotmarketing.portlets.workflows.business.WorkflowAPIMultiLanguageTest.class,
        com.dotmarketing.portlets.workflows.business.WorkflowAPITest.class,
        com.dotmarketing.portlets.workflows.model.WorkflowSearcherTest.class,
        com.dotmarketing.portlets.workflows.model.SystemActionWorkflowActionMappingTest.class,
        com.dotmarketing.portlets.workflows.actionlet.FourEyeApproverActionletTest.class,
        com.dotmarketing.portlets.workflows.actionlet.SaveContentActionletTest.class,
        com.dotmarketing.portlets.workflows.actionlet.SaveContentActionletWithTagsTest.class,
        com.dotmarketing.portlets.workflows.actionlet.CopyActionletTest.class,
        com.dotmarketing.portlets.workflows.actionlet.VelocityScriptActionletTest.class,
        com.dotmarketing.portlets.personas.business.PersonaAPITest.class,
        com.dotmarketing.portlets.personas.business.DeleteMultiTreeUsedPersonaTagJobTest.class,
        com.dotmarketing.portlets.links.business.MenuLinkAPITest.class,
        com.dotmarketing.portlets.links.factories.LinkFactoryTest.class,
        com.dotmarketing.portlets.rules.conditionlet.ConditionletOSGIFTest.class,
        com.dotmarketing.portlets.rules.conditionlet.CurrentSessionLanguageConditionletTest.class,
        com.dotmarketing.portlets.rules.conditionlet.NumberOfTimesPreviouslyVisitedConditionletTest.class,
        com.dotmarketing.portlets.rules.conditionlet.UsersBrowserLanguageConditionletTest.class,
        com.dotmarketing.portlets.rules.conditionlet.UsersSiteVisitsConditionletTest.class,
        com.dotmarketing.portlets.rules.conditionlet.VisitorOperatingSystemConditionletTest.class,
        com.dotmarketing.portlets.rules.conditionlet.VisitedUrlConditionletTest.class,
        com.dotmarketing.portlets.rules.business.RulesCacheFTest.class,
        com.dotmarketing.portlets.templates.business.TemplateAPITest.class,
        com.dotmarketing.portlets.folders.business.FolderAPITest.class,
        com.dotmarketing.portlets.containers.business.ContainerAPIImplTest.class,
        com.dotmarketing.portlets.containers.business.ContainerAPITest.class,
        com.dotmarketing.portlets.containers.business.FileAssetContainerUtilTest.class,
        com.dotmarketing.portlets.htmlpages.business.HTMLPageAPITest.class,
        com.dotmarketing.portlets.structure.factories.StructureFactoryTest.class,
        com.dotmarketing.portlets.structure.factories.FieldFactoryTest.class,
        com.dotmarketing.portlets.structure.model.ContentletRelationshipsTest.class,
        com.dotmarketing.portlets.structure.transform.ContentletRelationshipsTransformerTest.class,
        com.dotmarketing.portlets.categories.business.CategoryAPITest.class,
        com.dotmarketing.filters.FiltersTest.class,
        com.dotmarketing.business.VersionableAPITest.class,
        com.dotmarketing.business.UserAPITest.class,
        com.dotmarketing.business.portal.PortletAPIImplTest.class,
        com.dotmarketing.business.cache.provider.guava.CachePerformanceTest.class,
        com.dotmarketing.business.web.LanguageWebApiTest.class,
        com.dotmarketing.business.IdentifierFactoryTest.class,
        com.dotmarketing.business.IdentifierAPITest.class,
        com.dotmarketing.business.CommitListenerCacheWrapperTest.class,
        com.dotmarketing.business.RoleAPITest.class,
        com.dotmarketing.business.IdentifierConsistencyIntegrationTest.class,
        com.dotmarketing.business.LayoutAPITest.class,
        com.dotmarketing.business.PermissionAPIIntegrationTest.class,
        com.dotmarketing.business.PermissionAPITest.class,
        com.dotmarketing.servlets.BinaryExporterServletTest.class,
        com.dotmarketing.servlets.ShortyServletAndTitleImageTest.class,
        com.dotmarketing.servlets.ajax.AjaxDirectorServletIntegrationTest.class,
        com.dotmarketing.common.reindex.ReindexThreadTest.class,
        com.dotmarketing.common.reindex.ReindexAPITest.class,
        com.dotmarketing.common.db.DotDatabaseMetaDataTest.class,
        com.dotmarketing.common.db.ParamsSetterTest.class,
        com.dotmarketing.cms.urlmap.URLMapAPIImplTest.class,
        com.dotmarketing.factories.PublishFactoryTest.class,
        com.dotmarketing.factories.WebAssetFactoryTest.class,
        com.dotmarketing.factories.MultiTreeAPITest.class,
        com.dotmarketing.db.DbConnectionFactoryTest.class,
        com.dotmarketing.db.DbConnectionFactoryUtilTest.class,
        com.dotmarketing.db.HibernateUtilTest.class,
        com.dotmarketing.quartz.job.BinaryCleanupJobTest.class,
        FocalPointAPITest.class,
        com.dotmarketing.tag.business.TagAPITest.class,
        com.dotcms.osgi.OSGIUtilTest.class,
        com.dotmarketing.fixTasks.FixTask00085FixEmptyParentPathOnIdentifierTest.class,
        com.dotmarketing.startup.runonce.Task05170DefineFrontEndAndBackEndRolesTest.class,
        com.dotmarketing.startup.runonce.Task04375UpdateCategoryKeyTest.class,
        com.dotmarketing.startup.runonce.Task04335CreateSystemWorkflowTest.class,
        com.dotmarketing.startup.runonce.Task04375UpdateColorsTest.class,
        com.dotmarketing.startup.runonce.Task05160MultiTreeAddPersonalizationColumnAndChangingPKTest.class,
        com.dotmarketing.startup.runonce.Task05035LanguageTableIdentityOffTest.class,
        com.dotmarketing.startup.runonce.Task05165CreateContentTypeWorkflowActionMappingTableTest.class,
        com.dotmarketing.startup.runonce.Task05070AndTask05080Test.class,
        com.dotmarketing.startup.runonce.Task05030UpdateSystemContentTypesHostTest.class,
        com.dotmarketing.startup.runonce.Task05050FileAssetContentTypeReadOnlyFileNameTest.class,
        com.dotmarketing.startup.runonce.Task05190UpdateFormsWidgetCodeFieldTest.class,
        com.dotmarketing.startup.runalways.Task00001LoadSchemaIntegrationTest.class,
        com.dotmarketing.startup.runonce.Task05200WorkflowTaskUniqueKeyTest.class,
        Task05195CreatesDestroyActionAndAssignDestroyDefaultActionsToTheSystemWorkflowTest.class,
        Task05210CreateDefaultDotAssetTest.class,
        CleanUpFieldReferencesJobTest.class,
        ESContentletAPIImplTest.class,
        CachedParameterDecoratorTest.class,
        ContainerFactoryImplTest.class,
        TemplateFactoryImplTest.class,
        TestConfig.class,
        ConfigTest.class,
        FolderTest.class,
        PublishAuditAPITest.class,
        BundleFactoryTest.class,
        com.dotcms.security.apps.SecretsStoreKeyStoreImplTest.class,
        AppsAPIImplTest.class,
        AppsResourceTest.class,
        AppsCacheImplTest.class,
        VelocityServletIntegrationTest.class,
        DotAssetAPITest.class,
        DotAssetBaseTypeToContentTypeStrategyImplTest.class,
        RulesAPIImplIntegrationTest.class,
        FileAssetAPIImplIntegrationTest.class,
        FileAssetFactoryIntegrationTest.class,
        UserResourceIntegrationTest.class,
        SiteSearchJobImplTest.class,
        IntegrationResourceLinkTest.class,
        HTMLDiffUtilTest.class,
        HashBuilderTest.class,
        ElasticsearchUtilTest.class,
        LanguageUtilTest.class,
        FolderResourceTest.class,
        Task05225RemoveLoadRecordsToIndexTest.class,
        PushPublishBundleGeneratorTest.class,
        BundleFactoryTest.class,
        PublisherFilterImplTest.class,
        PushPublishFiltersInitializerTest.class,
        PushPublishFilterResourceTest.class,
        PushNowActionletTest.class,
        Task05305AddPushPublishFilterColumnTest.class,
        CMSMaintenanceFactoryTest.class,
        Task05350AddDotSaltClusterColumnTest.class,
        DotParseTest.class,
        TestWorkflowAction.class,
        SamlConfigurationServiceTest.class,
        ClusterFactoryTest.class,
        ESMappingUtilHelperTest.class,
        BundleResourceTest.class,
        IdentityProviderConfigurationFactoryTest.class,
        EMAWebInterceptorTest.class,
        GoogleTranslationServiceIntegrationTest.class,
        Task05380ChangeContainerPathToAbsoluteTest.class,
        DotTemplateToolTest.class,
        ContentletWebAPIImplIntegrationTest.class,
        Task05370AddAppsPortletToLayoutTest.class,
        FolderFactoryImplTest.class,
        DotSamlResourceTest.class,
        DotStatefulJobTest.class,
        IntegrityDataGenerationJobTest.class,
        BundleAPITest.class,
        Task05390MakeRoomForLongerJobDetailTest.class,
        IntegrityDataGenerationJobTest.class,
        Task05395RemoveEndpointIdForeignKeyInIntegrityResolverTablesIntegrationTest.class,
        JSONToolTest.class,
        BundlePublisherResourceIntegrationTest.class,
        IntegrityResourceIntegrationTest.class,
        Task00050LoadAppsSecretsTest.class,
        StoragePersistenceAPITest.class,
        FileMetadataAPITest.class,
        StartupTasksExecutorTest.class,
        Task201013AddNewColumnsToIdentifierTableTest.class,
        Task201014UpdateColumnsValuesInIdentifierTableTest.class,
        AppsInterpolationTest.class,
        com.dotcms.rest.api.v1.template.TemplateResourceTest.class,
        Task201102UpdateColumnSitelicTableTest.class,*/
        DependencyManagerTest.class/*,
        com.dotcms.rest.api.v1.versionable.VersionableResourceTest.class,
        GenericBundleActivatorTest.class,
        SAMLHelperTest.class,
        PermissionHelperTest.class,
        ResetPasswordTokenUtilTest.class,
        ContainerBundlerTest.class,
        ContentTypeBundlerTest.class,
        DependencyBundlerTest.class,
        FolderBundlerTest.class,
        HostBundlerTest.class,
        LinkBundlerTest.class,
        RuleBundlerTest.class,
        TemplateBundlerTest.class,
        WorkflowBundlerTest.class,
        PublisherAPIImplTest.class,
        LegacyShortyIdApiTest.class,
        AutoLoginFilterTest.class,
        FolderCacheImplIntegrationTest.class,
        Task210218MigrateUserProxyTableTest.class,
        com.dotmarketing.startup.runonce.Task210316UpdateLayoutIconsTest.class,
        Task210319CreateStorageTableTest.class,
        Task210321RemoveOldMetadataFilesTest.class,
        DBTimeZoneCheckTest.class,
        ContentHandlerTest.class,
<<<<<<< HEAD
        ESIndexAPITest.class*/
=======
        ESIndexAPITest.class,
        FileAssetTemplateUtilTest.class
>>>>>>> 492dc0a3
})
public class MainSuite {

}<|MERGE_RESOLUTION|>--- conflicted
+++ resolved
@@ -408,12 +408,9 @@
         Task210321RemoveOldMetadataFilesTest.class,
         DBTimeZoneCheckTest.class,
         ContentHandlerTest.class,
-<<<<<<< HEAD
-        ESIndexAPITest.class*/
-=======
+        ESIndexAPITest.class
         ESIndexAPITest.class,
-        FileAssetTemplateUtilTest.class
->>>>>>> 492dc0a3
+        FileAssetTemplateUtilTest.class*/
 })
 public class MainSuite {
 
