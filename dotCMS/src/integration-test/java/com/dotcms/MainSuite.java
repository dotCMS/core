--- conflicted
+++ resolved
@@ -391,11 +391,8 @@
         PublisherAPIImplTest.class,
         LegacyShortyIdApiTest.class,
         FolderCacheImplIntegrationTest.class,
-<<<<<<< HEAD
+        Task210218MigrateUserProxyTableTest.class,
         com.dotmarketing.startup.runonce.Task210316UpdateLayoutIconsTest.class
-=======
-        Task210218MigrateUserProxyTableTest.class
->>>>>>> 308f7855
 })
 public class MainSuite {
 
