--- conflicted
+++ resolved
@@ -427,13 +427,9 @@
         Task210510UpdateStorageTableDropMetadataColumnTest.class,
         StaticPushPublishBundleGeneratorTest.class,
         CookieToolTest.class,
-<<<<<<< HEAD
+        DeterministicIdentifierAPITest.class,
         Task210527DropReviewFieldsFromContentletTableTest.class,
         ContentletCacheImplTest.class
-=======
-        DeterministicIdentifierAPITest.class
-
->>>>>>> 91847c5c
 })
 public class MainSuite {
 
