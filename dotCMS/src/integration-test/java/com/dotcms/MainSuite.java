package com.dotcms;

import com.dotcms.auth.providers.saml.v1.DotSamlResourceTest;
import com.dotcms.auth.providers.saml.v1.SAMLHelperTest;
import com.dotcms.bayesian.BayesianAPIImplIT;
import com.dotcms.cache.lettuce.DotObjectCodecTest;
import com.dotcms.cache.lettuce.LettuceCacheTest;
import com.dotcms.cache.lettuce.RedisClientTest;
import com.dotcms.content.business.ObjectMapperTest;
import com.dotcms.content.business.json.ContentletJsonAPITest;
import com.dotcms.content.elasticsearch.business.ESContentletAPIImplTest;
import com.dotcms.content.elasticsearch.business.ESIndexAPITest;
import com.dotcms.content.elasticsearch.business.ElasticsearchUtilTest;
import com.dotcms.content.elasticsearch.util.ESMappingUtilHelperTest;
import com.dotcms.content.model.hydration.MetadataDelegateTest;
import com.dotcms.contenttype.business.ContentTypeDestroyAPIImplTest;
import com.dotcms.contenttype.business.ContentTypeInitializerTest;
import com.dotcms.contenttype.business.DotAssetBaseTypeToContentTypeStrategyImplTest;
import com.dotcms.contenttype.business.SiteAndFolderResolverImplTest;
import com.dotcms.contenttype.business.StoryBlockAPITest;
import com.dotcms.contenttype.test.DotAssetAPITest;
import com.dotcms.csspreproc.CSSCacheTest;
import com.dotcms.csspreproc.CSSPreProcessServletTest;
import com.dotcms.dotpubsub.PostgresPubSubImplTest;
import com.dotcms.dotpubsub.RedisPubSubImplTest;
import com.dotcms.ema.EMAWebInterceptorTest;
import com.dotcms.enterprise.cluster.ClusterFactoryTest;
import com.dotcms.enterprise.publishing.bundler.URLMapBundlerTest;
import com.dotcms.enterprise.publishing.remote.PushPublishBundleGeneratorTest;
import com.dotcms.enterprise.publishing.remote.StaticPushPublishBundleGeneratorTest;
import com.dotcms.enterprise.publishing.remote.bundler.ContainerBundlerTest;
import com.dotcms.enterprise.publishing.remote.bundler.ContentBundlerTest;
import com.dotcms.enterprise.publishing.remote.bundler.ContentTypeBundlerTest;
import com.dotcms.enterprise.publishing.remote.bundler.DependencyBundlerTest;
import com.dotcms.enterprise.publishing.remote.bundler.FolderBundlerTest;
import com.dotcms.enterprise.publishing.remote.bundler.HostBundlerTest;
import com.dotcms.enterprise.publishing.remote.bundler.LinkBundlerTest;
import com.dotcms.enterprise.publishing.remote.bundler.RuleBundlerTest;
import com.dotcms.enterprise.publishing.remote.bundler.TemplateBundlerTest;
import com.dotcms.enterprise.publishing.remote.bundler.WorkflowBundlerTest;
import com.dotcms.enterprise.publishing.remote.handler.ContentHandlerTest;
import com.dotcms.enterprise.publishing.remote.handler.ContentWorkflowHandlerTest;
import com.dotcms.enterprise.publishing.remote.handler.HandlerUtilTest;
import com.dotcms.enterprise.publishing.staticpublishing.AWSS3PublisherTest;
import com.dotcms.enterprise.publishing.staticpublishing.LanguageFolderTest;
import com.dotcms.enterprise.publishing.staticpublishing.StaticPublisherIntegrationTest;
import com.dotcms.enterprise.rules.RulesAPIImplIntegrationTest;
import com.dotcms.experiments.business.ExperimentAPIImpIntegrationTest;
import com.dotcms.experiments.business.IndexRegexUrlPatterStrategyIntegrationTest;
import com.dotcms.experiments.business.RootIndexRegexUrlPatterStrategyIntegrationTest;
import com.dotcms.experiments.business.web.ExperimentWebAPIImplIntegrationTest;
import com.dotcms.filters.interceptor.meta.MetaWebInterceptorTest;
import com.dotcms.graphql.DotGraphQLHttpServletTest;
import com.dotcms.integritycheckers.ContentFileAssetIntegrityCheckerTest;
import com.dotcms.integritycheckers.ContentPageIntegrityCheckerTest;
import com.dotcms.integritycheckers.HostIntegrityCheckerTest;
import com.dotcms.integritycheckers.FolderIntegrityCheckerTest;
import com.dotcms.integritycheckers.IntegrityUtilTest;
import com.dotcms.junit.MainBaseSuite;
import com.dotcms.mail.MailAPIImplTest;
import com.dotcms.mock.request.CachedParameterDecoratorTest;
import com.dotcms.publisher.bundle.business.BundleAPITest;
import com.dotcms.publisher.bundle.business.BundleFactoryImplTest;
import com.dotcms.publisher.bundle.business.BundleFactoryTest;
import com.dotcms.publisher.business.PublishAuditAPITest;
import com.dotcms.publisher.business.PublishQueueElementTransformerTest;
import com.dotcms.publisher.receiver.BundlePublisherTest;
import com.dotcms.publisher.util.DependencyManagerTest;
import com.dotcms.publisher.util.DependencyModDateUtilTest;
import com.dotcms.publishing.BundlerUtilTest;
import com.dotcms.publishing.PublisherFilterImplTest;
import com.dotcms.publishing.PushPublishFiltersInitializerTest;
import com.dotcms.publishing.job.SiteSearchJobImplTest;
import com.dotcms.publishing.manifest.CSVManifestBuilderTest;
import com.dotcms.publishing.manifest.CSVManifestReaderTest;
import com.dotcms.publishing.manifest.ManifestReaderFactoryTest;
import com.dotcms.publishing.manifest.ManifestUtilTest;
import com.dotcms.rendering.velocity.directive.DotParseTest;
import com.dotcms.rendering.velocity.servlet.VelocityServletIntegrationTest;
import com.dotcms.rendering.velocity.viewtools.DotTemplateToolTest;
import com.dotcms.rendering.velocity.viewtools.FileToolTest;
import com.dotcms.rendering.velocity.viewtools.JSONToolTest;
import com.dotcms.rendering.velocity.viewtools.MessageToolTest;
import com.dotcms.rendering.velocity.viewtools.XmlToolTest;
import com.dotcms.rendering.velocity.viewtools.XsltToolTest;
import com.dotcms.rendering.velocity.viewtools.content.StoryBlockMapTest;
import com.dotcms.rendering.velocity.viewtools.content.StoryBlockTest;
import com.dotcms.rest.BundlePublisherResourceIntegrationTest;
import com.dotcms.rest.BundleResourceTest;
import com.dotcms.rest.IntegrityResourceIntegrationTest;
import com.dotcms.rest.api.v1.apps.AppsResourceTest;
import com.dotcms.rest.api.v1.apps.SiteViewPaginatorIntegrationTest;
import com.dotcms.rest.api.v1.apps.view.AppsInterpolationTest;
import com.dotcms.rest.api.v1.asset.AssetPathResolverImplIntegrationTest;
import com.dotcms.rest.api.v1.asset.WebAssetHelperIntegrationTest;
import com.dotcms.rest.api.v1.authentication.ResetPasswordTokenUtilTest;
import com.dotcms.rest.api.v1.folder.FolderResourceTest;
import com.dotcms.rest.api.v1.menu.MenuResourceTest;
import com.dotcms.rest.api.v1.pushpublish.PushPublishFilterResourceTest;
import com.dotcms.rest.api.v1.system.ConfigurationHelperTest;
import com.dotcms.rest.api.v1.taillog.TailLogResourceTest;
import com.dotcms.rest.api.v1.user.UserResourceIntegrationTest;
import com.dotcms.saml.IdentityProviderConfigurationFactoryTest;
import com.dotcms.saml.SamlConfigurationServiceTest;
import com.dotcms.security.apps.AppsAPIImplTest;
import com.dotcms.security.apps.AppsCacheImplTest;
import com.dotcms.security.multipart.BoundedBufferedReaderTest;
import com.dotcms.security.multipart.ContentDispositionFileNameParserTest;
import com.dotcms.security.multipart.SecureFileValidatorTest;
import com.dotcms.storage.FileMetadataAPITest;
import com.dotcms.storage.StoragePersistenceAPITest;
import com.dotcms.storage.repository.HashedLocalFileRepositoryManagerTest;
import com.dotcms.translate.GoogleTranslationServiceIntegrationTest;
import com.dotcms.util.content.json.PopulateContentletAsJSONUtilTest;
import com.dotcms.uuid.shorty.LegacyShortyIdApiTest;
import com.dotcms.variant.VariantAPITest;
import com.dotcms.variant.VariantFactoryTest;
import com.dotcms.variant.business.VariantCacheTest;
import com.dotmarketing.beans.HostTest;
import com.dotmarketing.business.DeterministicIdentifierAPITest;
import com.dotmarketing.business.IdentifierCacheImplTest;
import com.dotmarketing.business.PermissionBitFactoryImplTest;
import com.dotmarketing.business.VersionableFactoryImplTest;
import com.dotmarketing.business.helper.PermissionHelperTest;
import com.dotmarketing.cache.FolderCacheImplIntegrationTest;
import com.dotmarketing.common.db.DBTimeZoneCheckTest;
import com.dotmarketing.filters.AutoLoginFilterTest;
import com.dotmarketing.filters.CMSUrlUtilIntegrationTest;
import com.dotmarketing.image.focalpoint.FocalPointAPITest;
import com.dotmarketing.osgi.GenericBundleActivatorTest;
import com.dotmarketing.portlets.browser.BrowserUtilTest;
import com.dotmarketing.portlets.browser.ajax.BrowserAjaxTest;
import com.dotmarketing.portlets.categories.business.CategoryFactoryTest;
import com.dotmarketing.portlets.cmsmaintenance.factories.CMSMaintenanceFactoryTest;
import com.dotmarketing.portlets.containers.business.ContainerFactoryImplTest;
import com.dotmarketing.portlets.containers.business.ContainerStructureFinderStrategyResolverTest;
import com.dotmarketing.portlets.contentlet.business.ContentletCacheImplTest;
import com.dotmarketing.portlets.contentlet.business.HostFactoryImplTest;
import com.dotmarketing.portlets.contentlet.business.web.ContentletWebAPIImplIntegrationTest;
import com.dotmarketing.portlets.contentlet.model.ContentletDependenciesTest;
import com.dotmarketing.portlets.contentlet.model.IntegrationResourceLinkTest;
import com.dotmarketing.portlets.fileassets.business.FileAssetAPIImplIntegrationTest;
import com.dotmarketing.portlets.fileassets.business.FileAssetFactoryIntegrationTest;
import com.dotmarketing.portlets.folders.business.FolderFactoryImplTest;
import com.dotmarketing.portlets.folders.model.FolderTest;
import com.dotmarketing.portlets.templates.business.FileAssetTemplateUtilTest;
import com.dotmarketing.portlets.templates.business.TemplateFactoryImplTest;
import com.dotmarketing.portlets.workflows.actionlet.MoveContentActionletTest;
import com.dotmarketing.portlets.workflows.actionlet.PushNowActionletTest;
import com.dotmarketing.portlets.workflows.actionlet.SaveContentAsDraftActionletIntegrationTest;
import com.dotmarketing.portlets.workflows.actionlet.VelocityScriptActionletAbortTest;
import com.dotmarketing.portlets.workflows.model.TestWorkflowAction;
import com.dotmarketing.quartz.DotStatefulJobTest;
import com.dotmarketing.quartz.job.CleanUpFieldReferencesJobTest;
import com.dotmarketing.quartz.job.IntegrityDataGenerationJobTest;
import com.dotmarketing.quartz.job.PopulateContentletAsJSONJobTest;
import com.dotmarketing.quartz.job.StartEndScheduledExperimentsJobTest;
import com.dotmarketing.startup.StartupTasksExecutorDataTest;
import com.dotmarketing.startup.StartupTasksExecutorTest;
import com.dotmarketing.startup.runalways.Task00050LoadAppsSecretsTest;
import com.dotmarketing.startup.runonce.Task05195CreatesDestroyActionAndAssignDestroyDefaultActionsToTheSystemWorkflowTest;
import com.dotmarketing.startup.runonce.Task05210CreateDefaultDotAssetTest;
import com.dotmarketing.startup.runonce.Task05225RemoveLoadRecordsToIndexTest;
import com.dotmarketing.startup.runonce.Task05305AddPushPublishFilterColumnTest;
import com.dotmarketing.startup.runonce.Task05350AddDotSaltClusterColumnTest;
import com.dotmarketing.startup.runonce.Task05370AddAppsPortletToLayoutTest;
import com.dotmarketing.startup.runonce.Task05380ChangeContainerPathToAbsoluteTest;
import com.dotmarketing.startup.runonce.Task05390MakeRoomForLongerJobDetailTest;
import com.dotmarketing.startup.runonce.Task05395RemoveEndpointIdForeignKeyInIntegrityResolverTablesIntegrationTest;
import com.dotmarketing.startup.runonce.Task201013AddNewColumnsToIdentifierTableTest;
import com.dotmarketing.startup.runonce.Task201014UpdateColumnsValuesInIdentifierTableTest;
import com.dotmarketing.startup.runonce.Task201102UpdateColumnSitelicTableTest;
import com.dotmarketing.startup.runonce.Task210218MigrateUserProxyTableTest;
import com.dotmarketing.startup.runonce.Task210319CreateStorageTableTest;
import com.dotmarketing.startup.runonce.Task210321RemoveOldMetadataFilesTest;
import com.dotmarketing.startup.runonce.Task210506UpdateStorageTableTest;
import com.dotmarketing.startup.runonce.Task210510UpdateStorageTableDropMetadataColumnTest;
import com.dotmarketing.startup.runonce.Task210520UpdateAnonymousEmailTest;
import com.dotmarketing.startup.runonce.Task210527DropReviewFieldsFromContentletTableTest;
import com.dotmarketing.startup.runonce.Task210719CleanUpTitleFieldTest;
import com.dotmarketing.startup.runonce.Task210802UpdateStructureTableTest;
import com.dotmarketing.startup.runonce.Task210805DropUserProxyTableTest;
import com.dotmarketing.startup.runonce.Task210816DeInodeRelationshipTest;
import com.dotmarketing.startup.runonce.Task210901UpdateDateTimezonesTest;
import com.dotmarketing.startup.runonce.Task211007RemoveNotNullConstraintFromCompanyMXColumnTest;
import com.dotmarketing.startup.runonce.Task211012AddCompanyDefaultLanguageTest;
import com.dotmarketing.startup.runonce.Task211101AddContentletAsJsonColumnTest;
import com.dotmarketing.startup.runonce.Task211103RenameHostNameLabelTest;
import com.dotmarketing.startup.runonce.Task220202RemoveFKStructureFolderConstraintTest;
import com.dotmarketing.startup.runonce.Task220203RemoveFolderInodeConstraintTest;
import com.dotmarketing.startup.runonce.Task220214AddOwnerAndIDateToFolderTableTest;
import com.dotmarketing.startup.runonce.Task220215MigrateDataFromInodeToFolderTest;
import com.dotmarketing.startup.runonce.Task220330ChangeVanityURLSiteFieldTypeTest;
import com.dotmarketing.startup.runonce.Task220401CreateClusterLockTableTest;
import com.dotmarketing.startup.runonce.Task220402UpdateDateTimezonesTest;
import com.dotmarketing.startup.runonce.Task220413IncreasePublishedPushedAssetIdColTest;
import com.dotmarketing.startup.runonce.Task220512UpdateNoHTMLRegexValueTest;
import com.dotmarketing.startup.runonce.Task220606UpdatePushNowActionletNameTest;
import com.dotmarketing.startup.runonce.Task220822CreateVariantTableTest;
import com.dotmarketing.startup.runonce.Task220824CreateDefaultVariantTest;
import com.dotmarketing.startup.runonce.Task220825CreateVariantFieldTest;
import com.dotmarketing.startup.runonce.Task220829CreateExperimentsTableTest;
import com.dotmarketing.startup.runonce.Task220912UpdateCorrectShowOnMenuPropertyTest;
import com.dotmarketing.startup.runonce.Task220928AddLookbackWindowColumnToExperimentTest;
import com.dotmarketing.startup.runonce.Task221007AddVariantIntoPrimaryKeyTest;
import com.dotmarketing.startup.runonce.Task230110MakeSomeSystemFieldsRemovableByBaseTypeTest;
import com.dotmarketing.startup.runonce.Task230328AddMarkedForDeletionColumnTest;
import com.dotmarketing.startup.runonce.Task230426AlterVarcharLengthOfLockedByColTest;
import com.dotmarketing.startup.runonce.Task230701AddHashIndicesToWorkflowTablesTest;
import com.dotmarketing.startup.runonce.Task230523CreateVariantFieldInContentletIntegrationTest;
import com.dotmarketing.startup.runonce.Task230713IncreaseDisabledWysiwygColumnSizeTest;
import com.dotmarketing.util.HashBuilderTest;
import com.dotmarketing.util.ITConfigTest;
import com.dotmarketing.util.MaintenanceUtilTest;
import com.dotmarketing.util.ResourceCollectorUtilTest;
import com.dotmarketing.util.TestConfig;
import com.dotmarketing.util.UtilMethodsITest;
import com.dotmarketing.util.contentlet.pagination.PaginatedContentletsIntegrationTest;
import com.liferay.portal.language.LanguageUtilTest;
import org.apache.felix.framework.OSGIUtilTest;
import org.apache.velocity.tools.view.tools.CookieToolTest;
import org.junit.runner.RunWith;
import org.junit.runners.Suite.SuiteClasses;

/* grep -l -r "@Test" dotCMS/src/integration-test */
/* ./gradlew integrationTest -Dtest.single=com.dotcms.MainSuite */




@RunWith(MainBaseSuite.class)
@SuiteClasses({
        StartEndScheduledExperimentsJobTest.class,
        RulesAPIImplIntegrationTest.class,
        Task220825CreateVariantFieldTest.class,
        Task221007AddVariantIntoPrimaryKeyTest.class,
        ESContentletAPIImplTest.class,
        ExperimentAPIImpIntegrationTest.class,
        ExperimentWebAPIImplIntegrationTest.class,
        ContentletWebAPIImplIntegrationTest.class, // moved to top because of failures on GHA
        DependencyBundlerTest.class, // moved to top because of failures on GHA
        SiteAndFolderResolverImplTest.class, //Moved up to avoid conflicts with CT deletion
        FolderCacheImplIntegrationTest.class,
        StaticPublisherIntegrationTest.class,
        com.dotcms.publishing.PublisherAPIImplTest.class,
        SiteSearchJobImplTest.class,
        XsltToolTest.class,
        PushPublishBundleGeneratorTest.class,
        LegacyShortyIdApiTest.class,
        RuleBundlerTest.class,
        com.dotcms.content.elasticsearch.business.ESMappingAPITest.class,
        org.apache.velocity.runtime.parser.node.SimpleNodeTest.class,
        com.liferay.portal.ejb.UserLocalManagerTest.class,
        com.liferay.portal.ejb.UserUtilTest.class,
        com.liferay.util.LocaleUtilTest.class,
        com.dotcms.languagevariable.business.LanguageVariableAPITest.class,
        com.dotcms.filters.interceptor.jwt.JsonWebTokenInterceptorIntegrationTest.class,
        com.dotcms.publishing.PublisherAPITest.class,
        com.dotcms.publishing.remote.RemoteReceiverLanguageResolutionTest.class,
        com.dotcms.cluster.business.ServerAPIImplTest.class,
        com.dotcms.cache.KeyValueCacheImplTest.class,
        com.dotcms.enterprise.publishing.remote.handler.RuleBundlerHandlerTest.class,
        com.dotcms.enterprise.publishing.remote.CategoryBundlerHandlerTest.class,
        com.dotcms.enterprise.publishing.remote.HostBundlerHandlerTest.class,
        com.dotcms.enterprise.priv.ESSearchProxyTest.class,
        com.dotcms.util.pagination.ContentTypesPaginatorTest.class,
        com.dotcms.util.marshal.MarshalUtilsIntegrationTest.class,
        com.dotcms.util.RelationshipUtilTest.class,
        com.dotcms.util.ImportUtilTest.class,
        com.dotcms.publisher.business.PublisherAPIImplTest.class,
        PublishQueueElementTransformerTest.class,
        com.dotmarketing.util.PageModeTest.class,
        com.dotmarketing.business.web.UserWebAPIImplTest.class,
        com.dotcms.auth.providers.jwt.JsonWebTokenUtilsIntegrationTest.class,
        com.dotcms.auth.providers.jwt.factories.ApiTokenAPITest.class,
        com.dotcms.auth.providers.jwt.services.JsonWebTokenServiceIntegrationTest.class,
        DependencyModDateUtilTest.class,
        com.dotcms.publisher.business.PublisherTest.class,
        com.dotcms.publisher.endpoint.bean.PublishingEndPointTest.class,
        com.dotcms.publisher.endpoint.business.PublishingEndPointAPITest.class,
        com.dotcms.publisher.endpoint.business.PublishingEndPointFactoryImplTest.class,
        com.dotcms.publisher.assets.business.PushedAssetsAPITest.class,
        com.dotcms.notification.business.NotificationAPITest.class,
        com.dotcms.business.LocalTransactionAndCloseDBIfOpenedFactoryTest.class,
        com.dotcms.content.elasticsearch.business.IndiciesFactoryTest.class,
        com.dotcms.content.elasticsearch.business.ESIndexSpeedTest.class,
        com.dotcms.content.elasticsearch.business.ESSiteSearchAPITest.class,
        com.dotcms.content.elasticsearch.business.ContentletIndexAPIImplTest.class,
        com.dotcms.content.elasticsearch.business.ES6UpgradeTest.class,
        com.dotcms.content.elasticsearch.business.ESContentFactoryImplTest.class,
        com.dotcms.keyvalue.busines.KeyValueAPIImplTest.class,
        com.dotcms.keyvalue.business.KeyValueAPITest.class,
        com.dotcms.tika.TikaUtilsTest.class,
        com.dotcms.http.CircuitBreakerUrlTest.class,
        com.dotcms.visitor.filter.logger.VisitorLoggerTest.class,
        com.dotcms.visitor.filter.characteristics.VisitorCharacterTest.class,
        com.dotcms.graphql.business.GraphqlAPITest.class,
        com.dotcms.contenttype.test.ContentTypeTest.class,
        com.dotcms.contenttype.test.DeleteFieldJobTest.class,
        com.dotcms.contenttype.test.ContentTypeAPIImplTest.class,
        com.dotcms.contenttype.test.ContentTypeBuilderTest.class,
        com.dotcms.contenttype.test.ContentTypeFactoryImplTest.class,
        com.dotcms.contenttype.test.ContentTypeImportExportTest.class,
        com.dotcms.contenttype.test.FieldFactoryImplTest.class,
        com.dotcms.contenttype.test.JsonContentTypeTransformerTest.class,
        com.dotcms.contenttype.test.ContentResourceTest.class,
        com.dotcms.contenttype.test.FieldBuilderTest.class,
        com.dotcms.contenttype.test.KeyValueFieldUtilTest.class,
        com.dotcms.contenttype.test.ContentTypeResourceTest.class,
        com.dotcms.contenttype.business.RelationshipAPITest.class,
        com.dotcms.contenttype.business.FieldAPITest.class,
        com.dotcms.contenttype.business.RelationshipFactoryImplTest.class,
        com.dotcms.contenttype.model.field.layout.FieldUtilTest.class,
        com.dotcms.contenttype.model.field.layout.FieldLayoutColumnSerializerTest.class,
        com.dotcms.contenttype.model.field.layout.FieldLayoutSerializerTest.class,
        com.dotcms.contenttype.model.field.layout.FieldLayoutRowSerializerTest.class,
        com.dotcms.contenttype.model.field.layout.FieldLayoutTest.class,
        com.dotcms.workflow.helper.TestSystemActionMappingsHandlerMerger.class,
        com.dotcms.concurrent.lock.DotKeyLockManagerTest.class,
        com.dotcms.rendering.velocity.VelocityMacroCacheTest.class,
        com.dotcms.rendering.velocity.VelocityUtilTest.class,
        com.dotcms.rendering.velocity.viewtools.navigation.NavToolTest.class,
        com.dotcms.rendering.velocity.viewtools.navigation.NavToolCacheTest.class,
        com.dotcms.rendering.velocity.viewtools.content.ContentMapTest.class,
        com.dotcms.rendering.velocity.viewtools.content.util.ContentUtilsTest.class,
        com.dotcms.rendering.velocity.viewtools.content.ContentToolTest.class,
        com.dotcms.rendering.velocity.viewtools.WorkflowToolTest.class,
        com.dotcms.browser.BrowserAPITest.class,
        com.dotcms.rendering.velocity.viewtools.LanguageWebAPITest.class,
        com.dotcms.rendering.velocity.viewtools.ContainerWebAPIIntegrationTest.class,
        com.dotcms.rendering.velocity.services.VelocityResourceKeyTest.class,
        com.dotcms.rendering.velocity.services.HTMLPageAssetRenderedTest.class,
        com.dotcms.uuid.shorty.ShortyIdApiTest.class,
        DotGraphQLHttpServletTest.class,
        com.dotcms.rest.TagResourceIntegrationTest.class,
        com.dotcms.rest.MapToContentletPopulatorTest.class,
        com.dotcms.rest.WebResourceIntegrationTest.class,
        com.dotcms.rest.api.v1.configuration.ConfigurationResourceTest.class,
        com.dotcms.rest.api.v1.page.NavResourceTest.class,
        com.dotcms.rest.api.v1.page.PageResourceTest.class,
        com.dotcms.rest.api.v1.temp.TempFileResourceTest.class,
        com.dotcms.rest.api.v1.content.ContentVersionResourceIntegrationTest.class,
        com.dotcms.rest.api.v1.container.ContainerResourceIntegrationTest.class,
        com.dotcms.rest.api.v1.theme.ThemeResourceIntegrationTest.class,
        com.dotcms.rest.api.v1.vtl.VTLResourceIntegrationTest.class,
        com.dotcms.rest.api.v1.contenttype.ContentTypeResourceIssue15124Test.class,
        com.dotcms.rest.api.v1.contenttype.FieldResourceTest.class,
        com.dotcms.rest.api.v1.contenttype.FieldVariableResourceTest.class,
        com.dotcms.rest.api.v1.contenttype.ContentTypeResourceTest.class,
        com.dotcms.rest.api.v1.workflow.WorkflowResourceResponseCodeIntegrationTest.class,
        com.dotcms.rest.api.v1.workflow.WorkflowResourceIntegrationTest.class,
        com.dotcms.rest.api.v1.workflow.WorkflowResourceLicenseIntegrationTest.class,
        com.dotcms.rest.api.v1.authentication.ResetPasswordResourceIntegrationTest.class,
        com.dotcms.rest.api.v1.authentication.CreateJsonWebTokenResourceIntegrationTest.class,
        com.dotcms.rest.api.v1.relationships.RelationshipsResourceTest.class,
        com.dotcms.rest.api.v2.contenttype.FieldResourceTest.class,
        com.dotcms.rest.api.v3.contenttype.FieldResourceTest.class,
        com.dotcms.rest.api.v3.contenttype.MoveFieldFormTest.class,
        com.dotcms.rest.api.CorsFilterTest.class,
        com.dotcms.rest.elasticsearch.ESContentResourcePortletTest.class,
        com.dotcms.filters.VanityUrlFilterTest.class,
        com.dotcms.vanityurl.business.VanityUrlAPITest.class,
        com.dotmarketing.portlets.fileassets.business.FileAssetAPITest.class,
        com.dotmarketing.portlets.languagesmanager.business.LanguageAPITest.class,
        com.dotmarketing.portlets.languagesmanager.business.LanguageFactoryIntegrationTest.class,
        com.dotmarketing.portlets.linkchecker.business.LinkCheckerAPITest.class,
        com.dotmarketing.portlets.contentlet.util.ContentletUtilTest.class,
        com.dotmarketing.portlets.contentlet.business.ContentletCheckInTest.class,
        com.dotmarketing.portlets.contentlet.business.ContentletFactoryTest.class,
        ContainerStructureFinderStrategyResolverTest.class,
        com.dotmarketing.portlets.contentlet.business.ContentletAPITest.class,
        com.dotmarketing.portlets.contentlet.model.ContentletIntegrationTest.class,
        com.dotmarketing.portlets.contentlet.transform.BinaryToMapTransformerTest.class,
        com.dotmarketing.portlets.contentlet.transform.ContentletTransformerTest.class,
        com.dotmarketing.portlets.contentlet.ajax.ContentletAjaxTest.class,
        com.dotmarketing.portlets.workflows.business.SaveContentDraftActionletTest.class,
        com.dotmarketing.portlets.workflows.business.WorkflowFactoryTest.class,
        com.dotmarketing.portlets.workflows.business.SaveContentActionletTest.class,
        com.dotmarketing.portlets.workflows.business.WorkflowAPIMultiLanguageTest.class,
        com.dotmarketing.portlets.workflows.business.WorkflowAPITest.class,
        com.dotmarketing.portlets.workflows.model.WorkflowSearcherTest.class,
        com.dotmarketing.portlets.workflows.model.SystemActionWorkflowActionMappingTest.class,
        com.dotmarketing.portlets.workflows.actionlet.FourEyeApproverActionletTest.class,
        com.dotmarketing.portlets.workflows.actionlet.SaveContentActionletTest.class,
        com.dotmarketing.portlets.workflows.actionlet.SaveContentActionletWithTagsTest.class,
        com.dotmarketing.portlets.workflows.actionlet.CopyActionletTest.class,
        com.dotmarketing.portlets.workflows.actionlet.VelocityScriptActionletTest.class,
        com.dotmarketing.portlets.personas.business.PersonaAPITest.class,
        com.dotmarketing.portlets.personas.business.DeleteMultiTreeUsedPersonaTagJobTest.class,
        com.dotmarketing.portlets.links.business.MenuLinkAPITest.class,
        com.dotmarketing.portlets.links.factories.LinkFactoryTest.class,
        com.dotmarketing.portlets.rules.conditionlet.ConditionletOSGIFTest.class,
        com.dotmarketing.portlets.rules.conditionlet.CurrentSessionLanguageConditionletTest.class,
        com.dotmarketing.portlets.rules.conditionlet.NumberOfTimesPreviouslyVisitedConditionletTest.class,
        com.dotmarketing.portlets.rules.conditionlet.UsersBrowserLanguageConditionletTest.class,
        com.dotmarketing.portlets.rules.conditionlet.UsersSiteVisitsConditionletTest.class,
        com.dotmarketing.portlets.rules.conditionlet.VisitorOperatingSystemConditionletTest.class,
        com.dotmarketing.portlets.rules.conditionlet.VisitedUrlConditionletTest.class,
        com.dotmarketing.portlets.rules.business.RulesCacheFTest.class,
        com.dotmarketing.portlets.templates.business.TemplateAPITest.class,
        com.dotmarketing.portlets.containers.business.ContainerAPIImplTest.class,
        com.dotmarketing.portlets.folders.business.FolderAPITest.class,
        com.dotmarketing.portlets.containers.business.ContainerAPITest.class,
        com.dotmarketing.portlets.containers.business.FileAssetContainerUtilTest.class,
        com.dotmarketing.portlets.htmlpages.business.HTMLPageAPITest.class,
        com.dotmarketing.portlets.structure.factories.StructureFactoryTest.class,
        com.dotmarketing.portlets.structure.factories.FieldFactoryTest.class,
        com.dotmarketing.portlets.structure.model.ContentletRelationshipsTest.class,
        com.dotmarketing.portlets.structure.transform.ContentletRelationshipsTransformerTest.class,
        com.dotmarketing.portlets.categories.business.CategoryAPITest.class,
        com.dotmarketing.filters.FiltersTest.class,
        com.dotmarketing.business.VersionableAPITest.class,
        com.dotmarketing.business.UserAPITest.class,
        com.dotmarketing.business.portal.PortletAPIImplTest.class,
        com.dotmarketing.business.web.LanguageWebApiTest.class,
        com.dotmarketing.business.IdentifierFactoryTest.class,
        com.dotmarketing.business.IdentifierAPITest.class,
        com.dotmarketing.business.CommitListenerCacheWrapperTest.class,
        com.dotmarketing.business.RoleAPITest.class,
        com.dotmarketing.business.IdentifierConsistencyIntegrationTest.class,
        com.dotmarketing.business.LayoutAPITest.class,
        com.dotmarketing.business.PermissionAPIIntegrationTest.class,
        com.dotmarketing.business.PermissionAPITest.class,
        com.dotmarketing.servlets.BinaryExporterServletTest.class,
        com.dotmarketing.servlets.ShortyServletAndTitleImageTest.class,
        com.dotmarketing.servlets.ajax.AjaxDirectorServletIntegrationTest.class,
        com.dotmarketing.common.reindex.ReindexThreadTest.class,
        com.dotmarketing.common.reindex.ReindexAPITest.class,
        com.dotmarketing.common.db.DotDatabaseMetaDataTest.class,
        com.dotmarketing.common.db.ParamsSetterTest.class,
        com.dotmarketing.cms.urlmap.URLMapAPIImplTest.class,
        com.dotmarketing.factories.PublishFactoryTest.class,
        com.dotmarketing.factories.WebAssetFactoryTest.class,
        com.dotmarketing.factories.MultiTreeAPITest.class,
        com.dotmarketing.db.DbConnectionFactoryTest.class,
        com.dotmarketing.db.DbConnectionFactoryUtilTest.class,
        com.dotmarketing.db.HibernateUtilTest.class,
        com.dotmarketing.quartz.job.BinaryCleanupJobTest.class,
        FocalPointAPITest.class,
        com.dotmarketing.tag.business.TagAPITest.class,
        OSGIUtilTest.class,
        com.dotmarketing.fixTasks.FixTask00085FixEmptyParentPathOnIdentifierTest.class,
        com.dotmarketing.startup.runonce.Task05170DefineFrontEndAndBackEndRolesTest.class,
        com.dotmarketing.startup.runonce.Task04375UpdateCategoryKeyTest.class,
        com.dotmarketing.startup.runonce.Task04335CreateSystemWorkflowTest.class,
        com.dotmarketing.startup.runonce.Task04375UpdateColorsTest.class,
        com.dotmarketing.startup.runonce.Task05160MultiTreeAddPersonalizationColumnAndChangingPKTest.class,
        com.dotmarketing.startup.runonce.Task05035LanguageTableIdentityOffTest.class,
        com.dotmarketing.startup.runonce.Task05165CreateContentTypeWorkflowActionMappingTableTest.class,
        com.dotmarketing.startup.runonce.Task05070AndTask05080Test.class,
        com.dotmarketing.startup.runonce.Task05030UpdateSystemContentTypesHostTest.class,
        com.dotmarketing.startup.runonce.Task05050FileAssetContentTypeReadOnlyFileNameTest.class,
        com.dotmarketing.startup.runonce.Task05190UpdateFormsWidgetCodeFieldTest.class,
        com.dotmarketing.startup.runalways.Task00001LoadSchemaIntegrationTest.class,
        com.dotmarketing.startup.runonce.Task05200WorkflowTaskUniqueKeyTest.class,
        Task05195CreatesDestroyActionAndAssignDestroyDefaultActionsToTheSystemWorkflowTest.class,
        Task05210CreateDefaultDotAssetTest.class,
        CleanUpFieldReferencesJobTest.class,
        CachedParameterDecoratorTest.class,
        ContainerFactoryImplTest.class,
        TemplateFactoryImplTest.class,
        TestConfig.class,
        FolderTest.class,
        PublishAuditAPITest.class,
        BundleFactoryTest.class,
        com.dotcms.security.apps.SecretsStoreKeyStoreImplTest.class,
        AppsAPIImplTest.class,
        AppsResourceTest.class,
        AppsCacheImplTest.class,
        VelocityServletIntegrationTest.class,
        DotAssetAPITest.class,
        DotAssetBaseTypeToContentTypeStrategyImplTest.class,
        FileAssetAPIImplIntegrationTest.class,
        FileAssetFactoryIntegrationTest.class,
        UserResourceIntegrationTest.class,
        IntegrationResourceLinkTest.class,
        HashBuilderTest.class,
        ElasticsearchUtilTest.class,
        LanguageUtilTest.class,
        FolderResourceTest.class,
        Task05225RemoveLoadRecordsToIndexTest.class,
        PublisherFilterImplTest.class,
        PushPublishFiltersInitializerTest.class,
        PushPublishFilterResourceTest.class,
        PushNowActionletTest.class,
        Task05305AddPushPublishFilterColumnTest.class,
        CMSMaintenanceFactoryTest.class,
        Task05350AddDotSaltClusterColumnTest.class,
        PostgresPubSubImplTest.class,
        DotParseTest.class,
        TestWorkflowAction.class,
        SamlConfigurationServiceTest.class,
        ClusterFactoryTest.class,
        ESMappingUtilHelperTest.class,
        BundleResourceTest.class,
        IdentityProviderConfigurationFactoryTest.class,
        EMAWebInterceptorTest.class,
        GoogleTranslationServiceIntegrationTest.class,
        Task05380ChangeContainerPathToAbsoluteTest.class,
        DotTemplateToolTest.class,
        Task05370AddAppsPortletToLayoutTest.class,
        FolderFactoryImplTest.class,
        DotSamlResourceTest.class,
        DotStatefulJobTest.class,
        IntegrityDataGenerationJobTest.class,
        BundleAPITest.class,
        Task05390MakeRoomForLongerJobDetailTest.class,
        Task05395RemoveEndpointIdForeignKeyInIntegrityResolverTablesIntegrationTest.class,
        JSONToolTest.class,
        BundlePublisherResourceIntegrationTest.class,
        IntegrityResourceIntegrationTest.class,
        Task00050LoadAppsSecretsTest.class,
        StoragePersistenceAPITest.class,
        FileMetadataAPITest.class,
        StartupTasksExecutorTest.class,
        Task201013AddNewColumnsToIdentifierTableTest.class,
        Task201014UpdateColumnsValuesInIdentifierTableTest.class,
        AppsInterpolationTest.class,
        com.dotcms.rest.api.v1.template.TemplateResourceTest.class,
        Task201102UpdateColumnSitelicTableTest.class,
        DependencyManagerTest.class,
        com.dotcms.rest.api.v1.versionable.VersionableResourceTest.class,
        GenericBundleActivatorTest.class,
        SAMLHelperTest.class,
        PermissionHelperTest.class,
        ResetPasswordTokenUtilTest.class,
        ContainerBundlerTest.class,
        ContentTypeBundlerTest.class,
        FolderBundlerTest.class,
        HostBundlerTest.class,
        LinkBundlerTest.class,
        TemplateBundlerTest.class,
        WorkflowBundlerTest.class,
        AutoLoginFilterTest.class,
        Task210218MigrateUserProxyTableTest.class,
        com.dotmarketing.startup.runonce.Task210316UpdateLayoutIconsTest.class,
        Task210319CreateStorageTableTest.class,
        Task210321RemoveOldMetadataFilesTest.class,
        DBTimeZoneCheckTest.class,
        ContentHandlerTest.class,
        ESIndexAPITest.class,
        FileAssetTemplateUtilTest.class,
        Task210506UpdateStorageTableTest.class,
        Task210520UpdateAnonymousEmailTest.class,
        Task210510UpdateStorageTableDropMetadataColumnTest.class,
        StaticPushPublishBundleGeneratorTest.class,
        CookieToolTest.class,
        CSVManifestBuilderTest.class,
        MoveContentActionletTest.class,
        DeterministicIdentifierAPITest.class,
        Task210527DropReviewFieldsFromContentletTableTest.class,
        ContentletCacheImplTest.class,
        HostTest.class,
        FileToolTest.class,
        Task210719CleanUpTitleFieldTest.class,
        Task210802UpdateStructureTableTest.class,
        MaintenanceUtilTest.class,
        BundlePublisherTest.class,
        CategoryFactoryTest.class,
        Task210805DropUserProxyTableTest.class,
        Task210816DeInodeRelationshipTest.class,
        ConfigurationHelperTest.class,
        CSVManifestReaderTest.class,
        Task210901UpdateDateTimezonesTest.class,
        DotObjectCodecTest.class,
        RedisClientTest.class,
        LettuceCacheTest.class,
        RedisPubSubImplTest.class,
        ManifestReaderFactoryTest.class,
        ResourceCollectorUtilTest.class,
        Task211007RemoveNotNullConstraintFromCompanyMXColumnTest.class,
        Task211012AddCompanyDefaultLanguageTest.class,
        HostIntegrityCheckerTest.class,
        MetaWebInterceptorTest.class,
        BrowserUtilTest.class,
        Task211101AddContentletAsJsonColumnTest.class,
        ContentletJsonAPITest.class,
        VelocityScriptActionletAbortTest.class,
        StoryBlockMapTest.class,
        HandlerUtilTest.class,
        Task211103RenameHostNameLabelTest.class,
        MessageToolTest.class,
        XmlToolTest.class,
        LanguageFolderTest.class,
        MailAPIImplTest.class,
        CSSCacheTest.class,
        com.dotcms.rendering.velocity.viewtools.content.BinaryMapTest.class,
        IntegrityUtilTest.class,
        Task220202RemoveFKStructureFolderConstraintTest.class,
        ContentBundlerTest.class,
        ObjectMapperTest.class,
        URLMapBundlerTest.class,
        PermissionBitFactoryImplTest.class,
        Task220203RemoveFolderInodeConstraintTest.class,
        Task220214AddOwnerAndIDateToFolderTableTest.class,
        Task220215MigrateDataFromInodeToFolderTest.class,
        Task220330ChangeVanityURLSiteFieldTypeTest.class,
        Task220402UpdateDateTimezonesTest.class,
        Task220413IncreasePublishedPushedAssetIdColTest.class,
        com.dotcms.util.pagination.ContainerPaginatorTest.class,
        ContentDispositionFileNameParserTest.class,
        SecureFileValidatorTest.class,
        BoundedBufferedReaderTest.class,
        ContentWorkflowHandlerTest.class,
        Task220512UpdateNoHTMLRegexValueTest.class,
        MetadataDelegateTest.class,
        Task220401CreateClusterLockTableTest.class,
        Task220606UpdatePushNowActionletNameTest.class,
        BundlerUtilTest.class,
        MenuResourceTest.class,
        AWSS3PublisherTest.class,
        ContentTypeInitializerTest.class,
        CSSPreProcessServletTest.class,
        VariantFactoryTest.class,
        VariantAPITest.class,
        PaginatedContentletsIntegrationTest.class,
        Task220824CreateDefaultVariantTest.class,
        Task220822CreateVariantTableTest.class,
        Task220829CreateExperimentsTableTest.class,
        StoryBlockTest.class,
        IdentifierCacheImplTest.class,
        VariantCacheTest.class,
        VersionableFactoryImplTest.class,
        Task220928AddLookbackWindowColumnToExperimentTest.class,
        TailLogResourceTest.class,
        BayesianAPIImplIT.class,
        ContentletDependenciesTest.class,
        SaveContentAsDraftActionletIntegrationTest.class,
        StoryBlockAPITest.class,
        UtilMethodsITest.class,
        Task220912UpdateCorrectShowOnMenuPropertyTest.class,
        HashedLocalFileRepositoryManagerTest.class,
        ManifestUtilTest.class,
        Task230110MakeSomeSystemFieldsRemovableByBaseTypeTest.class,
        BrowserAjaxTest.class,
        PopulateContentletAsJSONUtilTest.class,
        PopulateContentletAsJSONJobTest.class,
        ContentTypeDestroyAPIImplTest.class,
        Task230328AddMarkedForDeletionColumnTest.class,
        StartupTasksExecutorDataTest.class,
        Task230426AlterVarcharLengthOfLockedByColTest.class,
        Task230523CreateVariantFieldInContentletIntegrationTest.class,
//        AnalyticsAPIImplTest.class,
//        AccessTokenRenewJobTest.class,
        SiteViewPaginatorIntegrationTest.class,
        CMSUrlUtilIntegrationTest.class,
        HostFactoryImplTest.class,        
        RootIndexRegexUrlPatterStrategyIntegrationTest.class,
        IndexRegexUrlPatterStrategyIntegrationTest.class,
        ContentFileAssetIntegrityCheckerTest.class,
        FolderIntegrityCheckerTest.class,
        ContentPageIntegrityCheckerTest.class,
        AssetPathResolverImplIntegrationTest.class,
        WebAssetHelperIntegrationTest.class,
        Task230701AddHashIndicesToWorkflowTablesTest.class,
        Task230713IncreaseDisabledWysiwygColumnSizeTest.class,
<<<<<<< HEAD
        ITConfigTest.class
=======
        BundleFactoryImplTest.class,
>>>>>>> c01f7cde
})

public class MainSuite {

}<|MERGE_RESOLUTION|>--- conflicted
+++ resolved
@@ -654,11 +654,9 @@
         WebAssetHelperIntegrationTest.class,
         Task230701AddHashIndicesToWorkflowTablesTest.class,
         Task230713IncreaseDisabledWysiwygColumnSizeTest.class,
-<<<<<<< HEAD
+        BundleFactoryImplTest.class,
         ITConfigTest.class
-=======
-        BundleFactoryImplTest.class,
->>>>>>> c01f7cde
+
 })
 
 public class MainSuite {
