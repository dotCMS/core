--- conflicted
+++ resolved
@@ -631,12 +631,8 @@
         UtilMethodsITest.class,
         StoryBlockAPITest.class,
         UtilMethodsITest.class,
-<<<<<<< HEAD
         //Task220912UpdateCorrectShowOnMenuPropertyTest.class, //TODO: comment because the only one test there was commented by now
-=======
-        Task220912UpdateCorrectShowOnMenuPropertyTest.class,
         HashedLocalFileRepositoryManagerTest.class,
->>>>>>> 6590a84b
         PersonaActionletTest.class,
         SendRedirectActionletTest.class,
         SetRequestAttributeActionletTest.class,
