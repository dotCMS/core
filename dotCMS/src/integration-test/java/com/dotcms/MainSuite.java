--- conflicted
+++ resolved
@@ -512,11 +512,8 @@
         XmlToolTest.class,
         LanguageFolderTest.class,
         MailAPIImplTest.class,
-<<<<<<< HEAD
         com.dotcms.rendering.velocity.viewtools.content.BinaryMapTest.class,
-=======
         Task220202RemoveFKStructureFolderConstraintTest.class
->>>>>>> 5b01dacb
 })
 public class MainSuite {
 
