package com.dotcms;

import com.dotcms.content.elasticsearch.business.ESContentletAPIImplTest;
import com.dotcms.content.elasticsearch.business.ElasticsearchUtilTest;
import com.dotcms.content.elasticsearch.business.ESReadOnlyMonitorTest;
import com.dotcms.content.elasticsearch.util.ESMappingUtilHelperTest;
import com.dotcms.contenttype.business.DotAssetBaseTypeToContentTypeStrategyImplTest;
import com.dotcms.contenttype.test.DotAssetAPITest;
import com.dotcms.ema.EMAWebInterceptorTest;
import com.dotcms.enterprise.cluster.ClusterFactoryTest;
import com.dotcms.enterprise.publishing.remote.PushPublishBundleGeneratorTest;
import com.dotcms.enterprise.HTMLDiffUtilTest;
import com.dotcms.enterprise.rules.RulesAPIImplIntegrationTest;
import com.dotcms.graphql.DotGraphQLHttpServletTest;
import com.dotcms.junit.MainBaseSuite;
import com.dotcms.mock.request.CachedParameterDecoratorTest;
import com.dotcms.publisher.bundle.business.BundleFactoryTest;
import com.dotcms.publisher.business.PublishAuditAPITest;
import com.dotcms.publishing.PublisherFilterImplTest;
import com.dotcms.publishing.PushPublishFiltersInitializerTest;
import com.dotcms.publishing.job.SiteSearchJobImplTest;
import com.dotcms.rendering.velocity.directive.DotParseTest;
import com.dotcms.rendering.velocity.servlet.VelocityServletIntegrationTest;
import com.dotcms.rest.BundleResourceTest;
import com.dotcms.rest.api.v1.apps.AppsResourceTest;
import com.dotcms.rest.api.v1.pushpublish.PushPublishFilterResourceTest;
import com.dotcms.rest.api.v1.folder.FolderResourceTest;
import com.dotcms.rest.api.v1.user.UserResourceIntegrationTest;
import com.dotcms.saml.IdentityProviderConfigurationFactoryTest;
import com.dotcms.saml.SamlConfigurationServiceTest;
import com.dotcms.security.apps.AppsAPIImplTest;
import com.dotcms.translate.GoogleTranslationServiceIntegrationTest;
import com.dotmarketing.image.focalpoint.FocalPointAPITest;
import com.dotmarketing.portlets.cmsmaintenance.factories.CMSMaintenanceFactoryTest;
import com.dotmarketing.portlets.containers.business.ContainerStructureFinderStrategyResolverTest;
import com.dotmarketing.portlets.contentlet.business.HostAPITest;
import com.dotmarketing.portlets.contentlet.model.IntegrationResourceLinkTest;
import com.dotmarketing.portlets.fileassets.business.FileAssetAPIImplIntegrationTest;
import com.dotmarketing.portlets.fileassets.business.FileAssetAPIImplTest;
import com.dotmarketing.portlets.fileassets.business.FileAssetFactoryIntegrationTest;
import com.dotmarketing.portlets.folders.business.FolderFactoryImplTest;
import com.dotmarketing.portlets.workflows.actionlet.PushNowActionletTest;
import com.dotmarketing.portlets.workflows.model.TestWorkflowAction;
import com.dotmarketing.quartz.job.CleanUpFieldReferencesJobTest;
import com.dotmarketing.startup.runonce.Task05195CreatesDestroyActionAndAssignDestroyDefaultActionsToTheSystemWorkflowTest;
import com.dotmarketing.startup.runonce.Task05210CreateDefaultDotAssetTest;
import com.dotmarketing.startup.runonce.Task05305AddPushPublishFilterColumnTest;
import com.dotmarketing.startup.runonce.Task05350AddDotSaltClusterColumnTest;
import com.dotmarketing.startup.runonce.Task05225RemoveLoadRecordsToIndexTest;
import com.dotmarketing.startup.runonce.Task05370AddAppsPortletToLayoutTest;
import com.dotmarketing.util.TestConfig;
import com.dotmarketing.util.ConfigTest;
import com.liferay.portal.language.LanguageUtilTest;
import org.junit.runner.RunWith;
import org.junit.runners.Suite.SuiteClasses;

/* grep -l -r "@Test" dotCMS/src/integration-test */
/* ./gradlew integrationTest -Dtest.single=com.dotcms.MainSuite */
//@RunWith(Suite.class)
@RunWith(MainBaseSuite.class)
@SuiteClasses({
        org.apache.velocity.runtime.parser.node.SimpleNodeTest.class,
        com.liferay.portal.ejb.UserLocalManagerTest.class,
        com.liferay.portal.ejb.UserUtilTest.class,
        com.liferay.util.LocaleUtilTest.class,
        com.dotcms.languagevariable.business.LanguageVariableAPITest.class,
        com.dotcms.filters.interceptor.jwt.JsonWebTokenInterceptorIntegrationTest.class,
        com.dotcms.publishing.PublisherAPITest.class,
        com.dotcms.publishing.remote.RemoteReceiverLanguageResolutionTest.class,
        com.dotcms.cluster.business.ServerAPIImplTest.class,
        com.dotcms.cache.KeyValueCacheImplTest.class,
        com.dotcms.enterprise.publishing.remote.handler.RuleBundlerHandlerTest.class,
        com.dotcms.enterprise.publishing.remote.CategoryBundlerHandlerTest.class,
        com.dotcms.enterprise.publishing.remote.HostBundlerHandlerTest.class,
        com.dotcms.enterprise.priv.ESSearchProxyTest.class,
        com.dotcms.util.pagination.ContentTypesPaginatorTest.class,
        com.dotcms.util.marshal.MarshalUtilsIntegrationTest.class,
        com.dotcms.util.RelationshipUtilTest.class,
        com.dotcms.util.ImportUtilTest.class,
        com.dotmarketing.util.PageModeTest.class,
        com.dotmarketing.business.web.UserWebAPIImplTest.class,
        com.dotcms.auth.providers.jwt.JsonWebTokenUtilsIntegrationTest.class,
        com.dotcms.auth.providers.jwt.factories.ApiTokenAPITest.class,
        com.dotcms.auth.providers.jwt.services.JsonWebTokenServiceIntegrationTest.class,
        com.dotcms.publisher.util.DependencySetTest.class,
        com.dotcms.publisher.business.PublisherTest.class,
        com.dotcms.publisher.endpoint.bean.PublishingEndPointTest.class,
        com.dotcms.publisher.endpoint.business.PublishingEndPointAPITest.class,
        com.dotcms.publisher.endpoint.business.PublishingEndPointFactoryImplTest.class,
        com.dotcms.publisher.assets.business.PushedAssetsAPITest.class,
        com.dotcms.notification.business.NotificationAPITest.class,
        com.dotcms.business.LocalTransactionAndCloseDBIfOpenedFactoryTest.class,
        com.dotcms.content.elasticsearch.business.IndiciesFactoryTest.class,
        com.dotcms.content.elasticsearch.business.ESIndexSpeedTest.class,
        com.dotcms.content.elasticsearch.business.ESSiteSearchAPITest.class,
        com.dotcms.content.elasticsearch.business.ESMappingAPITest.class,
        com.dotcms.content.elasticsearch.business.ContentletIndexAPIImplTest.class,
        com.dotcms.content.elasticsearch.business.ES6UpgradeTest.class,
        com.dotcms.content.elasticsearch.business.ESContentFactoryImplTest.class,
        com.dotcms.keyvalue.busines.KeyValueAPIImplTest.class,
        com.dotcms.keyvalue.business.KeyValueAPITest.class,
        com.dotcms.tika.TikaUtilsTest.class,
        com.dotcms.http.CircuitBreakerUrlTest.class,
        com.dotcms.visitor.filter.logger.VisitorLoggerTest.class,
        com.dotcms.visitor.filter.characteristics.VisitorCharacterTest.class,
        com.dotcms.graphql.business.GraphqlAPITest.class,
        com.dotcms.contenttype.test.ContentTypeTest.class,
        com.dotcms.contenttype.test.DeleteFieldJobTest.class,
        com.dotcms.contenttype.test.ContentTypeAPIImplTest.class,
        com.dotcms.contenttype.test.ContentTypeBuilderTest.class,
        com.dotcms.contenttype.test.ContentTypeFactoryImplTest.class,
        com.dotcms.contenttype.test.ContentTypeImportExportTest.class,
        com.dotcms.contenttype.test.FieldFactoryImplTest.class,
        com.dotcms.contenttype.test.JsonContentTypeTransformerTest.class,
        com.dotcms.contenttype.test.ContentResourceTest.class,
        com.dotcms.contenttype.test.FieldBuilderTest.class,
        com.dotcms.contenttype.test.KeyValueFieldUtilTest.class,
        com.dotcms.contenttype.test.ContentTypeResourceTest.class,
        com.dotcms.contenttype.business.RelationshipAPITest.class,
        com.dotcms.contenttype.business.FieldAPITest.class,
        com.dotcms.contenttype.business.RelationshipFactoryImplTest.class,
        com.dotcms.contenttype.model.field.layout.FieldUtilTest.class,
        com.dotcms.contenttype.model.field.layout.FieldLayoutColumnSerializerTest.class,
        com.dotcms.contenttype.model.field.layout.FieldLayoutSerializerTest.class,
        com.dotcms.contenttype.model.field.layout.FieldLayoutRowSerializerTest.class,
        com.dotcms.contenttype.model.field.layout.FieldLayoutTest.class,
        com.dotcms.workflow.helper.TestSystemActionMappingsHandlerMerger.class,
        com.dotcms.concurrent.lock.DotKeyLockManagerTest.class,
        com.dotcms.concurrent.DotConcurrentFactoryTest.class,
        com.dotcms.rendering.velocity.VelocityMacroCacheTest.class,
        com.dotcms.rendering.velocity.VelocityUtilTest.class,
        com.dotcms.rendering.velocity.viewtools.navigation.NavToolTest.class,
        com.dotcms.rendering.velocity.viewtools.navigation.NavToolCacheTest.class,
        com.dotcms.rendering.velocity.viewtools.content.ContentMapTest.class,
        com.dotcms.rendering.velocity.viewtools.content.util.ContentUtilsTest.class,
        com.dotcms.rendering.velocity.viewtools.content.ContentToolTest.class,
        com.dotcms.rendering.velocity.viewtools.WorkflowToolTest.class,
        com.dotcms.browser.BrowserAPITest.class,
        com.dotcms.rendering.velocity.viewtools.LanguageWebAPITest.class,
        com.dotcms.rendering.velocity.viewtools.ContainerWebAPIIntegrationTest.class,
        com.dotcms.rendering.velocity.services.VelocityResourceKeyTest.class,
        com.dotcms.rendering.velocity.services.HTMLPageAssetRenderedTest.class,
        com.dotcms.uuid.shorty.ShortyIdApiTest.class,
        DotGraphQLHttpServletTest.class,
        com.dotcms.rest.TagResourceIntegrationTest.class,
        com.dotcms.rest.MapToContentletPopulatorTest.class,
        com.dotcms.rest.WebResourceIntegrationTest.class,
        com.dotcms.rest.api.v1.configuration.ConfigurationResourceTest.class,
        com.dotcms.rest.api.v1.page.NavResourceTest.class,
        com.dotcms.rest.api.v1.page.PageResourceTest.class,
        com.dotcms.rest.api.v1.temp.TempFileResourceTest.class,
        com.dotcms.rest.api.v1.content.ContentVersionResourceIntegrationTest.class,
        com.dotcms.rest.api.v1.container.ContainerResourceIntegrationTest.class,
        com.dotcms.rest.api.v1.theme.ThemeResourceIntegrationTest.class,
        com.dotcms.rest.api.v1.vtl.VTLResourceIntegrationTest.class,
        com.dotcms.rest.api.v1.contenttype.ContentTypeResourceIssue15124Test.class,
        com.dotcms.rest.api.v1.contenttype.FieldResourceTest.class,
        com.dotcms.rest.api.v1.contenttype.FieldVariableResourceTest.class,
        com.dotcms.rest.api.v1.contenttype.ContentTypeResourceTest.class,
        com.dotcms.rest.api.v1.workflow.WorkflowResourceResponseCodeIntegrationTest.class,
        com.dotcms.rest.api.v1.workflow.WorkflowResourceIntegrationTest.class,
        com.dotcms.rest.api.v1.workflow.WorkflowResourceLicenseIntegrationTest.class,
        com.dotcms.rest.api.v1.authentication.ResetPasswordResourceIntegrationTest.class,
        com.dotcms.rest.api.v1.authentication.CreateJsonWebTokenResourceIntegrationTest.class,
        com.dotcms.rest.api.v1.relationships.RelationshipsResourceTest.class,
        com.dotcms.rest.api.v2.contenttype.FieldResourceTest.class,
        com.dotcms.rest.api.v3.contenttype.FieldResourceTest.class,
        com.dotcms.rest.api.v3.contenttype.MoveFieldFormTest.class,
        com.dotcms.rest.api.CorsFilterTest.class,
        com.dotcms.rest.elasticsearch.ESContentResourcePortletTest.class,
        com.dotcms.filters.VanityUrlFilterTest.class,
        com.dotcms.vanityurl.business.VanityUrlAPITest.class,
        com.dotmarketing.portlets.fileassets.business.FileAssetAPITest.class,
        com.dotmarketing.portlets.languagesmanager.business.LanguageAPITest.class,
        com.dotmarketing.portlets.languagesmanager.business.LanguageFactoryIntegrationTest.class,
        com.dotmarketing.portlets.linkchecker.business.LinkCheckerAPITest.class,
        com.dotmarketing.portlets.contentlet.util.ContentletUtilTest.class,
        com.dotmarketing.portlets.contentlet.business.ContentletCheckInTest.class,
        com.dotmarketing.portlets.contentlet.business.ContentletFactoryTest.class,
        com.dotmarketing.portlets.contentlet.business.HostAPITest.class,
        ContainerStructureFinderStrategyResolverTest.class,
        com.dotmarketing.portlets.contentlet.business.ContentletAPITest.class,
        com.dotmarketing.portlets.contentlet.model.ContentletIntegrationTest.class,
        com.dotmarketing.portlets.contentlet.transform.BinaryToMapTransformerTest.class,
        com.dotmarketing.portlets.contentlet.transform.ContentletTransformerTest.class,
        com.dotmarketing.portlets.contentlet.ajax.ContentletAjaxTest.class,
        com.dotmarketing.portlets.workflows.business.SaveContentDraftActionletTest.class,
        com.dotmarketing.portlets.workflows.business.WorkflowFactoryTest.class,
        com.dotmarketing.portlets.workflows.business.SaveContentActionletTest.class,
        com.dotmarketing.portlets.workflows.business.WorkflowAPIMultiLanguageTest.class,
        com.dotmarketing.portlets.workflows.business.WorkflowAPITest.class,
        com.dotmarketing.portlets.workflows.model.WorkflowSearcherTest.class,
        com.dotmarketing.portlets.workflows.model.SystemActionWorkflowActionMappingTest.class,
        com.dotmarketing.portlets.workflows.actionlet.FourEyeApproverActionletTest.class,
        com.dotmarketing.portlets.workflows.actionlet.SaveContentActionletTest.class,
        com.dotmarketing.portlets.workflows.actionlet.SaveContentActionletWithTagsTest.class,
        com.dotmarketing.portlets.workflows.actionlet.CopyActionletTest.class,
        com.dotmarketing.portlets.workflows.actionlet.VelocityScriptActionletTest.class,
        com.dotmarketing.portlets.personas.business.PersonaAPITest.class,
        com.dotmarketing.portlets.personas.business.DeleteMultiTreeUsedPersonaTagJobTest.class,
        com.dotmarketing.portlets.links.business.MenuLinkAPITest.class,
        com.dotmarketing.portlets.links.factories.LinkFactoryTest.class,
        com.dotmarketing.portlets.rules.conditionlet.ConditionletOSGIFTest.class,
        com.dotmarketing.portlets.rules.conditionlet.CurrentSessionLanguageConditionletTest.class,
        com.dotmarketing.portlets.rules.conditionlet.NumberOfTimesPreviouslyVisitedConditionletTest.class,
        com.dotmarketing.portlets.rules.conditionlet.UsersBrowserLanguageConditionletTest.class,
        com.dotmarketing.portlets.rules.conditionlet.UsersSiteVisitsConditionletTest.class,
        com.dotmarketing.portlets.rules.conditionlet.VisitorOperatingSystemConditionletTest.class,
        com.dotmarketing.portlets.rules.conditionlet.VisitedUrlConditionletTest.class,
        com.dotmarketing.portlets.rules.business.RulesCacheFTest.class,
        com.dotmarketing.portlets.templates.business.TemplateAPITest.class,
        com.dotmarketing.portlets.folders.business.FolderAPITest.class,
        com.dotmarketing.portlets.containers.business.ContainerAPIImplTest.class,
        com.dotmarketing.portlets.containers.business.ContainerAPITest.class,
        com.dotmarketing.portlets.containers.business.FileAssetContainerUtilTest.class,
        com.dotmarketing.portlets.htmlpages.business.HTMLPageAPITest.class,
        com.dotmarketing.portlets.structure.factories.StructureFactoryTest.class,
        com.dotmarketing.portlets.structure.factories.FieldFactoryTest.class,
        com.dotmarketing.portlets.structure.model.ContentletRelationshipsTest.class,
        com.dotmarketing.portlets.structure.transform.ContentletRelationshipsTransformerTest.class,
        com.dotmarketing.portlets.categories.business.CategoryAPITest.class,
        com.dotmarketing.filters.FiltersTest.class,
        com.dotmarketing.business.VersionableAPITest.class,
        com.dotmarketing.business.UserAPITest.class,
        com.dotmarketing.business.portal.PortletAPIImplTest.class,
        com.dotmarketing.business.cache.provider.guava.CachePerformanceTest.class,
        com.dotmarketing.business.web.LanguageWebApiTest.class,
        com.dotmarketing.business.IdentifierFactoryTest.class,
        com.dotmarketing.business.IdentifierAPITest.class,
        com.dotmarketing.business.CommitListenerCacheWrapperTest.class,
        com.dotmarketing.business.RoleAPITest.class,
        com.dotmarketing.business.UserProxyFactoryTest.class,
        com.dotmarketing.business.IdentifierConsistencyIntegrationTest.class,
        com.dotmarketing.business.LayoutAPITest.class,
        com.dotmarketing.business.PermissionAPIIntegrationTest.class,
        com.dotmarketing.business.PermissionAPITest.class,
        com.dotmarketing.servlets.BinaryExporterServletTest.class,
        com.dotmarketing.servlets.ShortyServletAndTitleImageTest.class,
        com.dotmarketing.servlets.ajax.AjaxDirectorServletIntegrationTest.class,
        com.dotmarketing.common.reindex.ReindexThreadTest.class,
        com.dotmarketing.common.reindex.ReindexAPITest.class,
        com.dotmarketing.common.db.DotDatabaseMetaDataTest.class,
        com.dotmarketing.common.db.ParamsSetterTest.class,
        com.dotmarketing.cms.urlmap.URLMapAPIImplTest.class,
        com.dotmarketing.factories.PublishFactoryTest.class,
        com.dotmarketing.factories.WebAssetFactoryTest.class,
        com.dotmarketing.factories.MultiTreeAPITest.class,
        com.dotmarketing.db.DbConnectionFactoryTest.class,
        com.dotmarketing.db.DbConnectionFactoryUtilTest.class,
        com.dotmarketing.db.HibernateUtilTest.class,
        com.dotmarketing.quartz.job.BinaryCleanupJobTest.class,
        FocalPointAPITest.class,
        com.dotmarketing.tag.business.TagAPITest.class,
        com.dotcms.osgi.OSGIUtilTest.class,
        com.dotmarketing.fixTasks.FixTask00085FixEmptyParentPathOnIdentifierTest.class,
        com.dotmarketing.startup.runonce.Task05170DefineFrontEndAndBackEndRolesTest.class,
        com.dotmarketing.startup.runonce.Task04375UpdateCategoryKeyTest.class,
        com.dotmarketing.startup.runonce.Task04335CreateSystemWorkflowTest.class,
        com.dotmarketing.startup.runonce.Task04375UpdateColorsTest.class,
        com.dotmarketing.startup.runonce.Task05160MultiTreeAddPersonalizationColumnAndChangingPKTest.class,
        com.dotmarketing.startup.runonce.Task05035LanguageTableIdentityOffTest.class,
        com.dotmarketing.startup.runonce.Task05165CreateContentTypeWorkflowActionMappingTableTest.class,
        com.dotmarketing.startup.runonce.Task05070AndTask05080Test.class,
        com.dotmarketing.startup.runonce.Task05030UpdateSystemContentTypesHostTest.class,
        com.dotmarketing.startup.runonce.Task05050FileAssetContentTypeReadOnlyFileNameTest.class,
        com.dotmarketing.startup.runonce.Task05190UpdateFormsWidgetCodeFieldTest.class,
        com.dotmarketing.startup.runalways.Task00001LoadSchemaIntegrationTest.class,
        com.dotmarketing.startup.runonce.Task05200WorkflowTaskUniqueKeyTest.class,
        Task05195CreatesDestroyActionAndAssignDestroyDefaultActionsToTheSystemWorkflowTest.class,
        Task05210CreateDefaultDotAssetTest.class,
        CleanUpFieldReferencesJobTest.class,
        ESContentletAPIImplTest.class,
        CachedParameterDecoratorTest.class,
        TestConfig.class,
        ConfigTest.class,
        PublishAuditAPITest.class,
        BundleFactoryTest.class,
        com.dotcms.security.apps.SecretsStoreKeyStoreImplTest.class,
        AppsAPIImplTest.class,
        AppsResourceTest.class,
        VelocityServletIntegrationTest.class,
        DotAssetAPITest.class,
        DotAssetBaseTypeToContentTypeStrategyImplTest.class,
        RulesAPIImplIntegrationTest.class,
        FileAssetAPIImplIntegrationTest.class,
        FileAssetFactoryIntegrationTest.class,
        FileAssetAPIImplTest.class,
        UserResourceIntegrationTest.class,
        SiteSearchJobImplTest.class,
        IntegrationResourceLinkTest.class,
        HTMLDiffUtilTest.class,
        ElasticsearchUtilTest.class,
        ESReadOnlyMonitorTest.class,
        LanguageUtilTest.class,
        FolderResourceTest.class,
        Task05225RemoveLoadRecordsToIndexTest.class,
        PushPublishBundleGeneratorTest.class,
        BundleFactoryTest.class,
        PublisherFilterImplTest.class,
        PushPublishFiltersInitializerTest.class,
        PushPublishFilterResourceTest.class,
        PushNowActionletTest.class,
        Task05305AddPushPublishFilterColumnTest.class,
        CMSMaintenanceFactoryTest.class,
        Task05350AddDotSaltClusterColumnTest.class,
        DotParseTest.class,
        TestWorkflowAction.class,
        SamlConfigurationServiceTest.class,
        HostAPITest.class,
        ClusterFactoryTest.class,
        ESMappingUtilHelperTest.class,
        BundleResourceTest.class,
        IdentityProviderConfigurationFactoryTest.class,
        EMAWebInterceptorTest.class,
        GoogleTranslationServiceIntegrationTest.class,
<<<<<<< HEAD
        Task05370AddAppsPortletToLayoutTest.class
=======
        Task53700AddAppsPortletToLayoutTest.class,
        FolderFactoryImplTest.class
>>>>>>> 32fc65c8
})
public class MainSuite {

}<|MERGE_RESOLUTION|>--- conflicted
+++ resolved
@@ -313,12 +313,8 @@
         IdentityProviderConfigurationFactoryTest.class,
         EMAWebInterceptorTest.class,
         GoogleTranslationServiceIntegrationTest.class,
-<<<<<<< HEAD
-        Task05370AddAppsPortletToLayoutTest.class
-=======
-        Task53700AddAppsPortletToLayoutTest.class,
+        Task05370AddAppsPortletToLayoutTest.class,
         FolderFactoryImplTest.class
->>>>>>> 32fc65c8
 })
 public class MainSuite {
 
