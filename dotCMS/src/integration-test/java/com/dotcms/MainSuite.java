package com.dotcms;

import com.dotcms.content.elasticsearch.business.ESContentletAPIImplTest;
import com.dotcms.content.elasticsearch.business.ElasticsearchUtilTest;
import com.dotcms.content.elasticsearch.business.ESReadOnlyMonitorTest;
import com.dotcms.content.elasticsearch.util.ESMappingUtilHelperTest;
import com.dotcms.contenttype.business.DotAssetBaseTypeToContentTypeStrategyImplTest;
import com.dotcms.contenttype.test.DotAssetAPITest;
import com.dotcms.ema.EMAWebInterceptorTest;
import com.dotcms.enterprise.cluster.ClusterFactoryTest;
import com.dotcms.enterprise.publishing.remote.PushPublishBundleGeneratorTest;
import com.dotcms.enterprise.HTMLDiffUtilTest;
import com.dotcms.enterprise.rules.RulesAPIImplIntegrationTest;
import com.dotcms.graphql.DotGraphQLHttpServletTest;
import com.dotcms.junit.MainBaseSuite;
import com.dotcms.mock.request.CachedParameterDecoratorTest;
import com.dotcms.publisher.bundle.business.BundleFactoryTest;
import com.dotcms.publisher.business.PublishAuditAPITest;
import com.dotcms.publishing.PublisherFilterImplTest;
import com.dotcms.publishing.PushPublishFiltersInitializerTest;
import com.dotcms.publishing.job.SiteSearchJobImplTest;
import com.dotcms.rendering.velocity.directive.DotParseTest;
import com.dotcms.rendering.velocity.servlet.VelocityServletIntegrationTest;
import com.dotcms.rest.BundleResourceTest;
import com.dotcms.rest.api.v1.apps.AppsResourceTest;
import com.dotcms.rest.api.v1.pushpublish.PushPublishFilterResourceTest;
import com.dotcms.rest.api.v1.folder.FolderResourceTest;
import com.dotcms.rest.api.v1.user.UserResourceIntegrationTest;
import com.dotcms.saml.IdentityProviderConfigurationFactoryTest;
import com.dotcms.saml.SamlConfigurationServiceTest;
import com.dotcms.security.apps.AppsAPIImplTest;
import com.dotmarketing.image.focalpoint.FocalPointAPITest;
import com.dotmarketing.portlets.cmsmaintenance.factories.CMSMaintenanceFactoryTest;
import com.dotmarketing.portlets.containers.business.ContainerStructureFinderStrategyResolverTest;
import com.dotmarketing.portlets.contentlet.business.HostAPITest;
import com.dotmarketing.portlets.contentlet.model.IntegrationResourceLinkTest;
import com.dotmarketing.portlets.fileassets.business.FileAssetAPIImplIntegrationTest;
import com.dotmarketing.portlets.fileassets.business.FileAssetAPIImplTest;
import com.dotmarketing.portlets.fileassets.business.FileAssetFactoryIntegrationTest;
import com.dotmarketing.portlets.workflows.actionlet.PushNowActionletTest;
import com.dotmarketing.portlets.workflows.model.TestWorkflowAction;
import com.dotmarketing.quartz.DotStatefulJobTest;
import com.dotmarketing.quartz.job.CleanUpFieldReferencesJobTest;
import com.dotmarketing.startup.runonce.Task05195CreatesDestroyActionAndAssignDestroyDefaultActionsToTheSystemWorkflowTest;
import com.dotmarketing.startup.runonce.Task05210CreateDefaultDotAssetTest;
import com.dotmarketing.startup.runonce.Task05305AddPushPublishFilterColumnTest;
import com.dotmarketing.startup.runonce.Task05350AddDotSaltClusterColumnTest;
import com.dotmarketing.startup.runonce.Task05225RemoveLoadRecordsToIndexTest;
import com.dotmarketing.util.TestConfig;
import com.liferay.portal.language.LanguageUtilTest;
import org.junit.runner.RunWith;
import org.junit.runners.Suite.SuiteClasses;

/* grep -l -r "@Test" dotCMS/src/integration-test */
/* ./gradlew integrationTest -Dtest.single=com.dotcms.MainSuite */
//@RunWith(Suite.class)
@RunWith(MainBaseSuite.class)
@SuiteClasses({
        org.apache.velocity.runtime.parser.node.SimpleNodeTest.class,
        com.liferay.portal.ejb.UserLocalManagerTest.class,
        com.liferay.portal.ejb.UserUtilTest.class,
        com.liferay.util.LocaleUtilTest.class,
        com.dotcms.languagevariable.business.LanguageVariableAPITest.class,
        com.dotcms.filters.interceptor.jwt.JsonWebTokenInterceptorIntegrationTest.class,
        com.dotcms.publishing.PublisherAPITest.class,
        com.dotcms.publishing.remote.RemoteReceiverLanguageResolutionTest.class,
        com.dotcms.cluster.business.ServerAPIImplTest.class,
        com.dotcms.cache.KeyValueCacheImplTest.class,
        com.dotcms.enterprise.publishing.remote.handler.RuleBundlerHandlerTest.class,
        com.dotcms.enterprise.publishing.remote.CategoryBundlerHandlerTest.class,
        com.dotcms.enterprise.publishing.remote.HostBundlerHandlerTest.class,
        com.dotcms.enterprise.priv.ESSearchProxyTest.class,
        com.dotcms.util.pagination.ContentTypesPaginatorTest.class,
        com.dotcms.util.marshal.MarshalUtilsIntegrationTest.class,
        com.dotcms.util.RelationshipUtilTest.class,
        com.dotcms.util.ImportUtilTest.class,
        com.dotmarketing.util.PageModeTest.class,
        com.dotmarketing.business.web.UserWebAPIImplTest.class,
        com.dotcms.auth.providers.jwt.JsonWebTokenUtilsIntegrationTest.class,
        com.dotcms.auth.providers.jwt.factories.ApiTokenAPITest.class,
        com.dotcms.auth.providers.jwt.services.JsonWebTokenServiceIntegrationTest.class,
        com.dotcms.publisher.util.DependencySetTest.class,
        com.dotcms.publisher.business.PublisherTest.class,
        com.dotcms.publisher.endpoint.bean.PublishingEndPointTest.class,
        com.dotcms.publisher.endpoint.business.PublishingEndPointAPITest.class,
        com.dotcms.publisher.endpoint.business.PublishingEndPointFactoryImplTest.class,
        com.dotcms.publisher.assets.business.PushedAssetsAPITest.class,
        com.dotcms.notification.business.NotificationAPITest.class,
        com.dotcms.business.LocalTransactionAndCloseDBIfOpenedFactoryTest.class,
        com.dotcms.content.elasticsearch.business.IndiciesFactoryTest.class,
        com.dotcms.content.elasticsearch.business.ESIndexSpeedTest.class,
        com.dotcms.content.elasticsearch.business.ESSiteSearchAPITest.class,
        com.dotcms.content.elasticsearch.business.ESMappingAPITest.class,
        com.dotcms.content.elasticsearch.business.ContentletIndexAPIImplTest.class,
        com.dotcms.content.elasticsearch.business.ES6UpgradeTest.class,
        com.dotcms.content.elasticsearch.business.ESContentFactoryImplTest.class,
        com.dotcms.keyvalue.busines.KeyValueAPIImplTest.class,
        com.dotcms.keyvalue.business.KeyValueAPITest.class,
        com.dotcms.tika.TikaUtilsTest.class,
        com.dotcms.http.CircuitBreakerUrlTest.class,
        com.dotcms.visitor.filter.logger.VisitorLoggerTest.class,
        com.dotcms.visitor.filter.characteristics.VisitorCharacterTest.class,
        com.dotcms.graphql.business.GraphqlAPITest.class,
        com.dotcms.contenttype.test.ContentTypeTest.class,
        com.dotcms.contenttype.test.DeleteFieldJobTest.class,
        com.dotcms.contenttype.test.ContentTypeAPIImplTest.class,
        com.dotcms.contenttype.test.ContentTypeBuilderTest.class,
        com.dotcms.contenttype.test.ContentTypeFactoryImplTest.class,
        com.dotcms.contenttype.test.ContentTypeImportExportTest.class,
        com.dotcms.contenttype.test.FieldFactoryImplTest.class,
        com.dotcms.contenttype.test.JsonContentTypeTransformerTest.class,
        com.dotcms.contenttype.test.ContentResourceTest.class,
        com.dotcms.contenttype.test.FieldBuilderTest.class,
        com.dotcms.contenttype.test.KeyValueFieldUtilTest.class,
        com.dotcms.contenttype.test.ContentTypeResourceTest.class,
        com.dotcms.contenttype.business.RelationshipAPITest.class,
        com.dotcms.contenttype.business.FieldAPITest.class,
        com.dotcms.contenttype.business.RelationshipFactoryImplTest.class,
        com.dotcms.contenttype.model.field.layout.FieldUtilTest.class,
        com.dotcms.contenttype.model.field.layout.FieldLayoutColumnSerializerTest.class,
        com.dotcms.contenttype.model.field.layout.FieldLayoutSerializerTest.class,
        com.dotcms.contenttype.model.field.layout.FieldLayoutRowSerializerTest.class,
        com.dotcms.contenttype.model.field.layout.FieldLayoutTest.class,
        com.dotcms.workflow.helper.TestSystemActionMappingsHandlerMerger.class,
        com.dotcms.concurrent.lock.DotKeyLockManagerTest.class,
        com.dotcms.concurrent.DotConcurrentFactoryTest.class,
        com.dotcms.rendering.velocity.VelocityMacroCacheTest.class,
        com.dotcms.rendering.velocity.VelocityUtilTest.class,
        com.dotcms.rendering.velocity.viewtools.navigation.NavToolTest.class,
        com.dotcms.rendering.velocity.viewtools.navigation.NavToolCacheTest.class,
        com.dotcms.rendering.velocity.viewtools.content.ContentMapTest.class,
        com.dotcms.rendering.velocity.viewtools.content.util.ContentUtilsTest.class,
        com.dotcms.rendering.velocity.viewtools.content.ContentToolTest.class,
        com.dotcms.rendering.velocity.viewtools.WorkflowToolTest.class,
        com.dotcms.browser.BrowserAPITest.class,
        com.dotcms.rendering.velocity.viewtools.LanguageWebAPITest.class,
        com.dotcms.rendering.velocity.viewtools.ContainerWebAPIIntegrationTest.class,
        com.dotcms.rendering.velocity.services.VelocityResourceKeyTest.class,
        com.dotcms.rendering.velocity.services.HTMLPageAssetRenderedTest.class,
        com.dotcms.uuid.shorty.ShortyIdApiTest.class,
        DotGraphQLHttpServletTest.class,
        com.dotcms.rest.TagResourceIntegrationTest.class,
        com.dotcms.rest.MapToContentletPopulatorTest.class,
        com.dotcms.rest.WebResourceIntegrationTest.class,
        com.dotcms.rest.api.v1.configuration.ConfigurationResourceTest.class,
        com.dotcms.rest.api.v1.page.NavResourceTest.class,
        com.dotcms.rest.api.v1.page.PageResourceTest.class,
        com.dotcms.rest.api.v1.temp.TempFileResourceTest.class,
        com.dotcms.rest.api.v1.content.ContentVersionResourceIntegrationTest.class,
        com.dotcms.rest.api.v1.container.ContainerResourceIntegrationTest.class,
        com.dotcms.rest.api.v1.theme.ThemeResourceIntegrationTest.class,
        com.dotcms.rest.api.v1.vtl.VTLResourceIntegrationTest.class,
        com.dotcms.rest.api.v1.contenttype.ContentTypeResourceIssue15124Test.class,
        com.dotcms.rest.api.v1.contenttype.FieldResourceTest.class,
        com.dotcms.rest.api.v1.contenttype.FieldVariableResourceTest.class,
        com.dotcms.rest.api.v1.contenttype.ContentTypeResourceTest.class,
        com.dotcms.rest.api.v1.workflow.WorkflowResourceResponseCodeIntegrationTest.class,
        com.dotcms.rest.api.v1.workflow.WorkflowResourceIntegrationTest.class,
        com.dotcms.rest.api.v1.workflow.WorkflowResourceLicenseIntegrationTest.class,
        com.dotcms.rest.api.v1.authentication.ResetPasswordResourceIntegrationTest.class,
        com.dotcms.rest.api.v1.authentication.CreateJsonWebTokenResourceIntegrationTest.class,
        com.dotcms.rest.api.v1.relationships.RelationshipsResourceTest.class,
        com.dotcms.rest.api.v2.contenttype.FieldResourceTest.class,
        com.dotcms.rest.api.v3.contenttype.FieldResourceTest.class,
        com.dotcms.rest.api.v3.contenttype.MoveFieldFormTest.class,
        com.dotcms.rest.api.CorsFilterTest.class,
        com.dotcms.rest.elasticsearch.ESContentResourcePortletTest.class,
        com.dotcms.filters.VanityUrlFilterTest.class,
        com.dotcms.vanityurl.business.VanityUrlAPITest.class,
        com.dotmarketing.portlets.fileassets.business.FileAssetAPITest.class,
        com.dotmarketing.portlets.languagesmanager.business.LanguageAPITest.class,
        com.dotmarketing.portlets.languagesmanager.business.LanguageFactoryIntegrationTest.class,
        com.dotmarketing.portlets.linkchecker.business.LinkCheckerAPITest.class,
        com.dotmarketing.portlets.contentlet.util.ContentletUtilTest.class,
        com.dotmarketing.portlets.contentlet.business.ContentletCheckInTest.class,
        com.dotmarketing.portlets.contentlet.business.ContentletFactoryTest.class,
        com.dotmarketing.portlets.contentlet.business.HostAPITest.class,
        ContainerStructureFinderStrategyResolverTest.class,
        com.dotmarketing.portlets.contentlet.business.ContentletAPITest.class,
        com.dotmarketing.portlets.contentlet.model.ContentletIntegrationTest.class,
        com.dotmarketing.portlets.contentlet.transform.BinaryToMapTransformerTest.class,
        com.dotmarketing.portlets.contentlet.transform.ContentletTransformerTest.class,
        com.dotmarketing.portlets.contentlet.ajax.ContentletAjaxTest.class,
        com.dotmarketing.portlets.workflows.business.SaveContentDraftActionletTest.class,
        com.dotmarketing.portlets.workflows.business.WorkflowFactoryTest.class,
        com.dotmarketing.portlets.workflows.business.SaveContentActionletTest.class,
        com.dotmarketing.portlets.workflows.business.WorkflowAPIMultiLanguageTest.class,
        com.dotmarketing.portlets.workflows.business.WorkflowAPITest.class,
        com.dotmarketing.portlets.workflows.model.WorkflowSearcherTest.class,
        com.dotmarketing.portlets.workflows.model.SystemActionWorkflowActionMappingTest.class,
        com.dotmarketing.portlets.workflows.actionlet.FourEyeApproverActionletTest.class,
        com.dotmarketing.portlets.workflows.actionlet.SaveContentActionletTest.class,
        com.dotmarketing.portlets.workflows.actionlet.SaveContentActionletWithTagsTest.class,
        com.dotmarketing.portlets.workflows.actionlet.CopyActionletTest.class,
        com.dotmarketing.portlets.workflows.actionlet.VelocityScriptActionletTest.class,
        com.dotmarketing.portlets.personas.business.PersonaAPITest.class,
        com.dotmarketing.portlets.personas.business.DeleteMultiTreeUsedPersonaTagJobTest.class,
        com.dotmarketing.portlets.links.business.MenuLinkAPITest.class,
        com.dotmarketing.portlets.links.factories.LinkFactoryTest.class,
        com.dotmarketing.portlets.rules.conditionlet.ConditionletOSGIFTest.class,
        com.dotmarketing.portlets.rules.conditionlet.CurrentSessionLanguageConditionletTest.class,
        com.dotmarketing.portlets.rules.conditionlet.NumberOfTimesPreviouslyVisitedConditionletTest.class,
        com.dotmarketing.portlets.rules.conditionlet.UsersBrowserLanguageConditionletTest.class,
        com.dotmarketing.portlets.rules.conditionlet.UsersSiteVisitsConditionletTest.class,
        com.dotmarketing.portlets.rules.conditionlet.VisitorOperatingSystemConditionletTest.class,
        com.dotmarketing.portlets.rules.conditionlet.VisitedUrlConditionletTest.class,
        com.dotmarketing.portlets.rules.business.RulesCacheFTest.class,
        com.dotmarketing.portlets.templates.business.TemplateAPITest.class,
        com.dotmarketing.portlets.folders.business.FolderAPITest.class,
        com.dotmarketing.portlets.containers.business.ContainerAPIImplTest.class,
        com.dotmarketing.portlets.containers.business.ContainerAPITest.class,
        com.dotmarketing.portlets.containers.business.FileAssetContainerUtilTest.class,
        com.dotmarketing.portlets.htmlpages.business.HTMLPageAPITest.class,
        com.dotmarketing.portlets.structure.factories.StructureFactoryTest.class,
        com.dotmarketing.portlets.structure.factories.FieldFactoryTest.class,
        com.dotmarketing.portlets.structure.model.ContentletRelationshipsTest.class,
        com.dotmarketing.portlets.structure.transform.ContentletRelationshipsTransformerTest.class,
        com.dotmarketing.portlets.categories.business.CategoryAPITest.class,
        com.dotmarketing.filters.FiltersTest.class,
        com.dotmarketing.business.VersionableAPITest.class,
        com.dotmarketing.business.UserAPITest.class,
        com.dotmarketing.business.portal.PortletAPIImplTest.class,
        com.dotmarketing.business.cache.provider.guava.CachePerformanceTest.class,
        com.dotmarketing.business.web.LanguageWebApiTest.class,
        com.dotmarketing.business.IdentifierFactoryTest.class,
        com.dotmarketing.business.IdentifierAPITest.class,
        com.dotmarketing.business.CommitListenerCacheWrapperTest.class,
        com.dotmarketing.business.RoleAPITest.class,
        com.dotmarketing.business.UserProxyFactoryTest.class,
        com.dotmarketing.business.IdentifierConsistencyIntegrationTest.class,
        com.dotmarketing.business.LayoutAPITest.class,
        com.dotmarketing.business.PermissionAPIIntegrationTest.class,
        com.dotmarketing.business.PermissionAPITest.class,
        com.dotmarketing.servlets.BinaryExporterServletTest.class,
        com.dotmarketing.servlets.ShortyServletAndTitleImageTest.class,
        com.dotmarketing.servlets.ajax.AjaxDirectorServletIntegrationTest.class,
        com.dotmarketing.common.reindex.ReindexThreadTest.class,
        com.dotmarketing.common.reindex.ReindexAPITest.class,
        com.dotmarketing.common.db.DotDatabaseMetaDataTest.class,
        com.dotmarketing.common.db.ParamsSetterTest.class,
        com.dotmarketing.cms.urlmap.URLMapAPIImplTest.class,
        com.dotmarketing.factories.PublishFactoryTest.class,
        com.dotmarketing.factories.WebAssetFactoryTest.class,
        com.dotmarketing.factories.MultiTreeAPITest.class,
        com.dotmarketing.db.DbConnectionFactoryTest.class,
        com.dotmarketing.db.DbConnectionFactoryUtilTest.class,
        com.dotmarketing.db.HibernateUtilTest.class,
        com.dotmarketing.quartz.job.BinaryCleanupJobTest.class,
        FocalPointAPITest.class,
        com.dotmarketing.tag.business.TagAPITest.class,
        com.dotcms.osgi.OSGIUtilTest.class,
        com.dotmarketing.fixTasks.FixTask00085FixEmptyParentPathOnIdentifierTest.class,
        com.dotmarketing.startup.runonce.Task05170DefineFrontEndAndBackEndRolesTest.class,
        com.dotmarketing.startup.runonce.Task04375UpdateCategoryKeyTest.class,
        com.dotmarketing.startup.runonce.Task04335CreateSystemWorkflowTest.class,
        com.dotmarketing.startup.runonce.Task04375UpdateColorsTest.class,
        com.dotmarketing.startup.runonce.Task05160MultiTreeAddPersonalizationColumnAndChangingPKTest.class,
        com.dotmarketing.startup.runonce.Task05035LanguageTableIdentityOffTest.class,
        com.dotmarketing.startup.runonce.Task05165CreateContentTypeWorkflowActionMappingTableTest.class,
        com.dotmarketing.startup.runonce.Task05070AndTask05080Test.class,
        com.dotmarketing.startup.runonce.Task05030UpdateSystemContentTypesHostTest.class,
        com.dotmarketing.startup.runonce.Task05050FileAssetContentTypeReadOnlyFileNameTest.class,
        com.dotmarketing.startup.runonce.Task05190UpdateFormsWidgetCodeFieldTest.class,
        com.dotmarketing.startup.runalways.Task00001LoadSchemaIntegrationTest.class,
        com.dotmarketing.startup.runonce.Task05200WorkflowTaskUniqueKeyTest.class,
        Task05195CreatesDestroyActionAndAssignDestroyDefaultActionsToTheSystemWorkflowTest.class,
        Task05210CreateDefaultDotAssetTest.class,
        CleanUpFieldReferencesJobTest.class,
        ESContentletAPIImplTest.class,
        CachedParameterDecoratorTest.class,
        TestConfig.class,
        PublishAuditAPITest.class,
        BundleFactoryTest.class,
        com.dotcms.security.apps.SecretsStoreKeyStoreImplTest.class,
        AppsAPIImplTest.class,
        AppsResourceTest.class,
        VelocityServletIntegrationTest.class,
        DotAssetAPITest.class,
        DotAssetBaseTypeToContentTypeStrategyImplTest.class,
        RulesAPIImplIntegrationTest.class,
        FileAssetAPIImplIntegrationTest.class,
        FileAssetFactoryIntegrationTest.class,
        FileAssetAPIImplTest.class,
        UserResourceIntegrationTest.class,
        SiteSearchJobImplTest.class,
        IntegrationResourceLinkTest.class,
        HTMLDiffUtilTest.class,
        ElasticsearchUtilTest.class,
        ESReadOnlyMonitorTest.class,
        LanguageUtilTest.class,
        FolderResourceTest.class,
        Task05225RemoveLoadRecordsToIndexTest.class,
        PushPublishBundleGeneratorTest.class,
        BundleFactoryTest.class,
        PublisherFilterImplTest.class,
        PushPublishFiltersInitializerTest.class,
        PushPublishFilterResourceTest.class,
        PushNowActionletTest.class,
        Task05305AddPushPublishFilterColumnTest.class,
        CMSMaintenanceFactoryTest.class,
        Task05350AddDotSaltClusterColumnTest.class,
        DotParseTest.class,
        TestWorkflowAction.class,
        SamlConfigurationServiceTest.class,
        HostAPITest.class,
        ClusterFactoryTest.class,
        ESMappingUtilHelperTest.class,
        BundleResourceTest.class,
<<<<<<< HEAD
        EMAWebInterceptorTest.class,
        DotStatefulJobTest.class
=======
        IdentityProviderConfigurationFactoryTest.class,
        EMAWebInterceptorTest.class
>>>>>>> dfd96006
})
public class MainSuite {

}<|MERGE_RESOLUTION|>--- conflicted
+++ resolved
@@ -28,6 +28,7 @@
 import com.dotcms.rest.api.v1.user.UserResourceIntegrationTest;
 import com.dotcms.saml.IdentityProviderConfigurationFactoryTest;
 import com.dotcms.saml.SamlConfigurationServiceTest;
+import com.dotcms.scheduler.SchedulerAPITest;
 import com.dotcms.security.apps.AppsAPIImplTest;
 import com.dotmarketing.image.focalpoint.FocalPointAPITest;
 import com.dotmarketing.portlets.cmsmaintenance.factories.CMSMaintenanceFactoryTest;
@@ -306,13 +307,11 @@
         ClusterFactoryTest.class,
         ESMappingUtilHelperTest.class,
         BundleResourceTest.class,
-<<<<<<< HEAD
+        DotStatefulJobTest.class,
+        IdentityProviderConfigurationFactoryTest.class,
         EMAWebInterceptorTest.class,
-        DotStatefulJobTest.class
-=======
-        IdentityProviderConfigurationFactoryTest.class,
-        EMAWebInterceptorTest.class
->>>>>>> dfd96006
+        SchedulerAPITest.class
+
 })
 public class MainSuite {
 
