--- conflicted
+++ resolved
@@ -458,16 +458,12 @@
         BundlePublisherTest.class,
         CategoryFactoryTest.class,
         Task210805DropUserProxyTableTest.class,
-<<<<<<< HEAD
         DotObjectCodecTest.class,
-        RedisClientTest.class
-=======
-        Task210816DeInodeRelationshipTest.class,
+        RedisClientTest.class,
         BundlerUtilIntegrationTest.class,
         Task210816DeInodeRelationshipTest.class,
         WorkflowEmailUtilTest.class,
         ConfigurationHelperTest.class
->>>>>>> e442d216
 })
 public class MainSuite {
 
