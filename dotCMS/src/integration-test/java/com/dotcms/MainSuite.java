--- conflicted
+++ resolved
@@ -644,16 +644,13 @@
         Task230523CreateVariantFieldInContentletIntegrationTest.class,
 //        AnalyticsAPIImplTest.class,
 //        AccessTokenRenewJobTest.class,
-<<<<<<< HEAD
+        SiteViewPaginatorIntegrationTest.class,
+        AssetPathResolverImplTest.class,
+        CMSUrlUtilIntegrationTest.class,
+        HostFactoryImplTest.class,
         AssetPathResolverImplIntegrationTest.class,
         WebAssetHelperIntegrationTest.class,
         CMSUrlUtilTest.class
-=======
-        SiteViewPaginatorIntegrationTest.class,
-        AssetPathResolverImplTest.class,
-        CMSUrlUtilIntegrationTest.class,
-        HostFactoryImplTest.class
->>>>>>> 4db1eb23
 })
 
 public class MainSuite {
