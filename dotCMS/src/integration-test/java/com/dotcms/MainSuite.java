package com.dotcms;

import com.dotcms.auth.providers.saml.v1.DotSamlResourceTest;
import com.dotcms.auth.providers.saml.v1.SAMLHelperTest;
import com.dotcms.bayesian.BayesianAPIImplIT;
import com.dotcms.cache.lettuce.DotObjectCodecTest;
import com.dotcms.cache.lettuce.LettuceCacheTest;
import com.dotcms.cache.lettuce.RedisClientTest;
import com.dotcms.content.business.ObjectMapperTest;
import com.dotcms.content.business.json.ContentletJsonAPITest;
import com.dotcms.content.elasticsearch.business.ESContentletAPIImplTest;
import com.dotcms.content.elasticsearch.business.ESIndexAPITest;
import com.dotcms.content.elasticsearch.business.ElasticsearchUtilTest;
import com.dotcms.content.elasticsearch.util.ESMappingUtilHelperTest;
import com.dotcms.content.model.hydration.MetadataDelegateTest;
import com.dotcms.contenttype.business.ContentTypeDestroyAPIImplTest;
import com.dotcms.contenttype.business.ContentTypeInitializerTest;
import com.dotcms.contenttype.business.DotAssetBaseTypeToContentTypeStrategyImplTest;
import com.dotcms.contenttype.business.SiteAndFolderResolverImplTest;
import com.dotcms.contenttype.business.StoryBlockAPITest;
import com.dotcms.contenttype.test.DotAssetAPITest;
import com.dotcms.csspreproc.CSSCacheTest;
import com.dotcms.csspreproc.CSSPreProcessServletTest;
import com.dotcms.dotpubsub.PostgresPubSubImplTest;
import com.dotcms.dotpubsub.RedisPubSubImplTest;
import com.dotcms.ema.EMAWebInterceptorTest;
import com.dotcms.enterprise.cluster.ClusterFactoryTest;
import com.dotcms.enterprise.publishing.bundler.URLMapBundlerTest;
import com.dotcms.enterprise.publishing.remote.PushPublishBundleGeneratorTest;
import com.dotcms.enterprise.publishing.remote.StaticPushPublishBundleGeneratorTest;
import com.dotcms.enterprise.publishing.remote.bundler.ContainerBundlerTest;
import com.dotcms.enterprise.publishing.remote.bundler.ContentBundlerTest;
import com.dotcms.enterprise.publishing.remote.bundler.ContentTypeBundlerTest;
import com.dotcms.enterprise.publishing.remote.bundler.DependencyBundlerTest;
import com.dotcms.enterprise.publishing.remote.bundler.FolderBundlerTest;
import com.dotcms.enterprise.publishing.remote.bundler.HostBundlerTest;
import com.dotcms.enterprise.publishing.remote.bundler.LinkBundlerTest;
import com.dotcms.enterprise.publishing.remote.bundler.RuleBundlerTest;
import com.dotcms.enterprise.publishing.remote.bundler.TemplateBundlerTest;
import com.dotcms.enterprise.publishing.remote.bundler.WorkflowBundlerTest;
import com.dotcms.enterprise.publishing.remote.handler.ContentHandlerTest;
import com.dotcms.enterprise.publishing.remote.handler.ContentWorkflowHandlerTest;
import com.dotcms.enterprise.publishing.remote.handler.HandlerUtilTest;
import com.dotcms.enterprise.publishing.staticpublishing.AWSS3PublisherTest;
import com.dotcms.enterprise.publishing.staticpublishing.LanguageFolderTest;
import com.dotcms.enterprise.publishing.staticpublishing.StaticPublisherIntegrationTest;
import com.dotcms.enterprise.rules.RulesAPIImplIntegrationTest;
import com.dotcms.experiments.business.ExperimentAPIImpIntegrationTest;
import com.dotcms.experiments.business.IndexRegexUrlPatterStrategyIntegrationTest;
import com.dotcms.experiments.business.RootIndexRegexUrlPatterStrategyIntegrationTest;
import com.dotcms.experiments.business.web.ExperimentWebAPIImplIntegrationTest;
import com.dotcms.filters.interceptor.meta.MetaWebInterceptorTest;
import com.dotcms.graphql.DotGraphQLHttpServletTest;
import com.dotcms.integritycheckers.ContentFileAssetIntegrityCheckerTest;
import com.dotcms.integritycheckers.ContentPageIntegrityCheckerTest;
import com.dotcms.integritycheckers.FolderIntegrityCheckerTest;
import com.dotcms.integritycheckers.HostIntegrityCheckerTest;
import com.dotcms.integritycheckers.IntegrityUtilTest;
import com.dotcms.junit.MainBaseSuite;
import com.dotcms.mail.MailAPIImplTest;
import com.dotcms.mock.request.CachedParameterDecoratorTest;
import com.dotcms.publisher.bundle.business.BundleAPITest;
import com.dotcms.publisher.bundle.business.BundleFactoryImplTest;
import com.dotcms.publisher.bundle.business.BundleFactoryTest;
import com.dotcms.publisher.business.PublishAuditAPITest;
import com.dotcms.publisher.business.PublishQueueElementTransformerTest;
import com.dotcms.publisher.receiver.BundlePublisherTest;
import com.dotcms.publisher.util.DependencyManagerTest;
import com.dotcms.publisher.util.DependencyModDateUtilTest;
import com.dotcms.publishing.BundlerUtilTest;
import com.dotcms.publishing.PublisherFilterImplTest;
import com.dotcms.publishing.PushPublishFiltersInitializerTest;
import com.dotcms.publishing.job.SiteSearchJobImplTest;
import com.dotcms.publishing.manifest.CSVManifestBuilderTest;
import com.dotcms.publishing.manifest.CSVManifestReaderTest;
import com.dotcms.publishing.manifest.ManifestReaderFactoryTest;
import com.dotcms.publishing.manifest.ManifestUtilTest;
import com.dotcms.rendering.velocity.directive.DotParseTest;
import com.dotcms.rendering.velocity.servlet.VelocityServletIntegrationTest;
import com.dotcms.rendering.velocity.viewtools.DotTemplateToolTest;
import com.dotcms.rendering.velocity.viewtools.FileToolTest;
import com.dotcms.rendering.velocity.viewtools.JSONToolTest;
import com.dotcms.rendering.velocity.viewtools.MessageToolTest;
import com.dotcms.rendering.velocity.viewtools.XmlToolTest;
import com.dotcms.rendering.velocity.viewtools.XsltToolTest;
import com.dotcms.rendering.velocity.viewtools.content.StoryBlockMapTest;
import com.dotcms.rendering.velocity.viewtools.content.StoryBlockTest;
import com.dotcms.rest.BundlePublisherResourceIntegrationTest;
import com.dotcms.rest.BundleResourceTest;
import com.dotcms.rest.IntegrityResourceIntegrationTest;
import com.dotcms.rest.api.v1.apps.AppsResourceTest;
import com.dotcms.rest.api.v1.apps.SiteViewPaginatorIntegrationTest;
import com.dotcms.rest.api.v1.apps.view.AppsInterpolationTest;
import com.dotcms.rest.api.v1.asset.AssetPathResolverImplIntegrationTest;
import com.dotcms.rest.api.v1.asset.WebAssetHelperIntegrationTest;
import com.dotcms.rest.api.v1.authentication.ResetPasswordTokenUtilTest;
import com.dotcms.rest.api.v1.folder.FolderResourceTest;
import com.dotcms.rest.api.v1.menu.MenuResourceTest;
import com.dotcms.rest.api.v1.pushpublish.PushPublishFilterResourceTest;
import com.dotcms.rest.api.v1.system.ConfigurationHelperTest;
import com.dotcms.rest.api.v1.taillog.TailLogResourceTest;
import com.dotcms.rest.api.v1.user.UserResourceIntegrationTest;
import com.dotcms.saml.IdentityProviderConfigurationFactoryTest;
import com.dotcms.saml.SamlConfigurationServiceTest;
import com.dotcms.security.apps.AppsAPIImplTest;
import com.dotcms.security.apps.AppsCacheImplTest;
import com.dotcms.security.multipart.BoundedBufferedReaderTest;
import com.dotcms.security.multipart.ContentDispositionFileNameParserTest;
import com.dotcms.security.multipart.SecureFileValidatorTest;
import com.dotcms.storage.FileMetadataAPITest;
import com.dotcms.storage.StoragePersistenceAPITest;
import com.dotcms.storage.repository.HashedLocalFileRepositoryManagerTest;
import com.dotcms.translate.GoogleTranslationServiceIntegrationTest;
import com.dotcms.util.content.json.PopulateContentletAsJSONUtilTest;
import com.dotcms.uuid.shorty.LegacyShortyIdApiTest;
import com.dotcms.variant.VariantAPITest;
import com.dotcms.variant.VariantFactoryTest;
import com.dotcms.variant.business.VariantCacheTest;
import com.dotmarketing.beans.HostTest;
import com.dotmarketing.business.DeterministicIdentifierAPITest;
import com.dotmarketing.business.IdentifierCacheImplTest;
import com.dotmarketing.business.PermissionBitFactoryImplTest;
import com.dotmarketing.business.VersionableFactoryImplTest;
import com.dotmarketing.business.helper.PermissionHelperTest;
import com.dotmarketing.cache.FolderCacheImplIntegrationTest;
import com.dotmarketing.common.db.DBTimeZoneCheckTest;
import com.dotmarketing.filters.AutoLoginFilterTest;
import com.dotmarketing.filters.CMSUrlUtilIntegrationTest;
import com.dotmarketing.image.focalpoint.FocalPointAPITest;
import com.dotmarketing.osgi.GenericBundleActivatorTest;
import com.dotmarketing.portlets.browser.BrowserUtilTest;
import com.dotmarketing.portlets.browser.ajax.BrowserAjaxTest;
import com.dotmarketing.portlets.categories.business.CategoryFactoryTest;
import com.dotmarketing.portlets.cmsmaintenance.factories.CMSMaintenanceFactoryTest;
import com.dotmarketing.portlets.containers.business.ContainerFactoryImplTest;
import com.dotmarketing.portlets.containers.business.ContainerStructureFinderStrategyResolverTest;
import com.dotmarketing.portlets.contentlet.business.ContentletCacheImplTest;
import com.dotmarketing.portlets.contentlet.business.HostFactoryImplTest;
import com.dotmarketing.portlets.contentlet.business.web.ContentletWebAPIImplIntegrationTest;
import com.dotmarketing.portlets.contentlet.model.ContentletDependenciesTest;
import com.dotmarketing.portlets.contentlet.model.IntegrationResourceLinkTest;
import com.dotmarketing.portlets.fileassets.business.FileAssetAPIImplIntegrationTest;
import com.dotmarketing.portlets.fileassets.business.FileAssetFactoryIntegrationTest;
import com.dotmarketing.portlets.folders.business.FolderFactoryImplTest;
import com.dotmarketing.portlets.folders.model.FolderTest;
import com.dotmarketing.portlets.templates.business.FileAssetTemplateUtilTest;
import com.dotmarketing.portlets.templates.business.TemplateFactoryImplTest;
import com.dotmarketing.portlets.workflows.actionlet.MoveContentActionletTest;
import com.dotmarketing.portlets.workflows.actionlet.PushNowActionletTest;
import com.dotmarketing.portlets.workflows.actionlet.SaveContentAsDraftActionletIntegrationTest;
import com.dotmarketing.portlets.workflows.actionlet.VelocityScriptActionletAbortTest;
import com.dotmarketing.portlets.workflows.model.TestWorkflowAction;
import com.dotmarketing.quartz.DotStatefulJobTest;
import com.dotmarketing.quartz.job.CleanUpFieldReferencesJobTest;
import com.dotmarketing.quartz.job.DropOldContentVersionsJobTest;
import com.dotmarketing.quartz.job.IntegrityDataGenerationJobTest;
import com.dotmarketing.quartz.job.PopulateContentletAsJSONJobTest;
import com.dotmarketing.quartz.job.StartEndScheduledExperimentsJobTest;
import com.dotmarketing.startup.StartupTasksExecutorDataTest;
import com.dotmarketing.startup.StartupTasksExecutorTest;
import com.dotmarketing.startup.runalways.Task00050LoadAppsSecretsTest;
import com.dotmarketing.startup.runonce.Task05195CreatesDestroyActionAndAssignDestroyDefaultActionsToTheSystemWorkflowTest;
import com.dotmarketing.startup.runonce.Task05210CreateDefaultDotAssetTest;
import com.dotmarketing.startup.runonce.Task05225RemoveLoadRecordsToIndexTest;
import com.dotmarketing.startup.runonce.Task05305AddPushPublishFilterColumnTest;
import com.dotmarketing.startup.runonce.Task05350AddDotSaltClusterColumnTest;
import com.dotmarketing.startup.runonce.Task05370AddAppsPortletToLayoutTest;
import com.dotmarketing.startup.runonce.Task05380ChangeContainerPathToAbsoluteTest;
import com.dotmarketing.startup.runonce.Task05390MakeRoomForLongerJobDetailTest;
import com.dotmarketing.startup.runonce.Task05395RemoveEndpointIdForeignKeyInIntegrityResolverTablesIntegrationTest;
import com.dotmarketing.startup.runonce.Task201013AddNewColumnsToIdentifierTableTest;
import com.dotmarketing.startup.runonce.Task201014UpdateColumnsValuesInIdentifierTableTest;
import com.dotmarketing.startup.runonce.Task201102UpdateColumnSitelicTableTest;
import com.dotmarketing.startup.runonce.Task210218MigrateUserProxyTableTest;
import com.dotmarketing.startup.runonce.Task210319CreateStorageTableTest;
import com.dotmarketing.startup.runonce.Task210321RemoveOldMetadataFilesTest;
import com.dotmarketing.startup.runonce.Task210506UpdateStorageTableTest;
import com.dotmarketing.startup.runonce.Task210510UpdateStorageTableDropMetadataColumnTest;
import com.dotmarketing.startup.runonce.Task210520UpdateAnonymousEmailTest;
import com.dotmarketing.startup.runonce.Task210527DropReviewFieldsFromContentletTableTest;
import com.dotmarketing.startup.runonce.Task210719CleanUpTitleFieldTest;
import com.dotmarketing.startup.runonce.Task210802UpdateStructureTableTest;
import com.dotmarketing.startup.runonce.Task210805DropUserProxyTableTest;
import com.dotmarketing.startup.runonce.Task210816DeInodeRelationshipTest;
import com.dotmarketing.startup.runonce.Task210901UpdateDateTimezonesTest;
import com.dotmarketing.startup.runonce.Task211007RemoveNotNullConstraintFromCompanyMXColumnTest;
import com.dotmarketing.startup.runonce.Task211012AddCompanyDefaultLanguageTest;
import com.dotmarketing.startup.runonce.Task211101AddContentletAsJsonColumnTest;
import com.dotmarketing.startup.runonce.Task211103RenameHostNameLabelTest;
import com.dotmarketing.startup.runonce.Task220202RemoveFKStructureFolderConstraintTest;
import com.dotmarketing.startup.runonce.Task220203RemoveFolderInodeConstraintTest;
import com.dotmarketing.startup.runonce.Task220214AddOwnerAndIDateToFolderTableTest;
import com.dotmarketing.startup.runonce.Task220215MigrateDataFromInodeToFolderTest;
import com.dotmarketing.startup.runonce.Task220330ChangeVanityURLSiteFieldTypeTest;
import com.dotmarketing.startup.runonce.Task220401CreateClusterLockTableTest;
import com.dotmarketing.startup.runonce.Task220402UpdateDateTimezonesTest;
import com.dotmarketing.startup.runonce.Task220413IncreasePublishedPushedAssetIdColTest;
import com.dotmarketing.startup.runonce.Task220512UpdateNoHTMLRegexValueTest;
import com.dotmarketing.startup.runonce.Task220606UpdatePushNowActionletNameTest;
import com.dotmarketing.startup.runonce.Task220822CreateVariantTableTest;
import com.dotmarketing.startup.runonce.Task220824CreateDefaultVariantTest;
import com.dotmarketing.startup.runonce.Task220825CreateVariantFieldTest;
import com.dotmarketing.startup.runonce.Task220829CreateExperimentsTableTest;
import com.dotmarketing.startup.runonce.Task220912UpdateCorrectShowOnMenuPropertyTest;
import com.dotmarketing.startup.runonce.Task220928AddLookbackWindowColumnToExperimentTest;
import com.dotmarketing.startup.runonce.Task221007AddVariantIntoPrimaryKeyTest;
import com.dotmarketing.startup.runonce.Task230110MakeSomeSystemFieldsRemovableByBaseTypeTest;
import com.dotmarketing.startup.runonce.Task230328AddMarkedForDeletionColumnTest;
import com.dotmarketing.startup.runonce.Task230426AlterVarcharLengthOfLockedByColTest;
import com.dotmarketing.startup.runonce.Task230523CreateVariantFieldInContentletIntegrationTest;
import com.dotmarketing.startup.runonce.Task230701AddHashIndicesToWorkflowTablesTest;
import com.dotmarketing.startup.runonce.Task230713IncreaseDisabledWysiwygColumnSizeTest;
import com.dotmarketing.util.HashBuilderTest;
import com.dotmarketing.util.ITConfigTest;
import com.dotmarketing.util.MaintenanceUtilTest;
import com.dotmarketing.util.ResourceCollectorUtilTest;
import com.dotmarketing.util.TestConfig;
import com.dotmarketing.util.UtilMethodsITest;
import com.dotmarketing.util.contentlet.pagination.PaginatedContentletsIntegrationTest;
import com.liferay.portal.language.LanguageUtilTest;
import org.apache.felix.framework.OSGIUtilTest;
import org.apache.velocity.tools.view.tools.CookieToolTest;
import org.junit.runner.RunWith;
import org.junit.runners.Suite.SuiteClasses;

/* grep -l -r "@Test" dotCMS/src/integration-test */
/* ./gradlew integrationTest -Dtest.single=com.dotcms.MainSuite */

@RunWith(MainBaseSuite.class)
@SuiteClasses({
        StartEndScheduledExperimentsJobTest.class,
        RulesAPIImplIntegrationTest.class,
        Task220825CreateVariantFieldTest.class,
        Task221007AddVariantIntoPrimaryKeyTest.class,
        ESContentletAPIImplTest.class,
        ExperimentAPIImpIntegrationTest.class,
        ExperimentWebAPIImplIntegrationTest.class,
        ContentletWebAPIImplIntegrationTest.class, // moved to top because of failures on GHA
        DependencyBundlerTest.class, // moved to top because of failures on GHA
        SiteAndFolderResolverImplTest.class, //Moved up to avoid conflicts with CT deletion
        FolderCacheImplIntegrationTest.class,
        StaticPublisherIntegrationTest.class,
        com.dotcms.publishing.PublisherAPIImplTest.class,
        SiteSearchJobImplTest.class,
        XsltToolTest.class,
        PushPublishBundleGeneratorTest.class,
        LegacyShortyIdApiTest.class,
        RuleBundlerTest.class,
        com.dotcms.content.elasticsearch.business.ESMappingAPITest.class,
        org.apache.velocity.runtime.parser.node.SimpleNodeTest.class,
        com.liferay.portal.ejb.UserLocalManagerTest.class,
        com.liferay.portal.ejb.UserUtilTest.class,
        com.liferay.util.LocaleUtilTest.class,
        com.dotcms.languagevariable.business.LanguageVariableAPITest.class,
        com.dotcms.filters.interceptor.jwt.JsonWebTokenInterceptorIntegrationTest.class,
        com.dotcms.publishing.PublisherAPITest.class,
        com.dotcms.publishing.remote.RemoteReceiverLanguageResolutionTest.class,
        com.dotcms.cluster.business.ServerAPIImplTest.class,
        com.dotcms.cache.KeyValueCacheImplTest.class,
        com.dotcms.enterprise.publishing.remote.handler.RuleBundlerHandlerTest.class,
        com.dotcms.enterprise.publishing.remote.CategoryBundlerHandlerTest.class,
        com.dotcms.enterprise.publishing.remote.HostBundlerHandlerTest.class,
        com.dotcms.enterprise.priv.ESSearchProxyTest.class,
        com.dotcms.util.pagination.ContentTypesPaginatorTest.class,
        com.dotcms.util.marshal.MarshalUtilsIntegrationTest.class,
        com.dotcms.util.RelationshipUtilTest.class,
        com.dotcms.util.ImportUtilTest.class,
        com.dotcms.publisher.business.PublisherAPIImplTest.class,
        PublishQueueElementTransformerTest.class,
        com.dotmarketing.util.PageModeTest.class,
        com.dotmarketing.business.web.UserWebAPIImplTest.class,
        com.dotcms.auth.providers.jwt.JsonWebTokenUtilsIntegrationTest.class,
        com.dotcms.auth.providers.jwt.factories.ApiTokenAPITest.class,
        com.dotcms.auth.providers.jwt.services.JsonWebTokenServiceIntegrationTest.class,
        DependencyModDateUtilTest.class,
        com.dotcms.publisher.business.PublisherTest.class,
        com.dotcms.publisher.endpoint.bean.PublishingEndPointTest.class,
        com.dotcms.publisher.endpoint.business.PublishingEndPointAPITest.class,
        com.dotcms.publisher.endpoint.business.PublishingEndPointFactoryImplTest.class,
        com.dotcms.publisher.assets.business.PushedAssetsAPITest.class,
        com.dotcms.notification.business.NotificationAPITest.class,
        com.dotcms.business.LocalTransactionAndCloseDBIfOpenedFactoryTest.class,
        com.dotcms.content.elasticsearch.business.IndiciesFactoryTest.class,
        com.dotcms.content.elasticsearch.business.ESIndexSpeedTest.class,
        com.dotcms.content.elasticsearch.business.ESSiteSearchAPITest.class,
        com.dotcms.content.elasticsearch.business.ContentletIndexAPIImplTest.class,
        com.dotcms.content.elasticsearch.business.ES6UpgradeTest.class,
        com.dotcms.content.elasticsearch.business.ESContentFactoryImplTest.class,
        com.dotcms.keyvalue.busines.KeyValueAPIImplTest.class,
        com.dotcms.keyvalue.business.KeyValueAPITest.class,
        com.dotcms.tika.TikaUtilsTest.class,
        com.dotcms.http.CircuitBreakerUrlTest.class,
        com.dotcms.visitor.filter.logger.VisitorLoggerTest.class,
        com.dotcms.visitor.filter.characteristics.VisitorCharacterTest.class,
        com.dotcms.graphql.business.GraphqlAPITest.class,
        com.dotcms.contenttype.test.ContentTypeTest.class,
        com.dotcms.contenttype.test.DeleteFieldJobTest.class,
        com.dotcms.contenttype.test.ContentTypeAPIImplTest.class,
        com.dotcms.contenttype.test.ContentTypeBuilderTest.class,
        com.dotcms.contenttype.test.ContentTypeFactoryImplTest.class,
        com.dotcms.contenttype.test.ContentTypeImportExportTest.class,
        com.dotcms.contenttype.test.FieldFactoryImplTest.class,
        com.dotcms.contenttype.test.JsonContentTypeTransformerTest.class,
        com.dotcms.contenttype.test.ContentResourceTest.class,
        com.dotcms.contenttype.test.FieldBuilderTest.class,
        com.dotcms.contenttype.test.KeyValueFieldUtilTest.class,
        com.dotcms.contenttype.test.ContentTypeResourceTest.class,
        com.dotcms.contenttype.business.RelationshipAPITest.class,
        com.dotcms.contenttype.business.FieldAPITest.class,
        com.dotcms.contenttype.business.RelationshipFactoryImplTest.class,
        com.dotcms.contenttype.model.field.layout.FieldUtilTest.class,
        com.dotcms.contenttype.model.field.layout.FieldLayoutColumnSerializerTest.class,
        com.dotcms.contenttype.model.field.layout.FieldLayoutSerializerTest.class,
        com.dotcms.contenttype.model.field.layout.FieldLayoutRowSerializerTest.class,
        com.dotcms.contenttype.model.field.layout.FieldLayoutTest.class,
        com.dotcms.workflow.helper.TestSystemActionMappingsHandlerMerger.class,
        com.dotcms.concurrent.lock.DotKeyLockManagerTest.class,
        com.dotcms.rendering.velocity.VelocityMacroCacheTest.class,
        com.dotcms.rendering.velocity.VelocityUtilTest.class,
        com.dotcms.rendering.velocity.viewtools.navigation.NavToolTest.class,
        com.dotcms.rendering.velocity.viewtools.navigation.NavToolCacheTest.class,
        com.dotcms.rendering.velocity.viewtools.content.ContentMapTest.class,
        com.dotcms.rendering.velocity.viewtools.content.util.ContentUtilsTest.class,
        com.dotcms.rendering.velocity.viewtools.content.ContentToolTest.class,
        com.dotcms.rendering.velocity.viewtools.WorkflowToolTest.class,
        com.dotcms.browser.BrowserAPITest.class,
        com.dotcms.rendering.velocity.viewtools.LanguageWebAPITest.class,
        com.dotcms.rendering.velocity.viewtools.ContainerWebAPIIntegrationTest.class,
        com.dotcms.rendering.velocity.services.VelocityResourceKeyTest.class,
        com.dotcms.rendering.velocity.services.HTMLPageAssetRenderedTest.class,
        com.dotcms.uuid.shorty.ShortyIdApiTest.class,
        DotGraphQLHttpServletTest.class,
        com.dotcms.rest.TagResourceIntegrationTest.class,
        com.dotcms.rest.MapToContentletPopulatorTest.class,
        com.dotcms.rest.WebResourceIntegrationTest.class,
        com.dotcms.rest.api.v1.configuration.ConfigurationResourceTest.class,
        com.dotcms.rest.api.v1.page.NavResourceTest.class,
        com.dotcms.rest.api.v1.page.PageResourceTest.class,
        com.dotcms.rest.api.v1.temp.TempFileResourceTest.class,
        com.dotcms.rest.api.v1.content.ContentVersionResourceIntegrationTest.class,
        com.dotcms.rest.api.v1.container.ContainerResourceIntegrationTest.class,
        com.dotcms.rest.api.v1.theme.ThemeResourceIntegrationTest.class,
        com.dotcms.rest.api.v1.vtl.VTLResourceIntegrationTest.class,
        com.dotcms.rest.api.v1.contenttype.ContentTypeResourceIssue15124Test.class,
        com.dotcms.rest.api.v1.contenttype.FieldResourceTest.class,
        com.dotcms.rest.api.v1.contenttype.FieldVariableResourceTest.class,
        com.dotcms.rest.api.v1.contenttype.ContentTypeResourceTest.class,
        com.dotcms.rest.api.v1.workflow.WorkflowResourceResponseCodeIntegrationTest.class,
        com.dotcms.rest.api.v1.workflow.WorkflowResourceIntegrationTest.class,
        com.dotcms.rest.api.v1.workflow.WorkflowResourceLicenseIntegrationTest.class,
        com.dotcms.rest.api.v1.authentication.ResetPasswordResourceIntegrationTest.class,
        com.dotcms.rest.api.v1.authentication.CreateJsonWebTokenResourceIntegrationTest.class,
        com.dotcms.rest.api.v1.relationships.RelationshipsResourceTest.class,
        com.dotcms.rest.api.v2.contenttype.FieldResourceTest.class,
        com.dotcms.rest.api.v3.contenttype.FieldResourceTest.class,
        com.dotcms.rest.api.v3.contenttype.MoveFieldFormTest.class,
        com.dotcms.rest.api.CorsFilterTest.class,
        com.dotcms.rest.elasticsearch.ESContentResourcePortletTest.class,
        com.dotcms.filters.VanityUrlFilterTest.class,
        com.dotcms.vanityurl.business.VanityUrlAPITest.class,
        com.dotmarketing.portlets.fileassets.business.FileAssetAPITest.class,
        com.dotmarketing.portlets.languagesmanager.business.LanguageAPITest.class,
        com.dotmarketing.portlets.languagesmanager.business.LanguageFactoryIntegrationTest.class,
        com.dotmarketing.portlets.linkchecker.business.LinkCheckerAPITest.class,
        com.dotmarketing.portlets.contentlet.util.ContentletUtilTest.class,
        com.dotmarketing.portlets.contentlet.business.ContentletCheckInTest.class,
        com.dotmarketing.portlets.contentlet.business.ContentletFactoryTest.class,
        ContainerStructureFinderStrategyResolverTest.class,
        com.dotmarketing.portlets.contentlet.business.ContentletAPITest.class,
        com.dotmarketing.portlets.contentlet.model.ContentletIntegrationTest.class,
        com.dotmarketing.portlets.contentlet.transform.BinaryToMapTransformerTest.class,
        com.dotmarketing.portlets.contentlet.transform.ContentletTransformerTest.class,
        com.dotmarketing.portlets.contentlet.ajax.ContentletAjaxTest.class,
        com.dotmarketing.portlets.workflows.business.SaveContentDraftActionletTest.class,
        com.dotmarketing.portlets.workflows.business.WorkflowFactoryTest.class,
        com.dotmarketing.portlets.workflows.business.SaveContentActionletTest.class,
        com.dotmarketing.portlets.workflows.business.WorkflowAPIMultiLanguageTest.class,
        com.dotmarketing.portlets.workflows.business.WorkflowAPITest.class,
        com.dotmarketing.portlets.workflows.model.WorkflowSearcherTest.class,
        com.dotmarketing.portlets.workflows.model.SystemActionWorkflowActionMappingTest.class,
        com.dotmarketing.portlets.workflows.actionlet.FourEyeApproverActionletTest.class,
        com.dotmarketing.portlets.workflows.actionlet.SaveContentActionletTest.class,
        com.dotmarketing.portlets.workflows.actionlet.SaveContentActionletWithTagsTest.class,
        com.dotmarketing.portlets.workflows.actionlet.CopyActionletTest.class,
        com.dotmarketing.portlets.workflows.actionlet.VelocityScriptActionletTest.class,
        com.dotmarketing.portlets.personas.business.PersonaAPITest.class,
        com.dotmarketing.portlets.personas.business.DeleteMultiTreeUsedPersonaTagJobTest.class,
        com.dotmarketing.portlets.links.business.MenuLinkAPITest.class,
        com.dotmarketing.portlets.links.factories.LinkFactoryTest.class,
        com.dotmarketing.portlets.rules.conditionlet.ConditionletOSGIFTest.class,
        com.dotmarketing.portlets.rules.conditionlet.CurrentSessionLanguageConditionletTest.class,
        com.dotmarketing.portlets.rules.conditionlet.NumberOfTimesPreviouslyVisitedConditionletTest.class,
        com.dotmarketing.portlets.rules.conditionlet.UsersBrowserLanguageConditionletTest.class,
        com.dotmarketing.portlets.rules.conditionlet.UsersSiteVisitsConditionletTest.class,
        com.dotmarketing.portlets.rules.conditionlet.VisitorOperatingSystemConditionletTest.class,
        com.dotmarketing.portlets.rules.conditionlet.VisitedUrlConditionletTest.class,
        com.dotmarketing.portlets.rules.business.RulesCacheFTest.class,
        com.dotmarketing.portlets.templates.business.TemplateAPITest.class,
        com.dotmarketing.portlets.containers.business.ContainerAPIImplTest.class,
        com.dotmarketing.portlets.folders.business.FolderAPITest.class,
        com.dotmarketing.portlets.containers.business.ContainerAPITest.class,
        com.dotmarketing.portlets.containers.business.FileAssetContainerUtilTest.class,
        com.dotmarketing.portlets.htmlpages.business.HTMLPageAPITest.class,
        com.dotmarketing.portlets.structure.factories.StructureFactoryTest.class,
        com.dotmarketing.portlets.structure.factories.FieldFactoryTest.class,
        com.dotmarketing.portlets.structure.model.ContentletRelationshipsTest.class,
        com.dotmarketing.portlets.structure.transform.ContentletRelationshipsTransformerTest.class,
        com.dotmarketing.portlets.categories.business.CategoryAPITest.class,
        com.dotmarketing.filters.FiltersTest.class,
        com.dotmarketing.business.VersionableAPITest.class,
        com.dotmarketing.business.UserAPITest.class,
        com.dotmarketing.business.portal.PortletAPIImplTest.class,
        com.dotmarketing.business.web.LanguageWebApiTest.class,
        com.dotmarketing.business.IdentifierFactoryTest.class,
        com.dotmarketing.business.IdentifierAPITest.class,
        com.dotmarketing.business.CommitListenerCacheWrapperTest.class,
        com.dotmarketing.business.RoleAPITest.class,
        com.dotmarketing.business.IdentifierConsistencyIntegrationTest.class,
        com.dotmarketing.business.LayoutAPITest.class,
        com.dotmarketing.business.PermissionAPIIntegrationTest.class,
        com.dotmarketing.business.PermissionAPITest.class,
        com.dotmarketing.servlets.BinaryExporterServletTest.class,
        com.dotmarketing.servlets.ShortyServletAndTitleImageTest.class,
        com.dotmarketing.servlets.ajax.AjaxDirectorServletIntegrationTest.class,
        com.dotmarketing.common.reindex.ReindexThreadTest.class,
        com.dotmarketing.common.reindex.ReindexAPITest.class,
        com.dotmarketing.common.db.DotDatabaseMetaDataTest.class,
        com.dotmarketing.common.db.ParamsSetterTest.class,
        com.dotmarketing.cms.urlmap.URLMapAPIImplTest.class,
        com.dotmarketing.factories.PublishFactoryTest.class,
        com.dotmarketing.factories.WebAssetFactoryTest.class,
        com.dotmarketing.factories.MultiTreeAPITest.class,
        com.dotmarketing.db.DbConnectionFactoryTest.class,
        com.dotmarketing.db.DbConnectionFactoryUtilTest.class,
        com.dotmarketing.db.HibernateUtilTest.class,
        com.dotmarketing.quartz.job.BinaryCleanupJobTest.class,
        FocalPointAPITest.class,
        com.dotmarketing.tag.business.TagAPITest.class,
        OSGIUtilTest.class,
        com.dotmarketing.fixTasks.FixTask00085FixEmptyParentPathOnIdentifierTest.class,
        com.dotmarketing.startup.runonce.Task05170DefineFrontEndAndBackEndRolesTest.class,
        com.dotmarketing.startup.runonce.Task04375UpdateCategoryKeyTest.class,
        com.dotmarketing.startup.runonce.Task04335CreateSystemWorkflowTest.class,
        com.dotmarketing.startup.runonce.Task04375UpdateColorsTest.class,
        com.dotmarketing.startup.runonce.Task05160MultiTreeAddPersonalizationColumnAndChangingPKTest.class,
        com.dotmarketing.startup.runonce.Task05035LanguageTableIdentityOffTest.class,
        com.dotmarketing.startup.runonce.Task05165CreateContentTypeWorkflowActionMappingTableTest.class,
        com.dotmarketing.startup.runonce.Task05070AndTask05080Test.class,
        com.dotmarketing.startup.runonce.Task05030UpdateSystemContentTypesHostTest.class,
        com.dotmarketing.startup.runonce.Task05050FileAssetContentTypeReadOnlyFileNameTest.class,
        com.dotmarketing.startup.runonce.Task05190UpdateFormsWidgetCodeFieldTest.class,
        com.dotmarketing.startup.runalways.Task00001LoadSchemaIntegrationTest.class,
        com.dotmarketing.startup.runonce.Task05200WorkflowTaskUniqueKeyTest.class,
        Task05195CreatesDestroyActionAndAssignDestroyDefaultActionsToTheSystemWorkflowTest.class,
        Task05210CreateDefaultDotAssetTest.class,
        CleanUpFieldReferencesJobTest.class,
        CachedParameterDecoratorTest.class,
        ContainerFactoryImplTest.class,
        TemplateFactoryImplTest.class,
        TestConfig.class,
        FolderTest.class,
        PublishAuditAPITest.class,
        BundleFactoryTest.class,
        com.dotcms.security.apps.SecretsStoreKeyStoreImplTest.class,
        AppsAPIImplTest.class,
        AppsResourceTest.class,
        AppsCacheImplTest.class,
        VelocityServletIntegrationTest.class,
        DotAssetAPITest.class,
        DotAssetBaseTypeToContentTypeStrategyImplTest.class,
        FileAssetAPIImplIntegrationTest.class,
        FileAssetFactoryIntegrationTest.class,
        UserResourceIntegrationTest.class,
        IntegrationResourceLinkTest.class,
        HashBuilderTest.class,
        ElasticsearchUtilTest.class,
        LanguageUtilTest.class,
        FolderResourceTest.class,
        Task05225RemoveLoadRecordsToIndexTest.class,
        PublisherFilterImplTest.class,
        PushPublishFiltersInitializerTest.class,
        PushPublishFilterResourceTest.class,
        PushNowActionletTest.class,
        Task05305AddPushPublishFilterColumnTest.class,
        CMSMaintenanceFactoryTest.class,
        Task05350AddDotSaltClusterColumnTest.class,
        PostgresPubSubImplTest.class,
        DotParseTest.class,
        TestWorkflowAction.class,
        SamlConfigurationServiceTest.class,
        ClusterFactoryTest.class,
        ESMappingUtilHelperTest.class,
        BundleResourceTest.class,
        IdentityProviderConfigurationFactoryTest.class,
        EMAWebInterceptorTest.class,
        GoogleTranslationServiceIntegrationTest.class,
        Task05380ChangeContainerPathToAbsoluteTest.class,
        DotTemplateToolTest.class,
        Task05370AddAppsPortletToLayoutTest.class,
        FolderFactoryImplTest.class,
        DotSamlResourceTest.class,
        DotStatefulJobTest.class,
        IntegrityDataGenerationJobTest.class,
        BundleAPITest.class,
        Task05390MakeRoomForLongerJobDetailTest.class,
        Task05395RemoveEndpointIdForeignKeyInIntegrityResolverTablesIntegrationTest.class,
        JSONToolTest.class,
        BundlePublisherResourceIntegrationTest.class,
        IntegrityResourceIntegrationTest.class,
        Task00050LoadAppsSecretsTest.class,
        StoragePersistenceAPITest.class,
        FileMetadataAPITest.class,
        StartupTasksExecutorTest.class,
        Task201013AddNewColumnsToIdentifierTableTest.class,
        Task201014UpdateColumnsValuesInIdentifierTableTest.class,
        AppsInterpolationTest.class,
        com.dotcms.rest.api.v1.template.TemplateResourceTest.class,
        Task201102UpdateColumnSitelicTableTest.class,
        DependencyManagerTest.class,
        com.dotcms.rest.api.v1.versionable.VersionableResourceTest.class,
        GenericBundleActivatorTest.class,
        SAMLHelperTest.class,
        PermissionHelperTest.class,
        ResetPasswordTokenUtilTest.class,
        ContainerBundlerTest.class,
        ContentTypeBundlerTest.class,
        FolderBundlerTest.class,
        HostBundlerTest.class,
        LinkBundlerTest.class,
        TemplateBundlerTest.class,
        WorkflowBundlerTest.class,
        AutoLoginFilterTest.class,
        Task210218MigrateUserProxyTableTest.class,
        com.dotmarketing.startup.runonce.Task210316UpdateLayoutIconsTest.class,
        Task210319CreateStorageTableTest.class,
        Task210321RemoveOldMetadataFilesTest.class,
        DBTimeZoneCheckTest.class,
        ContentHandlerTest.class,
        ESIndexAPITest.class,
        FileAssetTemplateUtilTest.class,
        Task210506UpdateStorageTableTest.class,
        Task210520UpdateAnonymousEmailTest.class,
        Task210510UpdateStorageTableDropMetadataColumnTest.class,
        StaticPushPublishBundleGeneratorTest.class,
        CookieToolTest.class,
        CSVManifestBuilderTest.class,
        MoveContentActionletTest.class,
        DeterministicIdentifierAPITest.class,
        Task210527DropReviewFieldsFromContentletTableTest.class,
        ContentletCacheImplTest.class,
        HostTest.class,
        FileToolTest.class,
        Task210719CleanUpTitleFieldTest.class,
        Task210802UpdateStructureTableTest.class,
        MaintenanceUtilTest.class,
        BundlePublisherTest.class,
        CategoryFactoryTest.class,
        Task210805DropUserProxyTableTest.class,
        Task210816DeInodeRelationshipTest.class,
        ConfigurationHelperTest.class,
        CSVManifestReaderTest.class,
        Task210901UpdateDateTimezonesTest.class,
        DotObjectCodecTest.class,
        RedisClientTest.class,
        LettuceCacheTest.class,
        RedisPubSubImplTest.class,
        ManifestReaderFactoryTest.class,
        ResourceCollectorUtilTest.class,
        Task211007RemoveNotNullConstraintFromCompanyMXColumnTest.class,
        Task211012AddCompanyDefaultLanguageTest.class,
        HostIntegrityCheckerTest.class,
        MetaWebInterceptorTest.class,
        BrowserUtilTest.class,
        Task211101AddContentletAsJsonColumnTest.class,
        ContentletJsonAPITest.class,
        VelocityScriptActionletAbortTest.class,
        StoryBlockMapTest.class,
        HandlerUtilTest.class,
        Task211103RenameHostNameLabelTest.class,
        MessageToolTest.class,
        XmlToolTest.class,
        LanguageFolderTest.class,
        MailAPIImplTest.class,
        CSSCacheTest.class,
        com.dotcms.rendering.velocity.viewtools.content.BinaryMapTest.class,
        IntegrityUtilTest.class,
        Task220202RemoveFKStructureFolderConstraintTest.class,
        ContentBundlerTest.class,
        ObjectMapperTest.class,
        URLMapBundlerTest.class,
        PermissionBitFactoryImplTest.class,
        Task220203RemoveFolderInodeConstraintTest.class,
        Task220214AddOwnerAndIDateToFolderTableTest.class,
        Task220215MigrateDataFromInodeToFolderTest.class,
        Task220330ChangeVanityURLSiteFieldTypeTest.class,
        Task220402UpdateDateTimezonesTest.class,
        Task220413IncreasePublishedPushedAssetIdColTest.class,
        com.dotcms.util.pagination.ContainerPaginatorTest.class,
        ContentDispositionFileNameParserTest.class,
        SecureFileValidatorTest.class,
        BoundedBufferedReaderTest.class,
        ContentWorkflowHandlerTest.class,
        Task220512UpdateNoHTMLRegexValueTest.class,
        MetadataDelegateTest.class,
        Task220401CreateClusterLockTableTest.class,
        Task220606UpdatePushNowActionletNameTest.class,
        BundlerUtilTest.class,
        MenuResourceTest.class,
        AWSS3PublisherTest.class,
        ContentTypeInitializerTest.class,
        CSSPreProcessServletTest.class,
        VariantFactoryTest.class,
        VariantAPITest.class,
        PaginatedContentletsIntegrationTest.class,
        Task220824CreateDefaultVariantTest.class,
        Task220822CreateVariantTableTest.class,
        Task220829CreateExperimentsTableTest.class,
        StoryBlockTest.class,
        IdentifierCacheImplTest.class,
        VariantCacheTest.class,
        VersionableFactoryImplTest.class,
        Task220928AddLookbackWindowColumnToExperimentTest.class,
        TailLogResourceTest.class,
        BayesianAPIImplIT.class,
        ContentletDependenciesTest.class,
        SaveContentAsDraftActionletIntegrationTest.class,
        StoryBlockAPITest.class,
        UtilMethodsITest.class,
        Task220912UpdateCorrectShowOnMenuPropertyTest.class,
        HashedLocalFileRepositoryManagerTest.class,
        ManifestUtilTest.class,
        Task230110MakeSomeSystemFieldsRemovableByBaseTypeTest.class,
        BrowserAjaxTest.class,
        PopulateContentletAsJSONUtilTest.class,
        PopulateContentletAsJSONJobTest.class,
        ContentTypeDestroyAPIImplTest.class,
        Task230328AddMarkedForDeletionColumnTest.class,
        StartupTasksExecutorDataTest.class,
        Task230426AlterVarcharLengthOfLockedByColTest.class,
        Task230523CreateVariantFieldInContentletIntegrationTest.class,
//        AnalyticsAPIImplTest.class,
//        AccessTokenRenewJobTest.class,
        SiteViewPaginatorIntegrationTest.class,
        CMSUrlUtilIntegrationTest.class,
        HostFactoryImplTest.class,        
        RootIndexRegexUrlPatterStrategyIntegrationTest.class,
        IndexRegexUrlPatterStrategyIntegrationTest.class,
        ContentFileAssetIntegrityCheckerTest.class,
        FolderIntegrityCheckerTest.class,
        ContentPageIntegrityCheckerTest.class,
        AssetPathResolverImplIntegrationTest.class,
        WebAssetHelperIntegrationTest.class,
        Task230701AddHashIndicesToWorkflowTablesTest.class,
        Task230713IncreaseDisabledWysiwygColumnSizeTest.class,
        BundleFactoryImplTest.class,
<<<<<<< HEAD
        ITConfigTest.class

=======
        DropOldContentVersionsJobTest.class
>>>>>>> 534774ed
})

public class MainSuite {

}<|MERGE_RESOLUTION|>--- conflicted
+++ resolved
@@ -211,7 +211,6 @@
 import com.dotmarketing.startup.runonce.Task230701AddHashIndicesToWorkflowTablesTest;
 import com.dotmarketing.startup.runonce.Task230713IncreaseDisabledWysiwygColumnSizeTest;
 import com.dotmarketing.util.HashBuilderTest;
-import com.dotmarketing.util.ITConfigTest;
 import com.dotmarketing.util.MaintenanceUtilTest;
 import com.dotmarketing.util.ResourceCollectorUtilTest;
 import com.dotmarketing.util.TestConfig;
@@ -653,12 +652,9 @@
         Task230701AddHashIndicesToWorkflowTablesTest.class,
         Task230713IncreaseDisabledWysiwygColumnSizeTest.class,
         BundleFactoryImplTest.class,
-<<<<<<< HEAD
+        DropOldContentVersionsJobTest.class,
         ITConfigTest.class
 
-=======
-        DropOldContentVersionsJobTest.class
->>>>>>> 534774ed
 })
 
 public class MainSuite {
