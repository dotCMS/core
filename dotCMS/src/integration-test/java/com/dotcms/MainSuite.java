--- conflicted
+++ resolved
@@ -550,13 +550,9 @@
         AWSS3PublisherTest.class,
         XStreamFactoryTest.class,
         ContentWorkflowHandlerTest.class,
-<<<<<<< HEAD
-        Task220512UpdateNoHTMLRegexValueTest.class
-=======
+        Task220512UpdateNoHTMLRegexValueTest.class,
         Task220512UpdateNoHTMLRegexValueTest.class,
         MetadataDelegateTest.class
-
->>>>>>> 08dac1dd
 })
 public class MainSuite {
 
