package com.dotcms;

import com.dotcms.analytics.bayesian.BayesianAPIImplTest;
import com.dotcms.auth.providers.saml.v1.DotSamlResourceTest;
import com.dotcms.auth.providers.saml.v1.SAMLHelperTest;
import com.dotcms.cache.lettuce.DotObjectCodecTest;
import com.dotcms.cache.lettuce.LettuceCacheTest;
import com.dotcms.cache.lettuce.RedisClientTest;
import com.dotcms.content.business.ObjectMapperTest;
import com.dotcms.content.business.json.ContentletJsonAPITest;
import com.dotcms.content.elasticsearch.business.ESContentletAPIImplTest;
import com.dotcms.content.elasticsearch.business.ESIndexAPITest;
import com.dotcms.content.elasticsearch.business.ElasticsearchUtilTest;
import com.dotcms.content.elasticsearch.util.ESMappingUtilHelperTest;
import com.dotcms.content.model.hydration.MetadataDelegateTest;
import com.dotcms.contenttype.business.ContentTypeDestroyAPIImplTest;
import com.dotcms.contenttype.business.ContentTypeInitializerTest;
import com.dotcms.contenttype.business.DotAssetBaseTypeToContentTypeStrategyImplTest;
import com.dotcms.contenttype.business.SiteAndFolderResolverImplTest;
import com.dotcms.contenttype.business.StoryBlockAPITest;
import com.dotcms.contenttype.test.DotAssetAPITest;
import com.dotcms.csspreproc.CSSCacheTest;
import com.dotcms.csspreproc.CSSPreProcessServletTest;
import com.dotcms.dotpubsub.PostgresPubSubImplTest;
import com.dotcms.dotpubsub.RedisPubSubImplTest;
import com.dotcms.ema.EMAWebInterceptorTest;
import com.dotcms.enterprise.cluster.ClusterFactoryTest;
import com.dotcms.enterprise.publishing.bundler.URLMapBundlerTest;
import com.dotcms.enterprise.publishing.remote.PushPublishBundleGeneratorTest;
import com.dotcms.enterprise.publishing.remote.StaticPushPublishBundleGeneratorTest;
import com.dotcms.enterprise.publishing.remote.bundler.ContainerBundlerTest;
import com.dotcms.enterprise.publishing.remote.bundler.ContentBundlerTest;
import com.dotcms.enterprise.publishing.remote.bundler.ContentTypeBundlerTest;
import com.dotcms.enterprise.publishing.remote.bundler.DependencyBundlerTest;
import com.dotcms.enterprise.publishing.remote.bundler.FolderBundlerTest;
import com.dotcms.enterprise.publishing.remote.bundler.HostBundlerTest;
import com.dotcms.enterprise.publishing.remote.bundler.LinkBundlerTest;
import com.dotcms.enterprise.publishing.remote.bundler.RuleBundlerTest;
import com.dotcms.enterprise.publishing.remote.bundler.TemplateBundlerTest;
import com.dotcms.enterprise.publishing.remote.bundler.WorkflowBundlerTest;
import com.dotcms.enterprise.publishing.remote.handler.ContentHandlerTest;
import com.dotcms.enterprise.publishing.remote.handler.ContentWorkflowHandlerTest;
import com.dotcms.enterprise.publishing.remote.handler.HandlerUtilTest;
import com.dotcms.enterprise.publishing.staticpublishing.AWSS3PublisherTest;
import com.dotcms.enterprise.publishing.staticpublishing.LanguageFolderTest;
import com.dotcms.enterprise.publishing.staticpublishing.StaticPublisherIntegrationTest;
import com.dotcms.enterprise.rules.RulesAPIImplIntegrationTest;
import com.dotcms.experiments.business.ExperimentAPIImpIT;
import com.dotcms.experiments.business.web.ExperimentWebAPIImplIT;
import com.dotcms.filters.interceptor.meta.MetaWebInterceptorTest;
import com.dotcms.graphql.DotGraphQLHttpServletTest;
import com.dotcms.integritycheckers.HostIntegrityCheckerTest;
import com.dotcms.integritycheckers.IntegrityUtilTest;
import com.dotcms.junit.MainBaseSuite;
import com.dotcms.mail.MailAPIImplTest;
import com.dotcms.mock.request.CachedParameterDecoratorTest;
import com.dotcms.publisher.bundle.business.BundleAPITest;
import com.dotcms.publisher.bundle.business.BundleFactoryTest;
import com.dotcms.publisher.business.PublishAuditAPITest;
import com.dotcms.publisher.business.PublishQueueElementTransformerTest;
import com.dotcms.publisher.receiver.BundlePublisherTest;
import com.dotcms.publisher.util.DependencyManagerTest;
import com.dotcms.publisher.util.DependencyModDateUtilTest;
import com.dotcms.publishing.BundlerUtilTest;
import com.dotcms.publishing.PublisherFilterImplTest;
import com.dotcms.publishing.PushPublishFiltersInitializerTest;
import com.dotcms.publishing.job.SiteSearchJobImplTest;
import com.dotcms.publishing.manifest.CSVManifestBuilderTest;
import com.dotcms.publishing.manifest.CSVManifestReaderTest;
import com.dotcms.publishing.manifest.ManifestReaderFactoryTest;
import com.dotcms.publishing.manifest.ManifestUtilTest;
import com.dotcms.rendering.velocity.directive.DotParseTest;
import com.dotcms.rendering.velocity.servlet.VelocityServletIntegrationTest;
import com.dotcms.rendering.velocity.viewtools.DotTemplateToolTest;
import com.dotcms.rendering.velocity.viewtools.FileToolTest;
import com.dotcms.rendering.velocity.viewtools.JSONToolTest;
import com.dotcms.rendering.velocity.viewtools.MessageToolTest;
import com.dotcms.rendering.velocity.viewtools.XmlToolTest;
import com.dotcms.rendering.velocity.viewtools.XsltToolTest;
import com.dotcms.rendering.velocity.viewtools.content.StoryBlockMapTest;
import com.dotcms.rendering.velocity.viewtools.content.StoryBlockTest;
import com.dotcms.rest.BundlePublisherResourceIntegrationTest;
import com.dotcms.rest.BundleResourceTest;
import com.dotcms.rest.IntegrityResourceIntegrationTest;
import com.dotcms.rest.api.v1.apps.AppsResourceTest;
import com.dotcms.rest.api.v1.apps.view.AppsInterpolationTest;
import com.dotcms.rest.api.v1.authentication.ResetPasswordTokenUtilTest;
import com.dotcms.rest.api.v1.folder.FolderResourceTest;
import com.dotcms.rest.api.v1.menu.MenuResourceTest;
import com.dotcms.rest.api.v1.pushpublish.PushPublishFilterResourceTest;
import com.dotcms.rest.api.v1.system.ConfigurationHelperTest;
import com.dotcms.rest.api.v1.taillog.TailLogResourceTest;
import com.dotcms.rest.api.v1.user.UserResourceIntegrationTest;
import com.dotcms.saml.IdentityProviderConfigurationFactoryTest;
import com.dotcms.saml.SamlConfigurationServiceTest;
import com.dotcms.security.ContentSecurityPolicyUtilTest;
import com.dotcms.security.apps.AppsAPIImplTest;
import com.dotcms.security.apps.AppsCacheImplTest;
import com.dotcms.security.multipart.BoundedBufferedReaderTest;
import com.dotcms.security.multipart.ContentDispositionFileNameParserTest;
import com.dotcms.security.multipart.SecureFileValidatorTest;
import com.dotcms.storage.FileMetadataAPITest;
import com.dotcms.storage.StoragePersistenceAPITest;
import com.dotcms.storage.repository.HashedLocalFileRepositoryManagerTest;
import com.dotcms.translate.GoogleTranslationServiceIntegrationTest;
import com.dotcms.util.ThreadUtilsTest;
import com.dotcms.util.content.json.PopulateContentletAsJSONUtilTest;
import com.dotcms.uuid.shorty.LegacyShortyIdApiTest;
import com.dotcms.variant.VariantAPITest;
import com.dotcms.variant.VariantFactoryTest;
import com.dotcms.variant.business.VariantCacheTest;
import com.dotmarketing.beans.HostTest;
import com.dotmarketing.business.DeterministicIdentifierAPITest;
import com.dotmarketing.business.IdentifierCacheImplTest;
import com.dotmarketing.business.PermissionBitFactoryImplTest;
import com.dotmarketing.business.VersionableFactoryImplTest;
import com.dotmarketing.business.helper.PermissionHelperTest;
import com.dotmarketing.cache.FolderCacheImplIntegrationTest;
import com.dotmarketing.common.db.DBTimeZoneCheckTest;
import com.dotmarketing.filters.AutoLoginFilterTest;
import com.dotmarketing.image.filter.ImageFilterAPIImplTest;
import com.dotmarketing.image.focalpoint.FocalPointAPITest;
import com.dotmarketing.osgi.GenericBundleActivatorTest;
import com.dotmarketing.portlets.browser.BrowserUtilTest;
import com.dotmarketing.portlets.categories.business.CategoryFactoryTest;
import com.dotmarketing.portlets.cmsmaintenance.factories.CMSMaintenanceFactoryTest;
import com.dotmarketing.portlets.containers.business.ContainerFactoryImplTest;
import com.dotmarketing.portlets.containers.business.ContainerStructureFinderStrategyResolverTest;
import com.dotmarketing.portlets.contentlet.business.ContentletCacheImplTest;
import com.dotmarketing.portlets.contentlet.business.web.ContentletWebAPIImplIntegrationTest;
import com.dotmarketing.portlets.contentlet.model.ContentletDependenciesTest;
import com.dotmarketing.portlets.contentlet.model.IntegrationResourceLinkTest;
import com.dotmarketing.portlets.fileassets.business.FileAssetAPIImplIntegrationTest;
import com.dotmarketing.portlets.fileassets.business.FileAssetFactoryIntegrationTest;
import com.dotmarketing.portlets.folders.business.FolderFactoryImplTest;
import com.dotmarketing.portlets.folders.model.FolderTest;
import com.dotmarketing.portlets.rules.actionlet.PersonaActionletTest;
import com.dotmarketing.portlets.rules.actionlet.SendRedirectActionletTest;
import com.dotmarketing.portlets.rules.actionlet.SetRequestAttributeActionletTest;
import com.dotmarketing.portlets.rules.actionlet.StopProcessingActionletTest;
import com.dotmarketing.portlets.rules.conditionlet.DateTimeConditionletTest;
import com.dotmarketing.portlets.rules.conditionlet.HttpMethodConditionletTest;
import com.dotmarketing.portlets.rules.conditionlet.PagesViewedConditionletTest;
import com.dotmarketing.portlets.rules.conditionlet.PersonaConditionletTest;
import com.dotmarketing.portlets.rules.conditionlet.ReferrerURLConditionletTest;
import com.dotmarketing.portlets.rules.conditionlet.RequestAttributeConditionletTest;
import com.dotmarketing.portlets.rules.conditionlet.RequestHeaderConditionletTest;
import com.dotmarketing.portlets.rules.conditionlet.RequestParameterConditionletTest;
import com.dotmarketing.portlets.rules.conditionlet.SessionAttributeConditionletTest;
import com.dotmarketing.portlets.rules.conditionlet.UsersBrowserConditionletTest;
import com.dotmarketing.portlets.rules.conditionlet.UsersCountryConditionletTest;
import com.dotmarketing.portlets.rules.conditionlet.UsersPlatformConditionletTest;
import com.dotmarketing.portlets.rules.conditionlet.VisitorsCurrentURLConditionletTest;
import com.dotmarketing.portlets.rules.conditionlet.VisitorsGeolocationConditionletTest;
import com.dotmarketing.portlets.templates.business.FileAssetTemplateUtilTest;
import com.dotmarketing.portlets.templates.business.TemplateFactoryImplTest;
import com.dotmarketing.portlets.workflows.actionlet.MoveContentActionletTest;
import com.dotmarketing.portlets.workflows.actionlet.PushNowActionletTest;
import com.dotmarketing.portlets.workflows.actionlet.SaveContentAsDraftActionletIntegrationTest;
import com.dotmarketing.portlets.workflows.actionlet.VelocityScriptActionletAbortTest;
import com.dotmarketing.portlets.workflows.model.TestWorkflowAction;
import com.dotmarketing.portlets.workflows.util.WorkflowEmailUtilTest;
import com.dotmarketing.quartz.DotStatefulJobTest;
import com.dotmarketing.quartz.job.CleanUpFieldReferencesJobTest;
import com.dotmarketing.quartz.job.IntegrityDataGenerationJobTest;
import com.dotmarketing.quartz.job.PopulateContentletAsJSONJobTest;
import com.dotmarketing.quartz.job.StartEndScheduledExperimentsJobTest;
import com.dotmarketing.startup.StartupTasksExecutorDataTest;
import com.dotmarketing.startup.StartupTasksExecutorTest;
import com.dotmarketing.startup.runalways.Task00050LoadAppsSecretsTest;
import com.dotmarketing.startup.runonce.Task05195CreatesDestroyActionAndAssignDestroyDefaultActionsToTheSystemWorkflowTest;
import com.dotmarketing.startup.runonce.Task05210CreateDefaultDotAssetTest;
import com.dotmarketing.startup.runonce.Task05225RemoveLoadRecordsToIndexTest;
import com.dotmarketing.startup.runonce.Task05305AddPushPublishFilterColumnTest;
import com.dotmarketing.startup.runonce.Task05350AddDotSaltClusterColumnTest;
import com.dotmarketing.startup.runonce.Task05370AddAppsPortletToLayoutTest;
import com.dotmarketing.startup.runonce.Task05380ChangeContainerPathToAbsoluteTest;
import com.dotmarketing.startup.runonce.Task05390MakeRoomForLongerJobDetailTest;
import com.dotmarketing.startup.runonce.Task05395RemoveEndpointIdForeignKeyInIntegrityResolverTablesIntegrationTest;
import com.dotmarketing.startup.runonce.Task201013AddNewColumnsToIdentifierTableTest;
import com.dotmarketing.startup.runonce.Task201014UpdateColumnsValuesInIdentifierTableTest;
import com.dotmarketing.startup.runonce.Task201102UpdateColumnSitelicTableTest;
import com.dotmarketing.startup.runonce.Task210218MigrateUserProxyTableTest;
import com.dotmarketing.startup.runonce.Task210319CreateStorageTableTest;
import com.dotmarketing.startup.runonce.Task210321RemoveOldMetadataFilesTest;
import com.dotmarketing.startup.runonce.Task210506UpdateStorageTableTest;
import com.dotmarketing.startup.runonce.Task210510UpdateStorageTableDropMetadataColumnTest;
import com.dotmarketing.startup.runonce.Task210520UpdateAnonymousEmailTest;
import com.dotmarketing.startup.runonce.Task210527DropReviewFieldsFromContentletTableTest;
import com.dotmarketing.startup.runonce.Task210719CleanUpTitleFieldTest;
import com.dotmarketing.startup.runonce.Task210802UpdateStructureTableTest;
import com.dotmarketing.startup.runonce.Task210805DropUserProxyTableTest;
import com.dotmarketing.startup.runonce.Task210816DeInodeRelationshipTest;
import com.dotmarketing.startup.runonce.Task210901UpdateDateTimezonesTest;
import com.dotmarketing.startup.runonce.Task211007RemoveNotNullConstraintFromCompanyMXColumnTest;
import com.dotmarketing.startup.runonce.Task211012AddCompanyDefaultLanguageTest;
import com.dotmarketing.startup.runonce.Task211101AddContentletAsJsonColumnTest;
import com.dotmarketing.startup.runonce.Task211103RenameHostNameLabelTest;
import com.dotmarketing.startup.runonce.Task220202RemoveFKStructureFolderConstraintTest;
import com.dotmarketing.startup.runonce.Task220203RemoveFolderInodeConstraintTest;
import com.dotmarketing.startup.runonce.Task220214AddOwnerAndIDateToFolderTableTest;
import com.dotmarketing.startup.runonce.Task220215MigrateDataFromInodeToFolderTest;
import com.dotmarketing.startup.runonce.Task220330ChangeVanityURLSiteFieldTypeTest;
import com.dotmarketing.startup.runonce.Task220401CreateClusterLockTableTest;
import com.dotmarketing.startup.runonce.Task220402UpdateDateTimezonesTest;
import com.dotmarketing.startup.runonce.Task220413IncreasePublishedPushedAssetIdColTest;
import com.dotmarketing.startup.runonce.Task220512UpdateNoHTMLRegexValueTest;
import com.dotmarketing.startup.runonce.Task220606UpdatePushNowActionletNameTest;
import com.dotmarketing.startup.runonce.Task220822CreateVariantTableTest;
import com.dotmarketing.startup.runonce.Task220824CreateDefaultVariantTest;
import com.dotmarketing.startup.runonce.Task220825CreateVariantFieldTest;
import com.dotmarketing.startup.runonce.Task220825MakeSomeSystemFieldsRemovableTest;
import com.dotmarketing.startup.runonce.Task220829CreateExperimentsTableTest;
import com.dotmarketing.startup.runonce.Task220912UpdateCorrectShowOnMenuPropertyTest;
import com.dotmarketing.startup.runonce.Task220928AddLookbackWindowColumnToExperimentTest;
import com.dotmarketing.startup.runonce.Task221007AddVariantIntoPrimaryKeyTest;
import com.dotmarketing.startup.runonce.Task230110MakeSomeSystemFieldsRemovableByBaseTypeTest;
import com.dotmarketing.startup.runonce.Task230328AddMarkedForDeletionColumnTest;
import com.dotmarketing.util.ConfigTest;
import com.dotmarketing.util.HashBuilderTest;
import com.dotmarketing.util.MaintenanceUtilTest;
import com.dotmarketing.util.ResourceCollectorUtilTest;
import com.dotmarketing.util.TestConfig;
import com.dotmarketing.util.UtilMethodsITest;
import com.dotmarketing.util.ZipUtilTest;
import com.dotmarketing.util.contentlet.pagination.PaginatedContentletsIntegrationTest;
import com.liferay.portal.language.LanguageUtilTest;
import org.apache.velocity.tools.view.tools.CookieToolTest;
import org.junit.runner.RunWith;
import org.junit.runners.Suite.SuiteClasses;

/* grep -l -r "@Test" dotCMS/src/integration-test */
/* ./gradlew integrationTest -Dtest.single=com.dotcms.MainSuite */


@RunWith(MainBaseSuite.class)
@SuiteClasses({
        StartEndScheduledExperimentsJobTest.class,
        RulesAPIImplIntegrationTest.class,
        Task220825CreateVariantFieldTest.class,
        Task221007AddVariantIntoPrimaryKeyTest.class,
        ESContentletAPIImplTest.class,
        ExperimentAPIImpIT.class,
        ExperimentWebAPIImplIT.class,
        ContentletWebAPIImplIntegrationTest.class, // moved to top because of failures on GHA
        DependencyBundlerTest.class, // moved to top because of failures on GHA
        SiteAndFolderResolverImplTest.class, //Moved up to avoid conflicts with CT deletion
        FolderCacheImplIntegrationTest.class,
        StaticPublisherIntegrationTest.class,
        com.dotcms.publishing.PublisherAPIImplTest.class,
        SiteSearchJobImplTest.class,
        XsltToolTest.class,
        PushPublishBundleGeneratorTest.class,
        LegacyShortyIdApiTest.class,
        RuleBundlerTest.class,
        com.dotcms.content.elasticsearch.business.ESMappingAPITest.class,
        org.apache.velocity.runtime.parser.node.SimpleNodeTest.class,
        com.liferay.portal.ejb.UserLocalManagerTest.class,
        com.liferay.portal.ejb.UserUtilTest.class,
        com.liferay.util.LocaleUtilTest.class,
        com.dotcms.languagevariable.business.LanguageVariableAPITest.class,
        com.dotcms.filters.interceptor.jwt.JsonWebTokenInterceptorIntegrationTest.class,
        com.dotcms.publishing.PublisherAPITest.class,
        com.dotcms.publishing.remote.RemoteReceiverLanguageResolutionTest.class,
        com.dotcms.cluster.business.ServerAPIImplTest.class,
        com.dotcms.cache.KeyValueCacheImplTest.class,
        com.dotcms.enterprise.publishing.remote.handler.RuleBundlerHandlerTest.class,
        com.dotcms.enterprise.publishing.remote.CategoryBundlerHandlerTest.class,
        com.dotcms.enterprise.publishing.remote.HostBundlerHandlerTest.class,
        com.dotcms.enterprise.priv.ESSearchProxyTest.class,
        com.dotcms.util.pagination.ContentTypesPaginatorTest.class,
        com.dotcms.util.marshal.MarshalUtilsIntegrationTest.class,
        com.dotcms.util.RelationshipUtilTest.class,
        com.dotcms.util.ImportUtilTest.class,
        com.dotcms.publisher.business.PublisherAPIImplTest.class,
        PublishQueueElementTransformerTest.class,
        com.dotmarketing.util.PageModeTest.class,
        com.dotmarketing.business.web.UserWebAPIImplTest.class,
        com.dotcms.auth.providers.jwt.JsonWebTokenUtilsIntegrationTest.class,
        com.dotcms.auth.providers.jwt.factories.ApiTokenAPITest.class,
        com.dotcms.auth.providers.jwt.services.JsonWebTokenServiceIntegrationTest.class,
        DependencyModDateUtilTest.class,
        com.dotcms.publisher.business.PublisherTest.class,
        com.dotcms.publisher.endpoint.bean.PublishingEndPointTest.class,
        com.dotcms.publisher.endpoint.business.PublishingEndPointAPITest.class,
        com.dotcms.publisher.endpoint.business.PublishingEndPointFactoryImplTest.class,
        com.dotcms.publisher.assets.business.PushedAssetsAPITest.class,
        com.dotcms.notification.business.NotificationAPITest.class,
        com.dotcms.business.LocalTransactionAndCloseDBIfOpenedFactoryTest.class,
        com.dotcms.content.elasticsearch.business.IndiciesFactoryTest.class,
        com.dotcms.content.elasticsearch.business.ESIndexSpeedTest.class,
        com.dotcms.content.elasticsearch.business.ESSiteSearchAPITest.class,
        com.dotcms.content.elasticsearch.business.ContentletIndexAPIImplTest.class,
        com.dotcms.content.elasticsearch.business.ES6UpgradeTest.class,
        com.dotcms.content.elasticsearch.business.ESContentFactoryImplTest.class,
        com.dotcms.keyvalue.busines.KeyValueAPIImplTest.class,
        com.dotcms.keyvalue.business.KeyValueAPITest.class,
        com.dotcms.tika.TikaUtilsTest.class,
        com.dotcms.http.CircuitBreakerUrlTest.class,
        com.dotcms.visitor.filter.logger.VisitorLoggerTest.class,
        com.dotcms.visitor.filter.characteristics.VisitorCharacterTest.class,
        com.dotcms.graphql.business.GraphqlAPITest.class,
        com.dotcms.contenttype.test.ContentTypeTest.class,
        com.dotcms.contenttype.test.DeleteFieldJobTest.class,
        com.dotcms.contenttype.test.ContentTypeAPIImplTest.class,
        com.dotcms.contenttype.test.ContentTypeBuilderTest.class,
        com.dotcms.contenttype.test.ContentTypeFactoryImplTest.class,
        com.dotcms.contenttype.test.ContentTypeImportExportTest.class,
        com.dotcms.contenttype.test.FieldFactoryImplTest.class,
        com.dotcms.contenttype.test.JsonContentTypeTransformerTest.class,
        com.dotcms.contenttype.test.ContentResourceTest.class,
        com.dotcms.contenttype.test.FieldBuilderTest.class,
        com.dotcms.contenttype.test.KeyValueFieldUtilTest.class,
        com.dotcms.contenttype.test.ContentTypeResourceTest.class,
        com.dotcms.contenttype.business.RelationshipAPITest.class,
        com.dotcms.contenttype.business.FieldAPITest.class,
        com.dotcms.contenttype.business.RelationshipFactoryImplTest.class,
        com.dotcms.contenttype.model.field.layout.FieldUtilTest.class,
        com.dotcms.contenttype.model.field.layout.FieldLayoutColumnSerializerTest.class,
        com.dotcms.contenttype.model.field.layout.FieldLayoutSerializerTest.class,
        com.dotcms.contenttype.model.field.layout.FieldLayoutRowSerializerTest.class,
        com.dotcms.contenttype.model.field.layout.FieldLayoutTest.class,
        com.dotcms.workflow.helper.TestSystemActionMappingsHandlerMerger.class,
        com.dotcms.concurrent.lock.DotKeyLockManagerTest.class,
        com.dotcms.rendering.velocity.VelocityMacroCacheTest.class,
        com.dotcms.rendering.velocity.VelocityUtilTest.class,
        com.dotcms.rendering.velocity.viewtools.navigation.NavToolTest.class,
        com.dotcms.rendering.velocity.viewtools.navigation.NavToolCacheTest.class,
        com.dotcms.rendering.velocity.viewtools.content.ContentMapTest.class,
        com.dotcms.rendering.velocity.viewtools.content.util.ContentUtilsTest.class,
        com.dotcms.rendering.velocity.viewtools.content.ContentToolTest.class,
        com.dotcms.rendering.velocity.viewtools.WorkflowToolTest.class,
        com.dotcms.browser.BrowserAPITest.class,
        com.dotcms.rendering.velocity.viewtools.LanguageWebAPITest.class,
        com.dotcms.rendering.velocity.viewtools.ContainerWebAPIIntegrationTest.class,
        com.dotcms.rendering.velocity.services.VelocityResourceKeyTest.class,
        com.dotcms.rendering.velocity.services.HTMLPageAssetRenderedTest.class,
        com.dotcms.uuid.shorty.ShortyIdApiTest.class,
        DotGraphQLHttpServletTest.class,
        com.dotcms.rest.TagResourceIntegrationTest.class,
        com.dotcms.rest.MapToContentletPopulatorTest.class,
        com.dotcms.rest.WebResourceIntegrationTest.class,
        com.dotcms.rest.api.v1.configuration.ConfigurationResourceTest.class,
        com.dotcms.rest.api.v1.page.NavResourceTest.class,
        com.dotcms.rest.api.v1.page.PageResourceTest.class,
        com.dotcms.rest.api.v1.temp.TempFileResourceTest.class,
        com.dotcms.rest.api.v1.content.ContentVersionResourceIntegrationTest.class,
        com.dotcms.rest.api.v1.container.ContainerResourceIntegrationTest.class,
        com.dotcms.rest.api.v1.theme.ThemeResourceIntegrationTest.class,
        com.dotcms.rest.api.v1.vtl.VTLResourceIntegrationTest.class,
        com.dotcms.rest.api.v1.contenttype.ContentTypeResourceIssue15124Test.class,
        com.dotcms.rest.api.v1.contenttype.FieldResourceTest.class,
        com.dotcms.rest.api.v1.contenttype.FieldVariableResourceTest.class,
        com.dotcms.rest.api.v1.contenttype.ContentTypeResourceTest.class,
        com.dotcms.rest.api.v1.workflow.WorkflowResourceResponseCodeIntegrationTest.class,
        com.dotcms.rest.api.v1.workflow.WorkflowResourceIntegrationTest.class,
        com.dotcms.rest.api.v1.workflow.WorkflowResourceLicenseIntegrationTest.class,
        com.dotcms.rest.api.v1.authentication.ResetPasswordResourceIntegrationTest.class,
        com.dotcms.rest.api.v1.authentication.CreateJsonWebTokenResourceIntegrationTest.class,
        com.dotcms.rest.api.v1.relationships.RelationshipsResourceTest.class,
        com.dotcms.rest.api.v2.contenttype.FieldResourceTest.class,
        com.dotcms.rest.api.v3.contenttype.FieldResourceTest.class,
        com.dotcms.rest.api.v3.contenttype.MoveFieldFormTest.class,
        com.dotcms.rest.api.CorsFilterTest.class,
        com.dotcms.rest.elasticsearch.ESContentResourcePortletTest.class,
        com.dotcms.filters.VanityUrlFilterTest.class,
        com.dotcms.vanityurl.business.VanityUrlAPITest.class,
        com.dotmarketing.portlets.fileassets.business.FileAssetAPITest.class,
        com.dotmarketing.portlets.languagesmanager.business.LanguageAPITest.class,
        com.dotmarketing.portlets.languagesmanager.business.LanguageFactoryIntegrationTest.class,
        com.dotmarketing.portlets.linkchecker.business.LinkCheckerAPITest.class,
        com.dotmarketing.portlets.contentlet.util.ContentletUtilTest.class,
        com.dotmarketing.portlets.contentlet.business.ContentletCheckInTest.class,
        com.dotmarketing.portlets.contentlet.business.ContentletFactoryTest.class,
        ContainerStructureFinderStrategyResolverTest.class,
        com.dotmarketing.portlets.contentlet.business.ContentletAPITest.class,
        com.dotmarketing.portlets.contentlet.model.ContentletIntegrationTest.class,
        com.dotmarketing.portlets.contentlet.transform.BinaryToMapTransformerTest.class,
        com.dotmarketing.portlets.contentlet.transform.ContentletTransformerTest.class,
        com.dotmarketing.portlets.contentlet.ajax.ContentletAjaxTest.class,
        com.dotmarketing.portlets.workflows.business.SaveContentDraftActionletTest.class,
        com.dotmarketing.portlets.workflows.business.WorkflowFactoryTest.class,
        com.dotmarketing.portlets.workflows.business.SaveContentActionletTest.class,
        com.dotmarketing.portlets.workflows.business.WorkflowAPIMultiLanguageTest.class,
        com.dotmarketing.portlets.workflows.business.WorkflowAPITest.class,
        com.dotmarketing.portlets.workflows.model.WorkflowSearcherTest.class,
        com.dotmarketing.portlets.workflows.model.SystemActionWorkflowActionMappingTest.class,
        com.dotmarketing.portlets.workflows.actionlet.FourEyeApproverActionletTest.class,
        com.dotmarketing.portlets.workflows.actionlet.SaveContentActionletTest.class,
        com.dotmarketing.portlets.workflows.actionlet.SaveContentActionletWithTagsTest.class,
        com.dotmarketing.portlets.workflows.actionlet.CopyActionletTest.class,
        com.dotmarketing.portlets.workflows.actionlet.VelocityScriptActionletTest.class,
        com.dotmarketing.portlets.personas.business.PersonaAPITest.class,
        com.dotmarketing.portlets.personas.business.DeleteMultiTreeUsedPersonaTagJobTest.class,
        com.dotmarketing.portlets.links.business.MenuLinkAPITest.class,
        com.dotmarketing.portlets.links.factories.LinkFactoryTest.class,
        com.dotmarketing.portlets.rules.conditionlet.ConditionletOSGIFTest.class,
        com.dotmarketing.portlets.rules.conditionlet.CurrentSessionLanguageConditionletTest.class,
        com.dotmarketing.portlets.rules.conditionlet.NumberOfTimesPreviouslyVisitedConditionletTest.class,
        com.dotmarketing.portlets.rules.conditionlet.UsersBrowserLanguageConditionletTest.class,
        com.dotmarketing.portlets.rules.conditionlet.UsersSiteVisitsConditionletTest.class,
        com.dotmarketing.portlets.rules.conditionlet.VisitorOperatingSystemConditionletTest.class,
        com.dotmarketing.portlets.rules.conditionlet.VisitedUrlConditionletTest.class,
        com.dotmarketing.portlets.rules.business.RulesCacheFTest.class,
        com.dotmarketing.portlets.templates.business.TemplateAPITest.class,
        com.dotmarketing.portlets.containers.business.ContainerAPIImplTest.class,
        com.dotmarketing.portlets.folders.business.FolderAPITest.class,
        com.dotmarketing.portlets.containers.business.ContainerAPITest.class,
        com.dotmarketing.portlets.containers.business.FileAssetContainerUtilTest.class,
        com.dotmarketing.portlets.htmlpages.business.HTMLPageAPITest.class,
        com.dotmarketing.portlets.structure.factories.StructureFactoryTest.class,
        com.dotmarketing.portlets.structure.factories.FieldFactoryTest.class,
        com.dotmarketing.portlets.structure.model.ContentletRelationshipsTest.class,
        com.dotmarketing.portlets.structure.transform.ContentletRelationshipsTransformerTest.class,
        com.dotmarketing.portlets.categories.business.CategoryAPITest.class,
        com.dotmarketing.filters.FiltersTest.class,
        com.dotmarketing.business.VersionableAPITest.class,
        com.dotmarketing.business.UserAPITest.class,
        com.dotmarketing.business.portal.PortletAPIImplTest.class,
        com.dotmarketing.business.cache.provider.guava.CachePerformanceTest.class,
        com.dotmarketing.business.web.LanguageWebApiTest.class,
        com.dotmarketing.business.IdentifierFactoryTest.class,
        com.dotmarketing.business.IdentifierAPITest.class,
        com.dotmarketing.business.CommitListenerCacheWrapperTest.class,
        com.dotmarketing.business.RoleAPITest.class,
        com.dotmarketing.business.IdentifierConsistencyIntegrationTest.class,
        com.dotmarketing.business.LayoutAPITest.class,
        com.dotmarketing.business.PermissionAPIIntegrationTest.class,
        com.dotmarketing.business.PermissionAPITest.class,
        com.dotmarketing.servlets.BinaryExporterServletTest.class,
        com.dotmarketing.servlets.ShortyServletAndTitleImageTest.class,
        com.dotmarketing.servlets.ajax.AjaxDirectorServletIntegrationTest.class,
        com.dotmarketing.common.reindex.ReindexThreadTest.class,
        com.dotmarketing.common.reindex.ReindexAPITest.class,
        com.dotmarketing.common.db.DotDatabaseMetaDataTest.class,
        com.dotmarketing.common.db.ParamsSetterTest.class,
        com.dotmarketing.cms.urlmap.URLMapAPIImplTest.class,
        com.dotmarketing.factories.PublishFactoryTest.class,
        com.dotmarketing.factories.WebAssetFactoryTest.class,
        com.dotmarketing.factories.MultiTreeAPITest.class,
        com.dotmarketing.db.DbConnectionFactoryTest.class,
        com.dotmarketing.db.DbConnectionFactoryUtilTest.class,
        com.dotmarketing.db.HibernateUtilTest.class,
        com.dotmarketing.quartz.job.BinaryCleanupJobTest.class,
        FocalPointAPITest.class,
        com.dotmarketing.tag.business.TagAPITest.class,
        com.dotcms.osgi.OSGIUtilTest.class,
        com.dotmarketing.fixTasks.FixTask00085FixEmptyParentPathOnIdentifierTest.class,
        com.dotmarketing.startup.runonce.Task05170DefineFrontEndAndBackEndRolesTest.class,
        com.dotmarketing.startup.runonce.Task04375UpdateCategoryKeyTest.class,
        com.dotmarketing.startup.runonce.Task04335CreateSystemWorkflowTest.class,
        com.dotmarketing.startup.runonce.Task04375UpdateColorsTest.class,
        com.dotmarketing.startup.runonce.Task05160MultiTreeAddPersonalizationColumnAndChangingPKTest.class,
        com.dotmarketing.startup.runonce.Task05035LanguageTableIdentityOffTest.class,
        com.dotmarketing.startup.runonce.Task05165CreateContentTypeWorkflowActionMappingTableTest.class,
        com.dotmarketing.startup.runonce.Task05070AndTask05080Test.class,
        com.dotmarketing.startup.runonce.Task05030UpdateSystemContentTypesHostTest.class,
        com.dotmarketing.startup.runonce.Task05050FileAssetContentTypeReadOnlyFileNameTest.class,
        com.dotmarketing.startup.runonce.Task05190UpdateFormsWidgetCodeFieldTest.class,
        com.dotmarketing.startup.runalways.Task00001LoadSchemaIntegrationTest.class,
        com.dotmarketing.startup.runonce.Task05200WorkflowTaskUniqueKeyTest.class,
        Task05195CreatesDestroyActionAndAssignDestroyDefaultActionsToTheSystemWorkflowTest.class,
        Task05210CreateDefaultDotAssetTest.class,
        CleanUpFieldReferencesJobTest.class,
        CachedParameterDecoratorTest.class,
        ContainerFactoryImplTest.class,
        TemplateFactoryImplTest.class,
        TestConfig.class,
        ConfigTest.class,
        FolderTest.class,
        PublishAuditAPITest.class,
        BundleFactoryTest.class,
        com.dotcms.security.apps.SecretsStoreKeyStoreImplTest.class,
        AppsAPIImplTest.class,
        AppsResourceTest.class,
        AppsCacheImplTest.class,
        VelocityServletIntegrationTest.class,
        DotAssetAPITest.class,
        DotAssetBaseTypeToContentTypeStrategyImplTest.class,
        FileAssetAPIImplIntegrationTest.class,
        FileAssetFactoryIntegrationTest.class,
        UserResourceIntegrationTest.class,
        IntegrationResourceLinkTest.class,
        HashBuilderTest.class,
        ElasticsearchUtilTest.class,
        LanguageUtilTest.class,
        FolderResourceTest.class,
        Task05225RemoveLoadRecordsToIndexTest.class,
        PublisherFilterImplTest.class,
        PushPublishFiltersInitializerTest.class,
        PushPublishFilterResourceTest.class,
        PushNowActionletTest.class,
        Task05305AddPushPublishFilterColumnTest.class,
        CMSMaintenanceFactoryTest.class,
        Task05350AddDotSaltClusterColumnTest.class,
        PostgresPubSubImplTest.class,
        DotParseTest.class,
        TestWorkflowAction.class,
        SamlConfigurationServiceTest.class,
        ClusterFactoryTest.class,
        ESMappingUtilHelperTest.class,
        BundleResourceTest.class,
        IdentityProviderConfigurationFactoryTest.class,
        EMAWebInterceptorTest.class,
        GoogleTranslationServiceIntegrationTest.class,
        Task05380ChangeContainerPathToAbsoluteTest.class,
        DotTemplateToolTest.class,
        Task05370AddAppsPortletToLayoutTest.class,
        FolderFactoryImplTest.class,
        DotSamlResourceTest.class,
        DotStatefulJobTest.class,
        IntegrityDataGenerationJobTest.class,
        BundleAPITest.class,
        Task05390MakeRoomForLongerJobDetailTest.class,
        Task05395RemoveEndpointIdForeignKeyInIntegrityResolverTablesIntegrationTest.class,
        JSONToolTest.class,
        BundlePublisherResourceIntegrationTest.class,
        IntegrityResourceIntegrationTest.class,
        Task00050LoadAppsSecretsTest.class,
        StoragePersistenceAPITest.class,
        FileMetadataAPITest.class,
        StartupTasksExecutorTest.class,
        Task201013AddNewColumnsToIdentifierTableTest.class,
        Task201014UpdateColumnsValuesInIdentifierTableTest.class,
        AppsInterpolationTest.class,
        com.dotcms.rest.api.v1.template.TemplateResourceTest.class,
        Task201102UpdateColumnSitelicTableTest.class,
        DependencyManagerTest.class,
        com.dotcms.rest.api.v1.versionable.VersionableResourceTest.class,
        GenericBundleActivatorTest.class,
        SAMLHelperTest.class,
        PermissionHelperTest.class,
        ResetPasswordTokenUtilTest.class,
        ContainerBundlerTest.class,
        ContentTypeBundlerTest.class,
        FolderBundlerTest.class,
        HostBundlerTest.class,
        LinkBundlerTest.class,
        TemplateBundlerTest.class,
        WorkflowBundlerTest.class,
        AutoLoginFilterTest.class,
        Task210218MigrateUserProxyTableTest.class,
        com.dotmarketing.startup.runonce.Task210316UpdateLayoutIconsTest.class,
        Task210319CreateStorageTableTest.class,
        Task210321RemoveOldMetadataFilesTest.class,
        DBTimeZoneCheckTest.class,
        ContentHandlerTest.class,
        ESIndexAPITest.class,
        FileAssetTemplateUtilTest.class,
        Task210506UpdateStorageTableTest.class,
        Task210520UpdateAnonymousEmailTest.class,
        Task210510UpdateStorageTableDropMetadataColumnTest.class,
        StaticPushPublishBundleGeneratorTest.class,
        CookieToolTest.class,
        CSVManifestBuilderTest.class,
        MoveContentActionletTest.class,
        ImageFilterAPIImplTest.class,
        DeterministicIdentifierAPITest.class,
        Task210527DropReviewFieldsFromContentletTableTest.class,
        ContentletCacheImplTest.class,
        HostTest.class,
        FileToolTest.class,
        Task210719CleanUpTitleFieldTest.class,
        Task210802UpdateStructureTableTest.class,
        MaintenanceUtilTest.class,
        BundlePublisherTest.class,
        CategoryFactoryTest.class,
        Task210805DropUserProxyTableTest.class,
        Task210816DeInodeRelationshipTest.class,
        WorkflowEmailUtilTest.class,
        ConfigurationHelperTest.class,
        CSVManifestReaderTest.class,
        Task210901UpdateDateTimezonesTest.class,
        DotObjectCodecTest.class,
        RedisClientTest.class,
        LettuceCacheTest.class,
        RedisPubSubImplTest.class,
        ManifestReaderFactoryTest.class,
        ResourceCollectorUtilTest.class,
        Task211007RemoveNotNullConstraintFromCompanyMXColumnTest.class,
        Task211012AddCompanyDefaultLanguageTest.class,
        HostIntegrityCheckerTest.class,
        MetaWebInterceptorTest.class,
        BrowserUtilTest.class,
        Task211101AddContentletAsJsonColumnTest.class,
        ContentletJsonAPITest.class,
        VelocityScriptActionletAbortTest.class,
        StoryBlockMapTest.class,
        HandlerUtilTest.class,
        Task211103RenameHostNameLabelTest.class,
        ContentSecurityPolicyUtilTest.class,
        MessageToolTest.class,
        XmlToolTest.class,
        LanguageFolderTest.class,
        MailAPIImplTest.class,
        CSSCacheTest.class,
        com.dotcms.rendering.velocity.viewtools.content.BinaryMapTest.class,
        IntegrityUtilTest.class,
        Task220202RemoveFKStructureFolderConstraintTest.class,
        ContentBundlerTest.class,
        ObjectMapperTest.class,
        URLMapBundlerTest.class,
        PermissionBitFactoryImplTest.class,
        Task220203RemoveFolderInodeConstraintTest.class,
        Task220214AddOwnerAndIDateToFolderTableTest.class,
        Task220215MigrateDataFromInodeToFolderTest.class,
        Task220330ChangeVanityURLSiteFieldTypeTest.class,
        Task220402UpdateDateTimezonesTest.class,
        Task220413IncreasePublishedPushedAssetIdColTest.class,
        com.dotcms.util.pagination.ContainerPaginatorTest.class,
        ContentDispositionFileNameParserTest.class,
        SecureFileValidatorTest.class,
        BoundedBufferedReaderTest.class,
        ContentWorkflowHandlerTest.class,
        Task220512UpdateNoHTMLRegexValueTest.class,
        MetadataDelegateTest.class,
        Task220401CreateClusterLockTableTest.class,
        Task220606UpdatePushNowActionletNameTest.class,
        BundlerUtilTest.class,
        MenuResourceTest.class,
        AWSS3PublisherTest.class,
        ContentTypeInitializerTest.class,
        CSSPreProcessServletTest.class,
        VariantFactoryTest.class,
        VariantAPITest.class,
        PaginatedContentletsIntegrationTest.class,
        Task220824CreateDefaultVariantTest.class,
        Task220822CreateVariantTableTest.class,
        Task220825MakeSomeSystemFieldsRemovableTest.class,
        Task220829CreateExperimentsTableTest.class,
        StoryBlockTest.class,
        IdentifierCacheImplTest.class,
        VariantCacheTest.class,
        VersionableFactoryImplTest.class,
        Task220928AddLookbackWindowColumnToExperimentTest.class,
        TailLogResourceTest.class,
        BayesianAPIImplTest.class,
        ContentletDependenciesTest.class,
        SaveContentAsDraftActionletIntegrationTest.class,
        StoryBlockAPITest.class,
        UtilMethodsITest.class,
        Task220912UpdateCorrectShowOnMenuPropertyTest.class,
        HashedLocalFileRepositoryManagerTest.class,
        ManifestUtilTest.class,
        ZipUtilTest.class,
        Task230110MakeSomeSystemFieldsRemovableByBaseTypeTest.class,
        PopulateContentletAsJSONUtilTest.class,
        PopulateContentletAsJSONJobTest.class,
        ContentTypeDestroyAPIImplTest.class,
        Task230328AddMarkedForDeletionColumnTest.class,
<<<<<<< HEAD
        ThreadUtilsTest.class
=======
        StartupTasksExecutorDataTest.class,
>>>>>>> a1f51401
//        AnalyticsAPIImplTest.class,
//        AccessTokenRenewJobTest.class,
})

public class MainSuite {

}<|MERGE_RESOLUTION|>--- conflicted
+++ resolved
@@ -648,11 +648,7 @@
         PopulateContentletAsJSONJobTest.class,
         ContentTypeDestroyAPIImplTest.class,
         Task230328AddMarkedForDeletionColumnTest.class,
-<<<<<<< HEAD
-        ThreadUtilsTest.class
-=======
-        StartupTasksExecutorDataTest.class,
->>>>>>> a1f51401
+        StartupTasksExecutorDataTest.class
 //        AnalyticsAPIImplTest.class,
 //        AccessTokenRenewJobTest.class,
 })
