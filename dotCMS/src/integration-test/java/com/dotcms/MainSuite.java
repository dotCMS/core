package com.dotcms;

import com.dotcms.auth.providers.saml.v1.DotSamlResourceTest;
import com.dotcms.content.elasticsearch.business.ESContentletAPIImplTest;
import com.dotcms.content.elasticsearch.business.ESReadOnlyMonitorTest;
import com.dotcms.content.elasticsearch.business.ElasticsearchUtilTest;
import com.dotcms.content.elasticsearch.util.ESMappingUtilHelperTest;
import com.dotcms.contenttype.business.DotAssetBaseTypeToContentTypeStrategyImplTest;
import com.dotcms.contenttype.test.DotAssetAPITest;
import com.dotcms.ema.EMAWebInterceptorTest;
import com.dotcms.enterprise.HTMLDiffUtilTest;
import com.dotcms.enterprise.cluster.ClusterFactoryTest;
import com.dotcms.enterprise.publishing.remote.PushPublishBundleGeneratorTest;
import com.dotcms.enterprise.rules.RulesAPIImplIntegrationTest;
import com.dotcms.graphql.DotGraphQLHttpServletTest;
import com.dotcms.junit.MainBaseSuite;
import com.dotcms.mock.request.CachedParameterDecoratorTest;
import com.dotcms.publisher.bundle.business.BundleFactoryTest;
import com.dotcms.publisher.business.PublishAuditAPITest;
import com.dotcms.publishing.PublisherFilterImplTest;
import com.dotcms.publishing.PushPublishFiltersInitializerTest;
import com.dotcms.publishing.job.SiteSearchJobImplTest;
import com.dotcms.rendering.velocity.directive.DotParseTest;
import com.dotcms.rendering.velocity.servlet.VelocityServletIntegrationTest;
import com.dotcms.rest.BundleResourceTest;
import com.dotcms.rest.api.v1.apps.AppsResourceTest;
import com.dotcms.rest.api.v1.folder.FolderResourceTest;
import com.dotcms.rest.api.v1.pushpublish.PushPublishFilterResourceTest;
import com.dotcms.rest.api.v1.user.UserResourceIntegrationTest;
import com.dotcms.saml.IdentityProviderConfigurationFactoryTest;
import com.dotcms.saml.SamlConfigurationServiceTest;
import com.dotcms.security.apps.AppsAPIImplTest;
import com.dotcms.translate.GoogleTranslationServiceIntegrationTest;
import com.dotmarketing.image.focalpoint.FocalPointAPITest;
import com.dotmarketing.portlets.cmsmaintenance.factories.CMSMaintenanceFactoryTest;
import com.dotmarketing.portlets.containers.business.ContainerStructureFinderStrategyResolverTest;
import com.dotmarketing.portlets.contentlet.business.HostAPITest;
import com.dotmarketing.portlets.contentlet.model.IntegrationResourceLinkTest;
import com.dotmarketing.portlets.fileassets.business.FileAssetAPIImplIntegrationTest;
import com.dotmarketing.portlets.fileassets.business.FileAssetAPIImplTest;
import com.dotmarketing.portlets.fileassets.business.FileAssetFactoryIntegrationTest;
import com.dotmarketing.portlets.folders.business.FolderFactoryImplTest;
import com.dotmarketing.portlets.workflows.actionlet.PushNowActionletTest;
import com.dotmarketing.portlets.workflows.model.TestWorkflowAction;
import com.dotmarketing.quartz.DotStatefulJobTest;
import com.dotmarketing.quartz.job.CleanUpFieldReferencesJobTest;
import com.dotmarketing.startup.runonce.Task05195CreatesDestroyActionAndAssignDestroyDefaultActionsToTheSystemWorkflowTest;
import com.dotmarketing.startup.runonce.Task05210CreateDefaultDotAssetTest;
import com.dotmarketing.startup.runonce.Task05225RemoveLoadRecordsToIndexTest;
import com.dotmarketing.startup.runonce.Task05305AddPushPublishFilterColumnTest;
import com.dotmarketing.startup.runonce.Task05350AddDotSaltClusterColumnTest;
import com.dotmarketing.startup.runonce.Task05370AddAppsPortletToLayoutTest;
import com.dotmarketing.util.ConfigTest;
import com.dotmarketing.util.TestConfig;
import com.liferay.portal.language.LanguageUtilTest;
import org.junit.runner.RunWith;
import org.junit.runners.Suite.SuiteClasses;

/* grep -l -r "@Test" dotCMS/src/integration-test */
/* ./gradlew integrationTest -Dtest.single=com.dotcms.MainSuite */
//@RunWith(Suite.class)
@RunWith(MainBaseSuite.class)
@SuiteClasses({
        org.apache.velocity.runtime.parser.node.SimpleNodeTest.class,
        com.liferay.portal.ejb.UserLocalManagerTest.class,
        com.liferay.portal.ejb.UserUtilTest.class,
        com.liferay.util.LocaleUtilTest.class,
        com.dotcms.languagevariable.business.LanguageVariableAPITest.class,
        com.dotcms.filters.interceptor.jwt.JsonWebTokenInterceptorIntegrationTest.class,
        com.dotcms.publishing.PublisherAPITest.class,
        com.dotcms.publishing.remote.RemoteReceiverLanguageResolutionTest.class,
        com.dotcms.cluster.business.ServerAPIImplTest.class,
        com.dotcms.cache.KeyValueCacheImplTest.class,
        com.dotcms.enterprise.publishing.remote.handler.RuleBundlerHandlerTest.class,
        com.dotcms.enterprise.publishing.remote.CategoryBundlerHandlerTest.class,
        com.dotcms.enterprise.publishing.remote.HostBundlerHandlerTest.class,
        com.dotcms.enterprise.priv.ESSearchProxyTest.class,
        com.dotcms.util.pagination.ContentTypesPaginatorTest.class,
        com.dotcms.util.marshal.MarshalUtilsIntegrationTest.class,
        com.dotcms.util.RelationshipUtilTest.class,
        com.dotcms.util.ImportUtilTest.class,
        com.dotmarketing.util.PageModeTest.class,
        com.dotmarketing.business.web.UserWebAPIImplTest.class,
        com.dotcms.auth.providers.jwt.JsonWebTokenUtilsIntegrationTest.class,
        com.dotcms.auth.providers.jwt.factories.ApiTokenAPITest.class,
        com.dotcms.auth.providers.jwt.services.JsonWebTokenServiceIntegrationTest.class,
        com.dotcms.publisher.util.DependencySetTest.class,
        com.dotcms.publisher.business.PublisherTest.class,
        com.dotcms.publisher.endpoint.bean.PublishingEndPointTest.class,
        com.dotcms.publisher.endpoint.business.PublishingEndPointAPITest.class,
        com.dotcms.publisher.endpoint.business.PublishingEndPointFactoryImplTest.class,
        com.dotcms.publisher.assets.business.PushedAssetsAPITest.class,
        com.dotcms.notification.business.NotificationAPITest.class,
        com.dotcms.business.LocalTransactionAndCloseDBIfOpenedFactoryTest.class,
        com.dotcms.content.elasticsearch.business.IndiciesFactoryTest.class,
        com.dotcms.content.elasticsearch.business.ESIndexSpeedTest.class,
        com.dotcms.content.elasticsearch.business.ESSiteSearchAPITest.class,
        com.dotcms.content.elasticsearch.business.ESMappingAPITest.class,
        com.dotcms.content.elasticsearch.business.ContentletIndexAPIImplTest.class,
        com.dotcms.content.elasticsearch.business.ES6UpgradeTest.class,
        com.dotcms.content.elasticsearch.business.ESContentFactoryImplTest.class,
        com.dotcms.keyvalue.busines.KeyValueAPIImplTest.class,
        com.dotcms.keyvalue.business.KeyValueAPITest.class,
        com.dotcms.tika.TikaUtilsTest.class,
        com.dotcms.http.CircuitBreakerUrlTest.class,
        com.dotcms.visitor.filter.logger.VisitorLoggerTest.class,
        com.dotcms.visitor.filter.characteristics.VisitorCharacterTest.class,
        com.dotcms.graphql.business.GraphqlAPITest.class,
        com.dotcms.contenttype.test.ContentTypeTest.class,
        com.dotcms.contenttype.test.DeleteFieldJobTest.class,
        com.dotcms.contenttype.test.ContentTypeAPIImplTest.class,
        com.dotcms.contenttype.test.ContentTypeBuilderTest.class,
        com.dotcms.contenttype.test.ContentTypeFactoryImplTest.class,
        com.dotcms.contenttype.test.ContentTypeImportExportTest.class,
        com.dotcms.contenttype.test.FieldFactoryImplTest.class,
        com.dotcms.contenttype.test.JsonContentTypeTransformerTest.class,
        com.dotcms.contenttype.test.ContentResourceTest.class,
        com.dotcms.contenttype.test.FieldBuilderTest.class,
        com.dotcms.contenttype.test.KeyValueFieldUtilTest.class,
        com.dotcms.contenttype.test.ContentTypeResourceTest.class,
        com.dotcms.contenttype.business.RelationshipAPITest.class,
        com.dotcms.contenttype.business.FieldAPITest.class,
        com.dotcms.contenttype.business.RelationshipFactoryImplTest.class,
        com.dotcms.contenttype.model.field.layout.FieldUtilTest.class,
        com.dotcms.contenttype.model.field.layout.FieldLayoutColumnSerializerTest.class,
        com.dotcms.contenttype.model.field.layout.FieldLayoutSerializerTest.class,
        com.dotcms.contenttype.model.field.layout.FieldLayoutRowSerializerTest.class,
        com.dotcms.contenttype.model.field.layout.FieldLayoutTest.class,
        com.dotcms.workflow.helper.TestSystemActionMappingsHandlerMerger.class,
        com.dotcms.concurrent.lock.DotKeyLockManagerTest.class,
        com.dotcms.concurrent.DotConcurrentFactoryTest.class,
        com.dotcms.rendering.velocity.VelocityMacroCacheTest.class,
        com.dotcms.rendering.velocity.VelocityUtilTest.class,
        com.dotcms.rendering.velocity.viewtools.navigation.NavToolTest.class,
        com.dotcms.rendering.velocity.viewtools.navigation.NavToolCacheTest.class,
        com.dotcms.rendering.velocity.viewtools.content.ContentMapTest.class,
        com.dotcms.rendering.velocity.viewtools.content.util.ContentUtilsTest.class,
        com.dotcms.rendering.velocity.viewtools.content.ContentToolTest.class,
        com.dotcms.rendering.velocity.viewtools.WorkflowToolTest.class,
        com.dotcms.browser.BrowserAPITest.class,
        com.dotcms.rendering.velocity.viewtools.LanguageWebAPITest.class,
        com.dotcms.rendering.velocity.viewtools.ContainerWebAPIIntegrationTest.class,
        com.dotcms.rendering.velocity.services.VelocityResourceKeyTest.class,
        com.dotcms.rendering.velocity.services.HTMLPageAssetRenderedTest.class,
        com.dotcms.uuid.shorty.ShortyIdApiTest.class,
        DotGraphQLHttpServletTest.class,
        com.dotcms.rest.TagResourceIntegrationTest.class,
        com.dotcms.rest.MapToContentletPopulatorTest.class,
        com.dotcms.rest.WebResourceIntegrationTest.class,
        com.dotcms.rest.api.v1.configuration.ConfigurationResourceTest.class,
        com.dotcms.rest.api.v1.page.NavResourceTest.class,
        com.dotcms.rest.api.v1.page.PageResourceTest.class,
        com.dotcms.rest.api.v1.temp.TempFileResourceTest.class,
        com.dotcms.rest.api.v1.content.ContentVersionResourceIntegrationTest.class,
        com.dotcms.rest.api.v1.container.ContainerResourceIntegrationTest.class,
        com.dotcms.rest.api.v1.theme.ThemeResourceIntegrationTest.class,
        com.dotcms.rest.api.v1.vtl.VTLResourceIntegrationTest.class,
        com.dotcms.rest.api.v1.contenttype.ContentTypeResourceIssue15124Test.class,
        com.dotcms.rest.api.v1.contenttype.FieldResourceTest.class,
        com.dotcms.rest.api.v1.contenttype.FieldVariableResourceTest.class,
        com.dotcms.rest.api.v1.contenttype.ContentTypeResourceTest.class,
        com.dotcms.rest.api.v1.workflow.WorkflowResourceResponseCodeIntegrationTest.class,
        com.dotcms.rest.api.v1.workflow.WorkflowResourceIntegrationTest.class,
        com.dotcms.rest.api.v1.workflow.WorkflowResourceLicenseIntegrationTest.class,
        com.dotcms.rest.api.v1.authentication.ResetPasswordResourceIntegrationTest.class,
        com.dotcms.rest.api.v1.authentication.CreateJsonWebTokenResourceIntegrationTest.class,
        com.dotcms.rest.api.v1.relationships.RelationshipsResourceTest.class,
        com.dotcms.rest.api.v2.contenttype.FieldResourceTest.class,
        com.dotcms.rest.api.v3.contenttype.FieldResourceTest.class,
        com.dotcms.rest.api.v3.contenttype.MoveFieldFormTest.class,
        com.dotcms.rest.api.CorsFilterTest.class,
        com.dotcms.rest.elasticsearch.ESContentResourcePortletTest.class,
        com.dotcms.filters.VanityUrlFilterTest.class,
        com.dotcms.vanityurl.business.VanityUrlAPITest.class,
        com.dotmarketing.portlets.fileassets.business.FileAssetAPITest.class,
        com.dotmarketing.portlets.languagesmanager.business.LanguageAPITest.class,
        com.dotmarketing.portlets.languagesmanager.business.LanguageFactoryIntegrationTest.class,
        com.dotmarketing.portlets.linkchecker.business.LinkCheckerAPITest.class,
        com.dotmarketing.portlets.contentlet.util.ContentletUtilTest.class,
        com.dotmarketing.portlets.contentlet.business.ContentletCheckInTest.class,
        com.dotmarketing.portlets.contentlet.business.ContentletFactoryTest.class,
        com.dotmarketing.portlets.contentlet.business.HostAPITest.class,
        ContainerStructureFinderStrategyResolverTest.class,
        com.dotmarketing.portlets.contentlet.business.ContentletAPITest.class,
        com.dotmarketing.portlets.contentlet.model.ContentletIntegrationTest.class,
        com.dotmarketing.portlets.contentlet.transform.BinaryToMapTransformerTest.class,
        com.dotmarketing.portlets.contentlet.transform.ContentletTransformerTest.class,
        com.dotmarketing.portlets.contentlet.ajax.ContentletAjaxTest.class,
        com.dotmarketing.portlets.workflows.business.SaveContentDraftActionletTest.class,
        com.dotmarketing.portlets.workflows.business.WorkflowFactoryTest.class,
        com.dotmarketing.portlets.workflows.business.SaveContentActionletTest.class,
        com.dotmarketing.portlets.workflows.business.WorkflowAPIMultiLanguageTest.class,
        com.dotmarketing.portlets.workflows.business.WorkflowAPITest.class,
        com.dotmarketing.portlets.workflows.model.WorkflowSearcherTest.class,
        com.dotmarketing.portlets.workflows.model.SystemActionWorkflowActionMappingTest.class,
        com.dotmarketing.portlets.workflows.actionlet.FourEyeApproverActionletTest.class,
        com.dotmarketing.portlets.workflows.actionlet.SaveContentActionletTest.class,
        com.dotmarketing.portlets.workflows.actionlet.SaveContentActionletWithTagsTest.class,
        com.dotmarketing.portlets.workflows.actionlet.CopyActionletTest.class,
        com.dotmarketing.portlets.workflows.actionlet.VelocityScriptActionletTest.class,
        com.dotmarketing.portlets.personas.business.PersonaAPITest.class,
        com.dotmarketing.portlets.personas.business.DeleteMultiTreeUsedPersonaTagJobTest.class,
        com.dotmarketing.portlets.links.business.MenuLinkAPITest.class,
        com.dotmarketing.portlets.links.factories.LinkFactoryTest.class,
        com.dotmarketing.portlets.rules.conditionlet.ConditionletOSGIFTest.class,
        com.dotmarketing.portlets.rules.conditionlet.CurrentSessionLanguageConditionletTest.class,
        com.dotmarketing.portlets.rules.conditionlet.NumberOfTimesPreviouslyVisitedConditionletTest.class,
        com.dotmarketing.portlets.rules.conditionlet.UsersBrowserLanguageConditionletTest.class,
        com.dotmarketing.portlets.rules.conditionlet.UsersSiteVisitsConditionletTest.class,
        com.dotmarketing.portlets.rules.conditionlet.VisitorOperatingSystemConditionletTest.class,
        com.dotmarketing.portlets.rules.conditionlet.VisitedUrlConditionletTest.class,
        com.dotmarketing.portlets.rules.business.RulesCacheFTest.class,
        com.dotmarketing.portlets.templates.business.TemplateAPITest.class,
        com.dotmarketing.portlets.folders.business.FolderAPITest.class,
        com.dotmarketing.portlets.containers.business.ContainerAPIImplTest.class,
        com.dotmarketing.portlets.containers.business.ContainerAPITest.class,
        com.dotmarketing.portlets.containers.business.FileAssetContainerUtilTest.class,
        com.dotmarketing.portlets.htmlpages.business.HTMLPageAPITest.class,
        com.dotmarketing.portlets.structure.factories.StructureFactoryTest.class,
        com.dotmarketing.portlets.structure.factories.FieldFactoryTest.class,
        com.dotmarketing.portlets.structure.model.ContentletRelationshipsTest.class,
        com.dotmarketing.portlets.structure.transform.ContentletRelationshipsTransformerTest.class,
        com.dotmarketing.portlets.categories.business.CategoryAPITest.class,
        com.dotmarketing.filters.FiltersTest.class,
        com.dotmarketing.business.VersionableAPITest.class,
        com.dotmarketing.business.UserAPITest.class,
        com.dotmarketing.business.portal.PortletAPIImplTest.class,
        com.dotmarketing.business.cache.provider.guava.CachePerformanceTest.class,
        com.dotmarketing.business.web.LanguageWebApiTest.class,
        com.dotmarketing.business.IdentifierFactoryTest.class,
        com.dotmarketing.business.IdentifierAPITest.class,
        com.dotmarketing.business.CommitListenerCacheWrapperTest.class,
        com.dotmarketing.business.RoleAPITest.class,
        com.dotmarketing.business.UserProxyFactoryTest.class,
        com.dotmarketing.business.IdentifierConsistencyIntegrationTest.class,
        com.dotmarketing.business.LayoutAPITest.class,
        com.dotmarketing.business.PermissionAPIIntegrationTest.class,
        com.dotmarketing.business.PermissionAPITest.class,
        com.dotmarketing.servlets.BinaryExporterServletTest.class,
        com.dotmarketing.servlets.ShortyServletAndTitleImageTest.class,
        com.dotmarketing.servlets.ajax.AjaxDirectorServletIntegrationTest.class,
        com.dotmarketing.common.reindex.ReindexThreadTest.class,
        com.dotmarketing.common.reindex.ReindexAPITest.class,
        com.dotmarketing.common.db.DotDatabaseMetaDataTest.class,
        com.dotmarketing.common.db.ParamsSetterTest.class,
        com.dotmarketing.cms.urlmap.URLMapAPIImplTest.class,
        com.dotmarketing.factories.PublishFactoryTest.class,
        com.dotmarketing.factories.WebAssetFactoryTest.class,
        com.dotmarketing.factories.MultiTreeAPITest.class,
        com.dotmarketing.db.DbConnectionFactoryTest.class,
        com.dotmarketing.db.DbConnectionFactoryUtilTest.class,
        com.dotmarketing.db.HibernateUtilTest.class,
        com.dotmarketing.quartz.job.BinaryCleanupJobTest.class,
        FocalPointAPITest.class,
        com.dotmarketing.tag.business.TagAPITest.class,
        com.dotcms.osgi.OSGIUtilTest.class,
        com.dotmarketing.fixTasks.FixTask00085FixEmptyParentPathOnIdentifierTest.class,
        com.dotmarketing.startup.runonce.Task05170DefineFrontEndAndBackEndRolesTest.class,
        com.dotmarketing.startup.runonce.Task04375UpdateCategoryKeyTest.class,
        com.dotmarketing.startup.runonce.Task04335CreateSystemWorkflowTest.class,
        com.dotmarketing.startup.runonce.Task04375UpdateColorsTest.class,
        com.dotmarketing.startup.runonce.Task05160MultiTreeAddPersonalizationColumnAndChangingPKTest.class,
        com.dotmarketing.startup.runonce.Task05035LanguageTableIdentityOffTest.class,
        com.dotmarketing.startup.runonce.Task05165CreateContentTypeWorkflowActionMappingTableTest.class,
        com.dotmarketing.startup.runonce.Task05070AndTask05080Test.class,
        com.dotmarketing.startup.runonce.Task05030UpdateSystemContentTypesHostTest.class,
        com.dotmarketing.startup.runonce.Task05050FileAssetContentTypeReadOnlyFileNameTest.class,
        com.dotmarketing.startup.runonce.Task05190UpdateFormsWidgetCodeFieldTest.class,
        com.dotmarketing.startup.runalways.Task00001LoadSchemaIntegrationTest.class,
        com.dotmarketing.startup.runonce.Task05200WorkflowTaskUniqueKeyTest.class,
        Task05195CreatesDestroyActionAndAssignDestroyDefaultActionsToTheSystemWorkflowTest.class,
        Task05210CreateDefaultDotAssetTest.class,
        CleanUpFieldReferencesJobTest.class,
        ESContentletAPIImplTest.class,
        CachedParameterDecoratorTest.class,
        TestConfig.class,
        ConfigTest.class,
        PublishAuditAPITest.class,
        BundleFactoryTest.class,
        com.dotcms.security.apps.SecretsStoreKeyStoreImplTest.class,
        AppsAPIImplTest.class,
        AppsResourceTest.class,
        VelocityServletIntegrationTest.class,
        DotAssetAPITest.class,
        DotAssetBaseTypeToContentTypeStrategyImplTest.class,
        RulesAPIImplIntegrationTest.class,
        FileAssetAPIImplIntegrationTest.class,
        FileAssetFactoryIntegrationTest.class,
        FileAssetAPIImplTest.class,
        UserResourceIntegrationTest.class,
        SiteSearchJobImplTest.class,
        IntegrationResourceLinkTest.class,
        HTMLDiffUtilTest.class,
        ElasticsearchUtilTest.class,
        ESReadOnlyMonitorTest.class,
        LanguageUtilTest.class,
        FolderResourceTest.class,
        Task05225RemoveLoadRecordsToIndexTest.class,
        PushPublishBundleGeneratorTest.class,
        BundleFactoryTest.class,
        PublisherFilterImplTest.class,
        PushPublishFiltersInitializerTest.class,
        PushPublishFilterResourceTest.class,
        PushNowActionletTest.class,
        Task05305AddPushPublishFilterColumnTest.class,
        CMSMaintenanceFactoryTest.class,
        Task05350AddDotSaltClusterColumnTest.class,
        DotParseTest.class,
        TestWorkflowAction.class,
        SamlConfigurationServiceTest.class,
        HostAPITest.class,
        ClusterFactoryTest.class,
        ESMappingUtilHelperTest.class,
        BundleResourceTest.class,
        IdentityProviderConfigurationFactoryTest.class,
        EMAWebInterceptorTest.class,
        GoogleTranslationServiceIntegrationTest.class,
        Task05370AddAppsPortletToLayoutTest.class,
        FolderFactoryImplTest.class,
<<<<<<< HEAD
        DotSamlResourceTest.class
=======
        DotStatefulJobTest.class
>>>>>>> 9569f5fa
})
public class MainSuite {

}<|MERGE_RESOLUTION|>--- conflicted
+++ resolved
@@ -317,11 +317,8 @@
         GoogleTranslationServiceIntegrationTest.class,
         Task05370AddAppsPortletToLayoutTest.class,
         FolderFactoryImplTest.class,
-<<<<<<< HEAD
-        DotSamlResourceTest.class
-=======
+        DotSamlResourceTest.class,
         DotStatefulJobTest.class
->>>>>>> 9569f5fa
 })
 public class MainSuite {
 
