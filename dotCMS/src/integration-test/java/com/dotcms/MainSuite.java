package com.dotcms;

import com.dotcms.auth.providers.saml.v1.DotSamlResourceTest;
import com.dotcms.auth.providers.saml.v1.SAMLHelperTest;
import com.dotcms.cache.lettuce.DotObjectCodecTest;
import com.dotcms.cache.lettuce.LettuceCacheTest;
import com.dotcms.cache.lettuce.RedisClientTest;
import com.dotcms.content.business.json.ContentletJsonAPITest;
import com.dotcms.content.business.ObjectMapperTest;
import com.dotcms.content.elasticsearch.business.ESContentletAPIImplTest;
import com.dotcms.content.elasticsearch.business.ESIndexAPITest;
import com.dotcms.content.elasticsearch.business.ElasticsearchUtilTest;
import com.dotcms.content.elasticsearch.util.ESMappingUtilHelperTest;
import com.dotcms.contenttype.business.DotAssetBaseTypeToContentTypeStrategyImplTest;
import com.dotcms.contenttype.test.DotAssetAPITest;
import com.dotcms.csspreproc.CSSCacheTest;
import com.dotcms.dotpubsub.PostgresPubSubImplTest;
import com.dotcms.dotpubsub.RedisPubSubImplTest;
import com.dotcms.ema.EMAWebInterceptorTest;
import com.dotcms.enterprise.cluster.ClusterFactoryTest;
import com.dotcms.enterprise.publishing.bundler.URLMapBundlerTest;
import com.dotcms.enterprise.publishing.remote.PushPublishBundleGeneratorTest;
import com.dotcms.enterprise.publishing.remote.StaticPushPublishBundleGeneratorTest;
import com.dotcms.enterprise.publishing.remote.bundler.ContainerBundlerTest;
import com.dotcms.enterprise.publishing.remote.bundler.ContentBundlerTest;
import com.dotcms.enterprise.publishing.remote.bundler.ContentTypeBundlerTest;
import com.dotcms.enterprise.publishing.remote.bundler.DependencyBundlerTest;
import com.dotcms.enterprise.publishing.remote.bundler.FolderBundlerTest;
import com.dotcms.enterprise.publishing.remote.bundler.HostBundlerTest;
import com.dotcms.enterprise.publishing.remote.bundler.LinkBundlerTest;
import com.dotcms.enterprise.publishing.remote.bundler.RuleBundlerTest;
import com.dotcms.enterprise.publishing.remote.bundler.TemplateBundlerTest;
import com.dotcms.enterprise.publishing.remote.bundler.WorkflowBundlerTest;
import com.dotcms.enterprise.publishing.remote.handler.ContentHandlerTest;
import com.dotcms.enterprise.publishing.remote.handler.HandlerUtilTest;
import com.dotcms.enterprise.publishing.staticpublishing.LanguageFolderTest;
import com.dotcms.enterprise.publishing.staticpublishing.StaticPublisherIntegrationTest;
import com.dotcms.enterprise.rules.RulesAPIImplIntegrationTest;
import com.dotcms.filters.interceptor.meta.MetaWebInterceptorTest;
import com.dotcms.graphql.DotGraphQLHttpServletTest;
import com.dotcms.integritycheckers.HostIntegrityCheckerTest;
import com.dotcms.integritycheckers.IntegrityUtilTest;
import com.dotcms.junit.MainBaseSuite;
import com.dotcms.mail.MailAPIImplTest;
import com.dotcms.mock.request.CachedParameterDecoratorTest;
import com.dotcms.publisher.bundle.business.BundleAPITest;
import com.dotcms.publisher.bundle.business.BundleFactoryTest;
import com.dotcms.publisher.business.PublishAuditAPITest;
import com.dotcms.publisher.business.PublishQueueElementTransformerTest;
import com.dotcms.publisher.receiver.BundlePublisherTest;
import com.dotcms.publisher.util.DependencyManagerTest;
import com.dotcms.publisher.util.DependencyModDateUtilTest;
import com.dotcms.publishing.PublisherFilterImplTest;
import com.dotcms.publishing.PushPublishFiltersInitializerTest;
import com.dotcms.publishing.job.SiteSearchJobImplTest;
import com.dotcms.publishing.manifest.CSVManifestBuilderTest;
import com.dotcms.publishing.manifest.CSVManifestReaderTest;
import com.dotcms.publishing.manifest.ManifestReaderFactoryTest;
import com.dotcms.rendering.velocity.directive.DotParseTest;
import com.dotcms.rendering.velocity.servlet.VelocityServletIntegrationTest;
import com.dotcms.rendering.velocity.viewtools.DotTemplateToolTest;
import com.dotcms.rendering.velocity.viewtools.FileToolTest;
import com.dotcms.rendering.velocity.viewtools.JSONToolTest;
import com.dotcms.rendering.velocity.viewtools.MessageToolTest;
import com.dotcms.rendering.velocity.viewtools.XmlToolTest;
import com.dotcms.rendering.velocity.viewtools.content.StoryBlockMapTest;
import com.dotcms.rest.BundlePublisherResourceIntegrationTest;
import com.dotcms.rest.BundleResourceTest;
import com.dotcms.rest.IntegrityResourceIntegrationTest;
import com.dotcms.rest.api.v1.apps.AppsResourceTest;
import com.dotcms.rest.api.v1.apps.view.AppsInterpolationTest;
import com.dotcms.rest.api.v1.authentication.ResetPasswordTokenUtilTest;
import com.dotcms.rest.api.v1.folder.FolderResourceTest;
import com.dotcms.rest.api.v1.pushpublish.PushPublishFilterResourceTest;
import com.dotcms.rest.api.v1.system.ConfigurationHelperTest;
import com.dotcms.rest.api.v1.user.UserResourceIntegrationTest;
import com.dotcms.saml.IdentityProviderConfigurationFactoryTest;
import com.dotcms.saml.SamlConfigurationServiceTest;
import com.dotcms.security.ContentSecurityPolicyUtilTest;
import com.dotcms.security.apps.AppsAPIImplTest;
import com.dotcms.security.apps.AppsCacheImplTest;
import com.dotcms.security.multipart.BoundedBufferedReaderTest;
import com.dotcms.security.multipart.ContentDispositionFileNameParserTest;
import com.dotcms.security.multipart.SecureFileValidatorTest;
import com.dotcms.storage.FileMetadataAPITest;
import com.dotcms.storage.StoragePersistenceAPITest;
import com.dotcms.translate.GoogleTranslationServiceIntegrationTest;
import com.dotcms.util.XStreamFactoryTest;
import com.dotcms.uuid.shorty.LegacyShortyIdApiTest;
import com.dotmarketing.beans.HostTest;
import com.dotmarketing.business.DeterministicIdentifierAPITest;
import com.dotmarketing.business.PermissionBitFactoryImplTest;
import com.dotmarketing.business.helper.PermissionHelperTest;
import com.dotmarketing.cache.FolderCacheImplIntegrationTest;
import com.dotmarketing.common.db.DBTimeZoneCheckTest;
import com.dotmarketing.filters.AutoLoginFilterTest;
import com.dotmarketing.image.filter.ImageFilterAPIImplTest;
import com.dotmarketing.image.focalpoint.FocalPointAPITest;
import com.dotmarketing.osgi.GenericBundleActivatorTest;
import com.dotmarketing.portlets.browser.BrowserUtilTest;
import com.dotmarketing.portlets.categories.business.CategoryFactoryTest;
import com.dotmarketing.portlets.cmsmaintenance.factories.CMSMaintenanceFactoryTest;
import com.dotmarketing.portlets.containers.business.ContainerFactoryImplTest;
import com.dotmarketing.portlets.containers.business.ContainerStructureFinderStrategyResolverTest;
import com.dotmarketing.portlets.contentlet.business.ContentletCacheImplTest;
import com.dotmarketing.portlets.contentlet.business.web.ContentletWebAPIImplIntegrationTest;
import com.dotmarketing.portlets.contentlet.model.IntegrationResourceLinkTest;
import com.dotmarketing.portlets.fileassets.business.FileAssetAPIImplIntegrationTest;
import com.dotmarketing.portlets.fileassets.business.FileAssetFactoryIntegrationTest;
import com.dotmarketing.portlets.folders.business.FolderFactoryImplTest;
import com.dotmarketing.portlets.folders.model.FolderTest;
import com.dotmarketing.portlets.templates.business.FileAssetTemplateUtilTest;
import com.dotmarketing.portlets.templates.business.TemplateFactoryImplTest;
import com.dotmarketing.portlets.workflows.actionlet.MoveContentActionletTest;
import com.dotmarketing.portlets.workflows.actionlet.PushNowActionletTest;
import com.dotmarketing.portlets.workflows.actionlet.VelocityScriptActionletAbortTest;
import com.dotmarketing.portlets.workflows.model.TestWorkflowAction;
import com.dotmarketing.portlets.workflows.util.WorkflowEmailUtilTest;
import com.dotmarketing.quartz.DotStatefulJobTest;
import com.dotmarketing.quartz.job.CleanUpFieldReferencesJobTest;
import com.dotmarketing.quartz.job.IntegrityDataGenerationJobTest;
import com.dotmarketing.startup.StartupTasksExecutorTest;
import com.dotmarketing.startup.runalways.Task00050LoadAppsSecretsTest;
import com.dotmarketing.startup.runonce.Task05195CreatesDestroyActionAndAssignDestroyDefaultActionsToTheSystemWorkflowTest;
import com.dotmarketing.startup.runonce.Task05210CreateDefaultDotAssetTest;
import com.dotmarketing.startup.runonce.Task05225RemoveLoadRecordsToIndexTest;
import com.dotmarketing.startup.runonce.Task05305AddPushPublishFilterColumnTest;
import com.dotmarketing.startup.runonce.Task05350AddDotSaltClusterColumnTest;
import com.dotmarketing.startup.runonce.Task05370AddAppsPortletToLayoutTest;
import com.dotmarketing.startup.runonce.Task05380ChangeContainerPathToAbsoluteTest;
import com.dotmarketing.startup.runonce.Task05390MakeRoomForLongerJobDetailTest;
import com.dotmarketing.startup.runonce.Task05395RemoveEndpointIdForeignKeyInIntegrityResolverTablesIntegrationTest;
import com.dotmarketing.startup.runonce.Task201013AddNewColumnsToIdentifierTableTest;
import com.dotmarketing.startup.runonce.Task201014UpdateColumnsValuesInIdentifierTableTest;
import com.dotmarketing.startup.runonce.Task201102UpdateColumnSitelicTableTest;
import com.dotmarketing.startup.runonce.Task210218MigrateUserProxyTableTest;
import com.dotmarketing.startup.runonce.Task210319CreateStorageTableTest;
import com.dotmarketing.startup.runonce.Task210321RemoveOldMetadataFilesTest;
import com.dotmarketing.startup.runonce.Task210506UpdateStorageTableTest;
import com.dotmarketing.startup.runonce.Task210510UpdateStorageTableDropMetadataColumnTest;
import com.dotmarketing.startup.runonce.Task210520UpdateAnonymousEmailTest;
import com.dotmarketing.startup.runonce.Task210527DropReviewFieldsFromContentletTableTest;
import com.dotmarketing.startup.runonce.Task210719CleanUpTitleFieldTest;
import com.dotmarketing.startup.runonce.Task210802UpdateStructureTableTest;
import com.dotmarketing.startup.runonce.Task210805DropUserProxyTableTest;
import com.dotmarketing.startup.runonce.Task210816DeInodeRelationshipTest;
import com.dotmarketing.startup.runonce.Task210901UpdateDateTimezonesTest;
import com.dotmarketing.startup.runonce.Task211007RemoveNotNullConstraintFromCompanyMXColumnTest;
import com.dotmarketing.startup.runonce.Task211012AddCompanyDefaultLanguageTest;
import com.dotmarketing.startup.runonce.Task220202RemoveFKStructureFolderConstraintTest;
import com.dotmarketing.startup.runonce.Task211101AddContentletAsJsonColumnTest;
import com.dotmarketing.startup.runonce.Task211103RenameHostNameLabelTest;
import com.dotmarketing.startup.runonce.Task220203RemoveFolderInodeConstraintTest;
import com.dotmarketing.startup.runonce.Task220214AddOwnerAndIDateToFolderTableTest;
import com.dotmarketing.startup.runonce.Task220215MigrateDataFromInodeToFolderTest;
import com.dotmarketing.startup.runonce.Task220330ChangeVanityURLSiteFieldTypeTest;
import com.dotmarketing.startup.runonce.Task220331UpdateDateTimezonesTest;
import com.dotmarketing.startup.runonce.Task220404RemoveCalendarReminderTest;
import com.dotmarketing.startup.runonce.Task220413IncreasePublishedPushedAssetIdColTest;
import com.dotmarketing.util.ConfigTest;
import com.dotmarketing.util.HashBuilderTest;
import com.dotmarketing.util.MaintenanceUtilTest;
import com.dotmarketing.util.ResourceCollectorUtilTest;
import com.dotmarketing.util.TestConfig;
import com.liferay.portal.language.LanguageUtilTest;
import org.apache.velocity.tools.view.tools.CookieToolTest;
import org.junit.runner.RunWith;
import org.junit.runners.Suite.SuiteClasses;

/* grep -l -r "@Test" dotCMS/src/integration-test */
/* ./gradlew integrationTest -Dtest.single=com.dotcms.MainSuite */


@RunWith(MainBaseSuite.class)
@SuiteClasses({
        FolderCacheImplIntegrationTest.class,
        StaticPublisherIntegrationTest.class,
        com.dotcms.publishing.PublisherAPIImplTest.class,
        SiteSearchJobImplTest.class,
        PushPublishBundleGeneratorTest.class,
        LegacyShortyIdApiTest.class,
        RuleBundlerTest.class,
        com.dotcms.content.elasticsearch.business.ESMappingAPITest.class,
        org.apache.velocity.runtime.parser.node.SimpleNodeTest.class,
        com.liferay.portal.ejb.UserLocalManagerTest.class,
        com.liferay.portal.ejb.UserUtilTest.class,
        com.liferay.util.LocaleUtilTest.class,
        com.dotcms.languagevariable.business.LanguageVariableAPITest.class,
        com.dotcms.filters.interceptor.jwt.JsonWebTokenInterceptorIntegrationTest.class,
        com.dotcms.publishing.PublisherAPITest.class,
        com.dotcms.publishing.remote.RemoteReceiverLanguageResolutionTest.class,
        com.dotcms.cluster.business.ServerAPIImplTest.class,
        com.dotcms.cache.KeyValueCacheImplTest.class,
        com.dotcms.enterprise.publishing.remote.handler.RuleBundlerHandlerTest.class,
        com.dotcms.enterprise.publishing.remote.CategoryBundlerHandlerTest.class,
        com.dotcms.enterprise.publishing.remote.HostBundlerHandlerTest.class,
        com.dotcms.enterprise.priv.ESSearchProxyTest.class,
        com.dotcms.util.pagination.ContentTypesPaginatorTest.class,
        com.dotcms.util.marshal.MarshalUtilsIntegrationTest.class,
        com.dotcms.util.RelationshipUtilTest.class,
        com.dotcms.util.ImportUtilTest.class,
        com.dotmarketing.util.PageModeTest.class,
        com.dotmarketing.business.web.UserWebAPIImplTest.class,
        com.dotcms.auth.providers.jwt.JsonWebTokenUtilsIntegrationTest.class,
        com.dotcms.auth.providers.jwt.factories.ApiTokenAPITest.class,
        com.dotcms.auth.providers.jwt.services.JsonWebTokenServiceIntegrationTest.class,
        DependencyModDateUtilTest.class,
        com.dotcms.publisher.business.PublisherTest.class,
        com.dotcms.publisher.endpoint.bean.PublishingEndPointTest.class,
        com.dotcms.publisher.endpoint.business.PublishingEndPointAPITest.class,
        com.dotcms.publisher.endpoint.business.PublishingEndPointFactoryImplTest.class,
        com.dotcms.publisher.assets.business.PushedAssetsAPITest.class,
        com.dotcms.notification.business.NotificationAPITest.class,
        com.dotcms.business.LocalTransactionAndCloseDBIfOpenedFactoryTest.class,
        com.dotcms.content.elasticsearch.business.IndiciesFactoryTest.class,
        com.dotcms.content.elasticsearch.business.ESIndexSpeedTest.class,
        com.dotcms.content.elasticsearch.business.ESSiteSearchAPITest.class,
        com.dotcms.content.elasticsearch.business.ContentletIndexAPIImplTest.class,
        com.dotcms.content.elasticsearch.business.ES6UpgradeTest.class,
        com.dotcms.content.elasticsearch.business.ESContentFactoryImplTest.class,
        com.dotcms.keyvalue.busines.KeyValueAPIImplTest.class,
        com.dotcms.keyvalue.business.KeyValueAPITest.class,
        com.dotcms.tika.TikaUtilsTest.class,
        com.dotcms.http.CircuitBreakerUrlTest.class,
        com.dotcms.visitor.filter.logger.VisitorLoggerTest.class,
        com.dotcms.visitor.filter.characteristics.VisitorCharacterTest.class,
        com.dotcms.graphql.business.GraphqlAPITest.class,
        com.dotcms.contenttype.test.ContentTypeTest.class,
        com.dotcms.contenttype.test.DeleteFieldJobTest.class,
        com.dotcms.contenttype.test.ContentTypeAPIImplTest.class,
        com.dotcms.contenttype.test.ContentTypeBuilderTest.class,
        com.dotcms.contenttype.test.ContentTypeFactoryImplTest.class,
        com.dotcms.contenttype.test.ContentTypeImportExportTest.class,
        com.dotcms.contenttype.test.FieldFactoryImplTest.class,
        com.dotcms.contenttype.test.JsonContentTypeTransformerTest.class,
        com.dotcms.contenttype.test.ContentResourceTest.class,
        com.dotcms.contenttype.test.FieldBuilderTest.class,
        com.dotcms.contenttype.test.KeyValueFieldUtilTest.class,
        com.dotcms.contenttype.test.ContentTypeResourceTest.class,
        com.dotcms.contenttype.business.RelationshipAPITest.class,
        com.dotcms.contenttype.business.FieldAPITest.class,
        com.dotcms.contenttype.business.RelationshipFactoryImplTest.class,
        com.dotcms.contenttype.model.field.layout.FieldUtilTest.class,
        com.dotcms.contenttype.model.field.layout.FieldLayoutColumnSerializerTest.class,
        com.dotcms.contenttype.model.field.layout.FieldLayoutSerializerTest.class,
        com.dotcms.contenttype.model.field.layout.FieldLayoutRowSerializerTest.class,
        com.dotcms.contenttype.model.field.layout.FieldLayoutTest.class,
        com.dotcms.workflow.helper.TestSystemActionMappingsHandlerMerger.class,
        com.dotcms.concurrent.lock.DotKeyLockManagerTest.class,
        com.dotcms.rendering.velocity.VelocityMacroCacheTest.class,
        com.dotcms.rendering.velocity.VelocityUtilTest.class,
        com.dotcms.rendering.velocity.viewtools.navigation.NavToolTest.class,
        com.dotcms.rendering.velocity.viewtools.navigation.NavToolCacheTest.class,
        com.dotcms.rendering.velocity.viewtools.content.ContentMapTest.class,
        com.dotcms.rendering.velocity.viewtools.content.util.ContentUtilsTest.class,
        com.dotcms.rendering.velocity.viewtools.content.ContentToolTest.class,
        com.dotcms.rendering.velocity.viewtools.WorkflowToolTest.class,
        com.dotcms.browser.BrowserAPITest.class,
        com.dotcms.rendering.velocity.viewtools.LanguageWebAPITest.class,
        com.dotcms.rendering.velocity.viewtools.ContainerWebAPIIntegrationTest.class,
        com.dotcms.rendering.velocity.services.VelocityResourceKeyTest.class,
        com.dotcms.rendering.velocity.services.HTMLPageAssetRenderedTest.class,
        com.dotcms.uuid.shorty.ShortyIdApiTest.class,
        DotGraphQLHttpServletTest.class,
        com.dotcms.rest.TagResourceIntegrationTest.class,
        com.dotcms.rest.MapToContentletPopulatorTest.class,
        com.dotcms.rest.WebResourceIntegrationTest.class,
        com.dotcms.rest.api.v1.configuration.ConfigurationResourceTest.class,
        com.dotcms.rest.api.v1.page.NavResourceTest.class,
        com.dotcms.rest.api.v1.page.PageResourceTest.class,
        com.dotcms.rest.api.v1.temp.TempFileResourceTest.class,
        com.dotcms.rest.api.v1.content.ContentVersionResourceIntegrationTest.class,
        com.dotcms.rest.api.v1.container.ContainerResourceIntegrationTest.class,
        com.dotcms.rest.api.v1.theme.ThemeResourceIntegrationTest.class,
        com.dotcms.rest.api.v1.vtl.VTLResourceIntegrationTest.class,
        com.dotcms.rest.api.v1.contenttype.ContentTypeResourceIssue15124Test.class,
        com.dotcms.rest.api.v1.contenttype.FieldResourceTest.class,
        com.dotcms.rest.api.v1.contenttype.FieldVariableResourceTest.class,
        com.dotcms.rest.api.v1.contenttype.ContentTypeResourceTest.class,
        com.dotcms.rest.api.v1.workflow.WorkflowResourceResponseCodeIntegrationTest.class,
        com.dotcms.rest.api.v1.workflow.WorkflowResourceIntegrationTest.class,
        com.dotcms.rest.api.v1.workflow.WorkflowResourceLicenseIntegrationTest.class,
        com.dotcms.rest.api.v1.authentication.ResetPasswordResourceIntegrationTest.class,
        com.dotcms.rest.api.v1.authentication.CreateJsonWebTokenResourceIntegrationTest.class,
        com.dotcms.rest.api.v1.relationships.RelationshipsResourceTest.class,
        com.dotcms.rest.api.v2.contenttype.FieldResourceTest.class,
        com.dotcms.rest.api.v3.contenttype.FieldResourceTest.class,
        com.dotcms.rest.api.v3.contenttype.MoveFieldFormTest.class,
        com.dotcms.rest.api.CorsFilterTest.class,
        com.dotcms.rest.elasticsearch.ESContentResourcePortletTest.class,
        com.dotcms.filters.VanityUrlFilterTest.class,
        com.dotcms.vanityurl.business.VanityUrlAPITest.class,
        com.dotmarketing.portlets.fileassets.business.FileAssetAPITest.class,
        com.dotmarketing.portlets.languagesmanager.business.LanguageAPITest.class,
        com.dotmarketing.portlets.languagesmanager.business.LanguageFactoryIntegrationTest.class,
        com.dotmarketing.portlets.linkchecker.business.LinkCheckerAPITest.class,
        com.dotmarketing.portlets.contentlet.util.ContentletUtilTest.class,
        com.dotmarketing.portlets.contentlet.business.ContentletCheckInTest.class,
        com.dotmarketing.portlets.contentlet.business.ContentletFactoryTest.class,
        com.dotmarketing.portlets.contentlet.business.HostAPITest.class,
        ContainerStructureFinderStrategyResolverTest.class,
        com.dotmarketing.portlets.contentlet.business.ContentletAPITest.class,
        com.dotmarketing.portlets.contentlet.model.ContentletIntegrationTest.class,
        com.dotmarketing.portlets.contentlet.transform.BinaryToMapTransformerTest.class,
        com.dotmarketing.portlets.contentlet.transform.ContentletTransformerTest.class,
        com.dotmarketing.portlets.contentlet.ajax.ContentletAjaxTest.class,
        com.dotmarketing.portlets.workflows.business.SaveContentDraftActionletTest.class,
        com.dotmarketing.portlets.workflows.business.WorkflowFactoryTest.class,
        com.dotmarketing.portlets.workflows.business.SaveContentActionletTest.class,
        com.dotmarketing.portlets.workflows.business.WorkflowAPIMultiLanguageTest.class,
        com.dotmarketing.portlets.workflows.business.WorkflowAPITest.class,
        com.dotmarketing.portlets.workflows.model.WorkflowSearcherTest.class,
        com.dotmarketing.portlets.workflows.model.SystemActionWorkflowActionMappingTest.class,
        com.dotmarketing.portlets.workflows.actionlet.FourEyeApproverActionletTest.class,
        com.dotmarketing.portlets.workflows.actionlet.SaveContentActionletTest.class,
        com.dotmarketing.portlets.workflows.actionlet.SaveContentActionletWithTagsTest.class,
        com.dotmarketing.portlets.workflows.actionlet.CopyActionletTest.class,
        com.dotmarketing.portlets.workflows.actionlet.VelocityScriptActionletTest.class,
        com.dotmarketing.portlets.personas.business.PersonaAPITest.class,
        com.dotmarketing.portlets.personas.business.DeleteMultiTreeUsedPersonaTagJobTest.class,
        com.dotmarketing.portlets.links.business.MenuLinkAPITest.class,
        com.dotmarketing.portlets.links.factories.LinkFactoryTest.class,
        com.dotmarketing.portlets.rules.conditionlet.ConditionletOSGIFTest.class,
        com.dotmarketing.portlets.rules.conditionlet.CurrentSessionLanguageConditionletTest.class,
        com.dotmarketing.portlets.rules.conditionlet.NumberOfTimesPreviouslyVisitedConditionletTest.class,
        com.dotmarketing.portlets.rules.conditionlet.UsersBrowserLanguageConditionletTest.class,
        com.dotmarketing.portlets.rules.conditionlet.UsersSiteVisitsConditionletTest.class,
        com.dotmarketing.portlets.rules.conditionlet.VisitorOperatingSystemConditionletTest.class,
        com.dotmarketing.portlets.rules.conditionlet.VisitedUrlConditionletTest.class,
        com.dotmarketing.portlets.rules.business.RulesCacheFTest.class,
        com.dotmarketing.portlets.templates.business.TemplateAPITest.class,
        com.dotmarketing.portlets.containers.business.ContainerAPIImplTest.class,
        com.dotmarketing.portlets.folders.business.FolderAPITest.class,
        com.dotmarketing.portlets.containers.business.ContainerAPITest.class,
        com.dotmarketing.portlets.containers.business.FileAssetContainerUtilTest.class,
        com.dotmarketing.portlets.htmlpages.business.HTMLPageAPITest.class,
        com.dotmarketing.portlets.structure.factories.StructureFactoryTest.class,
        com.dotmarketing.portlets.structure.factories.FieldFactoryTest.class,
        com.dotmarketing.portlets.structure.model.ContentletRelationshipsTest.class,
        com.dotmarketing.portlets.structure.transform.ContentletRelationshipsTransformerTest.class,
        com.dotmarketing.portlets.categories.business.CategoryAPITest.class,
        com.dotmarketing.filters.FiltersTest.class,
        com.dotmarketing.business.VersionableAPITest.class,
        com.dotmarketing.business.UserAPITest.class,
        com.dotmarketing.business.portal.PortletAPIImplTest.class,
        com.dotmarketing.business.cache.provider.guava.CachePerformanceTest.class,
        com.dotmarketing.business.web.LanguageWebApiTest.class,
        com.dotmarketing.business.IdentifierFactoryTest.class,
        com.dotmarketing.business.IdentifierAPITest.class,
        com.dotmarketing.business.CommitListenerCacheWrapperTest.class,
        com.dotmarketing.business.RoleAPITest.class,
        com.dotmarketing.business.IdentifierConsistencyIntegrationTest.class,
        com.dotmarketing.business.LayoutAPITest.class,
        com.dotmarketing.business.PermissionAPIIntegrationTest.class,
        com.dotmarketing.business.PermissionAPITest.class,
        com.dotmarketing.servlets.BinaryExporterServletTest.class,
        com.dotmarketing.servlets.ShortyServletAndTitleImageTest.class,
        com.dotmarketing.servlets.ajax.AjaxDirectorServletIntegrationTest.class,
        com.dotmarketing.common.reindex.ReindexThreadTest.class,
        com.dotmarketing.common.reindex.ReindexAPITest.class,
        com.dotmarketing.common.db.DotDatabaseMetaDataTest.class,
        com.dotmarketing.common.db.ParamsSetterTest.class,
        com.dotmarketing.cms.urlmap.URLMapAPIImplTest.class,
        com.dotmarketing.factories.PublishFactoryTest.class,
        com.dotmarketing.factories.WebAssetFactoryTest.class,
        com.dotmarketing.factories.MultiTreeAPITest.class,
        com.dotmarketing.db.DbConnectionFactoryTest.class,
        com.dotmarketing.db.DbConnectionFactoryUtilTest.class,
        com.dotmarketing.db.HibernateUtilTest.class,
        com.dotmarketing.quartz.job.BinaryCleanupJobTest.class,
        FocalPointAPITest.class,
        com.dotmarketing.tag.business.TagAPITest.class,
        com.dotcms.osgi.OSGIUtilTest.class,
        com.dotmarketing.fixTasks.FixTask00085FixEmptyParentPathOnIdentifierTest.class,
        com.dotmarketing.startup.runonce.Task05170DefineFrontEndAndBackEndRolesTest.class,
        com.dotmarketing.startup.runonce.Task04375UpdateCategoryKeyTest.class,
        com.dotmarketing.startup.runonce.Task04335CreateSystemWorkflowTest.class,
        com.dotmarketing.startup.runonce.Task04375UpdateColorsTest.class,
        com.dotmarketing.startup.runonce.Task05160MultiTreeAddPersonalizationColumnAndChangingPKTest.class,
        com.dotmarketing.startup.runonce.Task05035LanguageTableIdentityOffTest.class,
        com.dotmarketing.startup.runonce.Task05165CreateContentTypeWorkflowActionMappingTableTest.class,
        com.dotmarketing.startup.runonce.Task05070AndTask05080Test.class,
        com.dotmarketing.startup.runonce.Task05030UpdateSystemContentTypesHostTest.class,
        com.dotmarketing.startup.runonce.Task05050FileAssetContentTypeReadOnlyFileNameTest.class,
        com.dotmarketing.startup.runonce.Task05190UpdateFormsWidgetCodeFieldTest.class,
        com.dotmarketing.startup.runalways.Task00001LoadSchemaIntegrationTest.class,
        com.dotmarketing.startup.runonce.Task05200WorkflowTaskUniqueKeyTest.class,
        Task05195CreatesDestroyActionAndAssignDestroyDefaultActionsToTheSystemWorkflowTest.class,
        Task05210CreateDefaultDotAssetTest.class,
        CleanUpFieldReferencesJobTest.class,
        ESContentletAPIImplTest.class,
        CachedParameterDecoratorTest.class,
        ContainerFactoryImplTest.class,
        TemplateFactoryImplTest.class,
        TestConfig.class,
        ConfigTest.class,
        FolderTest.class,
        PublishAuditAPITest.class,
        BundleFactoryTest.class,
        com.dotcms.security.apps.SecretsStoreKeyStoreImplTest.class,
        AppsAPIImplTest.class,
        AppsResourceTest.class,
        AppsCacheImplTest.class,
        VelocityServletIntegrationTest.class,
        DotAssetAPITest.class,
        DotAssetBaseTypeToContentTypeStrategyImplTest.class,
        RulesAPIImplIntegrationTest.class,
        FileAssetAPIImplIntegrationTest.class,
        FileAssetFactoryIntegrationTest.class,
        UserResourceIntegrationTest.class,
        IntegrationResourceLinkTest.class,
        HashBuilderTest.class,
        ElasticsearchUtilTest.class,
        LanguageUtilTest.class,
        FolderResourceTest.class,
        Task05225RemoveLoadRecordsToIndexTest.class,
        PublisherFilterImplTest.class,
        PushPublishFiltersInitializerTest.class,
        PushPublishFilterResourceTest.class,
        PushNowActionletTest.class,
        Task05305AddPushPublishFilterColumnTest.class,
        CMSMaintenanceFactoryTest.class,
        Task05350AddDotSaltClusterColumnTest.class,
        PostgresPubSubImplTest.class,
        DotParseTest.class,
        TestWorkflowAction.class,
        SamlConfigurationServiceTest.class,
        ClusterFactoryTest.class,
        ESMappingUtilHelperTest.class,
        BundleResourceTest.class,
        IdentityProviderConfigurationFactoryTest.class,
        EMAWebInterceptorTest.class,
        GoogleTranslationServiceIntegrationTest.class,
        Task05380ChangeContainerPathToAbsoluteTest.class,
        DotTemplateToolTest.class,
        ContentletWebAPIImplIntegrationTest.class,
        Task05370AddAppsPortletToLayoutTest.class,
        FolderFactoryImplTest.class,
        DotSamlResourceTest.class,
        DotStatefulJobTest.class,
        IntegrityDataGenerationJobTest.class,
        BundleAPITest.class,
        Task05390MakeRoomForLongerJobDetailTest.class,
        Task05395RemoveEndpointIdForeignKeyInIntegrityResolverTablesIntegrationTest.class,
        JSONToolTest.class,
        BundlePublisherResourceIntegrationTest.class,
        IntegrityResourceIntegrationTest.class,
        Task00050LoadAppsSecretsTest.class,
        StoragePersistenceAPITest.class,
        FileMetadataAPITest.class,
        StartupTasksExecutorTest.class,
        Task201013AddNewColumnsToIdentifierTableTest.class,
        Task201014UpdateColumnsValuesInIdentifierTableTest.class,
        AppsInterpolationTest.class,
        com.dotcms.rest.api.v1.template.TemplateResourceTest.class,
        Task201102UpdateColumnSitelicTableTest.class,
        DependencyManagerTest.class,
        com.dotcms.rest.api.v1.versionable.VersionableResourceTest.class,
        GenericBundleActivatorTest.class,
        SAMLHelperTest.class,
        PermissionHelperTest.class,
        ResetPasswordTokenUtilTest.class,
        ContainerBundlerTest.class,
        ContentTypeBundlerTest.class,
        DependencyBundlerTest.class,
        FolderBundlerTest.class,
        HostBundlerTest.class,
        LinkBundlerTest.class,
        TemplateBundlerTest.class,
        WorkflowBundlerTest.class,
        AutoLoginFilterTest.class,
        Task210218MigrateUserProxyTableTest.class,
        com.dotmarketing.startup.runonce.Task210316UpdateLayoutIconsTest.class,
        Task210319CreateStorageTableTest.class,
        Task210321RemoveOldMetadataFilesTest.class,
        DBTimeZoneCheckTest.class,
        ContentHandlerTest.class,
        ESIndexAPITest.class,
        FileAssetTemplateUtilTest.class,
        Task210506UpdateStorageTableTest.class,
        Task210520UpdateAnonymousEmailTest.class,
        Task210510UpdateStorageTableDropMetadataColumnTest.class,
        StaticPushPublishBundleGeneratorTest.class,
        CookieToolTest.class,
        CSVManifestBuilderTest.class,
        MoveContentActionletTest.class,
        ImageFilterAPIImplTest.class,
        DeterministicIdentifierAPITest.class,
        Task210527DropReviewFieldsFromContentletTableTest.class,
        ContentletCacheImplTest.class,
        HostTest.class,
        FileToolTest.class,
        Task210719CleanUpTitleFieldTest.class,
        Task210802UpdateStructureTableTest.class,
        MaintenanceUtilTest.class,
        BundlePublisherTest.class,
        CategoryFactoryTest.class,
        Task210805DropUserProxyTableTest.class,
        Task210816DeInodeRelationshipTest.class,
        WorkflowEmailUtilTest.class,
        ConfigurationHelperTest.class,
        PublishQueueElementTransformerTest.class,
        CSVManifestReaderTest.class,
        Task210901UpdateDateTimezonesTest.class,
        DotObjectCodecTest.class,
        RedisClientTest.class,
        LettuceCacheTest.class,
        RedisPubSubImplTest.class,
        ManifestReaderFactoryTest.class,
        ResourceCollectorUtilTest.class,
        Task211007RemoveNotNullConstraintFromCompanyMXColumnTest.class,
        Task211012AddCompanyDefaultLanguageTest.class,
        HostIntegrityCheckerTest.class,
        MetaWebInterceptorTest.class,
        BrowserUtilTest.class,
        Task211101AddContentletAsJsonColumnTest.class,
        ContentletJsonAPITest.class,
        VelocityScriptActionletAbortTest.class,
        StoryBlockMapTest.class,
        HandlerUtilTest.class,
        Task211103RenameHostNameLabelTest.class,
        ContentSecurityPolicyUtilTest.class,
        MessageToolTest.class,
        XmlToolTest.class,
        LanguageFolderTest.class,
        MailAPIImplTest.class,
        CSSCacheTest.class,
        com.dotcms.rendering.velocity.viewtools.content.BinaryMapTest.class,
        IntegrityUtilTest.class,
        Task220202RemoveFKStructureFolderConstraintTest.class,
        com.dotcms.publisher.business.PublisherAPIImplTest.class,
        ContentBundlerTest.class,
        ObjectMapperTest.class,
        URLMapBundlerTest.class,
        PermissionBitFactoryImplTest.class,
        Task220203RemoveFolderInodeConstraintTest.class,
        Task220214AddOwnerAndIDateToFolderTableTest.class,
        Task220215MigrateDataFromInodeToFolderTest.class,
        Task220330ChangeVanityURLSiteFieldTypeTest.class,
        Task220331UpdateDateTimezonesTest.class,
        Task220404RemoveCalendarReminderTest.class,
        Task220413IncreasePublishedPushedAssetIdColTest.class,
<<<<<<< HEAD
        XStreamFactoryTest.class
=======
        Task220404RemoveCalendarReminderTest.class,
        com.dotcms.util.pagination.ContainerPaginatorTest.class,
        ContentDispositionFileNameParserTest.class,
        SecureFileValidatorTest.class,
        BoundedBufferedReaderTest.class
>>>>>>> 3e6494c2
})
public class MainSuite {

}<|MERGE_RESOLUTION|>--- conflicted
+++ resolved
@@ -540,15 +540,12 @@
         Task220331UpdateDateTimezonesTest.class,
         Task220404RemoveCalendarReminderTest.class,
         Task220413IncreasePublishedPushedAssetIdColTest.class,
-<<<<<<< HEAD
-        XStreamFactoryTest.class
-=======
+        XStreamFactoryTest.class,
         Task220404RemoveCalendarReminderTest.class,
         com.dotcms.util.pagination.ContainerPaginatorTest.class,
         ContentDispositionFileNameParserTest.class,
         SecureFileValidatorTest.class,
         BoundedBufferedReaderTest.class
->>>>>>> 3e6494c2
 })
 public class MainSuite {
 
