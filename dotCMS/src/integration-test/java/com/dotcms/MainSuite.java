--- conflicted
+++ resolved
@@ -515,13 +515,9 @@
         LanguageFolderTest.class,
         MailAPIImplTest.class,
         Task220202RemoveFKStructureFolderConstraintTest.class,
-<<<<<<< HEAD
         PublisherAPIImplTest.class,
         ContentBundlerTest.class,
-=======
-        ContentBundlerTest.class,
         ObjectMapperTest.class
->>>>>>> e04ee4ff
 })
 public class MainSuite {
 
