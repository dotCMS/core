package com.dotcms;

import com.dotcms.analytics.bayesian.BayesianAPIImplTest;
import com.dotcms.auth.providers.saml.v1.DotSamlResourceTest;
import com.dotcms.auth.providers.saml.v1.SAMLHelperTest;
import com.dotcms.cache.lettuce.DotObjectCodecTest;
import com.dotcms.cache.lettuce.LettuceCacheTest;
import com.dotcms.cache.lettuce.RedisClientTest;
import com.dotcms.content.business.ObjectMapperTest;
import com.dotcms.content.business.json.ContentletJsonAPITest;
import com.dotcms.content.elasticsearch.business.ESContentletAPIImplTest;
import com.dotcms.content.elasticsearch.business.ESIndexAPITest;
import com.dotcms.content.elasticsearch.business.ElasticsearchUtilTest;
import com.dotcms.content.elasticsearch.util.ESMappingUtilHelperTest;
import com.dotcms.content.model.hydration.MetadataDelegateTest;
import com.dotcms.contenttype.business.ContentTypeInitializerTest;
import com.dotcms.contenttype.business.DotAssetBaseTypeToContentTypeStrategyImplTest;
import com.dotcms.contenttype.test.DotAssetAPITest;
import com.dotcms.csspreproc.CSSCacheTest;
import com.dotcms.csspreproc.CSSPreProcessServletTest;
import com.dotcms.dotpubsub.PostgresPubSubImplTest;
import com.dotcms.dotpubsub.RedisPubSubImplTest;
import com.dotcms.ema.EMAWebInterceptorTest;
import com.dotcms.enterprise.cluster.ClusterFactoryTest;
import com.dotcms.enterprise.publishing.bundler.URLMapBundlerTest;
import com.dotcms.enterprise.publishing.remote.PushPublishBundleGeneratorTest;
import com.dotcms.enterprise.publishing.remote.StaticPushPublishBundleGeneratorTest;
import com.dotcms.enterprise.publishing.remote.bundler.ContainerBundlerTest;
import com.dotcms.enterprise.publishing.remote.bundler.ContentBundlerTest;
import com.dotcms.enterprise.publishing.remote.bundler.ContentTypeBundlerTest;
import com.dotcms.enterprise.publishing.remote.bundler.DependencyBundlerTest;
import com.dotcms.enterprise.publishing.remote.bundler.FolderBundlerTest;
import com.dotcms.enterprise.publishing.remote.bundler.HostBundlerTest;
import com.dotcms.enterprise.publishing.remote.bundler.LinkBundlerTest;
import com.dotcms.enterprise.publishing.remote.bundler.RuleBundlerTest;
import com.dotcms.enterprise.publishing.remote.bundler.TemplateBundlerTest;
import com.dotcms.enterprise.publishing.remote.bundler.WorkflowBundlerTest;
import com.dotcms.enterprise.publishing.remote.handler.ContentHandlerTest;
import com.dotcms.enterprise.publishing.remote.handler.ContentWorkflowHandlerTest;
import com.dotcms.enterprise.publishing.remote.handler.HandlerUtilTest;
import com.dotcms.enterprise.publishing.staticpublishing.AWSS3PublisherTest;
import com.dotcms.enterprise.publishing.staticpublishing.LanguageFolderTest;
import com.dotcms.enterprise.publishing.staticpublishing.StaticPublisherIntegrationTest;
import com.dotcms.enterprise.rules.RulesAPIImplIntegrationTest;
import com.dotcms.filters.interceptor.meta.MetaWebInterceptorTest;
import com.dotcms.graphql.DotGraphQLHttpServletTest;
import com.dotcms.integritycheckers.HostIntegrityCheckerTest;
import com.dotcms.integritycheckers.IntegrityUtilTest;
import com.dotcms.junit.MainBaseSuite;
import com.dotcms.mail.MailAPIImplTest;
import com.dotcms.mock.request.CachedParameterDecoratorTest;
import com.dotcms.publisher.bundle.business.BundleAPITest;
import com.dotcms.publisher.bundle.business.BundleFactoryTest;
import com.dotcms.publisher.business.PublishAuditAPITest;
import com.dotcms.publisher.business.PublishQueueElementTransformerTest;
import com.dotcms.publisher.receiver.BundlePublisherTest;
import com.dotcms.publisher.util.DependencyManagerTest;
import com.dotcms.publisher.util.DependencyModDateUtilTest;
import com.dotcms.publishing.BundlerUtilTest;
import com.dotcms.publishing.PublisherFilterImplTest;
import com.dotcms.publishing.PushPublishFiltersInitializerTest;
import com.dotcms.publishing.job.SiteSearchJobImplTest;
import com.dotcms.publishing.manifest.CSVManifestBuilderTest;
import com.dotcms.publishing.manifest.CSVManifestReaderTest;
import com.dotcms.publishing.manifest.ManifestReaderFactoryTest;
import com.dotcms.rendering.velocity.directive.DotParseTest;
import com.dotcms.rendering.velocity.servlet.VelocityServletIntegrationTest;
import com.dotcms.rendering.velocity.viewtools.DotTemplateToolTest;
import com.dotcms.rendering.velocity.viewtools.FileToolTest;
import com.dotcms.rendering.velocity.viewtools.JSONToolTest;
import com.dotcms.rendering.velocity.viewtools.MessageToolTest;
import com.dotcms.rendering.velocity.viewtools.XmlToolTest;
import com.dotcms.rendering.velocity.viewtools.content.StoryBlockMapTest;
import com.dotcms.rendering.velocity.viewtools.content.StoryBlockTest;
import com.dotcms.rest.BundlePublisherResourceIntegrationTest;
import com.dotcms.rest.BundleResourceTest;
import com.dotcms.rest.IntegrityResourceIntegrationTest;
import com.dotcms.rest.api.v1.apps.AppsResourceTest;
import com.dotcms.rest.api.v1.apps.view.AppsInterpolationTest;
import com.dotcms.rest.api.v1.authentication.ResetPasswordTokenUtilTest;
import com.dotcms.rest.api.v1.folder.FolderResourceTest;
import com.dotcms.rest.api.v1.menu.MenuResourceTest;
import com.dotcms.rest.api.v1.pushpublish.PushPublishFilterResourceTest;
import com.dotcms.rest.api.v1.system.ConfigurationHelperTest;
import com.dotcms.rest.api.v1.taillog.TailLogResourceTest;
import com.dotcms.rest.api.v1.user.UserResourceIntegrationTest;
import com.dotcms.saml.IdentityProviderConfigurationFactoryTest;
import com.dotcms.saml.SamlConfigurationServiceTest;
import com.dotcms.security.ContentSecurityPolicyUtilTest;
import com.dotcms.security.apps.AppsAPIImplTest;
import com.dotcms.security.apps.AppsCacheImplTest;
import com.dotcms.security.multipart.BoundedBufferedReaderTest;
import com.dotcms.security.multipart.ContentDispositionFileNameParserTest;
import com.dotcms.security.multipart.SecureFileValidatorTest;
import com.dotcms.storage.FileMetadataAPITest;
import com.dotcms.storage.StoragePersistenceAPITest;
import com.dotcms.translate.GoogleTranslationServiceIntegrationTest;
import com.dotcms.uuid.shorty.LegacyShortyIdApiTest;
import com.dotcms.variant.VariantAPITest;
import com.dotcms.variant.business.VariantCacheTest;
import com.dotmarketing.beans.HostTest;
import com.dotmarketing.business.DeterministicIdentifierAPITest;
import com.dotmarketing.business.IdentifierCacheImplTest;
import com.dotmarketing.business.PermissionBitFactoryImplTest;
import com.dotmarketing.business.VersionableFactoryImplTest;
import com.dotmarketing.business.helper.PermissionHelperTest;
import com.dotmarketing.cache.FolderCacheImplIntegrationTest;
import com.dotmarketing.common.db.DBTimeZoneCheckTest;
import com.dotmarketing.filters.AutoLoginFilterTest;
import com.dotmarketing.image.filter.ImageFilterAPIImplTest;
import com.dotmarketing.image.focalpoint.FocalPointAPITest;
import com.dotmarketing.osgi.GenericBundleActivatorTest;
import com.dotmarketing.portlets.browser.BrowserUtilTest;
import com.dotmarketing.portlets.categories.business.CategoryFactoryTest;
import com.dotmarketing.portlets.cmsmaintenance.factories.CMSMaintenanceFactoryTest;
import com.dotmarketing.portlets.containers.business.ContainerFactoryImplTest;
import com.dotmarketing.portlets.containers.business.ContainerStructureFinderStrategyResolverTest;
import com.dotmarketing.portlets.contentlet.business.ContentletCacheImplTest;
import com.dotmarketing.portlets.contentlet.business.web.ContentletWebAPIImplIntegrationTest;
import com.dotmarketing.portlets.contentlet.model.IntegrationResourceLinkTest;
import com.dotmarketing.portlets.fileassets.business.FileAssetAPIImplIntegrationTest;
import com.dotmarketing.portlets.fileassets.business.FileAssetFactoryIntegrationTest;
import com.dotmarketing.portlets.folders.business.FolderFactoryImplTest;
import com.dotmarketing.portlets.folders.model.FolderTest;
import com.dotmarketing.portlets.templates.business.FileAssetTemplateUtilTest;
import com.dotmarketing.portlets.templates.business.TemplateFactoryImplTest;
import com.dotcms.variant.VariantFactoryTest;
import com.dotmarketing.portlets.workflows.actionlet.MoveContentActionletTest;
import com.dotmarketing.portlets.workflows.actionlet.PushNowActionletTest;
import com.dotmarketing.portlets.workflows.actionlet.VelocityScriptActionletAbortTest;
import com.dotmarketing.portlets.workflows.model.TestWorkflowAction;
import com.dotmarketing.portlets.workflows.util.WorkflowEmailUtilTest;
import com.dotmarketing.quartz.DotStatefulJobTest;
import com.dotmarketing.quartz.job.CleanUpFieldReferencesJobTest;
import com.dotmarketing.quartz.job.IntegrityDataGenerationJobTest;
import com.dotmarketing.startup.StartupTasksExecutorTest;
import com.dotmarketing.startup.runalways.Task00050LoadAppsSecretsTest;
import com.dotmarketing.startup.runonce.Task05195CreatesDestroyActionAndAssignDestroyDefaultActionsToTheSystemWorkflowTest;
import com.dotmarketing.startup.runonce.Task05210CreateDefaultDotAssetTest;
import com.dotmarketing.startup.runonce.Task05225RemoveLoadRecordsToIndexTest;
import com.dotmarketing.startup.runonce.Task05305AddPushPublishFilterColumnTest;
import com.dotmarketing.startup.runonce.Task05350AddDotSaltClusterColumnTest;
import com.dotmarketing.startup.runonce.Task05370AddAppsPortletToLayoutTest;
import com.dotmarketing.startup.runonce.Task05380ChangeContainerPathToAbsoluteTest;
import com.dotmarketing.startup.runonce.Task05390MakeRoomForLongerJobDetailTest;
import com.dotmarketing.startup.runonce.Task05395RemoveEndpointIdForeignKeyInIntegrityResolverTablesIntegrationTest;
import com.dotmarketing.startup.runonce.Task201013AddNewColumnsToIdentifierTableTest;
import com.dotmarketing.startup.runonce.Task201014UpdateColumnsValuesInIdentifierTableTest;
import com.dotmarketing.startup.runonce.Task201102UpdateColumnSitelicTableTest;
import com.dotmarketing.startup.runonce.Task210218MigrateUserProxyTableTest;
import com.dotmarketing.startup.runonce.Task210319CreateStorageTableTest;
import com.dotmarketing.startup.runonce.Task210321RemoveOldMetadataFilesTest;
import com.dotmarketing.startup.runonce.Task210506UpdateStorageTableTest;
import com.dotmarketing.startup.runonce.Task210510UpdateStorageTableDropMetadataColumnTest;
import com.dotmarketing.startup.runonce.Task210520UpdateAnonymousEmailTest;
import com.dotmarketing.startup.runonce.Task210527DropReviewFieldsFromContentletTableTest;
import com.dotmarketing.startup.runonce.Task210719CleanUpTitleFieldTest;
import com.dotmarketing.startup.runonce.Task210802UpdateStructureTableTest;
import com.dotmarketing.startup.runonce.Task210805DropUserProxyTableTest;
import com.dotmarketing.startup.runonce.Task210816DeInodeRelationshipTest;
import com.dotmarketing.startup.runonce.Task210901UpdateDateTimezonesTest;
import com.dotmarketing.startup.runonce.Task211007RemoveNotNullConstraintFromCompanyMXColumnTest;
import com.dotmarketing.startup.runonce.Task211012AddCompanyDefaultLanguageTest;
import com.dotmarketing.startup.runonce.Task211101AddContentletAsJsonColumnTest;
import com.dotmarketing.startup.runonce.Task211103RenameHostNameLabelTest;
import com.dotmarketing.startup.runonce.Task220202RemoveFKStructureFolderConstraintTest;
import com.dotmarketing.startup.runonce.Task220203RemoveFolderInodeConstraintTest;
import com.dotmarketing.startup.runonce.Task220214AddOwnerAndIDateToFolderTableTest;
import com.dotmarketing.startup.runonce.Task220215MigrateDataFromInodeToFolderTest;
import com.dotmarketing.startup.runonce.Task220330ChangeVanityURLSiteFieldTypeTest;
import com.dotmarketing.startup.runonce.Task220401CreateClusterLockTableTest;
import com.dotmarketing.startup.runonce.Task220402UpdateDateTimezonesTest;
import com.dotmarketing.startup.runonce.Task220413IncreasePublishedPushedAssetIdColTest;
import com.dotmarketing.startup.runonce.Task220512UpdateNoHTMLRegexValueTest;
import com.dotmarketing.startup.runonce.Task220606UpdatePushNowActionletNameTest;

import com.dotmarketing.startup.runonce.Task220824CreateDefaultVariantTest;

import com.dotmarketing.startup.runonce.Task220822CreateVariantTableTest;
import com.dotmarketing.startup.runonce.Task220825MakeSomeSystemFieldsRemovableTest;
import com.dotmarketing.startup.runonce.Task220829CreateExperimentsTableTest;

import com.dotmarketing.startup.runonce.Task220928AddLookbackWindowColumnToExperimentTest;
import com.dotmarketing.util.ConfigTest;
import com.dotmarketing.util.HashBuilderTest;
import com.dotmarketing.util.MaintenanceUtilTest;
import com.dotmarketing.util.ResourceCollectorUtilTest;
import com.dotmarketing.util.TestConfig;
import com.dotmarketing.util.contentlet.pagination.PaginatedContentletsIntegrationTest;
import com.liferay.portal.language.LanguageUtilTest;
import org.apache.velocity.tools.view.tools.CookieToolTest;
import org.junit.runner.RunWith;
import org.junit.runners.Suite.SuiteClasses;

/* grep -l -r "@Test" dotCMS/src/integration-test */
/* ./gradlew integrationTest -Dtest.single=com.dotcms.MainSuite */


@RunWith(MainBaseSuite.class)
@SuiteClasses({
        ContentletWebAPIImplIntegrationTest.class, // moved to top because of failures on GHA
        DependencyBundlerTest.class, // moved to top because of failures on GHA
        FolderCacheImplIntegrationTest.class,
        StaticPublisherIntegrationTest.class,
        com.dotcms.publishing.PublisherAPIImplTest.class,
        SiteSearchJobImplTest.class,
        PushPublishBundleGeneratorTest.class,
        LegacyShortyIdApiTest.class,
        RuleBundlerTest.class,
        com.dotcms.content.elasticsearch.business.ESMappingAPITest.class,
        org.apache.velocity.runtime.parser.node.SimpleNodeTest.class,
        com.liferay.portal.ejb.UserLocalManagerTest.class,
        com.liferay.portal.ejb.UserUtilTest.class,
        com.liferay.util.LocaleUtilTest.class,
        com.dotcms.languagevariable.business.LanguageVariableAPITest.class,
        com.dotcms.filters.interceptor.jwt.JsonWebTokenInterceptorIntegrationTest.class,
        com.dotcms.publishing.PublisherAPITest.class,
        com.dotcms.publishing.remote.RemoteReceiverLanguageResolutionTest.class,
        com.dotcms.cluster.business.ServerAPIImplTest.class,
        com.dotcms.cache.KeyValueCacheImplTest.class,
        com.dotcms.enterprise.publishing.remote.handler.RuleBundlerHandlerTest.class,
        com.dotcms.enterprise.publishing.remote.CategoryBundlerHandlerTest.class,
        com.dotcms.enterprise.publishing.remote.HostBundlerHandlerTest.class,
        com.dotcms.enterprise.priv.ESSearchProxyTest.class,
        com.dotcms.util.pagination.ContentTypesPaginatorTest.class,
        com.dotcms.util.marshal.MarshalUtilsIntegrationTest.class,
        com.dotcms.util.RelationshipUtilTest.class,
        com.dotcms.util.ImportUtilTest.class,
        com.dotcms.publisher.business.PublisherAPIImplTest.class,
        PublishQueueElementTransformerTest.class,
        com.dotmarketing.util.PageModeTest.class,
        com.dotmarketing.business.web.UserWebAPIImplTest.class,
        com.dotcms.auth.providers.jwt.JsonWebTokenUtilsIntegrationTest.class,
        com.dotcms.auth.providers.jwt.factories.ApiTokenAPITest.class,
        com.dotcms.auth.providers.jwt.services.JsonWebTokenServiceIntegrationTest.class,
        DependencyModDateUtilTest.class,
        com.dotcms.publisher.business.PublisherTest.class,
        com.dotcms.publisher.endpoint.bean.PublishingEndPointTest.class,
        com.dotcms.publisher.endpoint.business.PublishingEndPointAPITest.class,
        com.dotcms.publisher.endpoint.business.PublishingEndPointFactoryImplTest.class,
        com.dotcms.publisher.assets.business.PushedAssetsAPITest.class,
        com.dotcms.notification.business.NotificationAPITest.class,
        com.dotcms.business.LocalTransactionAndCloseDBIfOpenedFactoryTest.class,
        com.dotcms.content.elasticsearch.business.IndiciesFactoryTest.class,
        com.dotcms.content.elasticsearch.business.ESIndexSpeedTest.class,
        com.dotcms.content.elasticsearch.business.ESSiteSearchAPITest.class,
        com.dotcms.content.elasticsearch.business.ContentletIndexAPIImplTest.class,
        com.dotcms.content.elasticsearch.business.ES6UpgradeTest.class,
        com.dotcms.content.elasticsearch.business.ESContentFactoryImplTest.class,
        com.dotcms.keyvalue.busines.KeyValueAPIImplTest.class,
        com.dotcms.keyvalue.business.KeyValueAPITest.class,
        com.dotcms.tika.TikaUtilsTest.class,
        com.dotcms.http.CircuitBreakerUrlTest.class,
        com.dotcms.visitor.filter.logger.VisitorLoggerTest.class,
        com.dotcms.visitor.filter.characteristics.VisitorCharacterTest.class,
        com.dotcms.graphql.business.GraphqlAPITest.class,
        com.dotcms.contenttype.test.ContentTypeTest.class,
        com.dotcms.contenttype.test.DeleteFieldJobTest.class,
        com.dotcms.contenttype.test.ContentTypeAPIImplTest.class,
        com.dotcms.contenttype.test.ContentTypeBuilderTest.class,
        com.dotcms.contenttype.test.ContentTypeFactoryImplTest.class,
        com.dotcms.contenttype.test.ContentTypeImportExportTest.class,
        com.dotcms.contenttype.test.FieldFactoryImplTest.class,
        com.dotcms.contenttype.test.JsonContentTypeTransformerTest.class,
        com.dotcms.contenttype.test.ContentResourceTest.class,
        com.dotcms.contenttype.test.FieldBuilderTest.class,
        com.dotcms.contenttype.test.KeyValueFieldUtilTest.class,
        com.dotcms.contenttype.test.ContentTypeResourceTest.class,
        com.dotcms.contenttype.business.RelationshipAPITest.class,
        com.dotcms.contenttype.business.FieldAPITest.class,
        com.dotcms.contenttype.business.RelationshipFactoryImplTest.class,
        com.dotcms.contenttype.model.field.layout.FieldUtilTest.class,
        com.dotcms.contenttype.model.field.layout.FieldLayoutColumnSerializerTest.class,
        com.dotcms.contenttype.model.field.layout.FieldLayoutSerializerTest.class,
        com.dotcms.contenttype.model.field.layout.FieldLayoutRowSerializerTest.class,
        com.dotcms.contenttype.model.field.layout.FieldLayoutTest.class,
        com.dotcms.workflow.helper.TestSystemActionMappingsHandlerMerger.class,
        com.dotcms.concurrent.lock.DotKeyLockManagerTest.class,
        com.dotcms.rendering.velocity.VelocityMacroCacheTest.class,
        com.dotcms.rendering.velocity.VelocityUtilTest.class,
        com.dotcms.rendering.velocity.viewtools.navigation.NavToolTest.class,
        com.dotcms.rendering.velocity.viewtools.navigation.NavToolCacheTest.class,
        com.dotcms.rendering.velocity.viewtools.content.ContentMapTest.class,
        com.dotcms.rendering.velocity.viewtools.content.util.ContentUtilsTest.class,
        com.dotcms.rendering.velocity.viewtools.content.ContentToolTest.class,
        com.dotcms.rendering.velocity.viewtools.WorkflowToolTest.class,
        com.dotcms.browser.BrowserAPITest.class,
        com.dotcms.rendering.velocity.viewtools.LanguageWebAPITest.class,
        com.dotcms.rendering.velocity.viewtools.ContainerWebAPIIntegrationTest.class,
        com.dotcms.rendering.velocity.services.VelocityResourceKeyTest.class,
        com.dotcms.rendering.velocity.services.HTMLPageAssetRenderedTest.class,
        com.dotcms.uuid.shorty.ShortyIdApiTest.class,
        DotGraphQLHttpServletTest.class,
        com.dotcms.rest.TagResourceIntegrationTest.class,
        com.dotcms.rest.MapToContentletPopulatorTest.class,
        com.dotcms.rest.WebResourceIntegrationTest.class,
        com.dotcms.rest.api.v1.configuration.ConfigurationResourceTest.class,
        com.dotcms.rest.api.v1.page.NavResourceTest.class,
        com.dotcms.rest.api.v1.page.PageResourceTest.class,
        com.dotcms.rest.api.v1.temp.TempFileResourceTest.class,
        com.dotcms.rest.api.v1.content.ContentVersionResourceIntegrationTest.class,
        com.dotcms.rest.api.v1.container.ContainerResourceIntegrationTest.class,
        com.dotcms.rest.api.v1.theme.ThemeResourceIntegrationTest.class,
        com.dotcms.rest.api.v1.vtl.VTLResourceIntegrationTest.class,
        com.dotcms.rest.api.v1.contenttype.ContentTypeResourceIssue15124Test.class,
        com.dotcms.rest.api.v1.contenttype.FieldResourceTest.class,
        com.dotcms.rest.api.v1.contenttype.FieldVariableResourceTest.class,
        com.dotcms.rest.api.v1.contenttype.ContentTypeResourceTest.class,
        com.dotcms.rest.api.v1.workflow.WorkflowResourceResponseCodeIntegrationTest.class,
        com.dotcms.rest.api.v1.workflow.WorkflowResourceIntegrationTest.class,
        com.dotcms.rest.api.v1.workflow.WorkflowResourceLicenseIntegrationTest.class,
        com.dotcms.rest.api.v1.authentication.ResetPasswordResourceIntegrationTest.class,
        com.dotcms.rest.api.v1.authentication.CreateJsonWebTokenResourceIntegrationTest.class,
        com.dotcms.rest.api.v1.relationships.RelationshipsResourceTest.class,
        com.dotcms.rest.api.v2.contenttype.FieldResourceTest.class,
        com.dotcms.rest.api.v3.contenttype.FieldResourceTest.class,
        com.dotcms.rest.api.v3.contenttype.MoveFieldFormTest.class,
        com.dotcms.rest.api.CorsFilterTest.class,
        com.dotcms.rest.elasticsearch.ESContentResourcePortletTest.class,
        com.dotcms.filters.VanityUrlFilterTest.class,
        com.dotcms.vanityurl.business.VanityUrlAPITest.class,
        com.dotmarketing.portlets.fileassets.business.FileAssetAPITest.class,
        com.dotmarketing.portlets.languagesmanager.business.LanguageAPITest.class,
        com.dotmarketing.portlets.languagesmanager.business.LanguageFactoryIntegrationTest.class,
        com.dotmarketing.portlets.linkchecker.business.LinkCheckerAPITest.class,
        com.dotmarketing.portlets.contentlet.util.ContentletUtilTest.class,
        com.dotmarketing.portlets.contentlet.business.ContentletCheckInTest.class,
        com.dotmarketing.portlets.contentlet.business.ContentletFactoryTest.class,
        ContainerStructureFinderStrategyResolverTest.class,
        com.dotmarketing.portlets.contentlet.business.ContentletAPITest.class,
        com.dotmarketing.portlets.contentlet.model.ContentletIntegrationTest.class,
        com.dotmarketing.portlets.contentlet.transform.BinaryToMapTransformerTest.class,
        com.dotmarketing.portlets.contentlet.transform.ContentletTransformerTest.class,
        com.dotmarketing.portlets.contentlet.ajax.ContentletAjaxTest.class,
        com.dotmarketing.portlets.workflows.business.SaveContentDraftActionletTest.class,
        com.dotmarketing.portlets.workflows.business.WorkflowFactoryTest.class,
        com.dotmarketing.portlets.workflows.business.SaveContentActionletTest.class,
        com.dotmarketing.portlets.workflows.business.WorkflowAPIMultiLanguageTest.class,
        com.dotmarketing.portlets.workflows.business.WorkflowAPITest.class,
        com.dotmarketing.portlets.workflows.model.WorkflowSearcherTest.class,
        com.dotmarketing.portlets.workflows.model.SystemActionWorkflowActionMappingTest.class,
        com.dotmarketing.portlets.workflows.actionlet.FourEyeApproverActionletTest.class,
        com.dotmarketing.portlets.workflows.actionlet.SaveContentActionletTest.class,
        com.dotmarketing.portlets.workflows.actionlet.SaveContentActionletWithTagsTest.class,
        com.dotmarketing.portlets.workflows.actionlet.CopyActionletTest.class,
        com.dotmarketing.portlets.workflows.actionlet.VelocityScriptActionletTest.class,
        com.dotmarketing.portlets.personas.business.PersonaAPITest.class,
        com.dotmarketing.portlets.personas.business.DeleteMultiTreeUsedPersonaTagJobTest.class,
        com.dotmarketing.portlets.links.business.MenuLinkAPITest.class,
        com.dotmarketing.portlets.links.factories.LinkFactoryTest.class,
        com.dotmarketing.portlets.rules.conditionlet.ConditionletOSGIFTest.class,
        com.dotmarketing.portlets.rules.conditionlet.CurrentSessionLanguageConditionletTest.class,
        com.dotmarketing.portlets.rules.conditionlet.NumberOfTimesPreviouslyVisitedConditionletTest.class,
        com.dotmarketing.portlets.rules.conditionlet.UsersBrowserLanguageConditionletTest.class,
        com.dotmarketing.portlets.rules.conditionlet.UsersSiteVisitsConditionletTest.class,
        com.dotmarketing.portlets.rules.conditionlet.VisitorOperatingSystemConditionletTest.class,
        com.dotmarketing.portlets.rules.conditionlet.VisitedUrlConditionletTest.class,
        com.dotmarketing.portlets.rules.business.RulesCacheFTest.class,
        com.dotmarketing.portlets.templates.business.TemplateAPITest.class,
        com.dotmarketing.portlets.containers.business.ContainerAPIImplTest.class,
        com.dotmarketing.portlets.folders.business.FolderAPITest.class,
        com.dotmarketing.portlets.containers.business.ContainerAPITest.class,
        com.dotmarketing.portlets.containers.business.FileAssetContainerUtilTest.class,
        com.dotmarketing.portlets.htmlpages.business.HTMLPageAPITest.class,
        com.dotmarketing.portlets.structure.factories.StructureFactoryTest.class,
        com.dotmarketing.portlets.structure.factories.FieldFactoryTest.class,
        com.dotmarketing.portlets.structure.model.ContentletRelationshipsTest.class,
        com.dotmarketing.portlets.structure.transform.ContentletRelationshipsTransformerTest.class,
        com.dotmarketing.portlets.categories.business.CategoryAPITest.class,
        com.dotmarketing.filters.FiltersTest.class,
        com.dotmarketing.business.VersionableAPITest.class,
        com.dotmarketing.business.UserAPITest.class,
        com.dotmarketing.business.portal.PortletAPIImplTest.class,
        com.dotmarketing.business.cache.provider.guava.CachePerformanceTest.class,
        com.dotmarketing.business.web.LanguageWebApiTest.class,
        com.dotmarketing.business.IdentifierFactoryTest.class,
        com.dotmarketing.business.IdentifierAPITest.class,
        com.dotmarketing.business.CommitListenerCacheWrapperTest.class,
        com.dotmarketing.business.RoleAPITest.class,
        com.dotmarketing.business.IdentifierConsistencyIntegrationTest.class,
        com.dotmarketing.business.LayoutAPITest.class,
        com.dotmarketing.business.PermissionAPIIntegrationTest.class,
        com.dotmarketing.business.PermissionAPITest.class,
        com.dotmarketing.servlets.BinaryExporterServletTest.class,
        com.dotmarketing.servlets.ShortyServletAndTitleImageTest.class,
        com.dotmarketing.servlets.ajax.AjaxDirectorServletIntegrationTest.class,
        com.dotmarketing.common.reindex.ReindexThreadTest.class,
        com.dotmarketing.common.reindex.ReindexAPITest.class,
        com.dotmarketing.common.db.DotDatabaseMetaDataTest.class,
        com.dotmarketing.common.db.ParamsSetterTest.class,
        com.dotmarketing.cms.urlmap.URLMapAPIImplTest.class,
        com.dotmarketing.factories.PublishFactoryTest.class,
        com.dotmarketing.factories.WebAssetFactoryTest.class,
        com.dotmarketing.factories.MultiTreeAPITest.class,
        com.dotmarketing.db.DbConnectionFactoryTest.class,
        com.dotmarketing.db.DbConnectionFactoryUtilTest.class,
        com.dotmarketing.db.HibernateUtilTest.class,
        com.dotmarketing.quartz.job.BinaryCleanupJobTest.class,
        FocalPointAPITest.class,
        com.dotmarketing.tag.business.TagAPITest.class,
        com.dotcms.osgi.OSGIUtilTest.class,
        com.dotmarketing.fixTasks.FixTask00085FixEmptyParentPathOnIdentifierTest.class,
        com.dotmarketing.startup.runonce.Task05170DefineFrontEndAndBackEndRolesTest.class,
        com.dotmarketing.startup.runonce.Task04375UpdateCategoryKeyTest.class,
        com.dotmarketing.startup.runonce.Task04335CreateSystemWorkflowTest.class,
        com.dotmarketing.startup.runonce.Task04375UpdateColorsTest.class,
        com.dotmarketing.startup.runonce.Task05160MultiTreeAddPersonalizationColumnAndChangingPKTest.class,
        com.dotmarketing.startup.runonce.Task05035LanguageTableIdentityOffTest.class,
        com.dotmarketing.startup.runonce.Task05165CreateContentTypeWorkflowActionMappingTableTest.class,
        com.dotmarketing.startup.runonce.Task05070AndTask05080Test.class,
        com.dotmarketing.startup.runonce.Task05030UpdateSystemContentTypesHostTest.class,
        com.dotmarketing.startup.runonce.Task05050FileAssetContentTypeReadOnlyFileNameTest.class,
        com.dotmarketing.startup.runonce.Task05190UpdateFormsWidgetCodeFieldTest.class,
        com.dotmarketing.startup.runalways.Task00001LoadSchemaIntegrationTest.class,
        com.dotmarketing.startup.runonce.Task05200WorkflowTaskUniqueKeyTest.class,
        Task05195CreatesDestroyActionAndAssignDestroyDefaultActionsToTheSystemWorkflowTest.class,
        Task05210CreateDefaultDotAssetTest.class,
        CleanUpFieldReferencesJobTest.class,
        ESContentletAPIImplTest.class,
        CachedParameterDecoratorTest.class,
        ContainerFactoryImplTest.class,
        TemplateFactoryImplTest.class,
        TestConfig.class,
        ConfigTest.class,
        FolderTest.class,
        PublishAuditAPITest.class,
        BundleFactoryTest.class,
        com.dotcms.security.apps.SecretsStoreKeyStoreImplTest.class,
        AppsAPIImplTest.class,
        AppsResourceTest.class,
        AppsCacheImplTest.class,
        VelocityServletIntegrationTest.class,
        DotAssetAPITest.class,
        DotAssetBaseTypeToContentTypeStrategyImplTest.class,
        RulesAPIImplIntegrationTest.class,
        FileAssetAPIImplIntegrationTest.class,
        FileAssetFactoryIntegrationTest.class,
        UserResourceIntegrationTest.class,
        IntegrationResourceLinkTest.class,
        HashBuilderTest.class,
        ElasticsearchUtilTest.class,
        LanguageUtilTest.class,
        FolderResourceTest.class,
        Task05225RemoveLoadRecordsToIndexTest.class,
        PublisherFilterImplTest.class,
        PushPublishFiltersInitializerTest.class,
        PushPublishFilterResourceTest.class,
        PushNowActionletTest.class,
        Task05305AddPushPublishFilterColumnTest.class,
        CMSMaintenanceFactoryTest.class,
        Task05350AddDotSaltClusterColumnTest.class,
        PostgresPubSubImplTest.class,
        DotParseTest.class,
        TestWorkflowAction.class,
        SamlConfigurationServiceTest.class,
        ClusterFactoryTest.class,
        ESMappingUtilHelperTest.class,
        BundleResourceTest.class,
        IdentityProviderConfigurationFactoryTest.class,
        EMAWebInterceptorTest.class,
        GoogleTranslationServiceIntegrationTest.class,
        Task05380ChangeContainerPathToAbsoluteTest.class,
        DotTemplateToolTest.class,
        Task05370AddAppsPortletToLayoutTest.class,
        FolderFactoryImplTest.class,
        DotSamlResourceTest.class,
        DotStatefulJobTest.class,
        IntegrityDataGenerationJobTest.class,
        BundleAPITest.class,
        Task05390MakeRoomForLongerJobDetailTest.class,
        Task05395RemoveEndpointIdForeignKeyInIntegrityResolverTablesIntegrationTest.class,
        JSONToolTest.class,
        BundlePublisherResourceIntegrationTest.class,
        IntegrityResourceIntegrationTest.class,
        Task00050LoadAppsSecretsTest.class,
        StoragePersistenceAPITest.class,
        FileMetadataAPITest.class,
        StartupTasksExecutorTest.class,
        Task201013AddNewColumnsToIdentifierTableTest.class,
        Task201014UpdateColumnsValuesInIdentifierTableTest.class,
        AppsInterpolationTest.class,
        com.dotcms.rest.api.v1.template.TemplateResourceTest.class,
        Task201102UpdateColumnSitelicTableTest.class,
        DependencyManagerTest.class,
        com.dotcms.rest.api.v1.versionable.VersionableResourceTest.class,
        GenericBundleActivatorTest.class,
        SAMLHelperTest.class,
        PermissionHelperTest.class,
        ResetPasswordTokenUtilTest.class,
        ContainerBundlerTest.class,
        ContentTypeBundlerTest.class,
        FolderBundlerTest.class,
        HostBundlerTest.class,
        LinkBundlerTest.class,
        TemplateBundlerTest.class,
        WorkflowBundlerTest.class,
        AutoLoginFilterTest.class,
        Task210218MigrateUserProxyTableTest.class,
        com.dotmarketing.startup.runonce.Task210316UpdateLayoutIconsTest.class,
        Task210319CreateStorageTableTest.class,
        Task210321RemoveOldMetadataFilesTest.class,
        DBTimeZoneCheckTest.class,
        ContentHandlerTest.class,
        ESIndexAPITest.class,
        FileAssetTemplateUtilTest.class,
        Task210506UpdateStorageTableTest.class,
        Task210520UpdateAnonymousEmailTest.class,
        Task210510UpdateStorageTableDropMetadataColumnTest.class,
        StaticPushPublishBundleGeneratorTest.class,
        CookieToolTest.class,
        CSVManifestBuilderTest.class,
        MoveContentActionletTest.class,
        ImageFilterAPIImplTest.class,
        DeterministicIdentifierAPITest.class,
        Task210527DropReviewFieldsFromContentletTableTest.class,
        ContentletCacheImplTest.class,
        HostTest.class,
        FileToolTest.class,
        Task210719CleanUpTitleFieldTest.class,
        Task210802UpdateStructureTableTest.class,
        MaintenanceUtilTest.class,
        BundlePublisherTest.class,
        CategoryFactoryTest.class,
        Task210805DropUserProxyTableTest.class,
        Task210816DeInodeRelationshipTest.class,
        WorkflowEmailUtilTest.class,
        ConfigurationHelperTest.class,
        CSVManifestReaderTest.class,
        Task210901UpdateDateTimezonesTest.class,
        DotObjectCodecTest.class,
        RedisClientTest.class,
        LettuceCacheTest.class,
        RedisPubSubImplTest.class,
        ManifestReaderFactoryTest.class,
        ResourceCollectorUtilTest.class,
        Task211007RemoveNotNullConstraintFromCompanyMXColumnTest.class,
        Task211012AddCompanyDefaultLanguageTest.class,
        HostIntegrityCheckerTest.class,
        MetaWebInterceptorTest.class,
        BrowserUtilTest.class,
        Task211101AddContentletAsJsonColumnTest.class,
        ContentletJsonAPITest.class,
        VelocityScriptActionletAbortTest.class,
        StoryBlockMapTest.class,
        HandlerUtilTest.class,
        Task211103RenameHostNameLabelTest.class,
        ContentSecurityPolicyUtilTest.class,
        MessageToolTest.class,
        XmlToolTest.class,
        LanguageFolderTest.class,
        MailAPIImplTest.class,
        CSSCacheTest.class,
        com.dotcms.rendering.velocity.viewtools.content.BinaryMapTest.class,
        IntegrityUtilTest.class,
        Task220202RemoveFKStructureFolderConstraintTest.class,
        ContentBundlerTest.class,
        ObjectMapperTest.class,
        URLMapBundlerTest.class,
        PermissionBitFactoryImplTest.class,
        Task220203RemoveFolderInodeConstraintTest.class,
        Task220214AddOwnerAndIDateToFolderTableTest.class,
        Task220215MigrateDataFromInodeToFolderTest.class,
        Task220330ChangeVanityURLSiteFieldTypeTest.class,
        Task220402UpdateDateTimezonesTest.class,
        Task220413IncreasePublishedPushedAssetIdColTest.class,
        com.dotcms.util.pagination.ContainerPaginatorTest.class,
        ContentDispositionFileNameParserTest.class,
        SecureFileValidatorTest.class,
        BoundedBufferedReaderTest.class,
        ContentWorkflowHandlerTest.class,
        Task220512UpdateNoHTMLRegexValueTest.class,
        MetadataDelegateTest.class,
        Task220401CreateClusterLockTableTest.class,
        Task220606UpdatePushNowActionletNameTest.class,
        BundlerUtilTest.class,
        MenuResourceTest.class,
        AWSS3PublisherTest.class,
        ContentTypeInitializerTest.class,
        CSSPreProcessServletTest.class,
        VariantFactoryTest.class,
        VariantAPITest.class,
        PaginatedContentletsIntegrationTest.class,
        Task220824CreateDefaultVariantTest.class,
        Task220822CreateVariantTableTest.class,
        Task220825MakeSomeSystemFieldsRemovableTest.class,
        Task220829CreateExperimentsTableTest.class,
        StoryBlockTest.class,
        IdentifierCacheImplTest.class,
        VariantCacheTest.class,
        VersionableFactoryImplTest.class,
        Task220928AddLookbackWindowColumnToExperimentTest.class,
<<<<<<< HEAD
        TailLogResourceTest.class
=======
        BayesianAPIImplTest.class
>>>>>>> 42a6e243
})
public class MainSuite {

}<|MERGE_RESOLUTION|>--- conflicted
+++ resolved
@@ -589,11 +589,8 @@
         VariantCacheTest.class,
         VersionableFactoryImplTest.class,
         Task220928AddLookbackWindowColumnToExperimentTest.class,
-<<<<<<< HEAD
-        TailLogResourceTest.class
-=======
+        TailLogResourceTest.class,
         BayesianAPIImplTest.class
->>>>>>> 42a6e243
 })
 public class MainSuite {
 
