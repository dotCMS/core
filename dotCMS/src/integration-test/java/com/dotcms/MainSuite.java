--- conflicted
+++ resolved
@@ -61,6 +61,7 @@
 import com.dotmarketing.startup.runonce.Task201008LoadAppsSecretsTest;
 import com.dotmarketing.startup.runonce.Task201013AddNewColumnsToIdentifierTableTest;
 import com.dotmarketing.startup.runonce.Task201014UpdateColumnsValuesInIdentifierTableTest;
+import com.dotmarketing.startup.runonce.Task201016UpdatePrimaryKeyLengthIdentifierTableTest;
 import com.dotmarketing.util.ConfigTest;
 import com.dotmarketing.util.HashBuilderTest;
 import com.dotmarketing.quartz.job.IntegrityDataGenerationJobTest;
@@ -343,16 +344,13 @@
         Task05390MakeRoomForLongerJobDetailTest.class,
         IntegrityDataGenerationJobTest.class,
         Task05395RemoveEndpointIdForeignKeyInIntegrityResolverTablesIntegrationTest.class,
-<<<<<<< HEAD
-        Task201016UpdatePrimaryKeyLengthIdentifierTableTest.class
-=======
         Task201008LoadAppsSecretsTest.class,
         StoragePersistenceAPITest.class,
         FileMetadataAPITest.class,
         StartupTasksExecutorTest.class,
         Task201013AddNewColumnsToIdentifierTableTest.class,
-        Task201014UpdateColumnsValuesInIdentifierTableTest.class
->>>>>>> 368400c3
+        Task201014UpdateColumnsValuesInIdentifierTableTest.class,
+        Task201016UpdatePrimaryKeyLengthIdentifierTableTest.class
 })
 public class MainSuite {
 
