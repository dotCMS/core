--- conflicted
+++ resolved
@@ -25,11 +25,8 @@
 import com.dotcms.rest.api.v1.pushpublish.PushPublishFilterResourceTest;
 import com.dotcms.rest.api.v1.folder.FolderResourceTest;
 import com.dotcms.rest.api.v1.user.UserResourceIntegrationTest;
-<<<<<<< HEAD
+import com.dotcms.saml.IdentityProviderConfigurationFactoryTest;
 import com.dotcms.saml.SamlConfigurationServiceTest;
-=======
-import com.dotcms.saml.TestSamlConfigurationService;
->>>>>>> f2bd7e7f
 import com.dotcms.security.apps.AppsAPIImplTest;
 import com.dotmarketing.image.focalpoint.FocalPointAPITest;
 import com.dotmarketing.portlets.cmsmaintenance.factories.CMSMaintenanceFactoryTest;
@@ -302,15 +299,12 @@
         Task05350AddDotSaltClusterColumnTest.class,
         DotParseTest.class,
         TestWorkflowAction.class,
-<<<<<<< HEAD
         SamlConfigurationServiceTest.class,
-=======
-        TestSamlConfigurationService.class,
->>>>>>> f2bd7e7f
         HostAPITest.class,
         ClusterFactoryTest.class,
         ESMappingUtilHelperTest.class,
-        BundleResourceTest.class
+        BundleResourceTest.class,
+        IdentityProviderConfigurationFactoryTest.class
 })
 public class MainSuite {
 
