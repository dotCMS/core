--- conflicted
+++ resolved
@@ -668,12 +668,9 @@
         DotConnectTest.class,
         Task231109AddPublishDateToContentletVersionInfoTest.class,
         Task240102AlterVarcharLengthOfRelationTypeTest.class,
-<<<<<<< HEAD
+        Task240111AddInodeAndIdentifierLeftIndexesTest.class,
         AnnouncementsHelperIntegrationTest.class,
         RemoteAnnouncementsLoaderIntegrationTest.class
-=======
-        Task240111AddInodeAndIdentifierLeftIndexesTest.class
->>>>>>> cd9a4126
 })
 
 public class MainSuite {
