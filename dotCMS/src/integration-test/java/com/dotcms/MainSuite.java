package com.dotcms;

import com.dotcms.analytics.bayesian.BayesianAPIImplTest;
import com.dotcms.auth.providers.saml.v1.DotSamlResourceTest;
import com.dotcms.auth.providers.saml.v1.SAMLHelperTest;
import com.dotcms.cache.lettuce.DotObjectCodecTest;
import com.dotcms.cache.lettuce.LettuceCacheTest;
import com.dotcms.cache.lettuce.RedisClientTest;
import com.dotcms.content.business.ObjectMapperTest;
import com.dotcms.content.business.json.ContentletJsonAPITest;
import com.dotcms.content.elasticsearch.business.ESContentletAPIImplTest;
import com.dotcms.content.elasticsearch.business.ESIndexAPITest;
import com.dotcms.content.elasticsearch.business.ElasticsearchUtilTest;
import com.dotcms.content.elasticsearch.util.ESMappingUtilHelperTest;
import com.dotcms.content.model.hydration.MetadataDelegateTest;
import com.dotcms.contenttype.business.ContentTypeInitializerTest;
import com.dotcms.contenttype.business.DotAssetBaseTypeToContentTypeStrategyImplTest;
import com.dotcms.contenttype.business.SiteAndFolderResolverImplTest;
import com.dotcms.contenttype.business.StoryBlockAPITest;
import com.dotcms.contenttype.test.DotAssetAPITest;
import com.dotcms.csspreproc.CSSCacheTest;
import com.dotcms.csspreproc.CSSPreProcessServletTest;
import com.dotcms.dotpubsub.PostgresPubSubImplTest;
import com.dotcms.dotpubsub.RedisPubSubImplTest;
import com.dotcms.ema.EMAWebInterceptorTest;
import com.dotcms.enterprise.cluster.ClusterFactoryTest;
import com.dotcms.enterprise.publishing.bundler.URLMapBundlerTest;
import com.dotcms.enterprise.publishing.remote.PushPublishBundleGeneratorTest;
import com.dotcms.enterprise.publishing.remote.StaticPushPublishBundleGeneratorTest;
import com.dotcms.enterprise.publishing.remote.bundler.ContainerBundlerTest;
import com.dotcms.enterprise.publishing.remote.bundler.ContentBundlerTest;
import com.dotcms.enterprise.publishing.remote.bundler.ContentTypeBundlerTest;
import com.dotcms.enterprise.publishing.remote.bundler.DependencyBundlerTest;
import com.dotcms.enterprise.publishing.remote.bundler.FolderBundlerTest;
import com.dotcms.enterprise.publishing.remote.bundler.HostBundlerTest;
import com.dotcms.enterprise.publishing.remote.bundler.LinkBundlerTest;
import com.dotcms.enterprise.publishing.remote.bundler.RuleBundlerTest;
import com.dotcms.enterprise.publishing.remote.bundler.TemplateBundlerTest;
import com.dotcms.enterprise.publishing.remote.bundler.WorkflowBundlerTest;
import com.dotcms.enterprise.publishing.remote.handler.ContentHandlerTest;
import com.dotcms.enterprise.publishing.remote.handler.ContentWorkflowHandlerTest;
import com.dotcms.enterprise.publishing.remote.handler.HandlerUtilTest;
import com.dotcms.enterprise.publishing.staticpublishing.AWSS3PublisherTest;
import com.dotcms.enterprise.publishing.staticpublishing.LanguageFolderTest;
import com.dotcms.enterprise.publishing.staticpublishing.StaticPublisherIntegrationTest;
import com.dotcms.enterprise.rules.RulesAPIImplIntegrationTest;
import com.dotcms.experiments.business.ExperimentAPIImpIT;
import com.dotcms.experiments.business.web.ExperimentWebAPIImplIT;
import com.dotcms.filters.interceptor.meta.MetaWebInterceptorTest;
import com.dotcms.graphql.DotGraphQLHttpServletTest;
import com.dotcms.integritycheckers.HostIntegrityCheckerTest;
import com.dotcms.integritycheckers.IntegrityUtilTest;
import com.dotcms.junit.MainBaseSuite;
import com.dotcms.mail.MailAPIImplTest;
import com.dotcms.mock.request.CachedParameterDecoratorTest;
import com.dotcms.publisher.bundle.business.BundleAPITest;
import com.dotcms.publisher.bundle.business.BundleFactoryTest;
import com.dotcms.publisher.business.PublishAuditAPITest;
import com.dotcms.publisher.business.PublishQueueElementTransformerTest;
import com.dotcms.publisher.receiver.BundlePublisherTest;
import com.dotcms.publisher.util.DependencyManagerTest;
import com.dotcms.publisher.util.DependencyModDateUtilTest;
import com.dotcms.publishing.BundlerUtilTest;
import com.dotcms.publishing.PublisherFilterImplTest;
import com.dotcms.publishing.PushPublishFiltersInitializerTest;
import com.dotcms.publishing.job.SiteSearchJobImplTest;
import com.dotcms.publishing.manifest.CSVManifestBuilderTest;
import com.dotcms.publishing.manifest.CSVManifestReaderTest;
import com.dotcms.publishing.manifest.ManifestReaderFactoryTest;
import com.dotcms.publishing.manifest.ManifestUtilTest;
import com.dotcms.rendering.velocity.directive.DotParseTest;
import com.dotcms.rendering.velocity.servlet.VelocityServletIntegrationTest;
import com.dotcms.rendering.velocity.viewtools.DotTemplateToolTest;
import com.dotcms.rendering.velocity.viewtools.FileToolTest;
import com.dotcms.rendering.velocity.viewtools.JSONToolTest;
import com.dotcms.rendering.velocity.viewtools.MessageToolTest;
import com.dotcms.rendering.velocity.viewtools.XmlToolTest;
import com.dotcms.rendering.velocity.viewtools.XsltToolTest;
import com.dotcms.rendering.velocity.viewtools.content.StoryBlockMapTest;
import com.dotcms.rendering.velocity.viewtools.content.StoryBlockTest;
import com.dotcms.rest.BundlePublisherResourceIntegrationTest;
import com.dotcms.rest.BundleResourceTest;
import com.dotcms.rest.IntegrityResourceIntegrationTest;
import com.dotcms.rest.api.v1.apps.AppsResourceTest;
import com.dotcms.rest.api.v1.apps.view.AppsInterpolationTest;
import com.dotcms.rest.api.v1.authentication.ResetPasswordTokenUtilTest;
import com.dotcms.rest.api.v1.folder.FolderResourceTest;
import com.dotcms.rest.api.v1.menu.MenuResourceTest;
import com.dotcms.rest.api.v1.pushpublish.PushPublishFilterResourceTest;
import com.dotcms.rest.api.v1.system.ConfigurationHelperTest;
import com.dotcms.rest.api.v1.taillog.TailLogResourceTest;
import com.dotcms.rest.api.v1.user.UserResourceIntegrationTest;
import com.dotcms.saml.IdentityProviderConfigurationFactoryTest;
import com.dotcms.saml.SamlConfigurationServiceTest;
import com.dotcms.security.ContentSecurityPolicyUtilTest;
import com.dotcms.security.apps.AppsAPIImplTest;
import com.dotcms.security.apps.AppsCacheImplTest;
import com.dotcms.security.multipart.BoundedBufferedReaderTest;
import com.dotcms.security.multipart.ContentDispositionFileNameParserTest;
import com.dotcms.security.multipart.SecureFileValidatorTest;
import com.dotcms.storage.FileMetadataAPITest;
import com.dotcms.storage.StoragePersistenceAPITest;
import com.dotcms.storage.repository.HashedLocalFileRepositoryManagerTest;
import com.dotcms.translate.GoogleTranslationServiceIntegrationTest;
import com.dotcms.uuid.shorty.LegacyShortyIdApiTest;
import com.dotcms.variant.VariantAPITest;
import com.dotcms.variant.VariantFactoryTest;
import com.dotcms.variant.business.VariantCacheTest;
import com.dotmarketing.beans.HostTest;
import com.dotmarketing.business.DeterministicIdentifierAPITest;
import com.dotmarketing.business.IdentifierCacheImplTest;
import com.dotmarketing.business.PermissionBitFactoryImplTest;
import com.dotmarketing.business.VersionableFactoryImplTest;
import com.dotmarketing.business.helper.PermissionHelperTest;
import com.dotmarketing.cache.FolderCacheImplIntegrationTest;
import com.dotmarketing.common.db.DBTimeZoneCheckTest;
import com.dotmarketing.filters.AutoLoginFilterTest;
import com.dotmarketing.image.filter.ImageFilterAPIImplTest;
import com.dotmarketing.image.focalpoint.FocalPointAPITest;
import com.dotmarketing.osgi.GenericBundleActivatorTest;
import com.dotmarketing.portlets.browser.BrowserUtilTest;
import com.dotmarketing.portlets.categories.business.CategoryFactoryTest;
import com.dotmarketing.portlets.cmsmaintenance.factories.CMSMaintenanceFactoryTest;
import com.dotmarketing.portlets.containers.business.ContainerFactoryImplTest;
import com.dotmarketing.portlets.containers.business.ContainerStructureFinderStrategyResolverTest;
import com.dotmarketing.portlets.contentlet.business.ContentletCacheImplTest;
import com.dotmarketing.portlets.contentlet.business.web.ContentletWebAPIImplIntegrationTest;
import com.dotmarketing.portlets.contentlet.model.ContentletDependenciesTest;
import com.dotmarketing.portlets.contentlet.model.IntegrationResourceLinkTest;
import com.dotmarketing.portlets.fileassets.business.FileAssetAPIImplIntegrationTest;
import com.dotmarketing.portlets.fileassets.business.FileAssetFactoryIntegrationTest;
import com.dotmarketing.portlets.folders.business.FolderFactoryImplTest;
import com.dotmarketing.portlets.folders.model.FolderTest;
import com.dotmarketing.portlets.rules.actionlet.PersonaActionletTest;
import com.dotmarketing.portlets.rules.actionlet.SendRedirectActionletTest;
import com.dotmarketing.portlets.rules.actionlet.SetRequestAttributeActionletTest;
import com.dotmarketing.portlets.rules.actionlet.StopProcessingActionletTest;
import com.dotmarketing.portlets.rules.conditionlet.DateTimeConditionletTest;
import com.dotmarketing.portlets.rules.conditionlet.HttpMethodConditionletTest;
import com.dotmarketing.portlets.rules.conditionlet.PagesViewedConditionletTest;
import com.dotmarketing.portlets.rules.conditionlet.PersonaConditionletTest;
import com.dotmarketing.portlets.rules.conditionlet.ReferrerURLConditionletTest;
import com.dotmarketing.portlets.rules.conditionlet.RequestAttributeConditionletTest;
import com.dotmarketing.portlets.rules.conditionlet.RequestHeaderConditionletTest;
import com.dotmarketing.portlets.rules.conditionlet.RequestParameterConditionletTest;
import com.dotmarketing.portlets.rules.conditionlet.SessionAttributeConditionletTest;
import com.dotmarketing.portlets.rules.conditionlet.UsersBrowserConditionletTest;
import com.dotmarketing.portlets.rules.conditionlet.UsersCountryConditionletTest;
import com.dotmarketing.portlets.rules.conditionlet.UsersPlatformConditionletTest;
import com.dotmarketing.portlets.rules.conditionlet.VisitorsCurrentURLConditionletTest;
import com.dotmarketing.portlets.rules.conditionlet.VisitorsGeolocationConditionletTest;
import com.dotmarketing.portlets.templates.business.FileAssetTemplateUtilTest;
import com.dotmarketing.portlets.templates.business.TemplateFactoryImplTest;
import com.dotmarketing.portlets.workflows.actionlet.MoveContentActionletTest;
import com.dotmarketing.portlets.workflows.actionlet.PushNowActionletTest;
import com.dotmarketing.portlets.workflows.actionlet.SaveContentAsDraftActionletIntegrationTest;
import com.dotmarketing.portlets.workflows.actionlet.VelocityScriptActionletAbortTest;
import com.dotmarketing.portlets.workflows.model.TestWorkflowAction;
import com.dotmarketing.portlets.workflows.util.WorkflowEmailUtilTest;
import com.dotmarketing.quartz.DotStatefulJobTest;
import com.dotmarketing.quartz.job.CleanUpFieldReferencesJobTest;
import com.dotmarketing.quartz.job.IntegrityDataGenerationJobTest;
import com.dotmarketing.quartz.job.StartEndScheduledExperimentsJobTest;
import com.dotmarketing.startup.StartupTasksExecutorTest;
import com.dotmarketing.startup.runalways.Task00050LoadAppsSecretsTest;
import com.dotmarketing.startup.runonce.Task05195CreatesDestroyActionAndAssignDestroyDefaultActionsToTheSystemWorkflowTest;
import com.dotmarketing.startup.runonce.Task05210CreateDefaultDotAssetTest;
import com.dotmarketing.startup.runonce.Task05225RemoveLoadRecordsToIndexTest;
import com.dotmarketing.startup.runonce.Task05305AddPushPublishFilterColumnTest;
import com.dotmarketing.startup.runonce.Task05350AddDotSaltClusterColumnTest;
import com.dotmarketing.startup.runonce.Task05370AddAppsPortletToLayoutTest;
import com.dotmarketing.startup.runonce.Task05380ChangeContainerPathToAbsoluteTest;
import com.dotmarketing.startup.runonce.Task05390MakeRoomForLongerJobDetailTest;
import com.dotmarketing.startup.runonce.Task05395RemoveEndpointIdForeignKeyInIntegrityResolverTablesIntegrationTest;
import com.dotmarketing.startup.runonce.Task201013AddNewColumnsToIdentifierTableTest;
import com.dotmarketing.startup.runonce.Task201014UpdateColumnsValuesInIdentifierTableTest;
import com.dotmarketing.startup.runonce.Task201102UpdateColumnSitelicTableTest;
import com.dotmarketing.startup.runonce.Task210218MigrateUserProxyTableTest;
import com.dotmarketing.startup.runonce.Task210319CreateStorageTableTest;
import com.dotmarketing.startup.runonce.Task210321RemoveOldMetadataFilesTest;
import com.dotmarketing.startup.runonce.Task210506UpdateStorageTableTest;
import com.dotmarketing.startup.runonce.Task210510UpdateStorageTableDropMetadataColumnTest;
import com.dotmarketing.startup.runonce.Task210520UpdateAnonymousEmailTest;
import com.dotmarketing.startup.runonce.Task210527DropReviewFieldsFromContentletTableTest;
import com.dotmarketing.startup.runonce.Task210719CleanUpTitleFieldTest;
import com.dotmarketing.startup.runonce.Task210802UpdateStructureTableTest;
import com.dotmarketing.startup.runonce.Task210805DropUserProxyTableTest;
import com.dotmarketing.startup.runonce.Task210816DeInodeRelationshipTest;
import com.dotmarketing.startup.runonce.Task210901UpdateDateTimezonesTest;
import com.dotmarketing.startup.runonce.Task211007RemoveNotNullConstraintFromCompanyMXColumnTest;
import com.dotmarketing.startup.runonce.Task211012AddCompanyDefaultLanguageTest;
import com.dotmarketing.startup.runonce.Task211101AddContentletAsJsonColumnTest;
import com.dotmarketing.startup.runonce.Task211103RenameHostNameLabelTest;
import com.dotmarketing.startup.runonce.Task220202RemoveFKStructureFolderConstraintTest;
import com.dotmarketing.startup.runonce.Task220203RemoveFolderInodeConstraintTest;
import com.dotmarketing.startup.runonce.Task220214AddOwnerAndIDateToFolderTableTest;
import com.dotmarketing.startup.runonce.Task220215MigrateDataFromInodeToFolderTest;
import com.dotmarketing.startup.runonce.Task220330ChangeVanityURLSiteFieldTypeTest;
import com.dotmarketing.startup.runonce.Task220401CreateClusterLockTableTest;
import com.dotmarketing.startup.runonce.Task220402UpdateDateTimezonesTest;
import com.dotmarketing.startup.runonce.Task220413IncreasePublishedPushedAssetIdColTest;
import com.dotmarketing.startup.runonce.Task220512UpdateNoHTMLRegexValueTest;
import com.dotmarketing.startup.runonce.Task220606UpdatePushNowActionletNameTest;
import com.dotmarketing.startup.runonce.Task220822CreateVariantTableTest;
import com.dotmarketing.startup.runonce.Task220824CreateDefaultVariantTest;
import com.dotmarketing.startup.runonce.Task220825CreateVariantFieldTest;
import com.dotmarketing.startup.runonce.Task220825MakeSomeSystemFieldsRemovableTest;
import com.dotmarketing.startup.runonce.Task220829CreateExperimentsTableTest;
import com.dotmarketing.startup.runonce.Task220912UpdateCorrectShowOnMenuPropertyTest;
import com.dotmarketing.startup.runonce.Task220928AddLookbackWindowColumnToExperimentTest;
import com.dotmarketing.startup.runonce.Task221007AddVariantIntoPrimaryKeyTest;
import com.dotmarketing.startup.runonce.Task230110MakeSomeSystemFieldsRemovableByBaseTypeTest;
import com.dotmarketing.util.ConfigTest;
import com.dotmarketing.util.HashBuilderTest;
import com.dotmarketing.util.MaintenanceUtilTest;
import com.dotmarketing.util.ResourceCollectorUtilTest;
import com.dotmarketing.util.TestConfig;
import com.dotmarketing.util.UtilMethodsITest;
import com.dotmarketing.util.ZipUtilTest;
import com.dotmarketing.util.contentlet.pagination.PaginatedContentletsIntegrationTest;
import com.liferay.portal.language.LanguageUtilTest;
import org.apache.velocity.tools.view.tools.CookieToolTest;
import org.junit.runner.RunWith;
import org.junit.runners.Suite.SuiteClasses;

/* grep -l -r "@Test" dotCMS/src/integration-test */
/* ./gradlew integrationTest -Dtest.single=com.dotcms.MainSuite */

@RunWith(MainBaseSuite.class)
@SuiteClasses({
        StartEndScheduledExperimentsJobTest.class,
        RulesAPIImplIntegrationTest.class,
        Task220825CreateVariantFieldTest.class,
//        AnalyticsAPIImplTest.class,
        Task221007AddVariantIntoPrimaryKeyTest.class,
        ESContentletAPIImplTest.class,
        ExperimentAPIImpIT.class,
        ExperimentWebAPIImplIT.class,
//        AccessTokenRenewJobTest.class,
        ContentletWebAPIImplIntegrationTest.class, // moved to top because of failures on GHA
        DependencyBundlerTest.class, // moved to top because of failures on GHA
        SiteAndFolderResolverImplTest.class, //Moved up to avoid conflicts with CT deletion
        FolderCacheImplIntegrationTest.class,
        StaticPublisherIntegrationTest.class,
        com.dotcms.publishing.PublisherAPIImplTest.class,
        SiteSearchJobImplTest.class,
        XsltToolTest.class,
        PushPublishBundleGeneratorTest.class,
        LegacyShortyIdApiTest.class,
        RuleBundlerTest.class,
        com.dotcms.content.elasticsearch.business.ESMappingAPITest.class,
        org.apache.velocity.runtime.parser.node.SimpleNodeTest.class,
        com.liferay.portal.ejb.UserLocalManagerTest.class,
        com.liferay.portal.ejb.UserUtilTest.class,
        com.liferay.util.LocaleUtilTest.class,
        com.dotcms.languagevariable.business.LanguageVariableAPITest.class,
        com.dotcms.filters.interceptor.jwt.JsonWebTokenInterceptorIntegrationTest.class,
        com.dotcms.publishing.PublisherAPITest.class,
        com.dotcms.publishing.remote.RemoteReceiverLanguageResolutionTest.class,
        com.dotcms.cluster.business.ServerAPIImplTest.class,
        com.dotcms.cache.KeyValueCacheImplTest.class,
        com.dotcms.enterprise.publishing.remote.handler.RuleBundlerHandlerTest.class,
        com.dotcms.enterprise.publishing.remote.CategoryBundlerHandlerTest.class,
        com.dotcms.enterprise.publishing.remote.HostBundlerHandlerTest.class,
        com.dotcms.enterprise.priv.ESSearchProxyTest.class,
        com.dotcms.util.pagination.ContentTypesPaginatorTest.class,
        com.dotcms.util.marshal.MarshalUtilsIntegrationTest.class,
        com.dotcms.util.RelationshipUtilTest.class,
        com.dotcms.util.ImportUtilTest.class,
        com.dotcms.publisher.business.PublisherAPIImplTest.class,
        PublishQueueElementTransformerTest.class,
        com.dotmarketing.util.PageModeTest.class,
        com.dotmarketing.business.web.UserWebAPIImplTest.class,
        com.dotcms.auth.providers.jwt.JsonWebTokenUtilsIntegrationTest.class,
        com.dotcms.auth.providers.jwt.factories.ApiTokenAPITest.class,
        com.dotcms.auth.providers.jwt.services.JsonWebTokenServiceIntegrationTest.class,
        DependencyModDateUtilTest.class,
        com.dotcms.publisher.business.PublisherTest.class,
        com.dotcms.publisher.endpoint.bean.PublishingEndPointTest.class,
        com.dotcms.publisher.endpoint.business.PublishingEndPointAPITest.class,
        com.dotcms.publisher.endpoint.business.PublishingEndPointFactoryImplTest.class,
        com.dotcms.publisher.assets.business.PushedAssetsAPITest.class,
        com.dotcms.notification.business.NotificationAPITest.class,
        com.dotcms.business.LocalTransactionAndCloseDBIfOpenedFactoryTest.class,
        com.dotcms.content.elasticsearch.business.IndiciesFactoryTest.class,
        com.dotcms.content.elasticsearch.business.ESIndexSpeedTest.class,
        com.dotcms.content.elasticsearch.business.ESSiteSearchAPITest.class,
        com.dotcms.content.elasticsearch.business.ContentletIndexAPIImplTest.class,
        com.dotcms.content.elasticsearch.business.ES6UpgradeTest.class,
        com.dotcms.content.elasticsearch.business.ESContentFactoryImplTest.class,
        com.dotcms.keyvalue.busines.KeyValueAPIImplTest.class,
        com.dotcms.keyvalue.business.KeyValueAPITest.class,
        com.dotcms.tika.TikaUtilsTest.class,
        com.dotcms.http.CircuitBreakerUrlTest.class,
        com.dotcms.visitor.filter.logger.VisitorLoggerTest.class,
        com.dotcms.visitor.filter.characteristics.VisitorCharacterTest.class,
        com.dotcms.graphql.business.GraphqlAPITest.class,
        com.dotcms.contenttype.test.ContentTypeTest.class,
        com.dotcms.contenttype.test.DeleteFieldJobTest.class,
        com.dotcms.contenttype.test.ContentTypeAPIImplTest.class,
        com.dotcms.contenttype.test.ContentTypeBuilderTest.class,
        com.dotcms.contenttype.test.ContentTypeFactoryImplTest.class,
        com.dotcms.contenttype.test.ContentTypeImportExportTest.class,
        com.dotcms.contenttype.test.FieldFactoryImplTest.class,
        com.dotcms.contenttype.test.JsonContentTypeTransformerTest.class,
        com.dotcms.contenttype.test.ContentResourceTest.class,
        com.dotcms.contenttype.test.FieldBuilderTest.class,
        com.dotcms.contenttype.test.KeyValueFieldUtilTest.class,
        com.dotcms.contenttype.test.ContentTypeResourceTest.class,
        com.dotcms.contenttype.business.RelationshipAPITest.class,
        com.dotcms.contenttype.business.FieldAPITest.class,
        com.dotcms.contenttype.business.RelationshipFactoryImplTest.class,
        com.dotcms.contenttype.model.field.layout.FieldUtilTest.class,
        com.dotcms.contenttype.model.field.layout.FieldLayoutColumnSerializerTest.class,
        com.dotcms.contenttype.model.field.layout.FieldLayoutSerializerTest.class,
        com.dotcms.contenttype.model.field.layout.FieldLayoutRowSerializerTest.class,
        com.dotcms.contenttype.model.field.layout.FieldLayoutTest.class,
        com.dotcms.workflow.helper.TestSystemActionMappingsHandlerMerger.class,
        com.dotcms.concurrent.lock.DotKeyLockManagerTest.class,
        com.dotcms.rendering.velocity.VelocityMacroCacheTest.class,
        com.dotcms.rendering.velocity.VelocityUtilTest.class,
        com.dotcms.rendering.velocity.viewtools.navigation.NavToolTest.class,
        com.dotcms.rendering.velocity.viewtools.navigation.NavToolCacheTest.class,
        com.dotcms.rendering.velocity.viewtools.content.ContentMapTest.class,
        com.dotcms.rendering.velocity.viewtools.content.util.ContentUtilsTest.class,
        com.dotcms.rendering.velocity.viewtools.content.ContentToolTest.class,
        com.dotcms.rendering.velocity.viewtools.WorkflowToolTest.class,
        com.dotcms.browser.BrowserAPITest.class,
        com.dotcms.rendering.velocity.viewtools.LanguageWebAPITest.class,
        com.dotcms.rendering.velocity.viewtools.ContainerWebAPIIntegrationTest.class,
        com.dotcms.rendering.velocity.services.VelocityResourceKeyTest.class,
        com.dotcms.rendering.velocity.services.HTMLPageAssetRenderedTest.class,
        com.dotcms.uuid.shorty.ShortyIdApiTest.class,
        DotGraphQLHttpServletTest.class,
        com.dotcms.rest.TagResourceIntegrationTest.class,
        com.dotcms.rest.MapToContentletPopulatorTest.class,
        com.dotcms.rest.WebResourceIntegrationTest.class,
        com.dotcms.rest.api.v1.configuration.ConfigurationResourceTest.class,
        com.dotcms.rest.api.v1.page.NavResourceTest.class,
        com.dotcms.rest.api.v1.page.PageResourceTest.class,
        com.dotcms.rest.api.v1.temp.TempFileResourceTest.class,
        com.dotcms.rest.api.v1.content.ContentVersionResourceIntegrationTest.class,
        com.dotcms.rest.api.v1.container.ContainerResourceIntegrationTest.class,
        com.dotcms.rest.api.v1.theme.ThemeResourceIntegrationTest.class,
        com.dotcms.rest.api.v1.vtl.VTLResourceIntegrationTest.class,
        com.dotcms.rest.api.v1.contenttype.ContentTypeResourceIssue15124Test.class,
        com.dotcms.rest.api.v1.contenttype.FieldResourceTest.class,
        com.dotcms.rest.api.v1.contenttype.FieldVariableResourceTest.class,
        com.dotcms.rest.api.v1.contenttype.ContentTypeResourceTest.class,
        com.dotcms.rest.api.v1.workflow.WorkflowResourceResponseCodeIntegrationTest.class,
        com.dotcms.rest.api.v1.workflow.WorkflowResourceIntegrationTest.class,
        com.dotcms.rest.api.v1.workflow.WorkflowResourceLicenseIntegrationTest.class,
        com.dotcms.rest.api.v1.authentication.ResetPasswordResourceIntegrationTest.class,
        com.dotcms.rest.api.v1.authentication.CreateJsonWebTokenResourceIntegrationTest.class,
        com.dotcms.rest.api.v1.relationships.RelationshipsResourceTest.class,
        com.dotcms.rest.api.v2.contenttype.FieldResourceTest.class,
        com.dotcms.rest.api.v3.contenttype.FieldResourceTest.class,
        com.dotcms.rest.api.v3.contenttype.MoveFieldFormTest.class,
        com.dotcms.rest.api.CorsFilterTest.class,
        com.dotcms.rest.elasticsearch.ESContentResourcePortletTest.class,
        com.dotcms.filters.VanityUrlFilterTest.class,
        com.dotcms.vanityurl.business.VanityUrlAPITest.class,
        com.dotmarketing.portlets.fileassets.business.FileAssetAPITest.class,
        com.dotmarketing.portlets.languagesmanager.business.LanguageAPITest.class,
        com.dotmarketing.portlets.languagesmanager.business.LanguageFactoryIntegrationTest.class,
        com.dotmarketing.portlets.linkchecker.business.LinkCheckerAPITest.class,
        com.dotmarketing.portlets.contentlet.util.ContentletUtilTest.class,
        com.dotmarketing.portlets.contentlet.business.ContentletCheckInTest.class,
        com.dotmarketing.portlets.contentlet.business.ContentletFactoryTest.class,
        ContainerStructureFinderStrategyResolverTest.class,
        com.dotmarketing.portlets.contentlet.business.ContentletAPITest.class,
        com.dotmarketing.portlets.contentlet.model.ContentletIntegrationTest.class,
        com.dotmarketing.portlets.contentlet.transform.BinaryToMapTransformerTest.class,
        com.dotmarketing.portlets.contentlet.transform.ContentletTransformerTest.class,
        com.dotmarketing.portlets.contentlet.ajax.ContentletAjaxTest.class,
        com.dotmarketing.portlets.workflows.business.SaveContentDraftActionletTest.class,
        com.dotmarketing.portlets.workflows.business.WorkflowFactoryTest.class,
        com.dotmarketing.portlets.workflows.business.SaveContentActionletTest.class,
        com.dotmarketing.portlets.workflows.business.WorkflowAPIMultiLanguageTest.class,
        com.dotmarketing.portlets.workflows.business.WorkflowAPITest.class,
        com.dotmarketing.portlets.workflows.model.WorkflowSearcherTest.class,
        com.dotmarketing.portlets.workflows.model.SystemActionWorkflowActionMappingTest.class,
        com.dotmarketing.portlets.workflows.actionlet.FourEyeApproverActionletTest.class,
        com.dotmarketing.portlets.workflows.actionlet.SaveContentActionletTest.class,
        com.dotmarketing.portlets.workflows.actionlet.SaveContentActionletWithTagsTest.class,
        com.dotmarketing.portlets.workflows.actionlet.CopyActionletTest.class,
        com.dotmarketing.portlets.workflows.actionlet.VelocityScriptActionletTest.class,
        com.dotmarketing.portlets.personas.business.PersonaAPITest.class,
        com.dotmarketing.portlets.personas.business.DeleteMultiTreeUsedPersonaTagJobTest.class,
        com.dotmarketing.portlets.links.business.MenuLinkAPITest.class,
        com.dotmarketing.portlets.links.factories.LinkFactoryTest.class,
        com.dotmarketing.portlets.rules.conditionlet.ConditionletOSGIFTest.class,
        com.dotmarketing.portlets.rules.conditionlet.CurrentSessionLanguageConditionletTest.class,
        com.dotmarketing.portlets.rules.conditionlet.NumberOfTimesPreviouslyVisitedConditionletTest.class,
        com.dotmarketing.portlets.rules.conditionlet.UsersBrowserLanguageConditionletTest.class,
        com.dotmarketing.portlets.rules.conditionlet.UsersSiteVisitsConditionletTest.class,
        com.dotmarketing.portlets.rules.conditionlet.VisitorOperatingSystemConditionletTest.class,
        com.dotmarketing.portlets.rules.conditionlet.VisitedUrlConditionletTest.class,
        com.dotmarketing.portlets.rules.business.RulesCacheFTest.class,
        com.dotmarketing.portlets.templates.business.TemplateAPITest.class,
        com.dotmarketing.portlets.containers.business.ContainerAPIImplTest.class,
        com.dotmarketing.portlets.folders.business.FolderAPITest.class,
        com.dotmarketing.portlets.containers.business.ContainerAPITest.class,
        com.dotmarketing.portlets.containers.business.FileAssetContainerUtilTest.class,
        com.dotmarketing.portlets.htmlpages.business.HTMLPageAPITest.class,
        com.dotmarketing.portlets.structure.factories.StructureFactoryTest.class,
        com.dotmarketing.portlets.structure.factories.FieldFactoryTest.class,
        com.dotmarketing.portlets.structure.model.ContentletRelationshipsTest.class,
        com.dotmarketing.portlets.structure.transform.ContentletRelationshipsTransformerTest.class,
        com.dotmarketing.portlets.categories.business.CategoryAPITest.class,
        com.dotmarketing.filters.FiltersTest.class,
        com.dotmarketing.business.VersionableAPITest.class,
        com.dotmarketing.business.UserAPITest.class,
        com.dotmarketing.business.portal.PortletAPIImplTest.class,
        com.dotmarketing.business.cache.provider.guava.CachePerformanceTest.class,
        com.dotmarketing.business.web.LanguageWebApiTest.class,
        com.dotmarketing.business.IdentifierFactoryTest.class,
        com.dotmarketing.business.IdentifierAPITest.class,
        com.dotmarketing.business.CommitListenerCacheWrapperTest.class,
        com.dotmarketing.business.RoleAPITest.class,
        com.dotmarketing.business.IdentifierConsistencyIntegrationTest.class,
        com.dotmarketing.business.LayoutAPITest.class,
        com.dotmarketing.business.PermissionAPIIntegrationTest.class,
        com.dotmarketing.business.PermissionAPITest.class,
        com.dotmarketing.servlets.BinaryExporterServletTest.class,
        com.dotmarketing.servlets.ShortyServletAndTitleImageTest.class,
        com.dotmarketing.servlets.ajax.AjaxDirectorServletIntegrationTest.class,
        com.dotmarketing.common.reindex.ReindexThreadTest.class,
        com.dotmarketing.common.reindex.ReindexAPITest.class,
        com.dotmarketing.common.db.DotDatabaseMetaDataTest.class,
        com.dotmarketing.common.db.ParamsSetterTest.class,
        com.dotmarketing.cms.urlmap.URLMapAPIImplTest.class,
        com.dotmarketing.factories.PublishFactoryTest.class,
        com.dotmarketing.factories.WebAssetFactoryTest.class,
        com.dotmarketing.factories.MultiTreeAPITest.class,
        com.dotmarketing.db.DbConnectionFactoryTest.class,
        com.dotmarketing.db.DbConnectionFactoryUtilTest.class,
        com.dotmarketing.db.HibernateUtilTest.class,
        com.dotmarketing.quartz.job.BinaryCleanupJobTest.class,
        FocalPointAPITest.class,
        com.dotmarketing.tag.business.TagAPITest.class,
        com.dotcms.osgi.OSGIUtilTest.class,
        com.dotmarketing.fixTasks.FixTask00085FixEmptyParentPathOnIdentifierTest.class,
        com.dotmarketing.startup.runonce.Task05170DefineFrontEndAndBackEndRolesTest.class,
        com.dotmarketing.startup.runonce.Task04375UpdateCategoryKeyTest.class,
        com.dotmarketing.startup.runonce.Task04335CreateSystemWorkflowTest.class,
        com.dotmarketing.startup.runonce.Task04375UpdateColorsTest.class,
        com.dotmarketing.startup.runonce.Task05160MultiTreeAddPersonalizationColumnAndChangingPKTest.class,
        com.dotmarketing.startup.runonce.Task05035LanguageTableIdentityOffTest.class,
        com.dotmarketing.startup.runonce.Task05165CreateContentTypeWorkflowActionMappingTableTest.class,
        com.dotmarketing.startup.runonce.Task05070AndTask05080Test.class,
        com.dotmarketing.startup.runonce.Task05030UpdateSystemContentTypesHostTest.class,
        com.dotmarketing.startup.runonce.Task05050FileAssetContentTypeReadOnlyFileNameTest.class,
        com.dotmarketing.startup.runonce.Task05190UpdateFormsWidgetCodeFieldTest.class,
        com.dotmarketing.startup.runalways.Task00001LoadSchemaIntegrationTest.class,
        com.dotmarketing.startup.runonce.Task05200WorkflowTaskUniqueKeyTest.class,
        Task05195CreatesDestroyActionAndAssignDestroyDefaultActionsToTheSystemWorkflowTest.class,
        Task05210CreateDefaultDotAssetTest.class,
        CleanUpFieldReferencesJobTest.class,
        CachedParameterDecoratorTest.class,
        ContainerFactoryImplTest.class,
        TemplateFactoryImplTest.class,
        TestConfig.class,
        ConfigTest.class,
        FolderTest.class,
        PublishAuditAPITest.class,
        BundleFactoryTest.class,
        com.dotcms.security.apps.SecretsStoreKeyStoreImplTest.class,
        AppsAPIImplTest.class,
        AppsResourceTest.class,
        AppsCacheImplTest.class,
        VelocityServletIntegrationTest.class,
        DotAssetAPITest.class,
        DotAssetBaseTypeToContentTypeStrategyImplTest.class,
        FileAssetAPIImplIntegrationTest.class,
        FileAssetFactoryIntegrationTest.class,
        UserResourceIntegrationTest.class,
        IntegrationResourceLinkTest.class,
        HashBuilderTest.class,
        ElasticsearchUtilTest.class,
        LanguageUtilTest.class,
        FolderResourceTest.class,
        Task05225RemoveLoadRecordsToIndexTest.class,
        PublisherFilterImplTest.class,
        PushPublishFiltersInitializerTest.class,
        PushPublishFilterResourceTest.class,
        PushNowActionletTest.class,
        Task05305AddPushPublishFilterColumnTest.class,
        CMSMaintenanceFactoryTest.class,
        Task05350AddDotSaltClusterColumnTest.class,
        PostgresPubSubImplTest.class,
        DotParseTest.class,
        TestWorkflowAction.class,
        SamlConfigurationServiceTest.class,
        ClusterFactoryTest.class,
        ESMappingUtilHelperTest.class,
        BundleResourceTest.class,
        IdentityProviderConfigurationFactoryTest.class,
        EMAWebInterceptorTest.class,
        GoogleTranslationServiceIntegrationTest.class,
        Task05380ChangeContainerPathToAbsoluteTest.class,
        DotTemplateToolTest.class,
        Task05370AddAppsPortletToLayoutTest.class,
        FolderFactoryImplTest.class,
        DotSamlResourceTest.class,
        DotStatefulJobTest.class,
        IntegrityDataGenerationJobTest.class,
        BundleAPITest.class,
        Task05390MakeRoomForLongerJobDetailTest.class,
        Task05395RemoveEndpointIdForeignKeyInIntegrityResolverTablesIntegrationTest.class,
        JSONToolTest.class,
        BundlePublisherResourceIntegrationTest.class,
        IntegrityResourceIntegrationTest.class,
        Task00050LoadAppsSecretsTest.class,
        StoragePersistenceAPITest.class,
        FileMetadataAPITest.class,
        StartupTasksExecutorTest.class,
        Task201013AddNewColumnsToIdentifierTableTest.class,
        Task201014UpdateColumnsValuesInIdentifierTableTest.class,
        AppsInterpolationTest.class,
        com.dotcms.rest.api.v1.template.TemplateResourceTest.class,
        Task201102UpdateColumnSitelicTableTest.class,
        DependencyManagerTest.class,
        com.dotcms.rest.api.v1.versionable.VersionableResourceTest.class,
        GenericBundleActivatorTest.class,
        SAMLHelperTest.class,
        PermissionHelperTest.class,
        ResetPasswordTokenUtilTest.class,
        ContainerBundlerTest.class,
        ContentTypeBundlerTest.class,
        FolderBundlerTest.class,
        HostBundlerTest.class,
        LinkBundlerTest.class,
        TemplateBundlerTest.class,
        WorkflowBundlerTest.class,
        AutoLoginFilterTest.class,
        Task210218MigrateUserProxyTableTest.class,
        com.dotmarketing.startup.runonce.Task210316UpdateLayoutIconsTest.class,
        Task210319CreateStorageTableTest.class,
        Task210321RemoveOldMetadataFilesTest.class,
        DBTimeZoneCheckTest.class,
        ContentHandlerTest.class,
        ESIndexAPITest.class,
        FileAssetTemplateUtilTest.class,
        Task210506UpdateStorageTableTest.class,
        Task210520UpdateAnonymousEmailTest.class,
        Task210510UpdateStorageTableDropMetadataColumnTest.class,
        StaticPushPublishBundleGeneratorTest.class,
        CookieToolTest.class,
        CSVManifestBuilderTest.class,
        MoveContentActionletTest.class,
        ImageFilterAPIImplTest.class,
        DeterministicIdentifierAPITest.class,
        Task210527DropReviewFieldsFromContentletTableTest.class,
        ContentletCacheImplTest.class,
        HostTest.class,
        FileToolTest.class,
        Task210719CleanUpTitleFieldTest.class,
        Task210802UpdateStructureTableTest.class,
        MaintenanceUtilTest.class,
        BundlePublisherTest.class,
        CategoryFactoryTest.class,
        Task210805DropUserProxyTableTest.class,
        Task210816DeInodeRelationshipTest.class,
        WorkflowEmailUtilTest.class,
        ConfigurationHelperTest.class,
        CSVManifestReaderTest.class,
        Task210901UpdateDateTimezonesTest.class,
        DotObjectCodecTest.class,
        RedisClientTest.class,
        LettuceCacheTest.class,
        RedisPubSubImplTest.class,
        ManifestReaderFactoryTest.class,
        ResourceCollectorUtilTest.class,
        Task211007RemoveNotNullConstraintFromCompanyMXColumnTest.class,
        Task211012AddCompanyDefaultLanguageTest.class,
        HostIntegrityCheckerTest.class,
        MetaWebInterceptorTest.class,
        BrowserUtilTest.class,
        Task211101AddContentletAsJsonColumnTest.class,
        ContentletJsonAPITest.class,
        VelocityScriptActionletAbortTest.class,
        StoryBlockMapTest.class,
        HandlerUtilTest.class,
        Task211103RenameHostNameLabelTest.class,
        ContentSecurityPolicyUtilTest.class,
        MessageToolTest.class,
        XmlToolTest.class,
        LanguageFolderTest.class,
        MailAPIImplTest.class,
        CSSCacheTest.class,
        com.dotcms.rendering.velocity.viewtools.content.BinaryMapTest.class,
        IntegrityUtilTest.class,
        Task220202RemoveFKStructureFolderConstraintTest.class,
        ContentBundlerTest.class,
        ObjectMapperTest.class,
        URLMapBundlerTest.class,
        PermissionBitFactoryImplTest.class,
        Task220203RemoveFolderInodeConstraintTest.class,
        Task220214AddOwnerAndIDateToFolderTableTest.class,
        Task220215MigrateDataFromInodeToFolderTest.class,
        Task220330ChangeVanityURLSiteFieldTypeTest.class,
        Task220402UpdateDateTimezonesTest.class,
        Task220413IncreasePublishedPushedAssetIdColTest.class,
        com.dotcms.util.pagination.ContainerPaginatorTest.class,
        ContentDispositionFileNameParserTest.class,
        SecureFileValidatorTest.class,
        BoundedBufferedReaderTest.class,
        ContentWorkflowHandlerTest.class,
        Task220512UpdateNoHTMLRegexValueTest.class,
        MetadataDelegateTest.class,
        Task220401CreateClusterLockTableTest.class,
        Task220606UpdatePushNowActionletNameTest.class,
        BundlerUtilTest.class,
        MenuResourceTest.class,
        AWSS3PublisherTest.class,
        ContentTypeInitializerTest.class,
        CSSPreProcessServletTest.class,
        VariantFactoryTest.class,
        VariantAPITest.class,
        PaginatedContentletsIntegrationTest.class,
        Task220824CreateDefaultVariantTest.class,
        Task220822CreateVariantTableTest.class,
        Task220825MakeSomeSystemFieldsRemovableTest.class,
        Task220829CreateExperimentsTableTest.class,
        StoryBlockTest.class,
        IdentifierCacheImplTest.class,
        VariantCacheTest.class,
        VersionableFactoryImplTest.class,
        Task220928AddLookbackWindowColumnToExperimentTest.class,
        TailLogResourceTest.class,
        BayesianAPIImplTest.class,
        ContentletDependenciesTest.class,
        SaveContentAsDraftActionletIntegrationTest.class,
        StoryBlockAPITest.class,
        UtilMethodsITest.class,
        Task220912UpdateCorrectShowOnMenuPropertyTest.class,
<<<<<<< HEAD
        PersonaActionletTest.class,
        SendRedirectActionletTest.class,
        SetRequestAttributeActionletTest.class,
        StopProcessingActionletTest.class,
        DateTimeConditionletTest.class,
        HttpMethodConditionletTest.class,
        PagesViewedConditionletTest.class,
        PersonaConditionletTest.class,
        ReferrerURLConditionletTest.class,
        RequestAttributeConditionletTest.class,
        RequestHeaderConditionletTest.class,
        RequestParameterConditionletTest.class,
        SessionAttributeConditionletTest.class,
        UsersBrowserConditionletTest.class,
        UsersCountryConditionletTest.class,
        UsersPlatformConditionletTest.class,
        VisitorsCurrentURLConditionletTest.class,
        VisitorsGeolocationConditionletTest.class,
=======
        HashedLocalFileRepositoryManagerTest.class,
>>>>>>> 4d158c92
        ManifestUtilTest.class,
        ZipUtilTest.class,
        Task230110MakeSomeSystemFieldsRemovableByBaseTypeTest.class
})

public class MainSuite {

}<|MERGE_RESOLUTION|>--- conflicted
+++ resolved
@@ -635,7 +635,6 @@
         StoryBlockAPITest.class,
         UtilMethodsITest.class,
         Task220912UpdateCorrectShowOnMenuPropertyTest.class,
-<<<<<<< HEAD
         PersonaActionletTest.class,
         SendRedirectActionletTest.class,
         SetRequestAttributeActionletTest.class,
@@ -654,9 +653,7 @@
         UsersPlatformConditionletTest.class,
         VisitorsCurrentURLConditionletTest.class,
         VisitorsGeolocationConditionletTest.class,
-=======
         HashedLocalFileRepositoryManagerTest.class,
->>>>>>> 4d158c92
         ManifestUtilTest.class,
         ZipUtilTest.class,
         Task230110MakeSomeSystemFieldsRemovableByBaseTypeTest.class
