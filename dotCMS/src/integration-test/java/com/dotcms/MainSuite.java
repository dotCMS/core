--- conflicted
+++ resolved
@@ -58,6 +58,7 @@
 import com.dotmarketing.startup.runonce.Task05380ChangeContainerPathToAbsoluteTest;
 import com.dotmarketing.startup.runonce.Task05390MakeRoomForLongerJobDetailTest;
 import com.dotmarketing.startup.runonce.Task05395RemoveEndpointIdForeignKeyInIntegrityResolverTablesIntegrationTest;
+import com.dotmarketing.startup.runonce.Task201008LoadAppsSecretsTest;
 import com.dotmarketing.util.ConfigTest;
 import com.dotmarketing.util.HashBuilderTest;
 import com.dotmarketing.quartz.job.IntegrityDataGenerationJobTest;
@@ -340,14 +341,11 @@
         Task05390MakeRoomForLongerJobDetailTest.class,
         IntegrityDataGenerationJobTest.class,
         Task05395RemoveEndpointIdForeignKeyInIntegrityResolverTablesIntegrationTest.class,
-<<<<<<< HEAD
-        Task201008LoadAppsSecretsTest.class
-
-=======
+        Task201008LoadAppsSecretsTest.class,
         StoragePersistenceAPITest.class,
         FileMetadataAPITest.class,
         StartupTasksExecutorTest.class
->>>>>>> 66291ab7
+
 })
 public class MainSuite {
 
