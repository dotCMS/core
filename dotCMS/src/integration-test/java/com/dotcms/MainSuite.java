package com.dotcms;

import com.dotcms.auth.providers.saml.v1.DotSamlResourceTest;
import com.dotcms.auth.providers.saml.v1.SAMLHelperTest;
import com.dotcms.content.elasticsearch.business.ESContentletAPIImplTest;
import com.dotcms.content.elasticsearch.business.ESIndexAPITest;
import com.dotcms.content.elasticsearch.business.ElasticsearchUtilTest;
import com.dotcms.content.elasticsearch.util.ESMappingUtilHelperTest;
import com.dotcms.contenttype.business.DotAssetBaseTypeToContentTypeStrategyImplTest;
import com.dotcms.contenttype.test.DotAssetAPITest;
import com.dotcms.dotpubsub.PostgresPubSubImplTest;
import com.dotcms.ema.EMAWebInterceptorTest;
import com.dotcms.enterprise.HTMLDiffUtilTest;
import com.dotcms.enterprise.cluster.ClusterFactoryTest;
import com.dotcms.enterprise.publishing.remote.PushPublishBundleGeneratorTest;
import com.dotcms.enterprise.publishing.remote.StaticPushPublishBundleGeneratorTest;
import com.dotcms.enterprise.publishing.remote.bundler.ContainerBundlerTest;
import com.dotcms.enterprise.publishing.remote.bundler.ContentTypeBundlerTest;
import com.dotcms.enterprise.publishing.remote.bundler.DependencyBundlerTest;
import com.dotcms.enterprise.publishing.remote.bundler.FolderBundlerTest;
import com.dotcms.enterprise.publishing.remote.bundler.HostBundlerTest;
import com.dotcms.enterprise.publishing.remote.bundler.LinkBundlerTest;
import com.dotcms.enterprise.publishing.remote.bundler.RuleBundlerTest;
import com.dotcms.enterprise.publishing.remote.bundler.TemplateBundlerTest;
import com.dotcms.enterprise.publishing.remote.bundler.WorkflowBundlerTest;
import com.dotcms.enterprise.publishing.remote.handler.ContentHandlerTest;
import com.dotcms.enterprise.rules.RulesAPIImplIntegrationTest;
import com.dotcms.graphql.DotGraphQLHttpServletTest;
import com.dotcms.junit.MainBaseSuite;
import com.dotcms.mock.request.CachedParameterDecoratorTest;
import com.dotcms.publisher.bundle.business.BundleAPITest;
import com.dotcms.publisher.bundle.business.BundleFactoryTest;
import com.dotcms.publisher.business.PublishAuditAPITest;
import com.dotcms.publisher.util.DependencyManagerTest;
import com.dotcms.publisher.util.DependencyModDateUtilTest;
import com.dotcms.publishing.PublisherAPIImplTest;
import com.dotcms.publishing.PublisherFilterImplTest;
import com.dotcms.publishing.PushPublishFiltersInitializerTest;
import com.dotcms.publishing.job.SiteSearchJobImplTest;
import com.dotcms.publishing.manifest.CSVManifestBuilderTest;
import com.dotcms.rendering.velocity.directive.DotParseTest;
import com.dotcms.rendering.velocity.servlet.VelocityServletIntegrationTest;
import com.dotcms.rendering.velocity.viewtools.DotTemplateToolTest;
import com.dotcms.rendering.velocity.viewtools.JSONToolTest;
import com.dotcms.rest.BundlePublisherResourceIntegrationTest;
import com.dotcms.rest.BundleResourceTest;
import com.dotcms.rest.IntegrityResourceIntegrationTest;
import com.dotcms.rest.api.v1.apps.AppsResourceTest;
import com.dotcms.rest.api.v1.apps.view.AppsInterpolationTest;
import com.dotcms.rest.api.v1.authentication.ResetPasswordTokenUtilTest;
import com.dotcms.rest.api.v1.folder.FolderResourceTest;
import com.dotcms.rest.api.v1.pushpublish.PushPublishFilterResourceTest;
import com.dotcms.rest.api.v1.user.UserResourceIntegrationTest;
import com.dotcms.saml.IdentityProviderConfigurationFactoryTest;
import com.dotcms.saml.SamlConfigurationServiceTest;
import com.dotcms.security.apps.AppsAPIImplTest;
import com.dotcms.security.apps.AppsCacheImplTest;
import com.dotcms.storage.FileMetadataAPITest;
import com.dotcms.storage.StoragePersistenceAPITest;
import com.dotcms.translate.GoogleTranslationServiceIntegrationTest;
import com.dotcms.uuid.shorty.LegacyShortyIdApiTest;
import com.dotmarketing.beans.HostTest;
import com.dotmarketing.business.DeterministicIdentifierAPITest;
import com.dotmarketing.business.helper.PermissionHelperTest;
import com.dotmarketing.cache.FolderCacheImplIntegrationTest;
import com.dotmarketing.common.db.DBTimeZoneCheckTest;
import com.dotmarketing.filters.AutoLoginFilterTest;
import com.dotmarketing.image.filter.ImageFilterAPIImplTest;
import com.dotmarketing.image.focalpoint.FocalPointAPITest;
import com.dotmarketing.osgi.GenericBundleActivatorTest;
import com.dotmarketing.portlets.cmsmaintenance.factories.CMSMaintenanceFactoryTest;
import com.dotmarketing.portlets.containers.business.ContainerFactoryImplTest;
import com.dotmarketing.portlets.containers.business.ContainerStructureFinderStrategyResolverTest;
import com.dotmarketing.portlets.contentlet.business.ContentletCacheImplTest;
import com.dotmarketing.portlets.contentlet.business.web.ContentletWebAPIImplIntegrationTest;
import com.dotmarketing.portlets.contentlet.model.IntegrationResourceLinkTest;
import com.dotmarketing.portlets.fileassets.business.FileAssetAPIImplIntegrationTest;
import com.dotmarketing.portlets.fileassets.business.FileAssetFactoryIntegrationTest;
import com.dotmarketing.portlets.folders.business.FolderFactoryImplTest;
import com.dotmarketing.portlets.folders.model.FolderTest;
import com.dotmarketing.portlets.templates.business.FileAssetTemplateUtilTest;
import com.dotmarketing.portlets.templates.business.TemplateFactoryImplTest;
import com.dotmarketing.portlets.workflows.actionlet.PushNowActionletTest;
import com.dotmarketing.portlets.workflows.model.TestWorkflowAction;
import com.dotmarketing.quartz.DotStatefulJobTest;
import com.dotmarketing.quartz.job.CleanUpFieldReferencesJobTest;
import com.dotmarketing.quartz.job.IntegrityDataGenerationJobTest;
import com.dotmarketing.startup.StartupTasksExecutorTest;
import com.dotmarketing.startup.runalways.Task00050LoadAppsSecretsTest;
import com.dotmarketing.startup.runonce.Task05195CreatesDestroyActionAndAssignDestroyDefaultActionsToTheSystemWorkflowTest;
import com.dotmarketing.startup.runonce.Task05210CreateDefaultDotAssetTest;
import com.dotmarketing.startup.runonce.Task05225RemoveLoadRecordsToIndexTest;
import com.dotmarketing.startup.runonce.Task05305AddPushPublishFilterColumnTest;
import com.dotmarketing.startup.runonce.Task05350AddDotSaltClusterColumnTest;
import com.dotmarketing.startup.runonce.Task05370AddAppsPortletToLayoutTest;
import com.dotmarketing.startup.runonce.Task05380ChangeContainerPathToAbsoluteTest;
import com.dotmarketing.startup.runonce.Task05390MakeRoomForLongerJobDetailTest;
import com.dotmarketing.startup.runonce.Task05395RemoveEndpointIdForeignKeyInIntegrityResolverTablesIntegrationTest;
import com.dotmarketing.startup.runonce.Task201013AddNewColumnsToIdentifierTableTest;
import com.dotmarketing.startup.runonce.Task201014UpdateColumnsValuesInIdentifierTableTest;
import com.dotmarketing.startup.runonce.Task201102UpdateColumnSitelicTableTest;
import com.dotmarketing.startup.runonce.Task210218MigrateUserProxyTableTest;
import com.dotmarketing.startup.runonce.Task210319CreateStorageTableTest;
import com.dotmarketing.startup.runonce.Task210321RemoveOldMetadataFilesTest;
import com.dotmarketing.startup.runonce.Task210506UpdateStorageTableTest;
import com.dotmarketing.startup.runonce.Task210527DropReviewFieldsFromContentletTableTest;
import com.dotmarketing.startup.runonce.Task210520UpdateAnonymousEmailTest;
import com.dotmarketing.startup.runonce.Task210510UpdateStorageTableDropMetadataColumnTest;
import com.dotmarketing.util.ConfigTest;
import com.dotmarketing.util.HashBuilderTest;
import com.dotmarketing.util.TestConfig;
import com.liferay.portal.language.LanguageUtilTest;
import org.apache.velocity.tools.view.tools.CookieToolTest;
import org.junit.runner.RunWith;
import org.junit.runners.Suite.SuiteClasses;

/* grep -l -r "@Test" dotCMS/src/integration-test */
/* ./gradlew integrationTest -Dtest.single=com.dotcms.MainSuite */
@RunWith(MainBaseSuite.class)
@SuiteClasses({
        PushPublishBundleGeneratorTest.class,
        RuleBundlerTest.class,
        com.dotcms.content.elasticsearch.business.ESMappingAPITest.class,
        org.apache.velocity.runtime.parser.node.SimpleNodeTest.class,
        com.liferay.portal.ejb.UserLocalManagerTest.class,
        com.liferay.portal.ejb.UserUtilTest.class,
        com.liferay.util.LocaleUtilTest.class,
        com.dotcms.languagevariable.business.LanguageVariableAPITest.class,
        com.dotcms.filters.interceptor.jwt.JsonWebTokenInterceptorIntegrationTest.class,
        com.dotcms.publishing.PublisherAPITest.class,
        com.dotcms.publishing.remote.RemoteReceiverLanguageResolutionTest.class,
        com.dotcms.cluster.business.ServerAPIImplTest.class,
        com.dotcms.cache.KeyValueCacheImplTest.class,
        com.dotcms.enterprise.publishing.remote.handler.RuleBundlerHandlerTest.class,
        com.dotcms.enterprise.publishing.remote.CategoryBundlerHandlerTest.class,
        com.dotcms.enterprise.publishing.remote.HostBundlerHandlerTest.class,
        com.dotcms.enterprise.priv.ESSearchProxyTest.class,
        com.dotcms.util.pagination.ContentTypesPaginatorTest.class,
        com.dotcms.util.marshal.MarshalUtilsIntegrationTest.class,
        com.dotcms.util.RelationshipUtilTest.class,
        com.dotcms.util.ImportUtilTest.class,
        com.dotmarketing.util.PageModeTest.class,
        com.dotmarketing.business.web.UserWebAPIImplTest.class,
        com.dotcms.auth.providers.jwt.JsonWebTokenUtilsIntegrationTest.class,
        com.dotcms.auth.providers.jwt.factories.ApiTokenAPITest.class,
        com.dotcms.auth.providers.jwt.services.JsonWebTokenServiceIntegrationTest.class,
        DependencyModDateUtilTest.class,
        com.dotcms.publisher.business.PublisherTest.class,
        com.dotcms.publisher.endpoint.bean.PublishingEndPointTest.class,
        com.dotcms.publisher.endpoint.business.PublishingEndPointAPITest.class,
        com.dotcms.publisher.endpoint.business.PublishingEndPointFactoryImplTest.class,
        com.dotcms.publisher.assets.business.PushedAssetsAPITest.class,
        com.dotcms.notification.business.NotificationAPITest.class,
        com.dotcms.business.LocalTransactionAndCloseDBIfOpenedFactoryTest.class,
        com.dotcms.content.elasticsearch.business.IndiciesFactoryTest.class,
        com.dotcms.content.elasticsearch.business.ESIndexSpeedTest.class,
        com.dotcms.content.elasticsearch.business.ESSiteSearchAPITest.class,
        com.dotcms.content.elasticsearch.business.ContentletIndexAPIImplTest.class,
        com.dotcms.content.elasticsearch.business.ES6UpgradeTest.class,
        com.dotcms.content.elasticsearch.business.ESContentFactoryImplTest.class,
        com.dotcms.keyvalue.busines.KeyValueAPIImplTest.class,
        com.dotcms.keyvalue.business.KeyValueAPITest.class,
        com.dotcms.tika.TikaUtilsTest.class,
        com.dotcms.http.CircuitBreakerUrlTest.class,
        com.dotcms.visitor.filter.logger.VisitorLoggerTest.class,
        com.dotcms.visitor.filter.characteristics.VisitorCharacterTest.class,
        com.dotcms.graphql.business.GraphqlAPITest.class,
        com.dotcms.contenttype.test.ContentTypeTest.class,
        com.dotcms.contenttype.test.DeleteFieldJobTest.class,
        com.dotcms.contenttype.test.ContentTypeAPIImplTest.class,
        com.dotcms.contenttype.test.ContentTypeBuilderTest.class,
        com.dotcms.contenttype.test.ContentTypeFactoryImplTest.class,
        com.dotcms.contenttype.test.ContentTypeImportExportTest.class,
        com.dotcms.contenttype.test.FieldFactoryImplTest.class,
        com.dotcms.contenttype.test.JsonContentTypeTransformerTest.class,
        com.dotcms.contenttype.test.ContentResourceTest.class,
        com.dotcms.contenttype.test.FieldBuilderTest.class,
        com.dotcms.contenttype.test.KeyValueFieldUtilTest.class,
        com.dotcms.contenttype.test.ContentTypeResourceTest.class,
        com.dotcms.contenttype.business.RelationshipAPITest.class,
        com.dotcms.contenttype.business.FieldAPITest.class,
        com.dotcms.contenttype.business.RelationshipFactoryImplTest.class,
        com.dotcms.contenttype.model.field.layout.FieldUtilTest.class,
        com.dotcms.contenttype.model.field.layout.FieldLayoutColumnSerializerTest.class,
        com.dotcms.contenttype.model.field.layout.FieldLayoutSerializerTest.class,
        com.dotcms.contenttype.model.field.layout.FieldLayoutRowSerializerTest.class,
        com.dotcms.contenttype.model.field.layout.FieldLayoutTest.class,
        com.dotcms.workflow.helper.TestSystemActionMappingsHandlerMerger.class,
        com.dotcms.concurrent.lock.DotKeyLockManagerTest.class,
        com.dotcms.rendering.velocity.VelocityMacroCacheTest.class,
        com.dotcms.rendering.velocity.VelocityUtilTest.class,
        com.dotcms.rendering.velocity.viewtools.navigation.NavToolTest.class,
        com.dotcms.rendering.velocity.viewtools.navigation.NavToolCacheTest.class,
        com.dotcms.rendering.velocity.viewtools.content.ContentMapTest.class,
        com.dotcms.rendering.velocity.viewtools.content.util.ContentUtilsTest.class,
        com.dotcms.rendering.velocity.viewtools.content.ContentToolTest.class,
        com.dotcms.rendering.velocity.viewtools.WorkflowToolTest.class,
        com.dotcms.browser.BrowserAPITest.class,
        com.dotcms.rendering.velocity.viewtools.LanguageWebAPITest.class,
        com.dotcms.rendering.velocity.viewtools.ContainerWebAPIIntegrationTest.class,
        com.dotcms.rendering.velocity.services.VelocityResourceKeyTest.class,
        com.dotcms.rendering.velocity.services.HTMLPageAssetRenderedTest.class,
        com.dotcms.uuid.shorty.ShortyIdApiTest.class,
        DotGraphQLHttpServletTest.class,
        com.dotcms.rest.TagResourceIntegrationTest.class,
        com.dotcms.rest.MapToContentletPopulatorTest.class,
        com.dotcms.rest.WebResourceIntegrationTest.class,
        com.dotcms.rest.api.v1.configuration.ConfigurationResourceTest.class,
        com.dotcms.rest.api.v1.page.NavResourceTest.class,
        com.dotcms.rest.api.v1.page.PageResourceTest.class,
        com.dotcms.rest.api.v1.temp.TempFileResourceTest.class,
        com.dotcms.rest.api.v1.content.ContentVersionResourceIntegrationTest.class,
        com.dotcms.rest.api.v1.container.ContainerResourceIntegrationTest.class,
        com.dotcms.rest.api.v1.theme.ThemeResourceIntegrationTest.class,
        com.dotcms.rest.api.v1.vtl.VTLResourceIntegrationTest.class,
        com.dotcms.rest.api.v1.contenttype.ContentTypeResourceIssue15124Test.class,
        com.dotcms.rest.api.v1.contenttype.FieldResourceTest.class,
        com.dotcms.rest.api.v1.contenttype.FieldVariableResourceTest.class,
        com.dotcms.rest.api.v1.contenttype.ContentTypeResourceTest.class,
        com.dotcms.rest.api.v1.workflow.WorkflowResourceResponseCodeIntegrationTest.class,
        com.dotcms.rest.api.v1.workflow.WorkflowResourceIntegrationTest.class,
        com.dotcms.rest.api.v1.workflow.WorkflowResourceLicenseIntegrationTest.class,
        com.dotcms.rest.api.v1.authentication.ResetPasswordResourceIntegrationTest.class,
        com.dotcms.rest.api.v1.authentication.CreateJsonWebTokenResourceIntegrationTest.class,
        com.dotcms.rest.api.v1.relationships.RelationshipsResourceTest.class,
        com.dotcms.rest.api.v2.contenttype.FieldResourceTest.class,
        com.dotcms.rest.api.v3.contenttype.FieldResourceTest.class,
        com.dotcms.rest.api.v3.contenttype.MoveFieldFormTest.class,
        com.dotcms.rest.api.CorsFilterTest.class,
        com.dotcms.rest.elasticsearch.ESContentResourcePortletTest.class,
        com.dotcms.filters.VanityUrlFilterTest.class,
        com.dotcms.vanityurl.business.VanityUrlAPITest.class,
        com.dotmarketing.portlets.fileassets.business.FileAssetAPITest.class,
        com.dotmarketing.portlets.languagesmanager.business.LanguageAPITest.class,
        com.dotmarketing.portlets.languagesmanager.business.LanguageFactoryIntegrationTest.class,
        com.dotmarketing.portlets.linkchecker.business.LinkCheckerAPITest.class,
        com.dotmarketing.portlets.contentlet.util.ContentletUtilTest.class,
        com.dotmarketing.portlets.contentlet.business.ContentletCheckInTest.class,
        com.dotmarketing.portlets.contentlet.business.ContentletFactoryTest.class,
        com.dotmarketing.portlets.contentlet.business.HostAPITest.class,
        ContainerStructureFinderStrategyResolverTest.class,
        com.dotmarketing.portlets.contentlet.business.ContentletAPITest.class,
        com.dotmarketing.portlets.contentlet.model.ContentletIntegrationTest.class,
        com.dotmarketing.portlets.contentlet.transform.BinaryToMapTransformerTest.class,
        com.dotmarketing.portlets.contentlet.transform.ContentletTransformerTest.class,
        com.dotmarketing.portlets.contentlet.ajax.ContentletAjaxTest.class,
        com.dotmarketing.portlets.workflows.business.SaveContentDraftActionletTest.class,
        com.dotmarketing.portlets.workflows.business.WorkflowFactoryTest.class,
        com.dotmarketing.portlets.workflows.business.SaveContentActionletTest.class,
        com.dotmarketing.portlets.workflows.business.WorkflowAPIMultiLanguageTest.class,
        com.dotmarketing.portlets.workflows.business.WorkflowAPITest.class,
        com.dotmarketing.portlets.workflows.model.WorkflowSearcherTest.class,
        com.dotmarketing.portlets.workflows.model.SystemActionWorkflowActionMappingTest.class,
        com.dotmarketing.portlets.workflows.actionlet.FourEyeApproverActionletTest.class,
        com.dotmarketing.portlets.workflows.actionlet.SaveContentActionletTest.class,
        com.dotmarketing.portlets.workflows.actionlet.SaveContentActionletWithTagsTest.class,
        com.dotmarketing.portlets.workflows.actionlet.CopyActionletTest.class,
        com.dotmarketing.portlets.workflows.actionlet.VelocityScriptActionletTest.class,
        com.dotmarketing.portlets.personas.business.PersonaAPITest.class,
        com.dotmarketing.portlets.personas.business.DeleteMultiTreeUsedPersonaTagJobTest.class,
        com.dotmarketing.portlets.links.business.MenuLinkAPITest.class,
        com.dotmarketing.portlets.links.factories.LinkFactoryTest.class,
        com.dotmarketing.portlets.rules.conditionlet.ConditionletOSGIFTest.class,
        com.dotmarketing.portlets.rules.conditionlet.CurrentSessionLanguageConditionletTest.class,
        com.dotmarketing.portlets.rules.conditionlet.NumberOfTimesPreviouslyVisitedConditionletTest.class,
        com.dotmarketing.portlets.rules.conditionlet.UsersBrowserLanguageConditionletTest.class,
        com.dotmarketing.portlets.rules.conditionlet.UsersSiteVisitsConditionletTest.class,
        com.dotmarketing.portlets.rules.conditionlet.VisitorOperatingSystemConditionletTest.class,
        com.dotmarketing.portlets.rules.conditionlet.VisitedUrlConditionletTest.class,
        com.dotmarketing.portlets.rules.business.RulesCacheFTest.class,
        com.dotmarketing.portlets.templates.business.TemplateAPITest.class,
        com.dotmarketing.portlets.folders.business.FolderAPITest.class,
        com.dotmarketing.portlets.containers.business.ContainerAPIImplTest.class,
        com.dotmarketing.portlets.containers.business.ContainerAPITest.class,
        com.dotmarketing.portlets.containers.business.FileAssetContainerUtilTest.class,
        com.dotmarketing.portlets.htmlpages.business.HTMLPageAPITest.class,
        com.dotmarketing.portlets.structure.factories.StructureFactoryTest.class,
        com.dotmarketing.portlets.structure.factories.FieldFactoryTest.class,
        com.dotmarketing.portlets.structure.model.ContentletRelationshipsTest.class,
        com.dotmarketing.portlets.structure.transform.ContentletRelationshipsTransformerTest.class,
        com.dotmarketing.portlets.categories.business.CategoryAPITest.class,
        com.dotmarketing.filters.FiltersTest.class,
        com.dotmarketing.business.VersionableAPITest.class,
        com.dotmarketing.business.UserAPITest.class,
        com.dotmarketing.business.portal.PortletAPIImplTest.class,
        com.dotmarketing.business.cache.provider.guava.CachePerformanceTest.class,
        com.dotmarketing.business.web.LanguageWebApiTest.class,
        com.dotmarketing.business.IdentifierFactoryTest.class,
        com.dotmarketing.business.IdentifierAPITest.class,
        com.dotmarketing.business.CommitListenerCacheWrapperTest.class,
        com.dotmarketing.business.RoleAPITest.class,
        com.dotmarketing.business.IdentifierConsistencyIntegrationTest.class,
        com.dotmarketing.business.LayoutAPITest.class,
        com.dotmarketing.business.PermissionAPIIntegrationTest.class,
        com.dotmarketing.business.PermissionAPITest.class,
        com.dotmarketing.servlets.BinaryExporterServletTest.class,
        com.dotmarketing.servlets.ShortyServletAndTitleImageTest.class,
        com.dotmarketing.servlets.ajax.AjaxDirectorServletIntegrationTest.class,
        com.dotmarketing.common.reindex.ReindexThreadTest.class,
        com.dotmarketing.common.reindex.ReindexAPITest.class,
        com.dotmarketing.common.db.DotDatabaseMetaDataTest.class,
        com.dotmarketing.common.db.ParamsSetterTest.class,
        com.dotmarketing.cms.urlmap.URLMapAPIImplTest.class,
        com.dotmarketing.factories.PublishFactoryTest.class,
        com.dotmarketing.factories.WebAssetFactoryTest.class,
        com.dotmarketing.factories.MultiTreeAPITest.class,
        com.dotmarketing.db.DbConnectionFactoryTest.class,
        com.dotmarketing.db.DbConnectionFactoryUtilTest.class,
        com.dotmarketing.db.HibernateUtilTest.class,
        com.dotmarketing.quartz.job.BinaryCleanupJobTest.class,
        FocalPointAPITest.class,
        com.dotmarketing.tag.business.TagAPITest.class,
        com.dotcms.osgi.OSGIUtilTest.class,
        com.dotmarketing.fixTasks.FixTask00085FixEmptyParentPathOnIdentifierTest.class,
        com.dotmarketing.startup.runonce.Task05170DefineFrontEndAndBackEndRolesTest.class,
        com.dotmarketing.startup.runonce.Task04375UpdateCategoryKeyTest.class,
        com.dotmarketing.startup.runonce.Task04335CreateSystemWorkflowTest.class,
        com.dotmarketing.startup.runonce.Task04375UpdateColorsTest.class,
        com.dotmarketing.startup.runonce.Task05160MultiTreeAddPersonalizationColumnAndChangingPKTest.class,
        com.dotmarketing.startup.runonce.Task05035LanguageTableIdentityOffTest.class,
        com.dotmarketing.startup.runonce.Task05165CreateContentTypeWorkflowActionMappingTableTest.class,
        com.dotmarketing.startup.runonce.Task05070AndTask05080Test.class,
        com.dotmarketing.startup.runonce.Task05030UpdateSystemContentTypesHostTest.class,
        com.dotmarketing.startup.runonce.Task05050FileAssetContentTypeReadOnlyFileNameTest.class,
        com.dotmarketing.startup.runonce.Task05190UpdateFormsWidgetCodeFieldTest.class,
        com.dotmarketing.startup.runalways.Task00001LoadSchemaIntegrationTest.class,
        com.dotmarketing.startup.runonce.Task05200WorkflowTaskUniqueKeyTest.class,
        Task05195CreatesDestroyActionAndAssignDestroyDefaultActionsToTheSystemWorkflowTest.class,
        Task05210CreateDefaultDotAssetTest.class,
        CleanUpFieldReferencesJobTest.class,
        ESContentletAPIImplTest.class,
        CachedParameterDecoratorTest.class,
        ContainerFactoryImplTest.class,
        TemplateFactoryImplTest.class,
        TestConfig.class,
        ConfigTest.class,
        FolderTest.class,
        PublishAuditAPITest.class,
        BundleFactoryTest.class,
        com.dotcms.security.apps.SecretsStoreKeyStoreImplTest.class,
        AppsAPIImplTest.class,
        AppsResourceTest.class,
        AppsCacheImplTest.class,
        VelocityServletIntegrationTest.class,
        DotAssetAPITest.class,
        DotAssetBaseTypeToContentTypeStrategyImplTest.class,
        RulesAPIImplIntegrationTest.class,
        FileAssetAPIImplIntegrationTest.class,
        FileAssetFactoryIntegrationTest.class,
        UserResourceIntegrationTest.class,
        IntegrationResourceLinkTest.class,
        HTMLDiffUtilTest.class,
        HashBuilderTest.class,
        ElasticsearchUtilTest.class,
        LanguageUtilTest.class,
        FolderResourceTest.class,
        Task05225RemoveLoadRecordsToIndexTest.class,
        BundleFactoryTest.class,
        PublisherFilterImplTest.class,
        PushPublishFiltersInitializerTest.class,
        PushPublishFilterResourceTest.class,
        PushNowActionletTest.class,
        Task05305AddPushPublishFilterColumnTest.class,
        CMSMaintenanceFactoryTest.class,
        Task05350AddDotSaltClusterColumnTest.class,
        PostgresPubSubImplTest.class,
        DotParseTest.class,
        TestWorkflowAction.class,
        SamlConfigurationServiceTest.class,
        ClusterFactoryTest.class,
        ESMappingUtilHelperTest.class,
        BundleResourceTest.class,
        IdentityProviderConfigurationFactoryTest.class,
        EMAWebInterceptorTest.class,
        GoogleTranslationServiceIntegrationTest.class,
        Task05380ChangeContainerPathToAbsoluteTest.class,
        DotTemplateToolTest.class,
        ContentletWebAPIImplIntegrationTest.class,
        Task05370AddAppsPortletToLayoutTest.class,
        FolderFactoryImplTest.class,
        DotSamlResourceTest.class,
        DotStatefulJobTest.class,
        IntegrityDataGenerationJobTest.class,
        BundleAPITest.class,
        Task05390MakeRoomForLongerJobDetailTest.class,
        IntegrityDataGenerationJobTest.class,
        Task05395RemoveEndpointIdForeignKeyInIntegrityResolverTablesIntegrationTest.class,
        JSONToolTest.class,
        BundlePublisherResourceIntegrationTest.class,
        IntegrityResourceIntegrationTest.class,
        Task00050LoadAppsSecretsTest.class,
        StoragePersistenceAPITest.class,
        FileMetadataAPITest.class,
        StartupTasksExecutorTest.class,
        Task201013AddNewColumnsToIdentifierTableTest.class,
        Task201014UpdateColumnsValuesInIdentifierTableTest.class,
        AppsInterpolationTest.class,
        com.dotcms.rest.api.v1.template.TemplateResourceTest.class,
        Task201102UpdateColumnSitelicTableTest.class,
        DependencyManagerTest.class,
        com.dotcms.rest.api.v1.versionable.VersionableResourceTest.class,
        GenericBundleActivatorTest.class,
        SAMLHelperTest.class,
        PermissionHelperTest.class,
        ResetPasswordTokenUtilTest.class,
        ContainerBundlerTest.class,
        ContentTypeBundlerTest.class,
        DependencyBundlerTest.class,
        FolderBundlerTest.class,
        HostBundlerTest.class,
        LinkBundlerTest.class,
        TemplateBundlerTest.class,
        WorkflowBundlerTest.class,
        PublisherAPIImplTest.class,
        LegacyShortyIdApiTest.class,
        AutoLoginFilterTest.class,
        FolderCacheImplIntegrationTest.class,
        Task210218MigrateUserProxyTableTest.class,
        com.dotmarketing.startup.runonce.Task210316UpdateLayoutIconsTest.class,
        Task210319CreateStorageTableTest.class,
        Task210321RemoveOldMetadataFilesTest.class,
        DBTimeZoneCheckTest.class,
        ContentHandlerTest.class,
        ESIndexAPITest.class,
        FileAssetTemplateUtilTest.class,
        SiteSearchJobImplTest.class,
        Task210506UpdateStorageTableTest.class,
        StaticPushPublishBundleGeneratorTest.class,
        Task210520UpdateAnonymousEmailTest.class,
        Task210510UpdateStorageTableDropMetadataColumnTest.class,
        StaticPushPublishBundleGeneratorTest.class,
        CookieToolTest.class,
<<<<<<< HEAD
        CSVManifestBuilderTest.class
=======
        ImageFilterAPIImplTest.class,
        DeterministicIdentifierAPITest.class,
        Task210527DropReviewFieldsFromContentletTableTest.class,
        ContentletCacheImplTest.class,
        HostTest.class
>>>>>>> c2ee4043
})
public class MainSuite {

}<|MERGE_RESOLUTION|>--- conflicted
+++ resolved
@@ -430,15 +430,12 @@
         Task210510UpdateStorageTableDropMetadataColumnTest.class,
         StaticPushPublishBundleGeneratorTest.class,
         CookieToolTest.class,
-<<<<<<< HEAD
-        CSVManifestBuilderTest.class
-=======
+        CSVManifestBuilderTest.class,
         ImageFilterAPIImplTest.class,
         DeterministicIdentifierAPITest.class,
         Task210527DropReviewFieldsFromContentletTableTest.class,
         ContentletCacheImplTest.class,
         HostTest.class
->>>>>>> c2ee4043
 })
 public class MainSuite {
 
