package com.dotcms;

import com.dotcms.auth.providers.saml.v1.DotSamlResourceTest;
import com.dotcms.content.elasticsearch.business.ESContentletAPIImplTest;
import com.dotcms.content.elasticsearch.business.ElasticsearchUtilTest;
import com.dotcms.content.elasticsearch.util.ESMappingUtilHelperTest;
import com.dotcms.contenttype.business.DotAssetBaseTypeToContentTypeStrategyImplTest;
import com.dotcms.contenttype.test.DotAssetAPITest;
import com.dotcms.ema.EMAWebInterceptorTest;
import com.dotcms.enterprise.HTMLDiffUtilTest;
import com.dotcms.enterprise.cluster.ClusterFactoryTest;
import com.dotcms.enterprise.publishing.remote.PushPublishBundleGeneratorTest;
import com.dotcms.enterprise.rules.RulesAPIImplIntegrationTest;
import com.dotcms.graphql.DotGraphQLHttpServletTest;
import com.dotcms.junit.MainBaseSuite;
import com.dotcms.mock.request.CachedParameterDecoratorTest;
import com.dotcms.publisher.bundle.business.BundleAPITest;
import com.dotcms.publisher.bundle.business.BundleFactoryTest;
import com.dotcms.publisher.business.PublishAuditAPITest;
import com.dotcms.publishing.PublisherFilterImplTest;
import com.dotcms.publishing.PushPublishFiltersInitializerTest;
import com.dotcms.publishing.job.SiteSearchJobImplTest;
import com.dotcms.rendering.velocity.directive.DotParseTest;
import com.dotcms.rendering.velocity.servlet.VelocityServletIntegrationTest;
import com.dotcms.rendering.velocity.viewtools.DotTemplateToolTest;
import com.dotcms.rendering.velocity.viewtools.JSONToolTest;
import com.dotcms.rest.BundleResourceTest;
import com.dotcms.rest.api.v1.apps.AppsResourceTest;
import com.dotcms.rest.api.v1.folder.FolderResourceTest;
import com.dotcms.rest.api.v1.pushpublish.PushPublishFilterResourceTest;
import com.dotcms.rest.api.v1.user.UserResourceIntegrationTest;
import com.dotcms.saml.IdentityProviderConfigurationFactoryTest;
import com.dotcms.saml.SamlConfigurationServiceTest;
import com.dotcms.security.apps.AppsAPIImplTest;
import com.dotcms.storage.FileMetadataAPITest;
import com.dotcms.storage.StoragePersistenceAPITest;
import com.dotcms.security.apps.AppsCacheImplTest;
import com.dotcms.translate.GoogleTranslationServiceIntegrationTest;
import com.dotmarketing.image.focalpoint.FocalPointAPITest;
import com.dotmarketing.portlets.cmsmaintenance.factories.CMSMaintenanceFactoryTest;
import com.dotmarketing.portlets.containers.business.ContainerStructureFinderStrategyResolverTest;
import com.dotmarketing.portlets.contentlet.business.web.ContentletWebAPIImplIntegrationTest;
import com.dotmarketing.portlets.contentlet.model.IntegrationResourceLinkTest;
import com.dotmarketing.portlets.fileassets.business.FileAssetAPIImplIntegrationTest;
import com.dotmarketing.portlets.fileassets.business.FileAssetAPIImplTest;
import com.dotmarketing.portlets.fileassets.business.FileAssetFactoryIntegrationTest;
import com.dotmarketing.portlets.folders.business.FolderFactoryImplTest;
import com.dotmarketing.portlets.workflows.actionlet.PushNowActionletTest;
import com.dotmarketing.portlets.workflows.model.TestWorkflowAction;
import com.dotmarketing.quartz.DotStatefulJobTest;
import com.dotmarketing.quartz.job.CleanUpFieldReferencesJobTest;
import com.dotmarketing.startup.StartupTasksExecutorTest;
import com.dotmarketing.startup.runonce.Task05195CreatesDestroyActionAndAssignDestroyDefaultActionsToTheSystemWorkflowTest;
import com.dotmarketing.startup.runonce.Task05210CreateDefaultDotAssetTest;
import com.dotmarketing.startup.runonce.Task05225RemoveLoadRecordsToIndexTest;
import com.dotmarketing.startup.runonce.Task05305AddPushPublishFilterColumnTest;
import com.dotmarketing.startup.runonce.Task05350AddDotSaltClusterColumnTest;
import com.dotmarketing.startup.runonce.Task05370AddAppsPortletToLayoutTest;
import com.dotmarketing.startup.runonce.Task05380ChangeContainerPathToAbsoluteTest;
import com.dotmarketing.startup.runonce.Task05390MakeRoomForLongerJobDetailTest;
import com.dotmarketing.startup.runonce.Task05395RemoveEndpointIdForeignKeyInIntegrityResolverTablesIntegrationTest;
import com.dotmarketing.startup.runonce.Task201008LoadAppsSecretsTest;
import com.dotmarketing.startup.runonce.Task201013AddNewColumnsToIdentifierTableTest;
import com.dotmarketing.startup.runonce.Task201014UpdateColumnsValuesInIdentifierTableTest;
import com.dotmarketing.util.ConfigTest;
import com.dotmarketing.util.HashBuilderTest;
import com.dotmarketing.quartz.job.IntegrityDataGenerationJobTest;
import com.dotmarketing.util.TestConfig;
import com.liferay.portal.language.LanguageUtilTest;
import org.junit.runner.RunWith;
import org.junit.runners.Suite.SuiteClasses;

/* grep -l -r "@Test" dotCMS/src/integration-test */
/* ./gradlew integrationTest -Dtest.single=com.dotcms.MainSuite */
//@RunWith(Suite.class)



@RunWith(MainBaseSuite.class)
@SuiteClasses({
        org.apache.velocity.runtime.parser.node.SimpleNodeTest.class,
        com.liferay.portal.ejb.UserLocalManagerTest.class,
        com.liferay.portal.ejb.UserUtilTest.class,
        com.liferay.util.LocaleUtilTest.class,
        com.dotcms.languagevariable.business.LanguageVariableAPITest.class,
        com.dotcms.filters.interceptor.jwt.JsonWebTokenInterceptorIntegrationTest.class,
        com.dotcms.publishing.PublisherAPITest.class,
        com.dotcms.publishing.remote.RemoteReceiverLanguageResolutionTest.class,
        com.dotcms.cluster.business.ServerAPIImplTest.class,
        com.dotcms.cache.KeyValueCacheImplTest.class,
        com.dotcms.enterprise.publishing.remote.handler.RuleBundlerHandlerTest.class,
        com.dotcms.enterprise.publishing.remote.CategoryBundlerHandlerTest.class,
        com.dotcms.enterprise.publishing.remote.HostBundlerHandlerTest.class,
        com.dotcms.enterprise.priv.ESSearchProxyTest.class,
        com.dotcms.util.pagination.ContentTypesPaginatorTest.class,
        com.dotcms.util.marshal.MarshalUtilsIntegrationTest.class,
        com.dotcms.util.RelationshipUtilTest.class,
        com.dotcms.util.ImportUtilTest.class,
        com.dotmarketing.util.PageModeTest.class,
        com.dotmarketing.business.web.UserWebAPIImplTest.class,
        com.dotcms.auth.providers.jwt.JsonWebTokenUtilsIntegrationTest.class,
        com.dotcms.auth.providers.jwt.factories.ApiTokenAPITest.class,
        com.dotcms.auth.providers.jwt.services.JsonWebTokenServiceIntegrationTest.class,
        com.dotcms.publisher.util.DependencySetTest.class,
        com.dotcms.publisher.business.PublisherTest.class,
        com.dotcms.publisher.endpoint.bean.PublishingEndPointTest.class,
        com.dotcms.publisher.endpoint.business.PublishingEndPointAPITest.class,
        com.dotcms.publisher.endpoint.business.PublishingEndPointFactoryImplTest.class,
        com.dotcms.publisher.assets.business.PushedAssetsAPITest.class,
        com.dotcms.notification.business.NotificationAPITest.class,
        com.dotcms.business.LocalTransactionAndCloseDBIfOpenedFactoryTest.class,
        com.dotcms.content.elasticsearch.business.IndiciesFactoryTest.class,
        com.dotcms.content.elasticsearch.business.ESIndexSpeedTest.class,
        com.dotcms.content.elasticsearch.business.ESSiteSearchAPITest.class,
        com.dotcms.content.elasticsearch.business.ESMappingAPITest.class,
        com.dotcms.content.elasticsearch.business.ContentletIndexAPIImplTest.class,
        com.dotcms.content.elasticsearch.business.ES6UpgradeTest.class,
        com.dotcms.content.elasticsearch.business.ESContentFactoryImplTest.class,
        com.dotcms.keyvalue.busines.KeyValueAPIImplTest.class,
        com.dotcms.keyvalue.business.KeyValueAPITest.class,
        com.dotcms.tika.TikaUtilsTest.class,
        com.dotcms.http.CircuitBreakerUrlTest.class,
        com.dotcms.visitor.filter.logger.VisitorLoggerTest.class,
        com.dotcms.visitor.filter.characteristics.VisitorCharacterTest.class,
        com.dotcms.graphql.business.GraphqlAPITest.class,
        com.dotcms.contenttype.test.ContentTypeTest.class,
        com.dotcms.contenttype.test.DeleteFieldJobTest.class,
        com.dotcms.contenttype.test.ContentTypeAPIImplTest.class,
        com.dotcms.contenttype.test.ContentTypeBuilderTest.class,
        com.dotcms.contenttype.test.ContentTypeFactoryImplTest.class,
        com.dotcms.contenttype.test.ContentTypeImportExportTest.class,
        com.dotcms.contenttype.test.FieldFactoryImplTest.class,
        com.dotcms.contenttype.test.JsonContentTypeTransformerTest.class,
        com.dotcms.contenttype.test.ContentResourceTest.class,
        com.dotcms.contenttype.test.FieldBuilderTest.class,
        com.dotcms.contenttype.test.KeyValueFieldUtilTest.class,
        com.dotcms.contenttype.test.ContentTypeResourceTest.class,
        com.dotcms.contenttype.business.RelationshipAPITest.class,
        com.dotcms.contenttype.business.FieldAPITest.class,
        com.dotcms.contenttype.business.RelationshipFactoryImplTest.class,
        com.dotcms.contenttype.model.field.layout.FieldUtilTest.class,
        com.dotcms.contenttype.model.field.layout.FieldLayoutColumnSerializerTest.class,
        com.dotcms.contenttype.model.field.layout.FieldLayoutSerializerTest.class,
        com.dotcms.contenttype.model.field.layout.FieldLayoutRowSerializerTest.class,
        com.dotcms.contenttype.model.field.layout.FieldLayoutTest.class,
        com.dotcms.workflow.helper.TestSystemActionMappingsHandlerMerger.class,
        com.dotcms.concurrent.lock.DotKeyLockManagerTest.class,
        com.dotcms.concurrent.DotConcurrentFactoryTest.class,
        com.dotcms.rendering.velocity.VelocityMacroCacheTest.class,
        com.dotcms.rendering.velocity.VelocityUtilTest.class,
        com.dotcms.rendering.velocity.viewtools.navigation.NavToolTest.class,
        com.dotcms.rendering.velocity.viewtools.navigation.NavToolCacheTest.class,
        com.dotcms.rendering.velocity.viewtools.content.ContentMapTest.class,
        com.dotcms.rendering.velocity.viewtools.content.util.ContentUtilsTest.class,
        com.dotcms.rendering.velocity.viewtools.content.ContentToolTest.class,
        com.dotcms.rendering.velocity.viewtools.WorkflowToolTest.class,
        com.dotcms.browser.BrowserAPITest.class,
        com.dotcms.rendering.velocity.viewtools.LanguageWebAPITest.class,
        com.dotcms.rendering.velocity.viewtools.ContainerWebAPIIntegrationTest.class,
        com.dotcms.rendering.velocity.services.VelocityResourceKeyTest.class,
        com.dotcms.rendering.velocity.services.HTMLPageAssetRenderedTest.class,
        com.dotcms.uuid.shorty.ShortyIdApiTest.class,
        DotGraphQLHttpServletTest.class,
        com.dotcms.rest.TagResourceIntegrationTest.class,
        com.dotcms.rest.MapToContentletPopulatorTest.class,
        com.dotcms.rest.WebResourceIntegrationTest.class,
        com.dotcms.rest.api.v1.configuration.ConfigurationResourceTest.class,
        com.dotcms.rest.api.v1.page.NavResourceTest.class,
        com.dotcms.rest.api.v1.page.PageResourceTest.class,
        com.dotcms.rest.api.v1.temp.TempFileResourceTest.class,
        com.dotcms.rest.api.v1.content.ContentVersionResourceIntegrationTest.class,
        com.dotcms.rest.api.v1.container.ContainerResourceIntegrationTest.class,
        com.dotcms.rest.api.v1.theme.ThemeResourceIntegrationTest.class,
        com.dotcms.rest.api.v1.vtl.VTLResourceIntegrationTest.class,
        com.dotcms.rest.api.v1.contenttype.ContentTypeResourceIssue15124Test.class,
        com.dotcms.rest.api.v1.contenttype.FieldResourceTest.class,
        com.dotcms.rest.api.v1.contenttype.FieldVariableResourceTest.class,
        com.dotcms.rest.api.v1.contenttype.ContentTypeResourceTest.class,
        com.dotcms.rest.api.v1.workflow.WorkflowResourceResponseCodeIntegrationTest.class,
        com.dotcms.rest.api.v1.workflow.WorkflowResourceIntegrationTest.class,
        com.dotcms.rest.api.v1.workflow.WorkflowResourceLicenseIntegrationTest.class,
        com.dotcms.rest.api.v1.authentication.ResetPasswordResourceIntegrationTest.class,
        com.dotcms.rest.api.v1.authentication.CreateJsonWebTokenResourceIntegrationTest.class,
        com.dotcms.rest.api.v1.relationships.RelationshipsResourceTest.class,
        com.dotcms.rest.api.v2.contenttype.FieldResourceTest.class,
        com.dotcms.rest.api.v3.contenttype.FieldResourceTest.class,
        com.dotcms.rest.api.v3.contenttype.MoveFieldFormTest.class,
        com.dotcms.rest.api.CorsFilterTest.class,
        com.dotcms.rest.elasticsearch.ESContentResourcePortletTest.class,
        com.dotcms.filters.VanityUrlFilterTest.class,
        com.dotcms.vanityurl.business.VanityUrlAPITest.class,
        com.dotmarketing.portlets.fileassets.business.FileAssetAPITest.class,
        com.dotmarketing.portlets.languagesmanager.business.LanguageAPITest.class,
        com.dotmarketing.portlets.languagesmanager.business.LanguageFactoryIntegrationTest.class,
        com.dotmarketing.portlets.linkchecker.business.LinkCheckerAPITest.class,
        com.dotmarketing.portlets.contentlet.util.ContentletUtilTest.class,
        com.dotmarketing.portlets.contentlet.business.ContentletCheckInTest.class,
        com.dotmarketing.portlets.contentlet.business.ContentletFactoryTest.class,
        com.dotmarketing.portlets.contentlet.business.HostAPITest.class,
        ContainerStructureFinderStrategyResolverTest.class,
        com.dotmarketing.portlets.contentlet.business.ContentletAPITest.class,
        com.dotmarketing.portlets.contentlet.model.ContentletIntegrationTest.class,
        com.dotmarketing.portlets.contentlet.transform.BinaryToMapTransformerTest.class,
        com.dotmarketing.portlets.contentlet.transform.ContentletTransformerTest.class,
        com.dotmarketing.portlets.contentlet.ajax.ContentletAjaxTest.class,
        com.dotmarketing.portlets.workflows.business.SaveContentDraftActionletTest.class,
        com.dotmarketing.portlets.workflows.business.WorkflowFactoryTest.class,
        com.dotmarketing.portlets.workflows.business.SaveContentActionletTest.class,
        com.dotmarketing.portlets.workflows.business.WorkflowAPIMultiLanguageTest.class,
        com.dotmarketing.portlets.workflows.business.WorkflowAPITest.class,
        com.dotmarketing.portlets.workflows.model.WorkflowSearcherTest.class,
        com.dotmarketing.portlets.workflows.model.SystemActionWorkflowActionMappingTest.class,
        com.dotmarketing.portlets.workflows.actionlet.FourEyeApproverActionletTest.class,
        com.dotmarketing.portlets.workflows.actionlet.SaveContentActionletTest.class,
        com.dotmarketing.portlets.workflows.actionlet.SaveContentActionletWithTagsTest.class,
        com.dotmarketing.portlets.workflows.actionlet.CopyActionletTest.class,
        com.dotmarketing.portlets.workflows.actionlet.VelocityScriptActionletTest.class,
        com.dotmarketing.portlets.personas.business.PersonaAPITest.class,
        com.dotmarketing.portlets.personas.business.DeleteMultiTreeUsedPersonaTagJobTest.class,
        com.dotmarketing.portlets.links.business.MenuLinkAPITest.class,
        com.dotmarketing.portlets.links.factories.LinkFactoryTest.class,
        com.dotmarketing.portlets.rules.conditionlet.ConditionletOSGIFTest.class,
        com.dotmarketing.portlets.rules.conditionlet.CurrentSessionLanguageConditionletTest.class,
        com.dotmarketing.portlets.rules.conditionlet.NumberOfTimesPreviouslyVisitedConditionletTest.class,
        com.dotmarketing.portlets.rules.conditionlet.UsersBrowserLanguageConditionletTest.class,
        com.dotmarketing.portlets.rules.conditionlet.UsersSiteVisitsConditionletTest.class,
        com.dotmarketing.portlets.rules.conditionlet.VisitorOperatingSystemConditionletTest.class,
        com.dotmarketing.portlets.rules.conditionlet.VisitedUrlConditionletTest.class,
        com.dotmarketing.portlets.rules.business.RulesCacheFTest.class,
        com.dotmarketing.portlets.templates.business.TemplateAPITest.class,
        com.dotmarketing.portlets.folders.business.FolderAPITest.class,
        com.dotmarketing.portlets.containers.business.ContainerAPIImplTest.class,
        com.dotmarketing.portlets.containers.business.ContainerAPITest.class,
        com.dotmarketing.portlets.containers.business.FileAssetContainerUtilTest.class,
        com.dotmarketing.portlets.htmlpages.business.HTMLPageAPITest.class,
        com.dotmarketing.portlets.structure.factories.StructureFactoryTest.class,
        com.dotmarketing.portlets.structure.factories.FieldFactoryTest.class,
        com.dotmarketing.portlets.structure.model.ContentletRelationshipsTest.class,
        com.dotmarketing.portlets.structure.transform.ContentletRelationshipsTransformerTest.class,
        com.dotmarketing.portlets.categories.business.CategoryAPITest.class,
        com.dotmarketing.filters.FiltersTest.class,
        com.dotmarketing.business.VersionableAPITest.class,
        com.dotmarketing.business.UserAPITest.class,
        com.dotmarketing.business.portal.PortletAPIImplTest.class,
        com.dotmarketing.business.cache.provider.guava.CachePerformanceTest.class,
        com.dotmarketing.business.web.LanguageWebApiTest.class,
        com.dotmarketing.business.IdentifierFactoryTest.class,
        com.dotmarketing.business.IdentifierAPITest.class,
        com.dotmarketing.business.CommitListenerCacheWrapperTest.class,
        com.dotmarketing.business.RoleAPITest.class,
        com.dotmarketing.business.UserProxyFactoryTest.class,
        com.dotmarketing.business.IdentifierConsistencyIntegrationTest.class,
        com.dotmarketing.business.LayoutAPITest.class,
        com.dotmarketing.business.PermissionAPIIntegrationTest.class,
        com.dotmarketing.business.PermissionAPITest.class,
        com.dotmarketing.servlets.BinaryExporterServletTest.class,
        com.dotmarketing.servlets.ShortyServletAndTitleImageTest.class,
        com.dotmarketing.servlets.ajax.AjaxDirectorServletIntegrationTest.class,
        com.dotmarketing.common.reindex.ReindexThreadTest.class,
        com.dotmarketing.common.reindex.ReindexAPITest.class,
        com.dotmarketing.common.db.DotDatabaseMetaDataTest.class,
        com.dotmarketing.common.db.ParamsSetterTest.class,
        com.dotmarketing.cms.urlmap.URLMapAPIImplTest.class,
        com.dotmarketing.factories.PublishFactoryTest.class,
        com.dotmarketing.factories.WebAssetFactoryTest.class,
        com.dotmarketing.factories.MultiTreeAPITest.class,
        com.dotmarketing.db.DbConnectionFactoryTest.class,
        com.dotmarketing.db.DbConnectionFactoryUtilTest.class,
        com.dotmarketing.db.HibernateUtilTest.class,
        com.dotmarketing.quartz.job.BinaryCleanupJobTest.class,
        FocalPointAPITest.class,
        com.dotmarketing.tag.business.TagAPITest.class,
        com.dotcms.osgi.OSGIUtilTest.class,
        com.dotmarketing.fixTasks.FixTask00085FixEmptyParentPathOnIdentifierTest.class,
        com.dotmarketing.startup.runonce.Task05170DefineFrontEndAndBackEndRolesTest.class,
        com.dotmarketing.startup.runonce.Task04375UpdateCategoryKeyTest.class,
        com.dotmarketing.startup.runonce.Task04335CreateSystemWorkflowTest.class,
        com.dotmarketing.startup.runonce.Task04375UpdateColorsTest.class,
        com.dotmarketing.startup.runonce.Task05160MultiTreeAddPersonalizationColumnAndChangingPKTest.class,
        com.dotmarketing.startup.runonce.Task05035LanguageTableIdentityOffTest.class,
        com.dotmarketing.startup.runonce.Task05165CreateContentTypeWorkflowActionMappingTableTest.class,
        com.dotmarketing.startup.runonce.Task05070AndTask05080Test.class,
        com.dotmarketing.startup.runonce.Task05030UpdateSystemContentTypesHostTest.class,
        com.dotmarketing.startup.runonce.Task05050FileAssetContentTypeReadOnlyFileNameTest.class,
        com.dotmarketing.startup.runonce.Task05190UpdateFormsWidgetCodeFieldTest.class,
        com.dotmarketing.startup.runalways.Task00001LoadSchemaIntegrationTest.class,
        com.dotmarketing.startup.runonce.Task05200WorkflowTaskUniqueKeyTest.class,
        Task05195CreatesDestroyActionAndAssignDestroyDefaultActionsToTheSystemWorkflowTest.class,
        Task05210CreateDefaultDotAssetTest.class,
        CleanUpFieldReferencesJobTest.class,
        ESContentletAPIImplTest.class,
        CachedParameterDecoratorTest.class,
        TestConfig.class,
        ConfigTest.class,
        PublishAuditAPITest.class,
        BundleFactoryTest.class,
        com.dotcms.security.apps.SecretsStoreKeyStoreImplTest.class,
        AppsAPIImplTest.class,
        AppsResourceTest.class,
        AppsCacheImplTest.class,
        VelocityServletIntegrationTest.class,
        DotAssetAPITest.class,
        DotAssetBaseTypeToContentTypeStrategyImplTest.class,
        RulesAPIImplIntegrationTest.class,
        FileAssetAPIImplIntegrationTest.class,
        FileAssetFactoryIntegrationTest.class,
        FileAssetAPIImplTest.class,
        UserResourceIntegrationTest.class,
        SiteSearchJobImplTest.class,
        IntegrationResourceLinkTest.class,
        HTMLDiffUtilTest.class,
        HashBuilderTest.class,
        ElasticsearchUtilTest.class,
        LanguageUtilTest.class,
        FolderResourceTest.class,
        Task05225RemoveLoadRecordsToIndexTest.class,
        PushPublishBundleGeneratorTest.class,
        BundleFactoryTest.class,
        PublisherFilterImplTest.class,
        PushPublishFiltersInitializerTest.class,
        PushPublishFilterResourceTest.class,
        PushNowActionletTest.class,
        Task05305AddPushPublishFilterColumnTest.class,
        CMSMaintenanceFactoryTest.class,
        Task05350AddDotSaltClusterColumnTest.class,
        DotParseTest.class,
        TestWorkflowAction.class,
        SamlConfigurationServiceTest.class,
        ClusterFactoryTest.class,
        ESMappingUtilHelperTest.class,
        BundleResourceTest.class,
        IdentityProviderConfigurationFactoryTest.class,
        EMAWebInterceptorTest.class,
        GoogleTranslationServiceIntegrationTest.class,
        Task05380ChangeContainerPathToAbsoluteTest.class,
        DotTemplateToolTest.class,
        ContentletWebAPIImplIntegrationTest.class,
        Task05370AddAppsPortletToLayoutTest.class,
        FolderFactoryImplTest.class,
        DotSamlResourceTest.class,
        DotStatefulJobTest.class,
        IntegrityDataGenerationJobTest.class,
        BundleAPITest.class,
        Task05390MakeRoomForLongerJobDetailTest.class,
        IntegrityDataGenerationJobTest.class,
        Task05395RemoveEndpointIdForeignKeyInIntegrityResolverTablesIntegrationTest.class,
<<<<<<< HEAD
        JSONToolTest.class
=======
        Task201008LoadAppsSecretsTest.class,
        StoragePersistenceAPITest.class,
        FileMetadataAPITest.class,
        StartupTasksExecutorTest.class,
        Task201013AddNewColumnsToIdentifierTableTest.class,
        Task201014UpdateColumnsValuesInIdentifierTableTest.class
>>>>>>> 5a06425e
})
public class MainSuite {

}<|MERGE_RESOLUTION|>--- conflicted
+++ resolved
@@ -24,7 +24,9 @@
 import com.dotcms.rendering.velocity.servlet.VelocityServletIntegrationTest;
 import com.dotcms.rendering.velocity.viewtools.DotTemplateToolTest;
 import com.dotcms.rendering.velocity.viewtools.JSONToolTest;
+import com.dotcms.rest.BundlePublisherResourceIntegrationTest;
 import com.dotcms.rest.BundleResourceTest;
+import com.dotcms.rest.IntegrityResourceIntegrationTest;
 import com.dotcms.rest.api.v1.apps.AppsResourceTest;
 import com.dotcms.rest.api.v1.folder.FolderResourceTest;
 import com.dotcms.rest.api.v1.pushpublish.PushPublishFilterResourceTest;
@@ -344,16 +346,15 @@
         Task05390MakeRoomForLongerJobDetailTest.class,
         IntegrityDataGenerationJobTest.class,
         Task05395RemoveEndpointIdForeignKeyInIntegrityResolverTablesIntegrationTest.class,
-<<<<<<< HEAD
-        JSONToolTest.class
-=======
+        JSONToolTest.class,
         Task201008LoadAppsSecretsTest.class,
         StoragePersistenceAPITest.class,
         FileMetadataAPITest.class,
         StartupTasksExecutorTest.class,
         Task201013AddNewColumnsToIdentifierTableTest.class,
-        Task201014UpdateColumnsValuesInIdentifierTableTest.class
->>>>>>> 5a06425e
+        Task201014UpdateColumnsValuesInIdentifierTableTest.class,
+        BundlePublisherResourceIntegrationTest.class,
+        IntegrityResourceIntegrationTest.class
 })
 public class MainSuite {
 
