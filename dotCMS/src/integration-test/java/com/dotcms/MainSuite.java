package com.dotcms;

import com.dotcms.auth.providers.saml.v1.DotSamlResourceTest;
import com.dotcms.auth.providers.saml.v1.SAMLHelperTest;
import com.dotcms.content.elasticsearch.business.ESContentletAPIImplTest;
import com.dotcms.content.elasticsearch.business.ESIndexAPITest;
import com.dotcms.content.elasticsearch.business.ElasticsearchUtilTest;
import com.dotcms.content.elasticsearch.util.ESMappingUtilHelperTest;
import com.dotcms.contenttype.business.DotAssetBaseTypeToContentTypeStrategyImplTest;
import com.dotcms.contenttype.test.DotAssetAPITest;
import com.dotcms.dotpubsub.PostgresPubSubImplTest;
import com.dotcms.ema.EMAWebInterceptorTest;
import com.dotcms.enterprise.HTMLDiffUtilTest;
import com.dotcms.enterprise.cluster.ClusterFactoryTest;
import com.dotcms.enterprise.publishing.remote.PushPublishBundleGeneratorTest;
import com.dotcms.enterprise.publishing.remote.StaticPushPublishBundleGeneratorTest;
import com.dotcms.enterprise.publishing.remote.bundler.ContainerBundlerTest;
import com.dotcms.enterprise.publishing.remote.bundler.ContentTypeBundlerTest;
import com.dotcms.enterprise.publishing.remote.bundler.DependencyBundlerTest;
import com.dotcms.enterprise.publishing.remote.bundler.FolderBundlerTest;
import com.dotcms.enterprise.publishing.remote.bundler.HostBundlerTest;
import com.dotcms.enterprise.publishing.remote.bundler.LinkBundlerTest;
import com.dotcms.enterprise.publishing.remote.bundler.RuleBundlerTest;
import com.dotcms.enterprise.publishing.remote.bundler.TemplateBundlerTest;
import com.dotcms.enterprise.publishing.remote.bundler.WorkflowBundlerTest;
import com.dotcms.enterprise.publishing.remote.handler.ContentHandlerTest;
import com.dotcms.enterprise.rules.RulesAPIImplIntegrationTest;
import com.dotcms.graphql.DotGraphQLHttpServletTest;
import com.dotcms.junit.MainBaseSuite;
import com.dotcms.mock.request.CachedParameterDecoratorTest;
import com.dotcms.publisher.bundle.business.BundleAPITest;
import com.dotcms.publisher.bundle.business.BundleFactoryTest;
import com.dotcms.publisher.business.PublishAuditAPITest;
import com.dotcms.publisher.receiver.BundlePublisherTest;
import com.dotcms.publisher.util.DependencyManagerTest;
import com.dotcms.publisher.util.DependencyModDateUtilTest;
import com.dotcms.publishing.PublisherAPIImplTest;
import com.dotcms.publishing.PublisherFilterImplTest;
import com.dotcms.publishing.PushPublishFiltersInitializerTest;
import com.dotcms.publishing.job.SiteSearchJobImplTest;
import com.dotcms.publishing.manifest.CSVManifestBuilderTest;
import com.dotcms.rendering.velocity.directive.DotParseTest;
import com.dotcms.rendering.velocity.servlet.VelocityServletIntegrationTest;
import com.dotcms.rendering.velocity.viewtools.DotTemplateToolTest;
import com.dotcms.rendering.velocity.viewtools.FileToolTest;
import com.dotcms.rendering.velocity.viewtools.JSONToolTest;
import com.dotcms.rest.BundlePublisherResourceIntegrationTest;
import com.dotcms.rest.BundleResourceTest;
import com.dotcms.rest.IntegrityResourceIntegrationTest;
import com.dotcms.rest.api.v1.apps.AppsResourceTest;
import com.dotcms.rest.api.v1.apps.view.AppsInterpolationTest;
import com.dotcms.rest.api.v1.authentication.ResetPasswordTokenUtilTest;
import com.dotcms.rest.api.v1.folder.FolderResourceTest;
import com.dotcms.rest.api.v1.pushpublish.PushPublishFilterResourceTest;
import com.dotcms.rest.api.v1.user.UserResourceIntegrationTest;
import com.dotcms.saml.IdentityProviderConfigurationFactoryTest;
import com.dotcms.saml.SamlConfigurationServiceTest;
import com.dotcms.security.apps.AppsAPIImplTest;
import com.dotcms.security.apps.AppsCacheImplTest;
import com.dotcms.storage.FileMetadataAPITest;
import com.dotcms.storage.StoragePersistenceAPITest;
import com.dotcms.translate.GoogleTranslationServiceIntegrationTest;
import com.dotcms.uuid.shorty.LegacyShortyIdApiTest;
import com.dotmarketing.beans.HostTest;
import com.dotmarketing.business.DeterministicIdentifierAPITest;
import com.dotmarketing.business.helper.PermissionHelperTest;
import com.dotmarketing.cache.FolderCacheImplIntegrationTest;
import com.dotmarketing.common.db.DBTimeZoneCheckTest;
import com.dotmarketing.filters.AutoLoginFilterTest;
import com.dotmarketing.image.filter.ImageFilterAPIImplTest;
import com.dotmarketing.image.focalpoint.FocalPointAPITest;
import com.dotmarketing.osgi.GenericBundleActivatorTest;
import com.dotmarketing.portlets.categories.business.CategoryFactoryTest;
import com.dotmarketing.portlets.cmsmaintenance.factories.CMSMaintenanceFactoryTest;
import com.dotmarketing.portlets.containers.business.ContainerFactoryImplTest;
import com.dotmarketing.portlets.containers.business.ContainerStructureFinderStrategyResolverTest;
import com.dotmarketing.portlets.contentlet.business.ContentletCacheImplTest;
import com.dotmarketing.portlets.contentlet.business.web.ContentletWebAPIImplIntegrationTest;
import com.dotmarketing.portlets.contentlet.model.IntegrationResourceLinkTest;
import com.dotmarketing.portlets.fileassets.business.FileAssetAPIImplIntegrationTest;
import com.dotmarketing.portlets.fileassets.business.FileAssetFactoryIntegrationTest;
import com.dotmarketing.portlets.folders.business.FolderFactoryImplTest;
import com.dotmarketing.portlets.folders.model.FolderTest;
import com.dotmarketing.portlets.templates.business.FileAssetTemplateUtilTest;
import com.dotmarketing.portlets.templates.business.TemplateFactoryImplTest;
import com.dotmarketing.portlets.workflows.actionlet.MoveContentActionletTest;
import com.dotmarketing.portlets.workflows.actionlet.PushNowActionletTest;
import com.dotmarketing.portlets.workflows.model.TestWorkflowAction;
import com.dotmarketing.portlets.workflows.util.WorkflowEmailUtilTest;
import com.dotmarketing.quartz.DotStatefulJobTest;
import com.dotmarketing.quartz.job.CleanUpFieldReferencesJobTest;
import com.dotmarketing.quartz.job.IntegrityDataGenerationJobTest;
import com.dotmarketing.startup.StartupTasksExecutorTest;
import com.dotmarketing.startup.runalways.Task00050LoadAppsSecretsTest;
import com.dotmarketing.startup.runonce.Task05195CreatesDestroyActionAndAssignDestroyDefaultActionsToTheSystemWorkflowTest;
import com.dotmarketing.startup.runonce.Task05210CreateDefaultDotAssetTest;
import com.dotmarketing.startup.runonce.Task05225RemoveLoadRecordsToIndexTest;
import com.dotmarketing.startup.runonce.Task05305AddPushPublishFilterColumnTest;
import com.dotmarketing.startup.runonce.Task05350AddDotSaltClusterColumnTest;
import com.dotmarketing.startup.runonce.Task05370AddAppsPortletToLayoutTest;
import com.dotmarketing.startup.runonce.Task05380ChangeContainerPathToAbsoluteTest;
import com.dotmarketing.startup.runonce.Task05390MakeRoomForLongerJobDetailTest;
import com.dotmarketing.startup.runonce.Task05395RemoveEndpointIdForeignKeyInIntegrityResolverTablesIntegrationTest;
import com.dotmarketing.startup.runonce.Task201013AddNewColumnsToIdentifierTableTest;
import com.dotmarketing.startup.runonce.Task201014UpdateColumnsValuesInIdentifierTableTest;
import com.dotmarketing.startup.runonce.Task201102UpdateColumnSitelicTableTest;
import com.dotmarketing.startup.runonce.Task210218MigrateUserProxyTableTest;
import com.dotmarketing.startup.runonce.Task210319CreateStorageTableTest;
import com.dotmarketing.startup.runonce.Task210321RemoveOldMetadataFilesTest;
import com.dotmarketing.startup.runonce.Task210506UpdateStorageTableTest;
import com.dotmarketing.startup.runonce.Task210527DropReviewFieldsFromContentletTableTest;
import com.dotmarketing.startup.runonce.Task210520UpdateAnonymousEmailTest;
import com.dotmarketing.startup.runonce.Task210510UpdateStorageTableDropMetadataColumnTest;
import com.dotmarketing.startup.runonce.Task210719CleanUpTitleFieldTest;
import com.dotmarketing.startup.runonce.Task210802UpdateStructureTableTest;
import com.dotmarketing.startup.runonce.Task210805DropUserProxyTableTest;
import com.dotmarketing.startup.runonce.Task210816DeInodeRelationshipTest;
import com.dotmarketing.util.ConfigTest;
import com.dotmarketing.util.HashBuilderTest;
import com.dotmarketing.util.MaintenanceUtilTest;
import com.dotmarketing.util.TestConfig;
import com.liferay.portal.language.LanguageUtilTest;
import org.apache.velocity.tools.view.tools.CookieToolTest;
import org.junit.runner.RunWith;
import org.junit.runners.Suite.SuiteClasses;

/* grep -l -r "@Test" dotCMS/src/integration-test */
/* ./gradlew integrationTest -Dtest.single=com.dotcms.MainSuite */
@RunWith(MainBaseSuite.class)
@SuiteClasses({
        PushPublishBundleGeneratorTest.class,
        RuleBundlerTest.class,
        com.dotcms.content.elasticsearch.business.ESMappingAPITest.class,
        org.apache.velocity.runtime.parser.node.SimpleNodeTest.class,
        com.liferay.portal.ejb.UserLocalManagerTest.class,
        com.liferay.portal.ejb.UserUtilTest.class,
        com.liferay.util.LocaleUtilTest.class,
        com.dotcms.languagevariable.business.LanguageVariableAPITest.class,
        com.dotcms.filters.interceptor.jwt.JsonWebTokenInterceptorIntegrationTest.class,
        com.dotcms.publishing.PublisherAPITest.class,
        com.dotcms.publishing.remote.RemoteReceiverLanguageResolutionTest.class,
        com.dotcms.cluster.business.ServerAPIImplTest.class,
        com.dotcms.cache.KeyValueCacheImplTest.class,
        com.dotcms.enterprise.publishing.remote.handler.RuleBundlerHandlerTest.class,
        com.dotcms.enterprise.publishing.remote.CategoryBundlerHandlerTest.class,
        com.dotcms.enterprise.publishing.remote.HostBundlerHandlerTest.class,
        com.dotcms.enterprise.priv.ESSearchProxyTest.class,
        com.dotcms.util.pagination.ContentTypesPaginatorTest.class,
        com.dotcms.util.marshal.MarshalUtilsIntegrationTest.class,
        com.dotcms.util.RelationshipUtilTest.class,
        com.dotcms.util.ImportUtilTest.class,
        com.dotmarketing.util.PageModeTest.class,
        com.dotmarketing.business.web.UserWebAPIImplTest.class,
        com.dotcms.auth.providers.jwt.JsonWebTokenUtilsIntegrationTest.class,
        com.dotcms.auth.providers.jwt.factories.ApiTokenAPITest.class,
        com.dotcms.auth.providers.jwt.services.JsonWebTokenServiceIntegrationTest.class,
        DependencyModDateUtilTest.class,
        com.dotcms.publisher.business.PublisherTest.class,
        com.dotcms.publisher.endpoint.bean.PublishingEndPointTest.class,
        com.dotcms.publisher.endpoint.business.PublishingEndPointAPITest.class,
        com.dotcms.publisher.endpoint.business.PublishingEndPointFactoryImplTest.class,
        com.dotcms.publisher.assets.business.PushedAssetsAPITest.class,
        com.dotcms.notification.business.NotificationAPITest.class,
        com.dotcms.business.LocalTransactionAndCloseDBIfOpenedFactoryTest.class,
        com.dotcms.content.elasticsearch.business.IndiciesFactoryTest.class,
        com.dotcms.content.elasticsearch.business.ESIndexSpeedTest.class,
        com.dotcms.content.elasticsearch.business.ESSiteSearchAPITest.class,
        com.dotcms.content.elasticsearch.business.ContentletIndexAPIImplTest.class,
        com.dotcms.content.elasticsearch.business.ES6UpgradeTest.class,
        com.dotcms.content.elasticsearch.business.ESContentFactoryImplTest.class,
        com.dotcms.keyvalue.busines.KeyValueAPIImplTest.class,
        com.dotcms.keyvalue.business.KeyValueAPITest.class,
        com.dotcms.tika.TikaUtilsTest.class,
        com.dotcms.http.CircuitBreakerUrlTest.class,
        com.dotcms.visitor.filter.logger.VisitorLoggerTest.class,
        com.dotcms.visitor.filter.characteristics.VisitorCharacterTest.class,
        com.dotcms.graphql.business.GraphqlAPITest.class,
        com.dotcms.contenttype.test.ContentTypeTest.class,
        com.dotcms.contenttype.test.DeleteFieldJobTest.class,
        com.dotcms.contenttype.test.ContentTypeAPIImplTest.class,
        com.dotcms.contenttype.test.ContentTypeBuilderTest.class,
        com.dotcms.contenttype.test.ContentTypeFactoryImplTest.class,
        com.dotcms.contenttype.test.ContentTypeImportExportTest.class,
        com.dotcms.contenttype.test.FieldFactoryImplTest.class,
        com.dotcms.contenttype.test.JsonContentTypeTransformerTest.class,
        com.dotcms.contenttype.test.ContentResourceTest.class,
        com.dotcms.contenttype.test.FieldBuilderTest.class,
        com.dotcms.contenttype.test.KeyValueFieldUtilTest.class,
        com.dotcms.contenttype.test.ContentTypeResourceTest.class,
        com.dotcms.contenttype.business.RelationshipAPITest.class,
        com.dotcms.contenttype.business.FieldAPITest.class,
        com.dotcms.contenttype.business.RelationshipFactoryImplTest.class,
        com.dotcms.contenttype.model.field.layout.FieldUtilTest.class,
        com.dotcms.contenttype.model.field.layout.FieldLayoutColumnSerializerTest.class,
        com.dotcms.contenttype.model.field.layout.FieldLayoutSerializerTest.class,
        com.dotcms.contenttype.model.field.layout.FieldLayoutRowSerializerTest.class,
        com.dotcms.contenttype.model.field.layout.FieldLayoutTest.class,
        com.dotcms.workflow.helper.TestSystemActionMappingsHandlerMerger.class,
        com.dotcms.concurrent.lock.DotKeyLockManagerTest.class,
        com.dotcms.rendering.velocity.VelocityMacroCacheTest.class,
        com.dotcms.rendering.velocity.VelocityUtilTest.class,
        com.dotcms.rendering.velocity.viewtools.navigation.NavToolTest.class,
        com.dotcms.rendering.velocity.viewtools.navigation.NavToolCacheTest.class,
        com.dotcms.rendering.velocity.viewtools.content.ContentMapTest.class,
        com.dotcms.rendering.velocity.viewtools.content.util.ContentUtilsTest.class,
        com.dotcms.rendering.velocity.viewtools.content.ContentToolTest.class,
        com.dotcms.rendering.velocity.viewtools.WorkflowToolTest.class,
        com.dotcms.browser.BrowserAPITest.class,
        com.dotcms.rendering.velocity.viewtools.LanguageWebAPITest.class,
        com.dotcms.rendering.velocity.viewtools.ContainerWebAPIIntegrationTest.class,
        com.dotcms.rendering.velocity.services.VelocityResourceKeyTest.class,
        com.dotcms.rendering.velocity.services.HTMLPageAssetRenderedTest.class,
        com.dotcms.uuid.shorty.ShortyIdApiTest.class,
        DotGraphQLHttpServletTest.class,
        com.dotcms.rest.TagResourceIntegrationTest.class,
        com.dotcms.rest.MapToContentletPopulatorTest.class,
        com.dotcms.rest.WebResourceIntegrationTest.class,
        com.dotcms.rest.api.v1.configuration.ConfigurationResourceTest.class,
        com.dotcms.rest.api.v1.page.NavResourceTest.class,
        com.dotcms.rest.api.v1.page.PageResourceTest.class,
        com.dotcms.rest.api.v1.temp.TempFileResourceTest.class,
        com.dotcms.rest.api.v1.content.ContentVersionResourceIntegrationTest.class,
        com.dotcms.rest.api.v1.container.ContainerResourceIntegrationTest.class,
        com.dotcms.rest.api.v1.theme.ThemeResourceIntegrationTest.class,
        com.dotcms.rest.api.v1.vtl.VTLResourceIntegrationTest.class,
        com.dotcms.rest.api.v1.contenttype.ContentTypeResourceIssue15124Test.class,
        com.dotcms.rest.api.v1.contenttype.FieldResourceTest.class,
        com.dotcms.rest.api.v1.contenttype.FieldVariableResourceTest.class,
        com.dotcms.rest.api.v1.contenttype.ContentTypeResourceTest.class,
        com.dotcms.rest.api.v1.workflow.WorkflowResourceResponseCodeIntegrationTest.class,
        com.dotcms.rest.api.v1.workflow.WorkflowResourceIntegrationTest.class,
        com.dotcms.rest.api.v1.workflow.WorkflowResourceLicenseIntegrationTest.class,
        com.dotcms.rest.api.v1.authentication.ResetPasswordResourceIntegrationTest.class,
        com.dotcms.rest.api.v1.authentication.CreateJsonWebTokenResourceIntegrationTest.class,
        com.dotcms.rest.api.v1.relationships.RelationshipsResourceTest.class,
        com.dotcms.rest.api.v2.contenttype.FieldResourceTest.class,
        com.dotcms.rest.api.v3.contenttype.FieldResourceTest.class,
        com.dotcms.rest.api.v3.contenttype.MoveFieldFormTest.class,
        com.dotcms.rest.api.CorsFilterTest.class,
        com.dotcms.rest.elasticsearch.ESContentResourcePortletTest.class,
        com.dotcms.filters.VanityUrlFilterTest.class,
        com.dotcms.vanityurl.business.VanityUrlAPITest.class,
        com.dotmarketing.portlets.fileassets.business.FileAssetAPITest.class,
        com.dotmarketing.portlets.languagesmanager.business.LanguageAPITest.class,
        com.dotmarketing.portlets.languagesmanager.business.LanguageFactoryIntegrationTest.class,
        com.dotmarketing.portlets.linkchecker.business.LinkCheckerAPITest.class,
        com.dotmarketing.portlets.contentlet.util.ContentletUtilTest.class,
        com.dotmarketing.portlets.contentlet.business.ContentletCheckInTest.class,
        com.dotmarketing.portlets.contentlet.business.ContentletFactoryTest.class,
        com.dotmarketing.portlets.contentlet.business.HostAPITest.class,
        ContainerStructureFinderStrategyResolverTest.class,
        com.dotmarketing.portlets.contentlet.business.ContentletAPITest.class,
        com.dotmarketing.portlets.contentlet.model.ContentletIntegrationTest.class,
        com.dotmarketing.portlets.contentlet.transform.BinaryToMapTransformerTest.class,
        com.dotmarketing.portlets.contentlet.transform.ContentletTransformerTest.class,
        com.dotmarketing.portlets.contentlet.ajax.ContentletAjaxTest.class,
        com.dotmarketing.portlets.workflows.business.SaveContentDraftActionletTest.class,
        com.dotmarketing.portlets.workflows.business.WorkflowFactoryTest.class,
        com.dotmarketing.portlets.workflows.business.SaveContentActionletTest.class,
        com.dotmarketing.portlets.workflows.business.WorkflowAPIMultiLanguageTest.class,
        com.dotmarketing.portlets.workflows.business.WorkflowAPITest.class,
        com.dotmarketing.portlets.workflows.model.WorkflowSearcherTest.class,
        com.dotmarketing.portlets.workflows.model.SystemActionWorkflowActionMappingTest.class,
        com.dotmarketing.portlets.workflows.actionlet.FourEyeApproverActionletTest.class,
        com.dotmarketing.portlets.workflows.actionlet.SaveContentActionletTest.class,
        com.dotmarketing.portlets.workflows.actionlet.SaveContentActionletWithTagsTest.class,
        com.dotmarketing.portlets.workflows.actionlet.CopyActionletTest.class,
        com.dotmarketing.portlets.workflows.actionlet.VelocityScriptActionletTest.class,
        com.dotmarketing.portlets.personas.business.PersonaAPITest.class,
        com.dotmarketing.portlets.personas.business.DeleteMultiTreeUsedPersonaTagJobTest.class,
        com.dotmarketing.portlets.links.business.MenuLinkAPITest.class,
        com.dotmarketing.portlets.links.factories.LinkFactoryTest.class,
        com.dotmarketing.portlets.rules.conditionlet.ConditionletOSGIFTest.class,
        com.dotmarketing.portlets.rules.conditionlet.CurrentSessionLanguageConditionletTest.class,
        com.dotmarketing.portlets.rules.conditionlet.NumberOfTimesPreviouslyVisitedConditionletTest.class,
        com.dotmarketing.portlets.rules.conditionlet.UsersBrowserLanguageConditionletTest.class,
        com.dotmarketing.portlets.rules.conditionlet.UsersSiteVisitsConditionletTest.class,
        com.dotmarketing.portlets.rules.conditionlet.VisitorOperatingSystemConditionletTest.class,
        com.dotmarketing.portlets.rules.conditionlet.VisitedUrlConditionletTest.class,
        com.dotmarketing.portlets.rules.business.RulesCacheFTest.class,
        com.dotmarketing.portlets.templates.business.TemplateAPITest.class,
        com.dotmarketing.portlets.folders.business.FolderAPITest.class,
        com.dotmarketing.portlets.containers.business.ContainerAPIImplTest.class,
        com.dotmarketing.portlets.containers.business.ContainerAPITest.class,
        com.dotmarketing.portlets.containers.business.FileAssetContainerUtilTest.class,
        com.dotmarketing.portlets.htmlpages.business.HTMLPageAPITest.class,
        com.dotmarketing.portlets.structure.factories.StructureFactoryTest.class,
        com.dotmarketing.portlets.structure.factories.FieldFactoryTest.class,
        com.dotmarketing.portlets.structure.model.ContentletRelationshipsTest.class,
        com.dotmarketing.portlets.structure.transform.ContentletRelationshipsTransformerTest.class,
        com.dotmarketing.portlets.categories.business.CategoryAPITest.class,
        com.dotmarketing.filters.FiltersTest.class,
        com.dotmarketing.business.VersionableAPITest.class,
        com.dotmarketing.business.UserAPITest.class,
        com.dotmarketing.business.portal.PortletAPIImplTest.class,
        com.dotmarketing.business.cache.provider.guava.CachePerformanceTest.class,
        com.dotmarketing.business.web.LanguageWebApiTest.class,
        com.dotmarketing.business.IdentifierFactoryTest.class,
        com.dotmarketing.business.IdentifierAPITest.class,
        com.dotmarketing.business.CommitListenerCacheWrapperTest.class,
        com.dotmarketing.business.RoleAPITest.class,
        com.dotmarketing.business.IdentifierConsistencyIntegrationTest.class,
        com.dotmarketing.business.LayoutAPITest.class,
        com.dotmarketing.business.PermissionAPIIntegrationTest.class,
        com.dotmarketing.business.PermissionAPITest.class,
        com.dotmarketing.servlets.BinaryExporterServletTest.class,
        com.dotmarketing.servlets.ShortyServletAndTitleImageTest.class,
        com.dotmarketing.servlets.ajax.AjaxDirectorServletIntegrationTest.class,
        com.dotmarketing.common.reindex.ReindexThreadTest.class,
        com.dotmarketing.common.reindex.ReindexAPITest.class,
        com.dotmarketing.common.db.DotDatabaseMetaDataTest.class,
        com.dotmarketing.common.db.ParamsSetterTest.class,
        com.dotmarketing.cms.urlmap.URLMapAPIImplTest.class,
        com.dotmarketing.factories.PublishFactoryTest.class,
        com.dotmarketing.factories.WebAssetFactoryTest.class,
        com.dotmarketing.factories.MultiTreeAPITest.class,
        com.dotmarketing.db.DbConnectionFactoryTest.class,
        com.dotmarketing.db.DbConnectionFactoryUtilTest.class,
        com.dotmarketing.db.HibernateUtilTest.class,
        com.dotmarketing.quartz.job.BinaryCleanupJobTest.class,
        FocalPointAPITest.class,
        com.dotmarketing.tag.business.TagAPITest.class,
        com.dotcms.osgi.OSGIUtilTest.class,
        com.dotmarketing.fixTasks.FixTask00085FixEmptyParentPathOnIdentifierTest.class,
        com.dotmarketing.startup.runonce.Task05170DefineFrontEndAndBackEndRolesTest.class,
        com.dotmarketing.startup.runonce.Task04375UpdateCategoryKeyTest.class,
        com.dotmarketing.startup.runonce.Task04335CreateSystemWorkflowTest.class,
        com.dotmarketing.startup.runonce.Task04375UpdateColorsTest.class,
        com.dotmarketing.startup.runonce.Task05160MultiTreeAddPersonalizationColumnAndChangingPKTest.class,
        com.dotmarketing.startup.runonce.Task05035LanguageTableIdentityOffTest.class,
        com.dotmarketing.startup.runonce.Task05165CreateContentTypeWorkflowActionMappingTableTest.class,
        com.dotmarketing.startup.runonce.Task05070AndTask05080Test.class,
        com.dotmarketing.startup.runonce.Task05030UpdateSystemContentTypesHostTest.class,
        com.dotmarketing.startup.runonce.Task05050FileAssetContentTypeReadOnlyFileNameTest.class,
        com.dotmarketing.startup.runonce.Task05190UpdateFormsWidgetCodeFieldTest.class,
        com.dotmarketing.startup.runalways.Task00001LoadSchemaIntegrationTest.class,
        com.dotmarketing.startup.runonce.Task05200WorkflowTaskUniqueKeyTest.class,
        Task05195CreatesDestroyActionAndAssignDestroyDefaultActionsToTheSystemWorkflowTest.class,
        Task05210CreateDefaultDotAssetTest.class,
        CleanUpFieldReferencesJobTest.class,
        ESContentletAPIImplTest.class,
        CachedParameterDecoratorTest.class,
        ContainerFactoryImplTest.class,
        TemplateFactoryImplTest.class,
        TestConfig.class,
        ConfigTest.class,
        FolderTest.class,
        PublishAuditAPITest.class,
        BundleFactoryTest.class,
        com.dotcms.security.apps.SecretsStoreKeyStoreImplTest.class,
        AppsAPIImplTest.class,
        AppsResourceTest.class,
        AppsCacheImplTest.class,
        VelocityServletIntegrationTest.class,
        DotAssetAPITest.class,
        DotAssetBaseTypeToContentTypeStrategyImplTest.class,
        RulesAPIImplIntegrationTest.class,
        FileAssetAPIImplIntegrationTest.class,
        FileAssetFactoryIntegrationTest.class,
        UserResourceIntegrationTest.class,
        IntegrationResourceLinkTest.class,
        HTMLDiffUtilTest.class,
        HashBuilderTest.class,
        ElasticsearchUtilTest.class,
        LanguageUtilTest.class,
        FolderResourceTest.class,
        Task05225RemoveLoadRecordsToIndexTest.class,
        BundleFactoryTest.class,
        PublisherFilterImplTest.class,
        PushPublishFiltersInitializerTest.class,
        PushPublishFilterResourceTest.class,
        PushNowActionletTest.class,
        Task05305AddPushPublishFilterColumnTest.class,
        CMSMaintenanceFactoryTest.class,
        Task05350AddDotSaltClusterColumnTest.class,
        PostgresPubSubImplTest.class,
        DotParseTest.class,
        TestWorkflowAction.class,
        SamlConfigurationServiceTest.class,
        ClusterFactoryTest.class,
        ESMappingUtilHelperTest.class,
        BundleResourceTest.class,
        IdentityProviderConfigurationFactoryTest.class,
        EMAWebInterceptorTest.class,
        GoogleTranslationServiceIntegrationTest.class,
        Task05380ChangeContainerPathToAbsoluteTest.class,
        DotTemplateToolTest.class,
        ContentletWebAPIImplIntegrationTest.class,
        Task05370AddAppsPortletToLayoutTest.class,
        FolderFactoryImplTest.class,
        DotSamlResourceTest.class,
        DotStatefulJobTest.class,
        IntegrityDataGenerationJobTest.class,
        BundleAPITest.class,
        Task05390MakeRoomForLongerJobDetailTest.class,
        IntegrityDataGenerationJobTest.class,
        Task05395RemoveEndpointIdForeignKeyInIntegrityResolverTablesIntegrationTest.class,
        JSONToolTest.class,
        BundlePublisherResourceIntegrationTest.class,
        IntegrityResourceIntegrationTest.class,
        Task00050LoadAppsSecretsTest.class,
        StoragePersistenceAPITest.class,
        FileMetadataAPITest.class,
        StartupTasksExecutorTest.class,
        Task201013AddNewColumnsToIdentifierTableTest.class,
        Task201014UpdateColumnsValuesInIdentifierTableTest.class,
        AppsInterpolationTest.class,
        com.dotcms.rest.api.v1.template.TemplateResourceTest.class,
        Task201102UpdateColumnSitelicTableTest.class,
        DependencyManagerTest.class,
        com.dotcms.rest.api.v1.versionable.VersionableResourceTest.class,
        GenericBundleActivatorTest.class,
        SAMLHelperTest.class,
        PermissionHelperTest.class,
        ResetPasswordTokenUtilTest.class,
        ContainerBundlerTest.class,
        ContentTypeBundlerTest.class,
        DependencyBundlerTest.class,
        FolderBundlerTest.class,
        HostBundlerTest.class,
        LinkBundlerTest.class,
        TemplateBundlerTest.class,
        WorkflowBundlerTest.class,
        PublisherAPIImplTest.class,
        LegacyShortyIdApiTest.class,
        AutoLoginFilterTest.class,
        FolderCacheImplIntegrationTest.class,
        Task210218MigrateUserProxyTableTest.class,
        com.dotmarketing.startup.runonce.Task210316UpdateLayoutIconsTest.class,
        Task210319CreateStorageTableTest.class,
        Task210321RemoveOldMetadataFilesTest.class,
        DBTimeZoneCheckTest.class,
        ContentHandlerTest.class,
        ESIndexAPITest.class,
        FileAssetTemplateUtilTest.class,
        SiteSearchJobImplTest.class,
        Task210506UpdateStorageTableTest.class,
        StaticPushPublishBundleGeneratorTest.class,
        Task210520UpdateAnonymousEmailTest.class,
        Task210510UpdateStorageTableDropMetadataColumnTest.class,
        StaticPushPublishBundleGeneratorTest.class,
        CookieToolTest.class,
        CSVManifestBuilderTest.class,
        MoveContentActionletTest.class,
        ImageFilterAPIImplTest.class,
        DeterministicIdentifierAPITest.class,
        Task210527DropReviewFieldsFromContentletTableTest.class,
        ContentletCacheImplTest.class,
        HostTest.class,
        FileToolTest.class,
        Task210719CleanUpTitleFieldTest.class,
        Task210802UpdateStructureTableTest.class,
        MaintenanceUtilTest.class,
        BundlePublisherTest.class,
        CategoryFactoryTest.class,
        Task210805DropUserProxyTableTest.class,
<<<<<<< HEAD
        WorkflowEmailUtilTest.class
=======
        Task210816DeInodeRelationshipTest.class
>>>>>>> ecbcdab8
})
public class MainSuite {

}<|MERGE_RESOLUTION|>--- conflicted
+++ resolved
@@ -454,11 +454,8 @@
         BundlePublisherTest.class,
         CategoryFactoryTest.class,
         Task210805DropUserProxyTableTest.class,
-<<<<<<< HEAD
+        Task210816DeInodeRelationshipTest.class,
         WorkflowEmailUtilTest.class
-=======
-        Task210816DeInodeRelationshipTest.class
->>>>>>> ecbcdab8
 })
 public class MainSuite {
 
