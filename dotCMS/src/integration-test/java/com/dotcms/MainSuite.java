package com.dotcms;

import com.dotcms.auth.providers.saml.v1.DotSamlResourceTest;
import com.dotcms.auth.providers.saml.v1.SAMLHelperTest;
import com.dotcms.cache.lettuce.DotObjectCodecTest;
import com.dotcms.cache.lettuce.LettuceCacheTest;
import com.dotcms.cache.lettuce.RedisClientTest;
import com.dotcms.content.business.ObjectMapperTest;
import com.dotcms.content.business.json.ContentletJsonAPITest;
import com.dotcms.content.elasticsearch.business.ESContentletAPIImplTest;
import com.dotcms.content.elasticsearch.business.ESIndexAPITest;
import com.dotcms.content.elasticsearch.business.ElasticsearchUtilTest;
import com.dotcms.content.elasticsearch.util.ESMappingUtilHelperTest;
import com.dotcms.content.model.hydration.MetadataDelegateTest;
import com.dotcms.contenttype.business.ContentTypeInitializerTest;
import com.dotcms.contenttype.business.DotAssetBaseTypeToContentTypeStrategyImplTest;
import com.dotcms.contenttype.test.DotAssetAPITest;
import com.dotcms.csspreproc.CSSCacheTest;
import com.dotcms.dotpubsub.PostgresPubSubImplTest;
import com.dotcms.dotpubsub.RedisPubSubImplTest;
import com.dotcms.ema.EMAWebInterceptorTest;
import com.dotcms.enterprise.cluster.ClusterFactoryTest;
import com.dotcms.enterprise.publishing.bundler.URLMapBundlerTest;
import com.dotcms.enterprise.publishing.remote.PushPublishBundleGeneratorTest;
import com.dotcms.enterprise.publishing.remote.StaticPushPublishBundleGeneratorTest;
import com.dotcms.enterprise.publishing.remote.bundler.ContainerBundlerTest;
import com.dotcms.enterprise.publishing.remote.bundler.ContentBundlerTest;
import com.dotcms.enterprise.publishing.remote.bundler.ContentTypeBundlerTest;
import com.dotcms.enterprise.publishing.remote.bundler.DependencyBundlerTest;
import com.dotcms.enterprise.publishing.remote.bundler.FolderBundlerTest;
import com.dotcms.enterprise.publishing.remote.bundler.HostBundlerTest;
import com.dotcms.enterprise.publishing.remote.bundler.LinkBundlerTest;
import com.dotcms.enterprise.publishing.remote.bundler.RuleBundlerTest;
import com.dotcms.enterprise.publishing.remote.bundler.TemplateBundlerTest;
import com.dotcms.enterprise.publishing.remote.bundler.WorkflowBundlerTest;
import com.dotcms.enterprise.publishing.remote.handler.ContentHandlerTest;
import com.dotcms.enterprise.publishing.remote.handler.ContentWorkflowHandlerTest;
import com.dotcms.enterprise.publishing.remote.handler.HandlerUtilTest;
import com.dotcms.enterprise.publishing.staticpublishing.AWSS3PublisherTest;
import com.dotcms.enterprise.publishing.staticpublishing.LanguageFolderTest;
import com.dotcms.enterprise.publishing.staticpublishing.StaticPublisherIntegrationTest;
import com.dotcms.enterprise.rules.RulesAPIImplIntegrationTest;
import com.dotcms.filters.interceptor.meta.MetaWebInterceptorTest;
import com.dotcms.graphql.DotGraphQLHttpServletTest;
import com.dotcms.integritycheckers.HostIntegrityCheckerTest;
import com.dotcms.integritycheckers.IntegrityUtilTest;
import com.dotcms.junit.MainBaseSuite;
import com.dotcms.mail.MailAPIImplTest;
import com.dotcms.mock.request.CachedParameterDecoratorTest;
import com.dotcms.publisher.bundle.business.BundleAPITest;
import com.dotcms.publisher.bundle.business.BundleFactoryTest;
import com.dotcms.publisher.business.PublishAuditAPITest;
import com.dotcms.publisher.business.PublishQueueElementTransformerTest;
import com.dotcms.publisher.receiver.BundlePublisherTest;
import com.dotcms.publisher.util.DependencyManagerTest;
import com.dotcms.publisher.util.DependencyModDateUtilTest;
import com.dotcms.publishing.BundlerUtilTest;
import com.dotcms.publishing.PublisherFilterImplTest;
import com.dotcms.publishing.PushPublishFiltersInitializerTest;
import com.dotcms.publishing.job.SiteSearchJobImplTest;
import com.dotcms.publishing.manifest.CSVManifestBuilderTest;
import com.dotcms.publishing.manifest.CSVManifestReaderTest;
import com.dotcms.publishing.manifest.ManifestReaderFactoryTest;
import com.dotcms.rendering.velocity.directive.DotParseTest;
import com.dotcms.rendering.velocity.servlet.VelocityServletIntegrationTest;
import com.dotcms.rendering.velocity.viewtools.DotTemplateToolTest;
import com.dotcms.rendering.velocity.viewtools.FileToolTest;
import com.dotcms.rendering.velocity.viewtools.JSONToolTest;
import com.dotcms.rendering.velocity.viewtools.MessageToolTest;
import com.dotcms.rendering.velocity.viewtools.XmlToolTest;
import com.dotcms.rendering.velocity.viewtools.content.StoryBlockMapTest;
import com.dotcms.rendering.velocity.viewtools.content.StoryBlockTest;
import com.dotcms.rest.BundlePublisherResourceIntegrationTest;
import com.dotcms.rest.BundleResourceTest;
import com.dotcms.rest.IntegrityResourceIntegrationTest;
import com.dotcms.rest.api.v1.apps.AppsResourceTest;
import com.dotcms.rest.api.v1.apps.view.AppsInterpolationTest;
import com.dotcms.rest.api.v1.authentication.ResetPasswordTokenUtilTest;
import com.dotcms.rest.api.v1.folder.FolderResourceTest;
import com.dotcms.rest.api.v1.menu.MenuResourceTest;
import com.dotcms.rest.api.v1.pushpublish.PushPublishFilterResourceTest;
import com.dotcms.rest.api.v1.system.ConfigurationHelperTest;
import com.dotcms.rest.api.v1.user.UserResourceIntegrationTest;
import com.dotcms.saml.IdentityProviderConfigurationFactoryTest;
import com.dotcms.saml.SamlConfigurationServiceTest;
import com.dotcms.security.ContentSecurityPolicyUtilTest;
import com.dotcms.security.apps.AppsAPIImplTest;
import com.dotcms.security.apps.AppsCacheImplTest;
import com.dotcms.security.multipart.BoundedBufferedReaderTest;
import com.dotcms.security.multipart.ContentDispositionFileNameParserTest;
import com.dotcms.security.multipart.SecureFileValidatorTest;
import com.dotcms.storage.FileMetadataAPITest;
import com.dotcms.storage.StoragePersistenceAPITest;
import com.dotcms.translate.GoogleTranslationServiceIntegrationTest;
import com.dotcms.uuid.shorty.LegacyShortyIdApiTest;
import com.dotmarketing.beans.HostTest;
import com.dotmarketing.business.DeterministicIdentifierAPITest;
import com.dotmarketing.business.PermissionBitFactoryImplTest;
import com.dotmarketing.business.helper.PermissionHelperTest;
import com.dotmarketing.cache.FolderCacheImplIntegrationTest;
import com.dotmarketing.common.db.DBTimeZoneCheckTest;
import com.dotmarketing.filters.AutoLoginFilterTest;
import com.dotmarketing.image.filter.ImageFilterAPIImplTest;
import com.dotmarketing.image.focalpoint.FocalPointAPITest;
import com.dotmarketing.osgi.GenericBundleActivatorTest;
import com.dotmarketing.portlets.browser.BrowserUtilTest;
import com.dotmarketing.portlets.categories.business.CategoryFactoryTest;
import com.dotmarketing.portlets.cmsmaintenance.factories.CMSMaintenanceFactoryTest;
import com.dotmarketing.portlets.containers.business.ContainerFactoryImplTest;
import com.dotmarketing.portlets.containers.business.ContainerStructureFinderStrategyResolverTest;
import com.dotmarketing.portlets.contentlet.business.ContentletCacheImplTest;
import com.dotmarketing.portlets.contentlet.business.web.ContentletWebAPIImplIntegrationTest;
import com.dotmarketing.portlets.contentlet.model.IntegrationResourceLinkTest;
import com.dotmarketing.portlets.fileassets.business.FileAssetAPIImplIntegrationTest;
import com.dotmarketing.portlets.fileassets.business.FileAssetFactoryIntegrationTest;
import com.dotmarketing.portlets.folders.business.FolderFactoryImplTest;
import com.dotmarketing.portlets.folders.model.FolderTest;
import com.dotmarketing.portlets.templates.business.FileAssetTemplateUtilTest;
import com.dotmarketing.portlets.templates.business.TemplateFactoryImplTest;
import com.dotmarketing.portlets.workflows.actionlet.MoveContentActionletTest;
import com.dotmarketing.portlets.workflows.actionlet.PushNowActionletTest;
import com.dotmarketing.portlets.workflows.actionlet.VelocityScriptActionletAbortTest;
import com.dotmarketing.portlets.workflows.model.TestWorkflowAction;
import com.dotmarketing.portlets.workflows.util.WorkflowEmailUtilTest;
import com.dotmarketing.quartz.DotStatefulJobTest;
import com.dotmarketing.quartz.job.CleanUpFieldReferencesJobTest;
import com.dotmarketing.quartz.job.IntegrityDataGenerationJobTest;
import com.dotmarketing.startup.StartupTasksExecutorTest;
import com.dotmarketing.startup.runalways.Task00050LoadAppsSecretsTest;
import com.dotmarketing.startup.runonce.Task05195CreatesDestroyActionAndAssignDestroyDefaultActionsToTheSystemWorkflowTest;
import com.dotmarketing.startup.runonce.Task05210CreateDefaultDotAssetTest;
import com.dotmarketing.startup.runonce.Task05225RemoveLoadRecordsToIndexTest;
import com.dotmarketing.startup.runonce.Task05305AddPushPublishFilterColumnTest;
import com.dotmarketing.startup.runonce.Task05350AddDotSaltClusterColumnTest;
import com.dotmarketing.startup.runonce.Task05370AddAppsPortletToLayoutTest;
import com.dotmarketing.startup.runonce.Task05380ChangeContainerPathToAbsoluteTest;
import com.dotmarketing.startup.runonce.Task05390MakeRoomForLongerJobDetailTest;
import com.dotmarketing.startup.runonce.Task05395RemoveEndpointIdForeignKeyInIntegrityResolverTablesIntegrationTest;
import com.dotmarketing.startup.runonce.Task201013AddNewColumnsToIdentifierTableTest;
import com.dotmarketing.startup.runonce.Task201014UpdateColumnsValuesInIdentifierTableTest;
import com.dotmarketing.startup.runonce.Task201102UpdateColumnSitelicTableTest;
import com.dotmarketing.startup.runonce.Task210218MigrateUserProxyTableTest;
import com.dotmarketing.startup.runonce.Task210319CreateStorageTableTest;
import com.dotmarketing.startup.runonce.Task210321RemoveOldMetadataFilesTest;
import com.dotmarketing.startup.runonce.Task210506UpdateStorageTableTest;
import com.dotmarketing.startup.runonce.Task210510UpdateStorageTableDropMetadataColumnTest;
import com.dotmarketing.startup.runonce.Task210520UpdateAnonymousEmailTest;
import com.dotmarketing.startup.runonce.Task210527DropReviewFieldsFromContentletTableTest;
import com.dotmarketing.startup.runonce.Task210719CleanUpTitleFieldTest;
import com.dotmarketing.startup.runonce.Task210802UpdateStructureTableTest;
import com.dotmarketing.startup.runonce.Task210805DropUserProxyTableTest;
import com.dotmarketing.startup.runonce.Task210816DeInodeRelationshipTest;
import com.dotmarketing.startup.runonce.Task210901UpdateDateTimezonesTest;
import com.dotmarketing.startup.runonce.Task211007RemoveNotNullConstraintFromCompanyMXColumnTest;
import com.dotmarketing.startup.runonce.Task211012AddCompanyDefaultLanguageTest;
import com.dotmarketing.startup.runonce.Task211101AddContentletAsJsonColumnTest;
import com.dotmarketing.startup.runonce.Task211103RenameHostNameLabelTest;
import com.dotmarketing.startup.runonce.Task220202RemoveFKStructureFolderConstraintTest;
import com.dotmarketing.startup.runonce.Task220203RemoveFolderInodeConstraintTest;
import com.dotmarketing.startup.runonce.Task220214AddOwnerAndIDateToFolderTableTest;
import com.dotmarketing.startup.runonce.Task220215MigrateDataFromInodeToFolderTest;
import com.dotmarketing.startup.runonce.Task220330ChangeVanityURLSiteFieldTypeTest;
import com.dotmarketing.startup.runonce.Task220401CreateClusterLockTableTest;
import com.dotmarketing.startup.runonce.Task220402UpdateDateTimezonesTest;
import com.dotmarketing.startup.runonce.Task220413IncreasePublishedPushedAssetIdColTest;
import com.dotmarketing.startup.runonce.Task220512UpdateNoHTMLRegexValueTest;
import com.dotmarketing.startup.runonce.Task220606UpdatePushNowActionletNameTest;
import com.dotmarketing.startup.runonce.Task220822CreateVariantTableTest;
import com.dotmarketing.util.ConfigTest;
import com.dotmarketing.util.HashBuilderTest;
import com.dotmarketing.util.MaintenanceUtilTest;
import com.dotmarketing.util.ResourceCollectorUtilTest;
import com.dotmarketing.util.TestConfig;
import com.dotmarketing.util.contentlet.pagination.PaginatedContentletsIntegrationTest;
import com.liferay.portal.language.LanguageUtilTest;
import org.apache.velocity.tools.view.tools.CookieToolTest;
import org.junit.runner.RunWith;
import org.junit.runners.Suite.SuiteClasses;

/* grep -l -r "@Test" dotCMS/src/integration-test */
/* ./gradlew integrationTest -Dtest.single=com.dotcms.MainSuite */


@RunWith(MainBaseSuite.class)
@SuiteClasses({
        ContentletWebAPIImplIntegrationTest.class, // moved to top because of failures on GHA
        DependencyBundlerTest.class, // moved to top because of failures on GHA
        FolderCacheImplIntegrationTest.class,
        StaticPublisherIntegrationTest.class,
        com.dotcms.publishing.PublisherAPIImplTest.class,
        SiteSearchJobImplTest.class,
        PushPublishBundleGeneratorTest.class,
        LegacyShortyIdApiTest.class,
        RuleBundlerTest.class,
        com.dotcms.content.elasticsearch.business.ESMappingAPITest.class,
        org.apache.velocity.runtime.parser.node.SimpleNodeTest.class,
        com.liferay.portal.ejb.UserLocalManagerTest.class,
        com.liferay.portal.ejb.UserUtilTest.class,
        com.liferay.util.LocaleUtilTest.class,
        com.dotcms.languagevariable.business.LanguageVariableAPITest.class,
        com.dotcms.filters.interceptor.jwt.JsonWebTokenInterceptorIntegrationTest.class,
        com.dotcms.publishing.PublisherAPITest.class,
        com.dotcms.publishing.remote.RemoteReceiverLanguageResolutionTest.class,
        com.dotcms.cluster.business.ServerAPIImplTest.class,
        com.dotcms.cache.KeyValueCacheImplTest.class,
        com.dotcms.enterprise.publishing.remote.handler.RuleBundlerHandlerTest.class,
        com.dotcms.enterprise.publishing.remote.CategoryBundlerHandlerTest.class,
        com.dotcms.enterprise.publishing.remote.HostBundlerHandlerTest.class,
        com.dotcms.enterprise.priv.ESSearchProxyTest.class,
        com.dotcms.util.pagination.ContentTypesPaginatorTest.class,
        com.dotcms.util.marshal.MarshalUtilsIntegrationTest.class,
        com.dotcms.util.RelationshipUtilTest.class,
        com.dotcms.util.ImportUtilTest.class,
        com.dotcms.publisher.business.PublisherAPIImplTest.class,
        PublishQueueElementTransformerTest.class,
        com.dotmarketing.util.PageModeTest.class,
        com.dotmarketing.business.web.UserWebAPIImplTest.class,
        com.dotcms.auth.providers.jwt.JsonWebTokenUtilsIntegrationTest.class,
        com.dotcms.auth.providers.jwt.factories.ApiTokenAPITest.class,
        com.dotcms.auth.providers.jwt.services.JsonWebTokenServiceIntegrationTest.class,
        DependencyModDateUtilTest.class,
        com.dotcms.publisher.business.PublisherTest.class,
        com.dotcms.publisher.endpoint.bean.PublishingEndPointTest.class,
        com.dotcms.publisher.endpoint.business.PublishingEndPointAPITest.class,
        com.dotcms.publisher.endpoint.business.PublishingEndPointFactoryImplTest.class,
        com.dotcms.publisher.assets.business.PushedAssetsAPITest.class,
        com.dotcms.notification.business.NotificationAPITest.class,
        com.dotcms.business.LocalTransactionAndCloseDBIfOpenedFactoryTest.class,
        com.dotcms.content.elasticsearch.business.IndiciesFactoryTest.class,
        com.dotcms.content.elasticsearch.business.ESIndexSpeedTest.class,
        com.dotcms.content.elasticsearch.business.ESSiteSearchAPITest.class,
        com.dotcms.content.elasticsearch.business.ContentletIndexAPIImplTest.class,
        com.dotcms.content.elasticsearch.business.ES6UpgradeTest.class,
        com.dotcms.content.elasticsearch.business.ESContentFactoryImplTest.class,
        com.dotcms.keyvalue.busines.KeyValueAPIImplTest.class,
        com.dotcms.keyvalue.business.KeyValueAPITest.class,
        com.dotcms.tika.TikaUtilsTest.class,
        com.dotcms.http.CircuitBreakerUrlTest.class,
        com.dotcms.visitor.filter.logger.VisitorLoggerTest.class,
        com.dotcms.visitor.filter.characteristics.VisitorCharacterTest.class,
        com.dotcms.graphql.business.GraphqlAPITest.class,
        com.dotcms.contenttype.test.ContentTypeTest.class,
        com.dotcms.contenttype.test.DeleteFieldJobTest.class,
        com.dotcms.contenttype.test.ContentTypeAPIImplTest.class,
        com.dotcms.contenttype.test.ContentTypeBuilderTest.class,
        com.dotcms.contenttype.test.ContentTypeFactoryImplTest.class,
        com.dotcms.contenttype.test.ContentTypeImportExportTest.class,
        com.dotcms.contenttype.test.FieldFactoryImplTest.class,
        com.dotcms.contenttype.test.JsonContentTypeTransformerTest.class,
        com.dotcms.contenttype.test.ContentResourceTest.class,
        com.dotcms.contenttype.test.FieldBuilderTest.class,
        com.dotcms.contenttype.test.KeyValueFieldUtilTest.class,
        com.dotcms.contenttype.test.ContentTypeResourceTest.class,
        com.dotcms.contenttype.business.RelationshipAPITest.class,
        com.dotcms.contenttype.business.FieldAPITest.class,
        com.dotcms.contenttype.business.RelationshipFactoryImplTest.class,
        com.dotcms.contenttype.model.field.layout.FieldUtilTest.class,
        com.dotcms.contenttype.model.field.layout.FieldLayoutColumnSerializerTest.class,
        com.dotcms.contenttype.model.field.layout.FieldLayoutSerializerTest.class,
        com.dotcms.contenttype.model.field.layout.FieldLayoutRowSerializerTest.class,
        com.dotcms.contenttype.model.field.layout.FieldLayoutTest.class,
        com.dotcms.workflow.helper.TestSystemActionMappingsHandlerMerger.class,
        com.dotcms.concurrent.lock.DotKeyLockManagerTest.class,
        com.dotcms.rendering.velocity.VelocityMacroCacheTest.class,
        com.dotcms.rendering.velocity.VelocityUtilTest.class,
        com.dotcms.rendering.velocity.viewtools.navigation.NavToolTest.class,
        com.dotcms.rendering.velocity.viewtools.navigation.NavToolCacheTest.class,
        com.dotcms.rendering.velocity.viewtools.content.ContentMapTest.class,
        com.dotcms.rendering.velocity.viewtools.content.util.ContentUtilsTest.class,
        com.dotcms.rendering.velocity.viewtools.content.ContentToolTest.class,
        com.dotcms.rendering.velocity.viewtools.WorkflowToolTest.class,
        com.dotcms.browser.BrowserAPITest.class,
        com.dotcms.rendering.velocity.viewtools.LanguageWebAPITest.class,
        com.dotcms.rendering.velocity.viewtools.ContainerWebAPIIntegrationTest.class,
        com.dotcms.rendering.velocity.services.VelocityResourceKeyTest.class,
        com.dotcms.rendering.velocity.services.HTMLPageAssetRenderedTest.class,
        com.dotcms.uuid.shorty.ShortyIdApiTest.class,
        DotGraphQLHttpServletTest.class,
        com.dotcms.rest.TagResourceIntegrationTest.class,
        com.dotcms.rest.MapToContentletPopulatorTest.class,
        com.dotcms.rest.WebResourceIntegrationTest.class,
        com.dotcms.rest.api.v1.configuration.ConfigurationResourceTest.class,
        com.dotcms.rest.api.v1.page.NavResourceTest.class,
        com.dotcms.rest.api.v1.page.PageResourceTest.class,
        com.dotcms.rest.api.v1.temp.TempFileResourceTest.class,
        com.dotcms.rest.api.v1.content.ContentVersionResourceIntegrationTest.class,
        com.dotcms.rest.api.v1.container.ContainerResourceIntegrationTest.class,
        com.dotcms.rest.api.v1.theme.ThemeResourceIntegrationTest.class,
        com.dotcms.rest.api.v1.vtl.VTLResourceIntegrationTest.class,
        com.dotcms.rest.api.v1.contenttype.ContentTypeResourceIssue15124Test.class,
        com.dotcms.rest.api.v1.contenttype.FieldResourceTest.class,
        com.dotcms.rest.api.v1.contenttype.FieldVariableResourceTest.class,
        com.dotcms.rest.api.v1.contenttype.ContentTypeResourceTest.class,
        com.dotcms.rest.api.v1.workflow.WorkflowResourceResponseCodeIntegrationTest.class,
        com.dotcms.rest.api.v1.workflow.WorkflowResourceIntegrationTest.class,
        com.dotcms.rest.api.v1.workflow.WorkflowResourceLicenseIntegrationTest.class,
        com.dotcms.rest.api.v1.authentication.ResetPasswordResourceIntegrationTest.class,
        com.dotcms.rest.api.v1.authentication.CreateJsonWebTokenResourceIntegrationTest.class,
        com.dotcms.rest.api.v1.relationships.RelationshipsResourceTest.class,
        com.dotcms.rest.api.v2.contenttype.FieldResourceTest.class,
        com.dotcms.rest.api.v3.contenttype.FieldResourceTest.class,
        com.dotcms.rest.api.v3.contenttype.MoveFieldFormTest.class,
        com.dotcms.rest.api.CorsFilterTest.class,
        com.dotcms.rest.elasticsearch.ESContentResourcePortletTest.class,
        com.dotcms.filters.VanityUrlFilterTest.class,
        com.dotcms.vanityurl.business.VanityUrlAPITest.class,
        com.dotmarketing.portlets.fileassets.business.FileAssetAPITest.class,
        com.dotmarketing.portlets.languagesmanager.business.LanguageAPITest.class,
        com.dotmarketing.portlets.languagesmanager.business.LanguageFactoryIntegrationTest.class,
        com.dotmarketing.portlets.linkchecker.business.LinkCheckerAPITest.class,
        com.dotmarketing.portlets.contentlet.util.ContentletUtilTest.class,
        com.dotmarketing.portlets.contentlet.business.ContentletCheckInTest.class,
        com.dotmarketing.portlets.contentlet.business.ContentletFactoryTest.class,
//        com.dotmarketing.portlets.contentlet.business.HostAPITest.class,
        ContainerStructureFinderStrategyResolverTest.class,
        com.dotmarketing.portlets.contentlet.business.ContentletAPITest.class,
        com.dotmarketing.portlets.contentlet.model.ContentletIntegrationTest.class,
        com.dotmarketing.portlets.contentlet.transform.BinaryToMapTransformerTest.class,
        com.dotmarketing.portlets.contentlet.transform.ContentletTransformerTest.class,
        com.dotmarketing.portlets.contentlet.ajax.ContentletAjaxTest.class,
        com.dotmarketing.portlets.workflows.business.SaveContentDraftActionletTest.class,
        com.dotmarketing.portlets.workflows.business.WorkflowFactoryTest.class,
        com.dotmarketing.portlets.workflows.business.SaveContentActionletTest.class,
        com.dotmarketing.portlets.workflows.business.WorkflowAPIMultiLanguageTest.class,
        com.dotmarketing.portlets.workflows.business.WorkflowAPITest.class,
        com.dotmarketing.portlets.workflows.model.WorkflowSearcherTest.class,
        com.dotmarketing.portlets.workflows.model.SystemActionWorkflowActionMappingTest.class,
        com.dotmarketing.portlets.workflows.actionlet.FourEyeApproverActionletTest.class,
        com.dotmarketing.portlets.workflows.actionlet.SaveContentActionletTest.class,
        com.dotmarketing.portlets.workflows.actionlet.SaveContentActionletWithTagsTest.class,
        com.dotmarketing.portlets.workflows.actionlet.CopyActionletTest.class,
        com.dotmarketing.portlets.workflows.actionlet.VelocityScriptActionletTest.class,
        com.dotmarketing.portlets.personas.business.PersonaAPITest.class,
        com.dotmarketing.portlets.personas.business.DeleteMultiTreeUsedPersonaTagJobTest.class,
        com.dotmarketing.portlets.links.business.MenuLinkAPITest.class,
        com.dotmarketing.portlets.links.factories.LinkFactoryTest.class,
        com.dotmarketing.portlets.rules.conditionlet.ConditionletOSGIFTest.class,
        com.dotmarketing.portlets.rules.conditionlet.CurrentSessionLanguageConditionletTest.class,
        com.dotmarketing.portlets.rules.conditionlet.NumberOfTimesPreviouslyVisitedConditionletTest.class,
        com.dotmarketing.portlets.rules.conditionlet.UsersBrowserLanguageConditionletTest.class,
        com.dotmarketing.portlets.rules.conditionlet.UsersSiteVisitsConditionletTest.class,
        com.dotmarketing.portlets.rules.conditionlet.VisitorOperatingSystemConditionletTest.class,
        com.dotmarketing.portlets.rules.conditionlet.VisitedUrlConditionletTest.class,
        com.dotmarketing.portlets.rules.business.RulesCacheFTest.class,
        com.dotmarketing.portlets.templates.business.TemplateAPITest.class,
        com.dotmarketing.portlets.containers.business.ContainerAPIImplTest.class,
        com.dotmarketing.portlets.folders.business.FolderAPITest.class,
        com.dotmarketing.portlets.containers.business.ContainerAPITest.class,
        com.dotmarketing.portlets.containers.business.FileAssetContainerUtilTest.class,
        com.dotmarketing.portlets.htmlpages.business.HTMLPageAPITest.class,
        com.dotmarketing.portlets.structure.factories.StructureFactoryTest.class,
        com.dotmarketing.portlets.structure.factories.FieldFactoryTest.class,
        com.dotmarketing.portlets.structure.model.ContentletRelationshipsTest.class,
        com.dotmarketing.portlets.structure.transform.ContentletRelationshipsTransformerTest.class,
        com.dotmarketing.portlets.categories.business.CategoryAPITest.class,
        com.dotmarketing.filters.FiltersTest.class,
        com.dotmarketing.business.VersionableAPITest.class,
        com.dotmarketing.business.UserAPITest.class,
        com.dotmarketing.business.portal.PortletAPIImplTest.class,
        com.dotmarketing.business.cache.provider.guava.CachePerformanceTest.class,
        com.dotmarketing.business.web.LanguageWebApiTest.class,
        com.dotmarketing.business.IdentifierFactoryTest.class,
        com.dotmarketing.business.IdentifierAPITest.class,
        com.dotmarketing.business.CommitListenerCacheWrapperTest.class,
        com.dotmarketing.business.RoleAPITest.class,
        com.dotmarketing.business.IdentifierConsistencyIntegrationTest.class,
        com.dotmarketing.business.LayoutAPITest.class,
        com.dotmarketing.business.PermissionAPIIntegrationTest.class,
        com.dotmarketing.business.PermissionAPITest.class,
        com.dotmarketing.servlets.BinaryExporterServletTest.class,
        com.dotmarketing.servlets.ShortyServletAndTitleImageTest.class,
        com.dotmarketing.servlets.ajax.AjaxDirectorServletIntegrationTest.class,
        com.dotmarketing.common.reindex.ReindexThreadTest.class,
        com.dotmarketing.common.reindex.ReindexAPITest.class,
        com.dotmarketing.common.db.DotDatabaseMetaDataTest.class,
        com.dotmarketing.common.db.ParamsSetterTest.class,
        com.dotmarketing.cms.urlmap.URLMapAPIImplTest.class,
        com.dotmarketing.factories.PublishFactoryTest.class,
        com.dotmarketing.factories.WebAssetFactoryTest.class,
        com.dotmarketing.factories.MultiTreeAPITest.class,
        com.dotmarketing.db.DbConnectionFactoryTest.class,
        com.dotmarketing.db.DbConnectionFactoryUtilTest.class,
        com.dotmarketing.db.HibernateUtilTest.class,
        com.dotmarketing.quartz.job.BinaryCleanupJobTest.class,
        FocalPointAPITest.class,
        com.dotmarketing.tag.business.TagAPITest.class,
        com.dotcms.osgi.OSGIUtilTest.class,
        com.dotmarketing.fixTasks.FixTask00085FixEmptyParentPathOnIdentifierTest.class,
        com.dotmarketing.startup.runonce.Task05170DefineFrontEndAndBackEndRolesTest.class,
        com.dotmarketing.startup.runonce.Task04375UpdateCategoryKeyTest.class,
        com.dotmarketing.startup.runonce.Task04335CreateSystemWorkflowTest.class,
        com.dotmarketing.startup.runonce.Task04375UpdateColorsTest.class,
        com.dotmarketing.startup.runonce.Task05160MultiTreeAddPersonalizationColumnAndChangingPKTest.class,
        com.dotmarketing.startup.runonce.Task05035LanguageTableIdentityOffTest.class,
        com.dotmarketing.startup.runonce.Task05165CreateContentTypeWorkflowActionMappingTableTest.class,
        com.dotmarketing.startup.runonce.Task05070AndTask05080Test.class,
        com.dotmarketing.startup.runonce.Task05030UpdateSystemContentTypesHostTest.class,
        com.dotmarketing.startup.runonce.Task05050FileAssetContentTypeReadOnlyFileNameTest.class,
        com.dotmarketing.startup.runonce.Task05190UpdateFormsWidgetCodeFieldTest.class,
        com.dotmarketing.startup.runalways.Task00001LoadSchemaIntegrationTest.class,
        com.dotmarketing.startup.runonce.Task05200WorkflowTaskUniqueKeyTest.class,
        Task05195CreatesDestroyActionAndAssignDestroyDefaultActionsToTheSystemWorkflowTest.class,
        Task05210CreateDefaultDotAssetTest.class,
        CleanUpFieldReferencesJobTest.class,
        ESContentletAPIImplTest.class,
        CachedParameterDecoratorTest.class,
        ContainerFactoryImplTest.class,
        TemplateFactoryImplTest.class,
        TestConfig.class,
        ConfigTest.class,
        FolderTest.class,
        PublishAuditAPITest.class,
        BundleFactoryTest.class,
        com.dotcms.security.apps.SecretsStoreKeyStoreImplTest.class,
        AppsAPIImplTest.class,
        AppsResourceTest.class,
        AppsCacheImplTest.class,
        VelocityServletIntegrationTest.class,
        DotAssetAPITest.class,
        DotAssetBaseTypeToContentTypeStrategyImplTest.class,
        RulesAPIImplIntegrationTest.class,
        FileAssetAPIImplIntegrationTest.class,
        FileAssetFactoryIntegrationTest.class,
        UserResourceIntegrationTest.class,
        IntegrationResourceLinkTest.class,
        HashBuilderTest.class,
        ElasticsearchUtilTest.class,
        LanguageUtilTest.class,
        FolderResourceTest.class,
        Task05225RemoveLoadRecordsToIndexTest.class,
        PublisherFilterImplTest.class,
        PushPublishFiltersInitializerTest.class,
        PushPublishFilterResourceTest.class,
        PushNowActionletTest.class,
        Task05305AddPushPublishFilterColumnTest.class,
        CMSMaintenanceFactoryTest.class,
        Task05350AddDotSaltClusterColumnTest.class,
        PostgresPubSubImplTest.class,
        DotParseTest.class,
        TestWorkflowAction.class,
        SamlConfigurationServiceTest.class,
        ClusterFactoryTest.class,
        ESMappingUtilHelperTest.class,
        BundleResourceTest.class,
        IdentityProviderConfigurationFactoryTest.class,
        EMAWebInterceptorTest.class,
        GoogleTranslationServiceIntegrationTest.class,
        Task05380ChangeContainerPathToAbsoluteTest.class,
        DotTemplateToolTest.class,
        Task05370AddAppsPortletToLayoutTest.class,
        FolderFactoryImplTest.class,
        DotSamlResourceTest.class,
        DotStatefulJobTest.class,
        IntegrityDataGenerationJobTest.class,
        BundleAPITest.class,
        Task05390MakeRoomForLongerJobDetailTest.class,
        Task05395RemoveEndpointIdForeignKeyInIntegrityResolverTablesIntegrationTest.class,
        JSONToolTest.class,
        BundlePublisherResourceIntegrationTest.class,
        IntegrityResourceIntegrationTest.class,
        Task00050LoadAppsSecretsTest.class,
        StoragePersistenceAPITest.class,
        FileMetadataAPITest.class,
        StartupTasksExecutorTest.class,
        Task201013AddNewColumnsToIdentifierTableTest.class,
        Task201014UpdateColumnsValuesInIdentifierTableTest.class,
        AppsInterpolationTest.class,
        com.dotcms.rest.api.v1.template.TemplateResourceTest.class,
        Task201102UpdateColumnSitelicTableTest.class,
        DependencyManagerTest.class,
        com.dotcms.rest.api.v1.versionable.VersionableResourceTest.class,
        GenericBundleActivatorTest.class,
        SAMLHelperTest.class,
        PermissionHelperTest.class,
        ResetPasswordTokenUtilTest.class,
        ContainerBundlerTest.class,
        ContentTypeBundlerTest.class,
        FolderBundlerTest.class,
        HostBundlerTest.class,
        LinkBundlerTest.class,
        TemplateBundlerTest.class,
        WorkflowBundlerTest.class,
        AutoLoginFilterTest.class,
        Task210218MigrateUserProxyTableTest.class,
        com.dotmarketing.startup.runonce.Task210316UpdateLayoutIconsTest.class,
        Task210319CreateStorageTableTest.class,
        Task210321RemoveOldMetadataFilesTest.class,
        DBTimeZoneCheckTest.class,
        ContentHandlerTest.class,
        ESIndexAPITest.class,
        FileAssetTemplateUtilTest.class,
        Task210506UpdateStorageTableTest.class,
        Task210520UpdateAnonymousEmailTest.class,
        Task210510UpdateStorageTableDropMetadataColumnTest.class,
        StaticPushPublishBundleGeneratorTest.class,
        CookieToolTest.class,
        CSVManifestBuilderTest.class,
        MoveContentActionletTest.class,
        ImageFilterAPIImplTest.class,
        DeterministicIdentifierAPITest.class,
        Task210527DropReviewFieldsFromContentletTableTest.class,
        ContentletCacheImplTest.class,
        HostTest.class,
        FileToolTest.class,
        Task210719CleanUpTitleFieldTest.class,
        Task210802UpdateStructureTableTest.class,
        MaintenanceUtilTest.class,
        BundlePublisherTest.class,
        CategoryFactoryTest.class,
        Task210805DropUserProxyTableTest.class,
        Task210816DeInodeRelationshipTest.class,
        WorkflowEmailUtilTest.class,
        ConfigurationHelperTest.class,
        CSVManifestReaderTest.class,
        Task210901UpdateDateTimezonesTest.class,
        DotObjectCodecTest.class,
        RedisClientTest.class,
        LettuceCacheTest.class,
        RedisPubSubImplTest.class,
        ManifestReaderFactoryTest.class,
        ResourceCollectorUtilTest.class,
        Task211007RemoveNotNullConstraintFromCompanyMXColumnTest.class,
        Task211012AddCompanyDefaultLanguageTest.class,
        HostIntegrityCheckerTest.class,
        MetaWebInterceptorTest.class,
        BrowserUtilTest.class,
        Task211101AddContentletAsJsonColumnTest.class,
        ContentletJsonAPITest.class,
        VelocityScriptActionletAbortTest.class,
        StoryBlockMapTest.class,
        HandlerUtilTest.class,
        Task211103RenameHostNameLabelTest.class,
        ContentSecurityPolicyUtilTest.class,
        MessageToolTest.class,
        XmlToolTest.class,
        LanguageFolderTest.class,
        MailAPIImplTest.class,
        CSSCacheTest.class,
        com.dotcms.rendering.velocity.viewtools.content.BinaryMapTest.class,
        IntegrityUtilTest.class,
        Task220202RemoveFKStructureFolderConstraintTest.class,
        ContentBundlerTest.class,
        ObjectMapperTest.class,
        URLMapBundlerTest.class,
        PermissionBitFactoryImplTest.class,
        Task220203RemoveFolderInodeConstraintTest.class,
        Task220214AddOwnerAndIDateToFolderTableTest.class,
        Task220215MigrateDataFromInodeToFolderTest.class,
        Task220330ChangeVanityURLSiteFieldTypeTest.class,
        Task220402UpdateDateTimezonesTest.class,
        Task220413IncreasePublishedPushedAssetIdColTest.class,
        com.dotcms.util.pagination.ContainerPaginatorTest.class,
        ContentDispositionFileNameParserTest.class,
        SecureFileValidatorTest.class,
        BoundedBufferedReaderTest.class,
        ContentWorkflowHandlerTest.class,
        Task220512UpdateNoHTMLRegexValueTest.class,
        MetadataDelegateTest.class,
        Task220401CreateClusterLockTableTest.class,
        Task220606UpdatePushNowActionletNameTest.class,
        BundlerUtilTest.class,
        MenuResourceTest.class,
        AWSS3PublisherTest.class,
        ContentTypeInitializerTest.class,
<<<<<<< HEAD
        StoryBlockTest.class
=======
        PaginatedContentletsIntegrationTest.class,
        Task220822CreateVariantTableTest.class
>>>>>>> 37273d2d
})
public class MainSuite {

}<|MERGE_RESOLUTION|>--- conflicted
+++ resolved
@@ -562,12 +562,9 @@
         MenuResourceTest.class,
         AWSS3PublisherTest.class,
         ContentTypeInitializerTest.class,
-<<<<<<< HEAD
+        PaginatedContentletsIntegrationTest.class,
+        Task220822CreateVariantTableTest.class,
         StoryBlockTest.class
-=======
-        PaginatedContentletsIntegrationTest.class,
-        Task220822CreateVariantTableTest.class
->>>>>>> 37273d2d
 })
 public class MainSuite {
 
