package com.dotcms;

import com.dotcms.auth.providers.saml.v1.DotSamlResourceTest;
import com.dotcms.auth.providers.saml.v1.SAMLHelperTest;
import com.dotcms.cache.lettuce.DotObjectCodecTest;
import com.dotcms.cache.lettuce.LettuceCacheTest;
import com.dotcms.cache.lettuce.RedisClientTest;
import com.dotcms.content.business.json.ContentletJsonAPITest;
import com.dotcms.content.business.ObjectMapperTest;
import com.dotcms.content.elasticsearch.business.ESContentletAPIImplTest;
import com.dotcms.content.elasticsearch.business.ESIndexAPITest;
import com.dotcms.content.elasticsearch.business.ElasticsearchUtilTest;
import com.dotcms.content.elasticsearch.util.ESMappingUtilHelperTest;
import com.dotcms.contenttype.business.DotAssetBaseTypeToContentTypeStrategyImplTest;
import com.dotcms.contenttype.test.DotAssetAPITest;
import com.dotcms.csspreproc.CSSCacheTest;
import com.dotcms.dotpubsub.PostgresPubSubImplTest;
import com.dotcms.dotpubsub.RedisPubSubImplTest;
import com.dotcms.ema.EMAWebInterceptorTest;
import com.dotcms.enterprise.cluster.ClusterFactoryTest;
import com.dotcms.enterprise.publishing.bundler.URLMapBundlerTest;
import com.dotcms.enterprise.publishing.remote.PushPublishBundleGeneratorTest;
import com.dotcms.enterprise.publishing.remote.StaticPushPublishBundleGeneratorTest;
import com.dotcms.enterprise.publishing.remote.bundler.ContainerBundlerTest;
import com.dotcms.enterprise.publishing.remote.bundler.ContentBundlerTest;
import com.dotcms.enterprise.publishing.remote.bundler.ContentTypeBundlerTest;
import com.dotcms.enterprise.publishing.remote.bundler.DependencyBundlerTest;
import com.dotcms.enterprise.publishing.remote.bundler.FolderBundlerTest;
import com.dotcms.enterprise.publishing.remote.bundler.HostBundlerTest;
import com.dotcms.enterprise.publishing.remote.bundler.LinkBundlerTest;
import com.dotcms.enterprise.publishing.remote.bundler.RuleBundlerTest;
import com.dotcms.enterprise.publishing.remote.bundler.TemplateBundlerTest;
import com.dotcms.enterprise.publishing.remote.bundler.WorkflowBundlerTest;
import com.dotcms.enterprise.publishing.remote.handler.ContentHandlerTest;
import com.dotcms.enterprise.publishing.remote.handler.HandlerUtilTest;
import com.dotcms.enterprise.publishing.staticpublishing.LanguageFolderTest;
import com.dotcms.enterprise.publishing.staticpublishing.StaticPublisherIntegrationTest;
import com.dotcms.enterprise.rules.RulesAPIImplIntegrationTest;
import com.dotcms.filters.interceptor.meta.MetaWebInterceptorTest;
import com.dotcms.graphql.DotGraphQLHttpServletTest;
import com.dotcms.integritycheckers.HostIntegrityCheckerTest;
import com.dotcms.integritycheckers.IntegrityUtilTest;
import com.dotcms.junit.MainBaseSuite;
import com.dotcms.mail.MailAPIImplTest;
import com.dotcms.mock.request.CachedParameterDecoratorTest;
import com.dotcms.publisher.bundle.business.BundleAPITest;
import com.dotcms.publisher.bundle.business.BundleFactoryTest;
import com.dotcms.publisher.business.PublishAuditAPITest;
import com.dotcms.publisher.business.PublishQueueElementTransformerTest;
import com.dotcms.publisher.receiver.BundlePublisherTest;
import com.dotcms.publisher.util.DependencyManagerTest;
import com.dotcms.publisher.util.DependencyModDateUtilTest;
import com.dotcms.publishing.PublisherFilterImplTest;
import com.dotcms.publishing.PushPublishFiltersInitializerTest;
import com.dotcms.publishing.job.SiteSearchJobImplTest;
import com.dotcms.publishing.manifest.CSVManifestBuilderTest;
import com.dotcms.publishing.manifest.CSVManifestReaderTest;
import com.dotcms.publishing.manifest.ManifestReaderFactoryTest;
import com.dotcms.rendering.velocity.directive.DotParseTest;
import com.dotcms.rendering.velocity.servlet.VelocityServletIntegrationTest;
import com.dotcms.rendering.velocity.viewtools.DotTemplateToolTest;
import com.dotcms.rendering.velocity.viewtools.FileToolTest;
import com.dotcms.rendering.velocity.viewtools.JSONToolTest;
import com.dotcms.rendering.velocity.viewtools.MessageToolTest;
import com.dotcms.rendering.velocity.viewtools.XmlToolTest;
import com.dotcms.rendering.velocity.viewtools.content.StoryBlockMapTest;
import com.dotcms.rest.BundlePublisherResourceIntegrationTest;
import com.dotcms.rest.BundleResourceTest;
import com.dotcms.rest.IntegrityResourceIntegrationTest;
import com.dotcms.rest.api.v1.apps.AppsResourceTest;
import com.dotcms.rest.api.v1.apps.view.AppsInterpolationTest;
import com.dotcms.rest.api.v1.authentication.ResetPasswordTokenUtilTest;
import com.dotcms.rest.api.v1.folder.FolderResourceTest;
import com.dotcms.rest.api.v1.pushpublish.PushPublishFilterResourceTest;
import com.dotcms.rest.api.v1.system.ConfigurationHelperTest;
import com.dotcms.rest.api.v1.user.UserResourceIntegrationTest;
import com.dotcms.saml.IdentityProviderConfigurationFactoryTest;
import com.dotcms.saml.SamlConfigurationServiceTest;
import com.dotcms.security.ContentSecurityPolicyUtilTest;
import com.dotcms.security.apps.AppsAPIImplTest;
import com.dotcms.security.apps.AppsCacheImplTest;
import com.dotcms.storage.FileMetadataAPITest;
import com.dotcms.storage.StoragePersistenceAPITest;
import com.dotcms.translate.GoogleTranslationServiceIntegrationTest;
import com.dotcms.uuid.shorty.LegacyShortyIdApiTest;
import com.dotmarketing.beans.HostTest;
import com.dotmarketing.business.DeterministicIdentifierAPITest;
import com.dotmarketing.business.PermissionBitFactoryImplTest;
import com.dotmarketing.business.helper.PermissionHelperTest;
import com.dotmarketing.cache.FolderCacheImplIntegrationTest;
import com.dotmarketing.common.db.DBTimeZoneCheckTest;
import com.dotmarketing.filters.AutoLoginFilterTest;
import com.dotmarketing.image.filter.ImageFilterAPIImplTest;
import com.dotmarketing.image.focalpoint.FocalPointAPITest;
import com.dotmarketing.osgi.GenericBundleActivatorTest;
import com.dotmarketing.portlets.browser.BrowserUtilTest;
import com.dotmarketing.portlets.categories.business.CategoryFactoryTest;
import com.dotmarketing.portlets.cmsmaintenance.factories.CMSMaintenanceFactoryTest;
import com.dotmarketing.portlets.containers.business.ContainerFactoryImplTest;
import com.dotmarketing.portlets.containers.business.ContainerStructureFinderStrategyResolverTest;
import com.dotmarketing.portlets.contentlet.business.ContentletCacheImplTest;
import com.dotmarketing.portlets.contentlet.business.web.ContentletWebAPIImplIntegrationTest;
import com.dotmarketing.portlets.contentlet.model.IntegrationResourceLinkTest;
import com.dotmarketing.portlets.fileassets.business.FileAssetAPIImplIntegrationTest;
import com.dotmarketing.portlets.fileassets.business.FileAssetFactoryIntegrationTest;
import com.dotmarketing.portlets.folders.business.FolderFactoryImplTest;
import com.dotmarketing.portlets.folders.model.FolderTest;
import com.dotmarketing.portlets.templates.business.FileAssetTemplateUtilTest;
import com.dotmarketing.portlets.templates.business.TemplateFactoryImplTest;
import com.dotmarketing.portlets.workflows.actionlet.MoveContentActionletTest;
import com.dotmarketing.portlets.workflows.actionlet.PushNowActionletTest;
import com.dotmarketing.portlets.workflows.actionlet.VelocityScriptActionletAbortTest;
import com.dotmarketing.portlets.workflows.model.TestWorkflowAction;
import com.dotmarketing.portlets.workflows.util.WorkflowEmailUtilTest;
import com.dotmarketing.quartz.DotStatefulJobTest;
import com.dotmarketing.quartz.job.CleanUpFieldReferencesJobTest;
import com.dotmarketing.quartz.job.IntegrityDataGenerationJobTest;
import com.dotmarketing.startup.StartupTasksExecutorTest;
import com.dotmarketing.startup.runalways.Task00050LoadAppsSecretsTest;
import com.dotmarketing.startup.runonce.Task05195CreatesDestroyActionAndAssignDestroyDefaultActionsToTheSystemWorkflowTest;
import com.dotmarketing.startup.runonce.Task05210CreateDefaultDotAssetTest;
import com.dotmarketing.startup.runonce.Task05225RemoveLoadRecordsToIndexTest;
import com.dotmarketing.startup.runonce.Task05305AddPushPublishFilterColumnTest;
import com.dotmarketing.startup.runonce.Task05350AddDotSaltClusterColumnTest;
import com.dotmarketing.startup.runonce.Task05370AddAppsPortletToLayoutTest;
import com.dotmarketing.startup.runonce.Task05380ChangeContainerPathToAbsoluteTest;
import com.dotmarketing.startup.runonce.Task05390MakeRoomForLongerJobDetailTest;
import com.dotmarketing.startup.runonce.Task05395RemoveEndpointIdForeignKeyInIntegrityResolverTablesIntegrationTest;
import com.dotmarketing.startup.runonce.Task201013AddNewColumnsToIdentifierTableTest;
import com.dotmarketing.startup.runonce.Task201014UpdateColumnsValuesInIdentifierTableTest;
import com.dotmarketing.startup.runonce.Task201102UpdateColumnSitelicTableTest;
import com.dotmarketing.startup.runonce.Task210218MigrateUserProxyTableTest;
import com.dotmarketing.startup.runonce.Task210319CreateStorageTableTest;
import com.dotmarketing.startup.runonce.Task210321RemoveOldMetadataFilesTest;
import com.dotmarketing.startup.runonce.Task210506UpdateStorageTableTest;
import com.dotmarketing.startup.runonce.Task210510UpdateStorageTableDropMetadataColumnTest;
import com.dotmarketing.startup.runonce.Task210520UpdateAnonymousEmailTest;
import com.dotmarketing.startup.runonce.Task210527DropReviewFieldsFromContentletTableTest;
import com.dotmarketing.startup.runonce.Task210719CleanUpTitleFieldTest;
import com.dotmarketing.startup.runonce.Task210802UpdateStructureTableTest;
import com.dotmarketing.startup.runonce.Task210805DropUserProxyTableTest;
import com.dotmarketing.startup.runonce.Task210816DeInodeRelationshipTest;
import com.dotmarketing.startup.runonce.Task210901UpdateDateTimezonesTest;
import com.dotmarketing.startup.runonce.Task211007RemoveNotNullConstraintFromCompanyMXColumnTest;
import com.dotmarketing.startup.runonce.Task211012AddCompanyDefaultLanguageTest;
import com.dotmarketing.startup.runonce.Task220202RemoveFKStructureFolderConstraintTest;
import com.dotmarketing.startup.runonce.Task211101AddContentletAsJsonColumnTest;
import com.dotmarketing.startup.runonce.Task211103RenameHostNameLabelTest;
import com.dotmarketing.startup.runonce.Task220203RemoveFolderInodeConstraintTest;
import com.dotmarketing.startup.runonce.Task220214AddOwnerAndIDateToFolderTableTest;
import com.dotmarketing.startup.runonce.Task220215MigrateDataFromInodeToFolderTest;
import com.dotmarketing.startup.runonce.Task220330ChangeVanityURLSiteFieldTypeTest;
import com.dotmarketing.startup.runonce.Task220331UpdateDateTimezonesTest;
import com.dotmarketing.startup.runonce.Task220404RemoveCalendarReminderTest;
import com.dotmarketing.startup.runonce.Task220413IncreasePublishedPushedAssetIdColTest;
import com.dotmarketing.util.ConfigTest;
import com.dotmarketing.util.HashBuilderTest;
import com.dotmarketing.util.MaintenanceUtilTest;
import com.dotmarketing.util.ResourceCollectorUtilTest;
import com.dotmarketing.util.TestConfig;
import com.liferay.portal.language.LanguageUtilTest;
import org.apache.velocity.tools.view.tools.CookieToolTest;
import org.junit.runner.RunWith;
import org.junit.runners.Suite.SuiteClasses;

/* grep -l -r "@Test" dotCMS/src/integration-test */
/* ./gradlew integrationTest -Dtest.single=com.dotcms.MainSuite */


@RunWith(MainBaseSuite.class)
@SuiteClasses({
        FolderCacheImplIntegrationTest.class,
        StaticPublisherIntegrationTest.class,
        com.dotcms.publishing.PublisherAPIImplTest.class,
        SiteSearchJobImplTest.class,
        PushPublishBundleGeneratorTest.class,
        LegacyShortyIdApiTest.class,
        RuleBundlerTest.class,
        com.dotcms.content.elasticsearch.business.ESMappingAPITest.class,
        org.apache.velocity.runtime.parser.node.SimpleNodeTest.class,
        com.liferay.portal.ejb.UserLocalManagerTest.class,
        com.liferay.portal.ejb.UserUtilTest.class,
        com.liferay.util.LocaleUtilTest.class,
        com.dotcms.languagevariable.business.LanguageVariableAPITest.class,
        com.dotcms.filters.interceptor.jwt.JsonWebTokenInterceptorIntegrationTest.class,
        com.dotcms.publishing.PublisherAPITest.class,
        com.dotcms.publishing.remote.RemoteReceiverLanguageResolutionTest.class,
        com.dotcms.cluster.business.ServerAPIImplTest.class,
        com.dotcms.cache.KeyValueCacheImplTest.class,
        com.dotcms.enterprise.publishing.remote.handler.RuleBundlerHandlerTest.class,
        com.dotcms.enterprise.publishing.remote.CategoryBundlerHandlerTest.class,
        com.dotcms.enterprise.publishing.remote.HostBundlerHandlerTest.class,
        com.dotcms.enterprise.priv.ESSearchProxyTest.class,
        com.dotcms.util.pagination.ContentTypesPaginatorTest.class,
        com.dotcms.util.marshal.MarshalUtilsIntegrationTest.class,
        com.dotcms.util.RelationshipUtilTest.class,
        com.dotcms.util.ImportUtilTest.class,
        com.dotmarketing.util.PageModeTest.class,
        com.dotmarketing.business.web.UserWebAPIImplTest.class,
        com.dotcms.auth.providers.jwt.JsonWebTokenUtilsIntegrationTest.class,
        com.dotcms.auth.providers.jwt.factories.ApiTokenAPITest.class,
        com.dotcms.auth.providers.jwt.services.JsonWebTokenServiceIntegrationTest.class,
        DependencyModDateUtilTest.class,
        com.dotcms.publisher.business.PublisherTest.class,
        com.dotcms.publisher.endpoint.bean.PublishingEndPointTest.class,
        com.dotcms.publisher.endpoint.business.PublishingEndPointAPITest.class,
        com.dotcms.publisher.endpoint.business.PublishingEndPointFactoryImplTest.class,
        com.dotcms.publisher.assets.business.PushedAssetsAPITest.class,
        com.dotcms.notification.business.NotificationAPITest.class,
        com.dotcms.business.LocalTransactionAndCloseDBIfOpenedFactoryTest.class,
        com.dotcms.content.elasticsearch.business.IndiciesFactoryTest.class,
        com.dotcms.content.elasticsearch.business.ESIndexSpeedTest.class,
        com.dotcms.content.elasticsearch.business.ESSiteSearchAPITest.class,
        com.dotcms.content.elasticsearch.business.ContentletIndexAPIImplTest.class,
        com.dotcms.content.elasticsearch.business.ES6UpgradeTest.class,
        com.dotcms.content.elasticsearch.business.ESContentFactoryImplTest.class,
        com.dotcms.keyvalue.busines.KeyValueAPIImplTest.class,
        com.dotcms.keyvalue.business.KeyValueAPITest.class,
        com.dotcms.tika.TikaUtilsTest.class,
        com.dotcms.http.CircuitBreakerUrlTest.class,
        com.dotcms.visitor.filter.logger.VisitorLoggerTest.class,
        com.dotcms.visitor.filter.characteristics.VisitorCharacterTest.class,
        com.dotcms.graphql.business.GraphqlAPITest.class,
        com.dotcms.contenttype.test.ContentTypeTest.class,
        com.dotcms.contenttype.test.DeleteFieldJobTest.class,
        com.dotcms.contenttype.test.ContentTypeAPIImplTest.class,
        com.dotcms.contenttype.test.ContentTypeBuilderTest.class,
        com.dotcms.contenttype.test.ContentTypeFactoryImplTest.class,
        com.dotcms.contenttype.test.ContentTypeImportExportTest.class,
        com.dotcms.contenttype.test.FieldFactoryImplTest.class,
        com.dotcms.contenttype.test.JsonContentTypeTransformerTest.class,
        com.dotcms.contenttype.test.ContentResourceTest.class,
        com.dotcms.contenttype.test.FieldBuilderTest.class,
        com.dotcms.contenttype.test.KeyValueFieldUtilTest.class,
        com.dotcms.contenttype.test.ContentTypeResourceTest.class,
        com.dotcms.contenttype.business.RelationshipAPITest.class,
        com.dotcms.contenttype.business.FieldAPITest.class,
        com.dotcms.contenttype.business.RelationshipFactoryImplTest.class,
        com.dotcms.contenttype.model.field.layout.FieldUtilTest.class,
        com.dotcms.contenttype.model.field.layout.FieldLayoutColumnSerializerTest.class,
        com.dotcms.contenttype.model.field.layout.FieldLayoutSerializerTest.class,
        com.dotcms.contenttype.model.field.layout.FieldLayoutRowSerializerTest.class,
        com.dotcms.contenttype.model.field.layout.FieldLayoutTest.class,
        com.dotcms.workflow.helper.TestSystemActionMappingsHandlerMerger.class,
        com.dotcms.concurrent.lock.DotKeyLockManagerTest.class,
        com.dotcms.rendering.velocity.VelocityMacroCacheTest.class,
        com.dotcms.rendering.velocity.VelocityUtilTest.class,
        com.dotcms.rendering.velocity.viewtools.navigation.NavToolTest.class,
        com.dotcms.rendering.velocity.viewtools.navigation.NavToolCacheTest.class,
        com.dotcms.rendering.velocity.viewtools.content.ContentMapTest.class,
        com.dotcms.rendering.velocity.viewtools.content.util.ContentUtilsTest.class,
        com.dotcms.rendering.velocity.viewtools.content.ContentToolTest.class,
        com.dotcms.rendering.velocity.viewtools.WorkflowToolTest.class,
        com.dotcms.browser.BrowserAPITest.class,
        com.dotcms.rendering.velocity.viewtools.LanguageWebAPITest.class,
        com.dotcms.rendering.velocity.viewtools.ContainerWebAPIIntegrationTest.class,
        com.dotcms.rendering.velocity.services.VelocityResourceKeyTest.class,
        com.dotcms.rendering.velocity.services.HTMLPageAssetRenderedTest.class,
        com.dotcms.uuid.shorty.ShortyIdApiTest.class,
        DotGraphQLHttpServletTest.class,
        com.dotcms.rest.TagResourceIntegrationTest.class,
        com.dotcms.rest.MapToContentletPopulatorTest.class,
        com.dotcms.rest.WebResourceIntegrationTest.class,
        com.dotcms.rest.api.v1.configuration.ConfigurationResourceTest.class,
        com.dotcms.rest.api.v1.page.NavResourceTest.class,
        com.dotcms.rest.api.v1.page.PageResourceTest.class,
        com.dotcms.rest.api.v1.temp.TempFileResourceTest.class,
        com.dotcms.rest.api.v1.content.ContentVersionResourceIntegrationTest.class,
        com.dotcms.rest.api.v1.container.ContainerResourceIntegrationTest.class,
        com.dotcms.rest.api.v1.theme.ThemeResourceIntegrationTest.class,
        com.dotcms.rest.api.v1.vtl.VTLResourceIntegrationTest.class,
        com.dotcms.rest.api.v1.contenttype.ContentTypeResourceIssue15124Test.class,
        com.dotcms.rest.api.v1.contenttype.FieldResourceTest.class,
        com.dotcms.rest.api.v1.contenttype.FieldVariableResourceTest.class,
        com.dotcms.rest.api.v1.contenttype.ContentTypeResourceTest.class,
        com.dotcms.rest.api.v1.workflow.WorkflowResourceResponseCodeIntegrationTest.class,
        com.dotcms.rest.api.v1.workflow.WorkflowResourceIntegrationTest.class,
        com.dotcms.rest.api.v1.workflow.WorkflowResourceLicenseIntegrationTest.class,
        com.dotcms.rest.api.v1.authentication.ResetPasswordResourceIntegrationTest.class,
        com.dotcms.rest.api.v1.authentication.CreateJsonWebTokenResourceIntegrationTest.class,
        com.dotcms.rest.api.v1.relationships.RelationshipsResourceTest.class,
        com.dotcms.rest.api.v2.contenttype.FieldResourceTest.class,
        com.dotcms.rest.api.v3.contenttype.FieldResourceTest.class,
        com.dotcms.rest.api.v3.contenttype.MoveFieldFormTest.class,
        com.dotcms.rest.api.CorsFilterTest.class,
        com.dotcms.rest.elasticsearch.ESContentResourcePortletTest.class,
        com.dotcms.filters.VanityUrlFilterTest.class,
        com.dotcms.vanityurl.business.VanityUrlAPITest.class,
        com.dotmarketing.portlets.fileassets.business.FileAssetAPITest.class,
        com.dotmarketing.portlets.languagesmanager.business.LanguageAPITest.class,
        com.dotmarketing.portlets.languagesmanager.business.LanguageFactoryIntegrationTest.class,
        com.dotmarketing.portlets.linkchecker.business.LinkCheckerAPITest.class,
        com.dotmarketing.portlets.contentlet.util.ContentletUtilTest.class,
        com.dotmarketing.portlets.contentlet.business.ContentletCheckInTest.class,
        com.dotmarketing.portlets.contentlet.business.ContentletFactoryTest.class,
        com.dotmarketing.portlets.contentlet.business.HostAPITest.class,
        ContainerStructureFinderStrategyResolverTest.class,
        com.dotmarketing.portlets.contentlet.business.ContentletAPITest.class,
        com.dotmarketing.portlets.contentlet.model.ContentletIntegrationTest.class,
        com.dotmarketing.portlets.contentlet.transform.BinaryToMapTransformerTest.class,
        com.dotmarketing.portlets.contentlet.transform.ContentletTransformerTest.class,
        com.dotmarketing.portlets.contentlet.ajax.ContentletAjaxTest.class,
        com.dotmarketing.portlets.workflows.business.SaveContentDraftActionletTest.class,
        com.dotmarketing.portlets.workflows.business.WorkflowFactoryTest.class,
        com.dotmarketing.portlets.workflows.business.SaveContentActionletTest.class,
        com.dotmarketing.portlets.workflows.business.WorkflowAPIMultiLanguageTest.class,
        com.dotmarketing.portlets.workflows.business.WorkflowAPITest.class,
        com.dotmarketing.portlets.workflows.model.WorkflowSearcherTest.class,
        com.dotmarketing.portlets.workflows.model.SystemActionWorkflowActionMappingTest.class,
        com.dotmarketing.portlets.workflows.actionlet.FourEyeApproverActionletTest.class,
        com.dotmarketing.portlets.workflows.actionlet.SaveContentActionletTest.class,
        com.dotmarketing.portlets.workflows.actionlet.SaveContentActionletWithTagsTest.class,
        com.dotmarketing.portlets.workflows.actionlet.CopyActionletTest.class,
        com.dotmarketing.portlets.workflows.actionlet.VelocityScriptActionletTest.class,
        com.dotmarketing.portlets.personas.business.PersonaAPITest.class,
        com.dotmarketing.portlets.personas.business.DeleteMultiTreeUsedPersonaTagJobTest.class,
        com.dotmarketing.portlets.links.business.MenuLinkAPITest.class,
        com.dotmarketing.portlets.links.factories.LinkFactoryTest.class,
        com.dotmarketing.portlets.rules.conditionlet.ConditionletOSGIFTest.class,
        com.dotmarketing.portlets.rules.conditionlet.CurrentSessionLanguageConditionletTest.class,
        com.dotmarketing.portlets.rules.conditionlet.NumberOfTimesPreviouslyVisitedConditionletTest.class,
        com.dotmarketing.portlets.rules.conditionlet.UsersBrowserLanguageConditionletTest.class,
        com.dotmarketing.portlets.rules.conditionlet.UsersSiteVisitsConditionletTest.class,
        com.dotmarketing.portlets.rules.conditionlet.VisitorOperatingSystemConditionletTest.class,
        com.dotmarketing.portlets.rules.conditionlet.VisitedUrlConditionletTest.class,
        com.dotmarketing.portlets.rules.business.RulesCacheFTest.class,
        com.dotmarketing.portlets.templates.business.TemplateAPITest.class,
        com.dotmarketing.portlets.containers.business.ContainerAPIImplTest.class,
        com.dotmarketing.portlets.folders.business.FolderAPITest.class,
        com.dotmarketing.portlets.containers.business.ContainerAPITest.class,
        com.dotmarketing.portlets.containers.business.FileAssetContainerUtilTest.class,
        com.dotmarketing.portlets.htmlpages.business.HTMLPageAPITest.class,
        com.dotmarketing.portlets.structure.factories.StructureFactoryTest.class,
        com.dotmarketing.portlets.structure.factories.FieldFactoryTest.class,
        com.dotmarketing.portlets.structure.model.ContentletRelationshipsTest.class,
        com.dotmarketing.portlets.structure.transform.ContentletRelationshipsTransformerTest.class,
        com.dotmarketing.portlets.categories.business.CategoryAPITest.class,
        com.dotmarketing.filters.FiltersTest.class,
        com.dotmarketing.business.VersionableAPITest.class,
        com.dotmarketing.business.UserAPITest.class,
        com.dotmarketing.business.portal.PortletAPIImplTest.class,
        com.dotmarketing.business.cache.provider.guava.CachePerformanceTest.class,
        com.dotmarketing.business.web.LanguageWebApiTest.class,
        com.dotmarketing.business.IdentifierFactoryTest.class,
        com.dotmarketing.business.IdentifierAPITest.class,
        com.dotmarketing.business.CommitListenerCacheWrapperTest.class,
        com.dotmarketing.business.RoleAPITest.class,
        com.dotmarketing.business.IdentifierConsistencyIntegrationTest.class,
        com.dotmarketing.business.LayoutAPITest.class,
        com.dotmarketing.business.PermissionAPIIntegrationTest.class,
        com.dotmarketing.business.PermissionAPITest.class,
        com.dotmarketing.servlets.BinaryExporterServletTest.class,
        com.dotmarketing.servlets.ShortyServletAndTitleImageTest.class,
        com.dotmarketing.servlets.ajax.AjaxDirectorServletIntegrationTest.class,
        com.dotmarketing.common.reindex.ReindexThreadTest.class,
        com.dotmarketing.common.reindex.ReindexAPITest.class,
        com.dotmarketing.common.db.DotDatabaseMetaDataTest.class,
        com.dotmarketing.common.db.ParamsSetterTest.class,
        com.dotmarketing.cms.urlmap.URLMapAPIImplTest.class,
        com.dotmarketing.factories.PublishFactoryTest.class,
        com.dotmarketing.factories.WebAssetFactoryTest.class,
        com.dotmarketing.factories.MultiTreeAPITest.class,
        com.dotmarketing.db.DbConnectionFactoryTest.class,
        com.dotmarketing.db.DbConnectionFactoryUtilTest.class,
        com.dotmarketing.db.HibernateUtilTest.class,
        com.dotmarketing.quartz.job.BinaryCleanupJobTest.class,
        FocalPointAPITest.class,
        com.dotmarketing.tag.business.TagAPITest.class,
        com.dotcms.osgi.OSGIUtilTest.class,
        com.dotmarketing.fixTasks.FixTask00085FixEmptyParentPathOnIdentifierTest.class,
        com.dotmarketing.startup.runonce.Task05170DefineFrontEndAndBackEndRolesTest.class,
        com.dotmarketing.startup.runonce.Task04375UpdateCategoryKeyTest.class,
        com.dotmarketing.startup.runonce.Task04335CreateSystemWorkflowTest.class,
        com.dotmarketing.startup.runonce.Task04375UpdateColorsTest.class,
        com.dotmarketing.startup.runonce.Task05160MultiTreeAddPersonalizationColumnAndChangingPKTest.class,
        com.dotmarketing.startup.runonce.Task05035LanguageTableIdentityOffTest.class,
        com.dotmarketing.startup.runonce.Task05165CreateContentTypeWorkflowActionMappingTableTest.class,
        com.dotmarketing.startup.runonce.Task05070AndTask05080Test.class,
        com.dotmarketing.startup.runonce.Task05030UpdateSystemContentTypesHostTest.class,
        com.dotmarketing.startup.runonce.Task05050FileAssetContentTypeReadOnlyFileNameTest.class,
        com.dotmarketing.startup.runonce.Task05190UpdateFormsWidgetCodeFieldTest.class,
        com.dotmarketing.startup.runalways.Task00001LoadSchemaIntegrationTest.class,
        com.dotmarketing.startup.runonce.Task05200WorkflowTaskUniqueKeyTest.class,
        Task05195CreatesDestroyActionAndAssignDestroyDefaultActionsToTheSystemWorkflowTest.class,
        Task05210CreateDefaultDotAssetTest.class,
        CleanUpFieldReferencesJobTest.class,
        ESContentletAPIImplTest.class,
        CachedParameterDecoratorTest.class,
        ContainerFactoryImplTest.class,
        TemplateFactoryImplTest.class,
        TestConfig.class,
        ConfigTest.class,
        FolderTest.class,
        PublishAuditAPITest.class,
        BundleFactoryTest.class,
        com.dotcms.security.apps.SecretsStoreKeyStoreImplTest.class,
        AppsAPIImplTest.class,
        AppsResourceTest.class,
        AppsCacheImplTest.class,
        VelocityServletIntegrationTest.class,
        DotAssetAPITest.class,
        DotAssetBaseTypeToContentTypeStrategyImplTest.class,
        RulesAPIImplIntegrationTest.class,
        FileAssetAPIImplIntegrationTest.class,
        FileAssetFactoryIntegrationTest.class,
        UserResourceIntegrationTest.class,
        IntegrationResourceLinkTest.class,
        HashBuilderTest.class,
        ElasticsearchUtilTest.class,
        LanguageUtilTest.class,
        FolderResourceTest.class,
        Task05225RemoveLoadRecordsToIndexTest.class,
        PublisherFilterImplTest.class,
        PushPublishFiltersInitializerTest.class,
        PushPublishFilterResourceTest.class,
        PushNowActionletTest.class,
        Task05305AddPushPublishFilterColumnTest.class,
        CMSMaintenanceFactoryTest.class,
        Task05350AddDotSaltClusterColumnTest.class,
        PostgresPubSubImplTest.class,
        DotParseTest.class,
        TestWorkflowAction.class,
        SamlConfigurationServiceTest.class,
        ClusterFactoryTest.class,
        ESMappingUtilHelperTest.class,
        BundleResourceTest.class,
        IdentityProviderConfigurationFactoryTest.class,
        EMAWebInterceptorTest.class,
        GoogleTranslationServiceIntegrationTest.class,
        Task05380ChangeContainerPathToAbsoluteTest.class,
        DotTemplateToolTest.class,
        ContentletWebAPIImplIntegrationTest.class,
        Task05370AddAppsPortletToLayoutTest.class,
        FolderFactoryImplTest.class,
        DotSamlResourceTest.class,
        DotStatefulJobTest.class,
        IntegrityDataGenerationJobTest.class,
        BundleAPITest.class,
        Task05390MakeRoomForLongerJobDetailTest.class,
        Task05395RemoveEndpointIdForeignKeyInIntegrityResolverTablesIntegrationTest.class,
        JSONToolTest.class,
        BundlePublisherResourceIntegrationTest.class,
        IntegrityResourceIntegrationTest.class,
        Task00050LoadAppsSecretsTest.class,
        StoragePersistenceAPITest.class,
        FileMetadataAPITest.class,
        StartupTasksExecutorTest.class,
        Task201013AddNewColumnsToIdentifierTableTest.class,
        Task201014UpdateColumnsValuesInIdentifierTableTest.class,
        AppsInterpolationTest.class,
        com.dotcms.rest.api.v1.template.TemplateResourceTest.class,
        Task201102UpdateColumnSitelicTableTest.class,
        DependencyManagerTest.class,
        com.dotcms.rest.api.v1.versionable.VersionableResourceTest.class,
        GenericBundleActivatorTest.class,
        SAMLHelperTest.class,
        PermissionHelperTest.class,
        ResetPasswordTokenUtilTest.class,
        ContainerBundlerTest.class,
        ContentTypeBundlerTest.class,
        DependencyBundlerTest.class,
        FolderBundlerTest.class,
        HostBundlerTest.class,
        LinkBundlerTest.class,
        TemplateBundlerTest.class,
        WorkflowBundlerTest.class,
        AutoLoginFilterTest.class,
        Task210218MigrateUserProxyTableTest.class,
        com.dotmarketing.startup.runonce.Task210316UpdateLayoutIconsTest.class,
        Task210319CreateStorageTableTest.class,
        Task210321RemoveOldMetadataFilesTest.class,
        DBTimeZoneCheckTest.class,
        ContentHandlerTest.class,
        ESIndexAPITest.class,
        FileAssetTemplateUtilTest.class,
        Task210506UpdateStorageTableTest.class,
        Task210520UpdateAnonymousEmailTest.class,
        Task210510UpdateStorageTableDropMetadataColumnTest.class,
        StaticPushPublishBundleGeneratorTest.class,
        CookieToolTest.class,
        CSVManifestBuilderTest.class,
        MoveContentActionletTest.class,
        ImageFilterAPIImplTest.class,
        DeterministicIdentifierAPITest.class,
        Task210527DropReviewFieldsFromContentletTableTest.class,
        ContentletCacheImplTest.class,
        HostTest.class,
        FileToolTest.class,
        Task210719CleanUpTitleFieldTest.class,
        Task210802UpdateStructureTableTest.class,
        MaintenanceUtilTest.class,
        BundlePublisherTest.class,
        CategoryFactoryTest.class,
        Task210805DropUserProxyTableTest.class,
        Task210816DeInodeRelationshipTest.class,
        WorkflowEmailUtilTest.class,
        ConfigurationHelperTest.class,
        PublishQueueElementTransformerTest.class,
        CSVManifestReaderTest.class,
        Task210901UpdateDateTimezonesTest.class,
        DotObjectCodecTest.class,
        RedisClientTest.class,
        LettuceCacheTest.class,
        RedisPubSubImplTest.class,
        ManifestReaderFactoryTest.class,
        ResourceCollectorUtilTest.class,
        Task211007RemoveNotNullConstraintFromCompanyMXColumnTest.class,
        Task211012AddCompanyDefaultLanguageTest.class,
        HostIntegrityCheckerTest.class,
        MetaWebInterceptorTest.class,
        BrowserUtilTest.class,
        Task211101AddContentletAsJsonColumnTest.class,
        ContentletJsonAPITest.class,
        VelocityScriptActionletAbortTest.class,
        StoryBlockMapTest.class,
        HandlerUtilTest.class,
        Task211103RenameHostNameLabelTest.class,
        ContentSecurityPolicyUtilTest.class,
        MessageToolTest.class,
        XmlToolTest.class,
        LanguageFolderTest.class,
        MailAPIImplTest.class,
        CSSCacheTest.class,
        com.dotcms.rendering.velocity.viewtools.content.BinaryMapTest.class,
        IntegrityUtilTest.class,
        Task220202RemoveFKStructureFolderConstraintTest.class,
        com.dotcms.publisher.business.PublisherAPIImplTest.class,
        ContentBundlerTest.class,
        ObjectMapperTest.class,
        URLMapBundlerTest.class,
        PermissionBitFactoryImplTest.class,
        Task220203RemoveFolderInodeConstraintTest.class,
        Task220214AddOwnerAndIDateToFolderTableTest.class,
        Task220215MigrateDataFromInodeToFolderTest.class,
        Task220330ChangeVanityURLSiteFieldTypeTest.class,
        Task220331UpdateDateTimezonesTest.class,
        Task220404RemoveCalendarReminderTest.class,
<<<<<<< HEAD
        com.dotcms.util.pagination.ContainerPaginatorTest.class
=======
        Task220413IncreasePublishedPushedAssetIdColTest.class
>>>>>>> def8e899
})
public class MainSuite {

}<|MERGE_RESOLUTION|>--- conflicted
+++ resolved
@@ -535,11 +535,8 @@
         Task220330ChangeVanityURLSiteFieldTypeTest.class,
         Task220331UpdateDateTimezonesTest.class,
         Task220404RemoveCalendarReminderTest.class,
-<<<<<<< HEAD
+        Task220413IncreasePublishedPushedAssetIdColTest.class,
         com.dotcms.util.pagination.ContainerPaginatorTest.class
-=======
-        Task220413IncreasePublishedPushedAssetIdColTest.class
->>>>>>> def8e899
 })
 public class MainSuite {
 
