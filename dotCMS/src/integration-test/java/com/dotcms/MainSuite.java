package com.dotcms;

import com.dotcms.auth.providers.saml.v1.DotSamlResourceTest;
import com.dotcms.auth.providers.saml.v1.SAMLHelperTest;
import com.dotcms.cache.lettuce.DotObjectCodecTest;
import com.dotcms.cache.lettuce.LettuceCacheTest;
import com.dotcms.cache.lettuce.RedisClientTest;
import com.dotcms.content.business.ContentletJsonAPITest;
import com.dotcms.content.business.ObjectMapperTest;
import com.dotcms.content.elasticsearch.business.ESContentletAPIImplTest;
import com.dotcms.content.elasticsearch.business.ESIndexAPITest;
import com.dotcms.content.elasticsearch.business.ElasticsearchUtilTest;
import com.dotcms.content.elasticsearch.util.ESMappingUtilHelperTest;
import com.dotcms.contenttype.business.DotAssetBaseTypeToContentTypeStrategyImplTest;
import com.dotcms.contenttype.test.DotAssetAPITest;
import com.dotcms.csspreproc.CSSCacheTest;
import com.dotcms.dotpubsub.PostgresPubSubImplTest;
import com.dotcms.dotpubsub.RedisPubSubImplTest;
import com.dotcms.ema.EMAWebInterceptorTest;
import com.dotcms.enterprise.cluster.ClusterFactoryTest;
import com.dotcms.enterprise.publishing.bundler.URLMapBundlerTest;
import com.dotcms.enterprise.publishing.remote.PushPublishBundleGeneratorTest;
import com.dotcms.enterprise.publishing.remote.StaticPushPublishBundleGeneratorTest;
import com.dotcms.enterprise.publishing.remote.bundler.ContainerBundlerTest;
import com.dotcms.enterprise.publishing.remote.bundler.ContentBundlerTest;
import com.dotcms.enterprise.publishing.remote.bundler.ContentTypeBundlerTest;
import com.dotcms.enterprise.publishing.remote.bundler.DependencyBundlerTest;
import com.dotcms.enterprise.publishing.remote.bundler.FolderBundlerTest;
import com.dotcms.enterprise.publishing.remote.bundler.HostBundlerTest;
import com.dotcms.enterprise.publishing.remote.bundler.LinkBundlerTest;
import com.dotcms.enterprise.publishing.remote.bundler.RuleBundlerTest;
import com.dotcms.enterprise.publishing.remote.bundler.TemplateBundlerTest;
import com.dotcms.enterprise.publishing.remote.bundler.WorkflowBundlerTest;
import com.dotcms.enterprise.publishing.remote.handler.ContentHandlerTest;
import com.dotcms.enterprise.publishing.remote.handler.HandlerUtilTest;
import com.dotcms.enterprise.publishing.staticpublishing.LanguageFolderTest;
import com.dotcms.enterprise.publishing.staticpublishing.StaticPublisherIntegrationTest;
import com.dotcms.enterprise.rules.RulesAPIImplIntegrationTest;
import com.dotcms.filters.interceptor.meta.MetaWebInterceptorTest;
import com.dotcms.graphql.DotGraphQLHttpServletTest;
import com.dotcms.integritycheckers.HostIntegrityCheckerTest;
import com.dotcms.integritycheckers.IntegrityUtilTest;
import com.dotcms.junit.MainBaseSuite;
import com.dotcms.mail.MailAPIImplTest;
import com.dotcms.mock.request.CachedParameterDecoratorTest;
import com.dotcms.publisher.bundle.business.BundleAPITest;
import com.dotcms.publisher.bundle.business.BundleFactoryTest;
import com.dotcms.publisher.business.PublishAuditAPITest;
import com.dotcms.publisher.business.PublishQueueElementTransformerTest;
import com.dotcms.publisher.receiver.BundlePublisherTest;
import com.dotcms.publisher.util.DependencyManagerTest;
import com.dotcms.publisher.util.DependencyModDateUtilTest;
import com.dotcms.publishing.PublisherAPIImplTest;
import com.dotcms.publishing.PublisherFilterImplTest;
import com.dotcms.publishing.PushPublishFiltersInitializerTest;
import com.dotcms.publishing.job.SiteSearchJobImplTest;
import com.dotcms.publishing.manifest.CSVManifestBuilderTest;
import com.dotcms.publishing.manifest.CSVManifestReaderTest;
import com.dotcms.publishing.manifest.ManifestReaderFactoryTest;
import com.dotcms.rendering.velocity.directive.DotParseTest;
import com.dotcms.rendering.velocity.servlet.VelocityServletIntegrationTest;
import com.dotcms.rendering.velocity.viewtools.DotTemplateToolTest;
import com.dotcms.rendering.velocity.viewtools.FileToolTest;
import com.dotcms.rendering.velocity.viewtools.JSONToolTest;
import com.dotcms.rendering.velocity.viewtools.MessageToolTest;
import com.dotcms.rendering.velocity.viewtools.XmlToolTest;
import com.dotcms.rendering.velocity.viewtools.content.StoryBlockMapTest;
import com.dotcms.rest.BundlePublisherResourceIntegrationTest;
import com.dotcms.rest.BundleResourceTest;
import com.dotcms.rest.IntegrityResourceIntegrationTest;
import com.dotcms.rest.api.v1.apps.AppsResourceTest;
import com.dotcms.rest.api.v1.apps.view.AppsInterpolationTest;
import com.dotcms.rest.api.v1.authentication.ResetPasswordTokenUtilTest;
import com.dotcms.rest.api.v1.folder.FolderResourceTest;
import com.dotcms.rest.api.v1.pushpublish.PushPublishFilterResourceTest;
import com.dotcms.rest.api.v1.system.ConfigurationHelperTest;
import com.dotcms.rest.api.v1.user.UserResourceIntegrationTest;
import com.dotcms.saml.IdentityProviderConfigurationFactoryTest;
import com.dotcms.saml.SamlConfigurationServiceTest;
import com.dotcms.security.ContentSecurityPolicyUtilTest;
import com.dotcms.security.apps.AppsAPIImplTest;
import com.dotcms.security.apps.AppsCacheImplTest;
import com.dotcms.storage.FileMetadataAPITest;
import com.dotcms.storage.StoragePersistenceAPITest;
import com.dotcms.translate.GoogleTranslationServiceIntegrationTest;
import com.dotcms.uuid.shorty.LegacyShortyIdApiTest;
import com.dotmarketing.beans.HostTest;
import com.dotmarketing.business.DeterministicIdentifierAPITest;
import com.dotmarketing.business.helper.PermissionHelperTest;
import com.dotmarketing.cache.FolderCacheImplIntegrationTest;
import com.dotmarketing.common.db.DBTimeZoneCheckTest;
import com.dotmarketing.filters.AutoLoginFilterTest;
import com.dotmarketing.image.filter.ImageFilterAPIImplTest;
import com.dotmarketing.image.focalpoint.FocalPointAPITest;
import com.dotmarketing.osgi.GenericBundleActivatorTest;
import com.dotmarketing.portlets.browser.BrowserUtilTest;
import com.dotmarketing.portlets.categories.business.CategoryFactoryTest;
import com.dotmarketing.portlets.cmsmaintenance.factories.CMSMaintenanceFactoryTest;
import com.dotmarketing.portlets.containers.business.ContainerFactoryImplTest;
import com.dotmarketing.portlets.containers.business.ContainerStructureFinderStrategyResolverTest;
import com.dotmarketing.portlets.contentlet.business.ContentletCacheImplTest;
import com.dotmarketing.portlets.contentlet.business.web.ContentletWebAPIImplIntegrationTest;
import com.dotmarketing.portlets.contentlet.model.IntegrationResourceLinkTest;
import com.dotmarketing.portlets.fileassets.business.FileAssetAPIImplIntegrationTest;
import com.dotmarketing.portlets.fileassets.business.FileAssetFactoryIntegrationTest;
import com.dotmarketing.portlets.folders.business.FolderFactoryImplTest;
import com.dotmarketing.portlets.folders.model.FolderTest;
import com.dotmarketing.portlets.templates.business.FileAssetTemplateUtilTest;
import com.dotmarketing.portlets.templates.business.TemplateFactoryImplTest;
import com.dotmarketing.portlets.workflows.actionlet.MoveContentActionletTest;
import com.dotmarketing.portlets.workflows.actionlet.PushNowActionletTest;
import com.dotmarketing.portlets.workflows.actionlet.VelocityScriptActionletAbortTest;
import com.dotmarketing.portlets.workflows.model.TestWorkflowAction;
import com.dotmarketing.portlets.workflows.util.WorkflowEmailUtilTest;
import com.dotmarketing.quartz.DotStatefulJobTest;
import com.dotmarketing.quartz.job.CleanUpFieldReferencesJobTest;
import com.dotmarketing.quartz.job.IntegrityDataGenerationJobTest;
import com.dotmarketing.startup.StartupTasksExecutorTest;
import com.dotmarketing.startup.runalways.Task00050LoadAppsSecretsTest;
import com.dotmarketing.startup.runonce.Task05195CreatesDestroyActionAndAssignDestroyDefaultActionsToTheSystemWorkflowTest;
import com.dotmarketing.startup.runonce.Task05210CreateDefaultDotAssetTest;
import com.dotmarketing.startup.runonce.Task05225RemoveLoadRecordsToIndexTest;
import com.dotmarketing.startup.runonce.Task05305AddPushPublishFilterColumnTest;
import com.dotmarketing.startup.runonce.Task05350AddDotSaltClusterColumnTest;
import com.dotmarketing.startup.runonce.Task05370AddAppsPortletToLayoutTest;
import com.dotmarketing.startup.runonce.Task05380ChangeContainerPathToAbsoluteTest;
import com.dotmarketing.startup.runonce.Task05390MakeRoomForLongerJobDetailTest;
import com.dotmarketing.startup.runonce.Task05395RemoveEndpointIdForeignKeyInIntegrityResolverTablesIntegrationTest;
import com.dotmarketing.startup.runonce.Task201013AddNewColumnsToIdentifierTableTest;
import com.dotmarketing.startup.runonce.Task201014UpdateColumnsValuesInIdentifierTableTest;
import com.dotmarketing.startup.runonce.Task201102UpdateColumnSitelicTableTest;
import com.dotmarketing.startup.runonce.Task210218MigrateUserProxyTableTest;
import com.dotmarketing.startup.runonce.Task210319CreateStorageTableTest;
import com.dotmarketing.startup.runonce.Task210321RemoveOldMetadataFilesTest;
import com.dotmarketing.startup.runonce.Task210506UpdateStorageTableTest;
import com.dotmarketing.startup.runonce.Task210510UpdateStorageTableDropMetadataColumnTest;
import com.dotmarketing.startup.runonce.Task210520UpdateAnonymousEmailTest;
import com.dotmarketing.startup.runonce.Task210527DropReviewFieldsFromContentletTableTest;
import com.dotmarketing.startup.runonce.Task210719CleanUpTitleFieldTest;
import com.dotmarketing.startup.runonce.Task210802UpdateStructureTableTest;
import com.dotmarketing.startup.runonce.Task210805DropUserProxyTableTest;
import com.dotmarketing.startup.runonce.Task210816DeInodeRelationshipTest;
import com.dotmarketing.startup.runonce.Task210901UpdateDateTimezonesTest;
import com.dotmarketing.startup.runonce.Task211007RemoveNotNullConstraintFromCompanyMXColumnTest;
import com.dotmarketing.startup.runonce.Task211012AddCompanyDefaultLanguageTest;
import com.dotmarketing.startup.runonce.Task220202RemoveFKStructureFolderConstraintTest;
import com.dotmarketing.startup.runonce.Task211101AddContentletAsJsonColumnTest;
import com.dotmarketing.startup.runonce.Task211103RenameHostNameLabelTest;
import com.dotmarketing.util.ConfigTest;
import com.dotmarketing.util.HashBuilderTest;
import com.dotmarketing.util.MaintenanceUtilTest;
import com.dotmarketing.util.ResourceCollectorUtilTest;
import com.dotmarketing.util.TestConfig;
import com.liferay.portal.language.LanguageUtilTest;
import org.apache.velocity.tools.view.tools.CookieToolTest;
import org.junit.runner.RunWith;
import org.junit.runners.Suite.SuiteClasses;

/* grep -l -r "@Test" dotCMS/src/integration-test */
/* ./gradlew integrationTest -Dtest.single=com.dotcms.MainSuite */


@RunWith(MainBaseSuite.class)
@SuiteClasses({
        PushPublishBundleGeneratorTest.class,
        RuleBundlerTest.class,
        com.dotcms.content.elasticsearch.business.ESMappingAPITest.class,
        org.apache.velocity.runtime.parser.node.SimpleNodeTest.class,
        com.liferay.portal.ejb.UserLocalManagerTest.class,
        com.liferay.portal.ejb.UserUtilTest.class,
        com.liferay.util.LocaleUtilTest.class,
        com.dotcms.languagevariable.business.LanguageVariableAPITest.class,
        com.dotcms.filters.interceptor.jwt.JsonWebTokenInterceptorIntegrationTest.class,
        com.dotcms.publishing.PublisherAPITest.class,
        com.dotcms.publishing.remote.RemoteReceiverLanguageResolutionTest.class,
        com.dotcms.cluster.business.ServerAPIImplTest.class,
        com.dotcms.cache.KeyValueCacheImplTest.class,
        com.dotcms.enterprise.publishing.remote.handler.RuleBundlerHandlerTest.class,
        com.dotcms.enterprise.publishing.remote.CategoryBundlerHandlerTest.class,
        com.dotcms.enterprise.publishing.remote.HostBundlerHandlerTest.class,
        com.dotcms.enterprise.priv.ESSearchProxyTest.class,
        com.dotcms.util.pagination.ContentTypesPaginatorTest.class,
        com.dotcms.util.marshal.MarshalUtilsIntegrationTest.class,
        com.dotcms.util.RelationshipUtilTest.class,
        com.dotcms.util.ImportUtilTest.class,
        com.dotmarketing.util.PageModeTest.class,
        com.dotmarketing.business.web.UserWebAPIImplTest.class,
        com.dotcms.auth.providers.jwt.JsonWebTokenUtilsIntegrationTest.class,
        com.dotcms.auth.providers.jwt.factories.ApiTokenAPITest.class,
        com.dotcms.auth.providers.jwt.services.JsonWebTokenServiceIntegrationTest.class,
        DependencyModDateUtilTest.class,
        com.dotcms.publisher.business.PublisherTest.class,
        com.dotcms.publisher.endpoint.bean.PublishingEndPointTest.class,
        com.dotcms.publisher.endpoint.business.PublishingEndPointAPITest.class,
        com.dotcms.publisher.endpoint.business.PublishingEndPointFactoryImplTest.class,
        com.dotcms.publisher.assets.business.PushedAssetsAPITest.class,
        com.dotcms.notification.business.NotificationAPITest.class,
        com.dotcms.business.LocalTransactionAndCloseDBIfOpenedFactoryTest.class,
        com.dotcms.content.elasticsearch.business.IndiciesFactoryTest.class,
        com.dotcms.content.elasticsearch.business.ESIndexSpeedTest.class,
        com.dotcms.content.elasticsearch.business.ESSiteSearchAPITest.class,
        com.dotcms.content.elasticsearch.business.ContentletIndexAPIImplTest.class,
        com.dotcms.content.elasticsearch.business.ES6UpgradeTest.class,
        com.dotcms.content.elasticsearch.business.ESContentFactoryImplTest.class,
        com.dotcms.keyvalue.busines.KeyValueAPIImplTest.class,
        com.dotcms.keyvalue.business.KeyValueAPITest.class,
        com.dotcms.tika.TikaUtilsTest.class,
        com.dotcms.http.CircuitBreakerUrlTest.class,
        com.dotcms.visitor.filter.logger.VisitorLoggerTest.class,
        com.dotcms.visitor.filter.characteristics.VisitorCharacterTest.class,
        com.dotcms.graphql.business.GraphqlAPITest.class,
        com.dotcms.contenttype.test.ContentTypeTest.class,
        com.dotcms.contenttype.test.DeleteFieldJobTest.class,
        com.dotcms.contenttype.test.ContentTypeAPIImplTest.class,
        com.dotcms.contenttype.test.ContentTypeBuilderTest.class,
        com.dotcms.contenttype.test.ContentTypeFactoryImplTest.class,
        com.dotcms.contenttype.test.ContentTypeImportExportTest.class,
        com.dotcms.contenttype.test.FieldFactoryImplTest.class,
        com.dotcms.contenttype.test.JsonContentTypeTransformerTest.class,
        com.dotcms.contenttype.test.ContentResourceTest.class,
        com.dotcms.contenttype.test.FieldBuilderTest.class,
        com.dotcms.contenttype.test.KeyValueFieldUtilTest.class,
        com.dotcms.contenttype.test.ContentTypeResourceTest.class,
        com.dotcms.contenttype.business.RelationshipAPITest.class,
        com.dotcms.contenttype.business.FieldAPITest.class,
        com.dotcms.contenttype.business.RelationshipFactoryImplTest.class,
        com.dotcms.contenttype.model.field.layout.FieldUtilTest.class,
        com.dotcms.contenttype.model.field.layout.FieldLayoutColumnSerializerTest.class,
        com.dotcms.contenttype.model.field.layout.FieldLayoutSerializerTest.class,
        com.dotcms.contenttype.model.field.layout.FieldLayoutRowSerializerTest.class,
        com.dotcms.contenttype.model.field.layout.FieldLayoutTest.class,
        com.dotcms.workflow.helper.TestSystemActionMappingsHandlerMerger.class,
        com.dotcms.concurrent.lock.DotKeyLockManagerTest.class,
        com.dotcms.rendering.velocity.VelocityMacroCacheTest.class,
        com.dotcms.rendering.velocity.VelocityUtilTest.class,
        com.dotcms.rendering.velocity.viewtools.navigation.NavToolTest.class,
        com.dotcms.rendering.velocity.viewtools.navigation.NavToolCacheTest.class,
        com.dotcms.rendering.velocity.viewtools.content.ContentMapTest.class,
        com.dotcms.rendering.velocity.viewtools.content.util.ContentUtilsTest.class,
        com.dotcms.rendering.velocity.viewtools.content.ContentToolTest.class,
        com.dotcms.rendering.velocity.viewtools.WorkflowToolTest.class,
        com.dotcms.browser.BrowserAPITest.class,
        com.dotcms.rendering.velocity.viewtools.LanguageWebAPITest.class,
        com.dotcms.rendering.velocity.viewtools.ContainerWebAPIIntegrationTest.class,
        com.dotcms.rendering.velocity.services.VelocityResourceKeyTest.class,
        com.dotcms.rendering.velocity.services.HTMLPageAssetRenderedTest.class,
        com.dotcms.uuid.shorty.ShortyIdApiTest.class,
        DotGraphQLHttpServletTest.class,
        com.dotcms.rest.TagResourceIntegrationTest.class,
        com.dotcms.rest.MapToContentletPopulatorTest.class,
        com.dotcms.rest.WebResourceIntegrationTest.class,
        com.dotcms.rest.api.v1.configuration.ConfigurationResourceTest.class,
        com.dotcms.rest.api.v1.page.NavResourceTest.class,
        com.dotcms.rest.api.v1.page.PageResourceTest.class,
        com.dotcms.rest.api.v1.temp.TempFileResourceTest.class,
        com.dotcms.rest.api.v1.content.ContentVersionResourceIntegrationTest.class,
        com.dotcms.rest.api.v1.container.ContainerResourceIntegrationTest.class,
        com.dotcms.rest.api.v1.theme.ThemeResourceIntegrationTest.class,
        com.dotcms.rest.api.v1.vtl.VTLResourceIntegrationTest.class,
        com.dotcms.rest.api.v1.contenttype.ContentTypeResourceIssue15124Test.class,
        com.dotcms.rest.api.v1.contenttype.FieldResourceTest.class,
        com.dotcms.rest.api.v1.contenttype.FieldVariableResourceTest.class,
        com.dotcms.rest.api.v1.contenttype.ContentTypeResourceTest.class,
        com.dotcms.rest.api.v1.workflow.WorkflowResourceResponseCodeIntegrationTest.class,
        com.dotcms.rest.api.v1.workflow.WorkflowResourceIntegrationTest.class,
        com.dotcms.rest.api.v1.workflow.WorkflowResourceLicenseIntegrationTest.class,
        com.dotcms.rest.api.v1.authentication.ResetPasswordResourceIntegrationTest.class,
        com.dotcms.rest.api.v1.authentication.CreateJsonWebTokenResourceIntegrationTest.class,
        com.dotcms.rest.api.v1.relationships.RelationshipsResourceTest.class,
        com.dotcms.rest.api.v2.contenttype.FieldResourceTest.class,
        com.dotcms.rest.api.v3.contenttype.FieldResourceTest.class,
        com.dotcms.rest.api.v3.contenttype.MoveFieldFormTest.class,
        com.dotcms.rest.api.CorsFilterTest.class,
        com.dotcms.rest.elasticsearch.ESContentResourcePortletTest.class,
        com.dotcms.filters.VanityUrlFilterTest.class,
        com.dotcms.vanityurl.business.VanityUrlAPITest.class,
        com.dotmarketing.portlets.fileassets.business.FileAssetAPITest.class,
        com.dotmarketing.portlets.languagesmanager.business.LanguageAPITest.class,
        com.dotmarketing.portlets.languagesmanager.business.LanguageFactoryIntegrationTest.class,
        com.dotmarketing.portlets.linkchecker.business.LinkCheckerAPITest.class,
        com.dotmarketing.portlets.contentlet.util.ContentletUtilTest.class,
        com.dotmarketing.portlets.contentlet.business.ContentletCheckInTest.class,
        com.dotmarketing.portlets.contentlet.business.ContentletFactoryTest.class,
        com.dotmarketing.portlets.contentlet.business.HostAPITest.class,
        ContainerStructureFinderStrategyResolverTest.class,
        com.dotmarketing.portlets.contentlet.business.ContentletAPITest.class,
        com.dotmarketing.portlets.contentlet.model.ContentletIntegrationTest.class,
        com.dotmarketing.portlets.contentlet.transform.BinaryToMapTransformerTest.class,
        com.dotmarketing.portlets.contentlet.transform.ContentletTransformerTest.class,
        com.dotmarketing.portlets.contentlet.ajax.ContentletAjaxTest.class,
        com.dotmarketing.portlets.workflows.business.SaveContentDraftActionletTest.class,
        com.dotmarketing.portlets.workflows.business.WorkflowFactoryTest.class,
        com.dotmarketing.portlets.workflows.business.SaveContentActionletTest.class,
        com.dotmarketing.portlets.workflows.business.WorkflowAPIMultiLanguageTest.class,
        com.dotmarketing.portlets.workflows.business.WorkflowAPITest.class,
        com.dotmarketing.portlets.workflows.model.WorkflowSearcherTest.class,
        com.dotmarketing.portlets.workflows.model.SystemActionWorkflowActionMappingTest.class,
        com.dotmarketing.portlets.workflows.actionlet.FourEyeApproverActionletTest.class,
        com.dotmarketing.portlets.workflows.actionlet.SaveContentActionletTest.class,
        com.dotmarketing.portlets.workflows.actionlet.SaveContentActionletWithTagsTest.class,
        com.dotmarketing.portlets.workflows.actionlet.CopyActionletTest.class,
        com.dotmarketing.portlets.workflows.actionlet.VelocityScriptActionletTest.class,
        com.dotmarketing.portlets.personas.business.PersonaAPITest.class,
        com.dotmarketing.portlets.personas.business.DeleteMultiTreeUsedPersonaTagJobTest.class,
        com.dotmarketing.portlets.links.business.MenuLinkAPITest.class,
        com.dotmarketing.portlets.links.factories.LinkFactoryTest.class,
        com.dotmarketing.portlets.rules.conditionlet.ConditionletOSGIFTest.class,
        com.dotmarketing.portlets.rules.conditionlet.CurrentSessionLanguageConditionletTest.class,
        com.dotmarketing.portlets.rules.conditionlet.NumberOfTimesPreviouslyVisitedConditionletTest.class,
        com.dotmarketing.portlets.rules.conditionlet.UsersBrowserLanguageConditionletTest.class,
        com.dotmarketing.portlets.rules.conditionlet.UsersSiteVisitsConditionletTest.class,
        com.dotmarketing.portlets.rules.conditionlet.VisitorOperatingSystemConditionletTest.class,
        com.dotmarketing.portlets.rules.conditionlet.VisitedUrlConditionletTest.class,
        com.dotmarketing.portlets.rules.business.RulesCacheFTest.class,
        com.dotmarketing.portlets.templates.business.TemplateAPITest.class,
        com.dotmarketing.portlets.folders.business.FolderAPITest.class,
        com.dotmarketing.portlets.containers.business.ContainerAPIImplTest.class,
        com.dotmarketing.portlets.containers.business.ContainerAPITest.class,
        com.dotmarketing.portlets.containers.business.FileAssetContainerUtilTest.class,
        com.dotmarketing.portlets.htmlpages.business.HTMLPageAPITest.class,
        com.dotmarketing.portlets.structure.factories.StructureFactoryTest.class,
        com.dotmarketing.portlets.structure.factories.FieldFactoryTest.class,
        com.dotmarketing.portlets.structure.model.ContentletRelationshipsTest.class,
        com.dotmarketing.portlets.structure.transform.ContentletRelationshipsTransformerTest.class,
        com.dotmarketing.portlets.categories.business.CategoryAPITest.class,
        com.dotmarketing.filters.FiltersTest.class,
        com.dotmarketing.business.VersionableAPITest.class,
        com.dotmarketing.business.UserAPITest.class,
        com.dotmarketing.business.portal.PortletAPIImplTest.class,
        com.dotmarketing.business.cache.provider.guava.CachePerformanceTest.class,
        com.dotmarketing.business.web.LanguageWebApiTest.class,
        com.dotmarketing.business.IdentifierFactoryTest.class,
        com.dotmarketing.business.IdentifierAPITest.class,
        com.dotmarketing.business.CommitListenerCacheWrapperTest.class,
        com.dotmarketing.business.RoleAPITest.class,
        com.dotmarketing.business.IdentifierConsistencyIntegrationTest.class,
        com.dotmarketing.business.LayoutAPITest.class,
        com.dotmarketing.business.PermissionAPIIntegrationTest.class,
        com.dotmarketing.business.PermissionAPITest.class,
        com.dotmarketing.servlets.BinaryExporterServletTest.class,
        com.dotmarketing.servlets.ShortyServletAndTitleImageTest.class,
        com.dotmarketing.servlets.ajax.AjaxDirectorServletIntegrationTest.class,
        com.dotmarketing.common.reindex.ReindexThreadTest.class,
        com.dotmarketing.common.reindex.ReindexAPITest.class,
        com.dotmarketing.common.db.DotDatabaseMetaDataTest.class,
        com.dotmarketing.common.db.ParamsSetterTest.class,
        com.dotmarketing.cms.urlmap.URLMapAPIImplTest.class,
        com.dotmarketing.factories.PublishFactoryTest.class,
        com.dotmarketing.factories.WebAssetFactoryTest.class,
        com.dotmarketing.factories.MultiTreeAPITest.class,
        com.dotmarketing.db.DbConnectionFactoryTest.class,
        com.dotmarketing.db.DbConnectionFactoryUtilTest.class,
        com.dotmarketing.db.HibernateUtilTest.class,
        com.dotmarketing.quartz.job.BinaryCleanupJobTest.class,
        FocalPointAPITest.class,
        com.dotmarketing.tag.business.TagAPITest.class,
        com.dotcms.osgi.OSGIUtilTest.class,
        com.dotmarketing.fixTasks.FixTask00085FixEmptyParentPathOnIdentifierTest.class,
        com.dotmarketing.startup.runonce.Task05170DefineFrontEndAndBackEndRolesTest.class,
        com.dotmarketing.startup.runonce.Task04375UpdateCategoryKeyTest.class,
        com.dotmarketing.startup.runonce.Task04335CreateSystemWorkflowTest.class,
        com.dotmarketing.startup.runonce.Task04375UpdateColorsTest.class,
        com.dotmarketing.startup.runonce.Task05160MultiTreeAddPersonalizationColumnAndChangingPKTest.class,
        com.dotmarketing.startup.runonce.Task05035LanguageTableIdentityOffTest.class,
        com.dotmarketing.startup.runonce.Task05165CreateContentTypeWorkflowActionMappingTableTest.class,
        com.dotmarketing.startup.runonce.Task05070AndTask05080Test.class,
        com.dotmarketing.startup.runonce.Task05030UpdateSystemContentTypesHostTest.class,
        com.dotmarketing.startup.runonce.Task05050FileAssetContentTypeReadOnlyFileNameTest.class,
        com.dotmarketing.startup.runonce.Task05190UpdateFormsWidgetCodeFieldTest.class,
        com.dotmarketing.startup.runalways.Task00001LoadSchemaIntegrationTest.class,
        com.dotmarketing.startup.runonce.Task05200WorkflowTaskUniqueKeyTest.class,
        Task05195CreatesDestroyActionAndAssignDestroyDefaultActionsToTheSystemWorkflowTest.class,
        Task05210CreateDefaultDotAssetTest.class,
        CleanUpFieldReferencesJobTest.class,
        ESContentletAPIImplTest.class,
        CachedParameterDecoratorTest.class,
        ContainerFactoryImplTest.class,
        TemplateFactoryImplTest.class,
        TestConfig.class,
        ConfigTest.class,
        FolderTest.class,
        PublishAuditAPITest.class,
        BundleFactoryTest.class,
        com.dotcms.security.apps.SecretsStoreKeyStoreImplTest.class,
        AppsAPIImplTest.class,
        AppsResourceTest.class,
        AppsCacheImplTest.class,
        VelocityServletIntegrationTest.class,
        DotAssetAPITest.class,
        DotAssetBaseTypeToContentTypeStrategyImplTest.class,
        RulesAPIImplIntegrationTest.class,
        FileAssetAPIImplIntegrationTest.class,
        FileAssetFactoryIntegrationTest.class,
        UserResourceIntegrationTest.class,
        IntegrationResourceLinkTest.class,
        HashBuilderTest.class,
        ElasticsearchUtilTest.class,
        LanguageUtilTest.class,
        FolderResourceTest.class,
        Task05225RemoveLoadRecordsToIndexTest.class,
        BundleFactoryTest.class,
        PublisherFilterImplTest.class,
        PushPublishFiltersInitializerTest.class,
        PushPublishFilterResourceTest.class,
        PushNowActionletTest.class,
        Task05305AddPushPublishFilterColumnTest.class,
        CMSMaintenanceFactoryTest.class,
        Task05350AddDotSaltClusterColumnTest.class,
        PostgresPubSubImplTest.class,
        DotParseTest.class,
        TestWorkflowAction.class,
        SamlConfigurationServiceTest.class,
        ClusterFactoryTest.class,
        ESMappingUtilHelperTest.class,
        BundleResourceTest.class,
        IdentityProviderConfigurationFactoryTest.class,
        EMAWebInterceptorTest.class,
        GoogleTranslationServiceIntegrationTest.class,
        Task05380ChangeContainerPathToAbsoluteTest.class,
        DotTemplateToolTest.class,
        ContentletWebAPIImplIntegrationTest.class,
        Task05370AddAppsPortletToLayoutTest.class,
        FolderFactoryImplTest.class,
        DotSamlResourceTest.class,
        DotStatefulJobTest.class,
        IntegrityDataGenerationJobTest.class,
        BundleAPITest.class,
        Task05390MakeRoomForLongerJobDetailTest.class,
        IntegrityDataGenerationJobTest.class,
        Task05395RemoveEndpointIdForeignKeyInIntegrityResolverTablesIntegrationTest.class,
        JSONToolTest.class,
        BundlePublisherResourceIntegrationTest.class,
        IntegrityResourceIntegrationTest.class,
        Task00050LoadAppsSecretsTest.class,
        StoragePersistenceAPITest.class,
        FileMetadataAPITest.class,
        StartupTasksExecutorTest.class,
        Task201013AddNewColumnsToIdentifierTableTest.class,
        Task201014UpdateColumnsValuesInIdentifierTableTest.class,
        AppsInterpolationTest.class,
        com.dotcms.rest.api.v1.template.TemplateResourceTest.class,
        Task201102UpdateColumnSitelicTableTest.class,
        DependencyManagerTest.class,
        com.dotcms.rest.api.v1.versionable.VersionableResourceTest.class,
        GenericBundleActivatorTest.class,
        SAMLHelperTest.class,
        PermissionHelperTest.class,
        ResetPasswordTokenUtilTest.class,
        ContainerBundlerTest.class,
        ContentTypeBundlerTest.class,
        DependencyBundlerTest.class,
        FolderBundlerTest.class,
        HostBundlerTest.class,
        LinkBundlerTest.class,
        TemplateBundlerTest.class,
        WorkflowBundlerTest.class,
        PublisherAPIImplTest.class,
        LegacyShortyIdApiTest.class,
        AutoLoginFilterTest.class,
        FolderCacheImplIntegrationTest.class,
        Task210218MigrateUserProxyTableTest.class,
        com.dotmarketing.startup.runonce.Task210316UpdateLayoutIconsTest.class,
        Task210319CreateStorageTableTest.class,
        Task210321RemoveOldMetadataFilesTest.class,
        DBTimeZoneCheckTest.class,
        ContentHandlerTest.class,
        ESIndexAPITest.class,
        FileAssetTemplateUtilTest.class,
        SiteSearchJobImplTest.class,
        Task210506UpdateStorageTableTest.class,
        Task210520UpdateAnonymousEmailTest.class,
        Task210510UpdateStorageTableDropMetadataColumnTest.class,
        StaticPushPublishBundleGeneratorTest.class,
        CookieToolTest.class,
        CSVManifestBuilderTest.class,
        MoveContentActionletTest.class,
        ImageFilterAPIImplTest.class,
        DeterministicIdentifierAPITest.class,
        Task210527DropReviewFieldsFromContentletTableTest.class,
        ContentletCacheImplTest.class,
        HostTest.class,
        FileToolTest.class,
        Task210719CleanUpTitleFieldTest.class,
        Task210802UpdateStructureTableTest.class,
        MaintenanceUtilTest.class,
        BundlePublisherTest.class,
        CategoryFactoryTest.class,
        Task210805DropUserProxyTableTest.class,
        Task210816DeInodeRelationshipTest.class,
        WorkflowEmailUtilTest.class,
        ConfigurationHelperTest.class,
        PublishQueueElementTransformerTest.class,
        CSVManifestReaderTest.class,
        Task210901UpdateDateTimezonesTest.class,
        DotObjectCodecTest.class,
        RedisClientTest.class,
        LettuceCacheTest.class,
        RedisPubSubImplTest.class,
        ManifestReaderFactoryTest.class,
        ResourceCollectorUtilTest.class,
        Task211007RemoveNotNullConstraintFromCompanyMXColumnTest.class,
        ManifestReaderFactoryTest.class,
        Task211012AddCompanyDefaultLanguageTest.class,
        StaticPublisherIntegrationTest.class,
        HostIntegrityCheckerTest.class,
        MetaWebInterceptorTest.class,
        BrowserUtilTest.class,
        Task211101AddContentletAsJsonColumnTest.class,
        ContentletJsonAPITest.class,
        VelocityScriptActionletAbortTest.class,
        StoryBlockMapTest.class,
        ContentletJsonAPITest.class,
        HandlerUtilTest.class,
        Task211103RenameHostNameLabelTest.class,
        ContentSecurityPolicyUtilTest.class,
        MessageToolTest.class,
        XmlToolTest.class,
        LanguageFolderTest.class,
        MailAPIImplTest.class,
<<<<<<< HEAD
        CSSCacheTest.class,
        com.dotcms.rendering.velocity.viewtools.content.BinaryMapTest.class,
=======
        IntegrityUtilTest.class,
>>>>>>> dad261b4
        Task220202RemoveFKStructureFolderConstraintTest.class,
        PublisherAPIImplTest.class,
        ContentBundlerTest.class,
        ObjectMapperTest.class,
        URLMapBundlerTest.class
})
public class MainSuite {

}<|MERGE_RESOLUTION|>--- conflicted
+++ resolved
@@ -517,12 +517,9 @@
         XmlToolTest.class,
         LanguageFolderTest.class,
         MailAPIImplTest.class,
-<<<<<<< HEAD
         CSSCacheTest.class,
         com.dotcms.rendering.velocity.viewtools.content.BinaryMapTest.class,
-=======
         IntegrityUtilTest.class,
->>>>>>> dad261b4
         Task220202RemoveFKStructureFolderConstraintTest.class,
         PublisherAPIImplTest.class,
         ContentBundlerTest.class,
