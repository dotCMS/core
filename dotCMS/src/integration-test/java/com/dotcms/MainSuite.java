package com.dotcms;

import com.dotcms.analytics.bayesian.BayesianAPIImplTest;
import com.dotcms.auth.providers.saml.v1.DotSamlResourceTest;
import com.dotcms.auth.providers.saml.v1.SAMLHelperTest;
import com.dotcms.cache.lettuce.DotObjectCodecTest;
import com.dotcms.cache.lettuce.LettuceCacheTest;
import com.dotcms.cache.lettuce.RedisClientTest;
import com.dotcms.content.business.ObjectMapperTest;
import com.dotcms.content.business.json.ContentletJsonAPITest;
import com.dotcms.content.elasticsearch.business.ESContentletAPIImplTest;
import com.dotcms.content.elasticsearch.business.ESIndexAPITest;
import com.dotcms.content.elasticsearch.business.ElasticsearchUtilTest;
import com.dotcms.content.elasticsearch.util.ESMappingUtilHelperTest;
import com.dotcms.content.model.hydration.MetadataDelegateTest;
import com.dotcms.contenttype.business.ContentTypeInitializerTest;
import com.dotcms.contenttype.business.DotAssetBaseTypeToContentTypeStrategyImplTest;
import com.dotcms.contenttype.test.DotAssetAPITest;
import com.dotcms.csspreproc.CSSCacheTest;
import com.dotcms.csspreproc.CSSPreProcessServletTest;
import com.dotcms.dotpubsub.PostgresPubSubImplTest;
import com.dotcms.dotpubsub.RedisPubSubImplTest;
import com.dotcms.ema.EMAWebInterceptorTest;
import com.dotcms.enterprise.cluster.ClusterFactoryTest;
import com.dotcms.enterprise.publishing.bundler.URLMapBundlerTest;
import com.dotcms.enterprise.publishing.remote.PushPublishBundleGeneratorTest;
import com.dotcms.enterprise.publishing.remote.StaticPushPublishBundleGeneratorTest;
import com.dotcms.enterprise.publishing.remote.bundler.ContainerBundlerTest;
import com.dotcms.enterprise.publishing.remote.bundler.ContentBundlerTest;
import com.dotcms.enterprise.publishing.remote.bundler.ContentTypeBundlerTest;
import com.dotcms.enterprise.publishing.remote.bundler.DependencyBundlerTest;
import com.dotcms.enterprise.publishing.remote.bundler.FolderBundlerTest;
import com.dotcms.enterprise.publishing.remote.bundler.HostBundlerTest;
import com.dotcms.enterprise.publishing.remote.bundler.LinkBundlerTest;
import com.dotcms.enterprise.publishing.remote.bundler.RuleBundlerTest;
import com.dotcms.enterprise.publishing.remote.bundler.TemplateBundlerTest;
import com.dotcms.enterprise.publishing.remote.bundler.WorkflowBundlerTest;
import com.dotcms.enterprise.publishing.remote.handler.ContentHandlerTest;
import com.dotcms.enterprise.publishing.remote.handler.ContentWorkflowHandlerTest;
import com.dotcms.enterprise.publishing.remote.handler.HandlerUtilTest;
import com.dotcms.enterprise.publishing.staticpublishing.AWSS3PublisherTest;
import com.dotcms.enterprise.publishing.staticpublishing.LanguageFolderTest;
import com.dotcms.enterprise.publishing.staticpublishing.StaticPublisherIntegrationTest;
import com.dotcms.enterprise.rules.RulesAPIImplIntegrationTest;
import com.dotcms.filters.interceptor.meta.MetaWebInterceptorTest;
import com.dotcms.graphql.DotGraphQLHttpServletTest;
import com.dotcms.integritycheckers.HostIntegrityCheckerTest;
import com.dotcms.integritycheckers.IntegrityUtilTest;
import com.dotcms.junit.MainBaseSuite;
import com.dotcms.mail.MailAPIImplTest;
import com.dotcms.mock.request.CachedParameterDecoratorTest;
import com.dotcms.publisher.bundle.business.BundleAPITest;
import com.dotcms.publisher.bundle.business.BundleFactoryTest;
import com.dotcms.publisher.business.PublishAuditAPITest;
import com.dotcms.publisher.business.PublishQueueElementTransformerTest;
import com.dotcms.publisher.receiver.BundlePublisherTest;
import com.dotcms.publisher.util.DependencyManagerTest;
import com.dotcms.publisher.util.DependencyModDateUtilTest;
import com.dotcms.publishing.BundlerUtilTest;
import com.dotcms.publishing.PublisherFilterImplTest;
import com.dotcms.publishing.PushPublishFiltersInitializerTest;
import com.dotcms.publishing.job.SiteSearchJobImplTest;
import com.dotcms.publishing.manifest.CSVManifestBuilderTest;
import com.dotcms.publishing.manifest.CSVManifestReaderTest;
import com.dotcms.publishing.manifest.ManifestReaderFactoryTest;
import com.dotcms.rendering.velocity.directive.DotParseTest;
import com.dotcms.rendering.velocity.servlet.VelocityServletIntegrationTest;
import com.dotcms.rendering.velocity.viewtools.DotTemplateToolTest;
import com.dotcms.rendering.velocity.viewtools.FileToolTest;
import com.dotcms.rendering.velocity.viewtools.JSONToolTest;
import com.dotcms.rendering.velocity.viewtools.MessageToolTest;
import com.dotcms.rendering.velocity.viewtools.XmlToolTest;
import com.dotcms.rendering.velocity.viewtools.content.StoryBlockMapTest;
import com.dotcms.rendering.velocity.viewtools.content.StoryBlockTest;
import com.dotcms.rest.BundlePublisherResourceIntegrationTest;
import com.dotcms.rest.BundleResourceTest;
import com.dotcms.rest.IntegrityResourceIntegrationTest;
import com.dotcms.rest.api.v1.apps.AppsResourceTest;
import com.dotcms.rest.api.v1.apps.view.AppsInterpolationTest;
import com.dotcms.rest.api.v1.authentication.ResetPasswordTokenUtilTest;
import com.dotcms.rest.api.v1.folder.FolderResourceTest;
import com.dotcms.rest.api.v1.menu.MenuResourceTest;
import com.dotcms.rest.api.v1.pushpublish.PushPublishFilterResourceTest;
import com.dotcms.rest.api.v1.system.ConfigurationHelperTest;
import com.dotcms.rest.api.v1.taillog.TailLogResourceTest;
import com.dotcms.rest.api.v1.user.UserResourceIntegrationTest;
import com.dotcms.saml.IdentityProviderConfigurationFactoryTest;
import com.dotcms.saml.SamlConfigurationServiceTest;
import com.dotcms.security.ContentSecurityPolicyUtilTest;
import com.dotcms.security.apps.AppsAPIImplTest;
import com.dotcms.security.apps.AppsCacheImplTest;
import com.dotcms.security.multipart.BoundedBufferedReaderTest;
import com.dotcms.security.multipart.ContentDispositionFileNameParserTest;
import com.dotcms.security.multipart.SecureFileValidatorTest;
import com.dotcms.storage.FileMetadataAPITest;
import com.dotcms.storage.StoragePersistenceAPITest;
import com.dotcms.translate.GoogleTranslationServiceIntegrationTest;
import com.dotcms.uuid.shorty.LegacyShortyIdApiTest;
import com.dotcms.variant.VariantAPITest;
import com.dotcms.variant.VariantFactoryTest;
import com.dotcms.variant.business.VariantCacheTest;
import com.dotmarketing.beans.HostTest;
import com.dotmarketing.business.DeterministicIdentifierAPITest;
import com.dotmarketing.business.IdentifierCacheImplTest;
import com.dotmarketing.business.PermissionBitFactoryImplTest;
import com.dotmarketing.business.VersionableFactoryImplTest;
import com.dotmarketing.business.helper.PermissionHelperTest;
import com.dotmarketing.cache.FolderCacheImplIntegrationTest;
import com.dotmarketing.common.db.DBTimeZoneCheckTest;
import com.dotmarketing.filters.AutoLoginFilterTest;
import com.dotmarketing.image.filter.ImageFilterAPIImplTest;
import com.dotmarketing.image.focalpoint.FocalPointAPITest;
import com.dotmarketing.osgi.GenericBundleActivatorTest;
import com.dotmarketing.portlets.browser.BrowserUtilTest;
import com.dotmarketing.portlets.categories.business.CategoryFactoryTest;
import com.dotmarketing.portlets.cmsmaintenance.factories.CMSMaintenanceFactoryTest;
import com.dotmarketing.portlets.containers.business.ContainerFactoryImplTest;
import com.dotmarketing.portlets.containers.business.ContainerStructureFinderStrategyResolverTest;
import com.dotmarketing.portlets.contentlet.business.ContentletCacheImplTest;
import com.dotmarketing.portlets.contentlet.business.web.ContentletWebAPIImplIntegrationTest;
import com.dotmarketing.portlets.contentlet.model.ContentletDependenciesTest;
import com.dotmarketing.portlets.contentlet.model.IntegrationResourceLinkTest;
import com.dotmarketing.portlets.fileassets.business.FileAssetAPIImplIntegrationTest;
import com.dotmarketing.portlets.fileassets.business.FileAssetFactoryIntegrationTest;
import com.dotmarketing.portlets.folders.business.FolderFactoryImplTest;
import com.dotmarketing.portlets.folders.model.FolderTest;
import com.dotmarketing.portlets.rules.actionlet.PersonaActionletTest;
import com.dotmarketing.portlets.rules.actionlet.SendRedirectActionletTest;
import com.dotmarketing.portlets.rules.actionlet.SetRequestAttributeActionletTest;
import com.dotmarketing.portlets.rules.actionlet.StopProcessingActionletTest;
import com.dotmarketing.portlets.rules.conditionlet.DateTimeConditionletTest;
import com.dotmarketing.portlets.rules.conditionlet.HttpMethodConditionletTest;
import com.dotmarketing.portlets.rules.conditionlet.PagesViewedConditionletTest;
import com.dotmarketing.portlets.rules.conditionlet.PersonaConditionletTest;
import com.dotmarketing.portlets.rules.conditionlet.ReferrerURLConditionletTest;
import com.dotmarketing.portlets.rules.conditionlet.RequestAttributeConditionletTest;
import com.dotmarketing.portlets.rules.conditionlet.RequestHeaderConditionletTest;
import com.dotmarketing.portlets.rules.conditionlet.RequestParameterConditionletTest;
import com.dotmarketing.portlets.rules.conditionlet.SessionAttributeConditionletTest;
import com.dotmarketing.portlets.rules.conditionlet.UsersBrowserConditionletTest;
import com.dotmarketing.portlets.rules.conditionlet.UsersCountryConditionletTest;
import com.dotmarketing.portlets.rules.conditionlet.UsersPlatformConditionletTest;
import com.dotmarketing.portlets.rules.conditionlet.VisitorsCurrentURLConditionletTest;
import com.dotmarketing.portlets.rules.conditionlet.VisitorsGeolocationConditionletTest;
import com.dotmarketing.portlets.templates.business.FileAssetTemplateUtilTest;
import com.dotmarketing.portlets.templates.business.TemplateFactoryImplTest;
import com.dotmarketing.portlets.workflows.actionlet.MoveContentActionletTest;
import com.dotmarketing.portlets.workflows.actionlet.PushNowActionletTest;
import com.dotmarketing.portlets.workflows.actionlet.SaveContentAsDraftActionletIntegrationTest;
import com.dotmarketing.portlets.workflows.actionlet.VelocityScriptActionletAbortTest;
import com.dotmarketing.portlets.workflows.model.TestWorkflowAction;
import com.dotmarketing.portlets.workflows.util.WorkflowEmailUtilTest;
import com.dotmarketing.quartz.DotStatefulJobTest;
import com.dotmarketing.quartz.job.CleanUpFieldReferencesJobTest;
import com.dotmarketing.quartz.job.IntegrityDataGenerationJobTest;
import com.dotmarketing.startup.StartupTasksExecutorTest;
import com.dotmarketing.startup.runalways.Task00050LoadAppsSecretsTest;
import com.dotmarketing.startup.runonce.Task05195CreatesDestroyActionAndAssignDestroyDefaultActionsToTheSystemWorkflowTest;
import com.dotmarketing.startup.runonce.Task05210CreateDefaultDotAssetTest;
import com.dotmarketing.startup.runonce.Task05225RemoveLoadRecordsToIndexTest;
import com.dotmarketing.startup.runonce.Task05305AddPushPublishFilterColumnTest;
import com.dotmarketing.startup.runonce.Task05350AddDotSaltClusterColumnTest;
import com.dotmarketing.startup.runonce.Task05370AddAppsPortletToLayoutTest;
import com.dotmarketing.startup.runonce.Task05380ChangeContainerPathToAbsoluteTest;
import com.dotmarketing.startup.runonce.Task05390MakeRoomForLongerJobDetailTest;
import com.dotmarketing.startup.runonce.Task05395RemoveEndpointIdForeignKeyInIntegrityResolverTablesIntegrationTest;
import com.dotmarketing.startup.runonce.Task201013AddNewColumnsToIdentifierTableTest;
import com.dotmarketing.startup.runonce.Task201014UpdateColumnsValuesInIdentifierTableTest;
import com.dotmarketing.startup.runonce.Task201102UpdateColumnSitelicTableTest;
import com.dotmarketing.startup.runonce.Task210218MigrateUserProxyTableTest;
import com.dotmarketing.startup.runonce.Task210319CreateStorageTableTest;
import com.dotmarketing.startup.runonce.Task210321RemoveOldMetadataFilesTest;
import com.dotmarketing.startup.runonce.Task210506UpdateStorageTableTest;
import com.dotmarketing.startup.runonce.Task210510UpdateStorageTableDropMetadataColumnTest;
import com.dotmarketing.startup.runonce.Task210520UpdateAnonymousEmailTest;
import com.dotmarketing.startup.runonce.Task210527DropReviewFieldsFromContentletTableTest;
import com.dotmarketing.startup.runonce.Task210719CleanUpTitleFieldTest;
import com.dotmarketing.startup.runonce.Task210802UpdateStructureTableTest;
import com.dotmarketing.startup.runonce.Task210805DropUserProxyTableTest;
import com.dotmarketing.startup.runonce.Task210816DeInodeRelationshipTest;
import com.dotmarketing.startup.runonce.Task210901UpdateDateTimezonesTest;
import com.dotmarketing.startup.runonce.Task211007RemoveNotNullConstraintFromCompanyMXColumnTest;
import com.dotmarketing.startup.runonce.Task211012AddCompanyDefaultLanguageTest;
import com.dotmarketing.startup.runonce.Task211101AddContentletAsJsonColumnTest;
import com.dotmarketing.startup.runonce.Task211103RenameHostNameLabelTest;
import com.dotmarketing.startup.runonce.Task220202RemoveFKStructureFolderConstraintTest;
import com.dotmarketing.startup.runonce.Task220203RemoveFolderInodeConstraintTest;
import com.dotmarketing.startup.runonce.Task220214AddOwnerAndIDateToFolderTableTest;
import com.dotmarketing.startup.runonce.Task220215MigrateDataFromInodeToFolderTest;
import com.dotmarketing.startup.runonce.Task220330ChangeVanityURLSiteFieldTypeTest;
import com.dotmarketing.startup.runonce.Task220401CreateClusterLockTableTest;
import com.dotmarketing.startup.runonce.Task220402UpdateDateTimezonesTest;
import com.dotmarketing.startup.runonce.Task220413IncreasePublishedPushedAssetIdColTest;
import com.dotmarketing.startup.runonce.Task220512UpdateNoHTMLRegexValueTest;
import com.dotmarketing.startup.runonce.Task220606UpdatePushNowActionletNameTest;
import com.dotmarketing.startup.runonce.Task220822CreateVariantTableTest;
import com.dotmarketing.startup.runonce.Task220824CreateDefaultVariantTest;
import com.dotmarketing.startup.runonce.Task220825CreateVariantFieldTest;
import com.dotmarketing.startup.runonce.Task220825MakeSomeSystemFieldsRemovableTest;
import com.dotmarketing.startup.runonce.Task220829CreateExperimentsTableTest;
import com.dotmarketing.startup.runonce.Task220912UpdateCorrectShowOnMenuPropertyTest;
import com.dotmarketing.startup.runonce.Task220928AddLookbackWindowColumnToExperimentTest;
import com.dotmarketing.startup.runonce.Task221007AddVariantIntoPrimaryKeyTest;
import com.dotmarketing.util.ConfigTest;
import com.dotmarketing.util.HashBuilderTest;
import com.dotmarketing.util.MaintenanceUtilTest;
import com.dotmarketing.util.ResourceCollectorUtilTest;
import com.dotmarketing.util.TestConfig;
import com.dotmarketing.util.UtilMethodsITest;
import com.dotmarketing.util.contentlet.pagination.PaginatedContentletsIntegrationTest;
import com.liferay.portal.language.LanguageUtilTest;
import org.apache.velocity.tools.view.tools.CookieToolTest;
import org.junit.runner.RunWith;
import org.junit.runners.Suite.SuiteClasses;

/* grep -l -r "@Test" dotCMS/src/integration-test */
/* ./gradlew integrationTest -Dtest.single=com.dotcms.MainSuite */


@RunWith(MainBaseSuite.class)
@SuiteClasses({
        Task220825CreateVariantFieldTest.class,
        Task221007AddVariantIntoPrimaryKeyTest.class,
        ContentletWebAPIImplIntegrationTest.class, // moved to top because of failures on GHA
        DependencyBundlerTest.class, // moved to top because of failures on GHA
        FolderCacheImplIntegrationTest.class,
        StaticPublisherIntegrationTest.class,
        com.dotcms.publishing.PublisherAPIImplTest.class,
        SiteSearchJobImplTest.class,
        PushPublishBundleGeneratorTest.class,
        LegacyShortyIdApiTest.class,
        RuleBundlerTest.class,
        com.dotcms.content.elasticsearch.business.ESMappingAPITest.class,
        org.apache.velocity.runtime.parser.node.SimpleNodeTest.class,
        com.liferay.portal.ejb.UserLocalManagerTest.class,
        com.liferay.portal.ejb.UserUtilTest.class,
        com.liferay.util.LocaleUtilTest.class,
        com.dotcms.languagevariable.business.LanguageVariableAPITest.class,
        com.dotcms.filters.interceptor.jwt.JsonWebTokenInterceptorIntegrationTest.class,
        com.dotcms.publishing.PublisherAPITest.class,
        com.dotcms.publishing.remote.RemoteReceiverLanguageResolutionTest.class,
        com.dotcms.cluster.business.ServerAPIImplTest.class,
        com.dotcms.cache.KeyValueCacheImplTest.class,
        com.dotcms.enterprise.publishing.remote.handler.RuleBundlerHandlerTest.class,
        com.dotcms.enterprise.publishing.remote.CategoryBundlerHandlerTest.class,
        com.dotcms.enterprise.publishing.remote.HostBundlerHandlerTest.class,
        com.dotcms.enterprise.priv.ESSearchProxyTest.class,
        com.dotcms.util.pagination.ContentTypesPaginatorTest.class,
        com.dotcms.util.marshal.MarshalUtilsIntegrationTest.class,
        com.dotcms.util.RelationshipUtilTest.class,
        com.dotcms.util.ImportUtilTest.class,
        com.dotcms.publisher.business.PublisherAPIImplTest.class,
        PublishQueueElementTransformerTest.class,
        com.dotmarketing.util.PageModeTest.class,
        com.dotmarketing.business.web.UserWebAPIImplTest.class,
        com.dotcms.auth.providers.jwt.JsonWebTokenUtilsIntegrationTest.class,
        com.dotcms.auth.providers.jwt.factories.ApiTokenAPITest.class,
        com.dotcms.auth.providers.jwt.services.JsonWebTokenServiceIntegrationTest.class,
        DependencyModDateUtilTest.class,
        com.dotcms.publisher.business.PublisherTest.class,
        com.dotcms.publisher.endpoint.bean.PublishingEndPointTest.class,
        com.dotcms.publisher.endpoint.business.PublishingEndPointAPITest.class,
        com.dotcms.publisher.endpoint.business.PublishingEndPointFactoryImplTest.class,
        com.dotcms.publisher.assets.business.PushedAssetsAPITest.class,
        com.dotcms.notification.business.NotificationAPITest.class,
        com.dotcms.business.LocalTransactionAndCloseDBIfOpenedFactoryTest.class,
        com.dotcms.content.elasticsearch.business.IndiciesFactoryTest.class,
        com.dotcms.content.elasticsearch.business.ESIndexSpeedTest.class,
        com.dotcms.content.elasticsearch.business.ESSiteSearchAPITest.class,
        com.dotcms.content.elasticsearch.business.ContentletIndexAPIImplTest.class,
        com.dotcms.content.elasticsearch.business.ES6UpgradeTest.class,
        com.dotcms.content.elasticsearch.business.ESContentFactoryImplTest.class,
        com.dotcms.keyvalue.busines.KeyValueAPIImplTest.class,
        com.dotcms.keyvalue.business.KeyValueAPITest.class,
        com.dotcms.tika.TikaUtilsTest.class,
        com.dotcms.http.CircuitBreakerUrlTest.class,
        com.dotcms.visitor.filter.logger.VisitorLoggerTest.class,
        com.dotcms.visitor.filter.characteristics.VisitorCharacterTest.class,
        com.dotcms.graphql.business.GraphqlAPITest.class,
        com.dotcms.contenttype.test.ContentTypeTest.class,
        com.dotcms.contenttype.test.DeleteFieldJobTest.class,
        com.dotcms.contenttype.test.ContentTypeAPIImplTest.class,
        com.dotcms.contenttype.test.ContentTypeBuilderTest.class,
        com.dotcms.contenttype.test.ContentTypeFactoryImplTest.class,
        com.dotcms.contenttype.test.ContentTypeImportExportTest.class,
        com.dotcms.contenttype.test.FieldFactoryImplTest.class,
        com.dotcms.contenttype.test.JsonContentTypeTransformerTest.class,
        com.dotcms.contenttype.test.ContentResourceTest.class,
        com.dotcms.contenttype.test.FieldBuilderTest.class,
        com.dotcms.contenttype.test.KeyValueFieldUtilTest.class,
        com.dotcms.contenttype.test.ContentTypeResourceTest.class,
        com.dotcms.contenttype.business.RelationshipAPITest.class,
        com.dotcms.contenttype.business.FieldAPITest.class,
        com.dotcms.contenttype.business.RelationshipFactoryImplTest.class,
        com.dotcms.contenttype.model.field.layout.FieldUtilTest.class,
        com.dotcms.contenttype.model.field.layout.FieldLayoutColumnSerializerTest.class,
        com.dotcms.contenttype.model.field.layout.FieldLayoutSerializerTest.class,
        com.dotcms.contenttype.model.field.layout.FieldLayoutRowSerializerTest.class,
        com.dotcms.contenttype.model.field.layout.FieldLayoutTest.class,
        com.dotcms.workflow.helper.TestSystemActionMappingsHandlerMerger.class,
        com.dotcms.concurrent.lock.DotKeyLockManagerTest.class,
        com.dotcms.rendering.velocity.VelocityMacroCacheTest.class,
        com.dotcms.rendering.velocity.VelocityUtilTest.class,
        com.dotcms.rendering.velocity.viewtools.navigation.NavToolTest.class,
        com.dotcms.rendering.velocity.viewtools.navigation.NavToolCacheTest.class,
        com.dotcms.rendering.velocity.viewtools.content.ContentMapTest.class,
        com.dotcms.rendering.velocity.viewtools.content.util.ContentUtilsTest.class,
        com.dotcms.rendering.velocity.viewtools.content.ContentToolTest.class,
        com.dotcms.rendering.velocity.viewtools.WorkflowToolTest.class,
        com.dotcms.browser.BrowserAPITest.class,
        com.dotcms.rendering.velocity.viewtools.LanguageWebAPITest.class,
        com.dotcms.rendering.velocity.viewtools.ContainerWebAPIIntegrationTest.class,
        com.dotcms.rendering.velocity.services.VelocityResourceKeyTest.class,
        com.dotcms.rendering.velocity.services.HTMLPageAssetRenderedTest.class,
        com.dotcms.uuid.shorty.ShortyIdApiTest.class,
        DotGraphQLHttpServletTest.class,
        com.dotcms.rest.TagResourceIntegrationTest.class,
        com.dotcms.rest.MapToContentletPopulatorTest.class,
        com.dotcms.rest.WebResourceIntegrationTest.class,
        com.dotcms.rest.api.v1.configuration.ConfigurationResourceTest.class,
        com.dotcms.rest.api.v1.page.NavResourceTest.class,
        com.dotcms.rest.api.v1.page.PageResourceTest.class,
        com.dotcms.rest.api.v1.temp.TempFileResourceTest.class,
        com.dotcms.rest.api.v1.content.ContentVersionResourceIntegrationTest.class,
        com.dotcms.rest.api.v1.container.ContainerResourceIntegrationTest.class,
        com.dotcms.rest.api.v1.theme.ThemeResourceIntegrationTest.class,
        com.dotcms.rest.api.v1.vtl.VTLResourceIntegrationTest.class,
        com.dotcms.rest.api.v1.contenttype.ContentTypeResourceIssue15124Test.class,
        com.dotcms.rest.api.v1.contenttype.FieldResourceTest.class,
        com.dotcms.rest.api.v1.contenttype.FieldVariableResourceTest.class,
        com.dotcms.rest.api.v1.contenttype.ContentTypeResourceTest.class,
        com.dotcms.rest.api.v1.workflow.WorkflowResourceResponseCodeIntegrationTest.class,
        com.dotcms.rest.api.v1.workflow.WorkflowResourceIntegrationTest.class,
        com.dotcms.rest.api.v1.workflow.WorkflowResourceLicenseIntegrationTest.class,
        com.dotcms.rest.api.v1.authentication.ResetPasswordResourceIntegrationTest.class,
        com.dotcms.rest.api.v1.authentication.CreateJsonWebTokenResourceIntegrationTest.class,
        com.dotcms.rest.api.v1.relationships.RelationshipsResourceTest.class,
        com.dotcms.rest.api.v2.contenttype.FieldResourceTest.class,
        com.dotcms.rest.api.v3.contenttype.FieldResourceTest.class,
        com.dotcms.rest.api.v3.contenttype.MoveFieldFormTest.class,
        com.dotcms.rest.api.CorsFilterTest.class,
        com.dotcms.rest.elasticsearch.ESContentResourcePortletTest.class,
        com.dotcms.filters.VanityUrlFilterTest.class,
        com.dotcms.vanityurl.business.VanityUrlAPITest.class,
        com.dotmarketing.portlets.fileassets.business.FileAssetAPITest.class,
        com.dotmarketing.portlets.languagesmanager.business.LanguageAPITest.class,
        com.dotmarketing.portlets.languagesmanager.business.LanguageFactoryIntegrationTest.class,
        com.dotmarketing.portlets.linkchecker.business.LinkCheckerAPITest.class,
        com.dotmarketing.portlets.contentlet.util.ContentletUtilTest.class,
        com.dotmarketing.portlets.contentlet.business.ContentletCheckInTest.class,
        com.dotmarketing.portlets.contentlet.business.ContentletFactoryTest.class,
        ContainerStructureFinderStrategyResolverTest.class,
        com.dotmarketing.portlets.contentlet.business.ContentletAPITest.class,
        com.dotmarketing.portlets.contentlet.model.ContentletIntegrationTest.class,
        com.dotmarketing.portlets.contentlet.transform.BinaryToMapTransformerTest.class,
        com.dotmarketing.portlets.contentlet.transform.ContentletTransformerTest.class,
        com.dotmarketing.portlets.contentlet.ajax.ContentletAjaxTest.class,
        com.dotmarketing.portlets.workflows.business.SaveContentDraftActionletTest.class,
        com.dotmarketing.portlets.workflows.business.WorkflowFactoryTest.class,
        com.dotmarketing.portlets.workflows.business.SaveContentActionletTest.class,
        com.dotmarketing.portlets.workflows.business.WorkflowAPIMultiLanguageTest.class,
        com.dotmarketing.portlets.workflows.business.WorkflowAPITest.class,
        com.dotmarketing.portlets.workflows.model.WorkflowSearcherTest.class,
        com.dotmarketing.portlets.workflows.model.SystemActionWorkflowActionMappingTest.class,
        com.dotmarketing.portlets.workflows.actionlet.FourEyeApproverActionletTest.class,
        com.dotmarketing.portlets.workflows.actionlet.SaveContentActionletTest.class,
        com.dotmarketing.portlets.workflows.actionlet.SaveContentActionletWithTagsTest.class,
        com.dotmarketing.portlets.workflows.actionlet.CopyActionletTest.class,
        com.dotmarketing.portlets.workflows.actionlet.VelocityScriptActionletTest.class,
        com.dotmarketing.portlets.personas.business.PersonaAPITest.class,
        com.dotmarketing.portlets.personas.business.DeleteMultiTreeUsedPersonaTagJobTest.class,
        com.dotmarketing.portlets.links.business.MenuLinkAPITest.class,
        com.dotmarketing.portlets.links.factories.LinkFactoryTest.class,
        com.dotmarketing.portlets.rules.conditionlet.ConditionletOSGIFTest.class,
        com.dotmarketing.portlets.rules.conditionlet.CurrentSessionLanguageConditionletTest.class,
        com.dotmarketing.portlets.rules.conditionlet.NumberOfTimesPreviouslyVisitedConditionletTest.class,
        com.dotmarketing.portlets.rules.conditionlet.UsersBrowserLanguageConditionletTest.class,
        com.dotmarketing.portlets.rules.conditionlet.UsersSiteVisitsConditionletTest.class,
        com.dotmarketing.portlets.rules.conditionlet.VisitorOperatingSystemConditionletTest.class,
        com.dotmarketing.portlets.rules.conditionlet.VisitedUrlConditionletTest.class,
        com.dotmarketing.portlets.rules.business.RulesCacheFTest.class,
        com.dotmarketing.portlets.templates.business.TemplateAPITest.class,
        com.dotmarketing.portlets.containers.business.ContainerAPIImplTest.class,
        com.dotmarketing.portlets.folders.business.FolderAPITest.class,
        com.dotmarketing.portlets.containers.business.ContainerAPITest.class,
        com.dotmarketing.portlets.containers.business.FileAssetContainerUtilTest.class,
        com.dotmarketing.portlets.htmlpages.business.HTMLPageAPITest.class,
        com.dotmarketing.portlets.structure.factories.StructureFactoryTest.class,
        com.dotmarketing.portlets.structure.factories.FieldFactoryTest.class,
        com.dotmarketing.portlets.structure.model.ContentletRelationshipsTest.class,
        com.dotmarketing.portlets.structure.transform.ContentletRelationshipsTransformerTest.class,
        com.dotmarketing.portlets.categories.business.CategoryAPITest.class,
        com.dotmarketing.filters.FiltersTest.class,
        com.dotmarketing.business.VersionableAPITest.class,
        com.dotmarketing.business.UserAPITest.class,
        com.dotmarketing.business.portal.PortletAPIImplTest.class,
        com.dotmarketing.business.cache.provider.guava.CachePerformanceTest.class,
        com.dotmarketing.business.web.LanguageWebApiTest.class,
        com.dotmarketing.business.IdentifierFactoryTest.class,
        com.dotmarketing.business.IdentifierAPITest.class,
        com.dotmarketing.business.CommitListenerCacheWrapperTest.class,
        com.dotmarketing.business.RoleAPITest.class,
        com.dotmarketing.business.IdentifierConsistencyIntegrationTest.class,
        com.dotmarketing.business.LayoutAPITest.class,
        com.dotmarketing.business.PermissionAPIIntegrationTest.class,
        com.dotmarketing.business.PermissionAPITest.class,
        com.dotmarketing.servlets.BinaryExporterServletTest.class,
        com.dotmarketing.servlets.ShortyServletAndTitleImageTest.class,
        com.dotmarketing.servlets.ajax.AjaxDirectorServletIntegrationTest.class,
        com.dotmarketing.common.reindex.ReindexThreadTest.class,
        com.dotmarketing.common.reindex.ReindexAPITest.class,
        com.dotmarketing.common.db.DotDatabaseMetaDataTest.class,
        com.dotmarketing.common.db.ParamsSetterTest.class,
        com.dotmarketing.cms.urlmap.URLMapAPIImplTest.class,
        com.dotmarketing.factories.PublishFactoryTest.class,
        com.dotmarketing.factories.WebAssetFactoryTest.class,
        com.dotmarketing.factories.MultiTreeAPITest.class,
        com.dotmarketing.db.DbConnectionFactoryTest.class,
        com.dotmarketing.db.DbConnectionFactoryUtilTest.class,
        com.dotmarketing.db.HibernateUtilTest.class,
        com.dotmarketing.quartz.job.BinaryCleanupJobTest.class,
        FocalPointAPITest.class,
        com.dotmarketing.tag.business.TagAPITest.class,
        com.dotcms.osgi.OSGIUtilTest.class,
        com.dotmarketing.fixTasks.FixTask00085FixEmptyParentPathOnIdentifierTest.class,
        com.dotmarketing.startup.runonce.Task05170DefineFrontEndAndBackEndRolesTest.class,
        com.dotmarketing.startup.runonce.Task04375UpdateCategoryKeyTest.class,
        com.dotmarketing.startup.runonce.Task04335CreateSystemWorkflowTest.class,
        com.dotmarketing.startup.runonce.Task04375UpdateColorsTest.class,
        com.dotmarketing.startup.runonce.Task05160MultiTreeAddPersonalizationColumnAndChangingPKTest.class,
        com.dotmarketing.startup.runonce.Task05035LanguageTableIdentityOffTest.class,
        com.dotmarketing.startup.runonce.Task05165CreateContentTypeWorkflowActionMappingTableTest.class,
        com.dotmarketing.startup.runonce.Task05070AndTask05080Test.class,
        com.dotmarketing.startup.runonce.Task05030UpdateSystemContentTypesHostTest.class,
        com.dotmarketing.startup.runonce.Task05050FileAssetContentTypeReadOnlyFileNameTest.class,
        com.dotmarketing.startup.runonce.Task05190UpdateFormsWidgetCodeFieldTest.class,
        com.dotmarketing.startup.runalways.Task00001LoadSchemaIntegrationTest.class,
        com.dotmarketing.startup.runonce.Task05200WorkflowTaskUniqueKeyTest.class,
        Task05195CreatesDestroyActionAndAssignDestroyDefaultActionsToTheSystemWorkflowTest.class,
        Task05210CreateDefaultDotAssetTest.class,
        CleanUpFieldReferencesJobTest.class,
        ESContentletAPIImplTest.class,
        CachedParameterDecoratorTest.class,
        ContainerFactoryImplTest.class,
        TemplateFactoryImplTest.class,
        TestConfig.class,
        ConfigTest.class,
        FolderTest.class,
        PublishAuditAPITest.class,
        BundleFactoryTest.class,
        com.dotcms.security.apps.SecretsStoreKeyStoreImplTest.class,
        AppsAPIImplTest.class,
        AppsResourceTest.class,
        AppsCacheImplTest.class,
        VelocityServletIntegrationTest.class,
        DotAssetAPITest.class,
        DotAssetBaseTypeToContentTypeStrategyImplTest.class,
        RulesAPIImplIntegrationTest.class,
        FileAssetAPIImplIntegrationTest.class,
        FileAssetFactoryIntegrationTest.class,
        UserResourceIntegrationTest.class,
        IntegrationResourceLinkTest.class,
        HashBuilderTest.class,
        ElasticsearchUtilTest.class,
        LanguageUtilTest.class,
        FolderResourceTest.class,
        Task05225RemoveLoadRecordsToIndexTest.class,
        PublisherFilterImplTest.class,
        PushPublishFiltersInitializerTest.class,
        PushPublishFilterResourceTest.class,
        PushNowActionletTest.class,
        Task05305AddPushPublishFilterColumnTest.class,
        CMSMaintenanceFactoryTest.class,
        Task05350AddDotSaltClusterColumnTest.class,
        PostgresPubSubImplTest.class,
        DotParseTest.class,
        TestWorkflowAction.class,
        SamlConfigurationServiceTest.class,
        ClusterFactoryTest.class,
        ESMappingUtilHelperTest.class,
        BundleResourceTest.class,
        IdentityProviderConfigurationFactoryTest.class,
        EMAWebInterceptorTest.class,
        GoogleTranslationServiceIntegrationTest.class,
        Task05380ChangeContainerPathToAbsoluteTest.class,
        DotTemplateToolTest.class,
        Task05370AddAppsPortletToLayoutTest.class,
        FolderFactoryImplTest.class,
        DotSamlResourceTest.class,
        DotStatefulJobTest.class,
        IntegrityDataGenerationJobTest.class,
        BundleAPITest.class,
        Task05390MakeRoomForLongerJobDetailTest.class,
        Task05395RemoveEndpointIdForeignKeyInIntegrityResolverTablesIntegrationTest.class,
        JSONToolTest.class,
        BundlePublisherResourceIntegrationTest.class,
        IntegrityResourceIntegrationTest.class,
        Task00050LoadAppsSecretsTest.class,
        StoragePersistenceAPITest.class,
        FileMetadataAPITest.class,
        StartupTasksExecutorTest.class,
        Task201013AddNewColumnsToIdentifierTableTest.class,
        Task201014UpdateColumnsValuesInIdentifierTableTest.class,
        AppsInterpolationTest.class,
        com.dotcms.rest.api.v1.template.TemplateResourceTest.class,
        Task201102UpdateColumnSitelicTableTest.class,
        DependencyManagerTest.class,
        com.dotcms.rest.api.v1.versionable.VersionableResourceTest.class,
        GenericBundleActivatorTest.class,
        SAMLHelperTest.class,
        PermissionHelperTest.class,
        ResetPasswordTokenUtilTest.class,
        ContainerBundlerTest.class,
        ContentTypeBundlerTest.class,
        FolderBundlerTest.class,
        HostBundlerTest.class,
        LinkBundlerTest.class,
        TemplateBundlerTest.class,
        WorkflowBundlerTest.class,
        AutoLoginFilterTest.class,
        Task210218MigrateUserProxyTableTest.class,
        com.dotmarketing.startup.runonce.Task210316UpdateLayoutIconsTest.class,
        Task210319CreateStorageTableTest.class,
        Task210321RemoveOldMetadataFilesTest.class,
        DBTimeZoneCheckTest.class,
        ContentHandlerTest.class,
        ESIndexAPITest.class,
        FileAssetTemplateUtilTest.class,
        Task210506UpdateStorageTableTest.class,
        Task210520UpdateAnonymousEmailTest.class,
        Task210510UpdateStorageTableDropMetadataColumnTest.class,
        StaticPushPublishBundleGeneratorTest.class,
        CookieToolTest.class,
        CSVManifestBuilderTest.class,
        MoveContentActionletTest.class,
        ImageFilterAPIImplTest.class,
        DeterministicIdentifierAPITest.class,
        Task210527DropReviewFieldsFromContentletTableTest.class,
        ContentletCacheImplTest.class,
        HostTest.class,
        FileToolTest.class,
        Task210719CleanUpTitleFieldTest.class,
        Task210802UpdateStructureTableTest.class,
        MaintenanceUtilTest.class,
        BundlePublisherTest.class,
        CategoryFactoryTest.class,
        Task210805DropUserProxyTableTest.class,
        Task210816DeInodeRelationshipTest.class,
        WorkflowEmailUtilTest.class,
        ConfigurationHelperTest.class,
        CSVManifestReaderTest.class,
        Task210901UpdateDateTimezonesTest.class,
        DotObjectCodecTest.class,
        RedisClientTest.class,
        LettuceCacheTest.class,
        RedisPubSubImplTest.class,
        ManifestReaderFactoryTest.class,
        ResourceCollectorUtilTest.class,
        Task211007RemoveNotNullConstraintFromCompanyMXColumnTest.class,
        Task211012AddCompanyDefaultLanguageTest.class,
        HostIntegrityCheckerTest.class,
        MetaWebInterceptorTest.class,
        BrowserUtilTest.class,
        Task211101AddContentletAsJsonColumnTest.class,
        ContentletJsonAPITest.class,
        VelocityScriptActionletAbortTest.class,
        StoryBlockMapTest.class,
        HandlerUtilTest.class,
        Task211103RenameHostNameLabelTest.class,
        ContentSecurityPolicyUtilTest.class,
        MessageToolTest.class,
        XmlToolTest.class,
        LanguageFolderTest.class,
        MailAPIImplTest.class,
        CSSCacheTest.class,
        com.dotcms.rendering.velocity.viewtools.content.BinaryMapTest.class,
        IntegrityUtilTest.class,
        Task220202RemoveFKStructureFolderConstraintTest.class,
        ContentBundlerTest.class,
        ObjectMapperTest.class,
        URLMapBundlerTest.class,
        PermissionBitFactoryImplTest.class,
        Task220203RemoveFolderInodeConstraintTest.class,
        Task220214AddOwnerAndIDateToFolderTableTest.class,
        Task220215MigrateDataFromInodeToFolderTest.class,
        Task220330ChangeVanityURLSiteFieldTypeTest.class,
        Task220402UpdateDateTimezonesTest.class,
        Task220413IncreasePublishedPushedAssetIdColTest.class,
        com.dotcms.util.pagination.ContainerPaginatorTest.class,
        ContentDispositionFileNameParserTest.class,
        SecureFileValidatorTest.class,
        BoundedBufferedReaderTest.class,
        ContentWorkflowHandlerTest.class,
        Task220512UpdateNoHTMLRegexValueTest.class,
        MetadataDelegateTest.class,
        Task220401CreateClusterLockTableTest.class,
        Task220606UpdatePushNowActionletNameTest.class,
        BundlerUtilTest.class,
        MenuResourceTest.class,
        AWSS3PublisherTest.class,
        ContentTypeInitializerTest.class,
        CSSPreProcessServletTest.class,
        VariantFactoryTest.class,
        VariantAPITest.class,
        PaginatedContentletsIntegrationTest.class,
        Task220824CreateDefaultVariantTest.class,
        Task220822CreateVariantTableTest.class,
        Task220825MakeSomeSystemFieldsRemovableTest.class,
        Task220829CreateExperimentsTableTest.class,
        StoryBlockTest.class,
        IdentifierCacheImplTest.class,
        VariantCacheTest.class,
        VersionableFactoryImplTest.class,
        Task220928AddLookbackWindowColumnToExperimentTest.class,
        TailLogResourceTest.class,
        BayesianAPIImplTest.class,
        ContentletDependenciesTest.class,
        UtilMethodsITest.class,
<<<<<<< HEAD
        SaveContentAsDraftActionletIntegrationTest.class,
        Task220912UpdateCorrectShowOnMenuPropertyTest.class
=======
        Task220912UpdateCorrectShowOnMenuPropertyTest.class,
        PersonaActionletTest.class,
        SendRedirectActionletTest.class,
        SetRequestAttributeActionletTest.class,
        StopProcessingActionletTest.class,
        DateTimeConditionletTest.class,
        HttpMethodConditionletTest.class,
        PagesViewedConditionletTest.class,
        PersonaConditionletTest.class,
        ReferrerURLConditionletTest.class,
        RequestAttributeConditionletTest.class,
        RequestParameterConditionletTest.class,
        RequestHeaderConditionletTest.class,
        RequestParameterConditionletTest.class,
        SessionAttributeConditionletTest.class,
        UsersBrowserConditionletTest.class,
        UsersCountryConditionletTest.class,
        UsersPlatformConditionletTest.class,
        VisitorsCurrentURLConditionletTest.class,
        VisitorsGeolocationConditionletTest.class
>>>>>>> 5a69183d
})
public class MainSuite {

}<|MERGE_RESOLUTION|>--- conflicted
+++ resolved
@@ -616,10 +616,7 @@
         BayesianAPIImplTest.class,
         ContentletDependenciesTest.class,
         UtilMethodsITest.class,
-<<<<<<< HEAD
         SaveContentAsDraftActionletIntegrationTest.class,
-        Task220912UpdateCorrectShowOnMenuPropertyTest.class
-=======
         Task220912UpdateCorrectShowOnMenuPropertyTest.class,
         PersonaActionletTest.class,
         SendRedirectActionletTest.class,
@@ -640,7 +637,6 @@
         UsersPlatformConditionletTest.class,
         VisitorsCurrentURLConditionletTest.class,
         VisitorsGeolocationConditionletTest.class
->>>>>>> 5a69183d
 })
 public class MainSuite {
 
