package com.dotcms;

import com.dotcms.auth.providers.saml.v1.DotSamlResourceTest;
import com.dotcms.auth.providers.saml.v1.SAMLHelperTest;
import com.dotcms.content.elasticsearch.business.ESContentletAPIImplTest;
import com.dotcms.content.elasticsearch.business.ESIndexAPITest;
import com.dotcms.content.elasticsearch.business.ElasticsearchUtilTest;
import com.dotcms.content.elasticsearch.util.ESMappingUtilHelperTest;
import com.dotcms.contenttype.business.DotAssetBaseTypeToContentTypeStrategyImplTest;
import com.dotcms.contenttype.test.DotAssetAPITest;
import com.dotcms.dotpubsub.PostgresPubSubImplTest;
import com.dotcms.ema.EMAWebInterceptorTest;
import com.dotcms.enterprise.HTMLDiffUtilTest;
import com.dotcms.enterprise.cluster.ClusterFactoryTest;
import com.dotcms.enterprise.publishing.remote.PushPublishBundleGeneratorTest;
import com.dotcms.enterprise.publishing.remote.StaticPushPublishBundleGeneratorTest;
import com.dotcms.enterprise.publishing.remote.bundler.ContainerBundlerTest;
import com.dotcms.enterprise.publishing.remote.bundler.ContentTypeBundlerTest;
import com.dotcms.enterprise.publishing.remote.bundler.DependencyBundlerTest;
import com.dotcms.enterprise.publishing.remote.bundler.FolderBundlerTest;
import com.dotcms.enterprise.publishing.remote.bundler.HostBundlerTest;
import com.dotcms.enterprise.publishing.remote.bundler.LinkBundlerTest;
import com.dotcms.enterprise.publishing.remote.bundler.RuleBundlerTest;
import com.dotcms.enterprise.publishing.remote.bundler.TemplateBundlerTest;
import com.dotcms.enterprise.publishing.remote.bundler.WorkflowBundlerTest;
import com.dotcms.enterprise.publishing.remote.handler.ContentHandlerTest;
import com.dotcms.enterprise.rules.RulesAPIImplIntegrationTest;
import com.dotcms.graphql.DotGraphQLHttpServletTest;
import com.dotcms.junit.MainBaseSuite;
import com.dotcms.mock.request.CachedParameterDecoratorTest;
import com.dotcms.publisher.bundle.business.BundleAPITest;
import com.dotcms.publisher.bundle.business.BundleFactoryTest;
import com.dotcms.publisher.business.PublishAuditAPITest;
import com.dotcms.publisher.receiver.BundlePublisherTest;
import com.dotcms.publisher.util.DependencyManagerTest;
import com.dotcms.publisher.util.DependencyModDateUtilTest;
import com.dotcms.publishing.PublisherAPIImplTest;
import com.dotcms.publishing.PublisherFilterImplTest;
import com.dotcms.publishing.PushPublishFiltersInitializerTest;
import com.dotcms.publishing.job.SiteSearchJobImplTest;
import com.dotcms.publishing.manifest.CSVManifestBuilderTest;
import com.dotcms.publishing.manifest.CSVManifestReaderTest;
import com.dotcms.rendering.velocity.directive.DotParseTest;
import com.dotcms.rendering.velocity.servlet.VelocityServletIntegrationTest;
import com.dotcms.rendering.velocity.viewtools.DotTemplateToolTest;
import com.dotcms.rendering.velocity.viewtools.FileToolTest;
import com.dotcms.rendering.velocity.viewtools.JSONToolTest;
import com.dotcms.rest.BundlePublisherResourceIntegrationTest;
import com.dotcms.rest.BundleResourceTest;
import com.dotcms.rest.IntegrityResourceIntegrationTest;
import com.dotcms.rest.api.v1.apps.AppsResourceTest;
import com.dotcms.rest.api.v1.apps.view.AppsInterpolationTest;
import com.dotcms.rest.api.v1.authentication.ResetPasswordTokenUtilTest;
import com.dotcms.rest.api.v1.folder.FolderResourceTest;
import com.dotcms.rest.api.v1.pushpublish.PushPublishFilterResourceTest;
import com.dotcms.rest.api.v1.system.ConfigurationHelperTest;
import com.dotcms.rest.api.v1.user.UserResourceIntegrationTest;
import com.dotcms.saml.IdentityProviderConfigurationFactoryTest;
import com.dotcms.saml.SamlConfigurationServiceTest;
import com.dotcms.security.apps.AppsAPIImplTest;
import com.dotcms.security.apps.AppsCacheImplTest;
import com.dotcms.storage.FileMetadataAPITest;
import com.dotcms.storage.StoragePersistenceAPITest;
import com.dotcms.translate.GoogleTranslationServiceIntegrationTest;
import com.dotcms.uuid.shorty.LegacyShortyIdApiTest;
import com.dotmarketing.beans.HostTest;
import com.dotmarketing.business.DeterministicIdentifierAPITest;
import com.dotmarketing.business.helper.PermissionHelperTest;
import com.dotmarketing.cache.FolderCacheImplIntegrationTest;
import com.dotmarketing.common.db.DBTimeZoneCheckTest;
import com.dotmarketing.filters.AutoLoginFilterTest;
import com.dotmarketing.image.filter.ImageFilterAPIImplTest;
import com.dotmarketing.image.focalpoint.FocalPointAPITest;
import com.dotmarketing.osgi.GenericBundleActivatorTest;
import com.dotmarketing.portlets.categories.business.CategoryFactoryTest;
import com.dotmarketing.portlets.cmsmaintenance.factories.CMSMaintenanceFactoryTest;
import com.dotmarketing.portlets.containers.business.ContainerFactoryImplTest;
import com.dotmarketing.portlets.containers.business.ContainerStructureFinderStrategyResolverTest;
import com.dotmarketing.portlets.contentlet.business.ContentletCacheImplTest;
import com.dotmarketing.portlets.contentlet.business.web.ContentletWebAPIImplIntegrationTest;
import com.dotmarketing.portlets.contentlet.model.IntegrationResourceLinkTest;
import com.dotmarketing.portlets.fileassets.business.FileAssetAPIImplIntegrationTest;
import com.dotmarketing.portlets.fileassets.business.FileAssetFactoryIntegrationTest;
import com.dotmarketing.portlets.folders.business.FolderFactoryImplTest;
import com.dotmarketing.portlets.folders.model.FolderTest;
import com.dotmarketing.portlets.templates.business.FileAssetTemplateUtilTest;
import com.dotmarketing.portlets.templates.business.TemplateFactoryImplTest;
import com.dotmarketing.portlets.workflows.actionlet.MoveContentActionletTest;
import com.dotmarketing.portlets.workflows.actionlet.PushNowActionletTest;
import com.dotmarketing.portlets.workflows.model.TestWorkflowAction;
import com.dotmarketing.portlets.workflows.util.WorkflowEmailUtilTest;
import com.dotmarketing.quartz.DotStatefulJobTest;
import com.dotmarketing.quartz.job.CleanUpFieldReferencesJobTest;
import com.dotmarketing.quartz.job.IntegrityDataGenerationJobTest;
import com.dotmarketing.startup.StartupTasksExecutorTest;
import com.dotmarketing.startup.runalways.Task00050LoadAppsSecretsTest;
import com.dotmarketing.startup.runonce.Task05195CreatesDestroyActionAndAssignDestroyDefaultActionsToTheSystemWorkflowTest;
import com.dotmarketing.startup.runonce.Task05210CreateDefaultDotAssetTest;
import com.dotmarketing.startup.runonce.Task05225RemoveLoadRecordsToIndexTest;
import com.dotmarketing.startup.runonce.Task05305AddPushPublishFilterColumnTest;
import com.dotmarketing.startup.runonce.Task05350AddDotSaltClusterColumnTest;
import com.dotmarketing.startup.runonce.Task05370AddAppsPortletToLayoutTest;
import com.dotmarketing.startup.runonce.Task05380ChangeContainerPathToAbsoluteTest;
import com.dotmarketing.startup.runonce.Task05390MakeRoomForLongerJobDetailTest;
import com.dotmarketing.startup.runonce.Task05395RemoveEndpointIdForeignKeyInIntegrityResolverTablesIntegrationTest;
import com.dotmarketing.startup.runonce.Task201013AddNewColumnsToIdentifierTableTest;
import com.dotmarketing.startup.runonce.Task201014UpdateColumnsValuesInIdentifierTableTest;
import com.dotmarketing.startup.runonce.Task201102UpdateColumnSitelicTableTest;
import com.dotmarketing.startup.runonce.Task210218MigrateUserProxyTableTest;
import com.dotmarketing.startup.runonce.Task210319CreateStorageTableTest;
import com.dotmarketing.startup.runonce.Task210321RemoveOldMetadataFilesTest;
import com.dotmarketing.startup.runonce.Task210506UpdateStorageTableTest;
import com.dotmarketing.startup.runonce.Task210527DropReviewFieldsFromContentletTableTest;
import com.dotmarketing.startup.runonce.Task210520UpdateAnonymousEmailTest;
import com.dotmarketing.startup.runonce.Task210510UpdateStorageTableDropMetadataColumnTest;
import com.dotmarketing.startup.runonce.Task210719CleanUpTitleFieldTest;
import com.dotmarketing.startup.runonce.Task210802UpdateStructureTableTest;
import com.dotmarketing.startup.runonce.Task210805DropUserProxyTableTest;
import com.dotmarketing.startup.runonce.Task210816DeInodeRelationshipTest;
import com.dotmarketing.startup.runonce.Task210901UpdateDateTimezonesTest;
import com.dotmarketing.util.ConfigTest;
import com.dotmarketing.util.HashBuilderTest;
import com.dotmarketing.util.MaintenanceUtilTest;
import com.dotmarketing.util.TestConfig;
import com.liferay.portal.language.LanguageUtilTest;
import org.apache.velocity.tools.view.tools.CookieToolTest;
import org.junit.runner.RunWith;
import org.junit.runners.Suite.SuiteClasses;

/* grep -l -r "@Test" dotCMS/src/integration-test */
/* ./gradlew integrationTest -Dtest.single=com.dotcms.MainSuite */
@RunWith(MainBaseSuite.class)
@SuiteClasses({
        PushPublishBundleGeneratorTest.class,
        RuleBundlerTest.class,
        com.dotcms.content.elasticsearch.business.ESMappingAPITest.class,
        org.apache.velocity.runtime.parser.node.SimpleNodeTest.class,
        com.liferay.portal.ejb.UserLocalManagerTest.class,
        com.liferay.portal.ejb.UserUtilTest.class,
        com.liferay.util.LocaleUtilTest.class,
        com.dotcms.languagevariable.business.LanguageVariableAPITest.class,
        com.dotcms.filters.interceptor.jwt.JsonWebTokenInterceptorIntegrationTest.class,
        com.dotcms.publishing.PublisherAPITest.class,
        com.dotcms.publishing.remote.RemoteReceiverLanguageResolutionTest.class,
        com.dotcms.cluster.business.ServerAPIImplTest.class,
        com.dotcms.cache.KeyValueCacheImplTest.class,
        com.dotcms.enterprise.publishing.remote.handler.RuleBundlerHandlerTest.class,
        com.dotcms.enterprise.publishing.remote.CategoryBundlerHandlerTest.class,
        com.dotcms.enterprise.publishing.remote.HostBundlerHandlerTest.class,
        com.dotcms.enterprise.priv.ESSearchProxyTest.class,
        com.dotcms.util.pagination.ContentTypesPaginatorTest.class,
        com.dotcms.util.marshal.MarshalUtilsIntegrationTest.class,
        com.dotcms.util.RelationshipUtilTest.class,
        com.dotcms.util.ImportUtilTest.class,
        com.dotmarketing.util.PageModeTest.class,
        com.dotmarketing.business.web.UserWebAPIImplTest.class,
        com.dotcms.auth.providers.jwt.JsonWebTokenUtilsIntegrationTest.class,
        com.dotcms.auth.providers.jwt.factories.ApiTokenAPITest.class,
        com.dotcms.auth.providers.jwt.services.JsonWebTokenServiceIntegrationTest.class,
        DependencyModDateUtilTest.class,
        com.dotcms.publisher.business.PublisherTest.class,
        com.dotcms.publisher.endpoint.bean.PublishingEndPointTest.class,
        com.dotcms.publisher.endpoint.business.PublishingEndPointAPITest.class,
        com.dotcms.publisher.endpoint.business.PublishingEndPointFactoryImplTest.class,
        com.dotcms.publisher.assets.business.PushedAssetsAPITest.class,
        com.dotcms.notification.business.NotificationAPITest.class,
        com.dotcms.business.LocalTransactionAndCloseDBIfOpenedFactoryTest.class,
        com.dotcms.content.elasticsearch.business.IndiciesFactoryTest.class,
        com.dotcms.content.elasticsearch.business.ESIndexSpeedTest.class,
        com.dotcms.content.elasticsearch.business.ESSiteSearchAPITest.class,
        com.dotcms.content.elasticsearch.business.ContentletIndexAPIImplTest.class,
        com.dotcms.content.elasticsearch.business.ES6UpgradeTest.class,
        com.dotcms.content.elasticsearch.business.ESContentFactoryImplTest.class,
        com.dotcms.keyvalue.busines.KeyValueAPIImplTest.class,
        com.dotcms.keyvalue.business.KeyValueAPITest.class,
        com.dotcms.tika.TikaUtilsTest.class,
        com.dotcms.http.CircuitBreakerUrlTest.class,
        com.dotcms.visitor.filter.logger.VisitorLoggerTest.class,
        com.dotcms.visitor.filter.characteristics.VisitorCharacterTest.class,
        com.dotcms.graphql.business.GraphqlAPITest.class,
        com.dotcms.contenttype.test.ContentTypeTest.class,
        com.dotcms.contenttype.test.DeleteFieldJobTest.class,
        com.dotcms.contenttype.test.ContentTypeAPIImplTest.class,
        com.dotcms.contenttype.test.ContentTypeBuilderTest.class,
        com.dotcms.contenttype.test.ContentTypeFactoryImplTest.class,
        com.dotcms.contenttype.test.ContentTypeImportExportTest.class,
        com.dotcms.contenttype.test.FieldFactoryImplTest.class,
        com.dotcms.contenttype.test.JsonContentTypeTransformerTest.class,
        com.dotcms.contenttype.test.ContentResourceTest.class,
        com.dotcms.contenttype.test.FieldBuilderTest.class,
        com.dotcms.contenttype.test.KeyValueFieldUtilTest.class,
        com.dotcms.contenttype.test.ContentTypeResourceTest.class,
        com.dotcms.contenttype.business.RelationshipAPITest.class,
        com.dotcms.contenttype.business.FieldAPITest.class,
        com.dotcms.contenttype.business.RelationshipFactoryImplTest.class,
        com.dotcms.contenttype.model.field.layout.FieldUtilTest.class,
        com.dotcms.contenttype.model.field.layout.FieldLayoutColumnSerializerTest.class,
        com.dotcms.contenttype.model.field.layout.FieldLayoutSerializerTest.class,
        com.dotcms.contenttype.model.field.layout.FieldLayoutRowSerializerTest.class,
        com.dotcms.contenttype.model.field.layout.FieldLayoutTest.class,
        com.dotcms.workflow.helper.TestSystemActionMappingsHandlerMerger.class,
        com.dotcms.concurrent.lock.DotKeyLockManagerTest.class,
        com.dotcms.rendering.velocity.VelocityMacroCacheTest.class,
        com.dotcms.rendering.velocity.VelocityUtilTest.class,
        com.dotcms.rendering.velocity.viewtools.navigation.NavToolTest.class,
        com.dotcms.rendering.velocity.viewtools.navigation.NavToolCacheTest.class,
        com.dotcms.rendering.velocity.viewtools.content.ContentMapTest.class,
        com.dotcms.rendering.velocity.viewtools.content.util.ContentUtilsTest.class,
        com.dotcms.rendering.velocity.viewtools.content.ContentToolTest.class,
        com.dotcms.rendering.velocity.viewtools.WorkflowToolTest.class,
        com.dotcms.browser.BrowserAPITest.class,
        com.dotcms.rendering.velocity.viewtools.LanguageWebAPITest.class,
        com.dotcms.rendering.velocity.viewtools.ContainerWebAPIIntegrationTest.class,
        com.dotcms.rendering.velocity.services.VelocityResourceKeyTest.class,
        com.dotcms.rendering.velocity.services.HTMLPageAssetRenderedTest.class,
        com.dotcms.uuid.shorty.ShortyIdApiTest.class,
        DotGraphQLHttpServletTest.class,
        com.dotcms.rest.TagResourceIntegrationTest.class,
        com.dotcms.rest.MapToContentletPopulatorTest.class,
        com.dotcms.rest.WebResourceIntegrationTest.class,
        com.dotcms.rest.api.v1.configuration.ConfigurationResourceTest.class,
        com.dotcms.rest.api.v1.page.NavResourceTest.class,
        com.dotcms.rest.api.v1.page.PageResourceTest.class,
        com.dotcms.rest.api.v1.temp.TempFileResourceTest.class,
        com.dotcms.rest.api.v1.content.ContentVersionResourceIntegrationTest.class,
        com.dotcms.rest.api.v1.container.ContainerResourceIntegrationTest.class,
        com.dotcms.rest.api.v1.theme.ThemeResourceIntegrationTest.class,
        com.dotcms.rest.api.v1.vtl.VTLResourceIntegrationTest.class,
        com.dotcms.rest.api.v1.contenttype.ContentTypeResourceIssue15124Test.class,
        com.dotcms.rest.api.v1.contenttype.FieldResourceTest.class,
        com.dotcms.rest.api.v1.contenttype.FieldVariableResourceTest.class,
        com.dotcms.rest.api.v1.contenttype.ContentTypeResourceTest.class,
        com.dotcms.rest.api.v1.workflow.WorkflowResourceResponseCodeIntegrationTest.class,
        com.dotcms.rest.api.v1.workflow.WorkflowResourceIntegrationTest.class,
        com.dotcms.rest.api.v1.workflow.WorkflowResourceLicenseIntegrationTest.class,
        com.dotcms.rest.api.v1.authentication.ResetPasswordResourceIntegrationTest.class,
        com.dotcms.rest.api.v1.authentication.CreateJsonWebTokenResourceIntegrationTest.class,
        com.dotcms.rest.api.v1.relationships.RelationshipsResourceTest.class,
        com.dotcms.rest.api.v2.contenttype.FieldResourceTest.class,
        com.dotcms.rest.api.v3.contenttype.FieldResourceTest.class,
        com.dotcms.rest.api.v3.contenttype.MoveFieldFormTest.class,
        com.dotcms.rest.api.CorsFilterTest.class,
        com.dotcms.rest.elasticsearch.ESContentResourcePortletTest.class,
        com.dotcms.filters.VanityUrlFilterTest.class,
        com.dotcms.vanityurl.business.VanityUrlAPITest.class,
        com.dotmarketing.portlets.fileassets.business.FileAssetAPITest.class,
        com.dotmarketing.portlets.languagesmanager.business.LanguageAPITest.class,
        com.dotmarketing.portlets.languagesmanager.business.LanguageFactoryIntegrationTest.class,
        com.dotmarketing.portlets.linkchecker.business.LinkCheckerAPITest.class,
        com.dotmarketing.portlets.contentlet.util.ContentletUtilTest.class,
        com.dotmarketing.portlets.contentlet.business.ContentletCheckInTest.class,
        com.dotmarketing.portlets.contentlet.business.ContentletFactoryTest.class,
        com.dotmarketing.portlets.contentlet.business.HostAPITest.class,
        ContainerStructureFinderStrategyResolverTest.class,
        com.dotmarketing.portlets.contentlet.business.ContentletAPITest.class,
        com.dotmarketing.portlets.contentlet.model.ContentletIntegrationTest.class,
        com.dotmarketing.portlets.contentlet.transform.BinaryToMapTransformerTest.class,
        com.dotmarketing.portlets.contentlet.transform.ContentletTransformerTest.class,
        com.dotmarketing.portlets.contentlet.ajax.ContentletAjaxTest.class,
        com.dotmarketing.portlets.workflows.business.SaveContentDraftActionletTest.class,
        com.dotmarketing.portlets.workflows.business.WorkflowFactoryTest.class,
        com.dotmarketing.portlets.workflows.business.SaveContentActionletTest.class,
        com.dotmarketing.portlets.workflows.business.WorkflowAPIMultiLanguageTest.class,
        com.dotmarketing.portlets.workflows.business.WorkflowAPITest.class,
        com.dotmarketing.portlets.workflows.model.WorkflowSearcherTest.class,
        com.dotmarketing.portlets.workflows.model.SystemActionWorkflowActionMappingTest.class,
        com.dotmarketing.portlets.workflows.actionlet.FourEyeApproverActionletTest.class,
        com.dotmarketing.portlets.workflows.actionlet.SaveContentActionletTest.class,
        com.dotmarketing.portlets.workflows.actionlet.SaveContentActionletWithTagsTest.class,
        com.dotmarketing.portlets.workflows.actionlet.CopyActionletTest.class,
        com.dotmarketing.portlets.workflows.actionlet.VelocityScriptActionletTest.class,
        com.dotmarketing.portlets.personas.business.PersonaAPITest.class,
        com.dotmarketing.portlets.personas.business.DeleteMultiTreeUsedPersonaTagJobTest.class,
        com.dotmarketing.portlets.links.business.MenuLinkAPITest.class,
        com.dotmarketing.portlets.links.factories.LinkFactoryTest.class,
        com.dotmarketing.portlets.rules.conditionlet.ConditionletOSGIFTest.class,
        com.dotmarketing.portlets.rules.conditionlet.CurrentSessionLanguageConditionletTest.class,
        com.dotmarketing.portlets.rules.conditionlet.NumberOfTimesPreviouslyVisitedConditionletTest.class,
        com.dotmarketing.portlets.rules.conditionlet.UsersBrowserLanguageConditionletTest.class,
        com.dotmarketing.portlets.rules.conditionlet.UsersSiteVisitsConditionletTest.class,
        com.dotmarketing.portlets.rules.conditionlet.VisitorOperatingSystemConditionletTest.class,
        com.dotmarketing.portlets.rules.conditionlet.VisitedUrlConditionletTest.class,
        com.dotmarketing.portlets.rules.business.RulesCacheFTest.class,
        com.dotmarketing.portlets.templates.business.TemplateAPITest.class,
        com.dotmarketing.portlets.folders.business.FolderAPITest.class,
        com.dotmarketing.portlets.containers.business.ContainerAPIImplTest.class,
        com.dotmarketing.portlets.containers.business.ContainerAPITest.class,
        com.dotmarketing.portlets.containers.business.FileAssetContainerUtilTest.class,
        com.dotmarketing.portlets.htmlpages.business.HTMLPageAPITest.class,
        com.dotmarketing.portlets.structure.factories.StructureFactoryTest.class,
        com.dotmarketing.portlets.structure.factories.FieldFactoryTest.class,
        com.dotmarketing.portlets.structure.model.ContentletRelationshipsTest.class,
        com.dotmarketing.portlets.structure.transform.ContentletRelationshipsTransformerTest.class,
        com.dotmarketing.portlets.categories.business.CategoryAPITest.class,
        com.dotmarketing.filters.FiltersTest.class,
        com.dotmarketing.business.VersionableAPITest.class,
        com.dotmarketing.business.UserAPITest.class,
        com.dotmarketing.business.portal.PortletAPIImplTest.class,
        com.dotmarketing.business.cache.provider.guava.CachePerformanceTest.class,
        com.dotmarketing.business.web.LanguageWebApiTest.class,
        com.dotmarketing.business.IdentifierFactoryTest.class,
        com.dotmarketing.business.IdentifierAPITest.class,
        com.dotmarketing.business.CommitListenerCacheWrapperTest.class,
        com.dotmarketing.business.RoleAPITest.class,
        com.dotmarketing.business.IdentifierConsistencyIntegrationTest.class,
        com.dotmarketing.business.LayoutAPITest.class,
        com.dotmarketing.business.PermissionAPIIntegrationTest.class,
        com.dotmarketing.business.PermissionAPITest.class,
        com.dotmarketing.servlets.BinaryExporterServletTest.class,
        com.dotmarketing.servlets.ShortyServletAndTitleImageTest.class,
        com.dotmarketing.servlets.ajax.AjaxDirectorServletIntegrationTest.class,
        com.dotmarketing.common.reindex.ReindexThreadTest.class,
        com.dotmarketing.common.reindex.ReindexAPITest.class,
        com.dotmarketing.common.db.DotDatabaseMetaDataTest.class,
        com.dotmarketing.common.db.ParamsSetterTest.class,
        com.dotmarketing.cms.urlmap.URLMapAPIImplTest.class,
        com.dotmarketing.factories.PublishFactoryTest.class,
        com.dotmarketing.factories.WebAssetFactoryTest.class,
        com.dotmarketing.factories.MultiTreeAPITest.class,
        com.dotmarketing.db.DbConnectionFactoryTest.class,
        com.dotmarketing.db.DbConnectionFactoryUtilTest.class,
        com.dotmarketing.db.HibernateUtilTest.class,
        com.dotmarketing.quartz.job.BinaryCleanupJobTest.class,
        FocalPointAPITest.class,
        com.dotmarketing.tag.business.TagAPITest.class,
        com.dotcms.osgi.OSGIUtilTest.class,
        com.dotmarketing.fixTasks.FixTask00085FixEmptyParentPathOnIdentifierTest.class,
        com.dotmarketing.startup.runonce.Task05170DefineFrontEndAndBackEndRolesTest.class,
        com.dotmarketing.startup.runonce.Task04375UpdateCategoryKeyTest.class,
        com.dotmarketing.startup.runonce.Task04335CreateSystemWorkflowTest.class,
        com.dotmarketing.startup.runonce.Task04375UpdateColorsTest.class,
        com.dotmarketing.startup.runonce.Task05160MultiTreeAddPersonalizationColumnAndChangingPKTest.class,
        com.dotmarketing.startup.runonce.Task05035LanguageTableIdentityOffTest.class,
        com.dotmarketing.startup.runonce.Task05165CreateContentTypeWorkflowActionMappingTableTest.class,
        com.dotmarketing.startup.runonce.Task05070AndTask05080Test.class,
        com.dotmarketing.startup.runonce.Task05030UpdateSystemContentTypesHostTest.class,
        com.dotmarketing.startup.runonce.Task05050FileAssetContentTypeReadOnlyFileNameTest.class,
        com.dotmarketing.startup.runonce.Task05190UpdateFormsWidgetCodeFieldTest.class,
        com.dotmarketing.startup.runalways.Task00001LoadSchemaIntegrationTest.class,
        com.dotmarketing.startup.runonce.Task05200WorkflowTaskUniqueKeyTest.class,
        Task05195CreatesDestroyActionAndAssignDestroyDefaultActionsToTheSystemWorkflowTest.class,
        Task05210CreateDefaultDotAssetTest.class,
        CleanUpFieldReferencesJobTest.class,
        ESContentletAPIImplTest.class,
        CachedParameterDecoratorTest.class,
        ContainerFactoryImplTest.class,
        TemplateFactoryImplTest.class,
        TestConfig.class,
        ConfigTest.class,
        FolderTest.class,
        PublishAuditAPITest.class,
        BundleFactoryTest.class,
        com.dotcms.security.apps.SecretsStoreKeyStoreImplTest.class,
        AppsAPIImplTest.class,
        AppsResourceTest.class,
        AppsCacheImplTest.class,
        VelocityServletIntegrationTest.class,
        DotAssetAPITest.class,
        DotAssetBaseTypeToContentTypeStrategyImplTest.class,
        RulesAPIImplIntegrationTest.class,
        FileAssetAPIImplIntegrationTest.class,
        FileAssetFactoryIntegrationTest.class,
        UserResourceIntegrationTest.class,
        IntegrationResourceLinkTest.class,
        HTMLDiffUtilTest.class,
        HashBuilderTest.class,
        ElasticsearchUtilTest.class,
        LanguageUtilTest.class,
        FolderResourceTest.class,
        Task05225RemoveLoadRecordsToIndexTest.class,
        BundleFactoryTest.class,
        PublisherFilterImplTest.class,
        PushPublishFiltersInitializerTest.class,
        PushPublishFilterResourceTest.class,
        PushNowActionletTest.class,
        Task05305AddPushPublishFilterColumnTest.class,
        CMSMaintenanceFactoryTest.class,
        Task05350AddDotSaltClusterColumnTest.class,
        PostgresPubSubImplTest.class,
        DotParseTest.class,
        TestWorkflowAction.class,
        SamlConfigurationServiceTest.class,
        ClusterFactoryTest.class,
        ESMappingUtilHelperTest.class,
        BundleResourceTest.class,
        IdentityProviderConfigurationFactoryTest.class,
        EMAWebInterceptorTest.class,
        GoogleTranslationServiceIntegrationTest.class,
        Task05380ChangeContainerPathToAbsoluteTest.class,
        DotTemplateToolTest.class,
        ContentletWebAPIImplIntegrationTest.class,
        Task05370AddAppsPortletToLayoutTest.class,
        FolderFactoryImplTest.class,
        DotSamlResourceTest.class,
        DotStatefulJobTest.class,
        IntegrityDataGenerationJobTest.class,
        BundleAPITest.class,
        Task05390MakeRoomForLongerJobDetailTest.class,
        IntegrityDataGenerationJobTest.class,
        Task05395RemoveEndpointIdForeignKeyInIntegrityResolverTablesIntegrationTest.class,
        JSONToolTest.class,
        BundlePublisherResourceIntegrationTest.class,
        IntegrityResourceIntegrationTest.class,
        Task00050LoadAppsSecretsTest.class,
        StoragePersistenceAPITest.class,
        FileMetadataAPITest.class,
        StartupTasksExecutorTest.class,
        Task201013AddNewColumnsToIdentifierTableTest.class,
        Task201014UpdateColumnsValuesInIdentifierTableTest.class,
        AppsInterpolationTest.class,
        com.dotcms.rest.api.v1.template.TemplateResourceTest.class,
        Task201102UpdateColumnSitelicTableTest.class,
        DependencyManagerTest.class,
        com.dotcms.rest.api.v1.versionable.VersionableResourceTest.class,
        GenericBundleActivatorTest.class,
        SAMLHelperTest.class,
        PermissionHelperTest.class,
        ResetPasswordTokenUtilTest.class,
        ContainerBundlerTest.class,
        ContentTypeBundlerTest.class,
        DependencyBundlerTest.class,
        FolderBundlerTest.class,
        HostBundlerTest.class,
        LinkBundlerTest.class,
        TemplateBundlerTest.class,
        WorkflowBundlerTest.class,
        PublisherAPIImplTest.class,
        LegacyShortyIdApiTest.class,
        AutoLoginFilterTest.class,
        FolderCacheImplIntegrationTest.class,
        Task210218MigrateUserProxyTableTest.class,
        com.dotmarketing.startup.runonce.Task210316UpdateLayoutIconsTest.class,
        Task210319CreateStorageTableTest.class,
        Task210321RemoveOldMetadataFilesTest.class,
        DBTimeZoneCheckTest.class,
        ContentHandlerTest.class,
        ESIndexAPITest.class,
        FileAssetTemplateUtilTest.class,
        SiteSearchJobImplTest.class,
        Task210506UpdateStorageTableTest.class,
        Task210520UpdateAnonymousEmailTest.class,
        Task210510UpdateStorageTableDropMetadataColumnTest.class,
        StaticPushPublishBundleGeneratorTest.class,
        CookieToolTest.class,
        CSVManifestBuilderTest.class,
        MoveContentActionletTest.class,
        ImageFilterAPIImplTest.class,
        DeterministicIdentifierAPITest.class,
        Task210527DropReviewFieldsFromContentletTableTest.class,
        ContentletCacheImplTest.class,
        HostTest.class,
        FileToolTest.class,
        Task210719CleanUpTitleFieldTest.class,
        Task210802UpdateStructureTableTest.class,
        MaintenanceUtilTest.class,
        BundlePublisherTest.class,
        CategoryFactoryTest.class,
        Task210805DropUserProxyTableTest.class,
        Task210816DeInodeRelationshipTest.class,
        Task210816DeInodeRelationshipTest.class,
        WorkflowEmailUtilTest.class,
        ConfigurationHelperTest.class,
<<<<<<< HEAD
        CSVManifestReaderTest.class
=======
        Task210901UpdateDateTimezonesTest.class
>>>>>>> 95121b45
})
public class MainSuite {

}<|MERGE_RESOLUTION|>--- conflicted
+++ resolved
@@ -460,11 +460,8 @@
         Task210816DeInodeRelationshipTest.class,
         WorkflowEmailUtilTest.class,
         ConfigurationHelperTest.class,
-<<<<<<< HEAD
-        CSVManifestReaderTest.class
-=======
+        CSVManifestReaderTest.class,
         Task210901UpdateDateTimezonesTest.class
->>>>>>> 95121b45
 })
 public class MainSuite {
 
