--- conflicted
+++ resolved
@@ -552,13 +552,7 @@
         AWSS3PublisherTest.class,
         ContentWorkflowHandlerTest.class,
         Task220512UpdateNoHTMLRegexValueTest.class,
-<<<<<<< HEAD
-        Task220401CreateClusterLockTableTest.class,
-        Task220606UpdatePushNowActionletNameTest.class
-=======
         MetadataDelegateTest.class
-
->>>>>>> 13273ad9
 })
 public class MainSuite {
 
