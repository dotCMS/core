--- conflicted
+++ resolved
@@ -535,11 +535,7 @@
         Task220330ChangeVanityURLSiteFieldTypeTest.class,
         Task220331UpdateDateTimezonesTest.class,
         Task220404RemoveCalendarReminderTest.class,
-<<<<<<< HEAD
-        com.dotcms.util.pagination.ContainerPaginatorTest.class
-=======
         Task220413IncreasePublishedPushedAssetIdColTest.class
->>>>>>> c3f2de4e
 })
 public class MainSuite {
 
