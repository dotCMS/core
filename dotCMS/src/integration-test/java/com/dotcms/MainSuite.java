package com.dotcms;

import com.dotcms.auth.providers.saml.v1.DotSamlResourceTest;
import com.dotcms.auth.providers.saml.v1.SAMLHelperTest;
import com.dotcms.content.elasticsearch.business.ESContentletAPIImplTest;
import com.dotcms.content.elasticsearch.business.ESIndexAPITest;
import com.dotcms.content.elasticsearch.business.ElasticsearchUtilTest;
import com.dotcms.content.elasticsearch.util.ESMappingUtilHelperTest;
import com.dotcms.contenttype.business.DotAssetBaseTypeToContentTypeStrategyImplTest;
import com.dotcms.contenttype.test.DotAssetAPITest;
import com.dotcms.ema.EMAWebInterceptorTest;
import com.dotcms.enterprise.HTMLDiffUtilTest;
import com.dotcms.enterprise.cluster.ClusterFactoryTest;
import com.dotcms.enterprise.publishing.remote.PushPublishBundleGeneratorTest;
import com.dotcms.enterprise.publishing.remote.StaticPushPublishBundleGeneratorTest;
import com.dotcms.enterprise.publishing.remote.bundler.ContainerBundlerTest;
import com.dotcms.enterprise.publishing.remote.bundler.ContentTypeBundlerTest;
import com.dotcms.enterprise.publishing.remote.bundler.DependencyBundlerTest;
import com.dotcms.enterprise.publishing.remote.bundler.FolderBundlerTest;
import com.dotcms.enterprise.publishing.remote.bundler.HostBundlerTest;
import com.dotcms.enterprise.publishing.remote.bundler.LinkBundlerTest;
import com.dotcms.enterprise.publishing.remote.bundler.RuleBundlerTest;
import com.dotcms.enterprise.publishing.remote.bundler.TemplateBundlerTest;
import com.dotcms.enterprise.publishing.remote.bundler.WorkflowBundlerTest;
import com.dotcms.enterprise.publishing.remote.handler.ContentHandlerTest;
import com.dotcms.enterprise.rules.RulesAPIImplIntegrationTest;
import com.dotcms.graphql.DotGraphQLHttpServletTest;
import com.dotcms.junit.MainBaseSuite;
import com.dotcms.mock.request.CachedParameterDecoratorTest;
import com.dotcms.publisher.bundle.business.BundleAPITest;
import com.dotcms.publisher.bundle.business.BundleFactoryTest;
import com.dotcms.publisher.business.PublishAuditAPITest;
import com.dotcms.publisher.util.DependencyManagerTest;
import com.dotcms.publishing.PublisherAPIImplTest;
import com.dotcms.publishing.PublisherFilterImplTest;
import com.dotcms.publishing.PushPublishFiltersInitializerTest;
import com.dotcms.publishing.job.SiteSearchJobImplTest;
import com.dotcms.rendering.velocity.directive.DotParseTest;
import com.dotcms.rendering.velocity.servlet.VelocityServletIntegrationTest;
import com.dotcms.rendering.velocity.viewtools.DotTemplateToolTest;
import com.dotcms.rendering.velocity.viewtools.JSONToolTest;
import com.dotcms.rest.BundlePublisherResourceIntegrationTest;
import com.dotcms.rest.BundleResourceTest;
import com.dotcms.rest.IntegrityResourceIntegrationTest;
import com.dotcms.rest.api.v1.apps.AppsResourceTest;
import com.dotcms.rest.api.v1.apps.view.AppsInterpolationTest;
import com.dotcms.rest.api.v1.authentication.ResetPasswordTokenUtilTest;
import com.dotcms.rest.api.v1.folder.FolderResourceTest;
import com.dotcms.rest.api.v1.pushpublish.PushPublishFilterResourceTest;
import com.dotcms.rest.api.v1.user.UserResourceIntegrationTest;
import com.dotcms.saml.IdentityProviderConfigurationFactoryTest;
import com.dotcms.saml.SamlConfigurationServiceTest;
import com.dotcms.security.apps.AppsAPIImplTest;
import com.dotcms.security.apps.AppsCacheImplTest;
import com.dotcms.storage.FileMetadataAPITest;
import com.dotcms.storage.StoragePersistenceAPITest;
import com.dotcms.translate.GoogleTranslationServiceIntegrationTest;
import com.dotcms.uuid.shorty.LegacyShortyIdApiTest;
import com.dotmarketing.business.helper.PermissionHelperTest;
import com.dotmarketing.cache.FolderCacheImplIntegrationTest;
import com.dotmarketing.common.db.DBTimeZoneCheckTest;
import com.dotmarketing.filters.AutoLoginFilterTest;
import com.dotmarketing.image.focalpoint.FocalPointAPITest;
import com.dotmarketing.osgi.GenericBundleActivatorTest;
import com.dotmarketing.portlets.cmsmaintenance.factories.CMSMaintenanceFactoryTest;
import com.dotmarketing.portlets.containers.business.ContainerFactoryImplTest;
import com.dotmarketing.portlets.containers.business.ContainerStructureFinderStrategyResolverTest;
import com.dotmarketing.portlets.contentlet.business.web.ContentletWebAPIImplIntegrationTest;
import com.dotmarketing.portlets.contentlet.model.IntegrationResourceLinkTest;
import com.dotmarketing.portlets.fileassets.business.FileAssetAPIImplIntegrationTest;
import com.dotmarketing.portlets.fileassets.business.FileAssetFactoryIntegrationTest;
import com.dotmarketing.portlets.folders.business.FolderFactoryImplTest;
import com.dotmarketing.portlets.folders.model.FolderTest;
import com.dotmarketing.portlets.templates.business.FileAssetTemplateUtilTest;
import com.dotmarketing.portlets.templates.business.TemplateFactoryImplTest;
import com.dotmarketing.portlets.workflows.actionlet.PushNowActionletTest;
import com.dotmarketing.portlets.workflows.model.TestWorkflowAction;
import com.dotmarketing.quartz.DotStatefulJobTest;
import com.dotmarketing.quartz.job.CleanUpFieldReferencesJobTest;
import com.dotmarketing.quartz.job.IntegrityDataGenerationJobTest;
import com.dotmarketing.startup.StartupTasksExecutorTest;
import com.dotmarketing.startup.runalways.Task00050LoadAppsSecretsTest;
import com.dotmarketing.startup.runonce.Task05195CreatesDestroyActionAndAssignDestroyDefaultActionsToTheSystemWorkflowTest;
import com.dotmarketing.startup.runonce.Task05210CreateDefaultDotAssetTest;
import com.dotmarketing.startup.runonce.Task05225RemoveLoadRecordsToIndexTest;
import com.dotmarketing.startup.runonce.Task05305AddPushPublishFilterColumnTest;
import com.dotmarketing.startup.runonce.Task05350AddDotSaltClusterColumnTest;
import com.dotmarketing.startup.runonce.Task05370AddAppsPortletToLayoutTest;
import com.dotmarketing.startup.runonce.Task05380ChangeContainerPathToAbsoluteTest;
import com.dotmarketing.startup.runonce.Task05390MakeRoomForLongerJobDetailTest;
import com.dotmarketing.startup.runonce.Task05395RemoveEndpointIdForeignKeyInIntegrityResolverTablesIntegrationTest;
import com.dotmarketing.startup.runonce.Task201013AddNewColumnsToIdentifierTableTest;
import com.dotmarketing.startup.runonce.Task201014UpdateColumnsValuesInIdentifierTableTest;
import com.dotmarketing.startup.runonce.Task201102UpdateColumnSitelicTableTest;
import com.dotmarketing.startup.runonce.Task210218MigrateUserProxyTableTest;
import com.dotmarketing.startup.runonce.Task210319CreateStorageTableTest;
import com.dotmarketing.startup.runonce.Task210321RemoveOldMetadataFilesTest;
import com.dotmarketing.startup.runonce.Task210506UpdateStorageTableTest;
import com.dotmarketing.startup.runonce.Task210510UpdateStorageTableDropMetadataColumnTest;
import com.dotmarketing.util.ConfigTest;
import com.dotmarketing.util.HashBuilderTest;
import com.dotmarketing.util.TestConfig;
import com.liferay.portal.language.LanguageUtilTest;
import org.junit.runner.RunWith;
import org.junit.runners.Suite.SuiteClasses;

/* grep -l -r "@Test" dotCMS/src/integration-test */
/* ./gradlew integrationTest -Dtest.single=com.dotcms.MainSuite */
@RunWith(MainBaseSuite.class)
@SuiteClasses({
        com.dotcms.content.elasticsearch.business.ESMappingAPITest.class,
        org.apache.velocity.runtime.parser.node.SimpleNodeTest.class,
        com.liferay.portal.ejb.UserLocalManagerTest.class,
        com.liferay.portal.ejb.UserUtilTest.class,
        com.liferay.util.LocaleUtilTest.class,
        com.dotcms.languagevariable.business.LanguageVariableAPITest.class,
        com.dotcms.filters.interceptor.jwt.JsonWebTokenInterceptorIntegrationTest.class,
        com.dotcms.publishing.PublisherAPITest.class,
        com.dotcms.publishing.remote.RemoteReceiverLanguageResolutionTest.class,
        com.dotcms.cluster.business.ServerAPIImplTest.class,
        com.dotcms.cache.KeyValueCacheImplTest.class,
        com.dotcms.enterprise.publishing.remote.handler.RuleBundlerHandlerTest.class,
        com.dotcms.enterprise.publishing.remote.CategoryBundlerHandlerTest.class,
        com.dotcms.enterprise.publishing.remote.HostBundlerHandlerTest.class,
        com.dotcms.enterprise.priv.ESSearchProxyTest.class,
        com.dotcms.util.pagination.ContentTypesPaginatorTest.class,
        com.dotcms.util.marshal.MarshalUtilsIntegrationTest.class,
        com.dotcms.util.RelationshipUtilTest.class,
        com.dotcms.util.ImportUtilTest.class,
        com.dotmarketing.util.PageModeTest.class,
        com.dotmarketing.business.web.UserWebAPIImplTest.class,
        com.dotcms.auth.providers.jwt.JsonWebTokenUtilsIntegrationTest.class,
        com.dotcms.auth.providers.jwt.factories.ApiTokenAPITest.class,
        com.dotcms.auth.providers.jwt.services.JsonWebTokenServiceIntegrationTest.class,
        com.dotcms.publisher.util.DependencySetTest.class,
        com.dotcms.publisher.business.PublisherTest.class,
        com.dotcms.publisher.endpoint.bean.PublishingEndPointTest.class,
        com.dotcms.publisher.endpoint.business.PublishingEndPointAPITest.class,
        com.dotcms.publisher.endpoint.business.PublishingEndPointFactoryImplTest.class,
        com.dotcms.publisher.assets.business.PushedAssetsAPITest.class,
        com.dotcms.notification.business.NotificationAPITest.class,
        com.dotcms.business.LocalTransactionAndCloseDBIfOpenedFactoryTest.class,
        com.dotcms.content.elasticsearch.business.IndiciesFactoryTest.class,
        com.dotcms.content.elasticsearch.business.ESIndexSpeedTest.class,
        com.dotcms.content.elasticsearch.business.ESSiteSearchAPITest.class,
        com.dotcms.content.elasticsearch.business.ContentletIndexAPIImplTest.class,
        com.dotcms.content.elasticsearch.business.ES6UpgradeTest.class,
        com.dotcms.content.elasticsearch.business.ESContentFactoryImplTest.class,
        com.dotcms.keyvalue.busines.KeyValueAPIImplTest.class,
        com.dotcms.keyvalue.business.KeyValueAPITest.class,
        com.dotcms.tika.TikaUtilsTest.class,
        com.dotcms.http.CircuitBreakerUrlTest.class,
        com.dotcms.visitor.filter.logger.VisitorLoggerTest.class,
        com.dotcms.visitor.filter.characteristics.VisitorCharacterTest.class,
        com.dotcms.graphql.business.GraphqlAPITest.class,
        com.dotcms.contenttype.test.ContentTypeTest.class,
        com.dotcms.contenttype.test.DeleteFieldJobTest.class,
        com.dotcms.contenttype.test.ContentTypeAPIImplTest.class,
        com.dotcms.contenttype.test.ContentTypeBuilderTest.class,
        com.dotcms.contenttype.test.ContentTypeFactoryImplTest.class,
        com.dotcms.contenttype.test.ContentTypeImportExportTest.class,
        com.dotcms.contenttype.test.FieldFactoryImplTest.class,
        com.dotcms.contenttype.test.JsonContentTypeTransformerTest.class,
        com.dotcms.contenttype.test.ContentResourceTest.class,
        com.dotcms.contenttype.test.FieldBuilderTest.class,
        com.dotcms.contenttype.test.KeyValueFieldUtilTest.class,
        com.dotcms.contenttype.test.ContentTypeResourceTest.class,
        com.dotcms.contenttype.business.RelationshipAPITest.class,
        com.dotcms.contenttype.business.FieldAPITest.class,
        com.dotcms.contenttype.business.RelationshipFactoryImplTest.class,
        com.dotcms.contenttype.model.field.layout.FieldUtilTest.class,
        com.dotcms.contenttype.model.field.layout.FieldLayoutColumnSerializerTest.class,
        com.dotcms.contenttype.model.field.layout.FieldLayoutSerializerTest.class,
        com.dotcms.contenttype.model.field.layout.FieldLayoutRowSerializerTest.class,
        com.dotcms.contenttype.model.field.layout.FieldLayoutTest.class,
        com.dotcms.workflow.helper.TestSystemActionMappingsHandlerMerger.class,
        com.dotcms.concurrent.lock.DotKeyLockManagerTest.class,
        com.dotcms.rendering.velocity.VelocityMacroCacheTest.class,
        com.dotcms.rendering.velocity.VelocityUtilTest.class,
        com.dotcms.rendering.velocity.viewtools.navigation.NavToolTest.class,
        com.dotcms.rendering.velocity.viewtools.navigation.NavToolCacheTest.class,
        com.dotcms.rendering.velocity.viewtools.content.ContentMapTest.class,
        com.dotcms.rendering.velocity.viewtools.content.util.ContentUtilsTest.class,
        com.dotcms.rendering.velocity.viewtools.content.ContentToolTest.class,
        com.dotcms.rendering.velocity.viewtools.WorkflowToolTest.class,
        com.dotcms.browser.BrowserAPITest.class,
        com.dotcms.rendering.velocity.viewtools.LanguageWebAPITest.class,
        com.dotcms.rendering.velocity.viewtools.ContainerWebAPIIntegrationTest.class,
        com.dotcms.rendering.velocity.services.VelocityResourceKeyTest.class,
        com.dotcms.rendering.velocity.services.HTMLPageAssetRenderedTest.class,
        com.dotcms.uuid.shorty.ShortyIdApiTest.class,
        DotGraphQLHttpServletTest.class,
        com.dotcms.rest.TagResourceIntegrationTest.class,
        com.dotcms.rest.MapToContentletPopulatorTest.class,
        com.dotcms.rest.WebResourceIntegrationTest.class,
        com.dotcms.rest.api.v1.configuration.ConfigurationResourceTest.class,
        com.dotcms.rest.api.v1.page.NavResourceTest.class,
        com.dotcms.rest.api.v1.page.PageResourceTest.class,
        com.dotcms.rest.api.v1.temp.TempFileResourceTest.class,
        com.dotcms.rest.api.v1.content.ContentVersionResourceIntegrationTest.class,
        com.dotcms.rest.api.v1.container.ContainerResourceIntegrationTest.class,
        com.dotcms.rest.api.v1.theme.ThemeResourceIntegrationTest.class,
        com.dotcms.rest.api.v1.vtl.VTLResourceIntegrationTest.class,
        com.dotcms.rest.api.v1.contenttype.ContentTypeResourceIssue15124Test.class,
        com.dotcms.rest.api.v1.contenttype.FieldResourceTest.class,
        com.dotcms.rest.api.v1.contenttype.FieldVariableResourceTest.class,
        com.dotcms.rest.api.v1.contenttype.ContentTypeResourceTest.class,
        com.dotcms.rest.api.v1.workflow.WorkflowResourceResponseCodeIntegrationTest.class,
        com.dotcms.rest.api.v1.workflow.WorkflowResourceIntegrationTest.class,
        com.dotcms.rest.api.v1.workflow.WorkflowResourceLicenseIntegrationTest.class,
        com.dotcms.rest.api.v1.authentication.ResetPasswordResourceIntegrationTest.class,
        com.dotcms.rest.api.v1.authentication.CreateJsonWebTokenResourceIntegrationTest.class,
        com.dotcms.rest.api.v1.relationships.RelationshipsResourceTest.class,
        com.dotcms.rest.api.v2.contenttype.FieldResourceTest.class,
        com.dotcms.rest.api.v3.contenttype.FieldResourceTest.class,
        com.dotcms.rest.api.v3.contenttype.MoveFieldFormTest.class,
        com.dotcms.rest.api.CorsFilterTest.class,
        com.dotcms.rest.elasticsearch.ESContentResourcePortletTest.class,
        com.dotcms.filters.VanityUrlFilterTest.class,
        com.dotcms.vanityurl.business.VanityUrlAPITest.class,
        com.dotmarketing.portlets.fileassets.business.FileAssetAPITest.class,
        com.dotmarketing.portlets.languagesmanager.business.LanguageAPITest.class,
        com.dotmarketing.portlets.languagesmanager.business.LanguageFactoryIntegrationTest.class,
        com.dotmarketing.portlets.linkchecker.business.LinkCheckerAPITest.class,
        com.dotmarketing.portlets.contentlet.util.ContentletUtilTest.class,
        com.dotmarketing.portlets.contentlet.business.ContentletCheckInTest.class,
        com.dotmarketing.portlets.contentlet.business.ContentletFactoryTest.class,
        com.dotmarketing.portlets.contentlet.business.HostAPITest.class,
        ContainerStructureFinderStrategyResolverTest.class,
        com.dotmarketing.portlets.contentlet.business.ContentletAPITest.class,
        com.dotmarketing.portlets.contentlet.model.ContentletIntegrationTest.class,
        com.dotmarketing.portlets.contentlet.transform.BinaryToMapTransformerTest.class,
        com.dotmarketing.portlets.contentlet.transform.ContentletTransformerTest.class,
        com.dotmarketing.portlets.contentlet.ajax.ContentletAjaxTest.class,
        com.dotmarketing.portlets.workflows.business.SaveContentDraftActionletTest.class,
        com.dotmarketing.portlets.workflows.business.WorkflowFactoryTest.class,
        com.dotmarketing.portlets.workflows.business.SaveContentActionletTest.class,
        com.dotmarketing.portlets.workflows.business.WorkflowAPIMultiLanguageTest.class,
        com.dotmarketing.portlets.workflows.business.WorkflowAPITest.class,
        com.dotmarketing.portlets.workflows.model.WorkflowSearcherTest.class,
        com.dotmarketing.portlets.workflows.model.SystemActionWorkflowActionMappingTest.class,
        com.dotmarketing.portlets.workflows.actionlet.FourEyeApproverActionletTest.class,
        com.dotmarketing.portlets.workflows.actionlet.SaveContentActionletTest.class,
        com.dotmarketing.portlets.workflows.actionlet.SaveContentActionletWithTagsTest.class,
        com.dotmarketing.portlets.workflows.actionlet.CopyActionletTest.class,
        com.dotmarketing.portlets.workflows.actionlet.VelocityScriptActionletTest.class,
        com.dotmarketing.portlets.personas.business.PersonaAPITest.class,
        com.dotmarketing.portlets.personas.business.DeleteMultiTreeUsedPersonaTagJobTest.class,
        com.dotmarketing.portlets.links.business.MenuLinkAPITest.class,
        com.dotmarketing.portlets.links.factories.LinkFactoryTest.class,
        com.dotmarketing.portlets.rules.conditionlet.ConditionletOSGIFTest.class,
        com.dotmarketing.portlets.rules.conditionlet.CurrentSessionLanguageConditionletTest.class,
        com.dotmarketing.portlets.rules.conditionlet.NumberOfTimesPreviouslyVisitedConditionletTest.class,
        com.dotmarketing.portlets.rules.conditionlet.UsersBrowserLanguageConditionletTest.class,
        com.dotmarketing.portlets.rules.conditionlet.UsersSiteVisitsConditionletTest.class,
        com.dotmarketing.portlets.rules.conditionlet.VisitorOperatingSystemConditionletTest.class,
        com.dotmarketing.portlets.rules.conditionlet.VisitedUrlConditionletTest.class,
        com.dotmarketing.portlets.rules.business.RulesCacheFTest.class,
        com.dotmarketing.portlets.templates.business.TemplateAPITest.class,
        com.dotmarketing.portlets.folders.business.FolderAPITest.class,
        com.dotmarketing.portlets.containers.business.ContainerAPIImplTest.class,
        com.dotmarketing.portlets.containers.business.ContainerAPITest.class,
        com.dotmarketing.portlets.containers.business.FileAssetContainerUtilTest.class,
        com.dotmarketing.portlets.htmlpages.business.HTMLPageAPITest.class,
        com.dotmarketing.portlets.structure.factories.StructureFactoryTest.class,
        com.dotmarketing.portlets.structure.factories.FieldFactoryTest.class,
        com.dotmarketing.portlets.structure.model.ContentletRelationshipsTest.class,
        com.dotmarketing.portlets.structure.transform.ContentletRelationshipsTransformerTest.class,
        com.dotmarketing.portlets.categories.business.CategoryAPITest.class,
        com.dotmarketing.filters.FiltersTest.class,
        com.dotmarketing.business.VersionableAPITest.class,
        com.dotmarketing.business.UserAPITest.class,
        com.dotmarketing.business.portal.PortletAPIImplTest.class,
        com.dotmarketing.business.cache.provider.guava.CachePerformanceTest.class,
        com.dotmarketing.business.web.LanguageWebApiTest.class,
        com.dotmarketing.business.IdentifierFactoryTest.class,
        com.dotmarketing.business.IdentifierAPITest.class,
        com.dotmarketing.business.CommitListenerCacheWrapperTest.class,
        com.dotmarketing.business.RoleAPITest.class,
        com.dotmarketing.business.IdentifierConsistencyIntegrationTest.class,
        com.dotmarketing.business.LayoutAPITest.class,
        com.dotmarketing.business.PermissionAPIIntegrationTest.class,
        com.dotmarketing.business.PermissionAPITest.class,
        com.dotmarketing.servlets.BinaryExporterServletTest.class,
        com.dotmarketing.servlets.ShortyServletAndTitleImageTest.class,
        com.dotmarketing.servlets.ajax.AjaxDirectorServletIntegrationTest.class,
        com.dotmarketing.common.reindex.ReindexThreadTest.class,
        com.dotmarketing.common.reindex.ReindexAPITest.class,
        com.dotmarketing.common.db.DotDatabaseMetaDataTest.class,
        com.dotmarketing.common.db.ParamsSetterTest.class,
        com.dotmarketing.cms.urlmap.URLMapAPIImplTest.class,
        com.dotmarketing.factories.PublishFactoryTest.class,
        com.dotmarketing.factories.WebAssetFactoryTest.class,
        com.dotmarketing.factories.MultiTreeAPITest.class,
        com.dotmarketing.db.DbConnectionFactoryTest.class,
        com.dotmarketing.db.DbConnectionFactoryUtilTest.class,
        com.dotmarketing.db.HibernateUtilTest.class,
        com.dotmarketing.quartz.job.BinaryCleanupJobTest.class,
        FocalPointAPITest.class,
        com.dotmarketing.tag.business.TagAPITest.class,
        com.dotcms.osgi.OSGIUtilTest.class,
        com.dotmarketing.fixTasks.FixTask00085FixEmptyParentPathOnIdentifierTest.class,
        com.dotmarketing.startup.runonce.Task05170DefineFrontEndAndBackEndRolesTest.class,
        com.dotmarketing.startup.runonce.Task04375UpdateCategoryKeyTest.class,
        com.dotmarketing.startup.runonce.Task04335CreateSystemWorkflowTest.class,
        com.dotmarketing.startup.runonce.Task04375UpdateColorsTest.class,
        com.dotmarketing.startup.runonce.Task05160MultiTreeAddPersonalizationColumnAndChangingPKTest.class,
        com.dotmarketing.startup.runonce.Task05035LanguageTableIdentityOffTest.class,
        com.dotmarketing.startup.runonce.Task05165CreateContentTypeWorkflowActionMappingTableTest.class,
        com.dotmarketing.startup.runonce.Task05070AndTask05080Test.class,
        com.dotmarketing.startup.runonce.Task05030UpdateSystemContentTypesHostTest.class,
        com.dotmarketing.startup.runonce.Task05050FileAssetContentTypeReadOnlyFileNameTest.class,
        com.dotmarketing.startup.runonce.Task05190UpdateFormsWidgetCodeFieldTest.class,
        com.dotmarketing.startup.runalways.Task00001LoadSchemaIntegrationTest.class,
        com.dotmarketing.startup.runonce.Task05200WorkflowTaskUniqueKeyTest.class,
        Task05195CreatesDestroyActionAndAssignDestroyDefaultActionsToTheSystemWorkflowTest.class,
        Task05210CreateDefaultDotAssetTest.class,
        CleanUpFieldReferencesJobTest.class,
        ESContentletAPIImplTest.class,
        CachedParameterDecoratorTest.class,
        ContainerFactoryImplTest.class,
        TemplateFactoryImplTest.class,
        TestConfig.class,
        ConfigTest.class,
        FolderTest.class,
        PublishAuditAPITest.class,
        BundleFactoryTest.class,
        com.dotcms.security.apps.SecretsStoreKeyStoreImplTest.class,
        AppsAPIImplTest.class,
        AppsResourceTest.class,
        AppsCacheImplTest.class,
        VelocityServletIntegrationTest.class,
        DotAssetAPITest.class,
        DotAssetBaseTypeToContentTypeStrategyImplTest.class,
        RulesAPIImplIntegrationTest.class,
        FileAssetAPIImplIntegrationTest.class,
        FileAssetFactoryIntegrationTest.class,
        UserResourceIntegrationTest.class,
        IntegrationResourceLinkTest.class,
        HTMLDiffUtilTest.class,
        HashBuilderTest.class,
        ElasticsearchUtilTest.class,
        LanguageUtilTest.class,
        FolderResourceTest.class,
        Task05225RemoveLoadRecordsToIndexTest.class,
        PushPublishBundleGeneratorTest.class,
        BundleFactoryTest.class,
        PublisherFilterImplTest.class,
        PushPublishFiltersInitializerTest.class,
        PushPublishFilterResourceTest.class,
        PushNowActionletTest.class,
        Task05305AddPushPublishFilterColumnTest.class,
        CMSMaintenanceFactoryTest.class,
        Task05350AddDotSaltClusterColumnTest.class,
        DotParseTest.class,
        TestWorkflowAction.class,
        SamlConfigurationServiceTest.class,
        ClusterFactoryTest.class,
        ESMappingUtilHelperTest.class,
        BundleResourceTest.class,
        IdentityProviderConfigurationFactoryTest.class,
        EMAWebInterceptorTest.class,
        GoogleTranslationServiceIntegrationTest.class,
        Task05380ChangeContainerPathToAbsoluteTest.class,
        DotTemplateToolTest.class,
        ContentletWebAPIImplIntegrationTest.class,
        Task05370AddAppsPortletToLayoutTest.class,
        FolderFactoryImplTest.class,
        DotSamlResourceTest.class,
        DotStatefulJobTest.class,
        IntegrityDataGenerationJobTest.class,
        BundleAPITest.class,
        Task05390MakeRoomForLongerJobDetailTest.class,
        IntegrityDataGenerationJobTest.class,
        Task05395RemoveEndpointIdForeignKeyInIntegrityResolverTablesIntegrationTest.class,
        JSONToolTest.class,
        BundlePublisherResourceIntegrationTest.class,
        IntegrityResourceIntegrationTest.class,
        Task00050LoadAppsSecretsTest.class,
        StoragePersistenceAPITest.class,
        FileMetadataAPITest.class,
        StartupTasksExecutorTest.class,
        Task201013AddNewColumnsToIdentifierTableTest.class,
        Task201014UpdateColumnsValuesInIdentifierTableTest.class,
        AppsInterpolationTest.class,
        com.dotcms.rest.api.v1.template.TemplateResourceTest.class,
        Task201102UpdateColumnSitelicTableTest.class,
        DependencyManagerTest.class,
        com.dotcms.rest.api.v1.versionable.VersionableResourceTest.class,
        GenericBundleActivatorTest.class,
        SAMLHelperTest.class,
        PermissionHelperTest.class,
        ResetPasswordTokenUtilTest.class,
        ContainerBundlerTest.class,
        ContentTypeBundlerTest.class,
        DependencyBundlerTest.class,
        FolderBundlerTest.class,
        HostBundlerTest.class,
        LinkBundlerTest.class,
        RuleBundlerTest.class,
        TemplateBundlerTest.class,
        WorkflowBundlerTest.class,
        PublisherAPIImplTest.class,
        LegacyShortyIdApiTest.class,
        AutoLoginFilterTest.class,
        FolderCacheImplIntegrationTest.class,
        Task210218MigrateUserProxyTableTest.class,
        com.dotmarketing.startup.runonce.Task210316UpdateLayoutIconsTest.class,
        Task210319CreateStorageTableTest.class,
        Task210321RemoveOldMetadataFilesTest.class,
        DBTimeZoneCheckTest.class,
        ContentHandlerTest.class,
        ESIndexAPITest.class,
        FileAssetTemplateUtilTest.class,
        SiteSearchJobImplTest.class,
        Task210506UpdateStorageTableTest.class,
<<<<<<< HEAD
        Task210510UpdateStorageTableDropMetadataColumnTest.class
=======
        StaticPushPublishBundleGeneratorTest.class
>>>>>>> 20c10b23
})
public class MainSuite {

}<|MERGE_RESOLUTION|>--- conflicted
+++ resolved
@@ -414,11 +414,8 @@
         FileAssetTemplateUtilTest.class,
         SiteSearchJobImplTest.class,
         Task210506UpdateStorageTableTest.class,
-<<<<<<< HEAD
-        Task210510UpdateStorageTableDropMetadataColumnTest.class
-=======
+        Task210510UpdateStorageTableDropMetadataColumnTest.class,
         StaticPushPublishBundleGeneratorTest.class
->>>>>>> 20c10b23
 })
 public class MainSuite {
 
