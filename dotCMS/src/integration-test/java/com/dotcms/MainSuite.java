--- conflicted
+++ resolved
@@ -480,11 +480,8 @@
         Task211007RemoveNotNullConstraintFromCompanyMXColumnTest.class,
         ManifestReaderFactoryTest.class,
         Task211012AddCompanyDefaultLanguageTest.class,
-<<<<<<< HEAD
-        StaticPublisherIntegrationTest.class
-=======
+        StaticPublisherIntegrationTest.class,
         HostIntegrityCheckerTest.class
->>>>>>> c88d7ce0
 })
 public class MainSuite {
 
