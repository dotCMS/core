package com.dotcms;

import com.dotcms.analytics.bayesian.BayesianAPIImplTest;
import com.dotcms.auth.providers.saml.v1.DotSamlResourceTest;
import com.dotcms.auth.providers.saml.v1.SAMLHelperTest;
import com.dotcms.cache.lettuce.DotObjectCodecTest;
import com.dotcms.cache.lettuce.LettuceCacheTest;
import com.dotcms.cache.lettuce.RedisClientTest;
import com.dotcms.content.business.ObjectMapperTest;
import com.dotcms.content.business.json.ContentletJsonAPITest;
import com.dotcms.content.elasticsearch.business.ESContentletAPIImplTest;
import com.dotcms.content.elasticsearch.business.ESIndexAPITest;
import com.dotcms.content.elasticsearch.business.ElasticsearchUtilTest;
import com.dotcms.content.elasticsearch.util.ESMappingUtilHelperTest;
import com.dotcms.content.model.hydration.MetadataDelegateTest;
import com.dotcms.contenttype.business.ContentTypeInitializerTest;
import com.dotcms.contenttype.business.DotAssetBaseTypeToContentTypeStrategyImplTest;
import com.dotcms.contenttype.business.StoryBlockAPITest;
import com.dotcms.contenttype.test.DotAssetAPITest;
import com.dotcms.csspreproc.CSSCacheTest;
import com.dotcms.csspreproc.CSSPreProcessServletTest;
import com.dotcms.dotpubsub.PostgresPubSubImplTest;
import com.dotcms.dotpubsub.RedisPubSubImplTest;
import com.dotcms.ema.EMAWebInterceptorTest;
import com.dotcms.enterprise.cluster.ClusterFactoryTest;
import com.dotcms.enterprise.publishing.bundler.URLMapBundlerTest;
import com.dotcms.enterprise.publishing.remote.PushPublishBundleGeneratorTest;
import com.dotcms.enterprise.publishing.remote.StaticPushPublishBundleGeneratorTest;
import com.dotcms.enterprise.publishing.remote.bundler.ContainerBundlerTest;
import com.dotcms.enterprise.publishing.remote.bundler.ContentBundlerTest;
import com.dotcms.enterprise.publishing.remote.bundler.ContentTypeBundlerTest;
import com.dotcms.enterprise.publishing.remote.bundler.DependencyBundlerTest;
import com.dotcms.enterprise.publishing.remote.bundler.FolderBundlerTest;
import com.dotcms.enterprise.publishing.remote.bundler.HostBundlerTest;
import com.dotcms.enterprise.publishing.remote.bundler.LinkBundlerTest;
import com.dotcms.enterprise.publishing.remote.bundler.RuleBundlerTest;
import com.dotcms.enterprise.publishing.remote.bundler.TemplateBundlerTest;
import com.dotcms.enterprise.publishing.remote.bundler.WorkflowBundlerTest;
import com.dotcms.enterprise.publishing.remote.handler.ContentHandlerTest;
import com.dotcms.enterprise.publishing.remote.handler.ContentWorkflowHandlerTest;
import com.dotcms.enterprise.publishing.remote.handler.HandlerUtilTest;
import com.dotcms.enterprise.publishing.staticpublishing.AWSS3PublisherTest;
import com.dotcms.enterprise.publishing.staticpublishing.LanguageFolderTest;
import com.dotcms.enterprise.publishing.staticpublishing.StaticPublisherIntegrationTest;
import com.dotcms.enterprise.rules.RulesAPIImplIntegrationTest;
import com.dotcms.filters.interceptor.meta.MetaWebInterceptorTest;
import com.dotcms.graphql.DotGraphQLHttpServletTest;
import com.dotcms.integritycheckers.HostIntegrityCheckerTest;
import com.dotcms.integritycheckers.IntegrityUtilTest;
import com.dotcms.junit.MainBaseSuite;
import com.dotcms.mail.MailAPIImplTest;
import com.dotcms.mock.request.CachedParameterDecoratorTest;
import com.dotcms.publisher.bundle.business.BundleAPITest;
import com.dotcms.publisher.bundle.business.BundleFactoryTest;
import com.dotcms.publisher.business.PublishAuditAPITest;
import com.dotcms.publisher.business.PublishQueueElementTransformerTest;
import com.dotcms.publisher.receiver.BundlePublisherTest;
import com.dotcms.publisher.util.DependencyManagerTest;
import com.dotcms.publisher.util.DependencyModDateUtilTest;
import com.dotcms.publishing.BundlerUtilTest;
import com.dotcms.publishing.PublisherFilterImplTest;
import com.dotcms.publishing.PushPublishFiltersInitializerTest;
import com.dotcms.publishing.job.SiteSearchJobImplTest;
import com.dotcms.publishing.manifest.CSVManifestBuilderTest;
import com.dotcms.publishing.manifest.CSVManifestReaderTest;
import com.dotcms.publishing.manifest.ManifestReaderFactoryTest;
import com.dotcms.rendering.velocity.directive.DotParseTest;
import com.dotcms.rendering.velocity.servlet.VelocityServletIntegrationTest;
import com.dotcms.rendering.velocity.viewtools.DotTemplateToolTest;
import com.dotcms.rendering.velocity.viewtools.FileToolTest;
import com.dotcms.rendering.velocity.viewtools.JSONToolTest;
import com.dotcms.rendering.velocity.viewtools.MessageToolTest;
import com.dotcms.rendering.velocity.viewtools.XmlToolTest;
import com.dotcms.rendering.velocity.viewtools.content.StoryBlockMapTest;
import com.dotcms.rendering.velocity.viewtools.content.StoryBlockTest;
import com.dotcms.rest.BundlePublisherResourceIntegrationTest;
import com.dotcms.rest.BundleResourceTest;
import com.dotcms.rest.IntegrityResourceIntegrationTest;
import com.dotcms.rest.api.v1.apps.AppsResourceTest;
import com.dotcms.rest.api.v1.apps.view.AppsInterpolationTest;
import com.dotcms.rest.api.v1.authentication.ResetPasswordTokenUtilTest;
import com.dotcms.rest.api.v1.folder.FolderResourceTest;
import com.dotcms.rest.api.v1.menu.MenuResourceTest;
import com.dotcms.rest.api.v1.pushpublish.PushPublishFilterResourceTest;
import com.dotcms.rest.api.v1.system.ConfigurationHelperTest;
import com.dotcms.rest.api.v1.taillog.TailLogResourceTest;
import com.dotcms.rest.api.v1.user.UserResourceIntegrationTest;
import com.dotcms.saml.IdentityProviderConfigurationFactoryTest;
import com.dotcms.saml.SamlConfigurationServiceTest;
import com.dotcms.security.ContentSecurityPolicyUtilTest;
import com.dotcms.security.apps.AppsAPIImplTest;
import com.dotcms.security.apps.AppsCacheImplTest;
import com.dotcms.security.multipart.BoundedBufferedReaderTest;
import com.dotcms.security.multipart.ContentDispositionFileNameParserTest;
import com.dotcms.security.multipart.SecureFileValidatorTest;
import com.dotcms.storage.FileMetadataAPITest;
import com.dotcms.storage.StoragePersistenceAPITest;
import com.dotcms.translate.GoogleTranslationServiceIntegrationTest;
import com.dotcms.uuid.shorty.LegacyShortyIdApiTest;
import com.dotcms.variant.VariantAPITest;
import com.dotcms.variant.VariantFactoryTest;
import com.dotcms.variant.business.VariantCacheTest;
import com.dotmarketing.beans.HostTest;
import com.dotmarketing.business.DeterministicIdentifierAPITest;
import com.dotmarketing.business.IdentifierCacheImplTest;
import com.dotmarketing.business.PermissionBitFactoryImplTest;
import com.dotmarketing.business.VersionableFactoryImplTest;
import com.dotmarketing.business.helper.PermissionHelperTest;
import com.dotmarketing.cache.FolderCacheImplIntegrationTest;
import com.dotmarketing.common.db.DBTimeZoneCheckTest;
import com.dotmarketing.filters.AutoLoginFilterTest;
import com.dotmarketing.image.filter.ImageFilterAPIImplTest;
import com.dotmarketing.image.focalpoint.FocalPointAPITest;
import com.dotmarketing.osgi.GenericBundleActivatorTest;
import com.dotmarketing.portlets.browser.BrowserUtilTest;
import com.dotmarketing.portlets.categories.business.CategoryFactoryTest;
import com.dotmarketing.portlets.cmsmaintenance.factories.CMSMaintenanceFactoryTest;
import com.dotmarketing.portlets.containers.business.ContainerFactoryImplTest;
import com.dotmarketing.portlets.containers.business.ContainerStructureFinderStrategyResolverTest;
import com.dotmarketing.portlets.contentlet.business.ContentletCacheImplTest;
import com.dotmarketing.portlets.contentlet.business.web.ContentletWebAPIImplIntegrationTest;
import com.dotmarketing.portlets.contentlet.model.ContentletDependenciesTest;
import com.dotmarketing.portlets.contentlet.model.IntegrationResourceLinkTest;
import com.dotmarketing.portlets.fileassets.business.FileAssetAPIImplIntegrationTest;
import com.dotmarketing.portlets.fileassets.business.FileAssetFactoryIntegrationTest;
import com.dotmarketing.portlets.folders.business.FolderFactoryImplTest;
import com.dotmarketing.portlets.folders.model.FolderTest;
import com.dotmarketing.portlets.templates.business.FileAssetTemplateUtilTest;
import com.dotmarketing.portlets.templates.business.TemplateFactoryImplTest;
import com.dotmarketing.portlets.workflows.actionlet.MoveContentActionletTest;
import com.dotmarketing.portlets.workflows.actionlet.PushNowActionletTest;
import com.dotmarketing.portlets.workflows.actionlet.SaveContentAsDraftActionletIntegrationTest;
import com.dotmarketing.portlets.workflows.actionlet.VelocityScriptActionletAbortTest;
import com.dotmarketing.portlets.workflows.model.TestWorkflowAction;
import com.dotmarketing.portlets.workflows.util.WorkflowEmailUtilTest;
import com.dotmarketing.quartz.DotStatefulJobTest;
import com.dotmarketing.quartz.job.CleanUpFieldReferencesJobTest;
import com.dotmarketing.quartz.job.IntegrityDataGenerationJobTest;
import com.dotmarketing.startup.StartupTasksExecutorTest;
import com.dotmarketing.startup.runalways.Task00050LoadAppsSecretsTest;
import com.dotmarketing.startup.runonce.Task05195CreatesDestroyActionAndAssignDestroyDefaultActionsToTheSystemWorkflowTest;
import com.dotmarketing.startup.runonce.Task05210CreateDefaultDotAssetTest;
import com.dotmarketing.startup.runonce.Task05225RemoveLoadRecordsToIndexTest;
import com.dotmarketing.startup.runonce.Task05305AddPushPublishFilterColumnTest;
import com.dotmarketing.startup.runonce.Task05350AddDotSaltClusterColumnTest;
import com.dotmarketing.startup.runonce.Task05370AddAppsPortletToLayoutTest;
import com.dotmarketing.startup.runonce.Task05380ChangeContainerPathToAbsoluteTest;
import com.dotmarketing.startup.runonce.Task05390MakeRoomForLongerJobDetailTest;
import com.dotmarketing.startup.runonce.Task05395RemoveEndpointIdForeignKeyInIntegrityResolverTablesIntegrationTest;
import com.dotmarketing.startup.runonce.Task201013AddNewColumnsToIdentifierTableTest;
import com.dotmarketing.startup.runonce.Task201014UpdateColumnsValuesInIdentifierTableTest;
import com.dotmarketing.startup.runonce.Task201102UpdateColumnSitelicTableTest;
import com.dotmarketing.startup.runonce.Task210218MigrateUserProxyTableTest;
import com.dotmarketing.startup.runonce.Task210319CreateStorageTableTest;
import com.dotmarketing.startup.runonce.Task210321RemoveOldMetadataFilesTest;
import com.dotmarketing.startup.runonce.Task210506UpdateStorageTableTest;
import com.dotmarketing.startup.runonce.Task210510UpdateStorageTableDropMetadataColumnTest;
import com.dotmarketing.startup.runonce.Task210520UpdateAnonymousEmailTest;
import com.dotmarketing.startup.runonce.Task210527DropReviewFieldsFromContentletTableTest;
import com.dotmarketing.startup.runonce.Task210719CleanUpTitleFieldTest;
import com.dotmarketing.startup.runonce.Task210802UpdateStructureTableTest;
import com.dotmarketing.startup.runonce.Task210805DropUserProxyTableTest;
import com.dotmarketing.startup.runonce.Task210816DeInodeRelationshipTest;
import com.dotmarketing.startup.runonce.Task210901UpdateDateTimezonesTest;
import com.dotmarketing.startup.runonce.Task211007RemoveNotNullConstraintFromCompanyMXColumnTest;
import com.dotmarketing.startup.runonce.Task211012AddCompanyDefaultLanguageTest;
import com.dotmarketing.startup.runonce.Task211101AddContentletAsJsonColumnTest;
import com.dotmarketing.startup.runonce.Task211103RenameHostNameLabelTest;
import com.dotmarketing.startup.runonce.Task220202RemoveFKStructureFolderConstraintTest;
import com.dotmarketing.startup.runonce.Task220203RemoveFolderInodeConstraintTest;
import com.dotmarketing.startup.runonce.Task220214AddOwnerAndIDateToFolderTableTest;
import com.dotmarketing.startup.runonce.Task220215MigrateDataFromInodeToFolderTest;
import com.dotmarketing.startup.runonce.Task220330ChangeVanityURLSiteFieldTypeTest;
import com.dotmarketing.startup.runonce.Task220401CreateClusterLockTableTest;
import com.dotmarketing.startup.runonce.Task220402UpdateDateTimezonesTest;
import com.dotmarketing.startup.runonce.Task220413IncreasePublishedPushedAssetIdColTest;
import com.dotmarketing.startup.runonce.Task220512UpdateNoHTMLRegexValueTest;
import com.dotmarketing.startup.runonce.Task220606UpdatePushNowActionletNameTest;
import com.dotmarketing.startup.runonce.Task220822CreateVariantTableTest;
import com.dotmarketing.startup.runonce.Task220824CreateDefaultVariantTest;
import com.dotmarketing.startup.runonce.Task220829CreateExperimentsTableTest;

import com.dotmarketing.startup.runonce.Task220825CreateVariantFieldTest;

import com.dotmarketing.startup.runonce.Task220825MakeSomeSystemFieldsRemovableTest;

import com.dotmarketing.startup.runonce.Task220829CreateExperimentsTableTest;

import com.dotmarketing.startup.runonce.Task220912UpdateCorrectShowOnMenuPropertyTest;
import com.dotmarketing.startup.runonce.Task220928AddLookbackWindowColumnToExperimentTest;
import com.dotmarketing.startup.runonce.Task221007AddVariantIntoPrimaryKeyTest;
import com.dotmarketing.util.ConfigTest;
import com.dotmarketing.util.HashBuilderTest;
import com.dotmarketing.util.MaintenanceUtilTest;
import com.dotmarketing.util.ResourceCollectorUtilTest;
import com.dotmarketing.util.TestConfig;
import com.dotmarketing.util.UtilMethodsITest;
import com.dotmarketing.util.contentlet.pagination.PaginatedContentletsIntegrationTest;
import com.liferay.portal.language.LanguageUtilTest;
import org.apache.velocity.tools.view.tools.CookieToolTest;
import org.junit.runner.RunWith;
import org.junit.runners.Suite.SuiteClasses;

/* grep -l -r "@Test" dotCMS/src/integration-test */
/* ./gradlew integrationTest -Dtest.single=com.dotcms.MainSuite */


@RunWith(MainBaseSuite.class)
@SuiteClasses({
        Task220825CreateVariantFieldTest.class,
        Task221007AddVariantIntoPrimaryKeyTest.class,
        ContentletWebAPIImplIntegrationTest.class, // moved to top because of failures on GHA
        DependencyBundlerTest.class, // moved to top because of failures on GHA
        FolderCacheImplIntegrationTest.class,
        StaticPublisherIntegrationTest.class,
        com.dotcms.publishing.PublisherAPIImplTest.class,
        SiteSearchJobImplTest.class,
        PushPublishBundleGeneratorTest.class,
        LegacyShortyIdApiTest.class,
        RuleBundlerTest.class,
        com.dotcms.content.elasticsearch.business.ESMappingAPITest.class,
        org.apache.velocity.runtime.parser.node.SimpleNodeTest.class,
        com.liferay.portal.ejb.UserLocalManagerTest.class,
        com.liferay.portal.ejb.UserUtilTest.class,
        com.liferay.util.LocaleUtilTest.class,
        com.dotcms.languagevariable.business.LanguageVariableAPITest.class,
        com.dotcms.filters.interceptor.jwt.JsonWebTokenInterceptorIntegrationTest.class,
        com.dotcms.publishing.PublisherAPITest.class,
        com.dotcms.publishing.remote.RemoteReceiverLanguageResolutionTest.class,
        com.dotcms.cluster.business.ServerAPIImplTest.class,
        com.dotcms.cache.KeyValueCacheImplTest.class,
        com.dotcms.enterprise.publishing.remote.handler.RuleBundlerHandlerTest.class,
        com.dotcms.enterprise.publishing.remote.CategoryBundlerHandlerTest.class,
        com.dotcms.enterprise.publishing.remote.HostBundlerHandlerTest.class,
        com.dotcms.enterprise.priv.ESSearchProxyTest.class,
        com.dotcms.util.pagination.ContentTypesPaginatorTest.class,
        com.dotcms.util.marshal.MarshalUtilsIntegrationTest.class,
        com.dotcms.util.RelationshipUtilTest.class,
        com.dotcms.util.ImportUtilTest.class,
        com.dotcms.publisher.business.PublisherAPIImplTest.class,
        PublishQueueElementTransformerTest.class,
        com.dotmarketing.util.PageModeTest.class,
        com.dotmarketing.business.web.UserWebAPIImplTest.class,
        com.dotcms.auth.providers.jwt.JsonWebTokenUtilsIntegrationTest.class,
        com.dotcms.auth.providers.jwt.factories.ApiTokenAPITest.class,
        com.dotcms.auth.providers.jwt.services.JsonWebTokenServiceIntegrationTest.class,
        DependencyModDateUtilTest.class,
        com.dotcms.publisher.business.PublisherTest.class,
        com.dotcms.publisher.endpoint.bean.PublishingEndPointTest.class,
        com.dotcms.publisher.endpoint.business.PublishingEndPointAPITest.class,
        com.dotcms.publisher.endpoint.business.PublishingEndPointFactoryImplTest.class,
        com.dotcms.publisher.assets.business.PushedAssetsAPITest.class,
        com.dotcms.notification.business.NotificationAPITest.class,
        com.dotcms.business.LocalTransactionAndCloseDBIfOpenedFactoryTest.class,
        com.dotcms.content.elasticsearch.business.IndiciesFactoryTest.class,
        com.dotcms.content.elasticsearch.business.ESIndexSpeedTest.class,
        com.dotcms.content.elasticsearch.business.ESSiteSearchAPITest.class,
        com.dotcms.content.elasticsearch.business.ContentletIndexAPIImplTest.class,
        com.dotcms.content.elasticsearch.business.ES6UpgradeTest.class,
        com.dotcms.content.elasticsearch.business.ESContentFactoryImplTest.class,
        com.dotcms.keyvalue.busines.KeyValueAPIImplTest.class,
        com.dotcms.keyvalue.business.KeyValueAPITest.class,
        com.dotcms.tika.TikaUtilsTest.class,
        com.dotcms.http.CircuitBreakerUrlTest.class,
        com.dotcms.visitor.filter.logger.VisitorLoggerTest.class,
        com.dotcms.visitor.filter.characteristics.VisitorCharacterTest.class,
        com.dotcms.graphql.business.GraphqlAPITest.class,
        com.dotcms.contenttype.test.ContentTypeTest.class,
        com.dotcms.contenttype.test.DeleteFieldJobTest.class,
        com.dotcms.contenttype.test.ContentTypeAPIImplTest.class,
        com.dotcms.contenttype.test.ContentTypeBuilderTest.class,
        com.dotcms.contenttype.test.ContentTypeFactoryImplTest.class,
        com.dotcms.contenttype.test.ContentTypeImportExportTest.class,
        com.dotcms.contenttype.test.FieldFactoryImplTest.class,
        com.dotcms.contenttype.test.JsonContentTypeTransformerTest.class,
        com.dotcms.contenttype.test.ContentResourceTest.class,
        com.dotcms.contenttype.test.FieldBuilderTest.class,
        com.dotcms.contenttype.test.KeyValueFieldUtilTest.class,
        com.dotcms.contenttype.test.ContentTypeResourceTest.class,
        com.dotcms.contenttype.business.RelationshipAPITest.class,
        com.dotcms.contenttype.business.FieldAPITest.class,
        com.dotcms.contenttype.business.RelationshipFactoryImplTest.class,
        com.dotcms.contenttype.model.field.layout.FieldUtilTest.class,
        com.dotcms.contenttype.model.field.layout.FieldLayoutColumnSerializerTest.class,
        com.dotcms.contenttype.model.field.layout.FieldLayoutSerializerTest.class,
        com.dotcms.contenttype.model.field.layout.FieldLayoutRowSerializerTest.class,
        com.dotcms.contenttype.model.field.layout.FieldLayoutTest.class,
        com.dotcms.workflow.helper.TestSystemActionMappingsHandlerMerger.class,
        com.dotcms.concurrent.lock.DotKeyLockManagerTest.class,
        com.dotcms.rendering.velocity.VelocityMacroCacheTest.class,
        com.dotcms.rendering.velocity.VelocityUtilTest.class,
        com.dotcms.rendering.velocity.viewtools.navigation.NavToolTest.class,
        com.dotcms.rendering.velocity.viewtools.navigation.NavToolCacheTest.class,
        com.dotcms.rendering.velocity.viewtools.content.ContentMapTest.class,
        com.dotcms.rendering.velocity.viewtools.content.util.ContentUtilsTest.class,
        com.dotcms.rendering.velocity.viewtools.content.ContentToolTest.class,
        com.dotcms.rendering.velocity.viewtools.WorkflowToolTest.class,
        com.dotcms.browser.BrowserAPITest.class,
        com.dotcms.rendering.velocity.viewtools.LanguageWebAPITest.class,
        com.dotcms.rendering.velocity.viewtools.ContainerWebAPIIntegrationTest.class,
        com.dotcms.rendering.velocity.services.VelocityResourceKeyTest.class,
        com.dotcms.rendering.velocity.services.HTMLPageAssetRenderedTest.class,
        com.dotcms.uuid.shorty.ShortyIdApiTest.class,
        DotGraphQLHttpServletTest.class,
        com.dotcms.rest.TagResourceIntegrationTest.class,
        com.dotcms.rest.MapToContentletPopulatorTest.class,
        com.dotcms.rest.WebResourceIntegrationTest.class,
        com.dotcms.rest.api.v1.configuration.ConfigurationResourceTest.class,
        com.dotcms.rest.api.v1.page.NavResourceTest.class,
        com.dotcms.rest.api.v1.page.PageResourceTest.class,
        com.dotcms.rest.api.v1.temp.TempFileResourceTest.class,
        com.dotcms.rest.api.v1.content.ContentVersionResourceIntegrationTest.class,
        com.dotcms.rest.api.v1.container.ContainerResourceIntegrationTest.class,
        com.dotcms.rest.api.v1.theme.ThemeResourceIntegrationTest.class,
        com.dotcms.rest.api.v1.vtl.VTLResourceIntegrationTest.class,
        com.dotcms.rest.api.v1.contenttype.ContentTypeResourceIssue15124Test.class,
        com.dotcms.rest.api.v1.contenttype.FieldResourceTest.class,
        com.dotcms.rest.api.v1.contenttype.FieldVariableResourceTest.class,
        com.dotcms.rest.api.v1.contenttype.ContentTypeResourceTest.class,
        com.dotcms.rest.api.v1.workflow.WorkflowResourceResponseCodeIntegrationTest.class,
        com.dotcms.rest.api.v1.workflow.WorkflowResourceIntegrationTest.class,
        com.dotcms.rest.api.v1.workflow.WorkflowResourceLicenseIntegrationTest.class,
        com.dotcms.rest.api.v1.authentication.ResetPasswordResourceIntegrationTest.class,
        com.dotcms.rest.api.v1.authentication.CreateJsonWebTokenResourceIntegrationTest.class,
        com.dotcms.rest.api.v1.relationships.RelationshipsResourceTest.class,
        com.dotcms.rest.api.v2.contenttype.FieldResourceTest.class,
        com.dotcms.rest.api.v3.contenttype.FieldResourceTest.class,
        com.dotcms.rest.api.v3.contenttype.MoveFieldFormTest.class,
        com.dotcms.rest.api.CorsFilterTest.class,
        com.dotcms.rest.elasticsearch.ESContentResourcePortletTest.class,
        com.dotcms.filters.VanityUrlFilterTest.class,
        com.dotcms.vanityurl.business.VanityUrlAPITest.class,
        com.dotmarketing.portlets.fileassets.business.FileAssetAPITest.class,
        com.dotmarketing.portlets.languagesmanager.business.LanguageAPITest.class,
        com.dotmarketing.portlets.languagesmanager.business.LanguageFactoryIntegrationTest.class,
        com.dotmarketing.portlets.linkchecker.business.LinkCheckerAPITest.class,
        com.dotmarketing.portlets.contentlet.util.ContentletUtilTest.class,
        com.dotmarketing.portlets.contentlet.business.ContentletCheckInTest.class,
        com.dotmarketing.portlets.contentlet.business.ContentletFactoryTest.class,
        ContainerStructureFinderStrategyResolverTest.class,
        com.dotmarketing.portlets.contentlet.business.ContentletAPITest.class,
        com.dotmarketing.portlets.contentlet.model.ContentletIntegrationTest.class,
        com.dotmarketing.portlets.contentlet.transform.BinaryToMapTransformerTest.class,
        com.dotmarketing.portlets.contentlet.transform.ContentletTransformerTest.class,
        com.dotmarketing.portlets.contentlet.ajax.ContentletAjaxTest.class,
        com.dotmarketing.portlets.workflows.business.SaveContentDraftActionletTest.class,
        com.dotmarketing.portlets.workflows.business.WorkflowFactoryTest.class,
        com.dotmarketing.portlets.workflows.business.SaveContentActionletTest.class,
        com.dotmarketing.portlets.workflows.business.WorkflowAPIMultiLanguageTest.class,
        com.dotmarketing.portlets.workflows.business.WorkflowAPITest.class,
        com.dotmarketing.portlets.workflows.model.WorkflowSearcherTest.class,
        com.dotmarketing.portlets.workflows.model.SystemActionWorkflowActionMappingTest.class,
        com.dotmarketing.portlets.workflows.actionlet.FourEyeApproverActionletTest.class,
        com.dotmarketing.portlets.workflows.actionlet.SaveContentActionletTest.class,
        com.dotmarketing.portlets.workflows.actionlet.SaveContentActionletWithTagsTest.class,
        com.dotmarketing.portlets.workflows.actionlet.CopyActionletTest.class,
        com.dotmarketing.portlets.workflows.actionlet.VelocityScriptActionletTest.class,
        com.dotmarketing.portlets.personas.business.PersonaAPITest.class,
        com.dotmarketing.portlets.personas.business.DeleteMultiTreeUsedPersonaTagJobTest.class,
        com.dotmarketing.portlets.links.business.MenuLinkAPITest.class,
        com.dotmarketing.portlets.links.factories.LinkFactoryTest.class,
        com.dotmarketing.portlets.rules.conditionlet.ConditionletOSGIFTest.class,
        com.dotmarketing.portlets.rules.conditionlet.CurrentSessionLanguageConditionletTest.class,
        com.dotmarketing.portlets.rules.conditionlet.NumberOfTimesPreviouslyVisitedConditionletTest.class,
        com.dotmarketing.portlets.rules.conditionlet.UsersBrowserLanguageConditionletTest.class,
        com.dotmarketing.portlets.rules.conditionlet.UsersSiteVisitsConditionletTest.class,
        com.dotmarketing.portlets.rules.conditionlet.VisitorOperatingSystemConditionletTest.class,
        com.dotmarketing.portlets.rules.conditionlet.VisitedUrlConditionletTest.class,
        com.dotmarketing.portlets.rules.business.RulesCacheFTest.class,
        com.dotmarketing.portlets.templates.business.TemplateAPITest.class,
        com.dotmarketing.portlets.containers.business.ContainerAPIImplTest.class,
        com.dotmarketing.portlets.folders.business.FolderAPITest.class,
        com.dotmarketing.portlets.containers.business.ContainerAPITest.class,
        com.dotmarketing.portlets.containers.business.FileAssetContainerUtilTest.class,
        com.dotmarketing.portlets.htmlpages.business.HTMLPageAPITest.class,
        com.dotmarketing.portlets.structure.factories.StructureFactoryTest.class,
        com.dotmarketing.portlets.structure.factories.FieldFactoryTest.class,
        com.dotmarketing.portlets.structure.model.ContentletRelationshipsTest.class,
        com.dotmarketing.portlets.structure.transform.ContentletRelationshipsTransformerTest.class,
        com.dotmarketing.portlets.categories.business.CategoryAPITest.class,
        com.dotmarketing.filters.FiltersTest.class,
        com.dotmarketing.business.VersionableAPITest.class,
        com.dotmarketing.business.UserAPITest.class,
        com.dotmarketing.business.portal.PortletAPIImplTest.class,
        com.dotmarketing.business.cache.provider.guava.CachePerformanceTest.class,
        com.dotmarketing.business.web.LanguageWebApiTest.class,
        com.dotmarketing.business.IdentifierFactoryTest.class,
        com.dotmarketing.business.IdentifierAPITest.class,
        com.dotmarketing.business.CommitListenerCacheWrapperTest.class,
        com.dotmarketing.business.RoleAPITest.class,
        com.dotmarketing.business.IdentifierConsistencyIntegrationTest.class,
        com.dotmarketing.business.LayoutAPITest.class,
        com.dotmarketing.business.PermissionAPIIntegrationTest.class,
        com.dotmarketing.business.PermissionAPITest.class,
        com.dotmarketing.servlets.BinaryExporterServletTest.class,
        com.dotmarketing.servlets.ShortyServletAndTitleImageTest.class,
        com.dotmarketing.servlets.ajax.AjaxDirectorServletIntegrationTest.class,
        com.dotmarketing.common.reindex.ReindexThreadTest.class,
        com.dotmarketing.common.reindex.ReindexAPITest.class,
        com.dotmarketing.common.db.DotDatabaseMetaDataTest.class,
        com.dotmarketing.common.db.ParamsSetterTest.class,
        com.dotmarketing.cms.urlmap.URLMapAPIImplTest.class,
        com.dotmarketing.factories.PublishFactoryTest.class,
        com.dotmarketing.factories.WebAssetFactoryTest.class,
        com.dotmarketing.factories.MultiTreeAPITest.class,
        com.dotmarketing.db.DbConnectionFactoryTest.class,
        com.dotmarketing.db.DbConnectionFactoryUtilTest.class,
        com.dotmarketing.db.HibernateUtilTest.class,
        com.dotmarketing.quartz.job.BinaryCleanupJobTest.class,
        FocalPointAPITest.class,
        com.dotmarketing.tag.business.TagAPITest.class,
        com.dotcms.osgi.OSGIUtilTest.class,
        com.dotmarketing.fixTasks.FixTask00085FixEmptyParentPathOnIdentifierTest.class,
        com.dotmarketing.startup.runonce.Task05170DefineFrontEndAndBackEndRolesTest.class,
        com.dotmarketing.startup.runonce.Task04375UpdateCategoryKeyTest.class,
        com.dotmarketing.startup.runonce.Task04335CreateSystemWorkflowTest.class,
        com.dotmarketing.startup.runonce.Task04375UpdateColorsTest.class,
        com.dotmarketing.startup.runonce.Task05160MultiTreeAddPersonalizationColumnAndChangingPKTest.class,
        com.dotmarketing.startup.runonce.Task05035LanguageTableIdentityOffTest.class,
        com.dotmarketing.startup.runonce.Task05165CreateContentTypeWorkflowActionMappingTableTest.class,
        com.dotmarketing.startup.runonce.Task05070AndTask05080Test.class,
        com.dotmarketing.startup.runonce.Task05030UpdateSystemContentTypesHostTest.class,
        com.dotmarketing.startup.runonce.Task05050FileAssetContentTypeReadOnlyFileNameTest.class,
        com.dotmarketing.startup.runonce.Task05190UpdateFormsWidgetCodeFieldTest.class,
        com.dotmarketing.startup.runalways.Task00001LoadSchemaIntegrationTest.class,
        com.dotmarketing.startup.runonce.Task05200WorkflowTaskUniqueKeyTest.class,
        Task05195CreatesDestroyActionAndAssignDestroyDefaultActionsToTheSystemWorkflowTest.class,
        Task05210CreateDefaultDotAssetTest.class,
        CleanUpFieldReferencesJobTest.class,
        ESContentletAPIImplTest.class,
        CachedParameterDecoratorTest.class,
        ContainerFactoryImplTest.class,
        TemplateFactoryImplTest.class,
        TestConfig.class,
        ConfigTest.class,
        FolderTest.class,
        PublishAuditAPITest.class,
        BundleFactoryTest.class,
        com.dotcms.security.apps.SecretsStoreKeyStoreImplTest.class,
        AppsAPIImplTest.class,
        AppsResourceTest.class,
        AppsCacheImplTest.class,
        VelocityServletIntegrationTest.class,
        DotAssetAPITest.class,
        DotAssetBaseTypeToContentTypeStrategyImplTest.class,
        RulesAPIImplIntegrationTest.class,
        FileAssetAPIImplIntegrationTest.class,
        FileAssetFactoryIntegrationTest.class,
        UserResourceIntegrationTest.class,
        IntegrationResourceLinkTest.class,
        HashBuilderTest.class,
        ElasticsearchUtilTest.class,
        LanguageUtilTest.class,
        FolderResourceTest.class,
        Task05225RemoveLoadRecordsToIndexTest.class,
        PublisherFilterImplTest.class,
        PushPublishFiltersInitializerTest.class,
        PushPublishFilterResourceTest.class,
        PushNowActionletTest.class,
        Task05305AddPushPublishFilterColumnTest.class,
        CMSMaintenanceFactoryTest.class,
        Task05350AddDotSaltClusterColumnTest.class,
        PostgresPubSubImplTest.class,
        DotParseTest.class,
        TestWorkflowAction.class,
        SamlConfigurationServiceTest.class,
        ClusterFactoryTest.class,
        ESMappingUtilHelperTest.class,
        BundleResourceTest.class,
        IdentityProviderConfigurationFactoryTest.class,
        EMAWebInterceptorTest.class,
        GoogleTranslationServiceIntegrationTest.class,
        Task05380ChangeContainerPathToAbsoluteTest.class,
        DotTemplateToolTest.class,
        Task05370AddAppsPortletToLayoutTest.class,
        FolderFactoryImplTest.class,
        DotSamlResourceTest.class,
        DotStatefulJobTest.class,
        IntegrityDataGenerationJobTest.class,
        BundleAPITest.class,
        Task05390MakeRoomForLongerJobDetailTest.class,
        Task05395RemoveEndpointIdForeignKeyInIntegrityResolverTablesIntegrationTest.class,
        JSONToolTest.class,
        BundlePublisherResourceIntegrationTest.class,
        IntegrityResourceIntegrationTest.class,
        Task00050LoadAppsSecretsTest.class,
        StoragePersistenceAPITest.class,
        FileMetadataAPITest.class,
        StartupTasksExecutorTest.class,
        Task201013AddNewColumnsToIdentifierTableTest.class,
        Task201014UpdateColumnsValuesInIdentifierTableTest.class,
        AppsInterpolationTest.class,
        com.dotcms.rest.api.v1.template.TemplateResourceTest.class,
        Task201102UpdateColumnSitelicTableTest.class,
        DependencyManagerTest.class,
        com.dotcms.rest.api.v1.versionable.VersionableResourceTest.class,
        GenericBundleActivatorTest.class,
        SAMLHelperTest.class,
        PermissionHelperTest.class,
        ResetPasswordTokenUtilTest.class,
        ContainerBundlerTest.class,
        ContentTypeBundlerTest.class,
        FolderBundlerTest.class,
        HostBundlerTest.class,
        LinkBundlerTest.class,
        TemplateBundlerTest.class,
        WorkflowBundlerTest.class,
        AutoLoginFilterTest.class,
        Task210218MigrateUserProxyTableTest.class,
        com.dotmarketing.startup.runonce.Task210316UpdateLayoutIconsTest.class,
        Task210319CreateStorageTableTest.class,
        Task210321RemoveOldMetadataFilesTest.class,
        DBTimeZoneCheckTest.class,
        ContentHandlerTest.class,
        ESIndexAPITest.class,
        FileAssetTemplateUtilTest.class,
        Task210506UpdateStorageTableTest.class,
        Task210520UpdateAnonymousEmailTest.class,
        Task210510UpdateStorageTableDropMetadataColumnTest.class,
        StaticPushPublishBundleGeneratorTest.class,
        CookieToolTest.class,
        CSVManifestBuilderTest.class,
        MoveContentActionletTest.class,
        ImageFilterAPIImplTest.class,
        DeterministicIdentifierAPITest.class,
        Task210527DropReviewFieldsFromContentletTableTest.class,
        ContentletCacheImplTest.class,
        HostTest.class,
        FileToolTest.class,
        Task210719CleanUpTitleFieldTest.class,
        Task210802UpdateStructureTableTest.class,
        MaintenanceUtilTest.class,
        BundlePublisherTest.class,
        CategoryFactoryTest.class,
        Task210805DropUserProxyTableTest.class,
        Task210816DeInodeRelationshipTest.class,
        WorkflowEmailUtilTest.class,
        ConfigurationHelperTest.class,
        CSVManifestReaderTest.class,
        Task210901UpdateDateTimezonesTest.class,
        DotObjectCodecTest.class,
        RedisClientTest.class,
        LettuceCacheTest.class,
        RedisPubSubImplTest.class,
        ManifestReaderFactoryTest.class,
        ResourceCollectorUtilTest.class,
        Task211007RemoveNotNullConstraintFromCompanyMXColumnTest.class,
        Task211012AddCompanyDefaultLanguageTest.class,
        HostIntegrityCheckerTest.class,
        MetaWebInterceptorTest.class,
        BrowserUtilTest.class,
        Task211101AddContentletAsJsonColumnTest.class,
        ContentletJsonAPITest.class,
        VelocityScriptActionletAbortTest.class,
        StoryBlockMapTest.class,
        HandlerUtilTest.class,
        Task211103RenameHostNameLabelTest.class,
        ContentSecurityPolicyUtilTest.class,
        MessageToolTest.class,
        XmlToolTest.class,
        LanguageFolderTest.class,
        MailAPIImplTest.class,
        CSSCacheTest.class,
        com.dotcms.rendering.velocity.viewtools.content.BinaryMapTest.class,
        IntegrityUtilTest.class,
        Task220202RemoveFKStructureFolderConstraintTest.class,
        ContentBundlerTest.class,
        ObjectMapperTest.class,
        URLMapBundlerTest.class,
        PermissionBitFactoryImplTest.class,
        Task220203RemoveFolderInodeConstraintTest.class,
        Task220214AddOwnerAndIDateToFolderTableTest.class,
        Task220215MigrateDataFromInodeToFolderTest.class,
        Task220330ChangeVanityURLSiteFieldTypeTest.class,
        Task220402UpdateDateTimezonesTest.class,
        Task220413IncreasePublishedPushedAssetIdColTest.class,
        com.dotcms.util.pagination.ContainerPaginatorTest.class,
        ContentDispositionFileNameParserTest.class,
        SecureFileValidatorTest.class,
        BoundedBufferedReaderTest.class,
        ContentWorkflowHandlerTest.class,
        Task220512UpdateNoHTMLRegexValueTest.class,
        MetadataDelegateTest.class,
        Task220401CreateClusterLockTableTest.class,
        Task220606UpdatePushNowActionletNameTest.class,
        BundlerUtilTest.class,
        MenuResourceTest.class,
        AWSS3PublisherTest.class,
        ContentTypeInitializerTest.class,
        CSSPreProcessServletTest.class,
        VariantFactoryTest.class,
        VariantAPITest.class,
        PaginatedContentletsIntegrationTest.class,
        Task220824CreateDefaultVariantTest.class,
        Task220822CreateVariantTableTest.class,
        Task220825MakeSomeSystemFieldsRemovableTest.class,
        Task220829CreateExperimentsTableTest.class,
        StoryBlockTest.class,
        IdentifierCacheImplTest.class,
        VariantCacheTest.class,
        VersionableFactoryImplTest.class,
        Task220928AddLookbackWindowColumnToExperimentTest.class,
        TailLogResourceTest.class,
        BayesianAPIImplTest.class,
        ContentletDependenciesTest.class,
        UtilMethodsITest.class,
<<<<<<< HEAD
        SaveContentAsDraftActionletIntegrationTest.class,
=======
        Task220912UpdateCorrectShowOnMenuPropertyTest.class
>>>>>>> 1c9431e7
})
public class MainSuite {

}<|MERGE_RESOLUTION|>--- conflicted
+++ resolved
@@ -604,11 +604,8 @@
         BayesianAPIImplTest.class,
         ContentletDependenciesTest.class,
         UtilMethodsITest.class,
-<<<<<<< HEAD
         SaveContentAsDraftActionletIntegrationTest.class,
-=======
         Task220912UpdateCorrectShowOnMenuPropertyTest.class
->>>>>>> 1c9431e7
 })
 public class MainSuite {
 
