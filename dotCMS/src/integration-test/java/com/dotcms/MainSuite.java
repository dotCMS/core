--- conflicted
+++ resolved
@@ -563,11 +563,7 @@
         MenuResourceTest.class,
         AWSS3PublisherTest.class,
         ContentTypeInitializerTest.class,
-<<<<<<< HEAD
         VariantFactoryTest.class,
-        VariantAPITest.class,
-=======
->>>>>>> ac1ecc99
         PaginatedContentletsIntegrationTest.class,
         Task222208CreateVariantTableTest.class
 })
