package com.dotcms;

import com.dotcms.auth.providers.saml.v1.DotSamlResourceTest;
import com.dotcms.auth.providers.saml.v1.SAMLHelperTest;
import com.dotcms.cache.lettuce.DotObjectCodecTest;
import com.dotcms.cache.lettuce.LettuceCacheTest;
import com.dotcms.cache.lettuce.RedisClientTest;
import com.dotcms.content.business.ContentletJsonAPITest;
import com.dotcms.content.business.ObjectMapperTest;
import com.dotcms.content.elasticsearch.business.ESContentletAPIImplTest;
import com.dotcms.content.elasticsearch.business.ESIndexAPITest;
import com.dotcms.content.elasticsearch.business.ElasticsearchUtilTest;
import com.dotcms.content.elasticsearch.util.ESMappingUtilHelperTest;
import com.dotcms.contenttype.business.DotAssetBaseTypeToContentTypeStrategyImplTest;
import com.dotcms.contenttype.test.DotAssetAPITest;
import com.dotcms.dotpubsub.PostgresPubSubImplTest;
import com.dotcms.dotpubsub.RedisPubSubImplTest;
import com.dotcms.ema.EMAWebInterceptorTest;
import com.dotcms.enterprise.cluster.ClusterFactoryTest;
import com.dotcms.enterprise.publishing.remote.PushPublishBundleGeneratorTest;
import com.dotcms.enterprise.publishing.remote.StaticPushPublishBundleGeneratorTest;
import com.dotcms.enterprise.publishing.remote.bundler.ContainerBundlerTest;
import com.dotcms.enterprise.publishing.remote.bundler.ContentBundlerTest;
import com.dotcms.enterprise.publishing.remote.bundler.ContentTypeBundlerTest;
import com.dotcms.enterprise.publishing.remote.bundler.DependencyBundlerTest;
import com.dotcms.enterprise.publishing.remote.bundler.FolderBundlerTest;
import com.dotcms.enterprise.publishing.remote.bundler.HostBundlerTest;
import com.dotcms.enterprise.publishing.remote.bundler.LinkBundlerTest;
import com.dotcms.enterprise.publishing.remote.bundler.RuleBundlerTest;
import com.dotcms.enterprise.publishing.remote.bundler.TemplateBundlerTest;
import com.dotcms.enterprise.publishing.remote.bundler.WorkflowBundlerTest;
import com.dotcms.enterprise.publishing.remote.handler.ContentHandlerTest;
import com.dotcms.enterprise.publishing.remote.handler.HandlerUtilTest;
import com.dotcms.enterprise.publishing.staticpublishing.LanguageFolderTest;
import com.dotcms.enterprise.publishing.staticpublishing.StaticPublisherIntegrationTest;
import com.dotcms.enterprise.rules.RulesAPIImplIntegrationTest;
import com.dotcms.filters.interceptor.meta.MetaWebInterceptorTest;
import com.dotcms.graphql.DotGraphQLHttpServletTest;
import com.dotcms.integritycheckers.HostIntegrityCheckerTest;
import com.dotcms.junit.MainBaseSuite;
import com.dotcms.mail.MailAPIImplTest;
import com.dotcms.mock.request.CachedParameterDecoratorTest;
import com.dotcms.publisher.bundle.business.BundleAPITest;
import com.dotcms.publisher.bundle.business.BundleFactoryTest;
import com.dotcms.publisher.business.PublishAuditAPITest;
import com.dotcms.publisher.business.PublishQueueElementTransformerTest;
import com.dotcms.publisher.receiver.BundlePublisherTest;
import com.dotcms.publisher.util.DependencyManagerTest;
import com.dotcms.publisher.util.DependencyModDateUtilTest;
import com.dotcms.publishing.PublisherAPIImplTest;
import com.dotcms.publishing.PublisherFilterImplTest;
import com.dotcms.publishing.PushPublishFiltersInitializerTest;
import com.dotcms.publishing.job.SiteSearchJobImplTest;
import com.dotcms.publishing.manifest.CSVManifestBuilderTest;
import com.dotcms.publishing.manifest.CSVManifestReaderTest;
import com.dotcms.publishing.manifest.ManifestReaderFactoryTest;
import com.dotcms.rendering.velocity.directive.DotParseTest;
import com.dotcms.rendering.velocity.servlet.VelocityServletIntegrationTest;
import com.dotcms.rendering.velocity.viewtools.DotTemplateToolTest;
import com.dotcms.rendering.velocity.viewtools.FileToolTest;
import com.dotcms.rendering.velocity.viewtools.JSONToolTest;
import com.dotcms.rendering.velocity.viewtools.MessageToolTest;
import com.dotcms.rendering.velocity.viewtools.XmlToolTest;
import com.dotcms.rendering.velocity.viewtools.content.StoryBlockMapTest;
import com.dotcms.rest.BundlePublisherResourceIntegrationTest;
import com.dotcms.rest.BundleResourceTest;
import com.dotcms.rest.IntegrityResourceIntegrationTest;
import com.dotcms.rest.api.v1.apps.AppsResourceTest;
import com.dotcms.rest.api.v1.apps.view.AppsInterpolationTest;
import com.dotcms.rest.api.v1.authentication.ResetPasswordTokenUtilTest;
import com.dotcms.rest.api.v1.folder.FolderResourceTest;
import com.dotcms.rest.api.v1.pushpublish.PushPublishFilterResourceTest;
import com.dotcms.rest.api.v1.system.ConfigurationHelperTest;
import com.dotcms.rest.api.v1.user.UserResourceIntegrationTest;
import com.dotcms.saml.IdentityProviderConfigurationFactoryTest;
import com.dotcms.saml.SamlConfigurationServiceTest;
import com.dotcms.security.ContentSecurityPolicyUtilTest;
import com.dotcms.security.apps.AppsAPIImplTest;
import com.dotcms.security.apps.AppsCacheImplTest;
import com.dotcms.storage.FileMetadataAPITest;
import com.dotcms.storage.StoragePersistenceAPITest;
import com.dotcms.translate.GoogleTranslationServiceIntegrationTest;
import com.dotcms.uuid.shorty.LegacyShortyIdApiTest;
import com.dotmarketing.beans.HostTest;
import com.dotmarketing.business.DeterministicIdentifierAPITest;
import com.dotmarketing.business.helper.PermissionHelperTest;
import com.dotmarketing.cache.FolderCacheImplIntegrationTest;
import com.dotmarketing.common.db.DBTimeZoneCheckTest;
import com.dotmarketing.filters.AutoLoginFilterTest;
import com.dotmarketing.image.filter.ImageFilterAPIImplTest;
import com.dotmarketing.image.focalpoint.FocalPointAPITest;
import com.dotmarketing.osgi.GenericBundleActivatorTest;
import com.dotmarketing.portlets.browser.BrowserUtilTest;
import com.dotmarketing.portlets.categories.business.CategoryFactoryTest;
import com.dotmarketing.portlets.cmsmaintenance.factories.CMSMaintenanceFactoryTest;
import com.dotmarketing.portlets.containers.business.ContainerFactoryImplTest;
import com.dotmarketing.portlets.containers.business.ContainerStructureFinderStrategyResolverTest;
import com.dotmarketing.portlets.contentlet.business.ContentletCacheImplTest;
import com.dotmarketing.portlets.contentlet.business.web.ContentletWebAPIImplIntegrationTest;
import com.dotmarketing.portlets.contentlet.model.IntegrationResourceLinkTest;
import com.dotmarketing.portlets.fileassets.business.FileAssetAPIImplIntegrationTest;
import com.dotmarketing.portlets.fileassets.business.FileAssetFactoryIntegrationTest;
import com.dotmarketing.portlets.folders.business.FolderFactoryImplTest;
import com.dotmarketing.portlets.folders.model.FolderTest;
import com.dotmarketing.portlets.templates.business.FileAssetTemplateUtilTest;
import com.dotmarketing.portlets.templates.business.TemplateFactoryImplTest;
import com.dotmarketing.portlets.workflows.actionlet.MoveContentActionletTest;
import com.dotmarketing.portlets.workflows.actionlet.PushNowActionletTest;
import com.dotmarketing.portlets.workflows.actionlet.VelocityScriptActionletAbortTest;
import com.dotmarketing.portlets.workflows.model.TestWorkflowAction;
import com.dotmarketing.portlets.workflows.util.WorkflowEmailUtilTest;
import com.dotmarketing.quartz.DotStatefulJobTest;
import com.dotmarketing.quartz.job.CleanUpFieldReferencesJobTest;
import com.dotmarketing.quartz.job.IntegrityDataGenerationJobTest;
import com.dotmarketing.startup.StartupTasksExecutorTest;
import com.dotmarketing.startup.runalways.Task00050LoadAppsSecretsTest;
import com.dotmarketing.startup.runonce.Task05195CreatesDestroyActionAndAssignDestroyDefaultActionsToTheSystemWorkflowTest;
import com.dotmarketing.startup.runonce.Task05210CreateDefaultDotAssetTest;
import com.dotmarketing.startup.runonce.Task05225RemoveLoadRecordsToIndexTest;
import com.dotmarketing.startup.runonce.Task05305AddPushPublishFilterColumnTest;
import com.dotmarketing.startup.runonce.Task05350AddDotSaltClusterColumnTest;
import com.dotmarketing.startup.runonce.Task05370AddAppsPortletToLayoutTest;
import com.dotmarketing.startup.runonce.Task05380ChangeContainerPathToAbsoluteTest;
import com.dotmarketing.startup.runonce.Task05390MakeRoomForLongerJobDetailTest;
import com.dotmarketing.startup.runonce.Task05395RemoveEndpointIdForeignKeyInIntegrityResolverTablesIntegrationTest;
import com.dotmarketing.startup.runonce.Task201013AddNewColumnsToIdentifierTableTest;
import com.dotmarketing.startup.runonce.Task201014UpdateColumnsValuesInIdentifierTableTest;
import com.dotmarketing.startup.runonce.Task201102UpdateColumnSitelicTableTest;
import com.dotmarketing.startup.runonce.Task210218MigrateUserProxyTableTest;
import com.dotmarketing.startup.runonce.Task210319CreateStorageTableTest;
import com.dotmarketing.startup.runonce.Task210321RemoveOldMetadataFilesTest;
import com.dotmarketing.startup.runonce.Task210506UpdateStorageTableTest;
import com.dotmarketing.startup.runonce.Task210510UpdateStorageTableDropMetadataColumnTest;
import com.dotmarketing.startup.runonce.Task210520UpdateAnonymousEmailTest;
import com.dotmarketing.startup.runonce.Task210527DropReviewFieldsFromContentletTableTest;
import com.dotmarketing.startup.runonce.Task210719CleanUpTitleFieldTest;
import com.dotmarketing.startup.runonce.Task210802UpdateStructureTableTest;
import com.dotmarketing.startup.runonce.Task210805DropUserProxyTableTest;
import com.dotmarketing.startup.runonce.Task210816DeInodeRelationshipTest;
import com.dotmarketing.startup.runonce.Task210901UpdateDateTimezonesTest;
import com.dotmarketing.startup.runonce.Task211007RemoveNotNullConstraintFromCompanyMXColumnTest;
import com.dotmarketing.startup.runonce.Task211012AddCompanyDefaultLanguageTest;
import com.dotmarketing.startup.runonce.Task220202RemoveFKStructureFolderConstraintTest;
import com.dotmarketing.startup.runonce.Task211101AddContentletAsJsonColumnTest;
import com.dotmarketing.startup.runonce.Task211103RenameHostNameLabelTest;
import com.dotmarketing.util.ConfigTest;
import com.dotmarketing.util.HashBuilderTest;
import com.dotmarketing.util.MaintenanceUtilTest;
import com.dotmarketing.util.ResourceCollectorUtilTest;
import com.dotmarketing.util.TestConfig;
import com.liferay.portal.language.LanguageUtilTest;
import org.apache.velocity.tools.view.tools.CookieToolTest;
import org.junit.runner.RunWith;
import org.junit.runners.Suite.SuiteClasses;

/* grep -l -r "@Test" dotCMS/src/integration-test */
/* ./gradlew integrationTest -Dtest.single=com.dotcms.MainSuite */


@RunWith(MainBaseSuite.class)
@SuiteClasses({
        PushPublishBundleGeneratorTest.class,
        RuleBundlerTest.class,
        com.dotcms.content.elasticsearch.business.ESMappingAPITest.class,
        org.apache.velocity.runtime.parser.node.SimpleNodeTest.class,
        com.liferay.portal.ejb.UserLocalManagerTest.class,
        com.liferay.portal.ejb.UserUtilTest.class,
        com.liferay.util.LocaleUtilTest.class,
        com.dotcms.languagevariable.business.LanguageVariableAPITest.class,
        com.dotcms.filters.interceptor.jwt.JsonWebTokenInterceptorIntegrationTest.class,
        com.dotcms.publishing.PublisherAPITest.class,
        com.dotcms.publishing.remote.RemoteReceiverLanguageResolutionTest.class,
        com.dotcms.cluster.business.ServerAPIImplTest.class,
        com.dotcms.cache.KeyValueCacheImplTest.class,
        com.dotcms.enterprise.publishing.remote.handler.RuleBundlerHandlerTest.class,
        com.dotcms.enterprise.publishing.remote.CategoryBundlerHandlerTest.class,
        com.dotcms.enterprise.publishing.remote.HostBundlerHandlerTest.class,
        com.dotcms.enterprise.priv.ESSearchProxyTest.class,
        com.dotcms.util.pagination.ContentTypesPaginatorTest.class,
        com.dotcms.util.marshal.MarshalUtilsIntegrationTest.class,
        com.dotcms.util.RelationshipUtilTest.class,
        com.dotcms.util.ImportUtilTest.class,
        com.dotmarketing.util.PageModeTest.class,
        com.dotmarketing.business.web.UserWebAPIImplTest.class,
        com.dotcms.auth.providers.jwt.JsonWebTokenUtilsIntegrationTest.class,
        com.dotcms.auth.providers.jwt.factories.ApiTokenAPITest.class,
        com.dotcms.auth.providers.jwt.services.JsonWebTokenServiceIntegrationTest.class,
        DependencyModDateUtilTest.class,
        com.dotcms.publisher.business.PublisherTest.class,
        com.dotcms.publisher.endpoint.bean.PublishingEndPointTest.class,
        com.dotcms.publisher.endpoint.business.PublishingEndPointAPITest.class,
        com.dotcms.publisher.endpoint.business.PublishingEndPointFactoryImplTest.class,
        com.dotcms.publisher.assets.business.PushedAssetsAPITest.class,
        com.dotcms.notification.business.NotificationAPITest.class,
        com.dotcms.business.LocalTransactionAndCloseDBIfOpenedFactoryTest.class,
        com.dotcms.content.elasticsearch.business.IndiciesFactoryTest.class,
        com.dotcms.content.elasticsearch.business.ESIndexSpeedTest.class,
        com.dotcms.content.elasticsearch.business.ESSiteSearchAPITest.class,
        com.dotcms.content.elasticsearch.business.ContentletIndexAPIImplTest.class,
        com.dotcms.content.elasticsearch.business.ES6UpgradeTest.class,
        com.dotcms.content.elasticsearch.business.ESContentFactoryImplTest.class,
        com.dotcms.keyvalue.busines.KeyValueAPIImplTest.class,
        com.dotcms.keyvalue.business.KeyValueAPITest.class,
        com.dotcms.tika.TikaUtilsTest.class,
        com.dotcms.http.CircuitBreakerUrlTest.class,
        com.dotcms.visitor.filter.logger.VisitorLoggerTest.class,
        com.dotcms.visitor.filter.characteristics.VisitorCharacterTest.class,
        com.dotcms.graphql.business.GraphqlAPITest.class,
        com.dotcms.contenttype.test.ContentTypeTest.class,
        com.dotcms.contenttype.test.DeleteFieldJobTest.class,
        com.dotcms.contenttype.test.ContentTypeAPIImplTest.class,
        com.dotcms.contenttype.test.ContentTypeBuilderTest.class,
        com.dotcms.contenttype.test.ContentTypeFactoryImplTest.class,
        com.dotcms.contenttype.test.ContentTypeImportExportTest.class,
        com.dotcms.contenttype.test.FieldFactoryImplTest.class,
        com.dotcms.contenttype.test.JsonContentTypeTransformerTest.class,
        com.dotcms.contenttype.test.ContentResourceTest.class,
        com.dotcms.contenttype.test.FieldBuilderTest.class,
        com.dotcms.contenttype.test.KeyValueFieldUtilTest.class,
        com.dotcms.contenttype.test.ContentTypeResourceTest.class,
        com.dotcms.contenttype.business.RelationshipAPITest.class,
        com.dotcms.contenttype.business.FieldAPITest.class,
        com.dotcms.contenttype.business.RelationshipFactoryImplTest.class,
        com.dotcms.contenttype.model.field.layout.FieldUtilTest.class,
        com.dotcms.contenttype.model.field.layout.FieldLayoutColumnSerializerTest.class,
        com.dotcms.contenttype.model.field.layout.FieldLayoutSerializerTest.class,
        com.dotcms.contenttype.model.field.layout.FieldLayoutRowSerializerTest.class,
        com.dotcms.contenttype.model.field.layout.FieldLayoutTest.class,
        com.dotcms.workflow.helper.TestSystemActionMappingsHandlerMerger.class,
        com.dotcms.concurrent.lock.DotKeyLockManagerTest.class,
        com.dotcms.rendering.velocity.VelocityMacroCacheTest.class,
        com.dotcms.rendering.velocity.VelocityUtilTest.class,
        com.dotcms.rendering.velocity.viewtools.navigation.NavToolTest.class,
        com.dotcms.rendering.velocity.viewtools.navigation.NavToolCacheTest.class,
        com.dotcms.rendering.velocity.viewtools.content.ContentMapTest.class,
        com.dotcms.rendering.velocity.viewtools.content.util.ContentUtilsTest.class,
        com.dotcms.rendering.velocity.viewtools.content.ContentToolTest.class,
        com.dotcms.rendering.velocity.viewtools.WorkflowToolTest.class,
        com.dotcms.browser.BrowserAPITest.class,
        com.dotcms.rendering.velocity.viewtools.LanguageWebAPITest.class,
        com.dotcms.rendering.velocity.viewtools.ContainerWebAPIIntegrationTest.class,
        com.dotcms.rendering.velocity.services.VelocityResourceKeyTest.class,
        com.dotcms.rendering.velocity.services.HTMLPageAssetRenderedTest.class,
        com.dotcms.uuid.shorty.ShortyIdApiTest.class,
        DotGraphQLHttpServletTest.class,
        com.dotcms.rest.TagResourceIntegrationTest.class,
        com.dotcms.rest.MapToContentletPopulatorTest.class,
        com.dotcms.rest.WebResourceIntegrationTest.class,
        com.dotcms.rest.api.v1.configuration.ConfigurationResourceTest.class,
        com.dotcms.rest.api.v1.page.NavResourceTest.class,
        com.dotcms.rest.api.v1.page.PageResourceTest.class,
        com.dotcms.rest.api.v1.temp.TempFileResourceTest.class,
        com.dotcms.rest.api.v1.content.ContentVersionResourceIntegrationTest.class,
        com.dotcms.rest.api.v1.container.ContainerResourceIntegrationTest.class,
        com.dotcms.rest.api.v1.theme.ThemeResourceIntegrationTest.class,
        com.dotcms.rest.api.v1.vtl.VTLResourceIntegrationTest.class,
        com.dotcms.rest.api.v1.contenttype.ContentTypeResourceIssue15124Test.class,
        com.dotcms.rest.api.v1.contenttype.FieldResourceTest.class,
        com.dotcms.rest.api.v1.contenttype.FieldVariableResourceTest.class,
        com.dotcms.rest.api.v1.contenttype.ContentTypeResourceTest.class,
        com.dotcms.rest.api.v1.workflow.WorkflowResourceResponseCodeIntegrationTest.class,
        com.dotcms.rest.api.v1.workflow.WorkflowResourceIntegrationTest.class,
        com.dotcms.rest.api.v1.workflow.WorkflowResourceLicenseIntegrationTest.class,
        com.dotcms.rest.api.v1.authentication.ResetPasswordResourceIntegrationTest.class,
        com.dotcms.rest.api.v1.authentication.CreateJsonWebTokenResourceIntegrationTest.class,
        com.dotcms.rest.api.v1.relationships.RelationshipsResourceTest.class,
        com.dotcms.rest.api.v2.contenttype.FieldResourceTest.class,
        com.dotcms.rest.api.v3.contenttype.FieldResourceTest.class,
        com.dotcms.rest.api.v3.contenttype.MoveFieldFormTest.class,
        com.dotcms.rest.api.CorsFilterTest.class,
        com.dotcms.rest.elasticsearch.ESContentResourcePortletTest.class,
        com.dotcms.filters.VanityUrlFilterTest.class,
        com.dotcms.vanityurl.business.VanityUrlAPITest.class,
        com.dotmarketing.portlets.fileassets.business.FileAssetAPITest.class,
        com.dotmarketing.portlets.languagesmanager.business.LanguageAPITest.class,
        com.dotmarketing.portlets.languagesmanager.business.LanguageFactoryIntegrationTest.class,
        com.dotmarketing.portlets.linkchecker.business.LinkCheckerAPITest.class,
        com.dotmarketing.portlets.contentlet.util.ContentletUtilTest.class,
        com.dotmarketing.portlets.contentlet.business.ContentletCheckInTest.class,
        com.dotmarketing.portlets.contentlet.business.ContentletFactoryTest.class,
        com.dotmarketing.portlets.contentlet.business.HostAPITest.class,
        ContainerStructureFinderStrategyResolverTest.class,
        com.dotmarketing.portlets.contentlet.business.ContentletAPITest.class,
        com.dotmarketing.portlets.contentlet.model.ContentletIntegrationTest.class,
        com.dotmarketing.portlets.contentlet.transform.BinaryToMapTransformerTest.class,
        com.dotmarketing.portlets.contentlet.transform.ContentletTransformerTest.class,
        com.dotmarketing.portlets.contentlet.ajax.ContentletAjaxTest.class,
        com.dotmarketing.portlets.workflows.business.SaveContentDraftActionletTest.class,
        com.dotmarketing.portlets.workflows.business.WorkflowFactoryTest.class,
        com.dotmarketing.portlets.workflows.business.SaveContentActionletTest.class,
        com.dotmarketing.portlets.workflows.business.WorkflowAPIMultiLanguageTest.class,
        com.dotmarketing.portlets.workflows.business.WorkflowAPITest.class,
        com.dotmarketing.portlets.workflows.model.WorkflowSearcherTest.class,
        com.dotmarketing.portlets.workflows.model.SystemActionWorkflowActionMappingTest.class,
        com.dotmarketing.portlets.workflows.actionlet.FourEyeApproverActionletTest.class,
        com.dotmarketing.portlets.workflows.actionlet.SaveContentActionletTest.class,
        com.dotmarketing.portlets.workflows.actionlet.SaveContentActionletWithTagsTest.class,
        com.dotmarketing.portlets.workflows.actionlet.CopyActionletTest.class,
        com.dotmarketing.portlets.workflows.actionlet.VelocityScriptActionletTest.class,
        com.dotmarketing.portlets.personas.business.PersonaAPITest.class,
        com.dotmarketing.portlets.personas.business.DeleteMultiTreeUsedPersonaTagJobTest.class,
        com.dotmarketing.portlets.links.business.MenuLinkAPITest.class,
        com.dotmarketing.portlets.links.factories.LinkFactoryTest.class,
        com.dotmarketing.portlets.rules.conditionlet.ConditionletOSGIFTest.class,
        com.dotmarketing.portlets.rules.conditionlet.CurrentSessionLanguageConditionletTest.class,
        com.dotmarketing.portlets.rules.conditionlet.NumberOfTimesPreviouslyVisitedConditionletTest.class,
        com.dotmarketing.portlets.rules.conditionlet.UsersBrowserLanguageConditionletTest.class,
        com.dotmarketing.portlets.rules.conditionlet.UsersSiteVisitsConditionletTest.class,
        com.dotmarketing.portlets.rules.conditionlet.VisitorOperatingSystemConditionletTest.class,
        com.dotmarketing.portlets.rules.conditionlet.VisitedUrlConditionletTest.class,
        com.dotmarketing.portlets.rules.business.RulesCacheFTest.class,
        com.dotmarketing.portlets.templates.business.TemplateAPITest.class,
        com.dotmarketing.portlets.folders.business.FolderAPITest.class,
        com.dotmarketing.portlets.containers.business.ContainerAPIImplTest.class,
        com.dotmarketing.portlets.containers.business.ContainerAPITest.class,
        com.dotmarketing.portlets.containers.business.FileAssetContainerUtilTest.class,
        com.dotmarketing.portlets.htmlpages.business.HTMLPageAPITest.class,
        com.dotmarketing.portlets.structure.factories.StructureFactoryTest.class,
        com.dotmarketing.portlets.structure.factories.FieldFactoryTest.class,
        com.dotmarketing.portlets.structure.model.ContentletRelationshipsTest.class,
        com.dotmarketing.portlets.structure.transform.ContentletRelationshipsTransformerTest.class,
        com.dotmarketing.portlets.categories.business.CategoryAPITest.class,
        com.dotmarketing.filters.FiltersTest.class,
        com.dotmarketing.business.VersionableAPITest.class,
        com.dotmarketing.business.UserAPITest.class,
        com.dotmarketing.business.portal.PortletAPIImplTest.class,
        com.dotmarketing.business.cache.provider.guava.CachePerformanceTest.class,
        com.dotmarketing.business.web.LanguageWebApiTest.class,
        com.dotmarketing.business.IdentifierFactoryTest.class,
        com.dotmarketing.business.IdentifierAPITest.class,
        com.dotmarketing.business.CommitListenerCacheWrapperTest.class,
        com.dotmarketing.business.RoleAPITest.class,
        com.dotmarketing.business.IdentifierConsistencyIntegrationTest.class,
        com.dotmarketing.business.LayoutAPITest.class,
        com.dotmarketing.business.PermissionAPIIntegrationTest.class,
        com.dotmarketing.business.PermissionAPITest.class,
        com.dotmarketing.servlets.BinaryExporterServletTest.class,
        com.dotmarketing.servlets.ShortyServletAndTitleImageTest.class,
        com.dotmarketing.servlets.ajax.AjaxDirectorServletIntegrationTest.class,
        com.dotmarketing.common.reindex.ReindexThreadTest.class,
        com.dotmarketing.common.reindex.ReindexAPITest.class,
        com.dotmarketing.common.db.DotDatabaseMetaDataTest.class,
        com.dotmarketing.common.db.ParamsSetterTest.class,
        com.dotmarketing.cms.urlmap.URLMapAPIImplTest.class,
        com.dotmarketing.factories.PublishFactoryTest.class,
        com.dotmarketing.factories.WebAssetFactoryTest.class,
        com.dotmarketing.factories.MultiTreeAPITest.class,
        com.dotmarketing.db.DbConnectionFactoryTest.class,
        com.dotmarketing.db.DbConnectionFactoryUtilTest.class,
        com.dotmarketing.db.HibernateUtilTest.class,
        com.dotmarketing.quartz.job.BinaryCleanupJobTest.class,
        FocalPointAPITest.class,
        com.dotmarketing.tag.business.TagAPITest.class,
        com.dotcms.osgi.OSGIUtilTest.class,
        com.dotmarketing.fixTasks.FixTask00085FixEmptyParentPathOnIdentifierTest.class,
        com.dotmarketing.startup.runonce.Task05170DefineFrontEndAndBackEndRolesTest.class,
        com.dotmarketing.startup.runonce.Task04375UpdateCategoryKeyTest.class,
        com.dotmarketing.startup.runonce.Task04335CreateSystemWorkflowTest.class,
        com.dotmarketing.startup.runonce.Task04375UpdateColorsTest.class,
        com.dotmarketing.startup.runonce.Task05160MultiTreeAddPersonalizationColumnAndChangingPKTest.class,
        com.dotmarketing.startup.runonce.Task05035LanguageTableIdentityOffTest.class,
        com.dotmarketing.startup.runonce.Task05165CreateContentTypeWorkflowActionMappingTableTest.class,
        com.dotmarketing.startup.runonce.Task05070AndTask05080Test.class,
        com.dotmarketing.startup.runonce.Task05030UpdateSystemContentTypesHostTest.class,
        com.dotmarketing.startup.runonce.Task05050FileAssetContentTypeReadOnlyFileNameTest.class,
        com.dotmarketing.startup.runonce.Task05190UpdateFormsWidgetCodeFieldTest.class,
        com.dotmarketing.startup.runalways.Task00001LoadSchemaIntegrationTest.class,
        com.dotmarketing.startup.runonce.Task05200WorkflowTaskUniqueKeyTest.class,
        Task05195CreatesDestroyActionAndAssignDestroyDefaultActionsToTheSystemWorkflowTest.class,
        Task05210CreateDefaultDotAssetTest.class,
        CleanUpFieldReferencesJobTest.class,
        ESContentletAPIImplTest.class,
        CachedParameterDecoratorTest.class,
        ContainerFactoryImplTest.class,
        TemplateFactoryImplTest.class,
        TestConfig.class,
        ConfigTest.class,
        FolderTest.class,
        PublishAuditAPITest.class,
        BundleFactoryTest.class,
        com.dotcms.security.apps.SecretsStoreKeyStoreImplTest.class,
        AppsAPIImplTest.class,
        AppsResourceTest.class,
        AppsCacheImplTest.class,
        VelocityServletIntegrationTest.class,
        DotAssetAPITest.class,
        DotAssetBaseTypeToContentTypeStrategyImplTest.class,
        RulesAPIImplIntegrationTest.class,
        FileAssetAPIImplIntegrationTest.class,
        FileAssetFactoryIntegrationTest.class,
        UserResourceIntegrationTest.class,
        IntegrationResourceLinkTest.class,
        HashBuilderTest.class,
        ElasticsearchUtilTest.class,
        LanguageUtilTest.class,
        FolderResourceTest.class,
        Task05225RemoveLoadRecordsToIndexTest.class,
        BundleFactoryTest.class,
        PublisherFilterImplTest.class,
        PushPublishFiltersInitializerTest.class,
        PushPublishFilterResourceTest.class,
        PushNowActionletTest.class,
        Task05305AddPushPublishFilterColumnTest.class,
        CMSMaintenanceFactoryTest.class,
        Task05350AddDotSaltClusterColumnTest.class,
        PostgresPubSubImplTest.class,
        DotParseTest.class,
        TestWorkflowAction.class,
        SamlConfigurationServiceTest.class,
        ClusterFactoryTest.class,
        ESMappingUtilHelperTest.class,
        BundleResourceTest.class,
        IdentityProviderConfigurationFactoryTest.class,
        EMAWebInterceptorTest.class,
        GoogleTranslationServiceIntegrationTest.class,
        Task05380ChangeContainerPathToAbsoluteTest.class,
        DotTemplateToolTest.class,
        ContentletWebAPIImplIntegrationTest.class,
        Task05370AddAppsPortletToLayoutTest.class,
        FolderFactoryImplTest.class,
        DotSamlResourceTest.class,
        DotStatefulJobTest.class,
        IntegrityDataGenerationJobTest.class,
        BundleAPITest.class,
        Task05390MakeRoomForLongerJobDetailTest.class,
        IntegrityDataGenerationJobTest.class,
        Task05395RemoveEndpointIdForeignKeyInIntegrityResolverTablesIntegrationTest.class,
        JSONToolTest.class,
        BundlePublisherResourceIntegrationTest.class,
        IntegrityResourceIntegrationTest.class,
        Task00050LoadAppsSecretsTest.class,
        StoragePersistenceAPITest.class,
        FileMetadataAPITest.class,
        StartupTasksExecutorTest.class,
        Task201013AddNewColumnsToIdentifierTableTest.class,
        Task201014UpdateColumnsValuesInIdentifierTableTest.class,
        AppsInterpolationTest.class,
        com.dotcms.rest.api.v1.template.TemplateResourceTest.class,
        Task201102UpdateColumnSitelicTableTest.class,
        DependencyManagerTest.class,
        com.dotcms.rest.api.v1.versionable.VersionableResourceTest.class,
        GenericBundleActivatorTest.class,
        SAMLHelperTest.class,
        PermissionHelperTest.class,
        ResetPasswordTokenUtilTest.class,
        ContainerBundlerTest.class,
        ContentTypeBundlerTest.class,
        DependencyBundlerTest.class,
        FolderBundlerTest.class,
        HostBundlerTest.class,
        LinkBundlerTest.class,
        TemplateBundlerTest.class,
        WorkflowBundlerTest.class,
        PublisherAPIImplTest.class,
        LegacyShortyIdApiTest.class,
        AutoLoginFilterTest.class,
        FolderCacheImplIntegrationTest.class,
        Task210218MigrateUserProxyTableTest.class,
        com.dotmarketing.startup.runonce.Task210316UpdateLayoutIconsTest.class,
        Task210319CreateStorageTableTest.class,
        Task210321RemoveOldMetadataFilesTest.class,
        DBTimeZoneCheckTest.class,
        ContentHandlerTest.class,
        ESIndexAPITest.class,
        FileAssetTemplateUtilTest.class,
        SiteSearchJobImplTest.class,
        Task210506UpdateStorageTableTest.class,
        Task210520UpdateAnonymousEmailTest.class,
        Task210510UpdateStorageTableDropMetadataColumnTest.class,
        StaticPushPublishBundleGeneratorTest.class,
        CookieToolTest.class,
        CSVManifestBuilderTest.class,
        MoveContentActionletTest.class,
        ImageFilterAPIImplTest.class,
        DeterministicIdentifierAPITest.class,
        Task210527DropReviewFieldsFromContentletTableTest.class,
        ContentletCacheImplTest.class,
        HostTest.class,
        FileToolTest.class,
        Task210719CleanUpTitleFieldTest.class,
        Task210802UpdateStructureTableTest.class,
        MaintenanceUtilTest.class,
        BundlePublisherTest.class,
        CategoryFactoryTest.class,
        Task210805DropUserProxyTableTest.class,
        Task210816DeInodeRelationshipTest.class,
        WorkflowEmailUtilTest.class,
        ConfigurationHelperTest.class,
        PublishQueueElementTransformerTest.class,
        CSVManifestReaderTest.class,
        Task210901UpdateDateTimezonesTest.class,
        DotObjectCodecTest.class,
        RedisClientTest.class,
        LettuceCacheTest.class,
        RedisPubSubImplTest.class,
        ManifestReaderFactoryTest.class,
        ResourceCollectorUtilTest.class,
        Task211007RemoveNotNullConstraintFromCompanyMXColumnTest.class,
        ManifestReaderFactoryTest.class,
        Task211012AddCompanyDefaultLanguageTest.class,
        StaticPublisherIntegrationTest.class,
        HostIntegrityCheckerTest.class,
        MetaWebInterceptorTest.class,
        BrowserUtilTest.class,
        Task211101AddContentletAsJsonColumnTest.class,
        ContentletJsonAPITest.class,
        VelocityScriptActionletAbortTest.class,
        StoryBlockMapTest.class,
        ContentletJsonAPITest.class,
        HandlerUtilTest.class,
        Task211103RenameHostNameLabelTest.class,
        ContentSecurityPolicyUtilTest.class,
        MessageToolTest.class,
        XmlToolTest.class,
        LanguageFolderTest.class,
        MailAPIImplTest.class,
<<<<<<< HEAD
        Task220202RemoveFKStructureFolderConstraintTest.class,
        ObjectMapperTest.class
=======
        com.dotcms.rendering.velocity.viewtools.content.BinaryMapTest.class,
        Task220202RemoveFKStructureFolderConstraintTest.class,
        ContentBundlerTest.class,    
        Task220202RemoveFKStructureFolderConstraintTest.class
>>>>>>> 434c0f32
})
public class MainSuite {

}<|MERGE_RESOLUTION|>--- conflicted
+++ resolved
@@ -514,15 +514,12 @@
         XmlToolTest.class,
         LanguageFolderTest.class,
         MailAPIImplTest.class,
-<<<<<<< HEAD
         Task220202RemoveFKStructureFolderConstraintTest.class,
-        ObjectMapperTest.class
-=======
         com.dotcms.rendering.velocity.viewtools.content.BinaryMapTest.class,
         Task220202RemoveFKStructureFolderConstraintTest.class,
         ContentBundlerTest.class,    
-        Task220202RemoveFKStructureFolderConstraintTest.class
->>>>>>> 434c0f32
+        Task220202RemoveFKStructureFolderConstraintTest.class,
+        ObjectMapperTest.class
 })
 public class MainSuite {
 
