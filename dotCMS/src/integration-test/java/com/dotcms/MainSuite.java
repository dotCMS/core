package com.dotcms;

import com.dotcms.auth.providers.saml.v1.DotSamlResourceTest;
import com.dotcms.auth.providers.saml.v1.SAMLHelperTest;
import com.dotcms.content.elasticsearch.business.ESContentletAPIImplTest;
import com.dotcms.content.elasticsearch.business.ESIndexAPITest;
import com.dotcms.content.elasticsearch.business.ElasticsearchUtilTest;
import com.dotcms.content.elasticsearch.util.ESMappingUtilHelperTest;
import com.dotcms.contenttype.business.DotAssetBaseTypeToContentTypeStrategyImplTest;
import com.dotcms.contenttype.test.DotAssetAPITest;
import com.dotcms.ema.EMAWebInterceptorTest;
import com.dotcms.enterprise.HTMLDiffUtilTest;
import com.dotcms.enterprise.cluster.ClusterFactoryTest;
import com.dotcms.enterprise.publishing.remote.PushPublishBundleGeneratorTest;
import com.dotcms.enterprise.publishing.remote.StaticPushPublishBundleGeneratorTest;
import com.dotcms.enterprise.publishing.remote.bundler.ContainerBundlerTest;
import com.dotcms.enterprise.publishing.remote.bundler.ContentTypeBundlerTest;
import com.dotcms.enterprise.publishing.remote.bundler.DependencyBundlerTest;
import com.dotcms.enterprise.publishing.remote.bundler.FolderBundlerTest;
import com.dotcms.enterprise.publishing.remote.bundler.HostBundlerTest;
import com.dotcms.enterprise.publishing.remote.bundler.LinkBundlerTest;
import com.dotcms.enterprise.publishing.remote.bundler.RuleBundlerTest;
import com.dotcms.enterprise.publishing.remote.bundler.TemplateBundlerTest;
import com.dotcms.enterprise.publishing.remote.bundler.WorkflowBundlerTest;
import com.dotcms.enterprise.publishing.remote.handler.ContentHandlerTest;
import com.dotcms.enterprise.rules.RulesAPIImplIntegrationTest;
import com.dotcms.graphql.DotGraphQLHttpServletTest;
import com.dotcms.junit.MainBaseSuite;
import com.dotcms.mock.request.CachedParameterDecoratorTest;
import com.dotcms.publisher.bundle.business.BundleAPITest;
import com.dotcms.publisher.bundle.business.BundleFactoryTest;
import com.dotcms.publisher.business.PublishAuditAPITest;
import com.dotcms.publisher.util.DependencyManagerTest;
import com.dotcms.publishing.PublisherAPIImplTest;
import com.dotcms.publishing.PublisherFilterImplTest;
import com.dotcms.publishing.PushPublishFiltersInitializerTest;
import com.dotcms.publishing.job.SiteSearchJobImplTest;
import com.dotcms.rendering.velocity.directive.DotParseTest;
import com.dotcms.rendering.velocity.servlet.VelocityServletIntegrationTest;
import com.dotcms.rendering.velocity.viewtools.DotTemplateToolTest;
import com.dotcms.rendering.velocity.viewtools.JSONToolTest;
import com.dotcms.rest.BundlePublisherResourceIntegrationTest;
import com.dotcms.rest.BundleResourceTest;
import com.dotcms.rest.IntegrityResourceIntegrationTest;
import com.dotcms.rest.api.v1.apps.AppsResourceTest;
import com.dotcms.rest.api.v1.apps.view.AppsInterpolationTest;
import com.dotcms.rest.api.v1.authentication.ResetPasswordTokenUtilTest;
import com.dotcms.rest.api.v1.folder.FolderResourceTest;
import com.dotcms.rest.api.v1.pushpublish.PushPublishFilterResourceTest;
import com.dotcms.rest.api.v1.user.UserResourceIntegrationTest;
import com.dotcms.saml.IdentityProviderConfigurationFactoryTest;
import com.dotcms.saml.SamlConfigurationServiceTest;
import com.dotcms.security.apps.AppsAPIImplTest;
import com.dotcms.security.apps.AppsCacheImplTest;
import com.dotcms.storage.FileMetadataAPITest;
import com.dotcms.storage.StoragePersistenceAPITest;
import com.dotcms.translate.GoogleTranslationServiceIntegrationTest;
import com.dotcms.uuid.shorty.LegacyShortyIdApiTest;
import com.dotmarketing.business.helper.PermissionHelperTest;
import com.dotmarketing.cache.FolderCacheImplIntegrationTest;
import com.dotmarketing.common.db.DBTimeZoneCheckTest;
import com.dotmarketing.filters.AutoLoginFilterTest;
import com.dotmarketing.image.focalpoint.FocalPointAPITest;
import com.dotmarketing.osgi.GenericBundleActivatorTest;
import com.dotmarketing.portlets.cmsmaintenance.factories.CMSMaintenanceFactoryTest;
import com.dotmarketing.portlets.containers.business.ContainerFactoryImplTest;
import com.dotmarketing.portlets.containers.business.ContainerStructureFinderStrategyResolverTest;
import com.dotmarketing.portlets.contentlet.business.web.ContentletWebAPIImplIntegrationTest;
import com.dotmarketing.portlets.contentlet.model.IntegrationResourceLinkTest;
import com.dotmarketing.portlets.fileassets.business.FileAssetAPIImplIntegrationTest;
import com.dotmarketing.portlets.fileassets.business.FileAssetFactoryIntegrationTest;
import com.dotmarketing.portlets.folders.business.FolderFactoryImplTest;
import com.dotmarketing.portlets.folders.model.FolderTest;
import com.dotmarketing.portlets.templates.business.FileAssetTemplateUtilTest;
import com.dotmarketing.portlets.templates.business.TemplateFactoryImplTest;
import com.dotmarketing.portlets.workflows.actionlet.PushNowActionletTest;
import com.dotmarketing.portlets.workflows.model.TestWorkflowAction;
import com.dotmarketing.quartz.DotStatefulJobTest;
import com.dotmarketing.quartz.job.CleanUpFieldReferencesJobTest;
import com.dotmarketing.quartz.job.IntegrityDataGenerationJobTest;
import com.dotmarketing.startup.StartupTasksExecutorTest;
import com.dotmarketing.startup.runalways.Task00050LoadAppsSecretsTest;
import com.dotmarketing.startup.runonce.Task05195CreatesDestroyActionAndAssignDestroyDefaultActionsToTheSystemWorkflowTest;
import com.dotmarketing.startup.runonce.Task05210CreateDefaultDotAssetTest;
import com.dotmarketing.startup.runonce.Task05225RemoveLoadRecordsToIndexTest;
import com.dotmarketing.startup.runonce.Task05305AddPushPublishFilterColumnTest;
import com.dotmarketing.startup.runonce.Task05350AddDotSaltClusterColumnTest;
import com.dotmarketing.startup.runonce.Task05370AddAppsPortletToLayoutTest;
import com.dotmarketing.startup.runonce.Task05380ChangeContainerPathToAbsoluteTest;
import com.dotmarketing.startup.runonce.Task05390MakeRoomForLongerJobDetailTest;
import com.dotmarketing.startup.runonce.Task05395RemoveEndpointIdForeignKeyInIntegrityResolverTablesIntegrationTest;
import com.dotmarketing.startup.runonce.Task201013AddNewColumnsToIdentifierTableTest;
import com.dotmarketing.startup.runonce.Task201014UpdateColumnsValuesInIdentifierTableTest;
import com.dotmarketing.startup.runonce.Task201102UpdateColumnSitelicTableTest;
import com.dotmarketing.startup.runonce.Task210218MigrateUserProxyTableTest;
import com.dotmarketing.startup.runonce.Task210319CreateStorageTableTest;
import com.dotmarketing.startup.runonce.Task210321RemoveOldMetadataFilesTest;
import com.dotmarketing.startup.runonce.Task210506UpdateStorageTableTest;
<<<<<<< HEAD
import com.dotmarketing.startup.runonce.Task210520UpdateAnonymousEmailTest;
=======
import com.dotmarketing.startup.runonce.Task210510UpdateStorageTableDropMetadataColumnTest;
>>>>>>> 5d2eed72
import com.dotmarketing.util.ConfigTest;
import com.dotmarketing.util.HashBuilderTest;
import com.dotmarketing.util.TestConfig;
import com.liferay.portal.language.LanguageUtilTest;
import org.junit.runner.RunWith;
import org.junit.runners.Suite.SuiteClasses;

/* grep -l -r "@Test" dotCMS/src/integration-test */
/* ./gradlew integrationTest -Dtest.single=com.dotcms.MainSuite */
@RunWith(MainBaseSuite.class)
@SuiteClasses({
        com.dotcms.content.elasticsearch.business.ESMappingAPITest.class,
        org.apache.velocity.runtime.parser.node.SimpleNodeTest.class,
        com.liferay.portal.ejb.UserLocalManagerTest.class,
        com.liferay.portal.ejb.UserUtilTest.class,
        com.liferay.util.LocaleUtilTest.class,
        com.dotcms.languagevariable.business.LanguageVariableAPITest.class,
        com.dotcms.filters.interceptor.jwt.JsonWebTokenInterceptorIntegrationTest.class,
        com.dotcms.publishing.PublisherAPITest.class,
        com.dotcms.publishing.remote.RemoteReceiverLanguageResolutionTest.class,
        com.dotcms.cluster.business.ServerAPIImplTest.class,
        com.dotcms.cache.KeyValueCacheImplTest.class,
        com.dotcms.enterprise.publishing.remote.handler.RuleBundlerHandlerTest.class,
        com.dotcms.enterprise.publishing.remote.CategoryBundlerHandlerTest.class,
        com.dotcms.enterprise.publishing.remote.HostBundlerHandlerTest.class,
        com.dotcms.enterprise.priv.ESSearchProxyTest.class,
        com.dotcms.util.pagination.ContentTypesPaginatorTest.class,
        com.dotcms.util.marshal.MarshalUtilsIntegrationTest.class,
        com.dotcms.util.RelationshipUtilTest.class,
        com.dotcms.util.ImportUtilTest.class,
        com.dotmarketing.util.PageModeTest.class,
        com.dotmarketing.business.web.UserWebAPIImplTest.class,
        com.dotcms.auth.providers.jwt.JsonWebTokenUtilsIntegrationTest.class,
        com.dotcms.auth.providers.jwt.factories.ApiTokenAPITest.class,
        com.dotcms.auth.providers.jwt.services.JsonWebTokenServiceIntegrationTest.class,
        com.dotcms.publisher.util.DependencySetTest.class,
        com.dotcms.publisher.business.PublisherTest.class,
        com.dotcms.publisher.endpoint.bean.PublishingEndPointTest.class,
        com.dotcms.publisher.endpoint.business.PublishingEndPointAPITest.class,
        com.dotcms.publisher.endpoint.business.PublishingEndPointFactoryImplTest.class,
        com.dotcms.publisher.assets.business.PushedAssetsAPITest.class,
        com.dotcms.notification.business.NotificationAPITest.class,
        com.dotcms.business.LocalTransactionAndCloseDBIfOpenedFactoryTest.class,
        com.dotcms.content.elasticsearch.business.IndiciesFactoryTest.class,
        com.dotcms.content.elasticsearch.business.ESIndexSpeedTest.class,
        com.dotcms.content.elasticsearch.business.ESSiteSearchAPITest.class,
        com.dotcms.content.elasticsearch.business.ContentletIndexAPIImplTest.class,
        com.dotcms.content.elasticsearch.business.ES6UpgradeTest.class,
        com.dotcms.content.elasticsearch.business.ESContentFactoryImplTest.class,
        com.dotcms.keyvalue.busines.KeyValueAPIImplTest.class,
        com.dotcms.keyvalue.business.KeyValueAPITest.class,
        com.dotcms.tika.TikaUtilsTest.class,
        com.dotcms.http.CircuitBreakerUrlTest.class,
        com.dotcms.visitor.filter.logger.VisitorLoggerTest.class,
        com.dotcms.visitor.filter.characteristics.VisitorCharacterTest.class,
        com.dotcms.graphql.business.GraphqlAPITest.class,
        com.dotcms.contenttype.test.ContentTypeTest.class,
        com.dotcms.contenttype.test.DeleteFieldJobTest.class,
        com.dotcms.contenttype.test.ContentTypeAPIImplTest.class,
        com.dotcms.contenttype.test.ContentTypeBuilderTest.class,
        com.dotcms.contenttype.test.ContentTypeFactoryImplTest.class,
        com.dotcms.contenttype.test.ContentTypeImportExportTest.class,
        com.dotcms.contenttype.test.FieldFactoryImplTest.class,
        com.dotcms.contenttype.test.JsonContentTypeTransformerTest.class,
        com.dotcms.contenttype.test.ContentResourceTest.class,
        com.dotcms.contenttype.test.FieldBuilderTest.class,
        com.dotcms.contenttype.test.KeyValueFieldUtilTest.class,
        com.dotcms.contenttype.test.ContentTypeResourceTest.class,
        com.dotcms.contenttype.business.RelationshipAPITest.class,
        com.dotcms.contenttype.business.FieldAPITest.class,
        com.dotcms.contenttype.business.RelationshipFactoryImplTest.class,
        com.dotcms.contenttype.model.field.layout.FieldUtilTest.class,
        com.dotcms.contenttype.model.field.layout.FieldLayoutColumnSerializerTest.class,
        com.dotcms.contenttype.model.field.layout.FieldLayoutSerializerTest.class,
        com.dotcms.contenttype.model.field.layout.FieldLayoutRowSerializerTest.class,
        com.dotcms.contenttype.model.field.layout.FieldLayoutTest.class,
        com.dotcms.workflow.helper.TestSystemActionMappingsHandlerMerger.class,
        com.dotcms.concurrent.lock.DotKeyLockManagerTest.class,
        com.dotcms.rendering.velocity.VelocityMacroCacheTest.class,
        com.dotcms.rendering.velocity.VelocityUtilTest.class,
        com.dotcms.rendering.velocity.viewtools.navigation.NavToolTest.class,
        com.dotcms.rendering.velocity.viewtools.navigation.NavToolCacheTest.class,
        com.dotcms.rendering.velocity.viewtools.content.ContentMapTest.class,
        com.dotcms.rendering.velocity.viewtools.content.util.ContentUtilsTest.class,
        com.dotcms.rendering.velocity.viewtools.content.ContentToolTest.class,
        com.dotcms.rendering.velocity.viewtools.WorkflowToolTest.class,
        com.dotcms.browser.BrowserAPITest.class,
        com.dotcms.rendering.velocity.viewtools.LanguageWebAPITest.class,
        com.dotcms.rendering.velocity.viewtools.ContainerWebAPIIntegrationTest.class,
        com.dotcms.rendering.velocity.services.VelocityResourceKeyTest.class,
        com.dotcms.rendering.velocity.services.HTMLPageAssetRenderedTest.class,
        com.dotcms.uuid.shorty.ShortyIdApiTest.class,
        DotGraphQLHttpServletTest.class,
        com.dotcms.rest.TagResourceIntegrationTest.class,
        com.dotcms.rest.MapToContentletPopulatorTest.class,
        com.dotcms.rest.WebResourceIntegrationTest.class,
        com.dotcms.rest.api.v1.configuration.ConfigurationResourceTest.class,
        com.dotcms.rest.api.v1.page.NavResourceTest.class,
        com.dotcms.rest.api.v1.page.PageResourceTest.class,
        com.dotcms.rest.api.v1.temp.TempFileResourceTest.class,
        com.dotcms.rest.api.v1.content.ContentVersionResourceIntegrationTest.class,
        com.dotcms.rest.api.v1.container.ContainerResourceIntegrationTest.class,
        com.dotcms.rest.api.v1.theme.ThemeResourceIntegrationTest.class,
        com.dotcms.rest.api.v1.vtl.VTLResourceIntegrationTest.class,
        com.dotcms.rest.api.v1.contenttype.ContentTypeResourceIssue15124Test.class,
        com.dotcms.rest.api.v1.contenttype.FieldResourceTest.class,
        com.dotcms.rest.api.v1.contenttype.FieldVariableResourceTest.class,
        com.dotcms.rest.api.v1.contenttype.ContentTypeResourceTest.class,
        com.dotcms.rest.api.v1.workflow.WorkflowResourceResponseCodeIntegrationTest.class,
        com.dotcms.rest.api.v1.workflow.WorkflowResourceIntegrationTest.class,
        com.dotcms.rest.api.v1.workflow.WorkflowResourceLicenseIntegrationTest.class,
        com.dotcms.rest.api.v1.authentication.ResetPasswordResourceIntegrationTest.class,
        com.dotcms.rest.api.v1.authentication.CreateJsonWebTokenResourceIntegrationTest.class,
        com.dotcms.rest.api.v1.relationships.RelationshipsResourceTest.class,
        com.dotcms.rest.api.v2.contenttype.FieldResourceTest.class,
        com.dotcms.rest.api.v3.contenttype.FieldResourceTest.class,
        com.dotcms.rest.api.v3.contenttype.MoveFieldFormTest.class,
        com.dotcms.rest.api.CorsFilterTest.class,
        com.dotcms.rest.elasticsearch.ESContentResourcePortletTest.class,
        com.dotcms.filters.VanityUrlFilterTest.class,
        com.dotcms.vanityurl.business.VanityUrlAPITest.class,
        com.dotmarketing.portlets.fileassets.business.FileAssetAPITest.class,
        com.dotmarketing.portlets.languagesmanager.business.LanguageAPITest.class,
        com.dotmarketing.portlets.languagesmanager.business.LanguageFactoryIntegrationTest.class,
        com.dotmarketing.portlets.linkchecker.business.LinkCheckerAPITest.class,
        com.dotmarketing.portlets.contentlet.util.ContentletUtilTest.class,
        com.dotmarketing.portlets.contentlet.business.ContentletCheckInTest.class,
        com.dotmarketing.portlets.contentlet.business.ContentletFactoryTest.class,
        com.dotmarketing.portlets.contentlet.business.HostAPITest.class,
        ContainerStructureFinderStrategyResolverTest.class,
        com.dotmarketing.portlets.contentlet.business.ContentletAPITest.class,
        com.dotmarketing.portlets.contentlet.model.ContentletIntegrationTest.class,
        com.dotmarketing.portlets.contentlet.transform.BinaryToMapTransformerTest.class,
        com.dotmarketing.portlets.contentlet.transform.ContentletTransformerTest.class,
        com.dotmarketing.portlets.contentlet.ajax.ContentletAjaxTest.class,
        com.dotmarketing.portlets.workflows.business.SaveContentDraftActionletTest.class,
        com.dotmarketing.portlets.workflows.business.WorkflowFactoryTest.class,
        com.dotmarketing.portlets.workflows.business.SaveContentActionletTest.class,
        com.dotmarketing.portlets.workflows.business.WorkflowAPIMultiLanguageTest.class,
        com.dotmarketing.portlets.workflows.business.WorkflowAPITest.class,
        com.dotmarketing.portlets.workflows.model.WorkflowSearcherTest.class,
        com.dotmarketing.portlets.workflows.model.SystemActionWorkflowActionMappingTest.class,
        com.dotmarketing.portlets.workflows.actionlet.FourEyeApproverActionletTest.class,
        com.dotmarketing.portlets.workflows.actionlet.SaveContentActionletTest.class,
        com.dotmarketing.portlets.workflows.actionlet.SaveContentActionletWithTagsTest.class,
        com.dotmarketing.portlets.workflows.actionlet.CopyActionletTest.class,
        com.dotmarketing.portlets.workflows.actionlet.VelocityScriptActionletTest.class,
        com.dotmarketing.portlets.personas.business.PersonaAPITest.class,
        com.dotmarketing.portlets.personas.business.DeleteMultiTreeUsedPersonaTagJobTest.class,
        com.dotmarketing.portlets.links.business.MenuLinkAPITest.class,
        com.dotmarketing.portlets.links.factories.LinkFactoryTest.class,
        com.dotmarketing.portlets.rules.conditionlet.ConditionletOSGIFTest.class,
        com.dotmarketing.portlets.rules.conditionlet.CurrentSessionLanguageConditionletTest.class,
        com.dotmarketing.portlets.rules.conditionlet.NumberOfTimesPreviouslyVisitedConditionletTest.class,
        com.dotmarketing.portlets.rules.conditionlet.UsersBrowserLanguageConditionletTest.class,
        com.dotmarketing.portlets.rules.conditionlet.UsersSiteVisitsConditionletTest.class,
        com.dotmarketing.portlets.rules.conditionlet.VisitorOperatingSystemConditionletTest.class,
        com.dotmarketing.portlets.rules.conditionlet.VisitedUrlConditionletTest.class,
        com.dotmarketing.portlets.rules.business.RulesCacheFTest.class,
        com.dotmarketing.portlets.templates.business.TemplateAPITest.class,
        com.dotmarketing.portlets.folders.business.FolderAPITest.class,
        com.dotmarketing.portlets.containers.business.ContainerAPIImplTest.class,
        com.dotmarketing.portlets.containers.business.ContainerAPITest.class,
        com.dotmarketing.portlets.containers.business.FileAssetContainerUtilTest.class,
        com.dotmarketing.portlets.htmlpages.business.HTMLPageAPITest.class,
        com.dotmarketing.portlets.structure.factories.StructureFactoryTest.class,
        com.dotmarketing.portlets.structure.factories.FieldFactoryTest.class,
        com.dotmarketing.portlets.structure.model.ContentletRelationshipsTest.class,
        com.dotmarketing.portlets.structure.transform.ContentletRelationshipsTransformerTest.class,
        com.dotmarketing.portlets.categories.business.CategoryAPITest.class,
        com.dotmarketing.filters.FiltersTest.class,
        com.dotmarketing.business.VersionableAPITest.class,
        com.dotmarketing.business.UserAPITest.class,
        com.dotmarketing.business.portal.PortletAPIImplTest.class,
        com.dotmarketing.business.cache.provider.guava.CachePerformanceTest.class,
        com.dotmarketing.business.web.LanguageWebApiTest.class,
        com.dotmarketing.business.IdentifierFactoryTest.class,
        com.dotmarketing.business.IdentifierAPITest.class,
        com.dotmarketing.business.CommitListenerCacheWrapperTest.class,
        com.dotmarketing.business.RoleAPITest.class,
        com.dotmarketing.business.IdentifierConsistencyIntegrationTest.class,
        com.dotmarketing.business.LayoutAPITest.class,
        com.dotmarketing.business.PermissionAPIIntegrationTest.class,
        com.dotmarketing.business.PermissionAPITest.class,
        com.dotmarketing.servlets.BinaryExporterServletTest.class,
        com.dotmarketing.servlets.ShortyServletAndTitleImageTest.class,
        com.dotmarketing.servlets.ajax.AjaxDirectorServletIntegrationTest.class,
        com.dotmarketing.common.reindex.ReindexThreadTest.class,
        com.dotmarketing.common.reindex.ReindexAPITest.class,
        com.dotmarketing.common.db.DotDatabaseMetaDataTest.class,
        com.dotmarketing.common.db.ParamsSetterTest.class,
        com.dotmarketing.cms.urlmap.URLMapAPIImplTest.class,
        com.dotmarketing.factories.PublishFactoryTest.class,
        com.dotmarketing.factories.WebAssetFactoryTest.class,
        com.dotmarketing.factories.MultiTreeAPITest.class,
        com.dotmarketing.db.DbConnectionFactoryTest.class,
        com.dotmarketing.db.DbConnectionFactoryUtilTest.class,
        com.dotmarketing.db.HibernateUtilTest.class,
        com.dotmarketing.quartz.job.BinaryCleanupJobTest.class,
        FocalPointAPITest.class,
        com.dotmarketing.tag.business.TagAPITest.class,
        com.dotcms.osgi.OSGIUtilTest.class,
        com.dotmarketing.fixTasks.FixTask00085FixEmptyParentPathOnIdentifierTest.class,
        com.dotmarketing.startup.runonce.Task05170DefineFrontEndAndBackEndRolesTest.class,
        com.dotmarketing.startup.runonce.Task04375UpdateCategoryKeyTest.class,
        com.dotmarketing.startup.runonce.Task04335CreateSystemWorkflowTest.class,
        com.dotmarketing.startup.runonce.Task04375UpdateColorsTest.class,
        com.dotmarketing.startup.runonce.Task05160MultiTreeAddPersonalizationColumnAndChangingPKTest.class,
        com.dotmarketing.startup.runonce.Task05035LanguageTableIdentityOffTest.class,
        com.dotmarketing.startup.runonce.Task05165CreateContentTypeWorkflowActionMappingTableTest.class,
        com.dotmarketing.startup.runonce.Task05070AndTask05080Test.class,
        com.dotmarketing.startup.runonce.Task05030UpdateSystemContentTypesHostTest.class,
        com.dotmarketing.startup.runonce.Task05050FileAssetContentTypeReadOnlyFileNameTest.class,
        com.dotmarketing.startup.runonce.Task05190UpdateFormsWidgetCodeFieldTest.class,
        com.dotmarketing.startup.runalways.Task00001LoadSchemaIntegrationTest.class,
        com.dotmarketing.startup.runonce.Task05200WorkflowTaskUniqueKeyTest.class,
        Task05195CreatesDestroyActionAndAssignDestroyDefaultActionsToTheSystemWorkflowTest.class,
        Task05210CreateDefaultDotAssetTest.class,
        CleanUpFieldReferencesJobTest.class,
        ESContentletAPIImplTest.class,
        CachedParameterDecoratorTest.class,
        ContainerFactoryImplTest.class,
        TemplateFactoryImplTest.class,
        TestConfig.class,
        ConfigTest.class,
        FolderTest.class,
        PublishAuditAPITest.class,
        BundleFactoryTest.class,
        com.dotcms.security.apps.SecretsStoreKeyStoreImplTest.class,
        AppsAPIImplTest.class,
        AppsResourceTest.class,
        AppsCacheImplTest.class,
        VelocityServletIntegrationTest.class,
        DotAssetAPITest.class,
        DotAssetBaseTypeToContentTypeStrategyImplTest.class,
        RulesAPIImplIntegrationTest.class,
        FileAssetAPIImplIntegrationTest.class,
        FileAssetFactoryIntegrationTest.class,
        UserResourceIntegrationTest.class,
        IntegrationResourceLinkTest.class,
        HTMLDiffUtilTest.class,
        HashBuilderTest.class,
        ElasticsearchUtilTest.class,
        LanguageUtilTest.class,
        FolderResourceTest.class,
        Task05225RemoveLoadRecordsToIndexTest.class,
        PushPublishBundleGeneratorTest.class,
        BundleFactoryTest.class,
        PublisherFilterImplTest.class,
        PushPublishFiltersInitializerTest.class,
        PushPublishFilterResourceTest.class,
        PushNowActionletTest.class,
        Task05305AddPushPublishFilterColumnTest.class,
        CMSMaintenanceFactoryTest.class,
        Task05350AddDotSaltClusterColumnTest.class,
        DotParseTest.class,
        TestWorkflowAction.class,
        SamlConfigurationServiceTest.class,
        ClusterFactoryTest.class,
        ESMappingUtilHelperTest.class,
        BundleResourceTest.class,
        IdentityProviderConfigurationFactoryTest.class,
        EMAWebInterceptorTest.class,
        GoogleTranslationServiceIntegrationTest.class,
        Task05380ChangeContainerPathToAbsoluteTest.class,
        DotTemplateToolTest.class,
        ContentletWebAPIImplIntegrationTest.class,
        Task05370AddAppsPortletToLayoutTest.class,
        FolderFactoryImplTest.class,
        DotSamlResourceTest.class,
        DotStatefulJobTest.class,
        IntegrityDataGenerationJobTest.class,
        BundleAPITest.class,
        Task05390MakeRoomForLongerJobDetailTest.class,
        IntegrityDataGenerationJobTest.class,
        Task05395RemoveEndpointIdForeignKeyInIntegrityResolverTablesIntegrationTest.class,
        JSONToolTest.class,
        BundlePublisherResourceIntegrationTest.class,
        IntegrityResourceIntegrationTest.class,
        Task00050LoadAppsSecretsTest.class,
        StoragePersistenceAPITest.class,
        FileMetadataAPITest.class,
        StartupTasksExecutorTest.class,
        Task201013AddNewColumnsToIdentifierTableTest.class,
        Task201014UpdateColumnsValuesInIdentifierTableTest.class,
        AppsInterpolationTest.class,
        com.dotcms.rest.api.v1.template.TemplateResourceTest.class,
        Task201102UpdateColumnSitelicTableTest.class,
        DependencyManagerTest.class,
        com.dotcms.rest.api.v1.versionable.VersionableResourceTest.class,
        GenericBundleActivatorTest.class,
        SAMLHelperTest.class,
        PermissionHelperTest.class,
        ResetPasswordTokenUtilTest.class,
        ContainerBundlerTest.class,
        ContentTypeBundlerTest.class,
        DependencyBundlerTest.class,
        FolderBundlerTest.class,
        HostBundlerTest.class,
        LinkBundlerTest.class,
        RuleBundlerTest.class,
        TemplateBundlerTest.class,
        WorkflowBundlerTest.class,
        PublisherAPIImplTest.class,
        LegacyShortyIdApiTest.class,
        AutoLoginFilterTest.class,
        FolderCacheImplIntegrationTest.class,
        Task210218MigrateUserProxyTableTest.class,
        com.dotmarketing.startup.runonce.Task210316UpdateLayoutIconsTest.class,
        Task210319CreateStorageTableTest.class,
        Task210321RemoveOldMetadataFilesTest.class,
        DBTimeZoneCheckTest.class,
        ContentHandlerTest.class,
        ESIndexAPITest.class,
        FileAssetTemplateUtilTest.class,
        SiteSearchJobImplTest.class,
        Task210506UpdateStorageTableTest.class,
<<<<<<< HEAD
        StaticPushPublishBundleGeneratorTest.class,
        Task210520UpdateAnonymousEmailTest.class
=======
        Task210510UpdateStorageTableDropMetadataColumnTest.class,
        StaticPushPublishBundleGeneratorTest.class
>>>>>>> 5d2eed72
})
public class MainSuite {

}<|MERGE_RESOLUTION|>--- conflicted
+++ resolved
@@ -96,11 +96,8 @@
 import com.dotmarketing.startup.runonce.Task210319CreateStorageTableTest;
 import com.dotmarketing.startup.runonce.Task210321RemoveOldMetadataFilesTest;
 import com.dotmarketing.startup.runonce.Task210506UpdateStorageTableTest;
-<<<<<<< HEAD
 import com.dotmarketing.startup.runonce.Task210520UpdateAnonymousEmailTest;
-=======
 import com.dotmarketing.startup.runonce.Task210510UpdateStorageTableDropMetadataColumnTest;
->>>>>>> 5d2eed72
 import com.dotmarketing.util.ConfigTest;
 import com.dotmarketing.util.HashBuilderTest;
 import com.dotmarketing.util.TestConfig;
@@ -418,13 +415,10 @@
         FileAssetTemplateUtilTest.class,
         SiteSearchJobImplTest.class,
         Task210506UpdateStorageTableTest.class,
-<<<<<<< HEAD
         StaticPushPublishBundleGeneratorTest.class,
-        Task210520UpdateAnonymousEmailTest.class
-=======
+        Task210520UpdateAnonymousEmailTest.class,
         Task210510UpdateStorageTableDropMetadataColumnTest.class,
         StaticPushPublishBundleGeneratorTest.class
->>>>>>> 5d2eed72
 })
 public class MainSuite {
 
