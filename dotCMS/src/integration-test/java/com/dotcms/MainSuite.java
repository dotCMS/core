package com.dotcms;

import com.dotcms.auth.providers.saml.v1.DotSamlResourceTest;
import com.dotcms.content.elasticsearch.business.ESContentletAPIImplTest;
import com.dotcms.content.elasticsearch.business.ESReadOnlyMonitorTest;
import com.dotcms.content.elasticsearch.business.ElasticsearchUtilTest;
import com.dotcms.content.elasticsearch.util.ESMappingUtilHelperTest;
import com.dotcms.contenttype.business.DotAssetBaseTypeToContentTypeStrategyImplTest;
import com.dotcms.contenttype.test.DotAssetAPITest;
import com.dotcms.ema.EMAWebInterceptorTest;
import com.dotcms.enterprise.HTMLDiffUtilTest;
import com.dotcms.enterprise.cluster.ClusterFactoryTest;
import com.dotcms.enterprise.publishing.remote.PushPublishBundleGeneratorTest;
import com.dotcms.enterprise.rules.RulesAPIImplIntegrationTest;
import com.dotcms.graphql.DotGraphQLHttpServletTest;
import com.dotcms.junit.MainBaseSuite;
import com.dotcms.mock.request.CachedParameterDecoratorTest;
import com.dotcms.publisher.bundle.business.BundleFactoryTest;
import com.dotcms.publisher.business.PublishAuditAPITest;
import com.dotcms.publishing.PublisherFilterImplTest;
import com.dotcms.publishing.PushPublishFiltersInitializerTest;
import com.dotcms.publishing.job.SiteSearchJobImplTest;
import com.dotcms.rendering.velocity.directive.DotParseTest;
import com.dotcms.rendering.velocity.servlet.VelocityServletIntegrationTest;
import com.dotcms.rendering.velocity.viewtools.DotTemplateToolTest;
import com.dotcms.rest.BundleResourceTest;
import com.dotcms.rest.api.v1.apps.AppsResourceTest;
import com.dotcms.rest.api.v1.folder.FolderResourceTest;
import com.dotcms.rest.api.v1.pushpublish.PushPublishFilterResourceTest;
import com.dotcms.rest.api.v1.user.UserResourceIntegrationTest;
import com.dotcms.saml.IdentityProviderConfigurationFactoryTest;
import com.dotcms.saml.SamlConfigurationServiceTest;
import com.dotcms.security.apps.AppsAPIImplTest;
import com.dotcms.security.apps.AppsCacheImplTest;
import com.dotcms.translate.GoogleTranslationServiceIntegrationTest;
import com.dotmarketing.image.focalpoint.FocalPointAPITest;
import com.dotmarketing.portlets.cmsmaintenance.factories.CMSMaintenanceFactoryTest;
import com.dotmarketing.portlets.containers.business.ContainerStructureFinderStrategyResolverTest;
import com.dotmarketing.portlets.contentlet.business.HostAPITest;
import com.dotmarketing.portlets.contentlet.business.web.ContentletWebAPIImplIntegrationTest;
import com.dotmarketing.portlets.contentlet.model.IntegrationResourceLinkTest;
import com.dotmarketing.portlets.fileassets.business.FileAssetAPIImplIntegrationTest;
import com.dotmarketing.portlets.fileassets.business.FileAssetAPIImplTest;
import com.dotmarketing.portlets.fileassets.business.FileAssetFactoryIntegrationTest;
import com.dotmarketing.portlets.folders.business.FolderFactoryImplTest;
import com.dotmarketing.portlets.workflows.actionlet.PushNowActionletTest;
import com.dotmarketing.portlets.workflows.model.TestWorkflowAction;
import com.dotmarketing.quartz.DotStatefulJobTest;
import com.dotmarketing.quartz.job.CleanUpFieldReferencesJobTest;
import com.dotmarketing.quartz.job.IntegrityDataGenerationJobTest;
import com.dotmarketing.startup.runonce.*;
import com.dotmarketing.util.ConfigTest;
import com.dotmarketing.util.TestConfig;
import com.liferay.portal.language.LanguageUtilTest;
import org.junit.runner.RunWith;
import org.junit.runners.Suite.SuiteClasses;

/* grep -l -r "@Test" dotCMS/src/integration-test */
/* ./gradlew integrationTest -Dtest.single=com.dotcms.MainSuite */
//@RunWith(Suite.class)
@RunWith(MainBaseSuite.class)
@SuiteClasses({
        org.apache.velocity.runtime.parser.node.SimpleNodeTest.class,
        com.liferay.portal.ejb.UserLocalManagerTest.class,
        com.liferay.portal.ejb.UserUtilTest.class,
        com.liferay.util.LocaleUtilTest.class,
        com.dotcms.languagevariable.business.LanguageVariableAPITest.class,
        com.dotcms.filters.interceptor.jwt.JsonWebTokenInterceptorIntegrationTest.class,
        com.dotcms.publishing.PublisherAPITest.class,
        com.dotcms.publishing.remote.RemoteReceiverLanguageResolutionTest.class,
        com.dotcms.cluster.business.ServerAPIImplTest.class,
        com.dotcms.cache.KeyValueCacheImplTest.class,
        com.dotcms.enterprise.publishing.remote.handler.RuleBundlerHandlerTest.class,
        com.dotcms.enterprise.publishing.remote.CategoryBundlerHandlerTest.class,
        com.dotcms.enterprise.publishing.remote.HostBundlerHandlerTest.class,
        com.dotcms.enterprise.priv.ESSearchProxyTest.class,
        com.dotcms.util.pagination.ContentTypesPaginatorTest.class,
        com.dotcms.util.marshal.MarshalUtilsIntegrationTest.class,
        com.dotcms.util.RelationshipUtilTest.class,
        com.dotcms.util.ImportUtilTest.class,
        com.dotmarketing.util.PageModeTest.class,
        com.dotmarketing.business.web.UserWebAPIImplTest.class,
        com.dotcms.auth.providers.jwt.JsonWebTokenUtilsIntegrationTest.class,
        com.dotcms.auth.providers.jwt.factories.ApiTokenAPITest.class,
        com.dotcms.auth.providers.jwt.services.JsonWebTokenServiceIntegrationTest.class,
        com.dotcms.publisher.util.DependencySetTest.class,
        com.dotcms.publisher.business.PublisherTest.class,
        com.dotcms.publisher.endpoint.bean.PublishingEndPointTest.class,
        com.dotcms.publisher.endpoint.business.PublishingEndPointAPITest.class,
        com.dotcms.publisher.endpoint.business.PublishingEndPointFactoryImplTest.class,
        com.dotcms.publisher.assets.business.PushedAssetsAPITest.class,
        com.dotcms.notification.business.NotificationAPITest.class,
        com.dotcms.business.LocalTransactionAndCloseDBIfOpenedFactoryTest.class,
        com.dotcms.content.elasticsearch.business.IndiciesFactoryTest.class,
        com.dotcms.content.elasticsearch.business.ESIndexSpeedTest.class,
        com.dotcms.content.elasticsearch.business.ESSiteSearchAPITest.class,
        com.dotcms.content.elasticsearch.business.ESMappingAPITest.class,
        com.dotcms.content.elasticsearch.business.ContentletIndexAPIImplTest.class,
        com.dotcms.content.elasticsearch.business.ES6UpgradeTest.class,
        com.dotcms.content.elasticsearch.business.ESContentFactoryImplTest.class,
        com.dotcms.keyvalue.busines.KeyValueAPIImplTest.class,
        com.dotcms.keyvalue.business.KeyValueAPITest.class,
        com.dotcms.tika.TikaUtilsTest.class,
        com.dotcms.http.CircuitBreakerUrlTest.class,
        com.dotcms.visitor.filter.logger.VisitorLoggerTest.class,
        com.dotcms.visitor.filter.characteristics.VisitorCharacterTest.class,
        com.dotcms.graphql.business.GraphqlAPITest.class,
        com.dotcms.contenttype.test.ContentTypeTest.class,
        com.dotcms.contenttype.test.DeleteFieldJobTest.class,
        com.dotcms.contenttype.test.ContentTypeAPIImplTest.class,
        com.dotcms.contenttype.test.ContentTypeBuilderTest.class,
        com.dotcms.contenttype.test.ContentTypeFactoryImplTest.class,
        com.dotcms.contenttype.test.ContentTypeImportExportTest.class,
        com.dotcms.contenttype.test.FieldFactoryImplTest.class,
        com.dotcms.contenttype.test.JsonContentTypeTransformerTest.class,
        com.dotcms.contenttype.test.ContentResourceTest.class,
        com.dotcms.contenttype.test.FieldBuilderTest.class,
        com.dotcms.contenttype.test.KeyValueFieldUtilTest.class,
        com.dotcms.contenttype.test.ContentTypeResourceTest.class,
        com.dotcms.contenttype.business.RelationshipAPITest.class,
        com.dotcms.contenttype.business.FieldAPITest.class,
        com.dotcms.contenttype.business.RelationshipFactoryImplTest.class,
        com.dotcms.contenttype.model.field.layout.FieldUtilTest.class,
        com.dotcms.contenttype.model.field.layout.FieldLayoutColumnSerializerTest.class,
        com.dotcms.contenttype.model.field.layout.FieldLayoutSerializerTest.class,
        com.dotcms.contenttype.model.field.layout.FieldLayoutRowSerializerTest.class,
        com.dotcms.contenttype.model.field.layout.FieldLayoutTest.class,
        com.dotcms.workflow.helper.TestSystemActionMappingsHandlerMerger.class,
        com.dotcms.concurrent.lock.DotKeyLockManagerTest.class,
        com.dotcms.concurrent.DotConcurrentFactoryTest.class,
        com.dotcms.rendering.velocity.VelocityMacroCacheTest.class,
        com.dotcms.rendering.velocity.VelocityUtilTest.class,
        com.dotcms.rendering.velocity.viewtools.navigation.NavToolTest.class,
        com.dotcms.rendering.velocity.viewtools.navigation.NavToolCacheTest.class,
        com.dotcms.rendering.velocity.viewtools.content.ContentMapTest.class,
        com.dotcms.rendering.velocity.viewtools.content.util.ContentUtilsTest.class,
        com.dotcms.rendering.velocity.viewtools.content.ContentToolTest.class,
        com.dotcms.rendering.velocity.viewtools.WorkflowToolTest.class,
        com.dotcms.browser.BrowserAPITest.class,
        com.dotcms.rendering.velocity.viewtools.LanguageWebAPITest.class,
        com.dotcms.rendering.velocity.viewtools.ContainerWebAPIIntegrationTest.class,
        com.dotcms.rendering.velocity.services.VelocityResourceKeyTest.class,
        com.dotcms.rendering.velocity.services.HTMLPageAssetRenderedTest.class,
        com.dotcms.uuid.shorty.ShortyIdApiTest.class,
        DotGraphQLHttpServletTest.class,
        com.dotcms.rest.TagResourceIntegrationTest.class,
        com.dotcms.rest.MapToContentletPopulatorTest.class,
        com.dotcms.rest.WebResourceIntegrationTest.class,
        com.dotcms.rest.api.v1.configuration.ConfigurationResourceTest.class,
        com.dotcms.rest.api.v1.page.NavResourceTest.class,
        com.dotcms.rest.api.v1.page.PageResourceTest.class,
        com.dotcms.rest.api.v1.temp.TempFileResourceTest.class,
        com.dotcms.rest.api.v1.content.ContentVersionResourceIntegrationTest.class,
        com.dotcms.rest.api.v1.container.ContainerResourceIntegrationTest.class,
        com.dotcms.rest.api.v1.theme.ThemeResourceIntegrationTest.class,
        com.dotcms.rest.api.v1.vtl.VTLResourceIntegrationTest.class,
        com.dotcms.rest.api.v1.contenttype.ContentTypeResourceIssue15124Test.class,
        com.dotcms.rest.api.v1.contenttype.FieldResourceTest.class,
        com.dotcms.rest.api.v1.contenttype.FieldVariableResourceTest.class,
        com.dotcms.rest.api.v1.contenttype.ContentTypeResourceTest.class,
        com.dotcms.rest.api.v1.workflow.WorkflowResourceResponseCodeIntegrationTest.class,
        com.dotcms.rest.api.v1.workflow.WorkflowResourceIntegrationTest.class,
        com.dotcms.rest.api.v1.workflow.WorkflowResourceLicenseIntegrationTest.class,
        com.dotcms.rest.api.v1.authentication.ResetPasswordResourceIntegrationTest.class,
        com.dotcms.rest.api.v1.authentication.CreateJsonWebTokenResourceIntegrationTest.class,
        com.dotcms.rest.api.v1.relationships.RelationshipsResourceTest.class,
        com.dotcms.rest.api.v2.contenttype.FieldResourceTest.class,
        com.dotcms.rest.api.v3.contenttype.FieldResourceTest.class,
        com.dotcms.rest.api.v3.contenttype.MoveFieldFormTest.class,
        com.dotcms.rest.api.CorsFilterTest.class,
        com.dotcms.rest.elasticsearch.ESContentResourcePortletTest.class,
        com.dotcms.filters.VanityUrlFilterTest.class,
        com.dotcms.vanityurl.business.VanityUrlAPITest.class,
        com.dotmarketing.portlets.fileassets.business.FileAssetAPITest.class,
        com.dotmarketing.portlets.languagesmanager.business.LanguageAPITest.class,
        com.dotmarketing.portlets.languagesmanager.business.LanguageFactoryIntegrationTest.class,
        com.dotmarketing.portlets.linkchecker.business.LinkCheckerAPITest.class,
        com.dotmarketing.portlets.contentlet.util.ContentletUtilTest.class,
        com.dotmarketing.portlets.contentlet.business.ContentletCheckInTest.class,
        com.dotmarketing.portlets.contentlet.business.ContentletFactoryTest.class,
        com.dotmarketing.portlets.contentlet.business.HostAPITest.class,
        ContainerStructureFinderStrategyResolverTest.class,
        com.dotmarketing.portlets.contentlet.business.ContentletAPITest.class,
        com.dotmarketing.portlets.contentlet.model.ContentletIntegrationTest.class,
        com.dotmarketing.portlets.contentlet.transform.BinaryToMapTransformerTest.class,
        com.dotmarketing.portlets.contentlet.transform.ContentletTransformerTest.class,
        com.dotmarketing.portlets.contentlet.ajax.ContentletAjaxTest.class,
        com.dotmarketing.portlets.workflows.business.SaveContentDraftActionletTest.class,
        com.dotmarketing.portlets.workflows.business.WorkflowFactoryTest.class,
        com.dotmarketing.portlets.workflows.business.SaveContentActionletTest.class,
        com.dotmarketing.portlets.workflows.business.WorkflowAPIMultiLanguageTest.class,
        com.dotmarketing.portlets.workflows.business.WorkflowAPITest.class,
        com.dotmarketing.portlets.workflows.model.WorkflowSearcherTest.class,
        com.dotmarketing.portlets.workflows.model.SystemActionWorkflowActionMappingTest.class,
        com.dotmarketing.portlets.workflows.actionlet.FourEyeApproverActionletTest.class,
        com.dotmarketing.portlets.workflows.actionlet.SaveContentActionletTest.class,
        com.dotmarketing.portlets.workflows.actionlet.SaveContentActionletWithTagsTest.class,
        com.dotmarketing.portlets.workflows.actionlet.CopyActionletTest.class,
        com.dotmarketing.portlets.workflows.actionlet.VelocityScriptActionletTest.class,
        com.dotmarketing.portlets.personas.business.PersonaAPITest.class,
        com.dotmarketing.portlets.personas.business.DeleteMultiTreeUsedPersonaTagJobTest.class,
        com.dotmarketing.portlets.links.business.MenuLinkAPITest.class,
        com.dotmarketing.portlets.links.factories.LinkFactoryTest.class,
        com.dotmarketing.portlets.rules.conditionlet.ConditionletOSGIFTest.class,
        com.dotmarketing.portlets.rules.conditionlet.CurrentSessionLanguageConditionletTest.class,
        com.dotmarketing.portlets.rules.conditionlet.NumberOfTimesPreviouslyVisitedConditionletTest.class,
        com.dotmarketing.portlets.rules.conditionlet.UsersBrowserLanguageConditionletTest.class,
        com.dotmarketing.portlets.rules.conditionlet.UsersSiteVisitsConditionletTest.class,
        com.dotmarketing.portlets.rules.conditionlet.VisitorOperatingSystemConditionletTest.class,
        com.dotmarketing.portlets.rules.conditionlet.VisitedUrlConditionletTest.class,
        com.dotmarketing.portlets.rules.business.RulesCacheFTest.class,
        com.dotmarketing.portlets.templates.business.TemplateAPITest.class,
        com.dotmarketing.portlets.folders.business.FolderAPITest.class,
        com.dotmarketing.portlets.containers.business.ContainerAPIImplTest.class,
        com.dotmarketing.portlets.containers.business.ContainerAPITest.class,
        com.dotmarketing.portlets.containers.business.FileAssetContainerUtilTest.class,
        com.dotmarketing.portlets.htmlpages.business.HTMLPageAPITest.class,
        com.dotmarketing.portlets.structure.factories.StructureFactoryTest.class,
        com.dotmarketing.portlets.structure.factories.FieldFactoryTest.class,
        com.dotmarketing.portlets.structure.model.ContentletRelationshipsTest.class,
        com.dotmarketing.portlets.structure.transform.ContentletRelationshipsTransformerTest.class,
        com.dotmarketing.portlets.categories.business.CategoryAPITest.class,
        com.dotmarketing.filters.FiltersTest.class,
        com.dotmarketing.business.VersionableAPITest.class,
        com.dotmarketing.business.UserAPITest.class,
        com.dotmarketing.business.portal.PortletAPIImplTest.class,
        com.dotmarketing.business.cache.provider.guava.CachePerformanceTest.class,
        com.dotmarketing.business.web.LanguageWebApiTest.class,
        com.dotmarketing.business.IdentifierFactoryTest.class,
        com.dotmarketing.business.IdentifierAPITest.class,
        com.dotmarketing.business.CommitListenerCacheWrapperTest.class,
        com.dotmarketing.business.RoleAPITest.class,
        com.dotmarketing.business.UserProxyFactoryTest.class,
        com.dotmarketing.business.IdentifierConsistencyIntegrationTest.class,
        com.dotmarketing.business.LayoutAPITest.class,
        com.dotmarketing.business.PermissionAPIIntegrationTest.class,
        com.dotmarketing.business.PermissionAPITest.class,
        com.dotmarketing.servlets.BinaryExporterServletTest.class,
        com.dotmarketing.servlets.ShortyServletAndTitleImageTest.class,
        com.dotmarketing.servlets.ajax.AjaxDirectorServletIntegrationTest.class,
        com.dotmarketing.common.reindex.ReindexThreadTest.class,
        com.dotmarketing.common.reindex.ReindexAPITest.class,
        com.dotmarketing.common.db.DotDatabaseMetaDataTest.class,
        com.dotmarketing.common.db.ParamsSetterTest.class,
        com.dotmarketing.cms.urlmap.URLMapAPIImplTest.class,
        com.dotmarketing.factories.PublishFactoryTest.class,
        com.dotmarketing.factories.WebAssetFactoryTest.class,
        com.dotmarketing.factories.MultiTreeAPITest.class,
        com.dotmarketing.db.DbConnectionFactoryTest.class,
        com.dotmarketing.db.DbConnectionFactoryUtilTest.class,
        com.dotmarketing.db.HibernateUtilTest.class,
        com.dotmarketing.quartz.job.BinaryCleanupJobTest.class,
        FocalPointAPITest.class,
        com.dotmarketing.tag.business.TagAPITest.class,
        com.dotcms.osgi.OSGIUtilTest.class,
        com.dotmarketing.fixTasks.FixTask00085FixEmptyParentPathOnIdentifierTest.class,
        com.dotmarketing.startup.runonce.Task05170DefineFrontEndAndBackEndRolesTest.class,
        com.dotmarketing.startup.runonce.Task04375UpdateCategoryKeyTest.class,
        com.dotmarketing.startup.runonce.Task04335CreateSystemWorkflowTest.class,
        com.dotmarketing.startup.runonce.Task04375UpdateColorsTest.class,
        com.dotmarketing.startup.runonce.Task05160MultiTreeAddPersonalizationColumnAndChangingPKTest.class,
        com.dotmarketing.startup.runonce.Task05035LanguageTableIdentityOffTest.class,
        com.dotmarketing.startup.runonce.Task05165CreateContentTypeWorkflowActionMappingTableTest.class,
        com.dotmarketing.startup.runonce.Task05070AndTask05080Test.class,
        com.dotmarketing.startup.runonce.Task05030UpdateSystemContentTypesHostTest.class,
        com.dotmarketing.startup.runonce.Task05050FileAssetContentTypeReadOnlyFileNameTest.class,
        com.dotmarketing.startup.runonce.Task05190UpdateFormsWidgetCodeFieldTest.class,
        com.dotmarketing.startup.runalways.Task00001LoadSchemaIntegrationTest.class,
        com.dotmarketing.startup.runonce.Task05200WorkflowTaskUniqueKeyTest.class,
        Task05195CreatesDestroyActionAndAssignDestroyDefaultActionsToTheSystemWorkflowTest.class,
        Task05210CreateDefaultDotAssetTest.class,
        CleanUpFieldReferencesJobTest.class,
        ESContentletAPIImplTest.class,
        CachedParameterDecoratorTest.class,
        TestConfig.class,
        ConfigTest.class,
        PublishAuditAPITest.class,
        BundleFactoryTest.class,
        com.dotcms.security.apps.SecretsStoreKeyStoreImplTest.class,
        AppsAPIImplTest.class,
        AppsResourceTest.class,
        AppsCacheImplTest.class,
        VelocityServletIntegrationTest.class,
        DotAssetAPITest.class,
        DotAssetBaseTypeToContentTypeStrategyImplTest.class,
        RulesAPIImplIntegrationTest.class,
        FileAssetAPIImplIntegrationTest.class,
        FileAssetFactoryIntegrationTest.class,
        FileAssetAPIImplTest.class,
        UserResourceIntegrationTest.class,
        SiteSearchJobImplTest.class,
        IntegrationResourceLinkTest.class,
        HTMLDiffUtilTest.class,
        ElasticsearchUtilTest.class,
        ESReadOnlyMonitorTest.class,
        LanguageUtilTest.class,
        FolderResourceTest.class,
        Task05225RemoveLoadRecordsToIndexTest.class,
        PushPublishBundleGeneratorTest.class,
        BundleFactoryTest.class,
        PublisherFilterImplTest.class,
        PushPublishFiltersInitializerTest.class,
        PushPublishFilterResourceTest.class,
        PushNowActionletTest.class,
        Task05305AddPushPublishFilterColumnTest.class,
        CMSMaintenanceFactoryTest.class,
        Task05350AddDotSaltClusterColumnTest.class,
        DotParseTest.class,
        TestWorkflowAction.class,
        SamlConfigurationServiceTest.class,
        HostAPITest.class,
        ClusterFactoryTest.class,
        ESMappingUtilHelperTest.class,
        BundleResourceTest.class,
        IdentityProviderConfigurationFactoryTest.class,
        EMAWebInterceptorTest.class,
        GoogleTranslationServiceIntegrationTest.class,
        Task05380ChangeContainerPathToAbsoluteTest.class,
        DotTemplateToolTest.class,
        ContentletWebAPIImplIntegrationTest.class,
        Task05370AddAppsPortletToLayoutTest.class,
        FolderFactoryImplTest.class,
        DotSamlResourceTest.class,
        DotStatefulJobTest.class,
<<<<<<< HEAD
        Task05390MakeRoomForLongerJobDetailTest.class
=======
        FolderFactoryImplTest.class,
        FolderFactoryImplTest.class,
        IntegrityDataGenerationJobTest.class
>>>>>>> da862533
})
public class MainSuite {

}<|MERGE_RESOLUTION|>--- conflicted
+++ resolved
@@ -322,13 +322,8 @@
         FolderFactoryImplTest.class,
         DotSamlResourceTest.class,
         DotStatefulJobTest.class,
-<<<<<<< HEAD
-        Task05390MakeRoomForLongerJobDetailTest.class
-=======
-        FolderFactoryImplTest.class,
-        FolderFactoryImplTest.class,
+        Task05390MakeRoomForLongerJobDetailTest.class,
         IntegrityDataGenerationJobTest.class
->>>>>>> da862533
 })
 public class MainSuite {
 
