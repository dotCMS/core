package com.dotcms;

import com.dotcms.auth.providers.saml.v1.DotSamlResourceTest;
import com.dotcms.auth.providers.saml.v1.SAMLHelperTest;
import com.dotcms.cache.lettuce.DotObjectCodecTest;
import com.dotcms.cache.lettuce.LettuceCacheTest;
import com.dotcms.cache.lettuce.RedisClientTest;
import com.dotcms.content.business.ContentletJsonAPITest;
import com.dotcms.content.elasticsearch.business.ESContentletAPIImplTest;
import com.dotcms.content.elasticsearch.business.ESIndexAPITest;
import com.dotcms.content.elasticsearch.business.ElasticsearchUtilTest;
import com.dotcms.content.elasticsearch.util.ESMappingUtilHelperTest;
import com.dotcms.contenttype.business.DotAssetBaseTypeToContentTypeStrategyImplTest;
import com.dotcms.contenttype.test.DotAssetAPITest;
import com.dotcms.dotpubsub.PostgresPubSubImplTest;
import com.dotcms.dotpubsub.RedisPubSubImplTest;
import com.dotcms.ema.EMAWebInterceptorTest;
import com.dotcms.enterprise.HTMLDiffUtilTest;
import com.dotcms.enterprise.cluster.ClusterFactoryTest;
import com.dotcms.enterprise.publishing.remote.PushPublishBundleGeneratorTest;
import com.dotcms.enterprise.publishing.remote.StaticPushPublishBundleGeneratorTest;
import com.dotcms.enterprise.publishing.remote.bundler.ContainerBundlerTest;
import com.dotcms.enterprise.publishing.remote.bundler.ContentTypeBundlerTest;
import com.dotcms.enterprise.publishing.remote.bundler.DependencyBundlerTest;
import com.dotcms.enterprise.publishing.remote.bundler.FolderBundlerTest;
import com.dotcms.enterprise.publishing.remote.bundler.HostBundlerTest;
import com.dotcms.enterprise.publishing.remote.bundler.LinkBundlerTest;
import com.dotcms.enterprise.publishing.remote.bundler.RuleBundlerTest;
import com.dotcms.enterprise.publishing.remote.bundler.TemplateBundlerTest;
import com.dotcms.enterprise.publishing.remote.bundler.WorkflowBundlerTest;
import com.dotcms.enterprise.publishing.remote.handler.ContentHandlerTest;
import com.dotcms.enterprise.publishing.staticpublishing.StaticPublisherIntegrationTest;
import com.dotcms.enterprise.rules.RulesAPIImplIntegrationTest;
import com.dotcms.graphql.DotGraphQLHttpServletTest;
import com.dotcms.integritycheckers.HostIntegrityCheckerTest;
import com.dotcms.junit.MainBaseSuite;
import com.dotcms.mock.request.CachedParameterDecoratorTest;
import com.dotcms.publisher.bundle.business.BundleAPITest;
import com.dotcms.publisher.bundle.business.BundleFactoryTest;
import com.dotcms.publisher.business.PublishAuditAPITest;
import com.dotcms.publisher.business.PublishQueueElementTransformerTest;
import com.dotcms.publisher.receiver.BundlePublisherTest;
import com.dotcms.publisher.util.DependencyManagerTest;
import com.dotcms.publisher.util.DependencyModDateUtilTest;
import com.dotcms.publishing.PublisherAPIImplTest;
import com.dotcms.publishing.PublisherFilterImplTest;
import com.dotcms.publishing.PushPublishFiltersInitializerTest;
import com.dotcms.publishing.job.SiteSearchJobImplTest;
import com.dotcms.publishing.manifest.CSVManifestBuilderTest;
import com.dotcms.publishing.manifest.CSVManifestReaderTest;
import com.dotcms.publishing.manifest.ManifestReaderFactoryTest;
import com.dotcms.rendering.velocity.directive.DotParseTest;
import com.dotcms.rendering.velocity.servlet.VelocityServletIntegrationTest;
import com.dotcms.rendering.velocity.viewtools.DotTemplateToolTest;
import com.dotcms.rendering.velocity.viewtools.FileToolTest;
import com.dotcms.rendering.velocity.viewtools.JSONToolTest;
import com.dotcms.rest.BundlePublisherResourceIntegrationTest;
import com.dotcms.rest.BundleResourceTest;
import com.dotcms.rest.IntegrityResourceIntegrationTest;
import com.dotcms.rest.api.v1.apps.AppsResourceTest;
import com.dotcms.rest.api.v1.apps.view.AppsInterpolationTest;
import com.dotcms.rest.api.v1.authentication.ResetPasswordTokenUtilTest;
import com.dotcms.rest.api.v1.folder.FolderResourceTest;
import com.dotcms.rest.api.v1.pushpublish.PushPublishFilterResourceTest;
import com.dotcms.rest.api.v1.system.ConfigurationHelperTest;
import com.dotcms.rest.api.v1.user.UserResourceIntegrationTest;
import com.dotcms.saml.IdentityProviderConfigurationFactoryTest;
import com.dotcms.saml.SamlConfigurationServiceTest;
import com.dotcms.security.apps.AppsAPIImplTest;
import com.dotcms.security.apps.AppsCacheImplTest;
import com.dotcms.storage.FileMetadataAPITest;
import com.dotcms.storage.StoragePersistenceAPITest;
import com.dotcms.translate.GoogleTranslationServiceIntegrationTest;
import com.dotcms.uuid.shorty.LegacyShortyIdApiTest;
import com.dotmarketing.beans.HostTest;
import com.dotmarketing.business.DeterministicIdentifierAPITest;
import com.dotmarketing.business.helper.PermissionHelperTest;
import com.dotmarketing.cache.FolderCacheImplIntegrationTest;
import com.dotmarketing.common.db.DBTimeZoneCheckTest;
import com.dotmarketing.filters.AutoLoginFilterTest;
import com.dotmarketing.image.filter.ImageFilterAPIImplTest;
import com.dotmarketing.image.focalpoint.FocalPointAPITest;
import com.dotmarketing.osgi.GenericBundleActivatorTest;
import com.dotmarketing.portlets.browser.BrowserUtilTest;
import com.dotmarketing.portlets.categories.business.CategoryFactoryTest;
import com.dotmarketing.portlets.cmsmaintenance.factories.CMSMaintenanceFactoryTest;
import com.dotmarketing.portlets.containers.business.ContainerFactoryImplTest;
import com.dotmarketing.portlets.containers.business.ContainerStructureFinderStrategyResolverTest;
import com.dotmarketing.portlets.contentlet.business.ContentletCacheImplTest;
import com.dotmarketing.portlets.contentlet.business.web.ContentletWebAPIImplIntegrationTest;
import com.dotmarketing.portlets.contentlet.model.IntegrationResourceLinkTest;
import com.dotmarketing.portlets.fileassets.business.FileAssetAPIImplIntegrationTest;
import com.dotmarketing.portlets.fileassets.business.FileAssetFactoryIntegrationTest;
import com.dotmarketing.portlets.folders.business.FolderFactoryImplTest;
import com.dotmarketing.portlets.folders.model.FolderTest;
import com.dotmarketing.portlets.templates.business.FileAssetTemplateUtilTest;
import com.dotmarketing.portlets.templates.business.TemplateFactoryImplTest;
import com.dotmarketing.portlets.workflows.actionlet.MoveContentActionletTest;
import com.dotmarketing.portlets.workflows.actionlet.PushNowActionletTest;
import com.dotmarketing.portlets.workflows.model.TestWorkflowAction;
import com.dotmarketing.portlets.workflows.util.WorkflowEmailUtilTest;
import com.dotmarketing.quartz.DotStatefulJobTest;
import com.dotmarketing.quartz.job.CleanUpFieldReferencesJobTest;
import com.dotmarketing.quartz.job.IntegrityDataGenerationJobTest;
import com.dotmarketing.startup.StartupTasksExecutorTest;
import com.dotmarketing.startup.runalways.Task00050LoadAppsSecretsTest;
import com.dotmarketing.startup.runonce.Task05195CreatesDestroyActionAndAssignDestroyDefaultActionsToTheSystemWorkflowTest;
import com.dotmarketing.startup.runonce.Task05210CreateDefaultDotAssetTest;
import com.dotmarketing.startup.runonce.Task05225RemoveLoadRecordsToIndexTest;
import com.dotmarketing.startup.runonce.Task05305AddPushPublishFilterColumnTest;
import com.dotmarketing.startup.runonce.Task05350AddDotSaltClusterColumnTest;
import com.dotmarketing.startup.runonce.Task05370AddAppsPortletToLayoutTest;
import com.dotmarketing.startup.runonce.Task05380ChangeContainerPathToAbsoluteTest;
import com.dotmarketing.startup.runonce.Task05390MakeRoomForLongerJobDetailTest;
import com.dotmarketing.startup.runonce.Task05395RemoveEndpointIdForeignKeyInIntegrityResolverTablesIntegrationTest;
import com.dotmarketing.startup.runonce.Task201013AddNewColumnsToIdentifierTableTest;
import com.dotmarketing.startup.runonce.Task201014UpdateColumnsValuesInIdentifierTableTest;
import com.dotmarketing.startup.runonce.Task201102UpdateColumnSitelicTableTest;
import com.dotmarketing.startup.runonce.Task210218MigrateUserProxyTableTest;
import com.dotmarketing.startup.runonce.Task210319CreateStorageTableTest;
import com.dotmarketing.startup.runonce.Task210321RemoveOldMetadataFilesTest;
import com.dotmarketing.startup.runonce.Task210506UpdateStorageTableTest;
import com.dotmarketing.startup.runonce.Task210527DropReviewFieldsFromContentletTableTest;
import com.dotmarketing.startup.runonce.Task210520UpdateAnonymousEmailTest;
import com.dotmarketing.startup.runonce.Task210510UpdateStorageTableDropMetadataColumnTest;
import com.dotmarketing.startup.runonce.Task210719CleanUpTitleFieldTest;
import com.dotmarketing.startup.runonce.Task210802UpdateStructureTableTest;
import com.dotmarketing.startup.runonce.Task210805DropUserProxyTableTest;
import com.dotmarketing.startup.runonce.Task210816DeInodeRelationshipTest;
import com.dotmarketing.startup.runonce.Task211012AddCompanyDefaultLanguageTest;
import com.dotmarketing.startup.runonce.Task210901UpdateDateTimezonesTest;
import com.dotmarketing.startup.runonce.Task211101AddContentletAsJsonColumnTest;
import com.dotmarketing.startup.runonce.Task211007RemoveNotNullConstraintFromCompanyMXColumnTest;
import com.dotmarketing.util.ConfigTest;
import com.dotmarketing.util.HashBuilderTest;
import com.dotmarketing.util.MaintenanceUtilTest;
import com.dotmarketing.util.TestConfig;
import com.liferay.portal.language.LanguageUtilTest;
import org.apache.velocity.tools.view.tools.CookieToolTest;
import org.junit.runner.RunWith;
import org.junit.runners.Suite.SuiteClasses;

/* grep -l -r "@Test" dotCMS/src/integration-test */
/* ./gradlew integrationTest -Dtest.single=com.dotcms.MainSuite */
@RunWith(MainBaseSuite.class)
@SuiteClasses({
        PushPublishBundleGeneratorTest.class,
        RuleBundlerTest.class,
        com.dotcms.content.elasticsearch.business.ESMappingAPITest.class,
        org.apache.velocity.runtime.parser.node.SimpleNodeTest.class,
        com.liferay.portal.ejb.UserLocalManagerTest.class,
        com.liferay.portal.ejb.UserUtilTest.class,
        com.liferay.util.LocaleUtilTest.class,
        com.dotcms.languagevariable.business.LanguageVariableAPITest.class,
        com.dotcms.filters.interceptor.jwt.JsonWebTokenInterceptorIntegrationTest.class,
        com.dotcms.publishing.PublisherAPITest.class,
        com.dotcms.publishing.remote.RemoteReceiverLanguageResolutionTest.class,
        com.dotcms.cluster.business.ServerAPIImplTest.class,
        com.dotcms.cache.KeyValueCacheImplTest.class,
        com.dotcms.enterprise.publishing.remote.handler.RuleBundlerHandlerTest.class,
        com.dotcms.enterprise.publishing.remote.CategoryBundlerHandlerTest.class,
        com.dotcms.enterprise.publishing.remote.HostBundlerHandlerTest.class,
        com.dotcms.enterprise.priv.ESSearchProxyTest.class,
        com.dotcms.util.pagination.ContentTypesPaginatorTest.class,
        com.dotcms.util.marshal.MarshalUtilsIntegrationTest.class,
        com.dotcms.util.RelationshipUtilTest.class,
        com.dotcms.util.ImportUtilTest.class,
        com.dotmarketing.util.PageModeTest.class,
        com.dotmarketing.business.web.UserWebAPIImplTest.class,
        com.dotcms.auth.providers.jwt.JsonWebTokenUtilsIntegrationTest.class,
        com.dotcms.auth.providers.jwt.factories.ApiTokenAPITest.class,
        com.dotcms.auth.providers.jwt.services.JsonWebTokenServiceIntegrationTest.class,
        DependencyModDateUtilTest.class,
        com.dotcms.publisher.business.PublisherTest.class,
        com.dotcms.publisher.endpoint.bean.PublishingEndPointTest.class,
        com.dotcms.publisher.endpoint.business.PublishingEndPointAPITest.class,
        com.dotcms.publisher.endpoint.business.PublishingEndPointFactoryImplTest.class,
        com.dotcms.publisher.assets.business.PushedAssetsAPITest.class,
        com.dotcms.notification.business.NotificationAPITest.class,
        com.dotcms.business.LocalTransactionAndCloseDBIfOpenedFactoryTest.class,
        com.dotcms.content.elasticsearch.business.IndiciesFactoryTest.class,
        com.dotcms.content.elasticsearch.business.ESIndexSpeedTest.class,
        com.dotcms.content.elasticsearch.business.ESSiteSearchAPITest.class,
        com.dotcms.content.elasticsearch.business.ContentletIndexAPIImplTest.class,
        com.dotcms.content.elasticsearch.business.ES6UpgradeTest.class,
        com.dotcms.content.elasticsearch.business.ESContentFactoryImplTest.class,
        com.dotcms.keyvalue.busines.KeyValueAPIImplTest.class,
        com.dotcms.keyvalue.business.KeyValueAPITest.class,
        com.dotcms.tika.TikaUtilsTest.class,
        com.dotcms.http.CircuitBreakerUrlTest.class,
        com.dotcms.visitor.filter.logger.VisitorLoggerTest.class,
        com.dotcms.visitor.filter.characteristics.VisitorCharacterTest.class,
        com.dotcms.graphql.business.GraphqlAPITest.class,
        com.dotcms.contenttype.test.ContentTypeTest.class,
        com.dotcms.contenttype.test.DeleteFieldJobTest.class,
        com.dotcms.contenttype.test.ContentTypeAPIImplTest.class,
        com.dotcms.contenttype.test.ContentTypeBuilderTest.class,
        com.dotcms.contenttype.test.ContentTypeFactoryImplTest.class,
        com.dotcms.contenttype.test.ContentTypeImportExportTest.class,
        com.dotcms.contenttype.test.FieldFactoryImplTest.class,
        com.dotcms.contenttype.test.JsonContentTypeTransformerTest.class,
        com.dotcms.contenttype.test.ContentResourceTest.class,
        com.dotcms.contenttype.test.FieldBuilderTest.class,
        com.dotcms.contenttype.test.KeyValueFieldUtilTest.class,
        com.dotcms.contenttype.test.ContentTypeResourceTest.class,
        com.dotcms.contenttype.business.RelationshipAPITest.class,
        com.dotcms.contenttype.business.FieldAPITest.class,
        com.dotcms.contenttype.business.RelationshipFactoryImplTest.class,
        com.dotcms.contenttype.model.field.layout.FieldUtilTest.class,
        com.dotcms.contenttype.model.field.layout.FieldLayoutColumnSerializerTest.class,
        com.dotcms.contenttype.model.field.layout.FieldLayoutSerializerTest.class,
        com.dotcms.contenttype.model.field.layout.FieldLayoutRowSerializerTest.class,
        com.dotcms.contenttype.model.field.layout.FieldLayoutTest.class,
        com.dotcms.workflow.helper.TestSystemActionMappingsHandlerMerger.class,
        com.dotcms.concurrent.lock.DotKeyLockManagerTest.class,
        com.dotcms.rendering.velocity.VelocityMacroCacheTest.class,
        com.dotcms.rendering.velocity.VelocityUtilTest.class,
        com.dotcms.rendering.velocity.viewtools.navigation.NavToolTest.class,
        com.dotcms.rendering.velocity.viewtools.navigation.NavToolCacheTest.class,
        com.dotcms.rendering.velocity.viewtools.content.ContentMapTest.class,
        com.dotcms.rendering.velocity.viewtools.content.util.ContentUtilsTest.class,
        com.dotcms.rendering.velocity.viewtools.content.ContentToolTest.class,
        com.dotcms.rendering.velocity.viewtools.WorkflowToolTest.class,
        com.dotcms.browser.BrowserAPITest.class,
        com.dotcms.rendering.velocity.viewtools.LanguageWebAPITest.class,
        com.dotcms.rendering.velocity.viewtools.ContainerWebAPIIntegrationTest.class,
        com.dotcms.rendering.velocity.services.VelocityResourceKeyTest.class,
        com.dotcms.rendering.velocity.services.HTMLPageAssetRenderedTest.class,
        com.dotcms.uuid.shorty.ShortyIdApiTest.class,
        DotGraphQLHttpServletTest.class,
        com.dotcms.rest.TagResourceIntegrationTest.class,
        com.dotcms.rest.MapToContentletPopulatorTest.class,
        com.dotcms.rest.WebResourceIntegrationTest.class,
        com.dotcms.rest.api.v1.configuration.ConfigurationResourceTest.class,
        com.dotcms.rest.api.v1.page.NavResourceTest.class,
        com.dotcms.rest.api.v1.page.PageResourceTest.class,
        com.dotcms.rest.api.v1.temp.TempFileResourceTest.class,
        com.dotcms.rest.api.v1.content.ContentVersionResourceIntegrationTest.class,
        com.dotcms.rest.api.v1.container.ContainerResourceIntegrationTest.class,
        com.dotcms.rest.api.v1.theme.ThemeResourceIntegrationTest.class,
        com.dotcms.rest.api.v1.vtl.VTLResourceIntegrationTest.class,
        com.dotcms.rest.api.v1.contenttype.ContentTypeResourceIssue15124Test.class,
        com.dotcms.rest.api.v1.contenttype.FieldResourceTest.class,
        com.dotcms.rest.api.v1.contenttype.FieldVariableResourceTest.class,
        com.dotcms.rest.api.v1.contenttype.ContentTypeResourceTest.class,
        com.dotcms.rest.api.v1.workflow.WorkflowResourceResponseCodeIntegrationTest.class,
        com.dotcms.rest.api.v1.workflow.WorkflowResourceIntegrationTest.class,
        com.dotcms.rest.api.v1.workflow.WorkflowResourceLicenseIntegrationTest.class,
        com.dotcms.rest.api.v1.authentication.ResetPasswordResourceIntegrationTest.class,
        com.dotcms.rest.api.v1.authentication.CreateJsonWebTokenResourceIntegrationTest.class,
        com.dotcms.rest.api.v1.relationships.RelationshipsResourceTest.class,
        com.dotcms.rest.api.v2.contenttype.FieldResourceTest.class,
        com.dotcms.rest.api.v3.contenttype.FieldResourceTest.class,
        com.dotcms.rest.api.v3.contenttype.MoveFieldFormTest.class,
        com.dotcms.rest.api.CorsFilterTest.class,
        com.dotcms.rest.elasticsearch.ESContentResourcePortletTest.class,
        com.dotcms.filters.VanityUrlFilterTest.class,
        com.dotcms.vanityurl.business.VanityUrlAPITest.class,
        com.dotmarketing.portlets.fileassets.business.FileAssetAPITest.class,
        com.dotmarketing.portlets.languagesmanager.business.LanguageAPITest.class,
        com.dotmarketing.portlets.languagesmanager.business.LanguageFactoryIntegrationTest.class,
        com.dotmarketing.portlets.linkchecker.business.LinkCheckerAPITest.class,
        com.dotmarketing.portlets.contentlet.util.ContentletUtilTest.class,
        com.dotmarketing.portlets.contentlet.business.ContentletCheckInTest.class,
        com.dotmarketing.portlets.contentlet.business.ContentletFactoryTest.class,
        com.dotmarketing.portlets.contentlet.business.HostAPITest.class,
        ContainerStructureFinderStrategyResolverTest.class,
        com.dotmarketing.portlets.contentlet.business.ContentletAPITest.class,
        com.dotmarketing.portlets.contentlet.model.ContentletIntegrationTest.class,
        com.dotmarketing.portlets.contentlet.transform.BinaryToMapTransformerTest.class,
        com.dotmarketing.portlets.contentlet.transform.ContentletTransformerTest.class,
        com.dotmarketing.portlets.contentlet.ajax.ContentletAjaxTest.class,
        com.dotmarketing.portlets.workflows.business.SaveContentDraftActionletTest.class,
        com.dotmarketing.portlets.workflows.business.WorkflowFactoryTest.class,
        com.dotmarketing.portlets.workflows.business.SaveContentActionletTest.class,
        com.dotmarketing.portlets.workflows.business.WorkflowAPIMultiLanguageTest.class,
        com.dotmarketing.portlets.workflows.business.WorkflowAPITest.class,
        com.dotmarketing.portlets.workflows.model.WorkflowSearcherTest.class,
        com.dotmarketing.portlets.workflows.model.SystemActionWorkflowActionMappingTest.class,
        com.dotmarketing.portlets.workflows.actionlet.FourEyeApproverActionletTest.class,
        com.dotmarketing.portlets.workflows.actionlet.SaveContentActionletTest.class,
        com.dotmarketing.portlets.workflows.actionlet.SaveContentActionletWithTagsTest.class,
        com.dotmarketing.portlets.workflows.actionlet.CopyActionletTest.class,
        com.dotmarketing.portlets.workflows.actionlet.VelocityScriptActionletTest.class,
        com.dotmarketing.portlets.personas.business.PersonaAPITest.class,
        com.dotmarketing.portlets.personas.business.DeleteMultiTreeUsedPersonaTagJobTest.class,
        com.dotmarketing.portlets.links.business.MenuLinkAPITest.class,
        com.dotmarketing.portlets.links.factories.LinkFactoryTest.class,
        com.dotmarketing.portlets.rules.conditionlet.ConditionletOSGIFTest.class,
        com.dotmarketing.portlets.rules.conditionlet.CurrentSessionLanguageConditionletTest.class,
        com.dotmarketing.portlets.rules.conditionlet.NumberOfTimesPreviouslyVisitedConditionletTest.class,
        com.dotmarketing.portlets.rules.conditionlet.UsersBrowserLanguageConditionletTest.class,
        com.dotmarketing.portlets.rules.conditionlet.UsersSiteVisitsConditionletTest.class,
        com.dotmarketing.portlets.rules.conditionlet.VisitorOperatingSystemConditionletTest.class,
        com.dotmarketing.portlets.rules.conditionlet.VisitedUrlConditionletTest.class,
        com.dotmarketing.portlets.rules.business.RulesCacheFTest.class,
        com.dotmarketing.portlets.templates.business.TemplateAPITest.class,
        com.dotmarketing.portlets.folders.business.FolderAPITest.class,
        com.dotmarketing.portlets.containers.business.ContainerAPIImplTest.class,
        com.dotmarketing.portlets.containers.business.ContainerAPITest.class,
        com.dotmarketing.portlets.containers.business.FileAssetContainerUtilTest.class,
        com.dotmarketing.portlets.htmlpages.business.HTMLPageAPITest.class,
        com.dotmarketing.portlets.structure.factories.StructureFactoryTest.class,
        com.dotmarketing.portlets.structure.factories.FieldFactoryTest.class,
        com.dotmarketing.portlets.structure.model.ContentletRelationshipsTest.class,
        com.dotmarketing.portlets.structure.transform.ContentletRelationshipsTransformerTest.class,
        com.dotmarketing.portlets.categories.business.CategoryAPITest.class,
        com.dotmarketing.filters.FiltersTest.class,
        com.dotmarketing.business.VersionableAPITest.class,
        com.dotmarketing.business.UserAPITest.class,
        com.dotmarketing.business.portal.PortletAPIImplTest.class,
        com.dotmarketing.business.cache.provider.guava.CachePerformanceTest.class,
        com.dotmarketing.business.web.LanguageWebApiTest.class,
        com.dotmarketing.business.IdentifierFactoryTest.class,
        com.dotmarketing.business.IdentifierAPITest.class,
        com.dotmarketing.business.CommitListenerCacheWrapperTest.class,
        com.dotmarketing.business.RoleAPITest.class,
        com.dotmarketing.business.IdentifierConsistencyIntegrationTest.class,
        com.dotmarketing.business.LayoutAPITest.class,
        com.dotmarketing.business.PermissionAPIIntegrationTest.class,
        com.dotmarketing.business.PermissionAPITest.class,
        com.dotmarketing.servlets.BinaryExporterServletTest.class,
        com.dotmarketing.servlets.ShortyServletAndTitleImageTest.class,
        com.dotmarketing.servlets.ajax.AjaxDirectorServletIntegrationTest.class,
        com.dotmarketing.common.reindex.ReindexThreadTest.class,
        com.dotmarketing.common.reindex.ReindexAPITest.class,
        com.dotmarketing.common.db.DotDatabaseMetaDataTest.class,
        com.dotmarketing.common.db.ParamsSetterTest.class,
        com.dotmarketing.cms.urlmap.URLMapAPIImplTest.class,
        com.dotmarketing.factories.PublishFactoryTest.class,
        com.dotmarketing.factories.WebAssetFactoryTest.class,
        com.dotmarketing.factories.MultiTreeAPITest.class,
        com.dotmarketing.db.DbConnectionFactoryTest.class,
        com.dotmarketing.db.DbConnectionFactoryUtilTest.class,
        com.dotmarketing.db.HibernateUtilTest.class,
        com.dotmarketing.quartz.job.BinaryCleanupJobTest.class,
        FocalPointAPITest.class,
        com.dotmarketing.tag.business.TagAPITest.class,
        com.dotcms.osgi.OSGIUtilTest.class,
        com.dotmarketing.fixTasks.FixTask00085FixEmptyParentPathOnIdentifierTest.class,
        com.dotmarketing.startup.runonce.Task05170DefineFrontEndAndBackEndRolesTest.class,
        com.dotmarketing.startup.runonce.Task04375UpdateCategoryKeyTest.class,
        com.dotmarketing.startup.runonce.Task04335CreateSystemWorkflowTest.class,
        com.dotmarketing.startup.runonce.Task04375UpdateColorsTest.class,
        com.dotmarketing.startup.runonce.Task05160MultiTreeAddPersonalizationColumnAndChangingPKTest.class,
        com.dotmarketing.startup.runonce.Task05035LanguageTableIdentityOffTest.class,
        com.dotmarketing.startup.runonce.Task05165CreateContentTypeWorkflowActionMappingTableTest.class,
        com.dotmarketing.startup.runonce.Task05070AndTask05080Test.class,
        com.dotmarketing.startup.runonce.Task05030UpdateSystemContentTypesHostTest.class,
        com.dotmarketing.startup.runonce.Task05050FileAssetContentTypeReadOnlyFileNameTest.class,
        com.dotmarketing.startup.runonce.Task05190UpdateFormsWidgetCodeFieldTest.class,
        com.dotmarketing.startup.runalways.Task00001LoadSchemaIntegrationTest.class,
        com.dotmarketing.startup.runonce.Task05200WorkflowTaskUniqueKeyTest.class,
        Task05195CreatesDestroyActionAndAssignDestroyDefaultActionsToTheSystemWorkflowTest.class,
        Task05210CreateDefaultDotAssetTest.class,
        CleanUpFieldReferencesJobTest.class,
        ESContentletAPIImplTest.class,
        CachedParameterDecoratorTest.class,
        ContainerFactoryImplTest.class,
        TemplateFactoryImplTest.class,
        TestConfig.class,
        ConfigTest.class,
        FolderTest.class,
        PublishAuditAPITest.class,
        BundleFactoryTest.class,
        com.dotcms.security.apps.SecretsStoreKeyStoreImplTest.class,
        AppsAPIImplTest.class,
        AppsResourceTest.class,
        AppsCacheImplTest.class,
        VelocityServletIntegrationTest.class,
        DotAssetAPITest.class,
        DotAssetBaseTypeToContentTypeStrategyImplTest.class,
        RulesAPIImplIntegrationTest.class,
        FileAssetAPIImplIntegrationTest.class,
        FileAssetFactoryIntegrationTest.class,
        UserResourceIntegrationTest.class,
        IntegrationResourceLinkTest.class,
        HTMLDiffUtilTest.class,
        HashBuilderTest.class,
        ElasticsearchUtilTest.class,
        LanguageUtilTest.class,
        FolderResourceTest.class,
        Task05225RemoveLoadRecordsToIndexTest.class,
        BundleFactoryTest.class,
        PublisherFilterImplTest.class,
        PushPublishFiltersInitializerTest.class,
        PushPublishFilterResourceTest.class,
        PushNowActionletTest.class,
        Task05305AddPushPublishFilterColumnTest.class,
        CMSMaintenanceFactoryTest.class,
        Task05350AddDotSaltClusterColumnTest.class,
        PostgresPubSubImplTest.class,
        DotParseTest.class,
        TestWorkflowAction.class,
        SamlConfigurationServiceTest.class,
        ClusterFactoryTest.class,
        ESMappingUtilHelperTest.class,
        BundleResourceTest.class,
        IdentityProviderConfigurationFactoryTest.class,
        EMAWebInterceptorTest.class,
        GoogleTranslationServiceIntegrationTest.class,
        Task05380ChangeContainerPathToAbsoluteTest.class,
        DotTemplateToolTest.class,
        ContentletWebAPIImplIntegrationTest.class,
        Task05370AddAppsPortletToLayoutTest.class,
        FolderFactoryImplTest.class,
        DotSamlResourceTest.class,
        DotStatefulJobTest.class,
        IntegrityDataGenerationJobTest.class,
        BundleAPITest.class,
        Task05390MakeRoomForLongerJobDetailTest.class,
        IntegrityDataGenerationJobTest.class,
        Task05395RemoveEndpointIdForeignKeyInIntegrityResolverTablesIntegrationTest.class,
        JSONToolTest.class,
        BundlePublisherResourceIntegrationTest.class,
        IntegrityResourceIntegrationTest.class,
        Task00050LoadAppsSecretsTest.class,
        StoragePersistenceAPITest.class,
        FileMetadataAPITest.class,
        StartupTasksExecutorTest.class,
        Task201013AddNewColumnsToIdentifierTableTest.class,
        Task201014UpdateColumnsValuesInIdentifierTableTest.class,
        AppsInterpolationTest.class,
        com.dotcms.rest.api.v1.template.TemplateResourceTest.class,
        Task201102UpdateColumnSitelicTableTest.class,
        DependencyManagerTest.class,
        com.dotcms.rest.api.v1.versionable.VersionableResourceTest.class,
        GenericBundleActivatorTest.class,
        SAMLHelperTest.class,
        PermissionHelperTest.class,
        ResetPasswordTokenUtilTest.class,
        ContainerBundlerTest.class,
        ContentTypeBundlerTest.class,
        DependencyBundlerTest.class,
        FolderBundlerTest.class,
        HostBundlerTest.class,
        LinkBundlerTest.class,
        TemplateBundlerTest.class,
        WorkflowBundlerTest.class,
        PublisherAPIImplTest.class,
        LegacyShortyIdApiTest.class,
        AutoLoginFilterTest.class,
        FolderCacheImplIntegrationTest.class,
        Task210218MigrateUserProxyTableTest.class,
        com.dotmarketing.startup.runonce.Task210316UpdateLayoutIconsTest.class,
        Task210319CreateStorageTableTest.class,
        Task210321RemoveOldMetadataFilesTest.class,
        DBTimeZoneCheckTest.class,
        ContentHandlerTest.class,
        ESIndexAPITest.class,
        FileAssetTemplateUtilTest.class,
        SiteSearchJobImplTest.class,
        Task210506UpdateStorageTableTest.class,
        Task210520UpdateAnonymousEmailTest.class,
        Task210510UpdateStorageTableDropMetadataColumnTest.class,
        StaticPushPublishBundleGeneratorTest.class,
        CookieToolTest.class,
        CSVManifestBuilderTest.class,
        MoveContentActionletTest.class,
        ImageFilterAPIImplTest.class,
        DeterministicIdentifierAPITest.class,
        Task210527DropReviewFieldsFromContentletTableTest.class,
        ContentletCacheImplTest.class,
        HostTest.class,
        FileToolTest.class,
        Task210719CleanUpTitleFieldTest.class,
        Task210802UpdateStructureTableTest.class,
        MaintenanceUtilTest.class,
        BundlePublisherTest.class,
        CategoryFactoryTest.class,
        Task210805DropUserProxyTableTest.class,
        Task210816DeInodeRelationshipTest.class,
        WorkflowEmailUtilTest.class,
        ConfigurationHelperTest.class,
        PublishQueueElementTransformerTest.class,
        CSVManifestReaderTest.class,
        Task210901UpdateDateTimezonesTest.class,
        DotObjectCodecTest.class,
        RedisClientTest.class,
        LettuceCacheTest.class,
        RedisPubSubImplTest.class,
        ManifestReaderFactoryTest.class,
        Task211007RemoveNotNullConstraintFromCompanyMXColumnTest.class,
        ManifestReaderFactoryTest.class,
        Task211012AddCompanyDefaultLanguageTest.class,
        StaticPublisherIntegrationTest.class,
        HostIntegrityCheckerTest.class,
<<<<<<< HEAD
        BrowserUtilTest.class
=======
        Task211101AddContentletAsJsonColumnTest.class,
        ContentletJsonAPITest.class

>>>>>>> b9623ed7
})
public class MainSuite {

}<|MERGE_RESOLUTION|>--- conflicted
+++ resolved
@@ -485,13 +485,9 @@
         Task211012AddCompanyDefaultLanguageTest.class,
         StaticPublisherIntegrationTest.class,
         HostIntegrityCheckerTest.class,
-<<<<<<< HEAD
-        BrowserUtilTest.class
-=======
+        BrowserUtilTest.class,
         Task211101AddContentletAsJsonColumnTest.class,
         ContentletJsonAPITest.class
-
->>>>>>> b9623ed7
 })
 public class MainSuite {
 
