--- conflicted
+++ resolved
@@ -513,13 +513,9 @@
         XmlToolTest.class,
         LanguageFolderTest.class,
         MailAPIImplTest.class,
-<<<<<<< HEAD
-        Task220202RemoveFKStructureFolderConstraintTest.class,
-        CSSCacheTest.class
-=======
+        CSSCacheTest.class,
         com.dotcms.rendering.velocity.viewtools.content.BinaryMapTest.class,
         Task220202RemoveFKStructureFolderConstraintTest.class
->>>>>>> 67ad7109
 })
 public class MainSuite {
 
