--- conflicted
+++ resolved
@@ -363,13 +363,9 @@
         Task201013AddNewColumnsToIdentifierTableTest.class,
         Task201014UpdateColumnsValuesInIdentifierTableTest.class,
         AppsInterpolationTest.class,
-<<<<<<< HEAD
         com.dotcms.rest.api.v1.template.TemplateResourceTest.class,
-        Task201102UpdateColumnSitelicTableTest.class
-=======
         Task201102UpdateColumnSitelicTableTest.class,
         DependencyManagerTest.class
->>>>>>> 6a0a4949
 })
 public class MainSuite {
 
