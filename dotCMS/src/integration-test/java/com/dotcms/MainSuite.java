package com.dotcms;

import com.dotcms.auth.providers.saml.v1.DotSamlResourceTest;
import com.dotcms.auth.providers.saml.v1.SAMLHelperTest;
import com.dotcms.bayesian.BayesianAPIImplIT;
import com.dotcms.cache.lettuce.DotObjectCodecTest;
import com.dotcms.cache.lettuce.LettuceCacheTest;
import com.dotcms.cache.lettuce.RedisClientTest;
import com.dotcms.content.business.ObjectMapperTest;
import com.dotcms.content.business.json.ContentletJsonAPITest;
import com.dotcms.content.elasticsearch.business.ESContentletAPIImplTest;
import com.dotcms.content.elasticsearch.business.ESIndexAPITest;
import com.dotcms.content.elasticsearch.business.ElasticsearchUtilTest;
import com.dotcms.content.elasticsearch.util.ESMappingUtilHelperTest;
import com.dotcms.content.model.hydration.MetadataDelegateTest;
import com.dotcms.contenttype.business.ContentTypeDestroyAPIImplTest;
import com.dotcms.contenttype.business.ContentTypeInitializerTest;
import com.dotcms.contenttype.business.DotAssetBaseTypeToContentTypeStrategyImplTest;
import com.dotcms.contenttype.business.SiteAndFolderResolverImplTest;
import com.dotcms.contenttype.business.StoryBlockAPITest;
import com.dotcms.contenttype.test.DotAssetAPITest;
import com.dotcms.csspreproc.CSSCacheTest;
import com.dotcms.csspreproc.CSSPreProcessServletTest;
import com.dotcms.dotpubsub.PostgresPubSubImplTest;
import com.dotcms.dotpubsub.RedisPubSubImplTest;
import com.dotcms.ema.EMAWebInterceptorTest;
import com.dotcms.enterprise.cluster.ClusterFactoryTest;
import com.dotcms.enterprise.publishing.bundler.URLMapBundlerTest;
import com.dotcms.enterprise.publishing.remote.PushPublishBundleGeneratorTest;
import com.dotcms.enterprise.publishing.remote.StaticPushPublishBundleGeneratorTest;
import com.dotcms.enterprise.publishing.remote.bundler.ContainerBundlerTest;
import com.dotcms.enterprise.publishing.remote.bundler.ContentBundlerTest;
import com.dotcms.enterprise.publishing.remote.bundler.ContentTypeBundlerTest;
import com.dotcms.enterprise.publishing.remote.bundler.DependencyBundlerTest;
import com.dotcms.enterprise.publishing.remote.bundler.FolderBundlerTest;
import com.dotcms.enterprise.publishing.remote.bundler.HostBundlerTest;
import com.dotcms.enterprise.publishing.remote.bundler.LinkBundlerTest;
import com.dotcms.enterprise.publishing.remote.bundler.RuleBundlerTest;
import com.dotcms.enterprise.publishing.remote.bundler.TemplateBundlerTest;
import com.dotcms.enterprise.publishing.remote.bundler.WorkflowBundlerTest;
import com.dotcms.enterprise.publishing.remote.handler.ContentHandlerTest;
import com.dotcms.enterprise.publishing.remote.handler.ContentWorkflowHandlerTest;
import com.dotcms.enterprise.publishing.remote.handler.HandlerUtilTest;
import com.dotcms.enterprise.publishing.staticpublishing.AWSS3PublisherTest;
import com.dotcms.enterprise.publishing.staticpublishing.LanguageFolderTest;
import com.dotcms.enterprise.publishing.staticpublishing.StaticPublisherIntegrationTest;
import com.dotcms.enterprise.rules.RulesAPIImplIntegrationTest;
import com.dotcms.experiments.business.ExperimentAPIImpIntegrationTest;
import com.dotcms.experiments.business.IndexRegexUrlPatterStrategyIntegrationTest;
import com.dotcms.experiments.business.RootIndexRegexUrlPatterStrategyIntegrationTest;
import com.dotcms.experiments.business.web.ExperimentWebAPIImplIntegrationTest;
import com.dotcms.filters.interceptor.meta.MetaWebInterceptorTest;
import com.dotcms.graphql.DotGraphQLHttpServletTest;
import com.dotcms.integritycheckers.ContentFileAssetIntegrityCheckerTest;
import com.dotcms.integritycheckers.ContentPageIntegrityCheckerTest;
import com.dotcms.integritycheckers.HostIntegrityCheckerTest;
import com.dotcms.integritycheckers.FolderIntegrityCheckerTest;
import com.dotcms.integritycheckers.IntegrityUtilTest;
import com.dotcms.junit.MainBaseSuite;
import com.dotcms.mail.MailAPIImplTest;
import com.dotcms.mock.request.CachedParameterDecoratorTest;
import com.dotcms.publisher.bundle.business.BundleAPITest;
import com.dotcms.publisher.bundle.business.BundleFactoryTest;
import com.dotcms.publisher.business.PublishAuditAPITest;
import com.dotcms.publisher.business.PublishQueueElementTransformerTest;
import com.dotcms.publisher.receiver.BundlePublisherTest;
import com.dotcms.publisher.util.DependencyManagerTest;
import com.dotcms.publisher.util.DependencyModDateUtilTest;
import com.dotcms.publishing.BundlerUtilTest;
import com.dotcms.publishing.PublisherFilterImplTest;
import com.dotcms.publishing.PushPublishFiltersInitializerTest;
import com.dotcms.publishing.job.SiteSearchJobImplTest;
import com.dotcms.publishing.manifest.CSVManifestBuilderTest;
import com.dotcms.publishing.manifest.CSVManifestReaderTest;
import com.dotcms.publishing.manifest.ManifestReaderFactoryTest;
import com.dotcms.publishing.manifest.ManifestUtilTest;
import com.dotcms.rendering.velocity.directive.DotParseTest;
import com.dotcms.rendering.velocity.servlet.VelocityServletIntegrationTest;
import com.dotcms.rendering.velocity.viewtools.DotTemplateToolTest;
import com.dotcms.rendering.velocity.viewtools.FileToolTest;
import com.dotcms.rendering.velocity.viewtools.JSONToolTest;
import com.dotcms.rendering.velocity.viewtools.MessageToolTest;
import com.dotcms.rendering.velocity.viewtools.XmlToolTest;
import com.dotcms.rendering.velocity.viewtools.XsltToolTest;
import com.dotcms.rendering.velocity.viewtools.content.StoryBlockMapTest;
import com.dotcms.rendering.velocity.viewtools.content.StoryBlockTest;
import com.dotcms.rest.BundlePublisherResourceIntegrationTest;
import com.dotcms.rest.BundleResourceTest;
import com.dotcms.rest.IntegrityResourceIntegrationTest;
import com.dotcms.rest.api.v1.apps.AppsResourceTest;
import com.dotcms.rest.api.v1.apps.SiteViewPaginatorIntegrationTest;
import com.dotcms.rest.api.v1.apps.view.AppsInterpolationTest;
import com.dotcms.rest.api.v1.asset.AssetPathResolverImplIntegrationTest;
import com.dotcms.rest.api.v1.asset.WebAssetHelperIntegrationTest;
import com.dotcms.rest.api.v1.authentication.ResetPasswordTokenUtilTest;
import com.dotcms.rest.api.v1.folder.FolderResourceTest;
import com.dotcms.rest.api.v1.menu.MenuResourceTest;
import com.dotcms.rest.api.v1.pushpublish.PushPublishFilterResourceTest;
import com.dotcms.rest.api.v1.system.ConfigurationHelperTest;
import com.dotcms.rest.api.v1.taillog.TailLogResourceTest;
import com.dotcms.rest.api.v1.user.UserResourceIntegrationTest;
import com.dotcms.saml.IdentityProviderConfigurationFactoryTest;
import com.dotcms.saml.SamlConfigurationServiceTest;
import com.dotcms.security.ContentSecurityPolicyUtilTest;
import com.dotcms.security.apps.AppsAPIImplTest;
import com.dotcms.security.apps.AppsCacheImplTest;
import com.dotcms.security.multipart.BoundedBufferedReaderTest;
import com.dotcms.security.multipart.ContentDispositionFileNameParserTest;
import com.dotcms.security.multipart.SecureFileValidatorTest;
import com.dotcms.storage.Chainable4040StorageCacheTest;
import com.dotcms.storage.FileMetadataAPITest;
import com.dotcms.storage.FileStorageAPITest;
import com.dotcms.storage.StoragePersistenceAPITest;
import com.dotcms.storage.repository.HashedLocalFileRepositoryManagerTest;
import com.dotcms.translate.GoogleTranslationServiceIntegrationTest;
import com.dotcms.util.content.json.PopulateContentletAsJSONUtilTest;
import com.dotcms.uuid.shorty.LegacyShortyIdApiTest;
import com.dotcms.variant.VariantAPITest;
import com.dotcms.variant.VariantFactoryTest;
import com.dotcms.variant.business.VariantCacheTest;
import com.dotmarketing.beans.HostTest;
import com.dotmarketing.business.DeterministicIdentifierAPITest;
import com.dotmarketing.business.IdentifierCacheImplTest;
import com.dotmarketing.business.PermissionBitFactoryImplTest;
import com.dotmarketing.business.VersionableFactoryImplTest;
import com.dotmarketing.business.helper.PermissionHelperTest;
import com.dotmarketing.cache.FolderCacheImplIntegrationTest;
import com.dotmarketing.common.db.DBTimeZoneCheckTest;
import com.dotmarketing.filters.AutoLoginFilterTest;
import com.dotmarketing.filters.CMSUrlUtilIntegrationTest;
import com.dotmarketing.image.filter.ImageFilterAPIImplTest;
import com.dotmarketing.image.focalpoint.FocalPointAPITest;
import com.dotmarketing.osgi.GenericBundleActivatorTest;
import com.dotmarketing.portlets.browser.BrowserUtilTest;
import com.dotmarketing.portlets.browser.ajax.BrowserAjaxTest;
import com.dotmarketing.portlets.categories.business.CategoryFactoryTest;
import com.dotmarketing.portlets.cmsmaintenance.factories.CMSMaintenanceFactoryTest;
import com.dotmarketing.portlets.containers.business.ContainerFactoryImplTest;
import com.dotmarketing.portlets.containers.business.ContainerStructureFinderStrategyResolverTest;
import com.dotmarketing.portlets.contentlet.business.ContentletCacheImplTest;
import com.dotmarketing.portlets.contentlet.business.HostFactoryImplTest;
import com.dotmarketing.portlets.contentlet.business.web.ContentletWebAPIImplIntegrationTest;
import com.dotmarketing.portlets.contentlet.model.ContentletDependenciesTest;
import com.dotmarketing.portlets.contentlet.model.IntegrationResourceLinkTest;
import com.dotmarketing.portlets.fileassets.business.FileAssetAPIImplIntegrationTest;
import com.dotmarketing.portlets.fileassets.business.FileAssetFactoryIntegrationTest;
import com.dotmarketing.portlets.folders.business.FolderFactoryImplTest;
import com.dotmarketing.portlets.folders.model.FolderTest;
import com.dotmarketing.portlets.templates.business.FileAssetTemplateUtilTest;
import com.dotmarketing.portlets.templates.business.TemplateFactoryImplTest;
import com.dotmarketing.portlets.workflows.actionlet.MoveContentActionletTest;
import com.dotmarketing.portlets.workflows.actionlet.PushNowActionletTest;
import com.dotmarketing.portlets.workflows.actionlet.SaveContentAsDraftActionletIntegrationTest;
import com.dotmarketing.portlets.workflows.actionlet.VelocityScriptActionletAbortTest;
import com.dotmarketing.portlets.workflows.model.TestWorkflowAction;
import com.dotmarketing.portlets.workflows.util.WorkflowEmailUtilTest;
import com.dotmarketing.quartz.DotStatefulJobTest;
import com.dotmarketing.quartz.job.CleanUpFieldReferencesJobTest;
import com.dotmarketing.quartz.job.IntegrityDataGenerationJobTest;
import com.dotmarketing.quartz.job.PopulateContentletAsJSONJobTest;
import com.dotmarketing.quartz.job.StartEndScheduledExperimentsJobTest;
import com.dotmarketing.startup.StartupTasksExecutorDataTest;
import com.dotmarketing.startup.StartupTasksExecutorTest;
import com.dotmarketing.startup.runalways.Task00050LoadAppsSecretsTest;
import com.dotmarketing.startup.runonce.Task05195CreatesDestroyActionAndAssignDestroyDefaultActionsToTheSystemWorkflowTest;
import com.dotmarketing.startup.runonce.Task05210CreateDefaultDotAssetTest;
import com.dotmarketing.startup.runonce.Task05225RemoveLoadRecordsToIndexTest;
import com.dotmarketing.startup.runonce.Task05305AddPushPublishFilterColumnTest;
import com.dotmarketing.startup.runonce.Task05350AddDotSaltClusterColumnTest;
import com.dotmarketing.startup.runonce.Task05370AddAppsPortletToLayoutTest;
import com.dotmarketing.startup.runonce.Task05380ChangeContainerPathToAbsoluteTest;
import com.dotmarketing.startup.runonce.Task05390MakeRoomForLongerJobDetailTest;
import com.dotmarketing.startup.runonce.Task05395RemoveEndpointIdForeignKeyInIntegrityResolverTablesIntegrationTest;
import com.dotmarketing.startup.runonce.Task201013AddNewColumnsToIdentifierTableTest;
import com.dotmarketing.startup.runonce.Task201014UpdateColumnsValuesInIdentifierTableTest;
import com.dotmarketing.startup.runonce.Task201102UpdateColumnSitelicTableTest;
import com.dotmarketing.startup.runonce.Task210218MigrateUserProxyTableTest;
import com.dotmarketing.startup.runonce.Task210319CreateStorageTableTest;
import com.dotmarketing.startup.runonce.Task210321RemoveOldMetadataFilesTest;
import com.dotmarketing.startup.runonce.Task210506UpdateStorageTableTest;
import com.dotmarketing.startup.runonce.Task210510UpdateStorageTableDropMetadataColumnTest;
import com.dotmarketing.startup.runonce.Task210520UpdateAnonymousEmailTest;
import com.dotmarketing.startup.runonce.Task210527DropReviewFieldsFromContentletTableTest;
import com.dotmarketing.startup.runonce.Task210719CleanUpTitleFieldTest;
import com.dotmarketing.startup.runonce.Task210802UpdateStructureTableTest;
import com.dotmarketing.startup.runonce.Task210805DropUserProxyTableTest;
import com.dotmarketing.startup.runonce.Task210816DeInodeRelationshipTest;
import com.dotmarketing.startup.runonce.Task210901UpdateDateTimezonesTest;
import com.dotmarketing.startup.runonce.Task211007RemoveNotNullConstraintFromCompanyMXColumnTest;
import com.dotmarketing.startup.runonce.Task211012AddCompanyDefaultLanguageTest;
import com.dotmarketing.startup.runonce.Task211101AddContentletAsJsonColumnTest;
import com.dotmarketing.startup.runonce.Task211103RenameHostNameLabelTest;
import com.dotmarketing.startup.runonce.Task220202RemoveFKStructureFolderConstraintTest;
import com.dotmarketing.startup.runonce.Task220203RemoveFolderInodeConstraintTest;
import com.dotmarketing.startup.runonce.Task220214AddOwnerAndIDateToFolderTableTest;
import com.dotmarketing.startup.runonce.Task220215MigrateDataFromInodeToFolderTest;
import com.dotmarketing.startup.runonce.Task220330ChangeVanityURLSiteFieldTypeTest;
import com.dotmarketing.startup.runonce.Task220401CreateClusterLockTableTest;
import com.dotmarketing.startup.runonce.Task220402UpdateDateTimezonesTest;
import com.dotmarketing.startup.runonce.Task220413IncreasePublishedPushedAssetIdColTest;
import com.dotmarketing.startup.runonce.Task220512UpdateNoHTMLRegexValueTest;
import com.dotmarketing.startup.runonce.Task220606UpdatePushNowActionletNameTest;
import com.dotmarketing.startup.runonce.Task220822CreateVariantTableTest;
import com.dotmarketing.startup.runonce.Task220824CreateDefaultVariantTest;
import com.dotmarketing.startup.runonce.Task220825CreateVariantFieldTest;
import com.dotmarketing.startup.runonce.Task220825MakeSomeSystemFieldsRemovableTest;
import com.dotmarketing.startup.runonce.Task220829CreateExperimentsTableTest;
import com.dotmarketing.startup.runonce.Task220912UpdateCorrectShowOnMenuPropertyTest;
import com.dotmarketing.startup.runonce.Task220928AddLookbackWindowColumnToExperimentTest;
import com.dotmarketing.startup.runonce.Task221007AddVariantIntoPrimaryKeyTest;
import com.dotmarketing.startup.runonce.Task230110MakeSomeSystemFieldsRemovableByBaseTypeTest;
import com.dotmarketing.startup.runonce.Task230328AddMarkedForDeletionColumnTest;
import com.dotmarketing.startup.runonce.Task230426AlterVarcharLengthOfLockedByColTest;
import com.dotmarketing.startup.runonce.Task230701AddHashIndicesToWorkflowTablesTest;
import com.dotmarketing.startup.runonce.Task230523CreateVariantFieldInContentletIntegrationTest;
import com.dotmarketing.startup.runonce.Task230713IncreaseDisabledWysiwygColumnSizeTest;
import com.dotmarketing.util.ConfigTest;
import com.dotmarketing.util.HashBuilderTest;
import com.dotmarketing.util.MaintenanceUtilTest;
import com.dotmarketing.util.ResourceCollectorUtilTest;
import com.dotmarketing.util.TestConfig;
import com.dotmarketing.util.UtilMethodsITest;
import com.dotmarketing.util.ZipUtilTest;
import com.dotmarketing.util.contentlet.pagination.PaginatedContentletsIntegrationTest;
import com.liferay.portal.language.LanguageUtilTest;
import org.apache.felix.framework.OSGIUtilTest;
import org.apache.velocity.tools.view.tools.CookieToolTest;
import org.junit.runner.RunWith;
import org.junit.runners.Suite.SuiteClasses;

/* grep -l -r "@Test" dotCMS/src/integration-test */
/* ./gradlew integrationTest -Dtest.single=com.dotcms.MainSuite */




@RunWith(MainBaseSuite.class)
@SuiteClasses({
        StartEndScheduledExperimentsJobTest.class,
        RulesAPIImplIntegrationTest.class,
        Task220825CreateVariantFieldTest.class,
        Task221007AddVariantIntoPrimaryKeyTest.class,
        ESContentletAPIImplTest.class,
        ExperimentAPIImpIntegrationTest.class,
        ExperimentWebAPIImplIntegrationTest.class,
        ContentletWebAPIImplIntegrationTest.class, // moved to top because of failures on GHA
        DependencyBundlerTest.class, // moved to top because of failures on GHA
        SiteAndFolderResolverImplTest.class, //Moved up to avoid conflicts with CT deletion
        FolderCacheImplIntegrationTest.class,
        StaticPublisherIntegrationTest.class,
        com.dotcms.publishing.PublisherAPIImplTest.class,
        SiteSearchJobImplTest.class,
        XsltToolTest.class,
        PushPublishBundleGeneratorTest.class,
        LegacyShortyIdApiTest.class,
        RuleBundlerTest.class,
        com.dotcms.content.elasticsearch.business.ESMappingAPITest.class,
        org.apache.velocity.runtime.parser.node.SimpleNodeTest.class,
        com.liferay.portal.ejb.UserLocalManagerTest.class,
        com.liferay.portal.ejb.UserUtilTest.class,
        com.liferay.util.LocaleUtilTest.class,
        com.dotcms.languagevariable.business.LanguageVariableAPITest.class,
        com.dotcms.filters.interceptor.jwt.JsonWebTokenInterceptorIntegrationTest.class,
        com.dotcms.publishing.PublisherAPITest.class,
        com.dotcms.publishing.remote.RemoteReceiverLanguageResolutionTest.class,
        com.dotcms.cluster.business.ServerAPIImplTest.class,
        com.dotcms.cache.KeyValueCacheImplTest.class,
        com.dotcms.enterprise.publishing.remote.handler.RuleBundlerHandlerTest.class,
        com.dotcms.enterprise.publishing.remote.CategoryBundlerHandlerTest.class,
        com.dotcms.enterprise.publishing.remote.HostBundlerHandlerTest.class,
        com.dotcms.enterprise.priv.ESSearchProxyTest.class,
        com.dotcms.util.pagination.ContentTypesPaginatorTest.class,
        com.dotcms.util.marshal.MarshalUtilsIntegrationTest.class,
        com.dotcms.util.RelationshipUtilTest.class,
        com.dotcms.util.ImportUtilTest.class,
        com.dotcms.publisher.business.PublisherAPIImplTest.class,
        PublishQueueElementTransformerTest.class,
        com.dotmarketing.util.PageModeTest.class,
        com.dotmarketing.business.web.UserWebAPIImplTest.class,
        com.dotcms.auth.providers.jwt.JsonWebTokenUtilsIntegrationTest.class,
        com.dotcms.auth.providers.jwt.factories.ApiTokenAPITest.class,
        com.dotcms.auth.providers.jwt.services.JsonWebTokenServiceIntegrationTest.class,
        DependencyModDateUtilTest.class,
        com.dotcms.publisher.business.PublisherTest.class,
        com.dotcms.publisher.endpoint.bean.PublishingEndPointTest.class,
        com.dotcms.publisher.endpoint.business.PublishingEndPointAPITest.class,
        com.dotcms.publisher.endpoint.business.PublishingEndPointFactoryImplTest.class,
        com.dotcms.publisher.assets.business.PushedAssetsAPITest.class,
        com.dotcms.notification.business.NotificationAPITest.class,
        com.dotcms.business.LocalTransactionAndCloseDBIfOpenedFactoryTest.class,
        com.dotcms.content.elasticsearch.business.IndiciesFactoryTest.class,
        com.dotcms.content.elasticsearch.business.ESIndexSpeedTest.class,
        com.dotcms.content.elasticsearch.business.ESSiteSearchAPITest.class,
        com.dotcms.content.elasticsearch.business.ContentletIndexAPIImplTest.class,
        com.dotcms.content.elasticsearch.business.ES6UpgradeTest.class,
        com.dotcms.content.elasticsearch.business.ESContentFactoryImplTest.class,
        com.dotcms.keyvalue.busines.KeyValueAPIImplTest.class,
        com.dotcms.keyvalue.business.KeyValueAPITest.class,
        com.dotcms.tika.TikaUtilsTest.class,
        com.dotcms.http.CircuitBreakerUrlTest.class,
        com.dotcms.visitor.filter.logger.VisitorLoggerTest.class,
        com.dotcms.visitor.filter.characteristics.VisitorCharacterTest.class,
        com.dotcms.graphql.business.GraphqlAPITest.class,
        com.dotcms.contenttype.test.ContentTypeTest.class,
        com.dotcms.contenttype.test.DeleteFieldJobTest.class,
        com.dotcms.contenttype.test.ContentTypeAPIImplTest.class,
        com.dotcms.contenttype.test.ContentTypeBuilderTest.class,
        com.dotcms.contenttype.test.ContentTypeFactoryImplTest.class,
        com.dotcms.contenttype.test.ContentTypeImportExportTest.class,
        com.dotcms.contenttype.test.FieldFactoryImplTest.class,
        com.dotcms.contenttype.test.JsonContentTypeTransformerTest.class,
        com.dotcms.contenttype.test.ContentResourceTest.class,
        com.dotcms.contenttype.test.FieldBuilderTest.class,
        com.dotcms.contenttype.test.KeyValueFieldUtilTest.class,
        com.dotcms.contenttype.test.ContentTypeResourceTest.class,
        com.dotcms.contenttype.business.RelationshipAPITest.class,
        com.dotcms.contenttype.business.FieldAPITest.class,
        com.dotcms.contenttype.business.RelationshipFactoryImplTest.class,
        com.dotcms.contenttype.model.field.layout.FieldUtilTest.class,
        com.dotcms.contenttype.model.field.layout.FieldLayoutColumnSerializerTest.class,
        com.dotcms.contenttype.model.field.layout.FieldLayoutSerializerTest.class,
        com.dotcms.contenttype.model.field.layout.FieldLayoutRowSerializerTest.class,
        com.dotcms.contenttype.model.field.layout.FieldLayoutTest.class,
        com.dotcms.workflow.helper.TestSystemActionMappingsHandlerMerger.class,
        com.dotcms.concurrent.lock.DotKeyLockManagerTest.class,
        com.dotcms.rendering.velocity.VelocityMacroCacheTest.class,
        com.dotcms.rendering.velocity.VelocityUtilTest.class,
        com.dotcms.rendering.velocity.viewtools.navigation.NavToolTest.class,
        com.dotcms.rendering.velocity.viewtools.navigation.NavToolCacheTest.class,
        com.dotcms.rendering.velocity.viewtools.content.ContentMapTest.class,
        com.dotcms.rendering.velocity.viewtools.content.util.ContentUtilsTest.class,
        com.dotcms.rendering.velocity.viewtools.content.ContentToolTest.class,
        com.dotcms.rendering.velocity.viewtools.WorkflowToolTest.class,
        com.dotcms.browser.BrowserAPITest.class,
        com.dotcms.rendering.velocity.viewtools.LanguageWebAPITest.class,
        com.dotcms.rendering.velocity.viewtools.ContainerWebAPIIntegrationTest.class,
        com.dotcms.rendering.velocity.services.VelocityResourceKeyTest.class,
        com.dotcms.rendering.velocity.services.HTMLPageAssetRenderedTest.class,
        com.dotcms.uuid.shorty.ShortyIdApiTest.class,
        DotGraphQLHttpServletTest.class,
        com.dotcms.rest.TagResourceIntegrationTest.class,
        com.dotcms.rest.MapToContentletPopulatorTest.class,
        com.dotcms.rest.WebResourceIntegrationTest.class,
        com.dotcms.rest.api.v1.configuration.ConfigurationResourceTest.class,
        com.dotcms.rest.api.v1.page.NavResourceTest.class,
        com.dotcms.rest.api.v1.page.PageResourceTest.class,
        com.dotcms.rest.api.v1.temp.TempFileResourceTest.class,
        com.dotcms.rest.api.v1.content.ContentVersionResourceIntegrationTest.class,
        com.dotcms.rest.api.v1.container.ContainerResourceIntegrationTest.class,
        com.dotcms.rest.api.v1.theme.ThemeResourceIntegrationTest.class,
        com.dotcms.rest.api.v1.vtl.VTLResourceIntegrationTest.class,
        com.dotcms.rest.api.v1.contenttype.ContentTypeResourceIssue15124Test.class,
        com.dotcms.rest.api.v1.contenttype.FieldResourceTest.class,
        com.dotcms.rest.api.v1.contenttype.FieldVariableResourceTest.class,
        com.dotcms.rest.api.v1.contenttype.ContentTypeResourceTest.class,
        com.dotcms.rest.api.v1.workflow.WorkflowResourceResponseCodeIntegrationTest.class,
        com.dotcms.rest.api.v1.workflow.WorkflowResourceIntegrationTest.class,
        com.dotcms.rest.api.v1.workflow.WorkflowResourceLicenseIntegrationTest.class,
        com.dotcms.rest.api.v1.authentication.ResetPasswordResourceIntegrationTest.class,
        com.dotcms.rest.api.v1.authentication.CreateJsonWebTokenResourceIntegrationTest.class,
        com.dotcms.rest.api.v1.relationships.RelationshipsResourceTest.class,
        com.dotcms.rest.api.v2.contenttype.FieldResourceTest.class,
        com.dotcms.rest.api.v3.contenttype.FieldResourceTest.class,
        com.dotcms.rest.api.v3.contenttype.MoveFieldFormTest.class,
        com.dotcms.rest.api.CorsFilterTest.class,
        com.dotcms.rest.elasticsearch.ESContentResourcePortletTest.class,
        com.dotcms.filters.VanityUrlFilterTest.class,
        com.dotcms.vanityurl.business.VanityUrlAPITest.class,
        com.dotmarketing.portlets.fileassets.business.FileAssetAPITest.class,
        com.dotmarketing.portlets.languagesmanager.business.LanguageAPITest.class,
        com.dotmarketing.portlets.languagesmanager.business.LanguageFactoryIntegrationTest.class,
        com.dotmarketing.portlets.linkchecker.business.LinkCheckerAPITest.class,
        com.dotmarketing.portlets.contentlet.util.ContentletUtilTest.class,
        com.dotmarketing.portlets.contentlet.business.ContentletCheckInTest.class,
        com.dotmarketing.portlets.contentlet.business.ContentletFactoryTest.class,
        ContainerStructureFinderStrategyResolverTest.class,
        com.dotmarketing.portlets.contentlet.business.ContentletAPITest.class,
        com.dotmarketing.portlets.contentlet.model.ContentletIntegrationTest.class,
        com.dotmarketing.portlets.contentlet.transform.BinaryToMapTransformerTest.class,
        com.dotmarketing.portlets.contentlet.transform.ContentletTransformerTest.class,
        com.dotmarketing.portlets.contentlet.ajax.ContentletAjaxTest.class,
        com.dotmarketing.portlets.workflows.business.SaveContentDraftActionletTest.class,
        com.dotmarketing.portlets.workflows.business.WorkflowFactoryTest.class,
        com.dotmarketing.portlets.workflows.business.SaveContentActionletTest.class,
        com.dotmarketing.portlets.workflows.business.WorkflowAPIMultiLanguageTest.class,
        com.dotmarketing.portlets.workflows.business.WorkflowAPITest.class,
        com.dotmarketing.portlets.workflows.model.WorkflowSearcherTest.class,
        com.dotmarketing.portlets.workflows.model.SystemActionWorkflowActionMappingTest.class,
        com.dotmarketing.portlets.workflows.actionlet.FourEyeApproverActionletTest.class,
        com.dotmarketing.portlets.workflows.actionlet.SaveContentActionletTest.class,
        com.dotmarketing.portlets.workflows.actionlet.SaveContentActionletWithTagsTest.class,
        com.dotmarketing.portlets.workflows.actionlet.CopyActionletTest.class,
        com.dotmarketing.portlets.workflows.actionlet.VelocityScriptActionletTest.class,
        com.dotmarketing.portlets.personas.business.PersonaAPITest.class,
        com.dotmarketing.portlets.personas.business.DeleteMultiTreeUsedPersonaTagJobTest.class,
        com.dotmarketing.portlets.links.business.MenuLinkAPITest.class,
        com.dotmarketing.portlets.links.factories.LinkFactoryTest.class,
        com.dotmarketing.portlets.rules.conditionlet.ConditionletOSGIFTest.class,
        com.dotmarketing.portlets.rules.conditionlet.CurrentSessionLanguageConditionletTest.class,
        com.dotmarketing.portlets.rules.conditionlet.NumberOfTimesPreviouslyVisitedConditionletTest.class,
        com.dotmarketing.portlets.rules.conditionlet.UsersBrowserLanguageConditionletTest.class,
        com.dotmarketing.portlets.rules.conditionlet.UsersSiteVisitsConditionletTest.class,
        com.dotmarketing.portlets.rules.conditionlet.VisitorOperatingSystemConditionletTest.class,
        com.dotmarketing.portlets.rules.conditionlet.VisitedUrlConditionletTest.class,
        com.dotmarketing.portlets.rules.business.RulesCacheFTest.class,
        com.dotmarketing.portlets.templates.business.TemplateAPITest.class,
        com.dotmarketing.portlets.containers.business.ContainerAPIImplTest.class,
        com.dotmarketing.portlets.folders.business.FolderAPITest.class,
        com.dotmarketing.portlets.containers.business.ContainerAPITest.class,
        com.dotmarketing.portlets.containers.business.FileAssetContainerUtilTest.class,
        com.dotmarketing.portlets.htmlpages.business.HTMLPageAPITest.class,
        com.dotmarketing.portlets.structure.factories.StructureFactoryTest.class,
        com.dotmarketing.portlets.structure.factories.FieldFactoryTest.class,
        com.dotmarketing.portlets.structure.model.ContentletRelationshipsTest.class,
        com.dotmarketing.portlets.structure.transform.ContentletRelationshipsTransformerTest.class,
        com.dotmarketing.portlets.categories.business.CategoryAPITest.class,
        com.dotmarketing.filters.FiltersTest.class,
        com.dotmarketing.business.VersionableAPITest.class,
        com.dotmarketing.business.UserAPITest.class,
        com.dotmarketing.business.portal.PortletAPIImplTest.class,
        com.dotmarketing.business.cache.provider.guava.CachePerformanceTest.class,
        com.dotmarketing.business.web.LanguageWebApiTest.class,
        com.dotmarketing.business.IdentifierFactoryTest.class,
        com.dotmarketing.business.IdentifierAPITest.class,
        com.dotmarketing.business.CommitListenerCacheWrapperTest.class,
        com.dotmarketing.business.RoleAPITest.class,
        com.dotmarketing.business.IdentifierConsistencyIntegrationTest.class,
        com.dotmarketing.business.LayoutAPITest.class,
        com.dotmarketing.business.PermissionAPIIntegrationTest.class,
        com.dotmarketing.business.PermissionAPITest.class,
        com.dotmarketing.servlets.BinaryExporterServletTest.class,
        com.dotmarketing.servlets.ShortyServletAndTitleImageTest.class,
        com.dotmarketing.servlets.ajax.AjaxDirectorServletIntegrationTest.class,
        com.dotmarketing.common.reindex.ReindexThreadTest.class,
        com.dotmarketing.common.reindex.ReindexAPITest.class,
        com.dotmarketing.common.db.DotDatabaseMetaDataTest.class,
        com.dotmarketing.common.db.ParamsSetterTest.class,
        com.dotmarketing.cms.urlmap.URLMapAPIImplTest.class,
        com.dotmarketing.factories.PublishFactoryTest.class,
        com.dotmarketing.factories.WebAssetFactoryTest.class,
        com.dotmarketing.factories.MultiTreeAPITest.class,
        com.dotmarketing.db.DbConnectionFactoryTest.class,
        com.dotmarketing.db.DbConnectionFactoryUtilTest.class,
        com.dotmarketing.db.HibernateUtilTest.class,
        com.dotmarketing.quartz.job.BinaryCleanupJobTest.class,
        FocalPointAPITest.class,
        com.dotmarketing.tag.business.TagAPITest.class,
        OSGIUtilTest.class,
        com.dotmarketing.fixTasks.FixTask00085FixEmptyParentPathOnIdentifierTest.class,
        com.dotmarketing.startup.runonce.Task05170DefineFrontEndAndBackEndRolesTest.class,
        com.dotmarketing.startup.runonce.Task04375UpdateCategoryKeyTest.class,
        com.dotmarketing.startup.runonce.Task04335CreateSystemWorkflowTest.class,
        com.dotmarketing.startup.runonce.Task04375UpdateColorsTest.class,
        com.dotmarketing.startup.runonce.Task05160MultiTreeAddPersonalizationColumnAndChangingPKTest.class,
        com.dotmarketing.startup.runonce.Task05035LanguageTableIdentityOffTest.class,
        com.dotmarketing.startup.runonce.Task05165CreateContentTypeWorkflowActionMappingTableTest.class,
        com.dotmarketing.startup.runonce.Task05070AndTask05080Test.class,
        com.dotmarketing.startup.runonce.Task05030UpdateSystemContentTypesHostTest.class,
        com.dotmarketing.startup.runonce.Task05050FileAssetContentTypeReadOnlyFileNameTest.class,
        com.dotmarketing.startup.runonce.Task05190UpdateFormsWidgetCodeFieldTest.class,
        com.dotmarketing.startup.runalways.Task00001LoadSchemaIntegrationTest.class,
        com.dotmarketing.startup.runonce.Task05200WorkflowTaskUniqueKeyTest.class,
        Task05195CreatesDestroyActionAndAssignDestroyDefaultActionsToTheSystemWorkflowTest.class,
        Task05210CreateDefaultDotAssetTest.class,
        CleanUpFieldReferencesJobTest.class,
        CachedParameterDecoratorTest.class,
        ContainerFactoryImplTest.class,
        TemplateFactoryImplTest.class,
        TestConfig.class,
        ConfigTest.class,
        FolderTest.class,
        PublishAuditAPITest.class,
        BundleFactoryTest.class,
        com.dotcms.security.apps.SecretsStoreKeyStoreImplTest.class,
        AppsAPIImplTest.class,
        AppsResourceTest.class,
        AppsCacheImplTest.class,
        VelocityServletIntegrationTest.class,
        DotAssetAPITest.class,
        DotAssetBaseTypeToContentTypeStrategyImplTest.class,
        FileAssetAPIImplIntegrationTest.class,
        FileAssetFactoryIntegrationTest.class,
        UserResourceIntegrationTest.class,
        IntegrationResourceLinkTest.class,
        HashBuilderTest.class,
        ElasticsearchUtilTest.class,
        LanguageUtilTest.class,
        FolderResourceTest.class,
        Task05225RemoveLoadRecordsToIndexTest.class,
        PublisherFilterImplTest.class,
        PushPublishFiltersInitializerTest.class,
        PushPublishFilterResourceTest.class,
        PushNowActionletTest.class,
        Task05305AddPushPublishFilterColumnTest.class,
        CMSMaintenanceFactoryTest.class,
        Task05350AddDotSaltClusterColumnTest.class,
        PostgresPubSubImplTest.class,
        DotParseTest.class,
        TestWorkflowAction.class,
        SamlConfigurationServiceTest.class,
        ClusterFactoryTest.class,
        ESMappingUtilHelperTest.class,
        BundleResourceTest.class,
        IdentityProviderConfigurationFactoryTest.class,
        EMAWebInterceptorTest.class,
        GoogleTranslationServiceIntegrationTest.class,
        Task05380ChangeContainerPathToAbsoluteTest.class,
        DotTemplateToolTest.class,
        Task05370AddAppsPortletToLayoutTest.class,
        FolderFactoryImplTest.class,
        DotSamlResourceTest.class,
        DotStatefulJobTest.class,
        IntegrityDataGenerationJobTest.class,
        BundleAPITest.class,
        Task05390MakeRoomForLongerJobDetailTest.class,
        Task05395RemoveEndpointIdForeignKeyInIntegrityResolverTablesIntegrationTest.class,
        JSONToolTest.class,
        BundlePublisherResourceIntegrationTest.class,
        IntegrityResourceIntegrationTest.class,
        Task00050LoadAppsSecretsTest.class,
        StoragePersistenceAPITest.class,
        FileMetadataAPITest.class,
        StartupTasksExecutorTest.class,
        Task201013AddNewColumnsToIdentifierTableTest.class,
        Task201014UpdateColumnsValuesInIdentifierTableTest.class,
        AppsInterpolationTest.class,
        com.dotcms.rest.api.v1.template.TemplateResourceTest.class,
        Task201102UpdateColumnSitelicTableTest.class,
        DependencyManagerTest.class,
        com.dotcms.rest.api.v1.versionable.VersionableResourceTest.class,
        GenericBundleActivatorTest.class,
        SAMLHelperTest.class,
        PermissionHelperTest.class,
        ResetPasswordTokenUtilTest.class,
        ContainerBundlerTest.class,
        ContentTypeBundlerTest.class,
        FolderBundlerTest.class,
        HostBundlerTest.class,
        LinkBundlerTest.class,
        TemplateBundlerTest.class,
        WorkflowBundlerTest.class,
        AutoLoginFilterTest.class,
        Task210218MigrateUserProxyTableTest.class,
        com.dotmarketing.startup.runonce.Task210316UpdateLayoutIconsTest.class,
        Task210319CreateStorageTableTest.class,
        Task210321RemoveOldMetadataFilesTest.class,
        DBTimeZoneCheckTest.class,
        ContentHandlerTest.class,
        ESIndexAPITest.class,
        FileAssetTemplateUtilTest.class,
        Task210506UpdateStorageTableTest.class,
        Task210520UpdateAnonymousEmailTest.class,
        Task210510UpdateStorageTableDropMetadataColumnTest.class,
        StaticPushPublishBundleGeneratorTest.class,
        CookieToolTest.class,
        CSVManifestBuilderTest.class,
        MoveContentActionletTest.class,
        ImageFilterAPIImplTest.class,
        DeterministicIdentifierAPITest.class,
        Task210527DropReviewFieldsFromContentletTableTest.class,
        ContentletCacheImplTest.class,
        HostTest.class,
        FileToolTest.class,
        Task210719CleanUpTitleFieldTest.class,
        Task210802UpdateStructureTableTest.class,
        MaintenanceUtilTest.class,
        BundlePublisherTest.class,
        CategoryFactoryTest.class,
        Task210805DropUserProxyTableTest.class,
        Task210816DeInodeRelationshipTest.class,
        WorkflowEmailUtilTest.class,
        ConfigurationHelperTest.class,
        CSVManifestReaderTest.class,
        Task210901UpdateDateTimezonesTest.class,
        DotObjectCodecTest.class,
        RedisClientTest.class,
        LettuceCacheTest.class,
        RedisPubSubImplTest.class,
        ManifestReaderFactoryTest.class,
        ResourceCollectorUtilTest.class,
        Task211007RemoveNotNullConstraintFromCompanyMXColumnTest.class,
        Task211012AddCompanyDefaultLanguageTest.class,
        HostIntegrityCheckerTest.class,
        MetaWebInterceptorTest.class,
        BrowserUtilTest.class,
        Task211101AddContentletAsJsonColumnTest.class,
        ContentletJsonAPITest.class,
        VelocityScriptActionletAbortTest.class,
        StoryBlockMapTest.class,
        HandlerUtilTest.class,
        Task211103RenameHostNameLabelTest.class,
        ContentSecurityPolicyUtilTest.class,
        MessageToolTest.class,
        XmlToolTest.class,
        LanguageFolderTest.class,
        MailAPIImplTest.class,
        CSSCacheTest.class,
        com.dotcms.rendering.velocity.viewtools.content.BinaryMapTest.class,
        IntegrityUtilTest.class,
        Task220202RemoveFKStructureFolderConstraintTest.class,
        ContentBundlerTest.class,
        ObjectMapperTest.class,
        URLMapBundlerTest.class,
        PermissionBitFactoryImplTest.class,
        Task220203RemoveFolderInodeConstraintTest.class,
        Task220214AddOwnerAndIDateToFolderTableTest.class,
        Task220215MigrateDataFromInodeToFolderTest.class,
        Task220330ChangeVanityURLSiteFieldTypeTest.class,
        Task220402UpdateDateTimezonesTest.class,
        Task220413IncreasePublishedPushedAssetIdColTest.class,
        com.dotcms.util.pagination.ContainerPaginatorTest.class,
        ContentDispositionFileNameParserTest.class,
        SecureFileValidatorTest.class,
        BoundedBufferedReaderTest.class,
        ContentWorkflowHandlerTest.class,
        Task220512UpdateNoHTMLRegexValueTest.class,
        MetadataDelegateTest.class,
        Task220401CreateClusterLockTableTest.class,
        Task220606UpdatePushNowActionletNameTest.class,
        BundlerUtilTest.class,
        MenuResourceTest.class,
        AWSS3PublisherTest.class,
        ContentTypeInitializerTest.class,
        CSSPreProcessServletTest.class,
        VariantFactoryTest.class,
        VariantAPITest.class,
        PaginatedContentletsIntegrationTest.class,
        Task220824CreateDefaultVariantTest.class,
        Task220822CreateVariantTableTest.class,
        Task220825MakeSomeSystemFieldsRemovableTest.class,
        Task220829CreateExperimentsTableTest.class,
        StoryBlockTest.class,
        IdentifierCacheImplTest.class,
        VariantCacheTest.class,
        VersionableFactoryImplTest.class,
        Task220928AddLookbackWindowColumnToExperimentTest.class,
        TailLogResourceTest.class,
        BayesianAPIImplIT.class,
        ContentletDependenciesTest.class,
        SaveContentAsDraftActionletIntegrationTest.class,
        StoryBlockAPITest.class,
        UtilMethodsITest.class,
        Task220912UpdateCorrectShowOnMenuPropertyTest.class,
        HashedLocalFileRepositoryManagerTest.class,
        ManifestUtilTest.class,
        ZipUtilTest.class,
        Task230110MakeSomeSystemFieldsRemovableByBaseTypeTest.class,
        BrowserAjaxTest.class,
        PopulateContentletAsJSONUtilTest.class,
        PopulateContentletAsJSONJobTest.class,
        ContentTypeDestroyAPIImplTest.class,
        Task230328AddMarkedForDeletionColumnTest.class,
        StartupTasksExecutorDataTest.class,
        Task230426AlterVarcharLengthOfLockedByColTest.class,
        Task230523CreateVariantFieldInContentletIntegrationTest.class,
//        AnalyticsAPIImplTest.class,
//        AccessTokenRenewJobTest.class,
        SiteViewPaginatorIntegrationTest.class,
        CMSUrlUtilIntegrationTest.class,
        HostFactoryImplTest.class,        
        RootIndexRegexUrlPatterStrategyIntegrationTest.class,
        IndexRegexUrlPatterStrategyIntegrationTest.class,
        ContentFileAssetIntegrityCheckerTest.class,
        FolderIntegrityCheckerTest.class,
        ContentPageIntegrityCheckerTest.class,
        AssetPathResolverImplIntegrationTest.class,
        WebAssetHelperIntegrationTest.class,
        Task230701AddHashIndicesToWorkflowTablesTest.class,
<<<<<<< HEAD
        Chainable4040StorageCacheTest.class,
        FileStorageAPITest.class

=======
        Task230713IncreaseDisabledWysiwygColumnSizeTest.class
>>>>>>> 74dd67ec
})

public class MainSuite {

}<|MERGE_RESOLUTION|>--- conflicted
+++ resolved
@@ -666,13 +666,9 @@
         AssetPathResolverImplIntegrationTest.class,
         WebAssetHelperIntegrationTest.class,
         Task230701AddHashIndicesToWorkflowTablesTest.class,
-<<<<<<< HEAD
         Chainable4040StorageCacheTest.class,
-        FileStorageAPITest.class
-
-=======
+        FileStorageAPITest.class,
         Task230713IncreaseDisabledWysiwygColumnSizeTest.class
->>>>>>> 74dd67ec
 })
 
 public class MainSuite {
