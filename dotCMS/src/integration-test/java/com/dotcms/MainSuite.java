--- conflicted
+++ resolved
@@ -96,10 +96,7 @@
 import com.dotmarketing.startup.runonce.Task210319CreateStorageTableTest;
 import com.dotmarketing.startup.runonce.Task210321RemoveOldMetadataFilesTest;
 import com.dotmarketing.startup.runonce.Task210506UpdateStorageTableTest;
-<<<<<<< HEAD
-=======
 import com.dotmarketing.startup.runonce.Task210520UpdateAnonymousEmailTest;
->>>>>>> 50efecea
 import com.dotmarketing.startup.runonce.Task210510UpdateStorageTableDropMetadataColumnTest;
 import com.dotmarketing.util.ConfigTest;
 import com.dotmarketing.util.HashBuilderTest;
@@ -419,15 +416,11 @@
         FileAssetTemplateUtilTest.class,
         SiteSearchJobImplTest.class,
         Task210506UpdateStorageTableTest.class,
-<<<<<<< HEAD
-        Task210510UpdateStorageTableDropMetadataColumnTest.class
-=======
         StaticPushPublishBundleGeneratorTest.class,
         Task210520UpdateAnonymousEmailTest.class,
         Task210510UpdateStorageTableDropMetadataColumnTest.class,
         StaticPushPublishBundleGeneratorTest.class,
         CookieToolTest.class
->>>>>>> 50efecea
 })
 public class MainSuite {
 
