package com.dotcms;

import com.dotcms.analytics.bayesian.BayesianAPIImplTest;
import com.dotcms.auth.providers.saml.v1.DotSamlResourceTest;
import com.dotcms.auth.providers.saml.v1.SAMLHelperTest;
import com.dotcms.cache.lettuce.DotObjectCodecTest;
import com.dotcms.cache.lettuce.LettuceCacheTest;
import com.dotcms.cache.lettuce.RedisClientTest;
import com.dotcms.content.business.ObjectMapperTest;
import com.dotcms.content.business.json.ContentletJsonAPITest;
import com.dotcms.content.elasticsearch.business.ESContentletAPIImplTest;
import com.dotcms.content.elasticsearch.business.ESIndexAPITest;
import com.dotcms.content.elasticsearch.business.ElasticsearchUtilTest;
import com.dotcms.content.elasticsearch.util.ESMappingUtilHelperTest;
import com.dotcms.content.model.hydration.MetadataDelegateTest;
import com.dotcms.contenttype.business.ContentTypeDestroyAPIImplTest;
import com.dotcms.contenttype.business.ContentTypeInitializerTest;
import com.dotcms.contenttype.business.DotAssetBaseTypeToContentTypeStrategyImplTest;
import com.dotcms.contenttype.business.SiteAndFolderResolverImplTest;
import com.dotcms.contenttype.business.StoryBlockAPITest;
import com.dotcms.contenttype.test.DotAssetAPITest;
import com.dotcms.csspreproc.CSSCacheTest;
import com.dotcms.csspreproc.CSSPreProcessServletTest;
import com.dotcms.dotpubsub.PostgresPubSubImplTest;
import com.dotcms.dotpubsub.RedisPubSubImplTest;
import com.dotcms.ema.EMAWebInterceptorTest;
import com.dotcms.enterprise.cluster.ClusterFactoryTest;
import com.dotcms.enterprise.publishing.bundler.URLMapBundlerTest;
import com.dotcms.enterprise.publishing.remote.PushPublishBundleGeneratorTest;
import com.dotcms.enterprise.publishing.remote.StaticPushPublishBundleGeneratorTest;
import com.dotcms.enterprise.publishing.remote.bundler.ContainerBundlerTest;
import com.dotcms.enterprise.publishing.remote.bundler.ContentBundlerTest;
import com.dotcms.enterprise.publishing.remote.bundler.ContentTypeBundlerTest;
import com.dotcms.enterprise.publishing.remote.bundler.DependencyBundlerTest;
import com.dotcms.enterprise.publishing.remote.bundler.FolderBundlerTest;
import com.dotcms.enterprise.publishing.remote.bundler.HostBundlerTest;
import com.dotcms.enterprise.publishing.remote.bundler.LinkBundlerTest;
import com.dotcms.enterprise.publishing.remote.bundler.RuleBundlerTest;
import com.dotcms.enterprise.publishing.remote.bundler.TemplateBundlerTest;
import com.dotcms.enterprise.publishing.remote.bundler.WorkflowBundlerTest;
import com.dotcms.enterprise.publishing.remote.handler.ContentHandlerTest;
import com.dotcms.enterprise.publishing.remote.handler.ContentWorkflowHandlerTest;
import com.dotcms.enterprise.publishing.remote.handler.HandlerUtilTest;
import com.dotcms.enterprise.publishing.staticpublishing.AWSS3PublisherTest;
import com.dotcms.enterprise.publishing.staticpublishing.LanguageFolderTest;
import com.dotcms.enterprise.publishing.staticpublishing.StaticPublisherIntegrationTest;
import com.dotcms.enterprise.rules.RulesAPIImplIntegrationTest;
import com.dotcms.experiments.business.ExperimentAPIImpIntegrationTest;
import com.dotcms.experiments.business.web.ExperimentWebAPIImplIntegrationTest;
import com.dotcms.filters.interceptor.meta.MetaWebInterceptorTest;
import com.dotcms.graphql.DotGraphQLHttpServletTest;
import com.dotcms.integritycheckers.ContentFileAssetIntegrityCheckerTest;
import com.dotcms.integritycheckers.ContentPageIntegrityCheckerTest;
import com.dotcms.integritycheckers.HostIntegrityCheckerTest;
import com.dotcms.integritycheckers.IntegrityUtilTest;
import com.dotcms.junit.MainBaseSuite;
import com.dotcms.mail.MailAPIImplTest;
import com.dotcms.mock.request.CachedParameterDecoratorTest;
import com.dotcms.publisher.bundle.business.BundleAPITest;
import com.dotcms.publisher.bundle.business.BundleFactoryTest;
import com.dotcms.publisher.business.PublishAuditAPITest;
import com.dotcms.publisher.business.PublishQueueElementTransformerTest;
import com.dotcms.publisher.receiver.BundlePublisherTest;
import com.dotcms.publisher.util.DependencyManagerTest;
import com.dotcms.publisher.util.DependencyModDateUtilTest;
import com.dotcms.publishing.BundlerUtilTest;
import com.dotcms.publishing.PublisherFilterImplTest;
import com.dotcms.publishing.PushPublishFiltersInitializerTest;
import com.dotcms.publishing.job.SiteSearchJobImplTest;
import com.dotcms.publishing.manifest.CSVManifestBuilderTest;
import com.dotcms.publishing.manifest.CSVManifestReaderTest;
import com.dotcms.publishing.manifest.ManifestReaderFactoryTest;
import com.dotcms.publishing.manifest.ManifestUtilTest;
import com.dotcms.rendering.velocity.directive.DotParseTest;
import com.dotcms.rendering.velocity.servlet.VelocityServletIntegrationTest;
import com.dotcms.rendering.velocity.viewtools.DotTemplateToolTest;
import com.dotcms.rendering.velocity.viewtools.FileToolTest;
import com.dotcms.rendering.velocity.viewtools.JSONToolTest;
import com.dotcms.rendering.velocity.viewtools.MessageToolTest;
import com.dotcms.rendering.velocity.viewtools.XmlToolTest;
import com.dotcms.rendering.velocity.viewtools.XsltToolTest;
import com.dotcms.rendering.velocity.viewtools.content.StoryBlockMapTest;
import com.dotcms.rendering.velocity.viewtools.content.StoryBlockTest;
import com.dotcms.rest.BundlePublisherResourceIntegrationTest;
import com.dotcms.rest.BundleResourceTest;
import com.dotcms.rest.IntegrityResourceIntegrationTest;
import com.dotcms.rest.api.v1.apps.AppsResourceTest;
import com.dotcms.rest.api.v1.apps.SiteViewPaginatorIntegrationTest;
import com.dotcms.rest.api.v1.apps.view.AppsInterpolationTest;
import com.dotcms.rest.api.v1.asset.AssetPathResolverImplIntegrationTest;
import com.dotcms.rest.api.v1.asset.WebAssetHelperIntegrationTest;
import com.dotcms.rest.api.v1.authentication.ResetPasswordTokenUtilTest;
import com.dotcms.rest.api.v1.folder.FolderResourceTest;
import com.dotcms.rest.api.v1.menu.MenuResourceTest;
import com.dotcms.rest.api.v1.pushpublish.PushPublishFilterResourceTest;
import com.dotcms.rest.api.v1.system.ConfigurationHelperTest;
import com.dotcms.rest.api.v1.taillog.TailLogResourceTest;
import com.dotcms.rest.api.v1.user.UserResourceIntegrationTest;
import com.dotcms.saml.IdentityProviderConfigurationFactoryTest;
import com.dotcms.saml.SamlConfigurationServiceTest;
import com.dotcms.security.ContentSecurityPolicyUtilTest;
import com.dotcms.security.apps.AppsAPIImplTest;
import com.dotcms.security.apps.AppsCacheImplTest;
import com.dotcms.security.multipart.BoundedBufferedReaderTest;
import com.dotcms.security.multipart.ContentDispositionFileNameParserTest;
import com.dotcms.security.multipart.SecureFileValidatorTest;
import com.dotcms.storage.FileMetadataAPITest;
import com.dotcms.storage.StoragePersistenceAPITest;
import com.dotcms.storage.repository.HashedLocalFileRepositoryManagerTest;
import com.dotcms.translate.GoogleTranslationServiceIntegrationTest;
import com.dotcms.util.content.json.PopulateContentletAsJSONUtilTest;
import com.dotcms.uuid.shorty.LegacyShortyIdApiTest;
import com.dotcms.variant.VariantAPITest;
import com.dotcms.variant.VariantFactoryTest;
import com.dotcms.variant.business.VariantCacheTest;
import com.dotmarketing.beans.HostTest;
import com.dotmarketing.business.DeterministicIdentifierAPITest;
import com.dotmarketing.business.IdentifierCacheImplTest;
import com.dotmarketing.business.PermissionBitFactoryImplTest;
import com.dotmarketing.business.VersionableFactoryImplTest;
import com.dotmarketing.business.helper.PermissionHelperTest;
import com.dotmarketing.cache.FolderCacheImplIntegrationTest;
import com.dotmarketing.common.db.DBTimeZoneCheckTest;
import com.dotmarketing.filters.AutoLoginFilterTest;
import com.dotmarketing.filters.CMSUrlUtilIntegrationTest;
import com.dotmarketing.filters.CMSUrlUtilTest;
import com.dotmarketing.image.filter.ImageFilterAPIImplTest;
import com.dotmarketing.image.focalpoint.FocalPointAPITest;
import com.dotmarketing.osgi.GenericBundleActivatorTest;
import com.dotmarketing.portlets.browser.BrowserUtilTest;
import com.dotmarketing.portlets.browser.ajax.BrowserAjaxTest;
import com.dotmarketing.portlets.categories.business.CategoryFactoryTest;
import com.dotmarketing.portlets.cmsmaintenance.factories.CMSMaintenanceFactoryTest;
import com.dotmarketing.portlets.containers.business.ContainerFactoryImplTest;
import com.dotmarketing.portlets.containers.business.ContainerStructureFinderStrategyResolverTest;
import com.dotmarketing.portlets.contentlet.business.ContentletCacheImplTest;
import com.dotmarketing.portlets.contentlet.business.HostFactoryImplTest;
import com.dotmarketing.portlets.contentlet.business.web.ContentletWebAPIImplIntegrationTest;
import com.dotmarketing.portlets.contentlet.model.ContentletDependenciesTest;
import com.dotmarketing.portlets.contentlet.model.IntegrationResourceLinkTest;
import com.dotmarketing.portlets.fileassets.business.FileAssetAPIImplIntegrationTest;
import com.dotmarketing.portlets.fileassets.business.FileAssetFactoryIntegrationTest;
import com.dotmarketing.portlets.folders.business.FolderFactoryImplTest;
import com.dotmarketing.portlets.folders.model.FolderTest;
import com.dotmarketing.portlets.templates.business.FileAssetTemplateUtilTest;
import com.dotmarketing.portlets.templates.business.TemplateFactoryImplTest;
import com.dotmarketing.portlets.workflows.actionlet.MoveContentActionletTest;
import com.dotmarketing.portlets.workflows.actionlet.PushNowActionletTest;
import com.dotmarketing.portlets.workflows.actionlet.SaveContentAsDraftActionletIntegrationTest;
import com.dotmarketing.portlets.workflows.actionlet.VelocityScriptActionletAbortTest;
import com.dotmarketing.portlets.workflows.model.TestWorkflowAction;
import com.dotmarketing.portlets.workflows.util.WorkflowEmailUtilTest;
import com.dotmarketing.quartz.DotStatefulJobTest;
import com.dotmarketing.quartz.job.CleanUpFieldReferencesJobTest;
import com.dotmarketing.quartz.job.IntegrityDataGenerationJobTest;
import com.dotmarketing.quartz.job.PopulateContentletAsJSONJobTest;
import com.dotmarketing.quartz.job.StartEndScheduledExperimentsJobTest;
import com.dotmarketing.startup.StartupTasksExecutorDataTest;
import com.dotmarketing.startup.StartupTasksExecutorTest;
import com.dotmarketing.startup.runalways.Task00050LoadAppsSecretsTest;
import com.dotmarketing.startup.runonce.Task05195CreatesDestroyActionAndAssignDestroyDefaultActionsToTheSystemWorkflowTest;
import com.dotmarketing.startup.runonce.Task05210CreateDefaultDotAssetTest;
import com.dotmarketing.startup.runonce.Task05225RemoveLoadRecordsToIndexTest;
import com.dotmarketing.startup.runonce.Task05305AddPushPublishFilterColumnTest;
import com.dotmarketing.startup.runonce.Task05350AddDotSaltClusterColumnTest;
import com.dotmarketing.startup.runonce.Task05370AddAppsPortletToLayoutTest;
import com.dotmarketing.startup.runonce.Task05380ChangeContainerPathToAbsoluteTest;
import com.dotmarketing.startup.runonce.Task05390MakeRoomForLongerJobDetailTest;
import com.dotmarketing.startup.runonce.Task05395RemoveEndpointIdForeignKeyInIntegrityResolverTablesIntegrationTest;
import com.dotmarketing.startup.runonce.Task201013AddNewColumnsToIdentifierTableTest;
import com.dotmarketing.startup.runonce.Task201014UpdateColumnsValuesInIdentifierTableTest;
import com.dotmarketing.startup.runonce.Task201102UpdateColumnSitelicTableTest;
import com.dotmarketing.startup.runonce.Task210218MigrateUserProxyTableTest;
import com.dotmarketing.startup.runonce.Task210319CreateStorageTableTest;
import com.dotmarketing.startup.runonce.Task210321RemoveOldMetadataFilesTest;
import com.dotmarketing.startup.runonce.Task210506UpdateStorageTableTest;
import com.dotmarketing.startup.runonce.Task210510UpdateStorageTableDropMetadataColumnTest;
import com.dotmarketing.startup.runonce.Task210520UpdateAnonymousEmailTest;
import com.dotmarketing.startup.runonce.Task210527DropReviewFieldsFromContentletTableTest;
import com.dotmarketing.startup.runonce.Task210719CleanUpTitleFieldTest;
import com.dotmarketing.startup.runonce.Task210802UpdateStructureTableTest;
import com.dotmarketing.startup.runonce.Task210805DropUserProxyTableTest;
import com.dotmarketing.startup.runonce.Task210816DeInodeRelationshipTest;
import com.dotmarketing.startup.runonce.Task210901UpdateDateTimezonesTest;
import com.dotmarketing.startup.runonce.Task211007RemoveNotNullConstraintFromCompanyMXColumnTest;
import com.dotmarketing.startup.runonce.Task211012AddCompanyDefaultLanguageTest;
import com.dotmarketing.startup.runonce.Task211101AddContentletAsJsonColumnTest;
import com.dotmarketing.startup.runonce.Task211103RenameHostNameLabelTest;
import com.dotmarketing.startup.runonce.Task220202RemoveFKStructureFolderConstraintTest;
import com.dotmarketing.startup.runonce.Task220203RemoveFolderInodeConstraintTest;
import com.dotmarketing.startup.runonce.Task220214AddOwnerAndIDateToFolderTableTest;
import com.dotmarketing.startup.runonce.Task220215MigrateDataFromInodeToFolderTest;
import com.dotmarketing.startup.runonce.Task220330ChangeVanityURLSiteFieldTypeTest;
import com.dotmarketing.startup.runonce.Task220401CreateClusterLockTableTest;
import com.dotmarketing.startup.runonce.Task220402UpdateDateTimezonesTest;
import com.dotmarketing.startup.runonce.Task220413IncreasePublishedPushedAssetIdColTest;
import com.dotmarketing.startup.runonce.Task220512UpdateNoHTMLRegexValueTest;
import com.dotmarketing.startup.runonce.Task220606UpdatePushNowActionletNameTest;
import com.dotmarketing.startup.runonce.Task220822CreateVariantTableTest;
import com.dotmarketing.startup.runonce.Task220824CreateDefaultVariantTest;
import com.dotmarketing.startup.runonce.Task220825CreateVariantFieldTest;
import com.dotmarketing.startup.runonce.Task220825MakeSomeSystemFieldsRemovableTest;
import com.dotmarketing.startup.runonce.Task220829CreateExperimentsTableTest;
import com.dotmarketing.startup.runonce.Task220912UpdateCorrectShowOnMenuPropertyTest;
import com.dotmarketing.startup.runonce.Task220928AddLookbackWindowColumnToExperimentTest;
import com.dotmarketing.startup.runonce.Task221007AddVariantIntoPrimaryKeyTest;
import com.dotmarketing.startup.runonce.Task230110MakeSomeSystemFieldsRemovableByBaseTypeTest;
import com.dotmarketing.startup.runonce.Task230328AddMarkedForDeletionColumnTest;
import com.dotmarketing.startup.runonce.Task230426AlterVarcharLengthOfLockedByColTest;
import com.dotmarketing.startup.runonce.Task230523CreateVariantFieldInContentletIntegrationTest;
import com.dotmarketing.util.ConfigTest;
import com.dotmarketing.util.HashBuilderTest;
import com.dotmarketing.util.MaintenanceUtilTest;
import com.dotmarketing.util.ResourceCollectorUtilTest;
import com.dotmarketing.util.TestConfig;
import com.dotmarketing.util.UtilMethodsITest;
import com.dotmarketing.util.ZipUtilTest;
import com.dotmarketing.util.contentlet.pagination.PaginatedContentletsIntegrationTest;
import com.liferay.portal.language.LanguageUtilTest;
import org.apache.felix.framework.OSGIUtilTest;
import org.apache.velocity.tools.view.tools.CookieToolTest;
import org.junit.runner.RunWith;
import org.junit.runners.Suite.SuiteClasses;

/* grep -l -r "@Test" dotCMS/src/integration-test */
/* ./gradlew integrationTest -Dtest.single=com.dotcms.MainSuite */




@RunWith(MainBaseSuite.class)
@SuiteClasses({
        StartEndScheduledExperimentsJobTest.class,
        RulesAPIImplIntegrationTest.class,
        Task220825CreateVariantFieldTest.class,
        Task221007AddVariantIntoPrimaryKeyTest.class,
        ESContentletAPIImplTest.class,
        ExperimentAPIImpIntegrationTest.class,
        ExperimentWebAPIImplIntegrationTest.class,
        ContentletWebAPIImplIntegrationTest.class, // moved to top because of failures on GHA
        DependencyBundlerTest.class, // moved to top because of failures on GHA
        SiteAndFolderResolverImplTest.class, //Moved up to avoid conflicts with CT deletion
        FolderCacheImplIntegrationTest.class,
        StaticPublisherIntegrationTest.class,
        com.dotcms.publishing.PublisherAPIImplTest.class,
        SiteSearchJobImplTest.class,
        XsltToolTest.class,
        PushPublishBundleGeneratorTest.class,
        LegacyShortyIdApiTest.class,
        RuleBundlerTest.class,
        com.dotcms.content.elasticsearch.business.ESMappingAPITest.class,
        org.apache.velocity.runtime.parser.node.SimpleNodeTest.class,
        com.liferay.portal.ejb.UserLocalManagerTest.class,
        com.liferay.portal.ejb.UserUtilTest.class,
        com.liferay.util.LocaleUtilTest.class,
        com.dotcms.languagevariable.business.LanguageVariableAPITest.class,
        com.dotcms.filters.interceptor.jwt.JsonWebTokenInterceptorIntegrationTest.class,
        com.dotcms.publishing.PublisherAPITest.class,
        com.dotcms.publishing.remote.RemoteReceiverLanguageResolutionTest.class,
        com.dotcms.cluster.business.ServerAPIImplTest.class,
        com.dotcms.cache.KeyValueCacheImplTest.class,
        com.dotcms.enterprise.publishing.remote.handler.RuleBundlerHandlerTest.class,
        com.dotcms.enterprise.publishing.remote.CategoryBundlerHandlerTest.class,
        com.dotcms.enterprise.publishing.remote.HostBundlerHandlerTest.class,
        com.dotcms.enterprise.priv.ESSearchProxyTest.class,
        com.dotcms.util.pagination.ContentTypesPaginatorTest.class,
        com.dotcms.util.marshal.MarshalUtilsIntegrationTest.class,
        com.dotcms.util.RelationshipUtilTest.class,
        com.dotcms.util.ImportUtilTest.class,
        com.dotcms.publisher.business.PublisherAPIImplTest.class,
        PublishQueueElementTransformerTest.class,
        com.dotmarketing.util.PageModeTest.class,
        com.dotmarketing.business.web.UserWebAPIImplTest.class,
        com.dotcms.auth.providers.jwt.JsonWebTokenUtilsIntegrationTest.class,
        com.dotcms.auth.providers.jwt.factories.ApiTokenAPITest.class,
        com.dotcms.auth.providers.jwt.services.JsonWebTokenServiceIntegrationTest.class,
        DependencyModDateUtilTest.class,
        com.dotcms.publisher.business.PublisherTest.class,
        com.dotcms.publisher.endpoint.bean.PublishingEndPointTest.class,
        com.dotcms.publisher.endpoint.business.PublishingEndPointAPITest.class,
        com.dotcms.publisher.endpoint.business.PublishingEndPointFactoryImplTest.class,
        com.dotcms.publisher.assets.business.PushedAssetsAPITest.class,
        com.dotcms.notification.business.NotificationAPITest.class,
        com.dotcms.business.LocalTransactionAndCloseDBIfOpenedFactoryTest.class,
        com.dotcms.content.elasticsearch.business.IndiciesFactoryTest.class,
        com.dotcms.content.elasticsearch.business.ESIndexSpeedTest.class,
        com.dotcms.content.elasticsearch.business.ESSiteSearchAPITest.class,
        com.dotcms.content.elasticsearch.business.ContentletIndexAPIImplTest.class,
        com.dotcms.content.elasticsearch.business.ES6UpgradeTest.class,
        com.dotcms.content.elasticsearch.business.ESContentFactoryImplTest.class,
        com.dotcms.keyvalue.busines.KeyValueAPIImplTest.class,
        com.dotcms.keyvalue.business.KeyValueAPITest.class,
        com.dotcms.tika.TikaUtilsTest.class,
        com.dotcms.http.CircuitBreakerUrlTest.class,
        com.dotcms.visitor.filter.logger.VisitorLoggerTest.class,
        com.dotcms.visitor.filter.characteristics.VisitorCharacterTest.class,
        com.dotcms.graphql.business.GraphqlAPITest.class,
        com.dotcms.contenttype.test.ContentTypeTest.class,
        com.dotcms.contenttype.test.DeleteFieldJobTest.class,
        com.dotcms.contenttype.test.ContentTypeAPIImplTest.class,
        com.dotcms.contenttype.test.ContentTypeBuilderTest.class,
        com.dotcms.contenttype.test.ContentTypeFactoryImplTest.class,
        com.dotcms.contenttype.test.ContentTypeImportExportTest.class,
        com.dotcms.contenttype.test.FieldFactoryImplTest.class,
        com.dotcms.contenttype.test.JsonContentTypeTransformerTest.class,
        com.dotcms.contenttype.test.ContentResourceTest.class,
        com.dotcms.contenttype.test.FieldBuilderTest.class,
        com.dotcms.contenttype.test.KeyValueFieldUtilTest.class,
        com.dotcms.contenttype.test.ContentTypeResourceTest.class,
        com.dotcms.contenttype.business.RelationshipAPITest.class,
        com.dotcms.contenttype.business.FieldAPITest.class,
        com.dotcms.contenttype.business.RelationshipFactoryImplTest.class,
        com.dotcms.contenttype.model.field.layout.FieldUtilTest.class,
        com.dotcms.contenttype.model.field.layout.FieldLayoutColumnSerializerTest.class,
        com.dotcms.contenttype.model.field.layout.FieldLayoutSerializerTest.class,
        com.dotcms.contenttype.model.field.layout.FieldLayoutRowSerializerTest.class,
        com.dotcms.contenttype.model.field.layout.FieldLayoutTest.class,
        com.dotcms.workflow.helper.TestSystemActionMappingsHandlerMerger.class,
        com.dotcms.concurrent.lock.DotKeyLockManagerTest.class,
        com.dotcms.rendering.velocity.VelocityMacroCacheTest.class,
        com.dotcms.rendering.velocity.VelocityUtilTest.class,
        com.dotcms.rendering.velocity.viewtools.navigation.NavToolTest.class,
        com.dotcms.rendering.velocity.viewtools.navigation.NavToolCacheTest.class,
        com.dotcms.rendering.velocity.viewtools.content.ContentMapTest.class,
        com.dotcms.rendering.velocity.viewtools.content.util.ContentUtilsTest.class,
        com.dotcms.rendering.velocity.viewtools.content.ContentToolTest.class,
        com.dotcms.rendering.velocity.viewtools.WorkflowToolTest.class,
        com.dotcms.browser.BrowserAPITest.class,
        com.dotcms.rendering.velocity.viewtools.LanguageWebAPITest.class,
        com.dotcms.rendering.velocity.viewtools.ContainerWebAPIIntegrationTest.class,
        com.dotcms.rendering.velocity.services.VelocityResourceKeyTest.class,
        com.dotcms.rendering.velocity.services.HTMLPageAssetRenderedTest.class,
        com.dotcms.uuid.shorty.ShortyIdApiTest.class,
        DotGraphQLHttpServletTest.class,
        com.dotcms.rest.TagResourceIntegrationTest.class,
        com.dotcms.rest.MapToContentletPopulatorTest.class,
        com.dotcms.rest.WebResourceIntegrationTest.class,
        com.dotcms.rest.api.v1.configuration.ConfigurationResourceTest.class,
        com.dotcms.rest.api.v1.page.NavResourceTest.class,
        com.dotcms.rest.api.v1.page.PageResourceTest.class,
        com.dotcms.rest.api.v1.temp.TempFileResourceTest.class,
        com.dotcms.rest.api.v1.content.ContentVersionResourceIntegrationTest.class,
        com.dotcms.rest.api.v1.container.ContainerResourceIntegrationTest.class,
        com.dotcms.rest.api.v1.theme.ThemeResourceIntegrationTest.class,
        com.dotcms.rest.api.v1.vtl.VTLResourceIntegrationTest.class,
        com.dotcms.rest.api.v1.contenttype.ContentTypeResourceIssue15124Test.class,
        com.dotcms.rest.api.v1.contenttype.FieldResourceTest.class,
        com.dotcms.rest.api.v1.contenttype.FieldVariableResourceTest.class,
        com.dotcms.rest.api.v1.contenttype.ContentTypeResourceTest.class,
        com.dotcms.rest.api.v1.workflow.WorkflowResourceResponseCodeIntegrationTest.class,
        com.dotcms.rest.api.v1.workflow.WorkflowResourceIntegrationTest.class,
        com.dotcms.rest.api.v1.workflow.WorkflowResourceLicenseIntegrationTest.class,
        com.dotcms.rest.api.v1.authentication.ResetPasswordResourceIntegrationTest.class,
        com.dotcms.rest.api.v1.authentication.CreateJsonWebTokenResourceIntegrationTest.class,
        com.dotcms.rest.api.v1.relationships.RelationshipsResourceTest.class,
        com.dotcms.rest.api.v2.contenttype.FieldResourceTest.class,
        com.dotcms.rest.api.v3.contenttype.FieldResourceTest.class,
        com.dotcms.rest.api.v3.contenttype.MoveFieldFormTest.class,
        com.dotcms.rest.api.CorsFilterTest.class,
        com.dotcms.rest.elasticsearch.ESContentResourcePortletTest.class,
        com.dotcms.filters.VanityUrlFilterTest.class,
        com.dotcms.vanityurl.business.VanityUrlAPITest.class,
        com.dotmarketing.portlets.fileassets.business.FileAssetAPITest.class,
        com.dotmarketing.portlets.languagesmanager.business.LanguageAPITest.class,
        com.dotmarketing.portlets.languagesmanager.business.LanguageFactoryIntegrationTest.class,
        com.dotmarketing.portlets.linkchecker.business.LinkCheckerAPITest.class,
        com.dotmarketing.portlets.contentlet.util.ContentletUtilTest.class,
        com.dotmarketing.portlets.contentlet.business.ContentletCheckInTest.class,
        com.dotmarketing.portlets.contentlet.business.ContentletFactoryTest.class,
        ContainerStructureFinderStrategyResolverTest.class,
        com.dotmarketing.portlets.contentlet.business.ContentletAPITest.class,
        com.dotmarketing.portlets.contentlet.model.ContentletIntegrationTest.class,
        com.dotmarketing.portlets.contentlet.transform.BinaryToMapTransformerTest.class,
        com.dotmarketing.portlets.contentlet.transform.ContentletTransformerTest.class,
        com.dotmarketing.portlets.contentlet.ajax.ContentletAjaxTest.class,
        com.dotmarketing.portlets.workflows.business.SaveContentDraftActionletTest.class,
        com.dotmarketing.portlets.workflows.business.WorkflowFactoryTest.class,
        com.dotmarketing.portlets.workflows.business.SaveContentActionletTest.class,
        com.dotmarketing.portlets.workflows.business.WorkflowAPIMultiLanguageTest.class,
        com.dotmarketing.portlets.workflows.business.WorkflowAPITest.class,
        com.dotmarketing.portlets.workflows.model.WorkflowSearcherTest.class,
        com.dotmarketing.portlets.workflows.model.SystemActionWorkflowActionMappingTest.class,
        com.dotmarketing.portlets.workflows.actionlet.FourEyeApproverActionletTest.class,
        com.dotmarketing.portlets.workflows.actionlet.SaveContentActionletTest.class,
        com.dotmarketing.portlets.workflows.actionlet.SaveContentActionletWithTagsTest.class,
        com.dotmarketing.portlets.workflows.actionlet.CopyActionletTest.class,
        com.dotmarketing.portlets.workflows.actionlet.VelocityScriptActionletTest.class,
        com.dotmarketing.portlets.personas.business.PersonaAPITest.class,
        com.dotmarketing.portlets.personas.business.DeleteMultiTreeUsedPersonaTagJobTest.class,
        com.dotmarketing.portlets.links.business.MenuLinkAPITest.class,
        com.dotmarketing.portlets.links.factories.LinkFactoryTest.class,
        com.dotmarketing.portlets.rules.conditionlet.ConditionletOSGIFTest.class,
        com.dotmarketing.portlets.rules.conditionlet.CurrentSessionLanguageConditionletTest.class,
        com.dotmarketing.portlets.rules.conditionlet.NumberOfTimesPreviouslyVisitedConditionletTest.class,
        com.dotmarketing.portlets.rules.conditionlet.UsersBrowserLanguageConditionletTest.class,
        com.dotmarketing.portlets.rules.conditionlet.UsersSiteVisitsConditionletTest.class,
        com.dotmarketing.portlets.rules.conditionlet.VisitorOperatingSystemConditionletTest.class,
        com.dotmarketing.portlets.rules.conditionlet.VisitedUrlConditionletTest.class,
        com.dotmarketing.portlets.rules.business.RulesCacheFTest.class,
        com.dotmarketing.portlets.templates.business.TemplateAPITest.class,
        com.dotmarketing.portlets.containers.business.ContainerAPIImplTest.class,
        com.dotmarketing.portlets.folders.business.FolderAPITest.class,
        com.dotmarketing.portlets.containers.business.ContainerAPITest.class,
        com.dotmarketing.portlets.containers.business.FileAssetContainerUtilTest.class,
        com.dotmarketing.portlets.htmlpages.business.HTMLPageAPITest.class,
        com.dotmarketing.portlets.structure.factories.StructureFactoryTest.class,
        com.dotmarketing.portlets.structure.factories.FieldFactoryTest.class,
        com.dotmarketing.portlets.structure.model.ContentletRelationshipsTest.class,
        com.dotmarketing.portlets.structure.transform.ContentletRelationshipsTransformerTest.class,
        com.dotmarketing.portlets.categories.business.CategoryAPITest.class,
        com.dotmarketing.filters.FiltersTest.class,
        com.dotmarketing.business.VersionableAPITest.class,
        com.dotmarketing.business.UserAPITest.class,
        com.dotmarketing.business.portal.PortletAPIImplTest.class,
        com.dotmarketing.business.cache.provider.guava.CachePerformanceTest.class,
        com.dotmarketing.business.web.LanguageWebApiTest.class,
        com.dotmarketing.business.IdentifierFactoryTest.class,
        com.dotmarketing.business.IdentifierAPITest.class,
        com.dotmarketing.business.CommitListenerCacheWrapperTest.class,
        com.dotmarketing.business.RoleAPITest.class,
        com.dotmarketing.business.IdentifierConsistencyIntegrationTest.class,
        com.dotmarketing.business.LayoutAPITest.class,
        com.dotmarketing.business.PermissionAPIIntegrationTest.class,
        com.dotmarketing.business.PermissionAPITest.class,
        com.dotmarketing.servlets.BinaryExporterServletTest.class,
        com.dotmarketing.servlets.ShortyServletAndTitleImageTest.class,
        com.dotmarketing.servlets.ajax.AjaxDirectorServletIntegrationTest.class,
        com.dotmarketing.common.reindex.ReindexThreadTest.class,
        com.dotmarketing.common.reindex.ReindexAPITest.class,
        com.dotmarketing.common.db.DotDatabaseMetaDataTest.class,
        com.dotmarketing.common.db.ParamsSetterTest.class,
        com.dotmarketing.cms.urlmap.URLMapAPIImplTest.class,
        com.dotmarketing.factories.PublishFactoryTest.class,
        com.dotmarketing.factories.WebAssetFactoryTest.class,
        com.dotmarketing.factories.MultiTreeAPITest.class,
        com.dotmarketing.db.DbConnectionFactoryTest.class,
        com.dotmarketing.db.DbConnectionFactoryUtilTest.class,
        com.dotmarketing.db.HibernateUtilTest.class,
        com.dotmarketing.quartz.job.BinaryCleanupJobTest.class,
        FocalPointAPITest.class,
        com.dotmarketing.tag.business.TagAPITest.class,
        OSGIUtilTest.class,
        com.dotmarketing.fixTasks.FixTask00085FixEmptyParentPathOnIdentifierTest.class,
        com.dotmarketing.startup.runonce.Task05170DefineFrontEndAndBackEndRolesTest.class,
        com.dotmarketing.startup.runonce.Task04375UpdateCategoryKeyTest.class,
        com.dotmarketing.startup.runonce.Task04335CreateSystemWorkflowTest.class,
        com.dotmarketing.startup.runonce.Task04375UpdateColorsTest.class,
        com.dotmarketing.startup.runonce.Task05160MultiTreeAddPersonalizationColumnAndChangingPKTest.class,
        com.dotmarketing.startup.runonce.Task05035LanguageTableIdentityOffTest.class,
        com.dotmarketing.startup.runonce.Task05165CreateContentTypeWorkflowActionMappingTableTest.class,
        com.dotmarketing.startup.runonce.Task05070AndTask05080Test.class,
        com.dotmarketing.startup.runonce.Task05030UpdateSystemContentTypesHostTest.class,
        com.dotmarketing.startup.runonce.Task05050FileAssetContentTypeReadOnlyFileNameTest.class,
        com.dotmarketing.startup.runonce.Task05190UpdateFormsWidgetCodeFieldTest.class,
        com.dotmarketing.startup.runalways.Task00001LoadSchemaIntegrationTest.class,
        com.dotmarketing.startup.runonce.Task05200WorkflowTaskUniqueKeyTest.class,
        Task05195CreatesDestroyActionAndAssignDestroyDefaultActionsToTheSystemWorkflowTest.class,
        Task05210CreateDefaultDotAssetTest.class,
        CleanUpFieldReferencesJobTest.class,
        CachedParameterDecoratorTest.class,
        ContainerFactoryImplTest.class,
        TemplateFactoryImplTest.class,
        TestConfig.class,
        ConfigTest.class,
        FolderTest.class,
        PublishAuditAPITest.class,
        BundleFactoryTest.class,
        com.dotcms.security.apps.SecretsStoreKeyStoreImplTest.class,
        AppsAPIImplTest.class,
        AppsResourceTest.class,
        AppsCacheImplTest.class,
        VelocityServletIntegrationTest.class,
        DotAssetAPITest.class,
        DotAssetBaseTypeToContentTypeStrategyImplTest.class,
        FileAssetAPIImplIntegrationTest.class,
        FileAssetFactoryIntegrationTest.class,
        UserResourceIntegrationTest.class,
        IntegrationResourceLinkTest.class,
        HashBuilderTest.class,
        ElasticsearchUtilTest.class,
        LanguageUtilTest.class,
        FolderResourceTest.class,
        Task05225RemoveLoadRecordsToIndexTest.class,
        PublisherFilterImplTest.class,
        PushPublishFiltersInitializerTest.class,
        PushPublishFilterResourceTest.class,
        PushNowActionletTest.class,
        Task05305AddPushPublishFilterColumnTest.class,
        CMSMaintenanceFactoryTest.class,
        Task05350AddDotSaltClusterColumnTest.class,
        PostgresPubSubImplTest.class,
        DotParseTest.class,
        TestWorkflowAction.class,
        SamlConfigurationServiceTest.class,
        ClusterFactoryTest.class,
        ESMappingUtilHelperTest.class,
        BundleResourceTest.class,
        IdentityProviderConfigurationFactoryTest.class,
        EMAWebInterceptorTest.class,
        GoogleTranslationServiceIntegrationTest.class,
        Task05380ChangeContainerPathToAbsoluteTest.class,
        DotTemplateToolTest.class,
        Task05370AddAppsPortletToLayoutTest.class,
        FolderFactoryImplTest.class,
        DotSamlResourceTest.class,
        DotStatefulJobTest.class,
        IntegrityDataGenerationJobTest.class,
        BundleAPITest.class,
        Task05390MakeRoomForLongerJobDetailTest.class,
        Task05395RemoveEndpointIdForeignKeyInIntegrityResolverTablesIntegrationTest.class,
        JSONToolTest.class,
        BundlePublisherResourceIntegrationTest.class,
        IntegrityResourceIntegrationTest.class,
        Task00050LoadAppsSecretsTest.class,
        StoragePersistenceAPITest.class,
        FileMetadataAPITest.class,
        StartupTasksExecutorTest.class,
        Task201013AddNewColumnsToIdentifierTableTest.class,
        Task201014UpdateColumnsValuesInIdentifierTableTest.class,
        AppsInterpolationTest.class,
        com.dotcms.rest.api.v1.template.TemplateResourceTest.class,
        Task201102UpdateColumnSitelicTableTest.class,
        DependencyManagerTest.class,
        com.dotcms.rest.api.v1.versionable.VersionableResourceTest.class,
        GenericBundleActivatorTest.class,
        SAMLHelperTest.class,
        PermissionHelperTest.class,
        ResetPasswordTokenUtilTest.class,
        ContainerBundlerTest.class,
        ContentTypeBundlerTest.class,
        FolderBundlerTest.class,
        HostBundlerTest.class,
        LinkBundlerTest.class,
        TemplateBundlerTest.class,
        WorkflowBundlerTest.class,
        AutoLoginFilterTest.class,
        Task210218MigrateUserProxyTableTest.class,
        com.dotmarketing.startup.runonce.Task210316UpdateLayoutIconsTest.class,
        Task210319CreateStorageTableTest.class,
        Task210321RemoveOldMetadataFilesTest.class,
        DBTimeZoneCheckTest.class,
        ContentHandlerTest.class,
        ESIndexAPITest.class,
        FileAssetTemplateUtilTest.class,
        Task210506UpdateStorageTableTest.class,
        Task210520UpdateAnonymousEmailTest.class,
        Task210510UpdateStorageTableDropMetadataColumnTest.class,
        StaticPushPublishBundleGeneratorTest.class,
        CookieToolTest.class,
        CSVManifestBuilderTest.class,
        MoveContentActionletTest.class,
        ImageFilterAPIImplTest.class,
        DeterministicIdentifierAPITest.class,
        Task210527DropReviewFieldsFromContentletTableTest.class,
        ContentletCacheImplTest.class,
        HostTest.class,
        FileToolTest.class,
        Task210719CleanUpTitleFieldTest.class,
        Task210802UpdateStructureTableTest.class,
        MaintenanceUtilTest.class,
        BundlePublisherTest.class,
        CategoryFactoryTest.class,
        Task210805DropUserProxyTableTest.class,
        Task210816DeInodeRelationshipTest.class,
        WorkflowEmailUtilTest.class,
        ConfigurationHelperTest.class,
        CSVManifestReaderTest.class,
        Task210901UpdateDateTimezonesTest.class,
        DotObjectCodecTest.class,
        RedisClientTest.class,
        LettuceCacheTest.class,
        RedisPubSubImplTest.class,
        ManifestReaderFactoryTest.class,
        ResourceCollectorUtilTest.class,
        Task211007RemoveNotNullConstraintFromCompanyMXColumnTest.class,
        Task211012AddCompanyDefaultLanguageTest.class,
        HostIntegrityCheckerTest.class,
        MetaWebInterceptorTest.class,
        BrowserUtilTest.class,
        Task211101AddContentletAsJsonColumnTest.class,
        ContentletJsonAPITest.class,
        VelocityScriptActionletAbortTest.class,
        StoryBlockMapTest.class,
        HandlerUtilTest.class,
        Task211103RenameHostNameLabelTest.class,
        ContentSecurityPolicyUtilTest.class,
        MessageToolTest.class,
        XmlToolTest.class,
        LanguageFolderTest.class,
        MailAPIImplTest.class,
        CSSCacheTest.class,
        com.dotcms.rendering.velocity.viewtools.content.BinaryMapTest.class,
        IntegrityUtilTest.class,
        Task220202RemoveFKStructureFolderConstraintTest.class,
        ContentBundlerTest.class,
        ObjectMapperTest.class,
        URLMapBundlerTest.class,
        PermissionBitFactoryImplTest.class,
        Task220203RemoveFolderInodeConstraintTest.class,
        Task220214AddOwnerAndIDateToFolderTableTest.class,
        Task220215MigrateDataFromInodeToFolderTest.class,
        Task220330ChangeVanityURLSiteFieldTypeTest.class,
        Task220402UpdateDateTimezonesTest.class,
        Task220413IncreasePublishedPushedAssetIdColTest.class,
        com.dotcms.util.pagination.ContainerPaginatorTest.class,
        ContentDispositionFileNameParserTest.class,
        SecureFileValidatorTest.class,
        BoundedBufferedReaderTest.class,
        ContentWorkflowHandlerTest.class,
        Task220512UpdateNoHTMLRegexValueTest.class,
        MetadataDelegateTest.class,
        Task220401CreateClusterLockTableTest.class,
        Task220606UpdatePushNowActionletNameTest.class,
        BundlerUtilTest.class,
        MenuResourceTest.class,
        AWSS3PublisherTest.class,
        ContentTypeInitializerTest.class,
        CSSPreProcessServletTest.class,
        VariantFactoryTest.class,
        VariantAPITest.class,
        PaginatedContentletsIntegrationTest.class,
        Task220824CreateDefaultVariantTest.class,
        Task220822CreateVariantTableTest.class,
        Task220825MakeSomeSystemFieldsRemovableTest.class,
        Task220829CreateExperimentsTableTest.class,
        StoryBlockTest.class,
        IdentifierCacheImplTest.class,
        VariantCacheTest.class,
        VersionableFactoryImplTest.class,
        Task220928AddLookbackWindowColumnToExperimentTest.class,
        TailLogResourceTest.class,
        BayesianAPIImplTest.class,
        ContentletDependenciesTest.class,
        SaveContentAsDraftActionletIntegrationTest.class,
        StoryBlockAPITest.class,
        UtilMethodsITest.class,
        Task220912UpdateCorrectShowOnMenuPropertyTest.class,
        HashedLocalFileRepositoryManagerTest.class,
        ManifestUtilTest.class,
        ZipUtilTest.class,
        Task230110MakeSomeSystemFieldsRemovableByBaseTypeTest.class,
        BrowserAjaxTest.class,
        PopulateContentletAsJSONUtilTest.class,
        PopulateContentletAsJSONJobTest.class,
        ContentTypeDestroyAPIImplTest.class,
        Task230328AddMarkedForDeletionColumnTest.class,
        StartupTasksExecutorDataTest.class,
        Task230426AlterVarcharLengthOfLockedByColTest.class,
        Task230523CreateVariantFieldInContentletIntegrationTest.class,
//        AnalyticsAPIImplTest.class,
//        AccessTokenRenewJobTest.class,
        SiteViewPaginatorIntegrationTest.class,
        AssetPathResolverImplIntegrationTest.class,
        CMSUrlUtilIntegrationTest.class,
        HostFactoryImplTest.class,
<<<<<<< HEAD
        AssetPathResolverImplIntegrationTest.class,
        WebAssetHelperIntegrationTest.class,
        CMSUrlUtilTest.class
=======
        ContentFileAssetIntegrityCheckerTest.class,
        ContentPageIntegrityCheckerTest.class
>>>>>>> 04321cc4
})

public class MainSuite {

}<|MERGE_RESOLUTION|>--- conflicted
+++ resolved
@@ -650,17 +650,13 @@
 //        AnalyticsAPIImplTest.class,
 //        AccessTokenRenewJobTest.class,
         SiteViewPaginatorIntegrationTest.class,
+        CMSUrlUtilIntegrationTest.class,
+        HostFactoryImplTest.class,        
+        CMSUrlUtilTest.class,
+        ContentFileAssetIntegrityCheckerTest.class,
+        ContentPageIntegrityCheckerTest.class,
         AssetPathResolverImplIntegrationTest.class,
-        CMSUrlUtilIntegrationTest.class,
-        HostFactoryImplTest.class,
-<<<<<<< HEAD
-        AssetPathResolverImplIntegrationTest.class,
-        WebAssetHelperIntegrationTest.class,
-        CMSUrlUtilTest.class
-=======
-        ContentFileAssetIntegrityCheckerTest.class,
-        ContentPageIntegrityCheckerTest.class
->>>>>>> 04321cc4
+        WebAssetHelperIntegrationTest.class  
 })
 
 public class MainSuite {
