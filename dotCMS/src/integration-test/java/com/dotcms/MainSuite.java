package com.dotcms;

import com.dotcms.analytics.bayesian.BayesianAPIImplTest;
import com.dotcms.auth.providers.saml.v1.DotSamlResourceTest;
import com.dotcms.auth.providers.saml.v1.SAMLHelperTest;
import com.dotcms.cache.lettuce.DotObjectCodecTest;
import com.dotcms.cache.lettuce.LettuceCacheTest;
import com.dotcms.cache.lettuce.RedisClientTest;
import com.dotcms.content.business.ObjectMapperTest;
import com.dotcms.content.business.json.ContentletJsonAPITest;
import com.dotcms.content.elasticsearch.business.ESContentletAPIImplTest;
import com.dotcms.content.elasticsearch.business.ESIndexAPITest;
import com.dotcms.content.elasticsearch.business.ElasticsearchUtilTest;
import com.dotcms.content.elasticsearch.util.ESMappingUtilHelperTest;
import com.dotcms.content.model.hydration.MetadataDelegateTest;
import com.dotcms.contenttype.business.ContentTypeDestroyAPIImplTest;
import com.dotcms.contenttype.business.ContentTypeInitializerTest;
import com.dotcms.contenttype.business.DotAssetBaseTypeToContentTypeStrategyImplTest;
import com.dotcms.contenttype.business.SiteAndFolderResolverImplTest;
import com.dotcms.contenttype.business.StoryBlockAPITest;
import com.dotcms.contenttype.test.DotAssetAPITest;
import com.dotcms.csspreproc.CSSCacheTest;
import com.dotcms.csspreproc.CSSPreProcessServletTest;
import com.dotcms.dotpubsub.PostgresPubSubImplTest;
import com.dotcms.dotpubsub.RedisPubSubImplTest;
import com.dotcms.ema.EMAWebInterceptorTest;
import com.dotcms.enterprise.cluster.ClusterFactoryTest;
import com.dotcms.enterprise.publishing.bundler.URLMapBundlerTest;
import com.dotcms.enterprise.publishing.remote.PushPublishBundleGeneratorTest;
import com.dotcms.enterprise.publishing.remote.StaticPushPublishBundleGeneratorTest;
import com.dotcms.enterprise.publishing.remote.bundler.ContainerBundlerTest;
import com.dotcms.enterprise.publishing.remote.bundler.ContentBundlerTest;
import com.dotcms.enterprise.publishing.remote.bundler.ContentTypeBundlerTest;
import com.dotcms.enterprise.publishing.remote.bundler.DependencyBundlerTest;
import com.dotcms.enterprise.publishing.remote.bundler.FolderBundlerTest;
import com.dotcms.enterprise.publishing.remote.bundler.HostBundlerTest;
import com.dotcms.enterprise.publishing.remote.bundler.LinkBundlerTest;
import com.dotcms.enterprise.publishing.remote.bundler.RuleBundlerTest;
import com.dotcms.enterprise.publishing.remote.bundler.TemplateBundlerTest;
import com.dotcms.enterprise.publishing.remote.bundler.WorkflowBundlerTest;
import com.dotcms.enterprise.publishing.remote.handler.ContentHandlerTest;
import com.dotcms.enterprise.publishing.remote.handler.ContentWorkflowHandlerTest;
import com.dotcms.enterprise.publishing.remote.handler.HandlerUtilTest;
import com.dotcms.enterprise.publishing.staticpublishing.AWSS3PublisherTest;
import com.dotcms.enterprise.publishing.staticpublishing.LanguageFolderTest;
import com.dotcms.enterprise.publishing.staticpublishing.StaticPublisherIntegrationTest;
import com.dotcms.enterprise.rules.RulesAPIImplIntegrationTest;
import com.dotcms.experiments.business.ExperimentAPIImpIntegrationTest;
import com.dotcms.experiments.business.web.ExperimentWebAPIImplIntegrationTest;
import com.dotcms.filters.interceptor.meta.MetaWebInterceptorTest;
import com.dotcms.graphql.DotGraphQLHttpServletTest;
import com.dotcms.integritycheckers.HostIntegrityCheckerTest;
import com.dotcms.integritycheckers.IntegrityUtilTest;
import com.dotcms.junit.MainBaseSuite;
import com.dotcms.mail.MailAPIImplTest;
import com.dotcms.mock.request.CachedParameterDecoratorTest;
import com.dotcms.publisher.bundle.business.BundleAPITest;
import com.dotcms.publisher.bundle.business.BundleFactoryTest;
import com.dotcms.publisher.business.PublishAuditAPITest;
import com.dotcms.publisher.business.PublishQueueElementTransformerTest;
import com.dotcms.publisher.receiver.BundlePublisherTest;
import com.dotcms.publisher.util.DependencyManagerTest;
import com.dotcms.publisher.util.DependencyModDateUtilTest;
import com.dotcms.publishing.BundlerUtilTest;
import com.dotcms.publishing.PublisherFilterImplTest;
import com.dotcms.publishing.PushPublishFiltersInitializerTest;
import com.dotcms.publishing.job.SiteSearchJobImplTest;
import com.dotcms.publishing.manifest.CSVManifestBuilderTest;
import com.dotcms.publishing.manifest.CSVManifestReaderTest;
import com.dotcms.publishing.manifest.ManifestReaderFactoryTest;
import com.dotcms.publishing.manifest.ManifestUtilTest;
import com.dotcms.rendering.velocity.directive.DotParseTest;
import com.dotcms.rendering.velocity.servlet.VelocityServletIntegrationTest;
import com.dotcms.rendering.velocity.viewtools.DotTemplateToolTest;
import com.dotcms.rendering.velocity.viewtools.FileToolTest;
import com.dotcms.rendering.velocity.viewtools.JSONToolTest;
import com.dotcms.rendering.velocity.viewtools.MessageToolTest;
import com.dotcms.rendering.velocity.viewtools.XmlToolTest;
import com.dotcms.rendering.velocity.viewtools.XsltToolTest;
import com.dotcms.rendering.velocity.viewtools.content.StoryBlockMapTest;
import com.dotcms.rendering.velocity.viewtools.content.StoryBlockTest;
import com.dotcms.rest.BundlePublisherResourceIntegrationTest;
import com.dotcms.rest.BundleResourceTest;
import com.dotcms.rest.IntegrityResourceIntegrationTest;
import com.dotcms.rest.api.v1.apps.AppsResourceTest;
import com.dotcms.rest.api.v1.apps.SiteViewPaginatorIntegrationTest;
import com.dotcms.rest.api.v1.apps.view.AppsInterpolationTest;
import com.dotcms.rest.api.v1.assets.AssetPathResolverImplTest;
import com.dotcms.rest.api.v1.authentication.ResetPasswordTokenUtilTest;
import com.dotcms.rest.api.v1.folder.FolderResourceTest;
import com.dotcms.rest.api.v1.menu.MenuResourceTest;
import com.dotcms.rest.api.v1.pushpublish.PushPublishFilterResourceTest;
import com.dotcms.rest.api.v1.system.ConfigurationHelperTest;
import com.dotcms.rest.api.v1.taillog.TailLogResourceTest;
import com.dotcms.rest.api.v1.user.UserResourceIntegrationTest;
import com.dotcms.saml.IdentityProviderConfigurationFactoryTest;
import com.dotcms.saml.SamlConfigurationServiceTest;
import com.dotcms.security.ContentSecurityPolicyUtilTest;
import com.dotcms.security.apps.AppsAPIImplTest;
import com.dotcms.security.apps.AppsCacheImplTest;
import com.dotcms.security.multipart.BoundedBufferedReaderTest;
import com.dotcms.security.multipart.ContentDispositionFileNameParserTest;
import com.dotcms.security.multipart.SecureFileValidatorTest;
import com.dotcms.storage.FileMetadataAPITest;
import com.dotcms.storage.StoragePersistenceAPITest;
import com.dotcms.storage.repository.HashedLocalFileRepositoryManagerTest;
import com.dotcms.translate.GoogleTranslationServiceIntegrationTest;
import com.dotcms.util.content.json.PopulateContentletAsJSONUtilTest;
import com.dotcms.uuid.shorty.LegacyShortyIdApiTest;
import com.dotcms.variant.VariantAPITest;
import com.dotcms.variant.VariantFactoryTest;
import com.dotcms.variant.business.VariantCacheTest;
import com.dotmarketing.beans.HostTest;
import com.dotmarketing.business.DeterministicIdentifierAPITest;
import com.dotmarketing.business.IdentifierCacheImplTest;
import com.dotmarketing.business.PermissionBitFactoryImplTest;
import com.dotmarketing.business.VersionableFactoryImplTest;
import com.dotmarketing.business.helper.PermissionHelperTest;
import com.dotmarketing.cache.FolderCacheImplIntegrationTest;
import com.dotmarketing.common.db.DBTimeZoneCheckTest;
import com.dotmarketing.filters.AutoLoginFilterTest;
import com.dotmarketing.filters.CMSUrlUtilIntegrationTest;
import com.dotmarketing.image.filter.ImageFilterAPIImplTest;
import com.dotmarketing.image.focalpoint.FocalPointAPITest;
import com.dotmarketing.osgi.GenericBundleActivatorTest;
import com.dotmarketing.portlets.browser.BrowserUtilTest;
import com.dotmarketing.portlets.browser.ajax.BrowserAjaxTest;
import com.dotmarketing.portlets.categories.business.CategoryFactoryTest;
import com.dotmarketing.portlets.cmsmaintenance.factories.CMSMaintenanceFactoryTest;
import com.dotmarketing.portlets.containers.business.ContainerFactoryImplTest;
import com.dotmarketing.portlets.containers.business.ContainerStructureFinderStrategyResolverTest;
import com.dotmarketing.portlets.contentlet.business.ContentletCacheImplTest;
import com.dotmarketing.portlets.contentlet.business.HostFactoryImplTest;
import com.dotmarketing.portlets.contentlet.business.web.ContentletWebAPIImplIntegrationTest;
import com.dotmarketing.portlets.contentlet.model.ContentletDependenciesTest;
import com.dotmarketing.portlets.contentlet.model.IntegrationResourceLinkTest;
import com.dotmarketing.portlets.fileassets.business.FileAssetAPIImplIntegrationTest;
import com.dotmarketing.portlets.fileassets.business.FileAssetFactoryIntegrationTest;
import com.dotmarketing.portlets.folders.business.FolderFactoryImplTest;
import com.dotmarketing.portlets.folders.model.FolderTest;
import com.dotmarketing.portlets.templates.business.FileAssetTemplateUtilTest;
import com.dotmarketing.portlets.templates.business.TemplateFactoryImplTest;
import com.dotmarketing.portlets.workflows.actionlet.MoveContentActionletTest;
import com.dotmarketing.portlets.workflows.actionlet.PushNowActionletTest;
import com.dotmarketing.portlets.workflows.actionlet.SaveContentAsDraftActionletIntegrationTest;
import com.dotmarketing.portlets.workflows.actionlet.VelocityScriptActionletAbortTest;
import com.dotmarketing.portlets.workflows.model.TestWorkflowAction;
import com.dotmarketing.portlets.workflows.util.WorkflowEmailUtilTest;
import com.dotmarketing.quartz.DotStatefulJobTest;
import com.dotmarketing.quartz.job.CleanUpFieldReferencesJobTest;
import com.dotmarketing.quartz.job.IntegrityDataGenerationJobTest;
import com.dotmarketing.quartz.job.PopulateContentletAsJSONJobTest;
import com.dotmarketing.quartz.job.StartEndScheduledExperimentsJobTest;
import com.dotmarketing.startup.StartupTasksExecutorDataTest;
import com.dotmarketing.startup.StartupTasksExecutorTest;
import com.dotmarketing.startup.runalways.Task00050LoadAppsSecretsTest;
import com.dotmarketing.startup.runonce.Task05195CreatesDestroyActionAndAssignDestroyDefaultActionsToTheSystemWorkflowTest;
import com.dotmarketing.startup.runonce.Task05210CreateDefaultDotAssetTest;
import com.dotmarketing.startup.runonce.Task05225RemoveLoadRecordsToIndexTest;
import com.dotmarketing.startup.runonce.Task05305AddPushPublishFilterColumnTest;
import com.dotmarketing.startup.runonce.Task05350AddDotSaltClusterColumnTest;
import com.dotmarketing.startup.runonce.Task05370AddAppsPortletToLayoutTest;
import com.dotmarketing.startup.runonce.Task05380ChangeContainerPathToAbsoluteTest;
import com.dotmarketing.startup.runonce.Task05390MakeRoomForLongerJobDetailTest;
import com.dotmarketing.startup.runonce.Task05395RemoveEndpointIdForeignKeyInIntegrityResolverTablesIntegrationTest;
import com.dotmarketing.startup.runonce.Task201013AddNewColumnsToIdentifierTableTest;
import com.dotmarketing.startup.runonce.Task201014UpdateColumnsValuesInIdentifierTableTest;
import com.dotmarketing.startup.runonce.Task201102UpdateColumnSitelicTableTest;
import com.dotmarketing.startup.runonce.Task210218MigrateUserProxyTableTest;
import com.dotmarketing.startup.runonce.Task210319CreateStorageTableTest;
import com.dotmarketing.startup.runonce.Task210321RemoveOldMetadataFilesTest;
import com.dotmarketing.startup.runonce.Task210506UpdateStorageTableTest;
import com.dotmarketing.startup.runonce.Task210510UpdateStorageTableDropMetadataColumnTest;
import com.dotmarketing.startup.runonce.Task210520UpdateAnonymousEmailTest;
import com.dotmarketing.startup.runonce.Task210527DropReviewFieldsFromContentletTableTest;
import com.dotmarketing.startup.runonce.Task210719CleanUpTitleFieldTest;
import com.dotmarketing.startup.runonce.Task210802UpdateStructureTableTest;
import com.dotmarketing.startup.runonce.Task210805DropUserProxyTableTest;
import com.dotmarketing.startup.runonce.Task210816DeInodeRelationshipTest;
import com.dotmarketing.startup.runonce.Task210901UpdateDateTimezonesTest;
import com.dotmarketing.startup.runonce.Task211007RemoveNotNullConstraintFromCompanyMXColumnTest;
import com.dotmarketing.startup.runonce.Task211012AddCompanyDefaultLanguageTest;
import com.dotmarketing.startup.runonce.Task211101AddContentletAsJsonColumnTest;
import com.dotmarketing.startup.runonce.Task211103RenameHostNameLabelTest;
import com.dotmarketing.startup.runonce.Task220202RemoveFKStructureFolderConstraintTest;
import com.dotmarketing.startup.runonce.Task220203RemoveFolderInodeConstraintTest;
import com.dotmarketing.startup.runonce.Task220214AddOwnerAndIDateToFolderTableTest;
import com.dotmarketing.startup.runonce.Task220215MigrateDataFromInodeToFolderTest;
import com.dotmarketing.startup.runonce.Task220330ChangeVanityURLSiteFieldTypeTest;
import com.dotmarketing.startup.runonce.Task220401CreateClusterLockTableTest;
import com.dotmarketing.startup.runonce.Task220402UpdateDateTimezonesTest;
import com.dotmarketing.startup.runonce.Task220413IncreasePublishedPushedAssetIdColTest;
import com.dotmarketing.startup.runonce.Task220512UpdateNoHTMLRegexValueTest;
import com.dotmarketing.startup.runonce.Task220606UpdatePushNowActionletNameTest;
import com.dotmarketing.startup.runonce.Task220822CreateVariantTableTest;
import com.dotmarketing.startup.runonce.Task220824CreateDefaultVariantTest;
import com.dotmarketing.startup.runonce.Task220825CreateVariantFieldTest;
import com.dotmarketing.startup.runonce.Task220825MakeSomeSystemFieldsRemovableTest;
import com.dotmarketing.startup.runonce.Task220829CreateExperimentsTableTest;
import com.dotmarketing.startup.runonce.Task220912UpdateCorrectShowOnMenuPropertyTest;
import com.dotmarketing.startup.runonce.Task220928AddLookbackWindowColumnToExperimentTest;
import com.dotmarketing.startup.runonce.Task221007AddVariantIntoPrimaryKeyTest;
import com.dotmarketing.startup.runonce.Task230110MakeSomeSystemFieldsRemovableByBaseTypeTest;
import com.dotmarketing.startup.runonce.Task230328AddMarkedForDeletionColumnTest;
import com.dotmarketing.startup.runonce.Task230426AlterVarcharLengthOfLockedByColTest;
import com.dotmarketing.startup.runonce.Task230523CreateVariantFieldInContentletIntegrationTest;
import com.dotmarketing.util.ConfigTest;
import com.dotmarketing.util.HashBuilderTest;
import com.dotmarketing.util.MaintenanceUtilTest;
import com.dotmarketing.util.ResourceCollectorUtilTest;
import com.dotmarketing.util.TestConfig;
import com.dotmarketing.util.UtilMethodsITest;
import com.dotmarketing.util.ZipUtilTest;
import com.dotmarketing.util.contentlet.pagination.PaginatedContentletsIntegrationTest;
import com.liferay.portal.language.LanguageUtilTest;
import org.apache.felix.framework.OSGIUtilTest;
import org.apache.velocity.tools.view.tools.CookieToolTest;
import org.junit.runner.RunWith;
import org.junit.runners.Suite.SuiteClasses;

/* grep -l -r "@Test" dotCMS/src/integration-test */
/* ./gradlew integrationTest -Dtest.single=com.dotcms.MainSuite */


@RunWith(MainBaseSuite.class)
@SuiteClasses({
        StartEndScheduledExperimentsJobTest.class,
        RulesAPIImplIntegrationTest.class,
        Task220825CreateVariantFieldTest.class,
        Task221007AddVariantIntoPrimaryKeyTest.class,
        ESContentletAPIImplTest.class,
        ExperimentAPIImpIntegrationTest.class,
        ExperimentWebAPIImplIntegrationTest.class,
        ContentletWebAPIImplIntegrationTest.class, // moved to top because of failures on GHA
        DependencyBundlerTest.class, // moved to top because of failures on GHA
        SiteAndFolderResolverImplTest.class, //Moved up to avoid conflicts with CT deletion
        FolderCacheImplIntegrationTest.class,
        StaticPublisherIntegrationTest.class,
        com.dotcms.publishing.PublisherAPIImplTest.class,
        SiteSearchJobImplTest.class,
        XsltToolTest.class,
        PushPublishBundleGeneratorTest.class,
        LegacyShortyIdApiTest.class,
        RuleBundlerTest.class,
        com.dotcms.content.elasticsearch.business.ESMappingAPITest.class,
        org.apache.velocity.runtime.parser.node.SimpleNodeTest.class,
        com.liferay.portal.ejb.UserLocalManagerTest.class,
        com.liferay.portal.ejb.UserUtilTest.class,
        com.liferay.util.LocaleUtilTest.class,
        com.dotcms.languagevariable.business.LanguageVariableAPITest.class,
        com.dotcms.filters.interceptor.jwt.JsonWebTokenInterceptorIntegrationTest.class,
        com.dotcms.publishing.PublisherAPITest.class,
        com.dotcms.publishing.remote.RemoteReceiverLanguageResolutionTest.class,
        com.dotcms.cluster.business.ServerAPIImplTest.class,
        com.dotcms.cache.KeyValueCacheImplTest.class,
        com.dotcms.enterprise.publishing.remote.handler.RuleBundlerHandlerTest.class,
        com.dotcms.enterprise.publishing.remote.CategoryBundlerHandlerTest.class,
        com.dotcms.enterprise.publishing.remote.HostBundlerHandlerTest.class,
        com.dotcms.enterprise.priv.ESSearchProxyTest.class,
        com.dotcms.util.pagination.ContentTypesPaginatorTest.class,
        com.dotcms.util.marshal.MarshalUtilsIntegrationTest.class,
        com.dotcms.util.RelationshipUtilTest.class,
        com.dotcms.util.ImportUtilTest.class,
        com.dotcms.publisher.business.PublisherAPIImplTest.class,
        PublishQueueElementTransformerTest.class,
        com.dotmarketing.util.PageModeTest.class,
        com.dotmarketing.business.web.UserWebAPIImplTest.class,
        com.dotcms.auth.providers.jwt.JsonWebTokenUtilsIntegrationTest.class,
        com.dotcms.auth.providers.jwt.factories.ApiTokenAPITest.class,
        com.dotcms.auth.providers.jwt.services.JsonWebTokenServiceIntegrationTest.class,
        DependencyModDateUtilTest.class,
        com.dotcms.publisher.business.PublisherTest.class,
        com.dotcms.publisher.endpoint.bean.PublishingEndPointTest.class,
        com.dotcms.publisher.endpoint.business.PublishingEndPointAPITest.class,
        com.dotcms.publisher.endpoint.business.PublishingEndPointFactoryImplTest.class,
        com.dotcms.publisher.assets.business.PushedAssetsAPITest.class,
        com.dotcms.notification.business.NotificationAPITest.class,
        com.dotcms.business.LocalTransactionAndCloseDBIfOpenedFactoryTest.class,
        com.dotcms.content.elasticsearch.business.IndiciesFactoryTest.class,
        com.dotcms.content.elasticsearch.business.ESIndexSpeedTest.class,
        com.dotcms.content.elasticsearch.business.ESSiteSearchAPITest.class,
        com.dotcms.content.elasticsearch.business.ContentletIndexAPIImplTest.class,
        com.dotcms.content.elasticsearch.business.ES6UpgradeTest.class,
        com.dotcms.content.elasticsearch.business.ESContentFactoryImplTest.class,
        com.dotcms.keyvalue.busines.KeyValueAPIImplTest.class,
        com.dotcms.keyvalue.business.KeyValueAPITest.class,
        com.dotcms.tika.TikaUtilsTest.class,
        com.dotcms.http.CircuitBreakerUrlTest.class,
        com.dotcms.visitor.filter.logger.VisitorLoggerTest.class,
        com.dotcms.visitor.filter.characteristics.VisitorCharacterTest.class,
        com.dotcms.graphql.business.GraphqlAPITest.class,
        com.dotcms.contenttype.test.ContentTypeTest.class,
        com.dotcms.contenttype.test.DeleteFieldJobTest.class,
        com.dotcms.contenttype.test.ContentTypeAPIImplTest.class,
        com.dotcms.contenttype.test.ContentTypeBuilderTest.class,
        com.dotcms.contenttype.test.ContentTypeFactoryImplTest.class,
        com.dotcms.contenttype.test.ContentTypeImportExportTest.class,
        com.dotcms.contenttype.test.FieldFactoryImplTest.class,
        com.dotcms.contenttype.test.JsonContentTypeTransformerTest.class,
        com.dotcms.contenttype.test.ContentResourceTest.class,
        com.dotcms.contenttype.test.FieldBuilderTest.class,
        com.dotcms.contenttype.test.KeyValueFieldUtilTest.class,
        com.dotcms.contenttype.test.ContentTypeResourceTest.class,
        com.dotcms.contenttype.business.RelationshipAPITest.class,
        com.dotcms.contenttype.business.FieldAPITest.class,
        com.dotcms.contenttype.business.RelationshipFactoryImplTest.class,
        com.dotcms.contenttype.model.field.layout.FieldUtilTest.class,
        com.dotcms.contenttype.model.field.layout.FieldLayoutColumnSerializerTest.class,
        com.dotcms.contenttype.model.field.layout.FieldLayoutSerializerTest.class,
        com.dotcms.contenttype.model.field.layout.FieldLayoutRowSerializerTest.class,
        com.dotcms.contenttype.model.field.layout.FieldLayoutTest.class,
        com.dotcms.workflow.helper.TestSystemActionMappingsHandlerMerger.class,
        com.dotcms.concurrent.lock.DotKeyLockManagerTest.class,
        com.dotcms.rendering.velocity.VelocityMacroCacheTest.class,
        com.dotcms.rendering.velocity.VelocityUtilTest.class,
        com.dotcms.rendering.velocity.viewtools.navigation.NavToolTest.class,
        com.dotcms.rendering.velocity.viewtools.navigation.NavToolCacheTest.class,
        com.dotcms.rendering.velocity.viewtools.content.ContentMapTest.class,
        com.dotcms.rendering.velocity.viewtools.content.util.ContentUtilsTest.class,
        com.dotcms.rendering.velocity.viewtools.content.ContentToolTest.class,
        com.dotcms.rendering.velocity.viewtools.WorkflowToolTest.class,
        com.dotcms.browser.BrowserAPITest.class,
        com.dotcms.rendering.velocity.viewtools.LanguageWebAPITest.class,
        com.dotcms.rendering.velocity.viewtools.ContainerWebAPIIntegrationTest.class,
        com.dotcms.rendering.velocity.services.VelocityResourceKeyTest.class,
        com.dotcms.rendering.velocity.services.HTMLPageAssetRenderedTest.class,
        com.dotcms.uuid.shorty.ShortyIdApiTest.class,
        DotGraphQLHttpServletTest.class,
        com.dotcms.rest.TagResourceIntegrationTest.class,
        com.dotcms.rest.MapToContentletPopulatorTest.class,
        com.dotcms.rest.WebResourceIntegrationTest.class,
        com.dotcms.rest.api.v1.configuration.ConfigurationResourceTest.class,
        com.dotcms.rest.api.v1.page.NavResourceTest.class,
        com.dotcms.rest.api.v1.page.PageResourceTest.class,
        com.dotcms.rest.api.v1.temp.TempFileResourceTest.class,
        com.dotcms.rest.api.v1.content.ContentVersionResourceIntegrationTest.class,
        com.dotcms.rest.api.v1.container.ContainerResourceIntegrationTest.class,
        com.dotcms.rest.api.v1.theme.ThemeResourceIntegrationTest.class,
        com.dotcms.rest.api.v1.vtl.VTLResourceIntegrationTest.class,
        com.dotcms.rest.api.v1.contenttype.ContentTypeResourceIssue15124Test.class,
        com.dotcms.rest.api.v1.contenttype.FieldResourceTest.class,
        com.dotcms.rest.api.v1.contenttype.FieldVariableResourceTest.class,
        com.dotcms.rest.api.v1.contenttype.ContentTypeResourceTest.class,
        com.dotcms.rest.api.v1.workflow.WorkflowResourceResponseCodeIntegrationTest.class,
        com.dotcms.rest.api.v1.workflow.WorkflowResourceIntegrationTest.class,
        com.dotcms.rest.api.v1.workflow.WorkflowResourceLicenseIntegrationTest.class,
        com.dotcms.rest.api.v1.authentication.ResetPasswordResourceIntegrationTest.class,
        com.dotcms.rest.api.v1.authentication.CreateJsonWebTokenResourceIntegrationTest.class,
        com.dotcms.rest.api.v1.relationships.RelationshipsResourceTest.class,
        com.dotcms.rest.api.v2.contenttype.FieldResourceTest.class,
        com.dotcms.rest.api.v3.contenttype.FieldResourceTest.class,
        com.dotcms.rest.api.v3.contenttype.MoveFieldFormTest.class,
        com.dotcms.rest.api.CorsFilterTest.class,
        com.dotcms.rest.elasticsearch.ESContentResourcePortletTest.class,
        com.dotcms.filters.VanityUrlFilterTest.class,
        com.dotcms.vanityurl.business.VanityUrlAPITest.class,
        com.dotmarketing.portlets.fileassets.business.FileAssetAPITest.class,
        com.dotmarketing.portlets.languagesmanager.business.LanguageAPITest.class,
        com.dotmarketing.portlets.languagesmanager.business.LanguageFactoryIntegrationTest.class,
        com.dotmarketing.portlets.linkchecker.business.LinkCheckerAPITest.class,
        com.dotmarketing.portlets.contentlet.util.ContentletUtilTest.class,
        com.dotmarketing.portlets.contentlet.business.ContentletCheckInTest.class,
        com.dotmarketing.portlets.contentlet.business.ContentletFactoryTest.class,
        ContainerStructureFinderStrategyResolverTest.class,
        com.dotmarketing.portlets.contentlet.business.ContentletAPITest.class,
        com.dotmarketing.portlets.contentlet.model.ContentletIntegrationTest.class,
        com.dotmarketing.portlets.contentlet.transform.BinaryToMapTransformerTest.class,
        com.dotmarketing.portlets.contentlet.transform.ContentletTransformerTest.class,
        com.dotmarketing.portlets.contentlet.ajax.ContentletAjaxTest.class,
        com.dotmarketing.portlets.workflows.business.SaveContentDraftActionletTest.class,
        com.dotmarketing.portlets.workflows.business.WorkflowFactoryTest.class,
        com.dotmarketing.portlets.workflows.business.SaveContentActionletTest.class,
        com.dotmarketing.portlets.workflows.business.WorkflowAPIMultiLanguageTest.class,
        com.dotmarketing.portlets.workflows.business.WorkflowAPITest.class,
        com.dotmarketing.portlets.workflows.model.WorkflowSearcherTest.class,
        com.dotmarketing.portlets.workflows.model.SystemActionWorkflowActionMappingTest.class,
        com.dotmarketing.portlets.workflows.actionlet.FourEyeApproverActionletTest.class,
        com.dotmarketing.portlets.workflows.actionlet.SaveContentActionletTest.class,
        com.dotmarketing.portlets.workflows.actionlet.SaveContentActionletWithTagsTest.class,
        com.dotmarketing.portlets.workflows.actionlet.CopyActionletTest.class,
        com.dotmarketing.portlets.workflows.actionlet.VelocityScriptActionletTest.class,
        com.dotmarketing.portlets.personas.business.PersonaAPITest.class,
        com.dotmarketing.portlets.personas.business.DeleteMultiTreeUsedPersonaTagJobTest.class,
        com.dotmarketing.portlets.links.business.MenuLinkAPITest.class,
        com.dotmarketing.portlets.links.factories.LinkFactoryTest.class,
        com.dotmarketing.portlets.rules.conditionlet.ConditionletOSGIFTest.class,
        com.dotmarketing.portlets.rules.conditionlet.CurrentSessionLanguageConditionletTest.class,
        com.dotmarketing.portlets.rules.conditionlet.NumberOfTimesPreviouslyVisitedConditionletTest.class,
        com.dotmarketing.portlets.rules.conditionlet.UsersBrowserLanguageConditionletTest.class,
        com.dotmarketing.portlets.rules.conditionlet.UsersSiteVisitsConditionletTest.class,
        com.dotmarketing.portlets.rules.conditionlet.VisitorOperatingSystemConditionletTest.class,
        com.dotmarketing.portlets.rules.conditionlet.VisitedUrlConditionletTest.class,
        com.dotmarketing.portlets.rules.business.RulesCacheFTest.class,
        com.dotmarketing.portlets.templates.business.TemplateAPITest.class,
        com.dotmarketing.portlets.containers.business.ContainerAPIImplTest.class,
        com.dotmarketing.portlets.folders.business.FolderAPITest.class,
        com.dotmarketing.portlets.containers.business.ContainerAPITest.class,
        com.dotmarketing.portlets.containers.business.FileAssetContainerUtilTest.class,
        com.dotmarketing.portlets.htmlpages.business.HTMLPageAPITest.class,
        com.dotmarketing.portlets.structure.factories.StructureFactoryTest.class,
        com.dotmarketing.portlets.structure.factories.FieldFactoryTest.class,
        com.dotmarketing.portlets.structure.model.ContentletRelationshipsTest.class,
        com.dotmarketing.portlets.structure.transform.ContentletRelationshipsTransformerTest.class,
        com.dotmarketing.portlets.categories.business.CategoryAPITest.class,
        com.dotmarketing.filters.FiltersTest.class,
        com.dotmarketing.business.VersionableAPITest.class,
        com.dotmarketing.business.UserAPITest.class,
        com.dotmarketing.business.portal.PortletAPIImplTest.class,
        com.dotmarketing.business.cache.provider.guava.CachePerformanceTest.class,
        com.dotmarketing.business.web.LanguageWebApiTest.class,
        com.dotmarketing.business.IdentifierFactoryTest.class,
        com.dotmarketing.business.IdentifierAPITest.class,
        com.dotmarketing.business.CommitListenerCacheWrapperTest.class,
        com.dotmarketing.business.RoleAPITest.class,
        com.dotmarketing.business.IdentifierConsistencyIntegrationTest.class,
        com.dotmarketing.business.LayoutAPITest.class,
        com.dotmarketing.business.PermissionAPIIntegrationTest.class,
        com.dotmarketing.business.PermissionAPITest.class,
        com.dotmarketing.servlets.BinaryExporterServletTest.class,
        com.dotmarketing.servlets.ShortyServletAndTitleImageTest.class,
        com.dotmarketing.servlets.ajax.AjaxDirectorServletIntegrationTest.class,
        com.dotmarketing.common.reindex.ReindexThreadTest.class,
        com.dotmarketing.common.reindex.ReindexAPITest.class,
        com.dotmarketing.common.db.DotDatabaseMetaDataTest.class,
        com.dotmarketing.common.db.ParamsSetterTest.class,
        com.dotmarketing.cms.urlmap.URLMapAPIImplTest.class,
        com.dotmarketing.factories.PublishFactoryTest.class,
        com.dotmarketing.factories.WebAssetFactoryTest.class,
        com.dotmarketing.factories.MultiTreeAPITest.class,
        com.dotmarketing.db.DbConnectionFactoryTest.class,
        com.dotmarketing.db.DbConnectionFactoryUtilTest.class,
        com.dotmarketing.db.HibernateUtilTest.class,
        com.dotmarketing.quartz.job.BinaryCleanupJobTest.class,
        FocalPointAPITest.class,
        com.dotmarketing.tag.business.TagAPITest.class,
        OSGIUtilTest.class,
        com.dotmarketing.fixTasks.FixTask00085FixEmptyParentPathOnIdentifierTest.class,
        com.dotmarketing.startup.runonce.Task05170DefineFrontEndAndBackEndRolesTest.class,
        com.dotmarketing.startup.runonce.Task04375UpdateCategoryKeyTest.class,
        com.dotmarketing.startup.runonce.Task04335CreateSystemWorkflowTest.class,
        com.dotmarketing.startup.runonce.Task04375UpdateColorsTest.class,
        com.dotmarketing.startup.runonce.Task05160MultiTreeAddPersonalizationColumnAndChangingPKTest.class,
        com.dotmarketing.startup.runonce.Task05035LanguageTableIdentityOffTest.class,
        com.dotmarketing.startup.runonce.Task05165CreateContentTypeWorkflowActionMappingTableTest.class,
        com.dotmarketing.startup.runonce.Task05070AndTask05080Test.class,
        com.dotmarketing.startup.runonce.Task05030UpdateSystemContentTypesHostTest.class,
        com.dotmarketing.startup.runonce.Task05050FileAssetContentTypeReadOnlyFileNameTest.class,
        com.dotmarketing.startup.runonce.Task05190UpdateFormsWidgetCodeFieldTest.class,
        com.dotmarketing.startup.runalways.Task00001LoadSchemaIntegrationTest.class,
        com.dotmarketing.startup.runonce.Task05200WorkflowTaskUniqueKeyTest.class,
        Task05195CreatesDestroyActionAndAssignDestroyDefaultActionsToTheSystemWorkflowTest.class,
        Task05210CreateDefaultDotAssetTest.class,
        CleanUpFieldReferencesJobTest.class,
        CachedParameterDecoratorTest.class,
        ContainerFactoryImplTest.class,
        TemplateFactoryImplTest.class,
        TestConfig.class,
        ConfigTest.class,
        FolderTest.class,
        PublishAuditAPITest.class,
        BundleFactoryTest.class,
        com.dotcms.security.apps.SecretsStoreKeyStoreImplTest.class,
        AppsAPIImplTest.class,
        AppsResourceTest.class,
        AppsCacheImplTest.class,
        VelocityServletIntegrationTest.class,
        DotAssetAPITest.class,
        DotAssetBaseTypeToContentTypeStrategyImplTest.class,
        FileAssetAPIImplIntegrationTest.class,
        FileAssetFactoryIntegrationTest.class,
        UserResourceIntegrationTest.class,
        IntegrationResourceLinkTest.class,
        HashBuilderTest.class,
        ElasticsearchUtilTest.class,
        LanguageUtilTest.class,
        FolderResourceTest.class,
        Task05225RemoveLoadRecordsToIndexTest.class,
        PublisherFilterImplTest.class,
        PushPublishFiltersInitializerTest.class,
        PushPublishFilterResourceTest.class,
        PushNowActionletTest.class,
        Task05305AddPushPublishFilterColumnTest.class,
        CMSMaintenanceFactoryTest.class,
        Task05350AddDotSaltClusterColumnTest.class,
        PostgresPubSubImplTest.class,
        DotParseTest.class,
        TestWorkflowAction.class,
        SamlConfigurationServiceTest.class,
        ClusterFactoryTest.class,
        ESMappingUtilHelperTest.class,
        BundleResourceTest.class,
        IdentityProviderConfigurationFactoryTest.class,
        EMAWebInterceptorTest.class,
        GoogleTranslationServiceIntegrationTest.class,
        Task05380ChangeContainerPathToAbsoluteTest.class,
        DotTemplateToolTest.class,
        Task05370AddAppsPortletToLayoutTest.class,
        FolderFactoryImplTest.class,
        DotSamlResourceTest.class,
        DotStatefulJobTest.class,
        IntegrityDataGenerationJobTest.class,
        BundleAPITest.class,
        Task05390MakeRoomForLongerJobDetailTest.class,
        Task05395RemoveEndpointIdForeignKeyInIntegrityResolverTablesIntegrationTest.class,
        JSONToolTest.class,
        BundlePublisherResourceIntegrationTest.class,
        IntegrityResourceIntegrationTest.class,
        Task00050LoadAppsSecretsTest.class,
        StoragePersistenceAPITest.class,
        FileMetadataAPITest.class,
        StartupTasksExecutorTest.class,
        Task201013AddNewColumnsToIdentifierTableTest.class,
        Task201014UpdateColumnsValuesInIdentifierTableTest.class,
        AppsInterpolationTest.class,
        com.dotcms.rest.api.v1.template.TemplateResourceTest.class,
        Task201102UpdateColumnSitelicTableTest.class,
        DependencyManagerTest.class,
        com.dotcms.rest.api.v1.versionable.VersionableResourceTest.class,
        GenericBundleActivatorTest.class,
        SAMLHelperTest.class,
        PermissionHelperTest.class,
        ResetPasswordTokenUtilTest.class,
        ContainerBundlerTest.class,
        ContentTypeBundlerTest.class,
        FolderBundlerTest.class,
        HostBundlerTest.class,
        LinkBundlerTest.class,
        TemplateBundlerTest.class,
        WorkflowBundlerTest.class,
        AutoLoginFilterTest.class,
        Task210218MigrateUserProxyTableTest.class,
        com.dotmarketing.startup.runonce.Task210316UpdateLayoutIconsTest.class,
        Task210319CreateStorageTableTest.class,
        Task210321RemoveOldMetadataFilesTest.class,
        DBTimeZoneCheckTest.class,
        ContentHandlerTest.class,
        ESIndexAPITest.class,
        FileAssetTemplateUtilTest.class,
        Task210506UpdateStorageTableTest.class,
        Task210520UpdateAnonymousEmailTest.class,
        Task210510UpdateStorageTableDropMetadataColumnTest.class,
        StaticPushPublishBundleGeneratorTest.class,
        CookieToolTest.class,
        CSVManifestBuilderTest.class,
        MoveContentActionletTest.class,
        ImageFilterAPIImplTest.class,
        DeterministicIdentifierAPITest.class,
        Task210527DropReviewFieldsFromContentletTableTest.class,
        ContentletCacheImplTest.class,
        HostTest.class,
        FileToolTest.class,
        Task210719CleanUpTitleFieldTest.class,
        Task210802UpdateStructureTableTest.class,
        MaintenanceUtilTest.class,
        BundlePublisherTest.class,
        CategoryFactoryTest.class,
        Task210805DropUserProxyTableTest.class,
        Task210816DeInodeRelationshipTest.class,
        WorkflowEmailUtilTest.class,
        ConfigurationHelperTest.class,
        CSVManifestReaderTest.class,
        Task210901UpdateDateTimezonesTest.class,
        DotObjectCodecTest.class,
        RedisClientTest.class,
        LettuceCacheTest.class,
        RedisPubSubImplTest.class,
        ManifestReaderFactoryTest.class,
        ResourceCollectorUtilTest.class,
        Task211007RemoveNotNullConstraintFromCompanyMXColumnTest.class,
        Task211012AddCompanyDefaultLanguageTest.class,
        HostIntegrityCheckerTest.class,
        MetaWebInterceptorTest.class,
        BrowserUtilTest.class,
        Task211101AddContentletAsJsonColumnTest.class,
        ContentletJsonAPITest.class,
        VelocityScriptActionletAbortTest.class,
        StoryBlockMapTest.class,
        HandlerUtilTest.class,
        Task211103RenameHostNameLabelTest.class,
        ContentSecurityPolicyUtilTest.class,
        MessageToolTest.class,
        XmlToolTest.class,
        LanguageFolderTest.class,
        MailAPIImplTest.class,
        CSSCacheTest.class,
        com.dotcms.rendering.velocity.viewtools.content.BinaryMapTest.class,
        IntegrityUtilTest.class,
        Task220202RemoveFKStructureFolderConstraintTest.class,
        ContentBundlerTest.class,
        ObjectMapperTest.class,
        URLMapBundlerTest.class,
        PermissionBitFactoryImplTest.class,
        Task220203RemoveFolderInodeConstraintTest.class,
        Task220214AddOwnerAndIDateToFolderTableTest.class,
        Task220215MigrateDataFromInodeToFolderTest.class,
        Task220330ChangeVanityURLSiteFieldTypeTest.class,
        Task220402UpdateDateTimezonesTest.class,
        Task220413IncreasePublishedPushedAssetIdColTest.class,
        com.dotcms.util.pagination.ContainerPaginatorTest.class,
        ContentDispositionFileNameParserTest.class,
        SecureFileValidatorTest.class,
        BoundedBufferedReaderTest.class,
        ContentWorkflowHandlerTest.class,
        Task220512UpdateNoHTMLRegexValueTest.class,
        MetadataDelegateTest.class,
        Task220401CreateClusterLockTableTest.class,
        Task220606UpdatePushNowActionletNameTest.class,
        BundlerUtilTest.class,
        MenuResourceTest.class,
        AWSS3PublisherTest.class,
        ContentTypeInitializerTest.class,
        CSSPreProcessServletTest.class,
        VariantFactoryTest.class,
        VariantAPITest.class,
        PaginatedContentletsIntegrationTest.class,
        Task220824CreateDefaultVariantTest.class,
        Task220822CreateVariantTableTest.class,
        Task220825MakeSomeSystemFieldsRemovableTest.class,
        Task220829CreateExperimentsTableTest.class,
        StoryBlockTest.class,
        IdentifierCacheImplTest.class,
        VariantCacheTest.class,
        VersionableFactoryImplTest.class,
        Task220928AddLookbackWindowColumnToExperimentTest.class,
        TailLogResourceTest.class,
        BayesianAPIImplTest.class,
        ContentletDependenciesTest.class,
        SaveContentAsDraftActionletIntegrationTest.class,
        StoryBlockAPITest.class,
        UtilMethodsITest.class,
        Task220912UpdateCorrectShowOnMenuPropertyTest.class,
        HashedLocalFileRepositoryManagerTest.class,
        ManifestUtilTest.class,
        ZipUtilTest.class,
        Task230110MakeSomeSystemFieldsRemovableByBaseTypeTest.class,
        BrowserAjaxTest.class,
        PopulateContentletAsJSONUtilTest.class,
        PopulateContentletAsJSONJobTest.class,
        ContentTypeDestroyAPIImplTest.class,
        Task230328AddMarkedForDeletionColumnTest.class,
        StartupTasksExecutorDataTest.class,
        Task230426AlterVarcharLengthOfLockedByColTest.class,
        Task230523CreateVariantFieldInContentletIntegrationTest.class,
//        AnalyticsAPIImplTest.class,
//        AccessTokenRenewJobTest.class,
<<<<<<< HEAD
        SiteViewPaginatorIntegrationTest.class
=======
        AssetPathResolverImplTest.class,
        CMSUrlUtilIntegrationTest.class,
        HostFactoryImplTest.class
>>>>>>> 2ae1d5fb
})

public class MainSuite {

}<|MERGE_RESOLUTION|>--- conflicted
+++ resolved
@@ -643,13 +643,10 @@
         Task230523CreateVariantFieldInContentletIntegrationTest.class,
 //        AnalyticsAPIImplTest.class,
 //        AccessTokenRenewJobTest.class,
-<<<<<<< HEAD
-        SiteViewPaginatorIntegrationTest.class
-=======
+        SiteViewPaginatorIntegrationTest.class,
         AssetPathResolverImplTest.class,
         CMSUrlUtilIntegrationTest.class,
         HostFactoryImplTest.class
->>>>>>> 2ae1d5fb
 })
 
 public class MainSuite {
