--- conflicted
+++ resolved
@@ -490,12 +490,9 @@
         HostIntegrityCheckerTest.class,
         BrowserUtilTest.class,
         Task211101AddContentletAsJsonColumnTest.class,
-<<<<<<< HEAD
-        ContentletJsonAPITest.class
-=======
+        ContentletJsonAPITest.class,
         ContentletJsonAPITest.class,
         Task211103RenameHostNameLabelTest.class
->>>>>>> 91f4b42f
 })
 public class MainSuite {
 
