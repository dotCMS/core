package com.dotcms;

import com.dotcms.auth.providers.saml.v1.DotSamlResourceTest;
import com.dotcms.auth.providers.saml.v1.SAMLHelperTest;
import com.dotcms.cache.lettuce.DotObjectCodecTest;
import com.dotcms.cache.lettuce.LettuceCacheTest;
import com.dotcms.cache.lettuce.RedisClientTest;
import com.dotcms.content.business.json.ContentletJsonAPITest;
import com.dotcms.content.business.ObjectMapperTest;
import com.dotcms.content.elasticsearch.business.ESContentletAPIImplTest;
import com.dotcms.content.elasticsearch.business.ESIndexAPITest;
import com.dotcms.content.elasticsearch.business.ElasticsearchUtilTest;
import com.dotcms.content.elasticsearch.util.ESMappingUtilHelperTest;
import com.dotcms.contenttype.business.DotAssetBaseTypeToContentTypeStrategyImplTest;
import com.dotcms.contenttype.test.DotAssetAPITest;
import com.dotcms.csspreproc.CSSCacheTest;
import com.dotcms.dotpubsub.PostgresPubSubImplTest;
import com.dotcms.dotpubsub.RedisPubSubImplTest;
import com.dotcms.ema.EMAWebInterceptorTest;
import com.dotcms.enterprise.cluster.ClusterFactoryTest;
import com.dotcms.enterprise.publishing.bundler.URLMapBundlerTest;
import com.dotcms.enterprise.publishing.remote.PushPublishBundleGeneratorTest;
import com.dotcms.enterprise.publishing.remote.StaticPushPublishBundleGeneratorTest;
import com.dotcms.enterprise.publishing.remote.bundler.ContainerBundlerTest;
import com.dotcms.enterprise.publishing.remote.bundler.ContentBundlerTest;
import com.dotcms.enterprise.publishing.remote.bundler.ContentTypeBundlerTest;
import com.dotcms.enterprise.publishing.remote.bundler.DependencyBundlerTest;
import com.dotcms.enterprise.publishing.remote.bundler.FolderBundlerTest;
import com.dotcms.enterprise.publishing.remote.bundler.HostBundlerTest;
import com.dotcms.enterprise.publishing.remote.bundler.LinkBundlerTest;
import com.dotcms.enterprise.publishing.remote.bundler.RuleBundlerTest;
import com.dotcms.enterprise.publishing.remote.bundler.TemplateBundlerTest;
import com.dotcms.enterprise.publishing.remote.bundler.WorkflowBundlerTest;
import com.dotcms.enterprise.publishing.remote.handler.ContentHandlerTest;
import com.dotcms.enterprise.publishing.remote.handler.HandlerUtilTest;
import com.dotcms.enterprise.publishing.staticpublishing.LanguageFolderTest;
import com.dotcms.enterprise.publishing.staticpublishing.StaticPublisherIntegrationTest;
import com.dotcms.enterprise.rules.RulesAPIImplIntegrationTest;
import com.dotcms.filters.interceptor.meta.MetaWebInterceptorTest;
import com.dotcms.graphql.DotGraphQLHttpServletTest;
import com.dotcms.integritycheckers.HostIntegrityCheckerTest;
import com.dotcms.integritycheckers.IntegrityUtilTest;
import com.dotcms.junit.MainBaseSuite;
import com.dotcms.mail.MailAPIImplTest;
import com.dotcms.mock.request.CachedParameterDecoratorTest;
import com.dotcms.publisher.bundle.business.BundleAPITest;
import com.dotcms.publisher.bundle.business.BundleFactoryTest;
import com.dotcms.publisher.business.PublishAuditAPITest;
import com.dotcms.publisher.business.PublishQueueElementTransformerTest;
import com.dotcms.publisher.receiver.BundlePublisherTest;
import com.dotcms.publisher.util.DependencyManagerTest;
import com.dotcms.publisher.util.DependencyModDateUtilTest;
import com.dotcms.publishing.PublisherAPIImplTest;
import com.dotcms.publishing.PublisherFilterImplTest;
import com.dotcms.publishing.PushPublishFiltersInitializerTest;
import com.dotcms.publishing.job.SiteSearchJobImplTest;
import com.dotcms.publishing.manifest.CSVManifestBuilderTest;
import com.dotcms.publishing.manifest.CSVManifestReaderTest;
import com.dotcms.publishing.manifest.ManifestReaderFactoryTest;
import com.dotcms.rendering.velocity.directive.DotParseTest;
import com.dotcms.rendering.velocity.servlet.VelocityServletIntegrationTest;
import com.dotcms.rendering.velocity.viewtools.DotTemplateToolTest;
import com.dotcms.rendering.velocity.viewtools.FileToolTest;
import com.dotcms.rendering.velocity.viewtools.JSONToolTest;
import com.dotcms.rendering.velocity.viewtools.MessageToolTest;
import com.dotcms.rendering.velocity.viewtools.XmlToolTest;
import com.dotcms.rendering.velocity.viewtools.content.StoryBlockMapTest;
import com.dotcms.rest.BundlePublisherResourceIntegrationTest;
import com.dotcms.rest.BundleResourceTest;
import com.dotcms.rest.IntegrityResourceIntegrationTest;
import com.dotcms.rest.api.v1.apps.AppsResourceTest;
import com.dotcms.rest.api.v1.apps.view.AppsInterpolationTest;
import com.dotcms.rest.api.v1.authentication.ResetPasswordTokenUtilTest;
import com.dotcms.rest.api.v1.folder.FolderResourceTest;
import com.dotcms.rest.api.v1.pushpublish.PushPublishFilterResourceTest;
import com.dotcms.rest.api.v1.system.ConfigurationHelperTest;
import com.dotcms.rest.api.v1.user.UserResourceIntegrationTest;
import com.dotcms.saml.IdentityProviderConfigurationFactoryTest;
import com.dotcms.saml.SamlConfigurationServiceTest;
import com.dotcms.security.ContentSecurityPolicyUtilTest;
import com.dotcms.security.apps.AppsAPIImplTest;
import com.dotcms.security.apps.AppsCacheImplTest;
import com.dotcms.security.multipart.BoundedBufferedReaderTest;
import com.dotcms.security.multipart.ContentDispositionFileNameParserTest;
import com.dotcms.security.multipart.SecureFileValidatorTest;
import com.dotcms.storage.FileMetadataAPITest;
import com.dotcms.storage.StoragePersistenceAPITest;
import com.dotcms.translate.GoogleTranslationServiceIntegrationTest;
import com.dotcms.uuid.shorty.LegacyShortyIdApiTest;
import com.dotmarketing.beans.HostTest;
import com.dotmarketing.business.DeterministicIdentifierAPITest;
import com.dotmarketing.business.PermissionBitFactoryImplTest;
import com.dotmarketing.business.helper.PermissionHelperTest;
import com.dotmarketing.cache.FolderCacheImplIntegrationTest;
import com.dotmarketing.common.db.DBTimeZoneCheckTest;
import com.dotmarketing.filters.AutoLoginFilterTest;
import com.dotmarketing.image.filter.ImageFilterAPIImplTest;
import com.dotmarketing.image.focalpoint.FocalPointAPITest;
import com.dotmarketing.osgi.GenericBundleActivatorTest;
import com.dotmarketing.portlets.browser.BrowserUtilTest;
import com.dotmarketing.portlets.categories.business.CategoryFactoryTest;
import com.dotmarketing.portlets.cmsmaintenance.factories.CMSMaintenanceFactoryTest;
import com.dotmarketing.portlets.containers.business.ContainerFactoryImplTest;
import com.dotmarketing.portlets.containers.business.ContainerStructureFinderStrategyResolverTest;
import com.dotmarketing.portlets.contentlet.business.ContentletCacheImplTest;
import com.dotmarketing.portlets.contentlet.business.web.ContentletWebAPIImplIntegrationTest;
import com.dotmarketing.portlets.contentlet.model.IntegrationResourceLinkTest;
import com.dotmarketing.portlets.fileassets.business.FileAssetAPIImplIntegrationTest;
import com.dotmarketing.portlets.fileassets.business.FileAssetFactoryIntegrationTest;
import com.dotmarketing.portlets.folders.business.FolderFactoryImplTest;
import com.dotmarketing.portlets.folders.model.FolderTest;
import com.dotmarketing.portlets.templates.business.FileAssetTemplateUtilTest;
import com.dotmarketing.portlets.templates.business.TemplateFactoryImplTest;
import com.dotmarketing.portlets.workflows.actionlet.MoveContentActionletTest;
import com.dotmarketing.portlets.workflows.actionlet.PushNowActionletTest;
import com.dotmarketing.portlets.workflows.actionlet.VelocityScriptActionletAbortTest;
import com.dotmarketing.portlets.workflows.model.TestWorkflowAction;
import com.dotmarketing.portlets.workflows.util.WorkflowEmailUtilTest;
import com.dotmarketing.quartz.DotStatefulJobTest;
import com.dotmarketing.quartz.job.CleanUpFieldReferencesJobTest;
import com.dotmarketing.quartz.job.IntegrityDataGenerationJobTest;
import com.dotmarketing.startup.StartupTasksExecutorTest;
import com.dotmarketing.startup.runalways.Task00050LoadAppsSecretsTest;
import com.dotmarketing.startup.runonce.Task05195CreatesDestroyActionAndAssignDestroyDefaultActionsToTheSystemWorkflowTest;
import com.dotmarketing.startup.runonce.Task05210CreateDefaultDotAssetTest;
import com.dotmarketing.startup.runonce.Task05225RemoveLoadRecordsToIndexTest;
import com.dotmarketing.startup.runonce.Task05305AddPushPublishFilterColumnTest;
import com.dotmarketing.startup.runonce.Task05350AddDotSaltClusterColumnTest;
import com.dotmarketing.startup.runonce.Task05370AddAppsPortletToLayoutTest;
import com.dotmarketing.startup.runonce.Task05380ChangeContainerPathToAbsoluteTest;
import com.dotmarketing.startup.runonce.Task05390MakeRoomForLongerJobDetailTest;
import com.dotmarketing.startup.runonce.Task05395RemoveEndpointIdForeignKeyInIntegrityResolverTablesIntegrationTest;
import com.dotmarketing.startup.runonce.Task201013AddNewColumnsToIdentifierTableTest;
import com.dotmarketing.startup.runonce.Task201014UpdateColumnsValuesInIdentifierTableTest;
import com.dotmarketing.startup.runonce.Task201102UpdateColumnSitelicTableTest;
import com.dotmarketing.startup.runonce.Task210218MigrateUserProxyTableTest;
import com.dotmarketing.startup.runonce.Task210319CreateStorageTableTest;
import com.dotmarketing.startup.runonce.Task210321RemoveOldMetadataFilesTest;
import com.dotmarketing.startup.runonce.Task210506UpdateStorageTableTest;
import com.dotmarketing.startup.runonce.Task210510UpdateStorageTableDropMetadataColumnTest;
import com.dotmarketing.startup.runonce.Task210520UpdateAnonymousEmailTest;
import com.dotmarketing.startup.runonce.Task210527DropReviewFieldsFromContentletTableTest;
import com.dotmarketing.startup.runonce.Task210719CleanUpTitleFieldTest;
import com.dotmarketing.startup.runonce.Task210802UpdateStructureTableTest;
import com.dotmarketing.startup.runonce.Task210805DropUserProxyTableTest;
import com.dotmarketing.startup.runonce.Task210816DeInodeRelationshipTest;
import com.dotmarketing.startup.runonce.Task210901UpdateDateTimezonesTest;
import com.dotmarketing.startup.runonce.Task211007RemoveNotNullConstraintFromCompanyMXColumnTest;
import com.dotmarketing.startup.runonce.Task211012AddCompanyDefaultLanguageTest;
import com.dotmarketing.startup.runonce.Task220202RemoveFKStructureFolderConstraintTest;
import com.dotmarketing.startup.runonce.Task211101AddContentletAsJsonColumnTest;
import com.dotmarketing.startup.runonce.Task211103RenameHostNameLabelTest;
import com.dotmarketing.startup.runonce.Task220203RemoveFolderInodeConstraintTest;
import com.dotmarketing.startup.runonce.Task220214AddOwnerAndIDateToFolderTableTest;
import com.dotmarketing.startup.runonce.Task220215MigrateDataFromInodeToFolderTest;
import com.dotmarketing.startup.runonce.Task220329UpdateDateTimezonesTest;
import com.dotmarketing.startup.runonce.Task220404RemoveCalendarReminderTest;
import com.dotmarketing.util.ConfigTest;
import com.dotmarketing.util.HashBuilderTest;
import com.dotmarketing.util.MaintenanceUtilTest;
import com.dotmarketing.util.ResourceCollectorUtilTest;
import com.dotmarketing.util.TestConfig;
import com.liferay.portal.language.LanguageUtilTest;
import org.apache.velocity.tools.view.tools.CookieToolTest;
import org.junit.runner.RunWith;
import org.junit.runners.Suite.SuiteClasses;

/* grep -l -r "@Test" dotCMS/src/integration-test */
/* ./gradlew integrationTest -Dtest.single=com.dotcms.MainSuite */


@RunWith(MainBaseSuite.class)
@SuiteClasses({
        PushPublishBundleGeneratorTest.class,
        RuleBundlerTest.class,
        com.dotcms.content.elasticsearch.business.ESMappingAPITest.class,
        org.apache.velocity.runtime.parser.node.SimpleNodeTest.class,
        com.liferay.portal.ejb.UserLocalManagerTest.class,
        com.liferay.portal.ejb.UserUtilTest.class,
        com.liferay.util.LocaleUtilTest.class,
        com.dotcms.languagevariable.business.LanguageVariableAPITest.class,
        com.dotcms.filters.interceptor.jwt.JsonWebTokenInterceptorIntegrationTest.class,
        com.dotcms.publishing.PublisherAPITest.class,
        com.dotcms.publishing.remote.RemoteReceiverLanguageResolutionTest.class,
        com.dotcms.cluster.business.ServerAPIImplTest.class,
        com.dotcms.cache.KeyValueCacheImplTest.class,
        com.dotcms.enterprise.publishing.remote.handler.RuleBundlerHandlerTest.class,
        com.dotcms.enterprise.publishing.remote.CategoryBundlerHandlerTest.class,
        com.dotcms.enterprise.publishing.remote.HostBundlerHandlerTest.class,
        com.dotcms.enterprise.priv.ESSearchProxyTest.class,
        com.dotcms.util.pagination.ContentTypesPaginatorTest.class,
        com.dotcms.util.marshal.MarshalUtilsIntegrationTest.class,
        com.dotcms.util.RelationshipUtilTest.class,
        com.dotcms.util.ImportUtilTest.class,
        com.dotmarketing.util.PageModeTest.class,
        com.dotmarketing.business.web.UserWebAPIImplTest.class,
        com.dotcms.auth.providers.jwt.JsonWebTokenUtilsIntegrationTest.class,
        com.dotcms.auth.providers.jwt.factories.ApiTokenAPITest.class,
        com.dotcms.auth.providers.jwt.services.JsonWebTokenServiceIntegrationTest.class,
        DependencyModDateUtilTest.class,
        com.dotcms.publisher.business.PublisherTest.class,
        com.dotcms.publisher.endpoint.bean.PublishingEndPointTest.class,
        com.dotcms.publisher.endpoint.business.PublishingEndPointAPITest.class,
        com.dotcms.publisher.endpoint.business.PublishingEndPointFactoryImplTest.class,
        com.dotcms.publisher.assets.business.PushedAssetsAPITest.class,
        com.dotcms.notification.business.NotificationAPITest.class,
        com.dotcms.business.LocalTransactionAndCloseDBIfOpenedFactoryTest.class,
        com.dotcms.content.elasticsearch.business.IndiciesFactoryTest.class,
        com.dotcms.content.elasticsearch.business.ESIndexSpeedTest.class,
        com.dotcms.content.elasticsearch.business.ESSiteSearchAPITest.class,
        com.dotcms.content.elasticsearch.business.ContentletIndexAPIImplTest.class,
        com.dotcms.content.elasticsearch.business.ES6UpgradeTest.class,
        com.dotcms.content.elasticsearch.business.ESContentFactoryImplTest.class,
        com.dotcms.keyvalue.busines.KeyValueAPIImplTest.class,
        com.dotcms.keyvalue.business.KeyValueAPITest.class,
        com.dotcms.tika.TikaUtilsTest.class,
        com.dotcms.http.CircuitBreakerUrlTest.class,
        com.dotcms.visitor.filter.logger.VisitorLoggerTest.class,
        com.dotcms.visitor.filter.characteristics.VisitorCharacterTest.class,
        com.dotcms.graphql.business.GraphqlAPITest.class,
        com.dotcms.contenttype.test.ContentTypeTest.class,
        com.dotcms.contenttype.test.DeleteFieldJobTest.class,
        com.dotcms.contenttype.test.ContentTypeAPIImplTest.class,
        com.dotcms.contenttype.test.ContentTypeBuilderTest.class,
        com.dotcms.contenttype.test.ContentTypeFactoryImplTest.class,
        com.dotcms.contenttype.test.ContentTypeImportExportTest.class,
        com.dotcms.contenttype.test.FieldFactoryImplTest.class,
        com.dotcms.contenttype.test.JsonContentTypeTransformerTest.class,
        com.dotcms.contenttype.test.ContentResourceTest.class,
        com.dotcms.contenttype.test.FieldBuilderTest.class,
        com.dotcms.contenttype.test.KeyValueFieldUtilTest.class,
        com.dotcms.contenttype.test.ContentTypeResourceTest.class,
        com.dotcms.contenttype.business.RelationshipAPITest.class,
        com.dotcms.contenttype.business.FieldAPITest.class,
        com.dotcms.contenttype.business.RelationshipFactoryImplTest.class,
        com.dotcms.contenttype.model.field.layout.FieldUtilTest.class,
        com.dotcms.contenttype.model.field.layout.FieldLayoutColumnSerializerTest.class,
        com.dotcms.contenttype.model.field.layout.FieldLayoutSerializerTest.class,
        com.dotcms.contenttype.model.field.layout.FieldLayoutRowSerializerTest.class,
        com.dotcms.contenttype.model.field.layout.FieldLayoutTest.class,
        com.dotcms.workflow.helper.TestSystemActionMappingsHandlerMerger.class,
        com.dotcms.concurrent.lock.DotKeyLockManagerTest.class,
        com.dotcms.rendering.velocity.VelocityMacroCacheTest.class,
        com.dotcms.rendering.velocity.VelocityUtilTest.class,
        com.dotcms.rendering.velocity.viewtools.navigation.NavToolTest.class,
        com.dotcms.rendering.velocity.viewtools.navigation.NavToolCacheTest.class,
        com.dotcms.rendering.velocity.viewtools.content.ContentMapTest.class,
        com.dotcms.rendering.velocity.viewtools.content.util.ContentUtilsTest.class,
        com.dotcms.rendering.velocity.viewtools.content.ContentToolTest.class,
        com.dotcms.rendering.velocity.viewtools.WorkflowToolTest.class,
        com.dotcms.browser.BrowserAPITest.class,
        com.dotcms.rendering.velocity.viewtools.LanguageWebAPITest.class,
        com.dotcms.rendering.velocity.viewtools.ContainerWebAPIIntegrationTest.class,
        com.dotcms.rendering.velocity.services.VelocityResourceKeyTest.class,
        com.dotcms.rendering.velocity.services.HTMLPageAssetRenderedTest.class,
        com.dotcms.uuid.shorty.ShortyIdApiTest.class,
        DotGraphQLHttpServletTest.class,
        com.dotcms.rest.TagResourceIntegrationTest.class,
        com.dotcms.rest.MapToContentletPopulatorTest.class,
        com.dotcms.rest.WebResourceIntegrationTest.class,
        com.dotcms.rest.api.v1.configuration.ConfigurationResourceTest.class,
        com.dotcms.rest.api.v1.page.NavResourceTest.class,
        com.dotcms.rest.api.v1.page.PageResourceTest.class,
        com.dotcms.rest.api.v1.temp.TempFileResourceTest.class,
        com.dotcms.rest.api.v1.content.ContentVersionResourceIntegrationTest.class,
        com.dotcms.rest.api.v1.container.ContainerResourceIntegrationTest.class,
        com.dotcms.rest.api.v1.theme.ThemeResourceIntegrationTest.class,
        com.dotcms.rest.api.v1.vtl.VTLResourceIntegrationTest.class,
        com.dotcms.rest.api.v1.contenttype.ContentTypeResourceIssue15124Test.class,
        com.dotcms.rest.api.v1.contenttype.FieldResourceTest.class,
        com.dotcms.rest.api.v1.contenttype.FieldVariableResourceTest.class,
        com.dotcms.rest.api.v1.contenttype.ContentTypeResourceTest.class,
        com.dotcms.rest.api.v1.workflow.WorkflowResourceResponseCodeIntegrationTest.class,
        com.dotcms.rest.api.v1.workflow.WorkflowResourceIntegrationTest.class,
        com.dotcms.rest.api.v1.workflow.WorkflowResourceLicenseIntegrationTest.class,
        com.dotcms.rest.api.v1.authentication.ResetPasswordResourceIntegrationTest.class,
        com.dotcms.rest.api.v1.authentication.CreateJsonWebTokenResourceIntegrationTest.class,
        com.dotcms.rest.api.v1.relationships.RelationshipsResourceTest.class,
        com.dotcms.rest.api.v2.contenttype.FieldResourceTest.class,
        com.dotcms.rest.api.v3.contenttype.FieldResourceTest.class,
        com.dotcms.rest.api.v3.contenttype.MoveFieldFormTest.class,
        com.dotcms.rest.api.CorsFilterTest.class,
        com.dotcms.rest.elasticsearch.ESContentResourcePortletTest.class,
        com.dotcms.filters.VanityUrlFilterTest.class,
        com.dotcms.vanityurl.business.VanityUrlAPITest.class,
        com.dotmarketing.portlets.fileassets.business.FileAssetAPITest.class,
        com.dotmarketing.portlets.languagesmanager.business.LanguageAPITest.class,
        com.dotmarketing.portlets.languagesmanager.business.LanguageFactoryIntegrationTest.class,
        com.dotmarketing.portlets.linkchecker.business.LinkCheckerAPITest.class,
        com.dotmarketing.portlets.contentlet.util.ContentletUtilTest.class,
        com.dotmarketing.portlets.contentlet.business.ContentletCheckInTest.class,
        com.dotmarketing.portlets.contentlet.business.ContentletFactoryTest.class,
        com.dotmarketing.portlets.contentlet.business.HostAPITest.class,
        ContainerStructureFinderStrategyResolverTest.class,
        com.dotmarketing.portlets.contentlet.business.ContentletAPITest.class,
        com.dotmarketing.portlets.contentlet.model.ContentletIntegrationTest.class,
        com.dotmarketing.portlets.contentlet.transform.BinaryToMapTransformerTest.class,
        com.dotmarketing.portlets.contentlet.transform.ContentletTransformerTest.class,
        com.dotmarketing.portlets.contentlet.ajax.ContentletAjaxTest.class,
        com.dotmarketing.portlets.workflows.business.SaveContentDraftActionletTest.class,
        com.dotmarketing.portlets.workflows.business.WorkflowFactoryTest.class,
        com.dotmarketing.portlets.workflows.business.SaveContentActionletTest.class,
        com.dotmarketing.portlets.workflows.business.WorkflowAPIMultiLanguageTest.class,
        com.dotmarketing.portlets.workflows.business.WorkflowAPITest.class,
        com.dotmarketing.portlets.workflows.model.WorkflowSearcherTest.class,
        com.dotmarketing.portlets.workflows.model.SystemActionWorkflowActionMappingTest.class,
        com.dotmarketing.portlets.workflows.actionlet.FourEyeApproverActionletTest.class,
        com.dotmarketing.portlets.workflows.actionlet.SaveContentActionletTest.class,
        com.dotmarketing.portlets.workflows.actionlet.SaveContentActionletWithTagsTest.class,
        com.dotmarketing.portlets.workflows.actionlet.CopyActionletTest.class,
        com.dotmarketing.portlets.workflows.actionlet.VelocityScriptActionletTest.class,
        com.dotmarketing.portlets.personas.business.PersonaAPITest.class,
        com.dotmarketing.portlets.personas.business.DeleteMultiTreeUsedPersonaTagJobTest.class,
        com.dotmarketing.portlets.links.business.MenuLinkAPITest.class,
        com.dotmarketing.portlets.links.factories.LinkFactoryTest.class,
        com.dotmarketing.portlets.rules.conditionlet.ConditionletOSGIFTest.class,
        com.dotmarketing.portlets.rules.conditionlet.CurrentSessionLanguageConditionletTest.class,
        com.dotmarketing.portlets.rules.conditionlet.NumberOfTimesPreviouslyVisitedConditionletTest.class,
        com.dotmarketing.portlets.rules.conditionlet.UsersBrowserLanguageConditionletTest.class,
        com.dotmarketing.portlets.rules.conditionlet.UsersSiteVisitsConditionletTest.class,
        com.dotmarketing.portlets.rules.conditionlet.VisitorOperatingSystemConditionletTest.class,
        com.dotmarketing.portlets.rules.conditionlet.VisitedUrlConditionletTest.class,
        com.dotmarketing.portlets.rules.business.RulesCacheFTest.class,
        com.dotmarketing.portlets.templates.business.TemplateAPITest.class,
        com.dotmarketing.portlets.folders.business.FolderAPITest.class,
        com.dotmarketing.portlets.containers.business.ContainerAPIImplTest.class,
        com.dotmarketing.portlets.containers.business.ContainerAPITest.class,
        com.dotmarketing.portlets.containers.business.FileAssetContainerUtilTest.class,
        com.dotmarketing.portlets.htmlpages.business.HTMLPageAPITest.class,
        com.dotmarketing.portlets.structure.factories.StructureFactoryTest.class,
        com.dotmarketing.portlets.structure.factories.FieldFactoryTest.class,
        com.dotmarketing.portlets.structure.model.ContentletRelationshipsTest.class,
        com.dotmarketing.portlets.structure.transform.ContentletRelationshipsTransformerTest.class,
        com.dotmarketing.portlets.categories.business.CategoryAPITest.class,
        com.dotmarketing.filters.FiltersTest.class,
        com.dotmarketing.business.VersionableAPITest.class,
        com.dotmarketing.business.UserAPITest.class,
        com.dotmarketing.business.portal.PortletAPIImplTest.class,
        com.dotmarketing.business.cache.provider.guava.CachePerformanceTest.class,
        com.dotmarketing.business.web.LanguageWebApiTest.class,
        com.dotmarketing.business.IdentifierFactoryTest.class,
        com.dotmarketing.business.IdentifierAPITest.class,
        com.dotmarketing.business.CommitListenerCacheWrapperTest.class,
        com.dotmarketing.business.RoleAPITest.class,
        com.dotmarketing.business.IdentifierConsistencyIntegrationTest.class,
        com.dotmarketing.business.LayoutAPITest.class,
        com.dotmarketing.business.PermissionAPIIntegrationTest.class,
        com.dotmarketing.business.PermissionAPITest.class,
        com.dotmarketing.servlets.BinaryExporterServletTest.class,
        com.dotmarketing.servlets.ShortyServletAndTitleImageTest.class,
        com.dotmarketing.servlets.ajax.AjaxDirectorServletIntegrationTest.class,
        com.dotmarketing.common.reindex.ReindexThreadTest.class,
        com.dotmarketing.common.reindex.ReindexAPITest.class,
        com.dotmarketing.common.db.DotDatabaseMetaDataTest.class,
        com.dotmarketing.common.db.ParamsSetterTest.class,
        com.dotmarketing.cms.urlmap.URLMapAPIImplTest.class,
        com.dotmarketing.factories.PublishFactoryTest.class,
        com.dotmarketing.factories.WebAssetFactoryTest.class,
        com.dotmarketing.factories.MultiTreeAPITest.class,
        com.dotmarketing.db.DbConnectionFactoryTest.class,
        com.dotmarketing.db.DbConnectionFactoryUtilTest.class,
        com.dotmarketing.db.HibernateUtilTest.class,
        com.dotmarketing.quartz.job.BinaryCleanupJobTest.class,
        FocalPointAPITest.class,
        com.dotmarketing.tag.business.TagAPITest.class,
        com.dotcms.osgi.OSGIUtilTest.class,
        com.dotmarketing.fixTasks.FixTask00085FixEmptyParentPathOnIdentifierTest.class,
        com.dotmarketing.startup.runonce.Task05170DefineFrontEndAndBackEndRolesTest.class,
        com.dotmarketing.startup.runonce.Task04375UpdateCategoryKeyTest.class,
        com.dotmarketing.startup.runonce.Task04335CreateSystemWorkflowTest.class,
        com.dotmarketing.startup.runonce.Task04375UpdateColorsTest.class,
        com.dotmarketing.startup.runonce.Task05160MultiTreeAddPersonalizationColumnAndChangingPKTest.class,
        com.dotmarketing.startup.runonce.Task05035LanguageTableIdentityOffTest.class,
        com.dotmarketing.startup.runonce.Task05165CreateContentTypeWorkflowActionMappingTableTest.class,
        com.dotmarketing.startup.runonce.Task05070AndTask05080Test.class,
        com.dotmarketing.startup.runonce.Task05030UpdateSystemContentTypesHostTest.class,
        com.dotmarketing.startup.runonce.Task05050FileAssetContentTypeReadOnlyFileNameTest.class,
        com.dotmarketing.startup.runonce.Task05190UpdateFormsWidgetCodeFieldTest.class,
        com.dotmarketing.startup.runalways.Task00001LoadSchemaIntegrationTest.class,
        com.dotmarketing.startup.runonce.Task05200WorkflowTaskUniqueKeyTest.class,
        Task05195CreatesDestroyActionAndAssignDestroyDefaultActionsToTheSystemWorkflowTest.class,
        Task05210CreateDefaultDotAssetTest.class,
        CleanUpFieldReferencesJobTest.class,
        ESContentletAPIImplTest.class,
        CachedParameterDecoratorTest.class,
        ContainerFactoryImplTest.class,
        TemplateFactoryImplTest.class,
        TestConfig.class,
        ConfigTest.class,
        FolderTest.class,
        PublishAuditAPITest.class,
        BundleFactoryTest.class,
        com.dotcms.security.apps.SecretsStoreKeyStoreImplTest.class,
        AppsAPIImplTest.class,
        AppsResourceTest.class,
        AppsCacheImplTest.class,
        VelocityServletIntegrationTest.class,
        DotAssetAPITest.class,
        DotAssetBaseTypeToContentTypeStrategyImplTest.class,
        RulesAPIImplIntegrationTest.class,
        FileAssetAPIImplIntegrationTest.class,
        FileAssetFactoryIntegrationTest.class,
        UserResourceIntegrationTest.class,
        IntegrationResourceLinkTest.class,
        HashBuilderTest.class,
        ElasticsearchUtilTest.class,
        LanguageUtilTest.class,
        FolderResourceTest.class,
        Task05225RemoveLoadRecordsToIndexTest.class,
        BundleFactoryTest.class,
        PublisherFilterImplTest.class,
        PushPublishFiltersInitializerTest.class,
        PushPublishFilterResourceTest.class,
        PushNowActionletTest.class,
        Task05305AddPushPublishFilterColumnTest.class,
        CMSMaintenanceFactoryTest.class,
        Task05350AddDotSaltClusterColumnTest.class,
        PostgresPubSubImplTest.class,
        DotParseTest.class,
        TestWorkflowAction.class,
        SamlConfigurationServiceTest.class,
        ClusterFactoryTest.class,
        ESMappingUtilHelperTest.class,
        BundleResourceTest.class,
        IdentityProviderConfigurationFactoryTest.class,
        EMAWebInterceptorTest.class,
        GoogleTranslationServiceIntegrationTest.class,
        Task05380ChangeContainerPathToAbsoluteTest.class,
        DotTemplateToolTest.class,
        ContentletWebAPIImplIntegrationTest.class,
        Task05370AddAppsPortletToLayoutTest.class,
        FolderFactoryImplTest.class,
        DotSamlResourceTest.class,
        DotStatefulJobTest.class,
        IntegrityDataGenerationJobTest.class,
        BundleAPITest.class,
        Task05390MakeRoomForLongerJobDetailTest.class,
        IntegrityDataGenerationJobTest.class,
        Task05395RemoveEndpointIdForeignKeyInIntegrityResolverTablesIntegrationTest.class,
        JSONToolTest.class,
        BundlePublisherResourceIntegrationTest.class,
        IntegrityResourceIntegrationTest.class,
        Task00050LoadAppsSecretsTest.class,
        StoragePersistenceAPITest.class,
        FileMetadataAPITest.class,
        StartupTasksExecutorTest.class,
        Task201013AddNewColumnsToIdentifierTableTest.class,
        Task201014UpdateColumnsValuesInIdentifierTableTest.class,
        AppsInterpolationTest.class,
        com.dotcms.rest.api.v1.template.TemplateResourceTest.class,
        Task201102UpdateColumnSitelicTableTest.class,
        DependencyManagerTest.class,
        com.dotcms.rest.api.v1.versionable.VersionableResourceTest.class,
        GenericBundleActivatorTest.class,
        SAMLHelperTest.class,
        PermissionHelperTest.class,
        ResetPasswordTokenUtilTest.class,
        ContainerBundlerTest.class,
        ContentTypeBundlerTest.class,
        DependencyBundlerTest.class,
        FolderBundlerTest.class,
        HostBundlerTest.class,
        LinkBundlerTest.class,
        TemplateBundlerTest.class,
        WorkflowBundlerTest.class,
        PublisherAPIImplTest.class,
        LegacyShortyIdApiTest.class,
        AutoLoginFilterTest.class,
        FolderCacheImplIntegrationTest.class,
        Task210218MigrateUserProxyTableTest.class,
        com.dotmarketing.startup.runonce.Task210316UpdateLayoutIconsTest.class,
        Task210319CreateStorageTableTest.class,
        Task210321RemoveOldMetadataFilesTest.class,
        DBTimeZoneCheckTest.class,
        ContentHandlerTest.class,
        ESIndexAPITest.class,
        FileAssetTemplateUtilTest.class,
        SiteSearchJobImplTest.class,
        Task210506UpdateStorageTableTest.class,
        Task210520UpdateAnonymousEmailTest.class,
        Task210510UpdateStorageTableDropMetadataColumnTest.class,
        StaticPushPublishBundleGeneratorTest.class,
        CookieToolTest.class,
        CSVManifestBuilderTest.class,
        MoveContentActionletTest.class,
        ImageFilterAPIImplTest.class,
        DeterministicIdentifierAPITest.class,
        Task210527DropReviewFieldsFromContentletTableTest.class,
        ContentletCacheImplTest.class,
        HostTest.class,
        FileToolTest.class,
        Task210719CleanUpTitleFieldTest.class,
        Task210802UpdateStructureTableTest.class,
        MaintenanceUtilTest.class,
        BundlePublisherTest.class,
        CategoryFactoryTest.class,
        Task210805DropUserProxyTableTest.class,
        Task210816DeInodeRelationshipTest.class,
        WorkflowEmailUtilTest.class,
        ConfigurationHelperTest.class,
        PublishQueueElementTransformerTest.class,
        CSVManifestReaderTest.class,
        Task210901UpdateDateTimezonesTest.class,
        DotObjectCodecTest.class,
        RedisClientTest.class,
        LettuceCacheTest.class,
        RedisPubSubImplTest.class,
        ManifestReaderFactoryTest.class,
        ResourceCollectorUtilTest.class,
        Task211007RemoveNotNullConstraintFromCompanyMXColumnTest.class,
        ManifestReaderFactoryTest.class,
        Task211012AddCompanyDefaultLanguageTest.class,
        StaticPublisherIntegrationTest.class,
        HostIntegrityCheckerTest.class,
        MetaWebInterceptorTest.class,
        BrowserUtilTest.class,
        Task211101AddContentletAsJsonColumnTest.class,
        ContentletJsonAPITest.class,
        VelocityScriptActionletAbortTest.class,
        StoryBlockMapTest.class,
        ContentletJsonAPITest.class,
        HandlerUtilTest.class,
        Task211103RenameHostNameLabelTest.class,
        ContentSecurityPolicyUtilTest.class,
        MessageToolTest.class,
        XmlToolTest.class,
        LanguageFolderTest.class,
        MailAPIImplTest.class,
        CSSCacheTest.class,
        com.dotcms.rendering.velocity.viewtools.content.BinaryMapTest.class,
        IntegrityUtilTest.class,
        Task220202RemoveFKStructureFolderConstraintTest.class,
        PublisherAPIImplTest.class,
        ContentBundlerTest.class,
        ObjectMapperTest.class,
        URLMapBundlerTest.class,
        PermissionBitFactoryImplTest.class,
        Task220203RemoveFolderInodeConstraintTest.class,
        Task220214AddOwnerAndIDateToFolderTableTest.class,
        Task220215MigrateDataFromInodeToFolderTest.class,
<<<<<<< HEAD
        ContentDispositionFileNameParserTest.class,
        SecureFileValidatorTest.class,
        BoundedBufferedReaderTest.class,
        Task220329UpdateDateTimezonesTest.class
=======
        Task220329UpdateDateTimezonesTest.class,
        Task220404RemoveCalendarReminderTest.class
>>>>>>> 75c68015
})
public class MainSuite {

}<|MERGE_RESOLUTION|>--- conflicted
+++ resolved
@@ -538,15 +538,12 @@
         Task220203RemoveFolderInodeConstraintTest.class,
         Task220214AddOwnerAndIDateToFolderTableTest.class,
         Task220215MigrateDataFromInodeToFolderTest.class,
-<<<<<<< HEAD
         ContentDispositionFileNameParserTest.class,
         SecureFileValidatorTest.class,
         BoundedBufferedReaderTest.class,
-        Task220329UpdateDateTimezonesTest.class
-=======
+        Task220329UpdateDateTimezonesTest.class,
         Task220329UpdateDateTimezonesTest.class,
         Task220404RemoveCalendarReminderTest.class
->>>>>>> 75c68015
 })
 public class MainSuite {
 
