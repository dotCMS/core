--- conflicted
+++ resolved
@@ -641,12 +641,8 @@
 //        AnalyticsAPIImplTest.class,
 //        AccessTokenRenewJobTest.class,
         AssetPathResolverImplTest.class,
-<<<<<<< HEAD
-        CMSUrlUtilTest.class,
+        CMSUrlUtilIntegrationTest.class,
         HostFactoryImplTest.class
-=======
-        CMSUrlUtilIntegrationTest.class
->>>>>>> 62bfa7ee
 })
 
 public class MainSuite {
