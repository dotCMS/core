package com.dotcms.content.elasticsearch.business;

<<<<<<< HEAD
=======
import static com.dotcms.util.CollectionsUtils.list;
import static com.dotcms.util.CollectionsUtils.map;
import static org.junit.Assert.assertEquals;
import static org.junit.Assert.assertFalse;
import static org.junit.Assert.assertNotNull;
import static org.junit.Assert.assertTrue;

import com.dotcms.content.elasticsearch.constants.ESMappingConstants;
>>>>>>> eb69c792
import com.dotcms.contenttype.business.ContentTypeAPI;
import com.dotcms.contenttype.business.FieldAPI;
import com.dotcms.contenttype.model.field.CategoryField;
import com.dotcms.contenttype.model.field.Field;
import com.dotcms.contenttype.model.field.FieldBuilder;
import com.dotcms.contenttype.model.field.RelationshipField;
import com.dotcms.contenttype.model.type.ContentType;
import com.dotcms.contenttype.model.type.ContentTypeBuilder;
import com.dotcms.contenttype.model.type.SimpleContentType;
import com.dotcms.datagen.ContentletDataGen;
import com.dotcms.util.IntegrationTestInitService;
import com.dotmarketing.beans.Host;
import com.dotmarketing.business.APILocator;
import com.dotmarketing.business.RelationshipAPI;
import com.dotmarketing.business.UserAPI;
import com.dotmarketing.exception.DotDataException;
import com.dotmarketing.exception.DotSecurityException;
import com.dotmarketing.portlets.categories.business.CategoryAPI;
import com.dotmarketing.portlets.categories.model.Category;
import com.dotmarketing.portlets.contentlet.business.ContentletAPI;
import com.dotmarketing.portlets.contentlet.model.Contentlet;
import com.dotmarketing.portlets.folders.business.FolderAPI;
import com.dotmarketing.portlets.languagesmanager.business.LanguageAPI;
import com.dotmarketing.portlets.languagesmanager.model.Language;
import com.dotmarketing.portlets.structure.model.Relationship;
import com.dotmarketing.util.WebKeys.Relationship.RELATIONSHIP_CARDINALITY;
import com.liferay.portal.model.User;
import com.liferay.util.StringPool;
<<<<<<< HEAD
import java.io.StringWriter;
=======
import java.util.ArrayList;
>>>>>>> eb69c792
import java.util.Collections;
import java.util.Date;
import java.util.HashMap;
import java.util.List;
import java.util.Map;
import org.junit.Assert;
import org.junit.BeforeClass;
import org.junit.Test;

/**
 * @author nollymar
 */
public class ESMappingAPITest {

    private static ContentletAPI contentletAPI;
    private static ContentTypeAPI contentTypeAPI;
    private static FieldAPI fieldAPI;
    private static LanguageAPI languageAPI;
    private static Language language;
    private static RelationshipAPI relationshipAPI;
    private static UserAPI userAPI;
    private static User user;

    @BeforeClass
    public static void prepare() throws Exception {
        //Setting web app environment
        IntegrationTestInitService.getInstance().init();
        userAPI = APILocator.getUserAPI();
        user = userAPI.getSystemUser();

        contentTypeAPI = APILocator.getContentTypeAPI(user);
        contentletAPI = APILocator.getContentletAPI();
        fieldAPI = APILocator.getContentTypeFieldAPI();
        languageAPI = APILocator.getLanguageAPI();
        language = languageAPI.getDefaultLanguage();
        relationshipAPI = APILocator.getRelationshipAPI();
    }

    @Test
    public void testLoadRelationshipFields_whenUsingLegacyRelationships_shouldSuccess()
            throws DotDataException, DotSecurityException {

        final ESMappingAPIImpl esMappingAPI = new ESMappingAPIImpl();
        final Map<String, Object> esMap = new HashMap<>();

        final ContentType newsContentType = contentTypeAPI.find("News");
        final ContentType commentsContentType = contentTypeAPI.find("Comments");

        Contentlet newsContentlet = null;
        Contentlet commentsContentlet = null;

        try {
            //creates parent contentlet
            ContentletDataGen dataGen = new ContentletDataGen(newsContentType.id());
            newsContentlet = dataGen.languageId(language.getId()).setProperty("title", "News Test")
                    .setProperty("urlTitle", "news-test").setProperty("byline", "news-test")
                    .setProperty("sysPublishDate", new Date()).setProperty("story", "news-test")
                    .next();

            //creates child contentlet
            dataGen = new ContentletDataGen(commentsContentType.id());
            commentsContentlet = dataGen.languageId(language.getId())
                    .setProperty("title", "Comment for News")
                    .setProperty("email", "testing@dotcms.com")
                    .setProperty("comment", "Comment for News").nextPersisted();

            final Relationship relationship = relationshipAPI.byTypeValue("News-Comments");

            newsContentlet = contentletAPI.checkin(newsContentlet,
                    map(relationship, list(commentsContentlet)),
                    null, user, false);

            esMappingAPI.loadRelationshipFields(newsContentlet, esMap);

            assertNotNull(esMap);
            assertEquals(commentsContentlet.getIdentifier(),
                    ((List)esMap.get("News-Comments")).get(0));

        } finally {
            if (newsContentlet != null && newsContentlet.getIdentifier() != null) {
                ContentletDataGen.remove(newsContentlet);
            }

            if (commentsContentlet != null && commentsContentlet.getIdentifier() != null) {
                ContentletDataGen.remove(commentsContentlet);
            }

        }
    }

    @Test
    public void testLoadRelationshipFields_whenUsingSelfRelationships_shouldSuccess()
            throws DotDataException, DotSecurityException {

        final ESMappingAPIImpl esMappingAPI = new ESMappingAPIImpl();
        final Map<String, Object> esMap = new HashMap<>();

        final ContentType commentsContentType = contentTypeAPI.find("Comments");

        Contentlet parentContentlet = null;
        Contentlet childContentlet = null;

        try {
            //creates parent contentlet
            ContentletDataGen dataGen = new ContentletDataGen(commentsContentType.id());
            childContentlet = dataGen.languageId(language.getId())
                    .setProperty("title", "Child Comment for Test")
                    .setProperty("email", "testing@dotcms.com")
                    .setProperty("comment", "Child Comment for Test")
                    .next();

            //creates child contentlet
            parentContentlet = dataGen.languageId(language.getId())
                    .setProperty("title", "Parent Comment for Test")
                    .setProperty("email", "testing@dotcms.com")
                    .setProperty("comment", "Parent Comment for Test")
                    .nextPersisted();

            final Relationship relationship = relationshipAPI.byTypeValue("Comments-Comments");

            childContentlet = contentletAPI.checkin(childContentlet,
                    map(relationship, list(parentContentlet)),
                    null, user, false);

            esMappingAPI.loadRelationshipFields(parentContentlet, esMap);

            assertNotNull(esMap);
            assertEquals(childContentlet.getIdentifier(), ((List)esMap.get("Comments-Comments")).get(0));

        } finally {
            if (parentContentlet != null && parentContentlet.getIdentifier() != null) {
                ContentletDataGen.remove(parentContentlet);
            }

            if (childContentlet != null && childContentlet.getIdentifier() != null) {
                ContentletDataGen.remove(childContentlet);
            }

        }
    }


    @Test
    public void testLoadRelationshipFields_whenUsingOneSideFieldRelationships_shouldSuccess()
            throws DotDataException, DotSecurityException {

        final ESMappingAPIImpl esMappingAPI = new ESMappingAPIImpl();
        Map<String, Object> esMap = new HashMap<>();

        String cardinality = String.valueOf(RELATIONSHIP_CARDINALITY.MANY_TO_MANY.ordinal());

        ContentType parentContentType = null;
        ContentType childContentType = null;

        try {
            parentContentType = createAndSaveSimpleContentType("parentContentType");
            childContentType = createAndSaveSimpleContentType("childContentType");

            createAndSaveRelationshipField("newRel",
                    parentContentType.id(), childContentType.variable(), cardinality);

            final Relationship relationship = relationshipAPI.byContentType(parentContentType)
                    .get(0);

            //creates parent contentlet
            ContentletDataGen dataGen = new ContentletDataGen(parentContentType.id());
            Contentlet parentContentlet = dataGen.languageId(language.getId()).next();

            //creates child contentlet
            dataGen = new ContentletDataGen(childContentType.id());
            final Contentlet childContentlet1 = dataGen.languageId(language.getId()).nextPersisted();
            final Contentlet childContentlet2 = dataGen.languageId(language.getId()).nextPersisted();

            parentContentlet = contentletAPI.checkin(parentContentlet,
                    map(relationship, list(childContentlet1, childContentlet2)),
                    null, user, false);

            final StringWriter catchAllWriter = new StringWriter();
            esMappingAPI.loadRelationshipFields(parentContentlet, esMap, catchAllWriter);

            assertNotNull(esMap);
            assertNotNull(catchAllWriter);

            final List<String> expectedResults = list(childContentlet1.getIdentifier(), childContentlet2.getIdentifier());

            validateRelationshipIndex(esMap, relationship.getRelationTypeValue(), expectedResults,
                    catchAllWriter.toString());

        } finally {
            if (parentContentType != null && parentContentType.id() != null) {
                contentTypeAPI.delete(parentContentType);
            }

            if (childContentType != null && childContentType.id() != null) {
                contentTypeAPI.delete(childContentType);
            }

        }
    }

    @Test
    public void testLoadRelationshipFields_whenUsingTwoSidedFieldRelationships_shouldSuccess()
            throws DotDataException, DotSecurityException {

        final ESMappingAPIImpl esMappingAPI = new ESMappingAPIImpl();
        Map<String, Object> esMap = new HashMap<>();

        String cardinality = String.valueOf(RELATIONSHIP_CARDINALITY.MANY_TO_MANY.ordinal());

        ContentType parentContentType = null;
        ContentType childContentType = null;

        try {
            parentContentType = createAndSaveSimpleContentType("parentContentType");
            childContentType = createAndSaveSimpleContentType("childContentType");

            final Field parentTypeRelationshipField = createAndSaveRelationshipField("newRel",
                    parentContentType.id(), childContentType.variable(), cardinality);

            final String fullFieldVar =
                    parentContentType.variable() + StringPool.PERIOD + parentTypeRelationshipField
                            .variable();

            //Adding a RelationshipField to the child
            final Field childTypeRelationshipField = createAndSaveRelationshipField("otherSideRel",
                    childContentType.id(), fullFieldVar, cardinality);

            final Relationship relationship = relationshipAPI.byContentType(parentContentType)
                    .get(0);

            //creates child contentlet
            final ContentletDataGen childDataGen = new ContentletDataGen(childContentType.id());
            final Contentlet childContentlet = childDataGen.languageId(language.getId()).nextPersisted();

            //creates parent contentlet
            final ContentletDataGen parentDataGen = new ContentletDataGen(parentContentType.id());
<<<<<<< HEAD
            final Contentlet parentContentlet = contentletAPI
=======
            final Contentlet parentContentlet1 = contentletAPI
                    .checkin(parentDataGen.languageId(language.getId()).next(),
                            map(relationship, list(childContentlet)),
                            null, user, false);

            final Contentlet parentContentlet2 = contentletAPI
>>>>>>> eb69c792
                    .checkin(parentDataGen.languageId(language.getId()).next(),
                            map(relationship, list(childContentlet)),
                            null, user, false);

            esMappingAPI.loadRelationshipFields(childContentlet, esMap, new StringWriter());

            assertNotNull(esMap);

<<<<<<< HEAD
            assertTrue(esMap.isEmpty());
=======
            final List<String> expectedResults = list(parentContentlet1.getIdentifier(), parentContentlet2.getIdentifier());
>>>>>>> eb69c792

            final StringWriter catchAll = new StringWriter();
            esMappingAPI.loadRelationshipFields(parentContentlet, esMap, catchAll);

            final List<String> expectedResults = CollectionsUtils.list(childContentlet.getIdentifier());

            validateRelationshipIndex(esMap, relationship.getRelationTypeValue(), expectedResults,
                    catchAll.toString());

        } finally {
            if (parentContentType != null && parentContentType.id() != null) {
                contentTypeAPI.delete(parentContentType);
            }

            if (childContentType != null && childContentType.id() != null) {
                contentTypeAPI.delete(childContentType);
            }

        }
    }

    private void validateRelationshipIndex(final Map<String, Object> esMap, final String keyName,
            final List<String> identifiers, final String catchAll) {

        final List results = List.class.cast(esMap.get(keyName));
        assertEquals(identifiers.size(), results.size());

        assertFalse(Collections.disjoint(results, identifiers));

        assertTrue(identifiers.stream().allMatch(identifier -> catchAll.contains(identifier)));
    }

    private ContentType createAndSaveSimpleContentType(final String name)
            throws DotSecurityException, DotDataException {
        return contentTypeAPI.save(ContentTypeBuilder.builder(SimpleContentType.class).folder(
                FolderAPI.SYSTEM_FOLDER).host(Host.SYSTEM_HOST).name(name)
                .owner(user.getUserId()).build());
    }

    private Field createAndSaveRelationshipField(final String relationshipName,
            final String parentTypeId,
            final String childTypeVar, final String cardinality)
            throws DotSecurityException, DotDataException {

        final Field field = FieldBuilder.builder(RelationshipField.class).name(relationshipName)
                .contentTypeId(parentTypeId).values(cardinality)
                .relationType(childTypeVar).build();

        //One side of the relationship is set parentContentType --> childContentType
        return fieldAPI.save(field, user);
    }

    @Test
    public void testLoadCategories_GivenContentWithCats_ShouldLoadESMapWithListOfCatsVarnames()
            throws DotDataException, DotSecurityException {

        final ESMappingAPIImpl esMappingAPI = new ESMappingAPIImpl();
        Map<String, Object> esMap = new HashMap<>();
        ContentType contentType = null;
        List<Category> categoriesToDelete = new ArrayList<>();
        final CategoryAPI categoryAPI = APILocator.getCategoryAPI();

        try {
            contentType = createAndSaveSimpleContentType("testContentType");

            //Create Parent Category.
            Category parentCategory = new Category();
            parentCategory.setCategoryName("CT-Category-Parent");
            parentCategory.setKey("parent");
            parentCategory.setCategoryVelocityVarName("parent");
            parentCategory.setSortOrder((String) null);
            parentCategory.setKeywords(null);

            categoryAPI.save(null, parentCategory, user, false);
            categoriesToDelete.add(parentCategory);

            //Create First Child Category.
            Category childCategoryA = new Category();
            childCategoryA.setCategoryName("CT-Category-A");
            childCategoryA.setKey("categoryA");
            childCategoryA.setCategoryVelocityVarName("categoryA");
            childCategoryA.setSortOrder(1);
            childCategoryA.setKeywords(null);

            categoryAPI.save(parentCategory, childCategoryA, user, false);
            categoriesToDelete.add(childCategoryA);

            //Create Second Child Category.
            Category childCategoryB = new Category();
            childCategoryB.setCategoryName("CT-Category-B");
            childCategoryB.setKey("categoryB");
            childCategoryB.setCategoryVelocityVarName("categoryB");
            childCategoryB.setSortOrder(2);
            childCategoryB.setKeywords(null);

            categoryAPI.save(parentCategory, childCategoryB, user, false);
            categoriesToDelete.add(childCategoryB);

            final Field catField = FieldBuilder.builder(CategoryField.class)
                    .name("myCategoryField")
                    .variable("myCategoryField")
                    .values(parentCategory.getInode())
                    .contentTypeId(contentType.id())
                    .build();

            APILocator.getContentTypeFieldAPI().save(catField, user);

            Contentlet content = new ContentletDataGen(contentType.id()).next();

            content = APILocator.getContentletAPI().checkin(content, user, false,
                    list(childCategoryA, childCategoryB));

            esMappingAPI.loadCategories(content, esMap);

            final List<String> expectedCatList = list("categoryA", "categoryB");

            assertEquals("All cats present as List of varnames in ES mapping under variable of cat field",
                    expectedCatList, esMap.get(contentType.variable() + "." + catField.variable()));

            assertEquals("All cats present as List of varnames is ES mapping under 'categories'",
                    expectedCatList, esMap.get(ESMappingConstants.CATEGORIES));


        } finally {
            for(final Category category:categoriesToDelete){
                categoryAPI.delete(category, user, false);
            }

            if (contentType != null && contentType.id() != null) {
                contentTypeAPI.delete(contentType);
            }

        }

    }

}<|MERGE_RESOLUTION|>--- conflicted
+++ resolved
@@ -1,7 +1,5 @@
 package com.dotcms.content.elasticsearch.business;
 
-<<<<<<< HEAD
-=======
 import static com.dotcms.util.CollectionsUtils.list;
 import static com.dotcms.util.CollectionsUtils.map;
 import static org.junit.Assert.assertEquals;
@@ -10,7 +8,6 @@
 import static org.junit.Assert.assertTrue;
 
 import com.dotcms.content.elasticsearch.constants.ESMappingConstants;
->>>>>>> eb69c792
 import com.dotcms.contenttype.business.ContentTypeAPI;
 import com.dotcms.contenttype.business.FieldAPI;
 import com.dotcms.contenttype.model.field.CategoryField;
@@ -21,6 +18,7 @@
 import com.dotcms.contenttype.model.type.ContentTypeBuilder;
 import com.dotcms.contenttype.model.type.SimpleContentType;
 import com.dotcms.datagen.ContentletDataGen;
+import com.dotcms.util.CollectionsUtils;
 import com.dotcms.util.IntegrationTestInitService;
 import com.dotmarketing.beans.Host;
 import com.dotmarketing.business.APILocator;
@@ -39,11 +37,8 @@
 import com.dotmarketing.util.WebKeys.Relationship.RELATIONSHIP_CARDINALITY;
 import com.liferay.portal.model.User;
 import com.liferay.util.StringPool;
-<<<<<<< HEAD
+import java.util.ArrayList;
 import java.io.StringWriter;
-=======
-import java.util.ArrayList;
->>>>>>> eb69c792
 import java.util.Collections;
 import java.util.Date;
 import java.util.HashMap;
@@ -280,29 +275,17 @@
 
             //creates parent contentlet
             final ContentletDataGen parentDataGen = new ContentletDataGen(parentContentType.id());
-<<<<<<< HEAD
             final Contentlet parentContentlet = contentletAPI
-=======
-            final Contentlet parentContentlet1 = contentletAPI
                     .checkin(parentDataGen.languageId(language.getId()).next(),
-                            map(relationship, list(childContentlet)),
+                            CollectionsUtils
+                                    .map(relationship, CollectionsUtils.list(childContentlet)),
                             null, user, false);
 
-            final Contentlet parentContentlet2 = contentletAPI
->>>>>>> eb69c792
-                    .checkin(parentDataGen.languageId(language.getId()).next(),
-                            map(relationship, list(childContentlet)),
-                            null, user, false);
-
             esMappingAPI.loadRelationshipFields(childContentlet, esMap, new StringWriter());
 
             assertNotNull(esMap);
 
-<<<<<<< HEAD
             assertTrue(esMap.isEmpty());
-=======
-            final List<String> expectedResults = list(parentContentlet1.getIdentifier(), parentContentlet2.getIdentifier());
->>>>>>> eb69c792
 
             final StringWriter catchAll = new StringWriter();
             esMappingAPI.loadRelationshipFields(parentContentlet, esMap, catchAll);
