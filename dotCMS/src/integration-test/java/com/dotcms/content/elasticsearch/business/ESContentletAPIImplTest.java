--- conflicted
+++ resolved
@@ -2763,7 +2763,6 @@
     }
 
     /**
-<<<<<<< HEAD
      * Since we removed the validation of max length of 255 chars, we should be able to create content successfully, even
      * thought we sent over 255 chars
      */
@@ -2785,7 +2784,8 @@
         assertEquals(textOver255Chars,vanityURLCheckout.getTitle());
         assertEquals(textOver255Chars,vanityURLCheckout.getURI());
         assertEquals(textOver255Chars,vanityURLCheckout.getForwardTo());
-=======
+    }
+  
      * Method to test: {@link ESContentletAPIImpl#copyContentlet(Contentlet, User, boolean)}
      * Given Scenario:
      * Unable to copy a contentlet with Host/Folder field. Error is thrown when the field name is "Host"
@@ -2812,7 +2812,5 @@
 
         assertNotEquals(respCont.getIdentifier(), contentlet.getIdentifier());
         assertEquals(respCont.getHost(), APILocator.systemHost().getIdentifier());
->>>>>>> 532d0bc9
-
     }
 }