package com.dotcms.junit;

import com.dotcms.business.bytebuddy.ByteBuddyFactory;
import com.dotcms.util.StdOutErrLog;
import com.dotmarketing.db.DbConnectionFactory;
import java.util.LinkedList;
import java.util.List;

import com.dotmarketing.util.Logger;
import org.junit.runner.Description;
import org.junit.runner.Runner;
import org.junit.runner.notification.RunNotifier;
import org.junit.runners.Suite;
import org.junit.runners.model.InitializationError;
import org.junit.runners.model.RunnerBuilder;

public class MainBaseSuite extends Suite {

    public MainBaseSuite(Class<?> klass, RunnerBuilder builder) throws InitializationError {
        super(klass, getRunners(getAnnotatedClasses(klass)));
        StdOutErrLog.tieSystemOutAndErrToLog();
    }

    // copied from Suite
    private static Class<?>[] getAnnotatedClasses(Class<?> klass) throws InitializationError {
        SuiteClasses annotation = klass.getAnnotation(SuiteClasses.class);
        if (annotation == null) {
            throw new InitializationError(
                    String.format("class '%s' must have a SuiteClasses annotation",
                            klass.getName()));
        }
        return annotation.value();
    }

    private static List<Runner> getRunners(Class<?>[] classes) throws InitializationError {

        System.out.println("Register ByteBuddy");
<<<<<<< HEAD
        ByteBuddyFactory.getInstance();
=======
        ByteBuddyFactory.init();
>>>>>>> d15b43da
        List<Runner> runners = new LinkedList<>();

        for (Class<?> klazz : classes) {
            runners.add(new DotRunner(new CustomDataProviderRunner(klazz)));
        }

        return runners;
    }


    private static class DotRunner extends Runner {

        private Runner runner;

        DotRunner(Runner runner) {
            this.runner = runner;
        }

        @Override
        public Description getDescription() {
            return this.runner.getDescription();
        }

        @Override
        public void run(RunNotifier notifier) {
            try {
                this.runner.run(notifier);
            } finally {
                if (DbConnectionFactory.inTransaction())
                    Logger.error(DotRunner.class,"Test "+this.getDescription()+" has open transaction after");

                if (DbConnectionFactory.connectionExists())
                    Logger.error(DotRunner.class,"Test "+this.getDescription()+" has open connection after");
                DbConnectionFactory.closeSilently();
            }
        }
    }
}<|MERGE_RESOLUTION|>--- conflicted
+++ resolved
@@ -35,11 +35,7 @@
     private static List<Runner> getRunners(Class<?>[] classes) throws InitializationError {
 
         System.out.println("Register ByteBuddy");
-<<<<<<< HEAD
-        ByteBuddyFactory.getInstance();
-=======
         ByteBuddyFactory.init();
->>>>>>> d15b43da
         List<Runner> runners = new LinkedList<>();
 
         for (Class<?> klazz : classes) {
