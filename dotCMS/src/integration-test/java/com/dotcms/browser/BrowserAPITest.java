package com.dotcms.browser;

import static org.junit.Assert.assertEquals;
import static org.junit.Assert.assertNotNull;
import static org.junit.Assert.assertTrue;

<<<<<<< HEAD
=======
import com.dotcms.datagen.TemplateDataGen;
import com.dotcms.datagen.VariantDataGen;
import com.dotcms.variant.model.Variant;
>>>>>>> 4a1bd256
import com.dotmarketing.db.DbConnectionFactory;
import com.dotmarketing.exception.DotRuntimeException;
import java.io.File;
import java.io.IOException;
import java.net.URL;
import java.util.ArrayList;
import java.util.Arrays;
import java.util.List;
import java.util.Map;
import java.util.Set;
import java.util.stream.Collectors;

import com.dotmarketing.exception.DotDataException;
import com.dotmarketing.exception.DotSecurityException;
import com.dotmarketing.util.FileUtil;
import org.apache.commons.io.FileUtils;
import org.junit.Assert;
import org.junit.BeforeClass;
import org.junit.Test;
import com.dotcms.IntegrationTestBase;
import com.dotcms.contenttype.exception.NotFoundInDbException;
import com.dotcms.datagen.FileAssetDataGen;
import com.dotcms.datagen.FolderDataGen;
import com.dotcms.datagen.HTMLPageDataGen;
import com.dotcms.datagen.LanguageDataGen;
import com.dotcms.datagen.LinkDataGen;
import com.dotcms.datagen.SiteDataGen;
import com.dotcms.datagen.TestDataUtils;
import com.dotcms.util.IntegrationTestInitService;
import com.dotmarketing.beans.Host;
import com.dotmarketing.business.APILocator;
import com.dotmarketing.business.UserAPI;
import com.dotmarketing.image.focalpoint.FocalPointAPITest;
import com.dotmarketing.portlets.contentlet.business.HostAPI;
import com.dotmarketing.portlets.contentlet.model.Contentlet;
import com.dotmarketing.portlets.contentlet.model.IndexPolicy;
import com.dotmarketing.portlets.fileassets.business.FileAsset;
import com.dotmarketing.portlets.folders.business.FolderAPI;
import com.dotmarketing.portlets.folders.model.Folder;
import com.dotmarketing.portlets.htmlpageasset.model.HTMLPageAsset;
import com.dotmarketing.portlets.languagesmanager.model.Language;
import com.dotmarketing.portlets.links.model.Link;
import com.dotmarketing.portlets.templates.model.Template;
import com.dotmarketing.util.UUIDGenerator;
import com.google.common.collect.ImmutableSet;
import com.liferay.portal.model.User;
import io.vavr.Tuple;
import io.vavr.Tuple3;

/**
 * Created by Oscar Arrieta on 6/8/17.
 */

public class BrowserAPITest extends IntegrationTestBase {

    final BrowserAPI browserAPI = APILocator.getBrowserAPI();
    final FolderAPI folderAPI = APILocator.getFolderAPI();
    final UserAPI userAPI = APILocator.getUserAPI();
    final HostAPI hostAPI = APILocator.getHostAPI();

    static Host testHost;
    static Folder testFolder, testSubFolder;
    static HTMLPageAsset testPage;
    static Language testLanguage;
    static Contentlet testDotAsset;
    static FileAsset testFileAsset, testFileAsset2, testFileAsset3Archived, testFileAsset2MultiLingual;

    static Link testlink;

    private static BrowserAPIImpl browserAPIImpl;

    @BeforeClass
    public static void prepare() throws Exception {
        //Setting web app environment
        IntegrationTestInitService.getInstance().init();
        
        testLanguage = new LanguageDataGen().nextPersisted();
        testHost = new SiteDataGen().nextPersisted();

        testFolder = new FolderDataGen().name("testFolder").site(testHost).nextPersisted();
        testFileAsset = APILocator.getFileAssetAPI().fromContentlet(FileAssetDataGen.createFileAsset(testFolder, "text1FileAsset", ".txt"));
        
        
        testFileAsset2 = APILocator.getFileAssetAPI().fromContentlet(FileAssetDataGen.createFileAsset(testFolder, "text2FileAsset", ".txt"));


        File tempFile = File.createTempFile("testFileAsset2-es", ".jpg");
        URL url = FocalPointAPITest.class.getResource("/images/test.jpg");
        File testImage = new File(url.getFile());
        FileUtils.copyFile(testImage, tempFile);
        
        testFileAsset2MultiLingual =APILocator.getFileAssetAPI().fromContentlet( new FileAssetDataGen(tempFile).languageId(testLanguage.getId()).folder(testFolder).nextPersisted());


        
        // archived
        testFileAsset3Archived = APILocator.getFileAssetAPI().fromContentlet(FileAssetDataGen.createFileAsset(testFolder, "text3FileAsset", ".txt"));
        APILocator.getContentletAPI().archive(testFileAsset3Archived, APILocator.systemUser(), false);
        

        testDotAsset =  TestDataUtils.getDotAssetLikeContentlet(testFolder);
        
        testSubFolder =  new FolderDataGen().name("testSubFolder").parent(testFolder).nextPersisted();

        Template template=new Template();
        template.setTitle("a template "+UUIDGenerator.generateUuid());
        template.setBody("<html><body> I'm mostly empty </body></html>");
        template=APILocator.getTemplateAPI().saveTemplate(template, testHost, APILocator.systemUser(), false);
        
        HTMLPageAsset page = new HTMLPageDataGen(testFolder, template).next();
        page.setTitle("testingpage1");
        testPage = APILocator.getHTMLPageAssetAPI().fromContentlet(HTMLPageDataGen.checkin(page, IndexPolicy.FORCE));

        testlink = new LinkDataGen().hostId(testHost.getIdentifier()).title("testLink").parent(testFolder).target("https://google.com").linkType("EXTERNAL").nextPersisted();
        browserAPIImpl = (BrowserAPIImpl) APILocator.getBrowserAPI();
    }

    /**
     * Method to test: testing the pagination of the BrowserAPI, the test creates a site and a folder, them add 10 files and iterate over them with the browser api
     * Given Scenario: 1)  request items from 0 to 2
     *                  2) request items form 4 to 6
     *                  3) request items form 6 to 10
     *                  4) out of range
     * ExpectedResult: Must have always 10 files as a total, and should retrieve the respective items per request
     *
     */

    @Test()
    public void test_GetFolderContent_pagination() throws DotDataException, DotSecurityException, IOException {

        // create a folder
        // create a 10 files
        final SiteDataGen   siteDataGen   = new SiteDataGen();
        final FolderDataGen folderDataGen = new FolderDataGen();
        final Host          host          = siteDataGen.nextPersisted();
        final Folder        folder        = folderDataGen.site(host).nextPersisted();

        for (int i = 0; i < 10; ++i) {

            new FileAssetDataGen(FileUtil.createTemporaryFile("test", ".txt", "this is a test")).host(host)
                    .folder(folder).setPolicy(IndexPolicy.WAIT_FOR).nextPersisted();
        }

        Map<String, Object> resultMap = browserAPI.getFolderContent(BrowserQuery.builder()
                .showDotAssets(true)
                .showLinks(true)
                .withHostOrFolderId(folder.getIdentifier())
                .offset(0)
                .showFiles(true)
                .showFolders(true)
                .showWorking(true)
                .maxResults(2)
                .build());

        assertNotNull(resultMap);
        assertEquals(10, resultMap.get("total"));

        List<Map<String, Object>> results = (List<Map<String, Object>>)resultMap.get("list");
        assertNotNull(results);
        assertEquals(results.size(), 2);

        // 4 - 6
        resultMap = browserAPI.getFolderContent(BrowserQuery.builder()
                .showDotAssets(true)
                .showLinks(true)
                .withHostOrFolderId(folder.getIdentifier())
                .offset(4)
                .showFiles(true)
                .showFolders(true)
                .showWorking(true)
                .maxResults(2)
                .build());

        assertNotNull(resultMap);
        assertEquals(10, resultMap.get("total"));

        results = (List<Map<String, Object>>)resultMap.get("list");
        assertNotNull(results);
        assertEquals(results.size(), 2);

        // 6 - 10
        resultMap = browserAPI.getFolderContent(BrowserQuery.builder()
                .showDotAssets(true)
                .showLinks(true)
                .withHostOrFolderId(folder.getIdentifier())
                .offset(6)
                .showFiles(true)
                .showFolders(true)
                .showWorking(true)
                .maxResults(4)
                .build());

        assertNotNull(resultMap);
        assertEquals(10, resultMap.get("total"));

        results = (List<Map<String, Object>>)resultMap.get("list");
        assertNotNull(results);
        assertEquals(results.size(), 4);

        // 10 - ...
        resultMap = browserAPI.getFolderContent(BrowserQuery.builder()
                .showDotAssets(true)
                .showLinks(true)
                .withHostOrFolderId(folder.getIdentifier())
                .offset(10)
                .showFiles(true)
                .showFolders(true)
                .showWorking(true)
                .maxResults(15)
                .build());

        assertNotNull(resultMap);
        assertEquals(10, resultMap.get("total"));

        results = (List<Map<String, Object>>)resultMap.get("list");
        assertNotNull(results);
        assertEquals(results.size(), 0);
    }

    /**
     * Method to test: testing the pagination of the BrowserAPI, the test creates a site and a folder, them add 10 files and iterate over them with the browser api
     * also it is including a mime type
     * Given Scenario: 1)  request items from 0 to 2
     *                  2) request items form 4 to 6
     *                  3) request items form 6 to 10
     *                  4) out of range
     * ExpectedResult: Must have always 10 files as a total, and should retrieve the respective items per request
     *
     */

    @Test()
    public void test_GetFolderContent_mimetype_pagination() throws DotDataException, DotSecurityException, IOException {

        // create a folder
        // create a 10 files
        final SiteDataGen   siteDataGen   = new SiteDataGen();
        final FolderDataGen folderDataGen = new FolderDataGen();
        final Host          host          = siteDataGen.nextPersisted();
        final Folder        folder        = folderDataGen.site(host).nextPersisted();

        for (int i = 0; i < 10; ++i) {

            new FileAssetDataGen(FileUtil.createTemporaryFile("test", ".txt", "this is a test")).host(host)
                    .folder(folder).setPolicy(IndexPolicy.WAIT_FOR).nextPersisted();
        }

        Map<String, Object> resultMap = browserAPI.getFolderContent(BrowserQuery.builder()
                .showDotAssets(true)
                .showLinks(true)
                .showMimeTypes(Arrays.asList("application","text/plain"))
                .withHostOrFolderId(folder.getIdentifier())
                .offset(0)
                .showFiles(true)
                .showFolders(true)
                .showWorking(true)
                .maxResults(2)
                .build());

        assertNotNull(resultMap);
        assertEquals(10, resultMap.get("total"));

        List<Map<String, Object>> results = (List<Map<String, Object>>)resultMap.get("list");
        assertNotNull(results);
        assertEquals(results.size(), 2);

        // 4 - 6
        resultMap = browserAPI.getFolderContent(BrowserQuery.builder()
                .showDotAssets(true)
                .showLinks(true)
                .showMimeTypes(Arrays.asList("application","text/plain"))
                .withHostOrFolderId(folder.getIdentifier())
                .offset(4)
                .showFiles(true)
                .showFolders(true)
                .showWorking(true)
                .maxResults(2)
                .build());

        assertNotNull(resultMap);
        assertEquals(10, resultMap.get("total"));

        results = (List<Map<String, Object>>)resultMap.get("list");
        assertNotNull(results);
        assertEquals(results.size(), 2);

        // 6 - 10
        resultMap = browserAPI.getFolderContent(BrowserQuery.builder()
                .showDotAssets(true)
                .showLinks(true)
                .showMimeTypes(Arrays.asList("application","text/plain"))
                .withHostOrFolderId(folder.getIdentifier())
                .offset(6)
                .showFiles(true)
                .showFolders(true)
                .showWorking(true)
                .maxResults(10)
                .build());

        assertNotNull(resultMap);
        assertEquals(10, resultMap.get("total"));

        results = (List<Map<String, Object>>)resultMap.get("list");
        assertNotNull(results);
        assertEquals(results.size(), 4);

        // 10 - ...
        resultMap = browserAPI.getFolderContent(BrowserQuery.builder()
                .showDotAssets(true)
                .showLinks(true)
                .showMimeTypes(Arrays.asList("application","text/plain"))
                .withHostOrFolderId(folder.getIdentifier())
                .offset(10)
                .showFiles(true)
                .showFolders(true)
                .showWorking(true)
                .maxResults(15)
                .build());

        assertNotNull(resultMap);
        assertEquals(10, resultMap.get("total"));

        results = (List<Map<String, Object>>)resultMap.get("list");
        assertNotNull(results);
        assertEquals(results.size(), 0);
    }


    
    @Test(expected = DotRuntimeException.class)
    public void testGetFolderContentWithInvalidIdentifier() throws DotDataException, DotSecurityException { // https://github.com/dotCMS/core/issues/11829

        final String NOT_EXISTING_ID = "01234567-1234-1234-1234-123456789012";

        browserAPI.getFolderContent( APILocator.systemUser(), NOT_EXISTING_ID, 0, -1, "", null, null, true, false, false, false, "", false, false, 1 );
    }

    @Test
    public void testGetFolderContentWithValidIdentifier() throws Exception { // https://github.com/dotCMS/core/issues/11829

        final String folderPath = "/BrowserAPITest-Folder";

        //Creating folder to check.
        User user = userAPI.getSystemUser();
        Host demo = testHost;
        Folder folder = folderAPI.createFolders( folderPath, demo, user, false );

        try {
            Map<String, Object> folderContent = browserAPI.getFolderContent( APILocator.systemUser(), folder.getInode(), 0, -1, "", null, null, true, false, false, false, "", false, false, 1 );
            Assert.assertTrue( folderContent.containsKey( "total" ) );
            Assert.assertTrue( folderContent.containsKey( "list" ) );
        } catch ( Exception e ){
            Assert.fail( "We should not be getting any exception here" );
        } finally {
            folderAPI.delete( folder, user, false );
        }
    }
    
    
    
    
    @Test
    public void testingDifferentBrowserAPIResults() throws Exception{
        for(Tuple3<String,BrowserQuery, Set<String>> testCase : browserApiTestCases()) {
            String testTitle = testCase._1;
            Map<String,Object> results = browserAPI.getFolderContent(testCase._2);
            
            List<String> list = ((List<Map<String,Object>>) results.get("list")).stream().map(m->(String) m.get("name")).collect(Collectors.toList());
            
            assertTrue(testTitle, !list.isEmpty());
            
            Set<String> expectedNames = testCase._3;
            
            assertTrue(testTitle, list.size()==expectedNames.size());
            
            for(String name : list) {
                System.out.println(testTitle + " - got :" + name);
                assertTrue(testTitle, expectedNames.contains(name));
            }
            System.out.println("");
        }   
    }
    
    

    public static List<Tuple3<String,BrowserQuery, Set<String>>> browserApiTestCases() {
    
        List<Tuple3<String,BrowserQuery, Set<String>>> testCases = new ArrayList<>();
        

        
        // All in a folder in the default language
        testCases.add( Tuple.of(
                        "all content, 1 langauge, no archived",
                        
                            BrowserQuery.builder()
                            .showDotAssets(true)
                            .showLinks(true)
                            .withHostOrFolderId(testFolder.getInode())
                            .showFolders(true)
                            .showPages(true)
                            .showFiles(true)
                            .withLanguageId(APILocator.getLanguageAPI().getDefaultLanguage().getId())
                            .build()
                                        ,
                            ImmutableSet.of(
                                testFileAsset.getName(),
                                testFileAsset2.getName(),
                                testSubFolder.getName(),
                                testlink.getName(),
                                testDotAsset.getTitle(),
                                testPage.getPageUrl()
                            ))

        );
        
        
        testCases.add( Tuple.of(
                        "only files, 1 langauge, no archived",
                        
                        BrowserQuery.builder()
                        .showDotAssets(true)
                        .showFiles(true)
                        .withHostOrFolderId(testFolder.getInode())
                        .withLanguageId(APILocator.getLanguageAPI().getDefaultLanguage().getId())
                        .build(),
                        
                        ImmutableSet.of(
                            testFileAsset.getName(),
                            testFileAsset2.getName(),
                            testDotAsset.getTitle()
                        ))
        
        );
        
        testCases.add(Tuple.of(
                        "only files, all langauges, no archived",
                        
                        BrowserQuery.builder()
                        .showDotAssets(true)
                        .showFiles(true)
                        .withHostOrFolderId(testFolder.getInode())
                        .build(),
                        
                        ImmutableSet.of(
                            testFileAsset.getName(),
                            testFileAsset2.getName(),
                            testFileAsset2MultiLingual.getName(),
                            testDotAsset.getTitle()
                        ))
        
        );

        testCases.add(Tuple.of(
                "only files, all langauges, no archived, no dotassets",

                BrowserQuery.builder()
                        .showDotAssets(false)
                        .showFiles(true)
                        .showPages(false)
                        .withHostOrFolderId(testFolder.getInode())
                        .build(),

                ImmutableSet.of(
                        testFileAsset.getName(),
                        testFileAsset2.getName(),
                        testFileAsset2MultiLingual.getName()
                ))

        );
        
        testCases.add(Tuple.of(
                        "show archived files, all langauges, no dotAssets",
                        
                        BrowserQuery.builder()
                        .showFiles(true)
                        .showArchived(true)
                        .withHostOrFolderId(testFolder.getInode())
                        .build(),
                        
                        ImmutableSet.of(
                            testFileAsset.getName(),
                            testFileAsset2.getName(),
                            testFileAsset3Archived.getName(),
                            testFileAsset2MultiLingual.getName()
                        ))
        
        );
        
        
        
        testCases.add(Tuple.of(
                        "show pages",
                        
                        BrowserQuery.builder()
                        .showPages(true)
                        .withHostOrFolderId(testFolder.getInode())
                        .build(),
                        
                        ImmutableSet.of(
                            testPage.getPageUrl()
            
                        ))
        
        );
        
        
        testCases.add(Tuple.of(
                        "show links",
                        
                        BrowserQuery.builder()
                        .showLinks(true)
                        .showContent(false)
                        .withHostOrFolderId(testFolder.getInode())
                        .build(),
                        
                        ImmutableSet.of(
                            testlink.getName()
            
                        ))
        
        );
        
        
        
        return testCases;
        
    }

    /**
     * Method to test: getFolderContent
     * Given Scenario: Create a parent folder and a couple of subfolders, get the content of the parent folder.
     * ExpectedResult: The subfolders should be sort by name not by title.
     *
     */
    @Test
    public void test_getFolderContent_folderOrderedByName() throws Exception{
        final Host site = new SiteDataGen().nextPersisted();

        final Folder parentFolder = new FolderDataGen().site(site).nextPersisted();
        final Folder childFolder1 = new FolderDataGen().name("barn").title("barn")
                .parent(parentFolder).nextPersisted();
        final Folder childFolder2 = new FolderDataGen().name("xray").title("baby")
                .parent(parentFolder).nextPersisted();
        final Map<String, Object> parentFolderContent = browserAPI.getFolderContent(BrowserQuery.builder()
                .withHostOrFolderId(parentFolder.getIdentifier())
                .showFolders(true)
                .build());
        assertNotNull(parentFolderContent);
        assertEquals(2, parentFolderContent.get("total"));
        List<Map<String, Object>> results = (List<Map<String, Object>>)parentFolderContent.get("list");
        assertEquals(childFolder1.getIdentifier(),results.get(0).get("identifier"));
        assertEquals(childFolder2.getIdentifier(),results.get(1).get("identifier"));

    }

<<<<<<< HEAD
=======
    /**
     * Method to test: browserAPI.getFolderContent
     * Given scenario: One page in DEFAULT variant and one page in a second variant living under the same folder
     * Expected result: calling the method for the mentioned folder should return only the page in the DEFAULT variant
     */
    @Test
    public void test_getFolderContent_pageWithTwoVariants()
            throws DotDataException, DotSecurityException {
        final User user = APILocator.systemUser();

        final Host site = new SiteDataGen().nextPersisted();
        final Folder folder = new FolderDataGen().site(site).nextPersisted();
        final Template template_A = new TemplateDataGen().host(site).nextPersisted();

        final Variant secondVariant = new VariantDataGen().nextPersisted();

        final HTMLPageAsset pageInDefaultVariant = new HTMLPageDataGen(site, template_A).folder(folder)
                                                           .nextPersisted();

        final HTMLPageAsset pageInSecondVariant = (HTMLPageAsset) new HTMLPageDataGen(site, template_A)
                                                                          .folder(folder)
                                                                          .variant(secondVariant)
                                                                          .nextPersisted();

        final BrowserQuery browserQuery = BrowserQuery.builder()
                                                  .showDotAssets(Boolean.FALSE)
                                                  .showLinks(Boolean.TRUE)
                                                  .withHostOrFolderId(folder.getIdentifier())
                                                  .showFiles(true)
                                                  .showPages(true)
                                                  .showFolders(false)
                                                  .showArchived(false)
                                                  .showWorking(Boolean.TRUE)
                                                  .sortByDesc(false)
                                                  .withUser(user).build();

        final Map<String, Object> results = browserAPI.getFolderContent(browserQuery);
        assertEquals(1, ((int) results.get("total")));
        assertEquals(pageInDefaultVariant.getIdentifier(),
                ((Contentlet.ContentletHashMap)((List) results.get("list")).get(0)).get("identifier"));

    }

>>>>>>> 4a1bd256
    @Test
    public void getAssetNameColumn_providedBaseQuery_shouldGenerateCorrectSQLForDB() throws DotDataException, DotSecurityException {

        final String sql = browserAPIImpl.getAssetNameColumn("LOWER(%s) LIKE ? ");

        assertNotNull(sql);
        if (DbConnectionFactory.isPostgres()) {
            assertTrue(sql.contains("-> 'fields' -> 'asset' -> 'metadata' ->> 'name'"));
        }
        else{
            assertTrue(sql.contains("$.fields.asset.metadata.name"));
        }
    }

    @Test
    public void getFolderContent_searchDotAssetWithFilter_shouldReturnNotNull() throws DotDataException, DotSecurityException {
        final String filterText = "company_logo.png";
        final User user = APILocator.systemUser();
        final List<String> mimeTypes = List.of("image");

        final BrowserQuery browserQuery = BrowserQuery.builder()
                .withUser(user)
                .withHostOrFolderId("SYSTEM_HOST")
                .offset(0)
                .maxResults(1)
                .withFilter(filterText)
                .showMimeTypes(mimeTypes)
                .showImages(mimeTypes.contains(mimeTypes.get(0)))
                .showExtensions(null)
                .showWorking(true)
                .showArchived(false)
                .showFolders(false)
                .showFiles(true)
                .showShorties(false)
                .showContent(true)
                .sortBy("modDate")
                .sortByDesc(true)
                .showLinks(false)
                .withLanguageId(1)
                .showDotAssets(true)
                .build();

        final List<Contentlet> contentletList = browserAPI.getContentUnderParentFromDB(browserQuery);
        final Map<String, Object> result = browserAPI.getFolderContent(browserQuery);

        assertNotNull(contentletList);
        assertNotNull(result);
    }
<<<<<<< HEAD
=======

>>>>>>> 4a1bd256
}<|MERGE_RESOLUTION|>--- conflicted
+++ resolved
@@ -4,12 +4,9 @@
 import static org.junit.Assert.assertNotNull;
 import static org.junit.Assert.assertTrue;
 
-<<<<<<< HEAD
-=======
 import com.dotcms.datagen.TemplateDataGen;
 import com.dotcms.datagen.VariantDataGen;
 import com.dotcms.variant.model.Variant;
->>>>>>> 4a1bd256
 import com.dotmarketing.db.DbConnectionFactory;
 import com.dotmarketing.exception.DotRuntimeException;
 import java.io.File;
@@ -565,8 +562,6 @@
 
     }
 
-<<<<<<< HEAD
-=======
     /**
      * Method to test: browserAPI.getFolderContent
      * Given scenario: One page in DEFAULT variant and one page in a second variant living under the same folder
@@ -610,7 +605,6 @@
 
     }
 
->>>>>>> 4a1bd256
     @Test
     public void getAssetNameColumn_providedBaseQuery_shouldGenerateCorrectSQLForDB() throws DotDataException, DotSecurityException {
 
@@ -659,8 +653,5 @@
         assertNotNull(contentletList);
         assertNotNull(result);
     }
-<<<<<<< HEAD
-=======
-
->>>>>>> 4a1bd256
+
 }