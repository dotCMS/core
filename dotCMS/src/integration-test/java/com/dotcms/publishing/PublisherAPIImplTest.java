package com.dotcms.publishing;

import com.dotcms.contenttype.model.field.Field;
import com.dotcms.contenttype.model.field.TextField;
import com.dotcms.contenttype.model.type.ContentType;
import com.dotcms.contenttype.transform.contenttype.StructureTransformer;
import com.dotcms.datagen.*;
import com.dotcms.languagevariable.business.LanguageVariableAPI;
import com.dotcms.publisher.bundle.bean.Bundle;
import com.dotcms.publisher.bundle.business.BundleFactoryImpl;
import com.dotcms.publisher.business.DotPublisherException;
import com.dotcms.publisher.business.PublishAuditAPI;
import com.dotcms.publisher.business.PublishAuditHistory;
import com.dotcms.publisher.business.PublishAuditStatus;
import com.dotcms.publisher.endpoint.bean.impl.PushPublishingEndPoint;
import com.dotcms.publisher.environment.bean.Environment;
import com.dotcms.publisher.pusher.PushPublisher;
import com.dotcms.publisher.pusher.PushPublisherConfig;
import com.dotcms.publisher.receiver.BundlePublisher;
import com.dotcms.publishing.output.BundleOutput;
import com.dotcms.publishing.output.DirectoryBundleOutput;
import com.dotcms.publishing.output.TarGzipBundleOutput;
import com.dotcms.test.util.FileTestUtil;
import com.dotcms.util.IntegrationTestInitService;
import com.dotmarketing.beans.Host;
import com.dotmarketing.business.APILocator;
import com.dotmarketing.business.CacheLocator;
import com.dotmarketing.exception.DotDataException;
import com.dotmarketing.exception.DotSecurityException;
import com.dotmarketing.portlets.categories.model.Category;
import com.dotmarketing.portlets.containers.model.Container;
import com.dotmarketing.portlets.contentlet.model.Contentlet;
import com.dotmarketing.portlets.contentlet.model.ContentletVersionInfo;
import com.dotmarketing.portlets.folders.model.Folder;
import com.dotmarketing.portlets.htmlpageasset.model.HTMLPageAsset;
import com.dotmarketing.portlets.languagesmanager.model.Language;
import com.dotmarketing.portlets.links.model.Link;
import com.dotmarketing.portlets.rules.RuleDataGen;
import com.dotmarketing.portlets.rules.model.Rule;
import com.dotmarketing.portlets.structure.model.Relationship;
import com.dotmarketing.portlets.structure.model.Structure;
import com.dotmarketing.portlets.templates.design.bean.TemplateLayout;
import com.dotmarketing.portlets.templates.model.Template;
import com.dotmarketing.portlets.workflows.model.WorkflowAction;
import com.dotmarketing.portlets.workflows.model.WorkflowScheme;
import com.dotmarketing.portlets.workflows.model.WorkflowStep;
import com.dotmarketing.util.Logger;
import com.liferay.portal.model.User;
import com.liferay.util.FileUtil;
import com.liferay.util.StringPool;
import com.sun.net.httpserver.HttpExchange;
import com.sun.net.httpserver.HttpHandler;
import com.sun.net.httpserver.HttpServer;
import com.tngtech.java.junit.dataprovider.DataProvider;
import com.tngtech.java.junit.dataprovider.DataProviderRunner;
import com.tngtech.java.junit.dataprovider.UseDataProvider;
import java.io.BufferedInputStream;
import java.io.FileInputStream;
import java.io.InputStream;
import java.io.OutputStream;
import java.net.HttpURLConnection;
import java.net.InetSocketAddress;
import java.nio.file.Files;
import java.nio.file.Paths;
import org.apache.commons.compress.archivers.tar.TarArchiveEntry;
import org.apache.commons.compress.archivers.tar.TarArchiveInputStream;
import org.apache.commons.compress.compressors.gzip.GzipCompressorInputStream;
<<<<<<< HEAD
import org.apache.commons.io.FileUtils;
import org.jetbrains.annotations.NotNull;
=======
import org.elasticsearch.index.fielddata.FieldData;
>>>>>>> 5d2eed72
import org.jetbrains.annotations.Nullable;
import org.junit.AfterClass;
import org.junit.BeforeClass;
import org.junit.Test;
import org.junit.runner.RunWith;

import java.io.File;
import java.io.IOException;
import java.util.*;
import java.util.stream.Collectors;

import static com.dotcms.util.CollectionsUtils.*;
import static org.junit.Assert.assertEquals;
import static org.junit.Assert.assertTrue;

@RunWith(DataProviderRunner.class)
public class PublisherAPIImplTest {

    private static Contentlet languageVariableCreated;

    public static void prepare() throws Exception {

        //Setting web app environment
        IntegrationTestInitService.getInstance().init();
    }

    @AfterClass
    public static void removeLanguageVariable(){
        ContentletDataGen.remove(languageVariableCreated);
    }

    @BeforeClass
    public static void createLanguageVariableIfNeeded() throws DotSecurityException, DotDataException {
        final User systemUser = APILocator.systemUser();
        final List<Contentlet> langVariables = getLanguageVariables();

        final ContentType languageVariableContentType =
                APILocator.getContentTypeAPI(systemUser).find(LanguageVariableAPI.LANGUAGEVARIABLE);

        if (langVariables.isEmpty()) {
            final Language language = new com.dotmarketing.portlets.languagesmanager.business.LanguageDataGen().nextPersisted();

            final Host host = new SiteDataGen().nextPersisted();
            languageVariableCreated = new ContentletDataGen(languageVariableContentType.id())
                    .setProperty("key", "teset_key")
                    .setProperty("value", "value_test")
                    .languageId(language.getId())
                    .host(host)
                    .nextPersisted();
        }
    }


    /**
     * Method to Test: {@link PublisherAPIImpl#publish(PublisherConfig)}
     * When: Add a {@link Container} in a bundle
     * Should:
     * - The file should be create in:
     * For Live Version: <bundle_root_path>/live/<container_host_name>/<container_id>.container.xml
     * For Working: <bundle_root_path>/working/<container_host_name>/<container_id>.container.xml
     *
     * If the Container has live and working version then to files will be created
     */
    @DataProvider
    public static Object[] publishers() throws Exception {
        prepare();

        return  new TestAsset[]{
                getContentTypeWithHost(),
                getTemplateWithDependencies(),
                getContainerWithDependencies(),
                getFolderWithDependencies(),
                getHostWithDependencies(),
                getLinkWithDependencies(),
                getWorkflowWithDependencies(),
                getLanguageWithDependencies(),
<<<<<<< HEAD
                getRuleWithDependencies()
        };
=======
                getRuleWithDependencies(),
                getContentWithSeveralVersions()
        );
        final List<Class<? extends Publisher>> publishers = list(
                GenerateBundlePublisher.class,
                PushPublisherMock.class
        );

        final List<TestCase> cases = new ArrayList<>();

        for (final Class<? extends Publisher> publisher : publishers) {
            for (TestAsset asset : assets) {
                cases.add(new TestCase(publisher, asset));
            }
        }

        return cases.toArray();
>>>>>>> 5d2eed72
    }

    private static TestAsset getContentWithSeveralVersions() throws DotDataException, DotSecurityException {
        final Host host = new SiteDataGen().nextPersisted();

        final Field textField = new FieldDataGen().type(TextField.class).next();
        final ContentType contentType = new ContentTypeDataGen()
                .field(textField)
                .host(host)
                .nextPersisted();

        final Contentlet liveVersion = new ContentletDataGen(contentType)
                .setProperty(textField.variable(), "Live versions")
                .host(host)
                .nextPersisted();

        ContentletDataGen.publish(liveVersion);

        final Contentlet workingVersion = ContentletDataGen.checkout(liveVersion);
        workingVersion.setStringProperty(textField.variable(), "Working versions");
        ContentletDataGen.checkin(workingVersion);

        final WorkflowScheme systemWorkflowScheme = APILocator.getWorkflowAPI()
                .findSystemWorkflowScheme();

        final Language defaultLanguage = APILocator.getLanguageAPI().getDefaultLanguage();

        return new TestAsset(workingVersion,
                set(host, systemWorkflowScheme, contentType, liveVersion, defaultLanguage),
                "/bundlers-test/contentlet/contentlet/contentlet.content.xml");
    }

    private static TestAsset getRuleWithDependencies() {
        final Host host = new SiteDataGen().nextPersisted();

        final Template template = new TemplateDataGen().host(host).nextPersisted();
        final HTMLPageAsset htmlPageAsset = new HTMLPageDataGen(host, template).nextPersisted();
        final Rule ruleWithPage = new RuleDataGen().page(htmlPageAsset).nextPersisted();

        return new TestAsset(ruleWithPage, set(), "/bundlers-test/rule/rule.rule.xml", false);
    }

    private static TestAsset getLanguageWithDependencies() {
        final Language language = new LanguageDataGen().nextPersisted();

        return new TestAsset(language, set(), "/bundlers-test/language/language.language.xml");
    }

    private static TestAsset getHostWithDependencies() {
        try {
            final Host host = new SiteDataGen().nextPersisted();

            final Template template = new TemplateDataGen().host(host).nextPersisted();

            final ContentType containerContentType = new ContentTypeDataGen().host(host).nextPersisted();
            final Container container = new ContainerDataGen()
                    .site(host)
                    .withContentType(containerContentType, "")
                    .nextPersisted();

            final WorkflowScheme systemWorkflowScheme = APILocator.getWorkflowAPI().findSystemWorkflowScheme();
            final Folder folder = new FolderDataGen().site(host).nextPersisted();

            final Folder systemFolder = APILocator.getFolderAPI().findSystemFolder();

            final Structure folderStructure = CacheLocator.getContentTypeCache().getStructureByInode(systemFolder.getDefaultFileType());
            final ContentType folderContentType = new StructureTransformer(folderStructure).from();

            final ContentType contentType = new ContentTypeDataGen()
                    .host(host)
                    .nextPersisted();
            final Contentlet contentlet = new ContentletDataGen(contentType.id()).host(host).nextPersisted();
            final Language language = APILocator.getLanguageAPI().getLanguage(contentlet.getLanguageId());

            final Rule rule = new RuleDataGen().host(host).nextPersisted();


            return new TestAsset(host,
                    set(template, container, containerContentType, systemWorkflowScheme, folder, folderContentType,
                            contentType, contentlet, language, rule), "/bundlers-test/host/host.host.xml");
        } catch (DotDataException e) {
            throw new RuntimeException(e);
        }
    }

    private static TestAsset getLinkWithDependencies() {

        final Host host = new SiteDataGen().nextPersisted();
        final Folder folder = new FolderDataGen().site(host).nextPersisted();

        final Link link = new LinkDataGen(folder)
                .hostId(host.getIdentifier())
                .nextPersisted();


        return new TestAsset(link, set(host, folder), "/bundlers-test/link/link.link.xml");
    }

    private static TestAsset getWorkflowWithDependencies() {

        final WorkflowScheme workflowScheme = new WorkflowDataGen().nextPersisted();
        final WorkflowStep workflowStep = new WorkflowStepDataGen(workflowScheme.getId()).nextPersisted();
        final WorkflowAction workflowAction = new WorkflowActionDataGen(workflowScheme.getId(), workflowStep.getId())
                .nextPersisted();


        return new TestAsset(workflowScheme, set(), "/bundlers-test/workflow/workflow_with_steps_and_action.workflow.xml");
    }

    private static TestAsset getFolderWithDependencies() throws DotDataException, DotSecurityException {

        final Host host = new SiteDataGen().nextPersisted();
        final Folder parentFolder = new FolderDataGen().site(host).nextPersisted();

        final Folder folderWithDependencies = new FolderDataGen()
                .site(host)
                .parent(parentFolder)
                .nextPersisted();

        final ContentType contentType = new ContentTypeDataGen()
                .folder(folderWithDependencies)
                .nextPersisted();

        final File image = new File(Thread.currentThread().getContextClassLoader().getResource("images/test.jpg").getFile());
        final Contentlet contentlet = new FileAssetDataGen(folderWithDependencies, image)
                .host(host)
                .nextPersisted();

        final Language language = APILocator.getLanguageAPI().getLanguage(contentlet.getLanguageId());

        final Link link = new LinkDataGen(folderWithDependencies).hostId(host.getIdentifier()).nextPersisted();

        final Folder subFolder = new FolderDataGen()
                .parent(folderWithDependencies)
                .nextPersisted();

        final Contentlet contentlet_2 = new FileAssetDataGen(subFolder, image)
                .host(host)
                .nextPersisted();

        final WorkflowScheme systemWorkflowScheme = APILocator.getWorkflowAPI().findSystemWorkflowScheme();
        final Structure folderStructure = CacheLocator.getContentTypeCache()
                .getStructureByInode(parentFolder.getDefaultFileType());

        final ContentType folderContentType = new StructureTransformer(folderStructure).from();

        return new TestAsset(folderWithDependencies,
                set(host, parentFolder, folderContentType, systemWorkflowScheme,
                        contentType, contentlet, language, link, subFolder, contentlet_2),
                "/bundlers-test/folder/folder.folder.xml");
    }

    private static TestAsset getTemplateWithDependencies() throws DotDataException, DotSecurityException {
        final Host host = new SiteDataGen().nextPersisted();

        final ContentType contentType = new ContentTypeDataGen()
                .host(host)
                .nextPersisted();

        final WorkflowScheme systemWorkflowScheme = APILocator.getWorkflowAPI().findSystemWorkflowScheme();
        final Container container_1 = new ContainerDataGen()
                .site(host)
                .withContentType(contentType, "")
                .nextPersisted();

        final Container container_2 = new ContainerDataGen()
                .site(host)
                .withContentType(contentType, "")
                .nextPersisted();

        final TemplateLayout templateLayout = new TemplateLayoutDataGen()
                .withContainer(container_1)
                .withContainer(container_2)
                .next();

        final Template templateWithTemplateLayout = new TemplateDataGen()
                .host(host)
                .drawedBody(templateLayout)
                .nextPersisted();

        return new TestAsset(templateWithTemplateLayout,
                set(host, container_1, container_2, contentType, systemWorkflowScheme),
                "/bundlers-test/template/template.template.xml");
    }

    private static TestAsset getContentTypeWithHost() throws DotDataException, DotSecurityException {
        final Host host = new SiteDataGen().nextPersisted();

        final WorkflowScheme workflowScheme = new WorkflowDataGen().nextPersisted();

        final Category category = new CategoryDataGen().nextPersisted();

        final ContentType contentTypeChild =  new ContentTypeDataGen()
                .host(host)
                .nextPersisted();

        ContentType contentType = new ContentTypeDataGen()
                .host(host)
                .workflowId(workflowScheme.getId())
                .addCategory(category)
                .nextPersisted();

        final Relationship relationship = new FieldRelationshipDataGen()
                .child(contentTypeChild)
                .parent(contentType)
                .nextPersisted();

        contentType = APILocator.getContentTypeAPI(APILocator.systemUser()).find(contentType.variable());

        final WorkflowScheme systemWorkflowScheme = APILocator.getWorkflowAPI().findSystemWorkflowScheme();

            return new TestAsset(contentType,
                set(host, workflowScheme, systemWorkflowScheme, contentTypeChild, relationship, category),
                "/bundlers-test/content_types/content_types_with_category_and_relationship.contentType.json");
    }

    private static TestAsset getContainerWithDependencies() throws DotDataException, DotSecurityException {
        final Host host = new SiteDataGen().nextPersisted();

        final ContentType contentType = new ContentTypeDataGen().host(host).nextPersisted();

        final Container containerWithContentType = new ContainerDataGen()
                .site(host)
                .withContentType(contentType, "")
                .nextPersisted();

        final WorkflowScheme systemWorkflowScheme = APILocator.getWorkflowAPI().findSystemWorkflowScheme();

        return new TestAsset(containerWithContentType,
                set(host, contentType, systemWorkflowScheme),
                "/bundlers-test/container/container.containers.container.xml");
    }

    /**
     * Method to Test: {@link PublisherAPIImpl#publish(PublisherConfig)}
     * When: Add different assets into a bundle, and generate it
     * Should: Create all the files
     */
    @Test
    @UseDataProvider("publishers")
    public void generateBundle(final TestAsset testAsset) throws DotPublishingException, DotSecurityException, IOException, DotDataException {
        final Class<? extends Publisher> publisher = GenerateBundlePublisher.class;
        final Collection<Object> dependencies = new HashSet<>();
        dependencies.addAll(testAsset.expectedInBundle);

        createLanguageVariableIfNeeded();
        addLanguageVariableDependencies(dependencies, testAsset.addLanguageVariableDependencies);

        final FilterDescriptor filterDescriptor = new FilterDescriptorDataGen().nextPersisted();

        final PublisherAPIImpl publisherAPI = new PublisherAPIImpl();

        final PushPublisherConfig config = new PushPublisherConfig();
        config.setPublishers(list(publisher));
        config.setOperation(PublisherConfig.Operation.PUBLISH);
        config.setLuceneQueries(list());
        config.setId("PublisherAPIImplTest_" + System.currentTimeMillis());


        new BundleDataGen()
                .pushPublisherConfig(config)
                .addAssets(list(testAsset.asset))
                .filter(filterDescriptor)
                .nextPersisted();

        final PublishStatus publish = publisherAPI.publish(config);
        File bundleRoot = publish.getOutputFiles().get(0);

        final File extractHere = new File(bundleRoot.getParent() + File.separator + config.getName());
        extractTarArchive(bundleRoot, extractHere);
        assertBundle(testAsset, dependencies, extractHere);
    }

    /**
     * Method to Test: {@link PublisherAPIImpl#publish(PublisherConfig)}
     * When: Add different assets into a bundle, and send it
     * Should: Create all the files
     */
    @Test
    @UseDataProvider("publishers")
    public void sendPushPublishBundle(final TestAsset testAsset)
            throws DotPublishingException, DotSecurityException, IOException, DotDataException, DotPublisherException {
        final Class<? extends Publisher> publisher = PushPublisher.class;

        final Environment environment = new EnvironmentDataGen().nextPersisted();

        final PushPublishingEndPoint publishingEndPoint = new PushPublishingEndPointDataGen()
                .environment(environment)
                .nextPersisted();

        final FilterDescriptor filterDescriptor = new FilterDescriptorDataGen().nextPersisted();

        final PushPublisherConfig config = new PushPublisherConfig();
        config.setPublishers(list(publisher));
        config.setOperation(PublisherConfig.Operation.PUBLISH);
        config.setLuceneQueries(list());
        config.setId("sendPushPublishBundle_" + System.currentTimeMillis());

        final Bundle bundle = new BundleDataGen()
                .pushPublisherConfig(config)
                .addAssets(list(testAsset.asset))
                .filter(filterDescriptor)
                .nextPersisted();

        final BundleFactoryImpl bundleFactory = new BundleFactoryImpl();
        bundleFactory.saveBundleEnvironment(bundle, environment);

        final Collection<Object> dependencies = new HashSet<>();
        dependencies.addAll(testAsset.expectedInBundle);

        createLanguageVariableIfNeeded();
        addLanguageVariableDependencies(dependencies, testAsset.addLanguageVariableDependencies);

        final PublisherAPIImpl publisherAPI = new PublisherAPIImpl();

        final PublishAuditStatus publishAuditStatus = new PublishAuditStatus(bundle.getId());

        final PublishAuditHistory publishAuditHistory = new PublishAuditHistory();
        publishAuditStatus.setStatusPojo(publishAuditHistory);

        PublishAuditAPI.getInstance().insertPublishAuditStatus(publishAuditStatus);

        final File tempFile = com.dotmarketing.util.FileUtil
                .createTemporaryFile("sendPushPublishBundle_");

        HttpServer httpServer = createHttpServer(tempFile);

        try {
            httpServer.start();
            final PublishStatus publish = publisherAPI.publish(config);
            File bundleRoot = publish.getOutputFiles().get(0);

            assertTrue(tempFile.exists());
            assertTrue(tempFile.length() > 0);

            final File extractHere = new File(bundleRoot.getParent() + File.separator + config.getName());
            extractTarArchive(tempFile, extractHere);
            assertBundle(testAsset, dependencies, extractHere);
        } finally {
            httpServer.stop(0);
        }
    }

    @NotNull
    private HttpServer createHttpServer(File tempFile) throws IOException {
        final HttpServer httpServer = HttpServer.create(new InetSocketAddress("127.0.0.1", 8080), 0);

        httpServer.createContext("/api/bundlePublisher/publish", exchange -> {
            final InputStream responseBody = exchange.getRequestBody();
            FileUtils.copyInputStreamToFile(responseBody, tempFile);
            exchange.sendResponseHeaders( HttpURLConnection.HTTP_OK, 0);
            exchange.close();
        });

        return httpServer;
    }

    private void assertBundle(TestAsset testAsset, Collection<Object> dependencies, File bundleRoot)
            throws IOException {
        final Collection<File> filesExpected = new HashSet<>();
        filesExpected.addAll(
                FileTestUtil.assertBundleFile(bundleRoot, testAsset.asset,
                        testAsset.fileExpectedPath)
        );

        for (Object assetToAssert : dependencies) {
            final Collection<File> files = FileTestUtil
                    .assertBundleFile(bundleRoot, assetToAssert);
            filesExpected.addAll(files);
        }

        final String messagesPath = bundleRoot.getAbsolutePath() + File.separator + "messages";

        final String systemHostPath = bundleRoot.getAbsolutePath()
                + "/working/System Host/855a2d72-f2f3-4169-8b04-ac5157c4380c.contentType.json";

        final List<File> files = FileUtil.listFilesRecursively(bundleRoot).stream()
                .filter(file -> file.isFile())
                .filter(file -> !file.getAbsolutePath().equals(systemHostPath))
                .filter(file -> !file.getParentFile().getAbsolutePath().equals(messagesPath))
                .collect(Collectors.toList());

        //All the dependencies plus, the asset and the bundle xml
        int numberFilesExpected = filesExpected.size() + 1;
        final int numberFiles = files.size();

        final List<String> filesExpectedPath = filesExpected.stream()
                .map(file -> file.getAbsolutePath()).collect(Collectors.toList());
        final List<String> filePaths = files.stream().map(file -> file.getAbsolutePath())
                .collect(Collectors.toList());

        List<String> differences = getDifferences(numberFilesExpected, numberFiles,
                filesExpectedPath, filePaths);

        assertEquals(String.format(
                "Expected %d but get %d in %s\nExpected %s\nExisting %s\ndifference %s\n",
                numberFilesExpected, numberFiles, bundleRoot, filesExpectedPath, filePaths,
                differences),
                numberFilesExpected, numberFiles);
    }

    @Nullable
    private List<String> getDifferences(long numberFilesExpected, int numberFiles, List<String> filesExpectedPath, List<String> filePaths) {
        List<String> differences = null ;

        if (numberFilesExpected > numberFiles){
            differences = new ArrayList<>(filesExpectedPath);
            differences.removeAll(filePaths);
        } else if (numberFilesExpected < numberFiles) {
            differences = new ArrayList<>(filePaths);
            differences.removeAll(filesExpectedPath);
        }
        return differences;
    }


    public static List<Contentlet> getLanguageVariables() throws DotDataException, DotSecurityException {
        final User systemUser = APILocator.systemUser();
        final String langVarsQuery = "+contentType:" + LanguageVariableAPI.LANGUAGEVARIABLE;
        final List<Contentlet> langVariables = APILocator.getContentletAPI().search(langVarsQuery, 0, -1,
                StringPool.BLANK, systemUser, false);
        return langVariables;
    }

    private static void addLanguageVariableDependencies(final Collection<Object> dependecies, boolean addLanguageVariableDependencies)
            throws DotDataException, DotSecurityException {

        final Host systemHost = APILocator.getHostAPI().findSystemHost();
        final Folder systemFolder = APILocator.getFolderAPI().findSystemFolder();

        List<Object> languageVariablesDependencies = getLanguagesVariableDependencies(
                addLanguageVariableDependencies, true, true).stream()
                    .filter(dependency -> {
                        if (Contentlet.class.isInstance(dependency)){
                            return !((Contentlet) dependency).getIdentifier().equals(systemHost.getIdentifier());
                        } else  if (Folder.class.isInstance(dependency)){
                            return !((Folder) dependency).getIdentifier().equals(systemFolder.getIdentifier());
                        } else {
                            return true;
                        }
                    })
                    .collect(Collectors.toList());

        if (!languageVariablesDependencies.isEmpty()){
            dependecies.addAll(languageVariablesDependencies);
        }
    }


    public static Set<Object> getLanguagesVariableDependencies(
            boolean addLanguageVariableDependencies,
            boolean addRulesDependencies,
            boolean addLiveAndWorking)
            throws DotDataException, DotSecurityException {

        final User systemUser = APILocator.systemUser();
        final List<Contentlet> languageVariables = getLanguageVariables();
        Set<Object> dependencies = new HashSet<>();

        for (final Contentlet langVariable : languageVariables) {

            final Host host = APILocator.getHostAPI().find(langVariable.getHost(), systemUser, false);

            if (addLiveAndWorking) {
                addContentletDependencies(dependencies, host);
            } else {
                dependencies.add(host);
            }

            if (addRulesDependencies) {
                List<Rule> ruleList = APILocator.getRulesAPI().getAllRulesByParent(host, systemUser, false);
                dependencies.addAll(ruleList);
            }

            if (addLanguageVariableDependencies) {
                final Language language = APILocator.getLanguageAPI().getLanguage(langVariable.getLanguageId());
                dependencies.add(language);

                if (addLiveAndWorking) {
                    addContentletDependencies(dependencies, langVariable);
                } else {
                    dependencies.add(langVariable);
                }
            }
        }

        Logger.info(PublisherAPIImplTest.class,"languageVariables " + languageVariables);
        if (!languageVariables.isEmpty() && addLanguageVariableDependencies) {
            final ContentType languageVariableContentType =
                    APILocator.getContentTypeAPI(systemUser).find(LanguageVariableAPI.LANGUAGEVARIABLE);

            dependencies.add(languageVariableContentType);

            final WorkflowScheme systemWorkflowScheme = APILocator.getWorkflowAPI().findSystemWorkflowScheme();
            dependencies.add(systemWorkflowScheme);

            final Folder systemFolder = APILocator.getFolderAPI().findSystemFolder();
            dependencies.add(systemFolder);

            final Host systemHost = APILocator.getHostAPI().findSystemHost();
            dependencies.add(systemHost);
        }

        return dependencies;
    }

    private static void addContentletDependencies(final Set<Object> dependencies, final Contentlet contentlet)
            throws DotDataException, DotSecurityException {

        final User systemUser = APILocator.systemUser();

        final ContentletVersionInfo contentletVersionInfo
                = APILocator.getVersionableAPI().getContentletVersionInfo(contentlet.getIdentifier(), contentlet.getLanguageId()).get();

        final Contentlet workingContentlet =
                APILocator.getContentletAPI().find(contentletVersionInfo.getWorkingInode(), systemUser, false);
        dependencies.add(workingContentlet);

        if (contentletVersionInfo.getLiveInode() != null && !contentletVersionInfo.getWorkingInode().equals(contentletVersionInfo.getLiveInode())){
            final Contentlet liveContentlet =
                    APILocator.getContentletAPI().find(contentletVersionInfo.getLiveInode(), systemUser, false);
            dependencies.add(liveContentlet);
        }
    }

    private static class TestAsset {
        Object asset;
        Set<Object> expectedInBundle;
        String fileExpectedPath;
        boolean addLanguageVariableDependencies = true;

        public TestAsset(Object asset, Set<Object> expectedInBundle, String fileExpectedPath) {
            this(asset, expectedInBundle, fileExpectedPath, true);
        }

        public TestAsset(Object asset, Set<Object> expectedInBundle, String fileExpectedPath, boolean addLanguageVariableDependencies) {
            this.asset = asset;
            this.expectedInBundle = expectedInBundle;
            this.fileExpectedPath = fileExpectedPath;
            this.addLanguageVariableDependencies = addLanguageVariableDependencies;


        }
    }

    public static void extractTarArchive(File file, File folder) throws IOException {
        folder.mkdirs();
        try (FileInputStream fis = new FileInputStream(file);
                BufferedInputStream bis = new BufferedInputStream(fis);
                GzipCompressorInputStream gzip = new GzipCompressorInputStream(bis);
                TarArchiveInputStream tar = new TarArchiveInputStream(gzip)) {

            TarArchiveEntry entry;
            while ((entry = (TarArchiveEntry) tar.getNextEntry()) != null) {

                final String path = folder.getAbsolutePath() + File.separator + entry.getName();
                final File entryFile = new File(path);

                if (entry.isDirectory()) {
                    entryFile.mkdirs();
                    continue;
                }

                entryFile.getParentFile().mkdirs();

                byte[] buf = new byte[1024];

                try (OutputStream outputStream = Files.newOutputStream(entryFile.toPath())) {

                    int bytesRead;
                    while ((bytesRead = tar.read(buf, 0, 1024)) > -1) {
                        outputStream.write(buf, 0, bytesRead);
                    }
                }
            }
        }
    }
}<|MERGE_RESOLUTION|>--- conflicted
+++ resolved
@@ -65,12 +65,11 @@
 import org.apache.commons.compress.archivers.tar.TarArchiveEntry;
 import org.apache.commons.compress.archivers.tar.TarArchiveInputStream;
 import org.apache.commons.compress.compressors.gzip.GzipCompressorInputStream;
-<<<<<<< HEAD
 import org.apache.commons.io.FileUtils;
 import org.jetbrains.annotations.NotNull;
-=======
+
 import org.elasticsearch.index.fielddata.FieldData;
->>>>>>> 5d2eed72
+
 import org.jetbrains.annotations.Nullable;
 import org.junit.AfterClass;
 import org.junit.BeforeClass;
@@ -147,28 +146,9 @@
                 getLinkWithDependencies(),
                 getWorkflowWithDependencies(),
                 getLanguageWithDependencies(),
-<<<<<<< HEAD
-                getRuleWithDependencies()
-        };
-=======
                 getRuleWithDependencies(),
                 getContentWithSeveralVersions()
-        );
-        final List<Class<? extends Publisher>> publishers = list(
-                GenerateBundlePublisher.class,
-                PushPublisherMock.class
-        );
-
-        final List<TestCase> cases = new ArrayList<>();
-
-        for (final Class<? extends Publisher> publisher : publishers) {
-            for (TestAsset asset : assets) {
-                cases.add(new TestCase(publisher, asset));
-            }
-        }
-
-        return cases.toArray();
->>>>>>> 5d2eed72
+        };
     }
 
     private static TestAsset getContentWithSeveralVersions() throws DotDataException, DotSecurityException {
