package com.dotcms.publishing;

import com.dotcms.contenttype.model.field.Field;
import com.dotcms.contenttype.model.field.TextField;
import com.dotcms.contenttype.model.type.ContentType;
import com.dotcms.contenttype.transform.contenttype.StructureTransformer;
import com.dotcms.datagen.*;
import com.dotcms.languagevariable.business.LanguageVariableAPI;
import com.dotcms.publisher.bundle.bean.Bundle;
import com.dotcms.publisher.bundle.business.BundleFactoryImpl;
import com.dotcms.publisher.business.DotPublisherException;
import com.dotcms.publisher.business.PublishAuditAPI;
import com.dotcms.publisher.business.PublishAuditHistory;
import com.dotcms.publisher.business.PublishAuditStatus;
import com.dotcms.publisher.endpoint.bean.impl.PushPublishingEndPoint;
import com.dotcms.publisher.environment.bean.Environment;
import com.dotcms.publisher.pusher.PushPublisher;
import com.dotcms.publisher.pusher.PushPublisherConfig;
import com.dotcms.test.util.FileTestUtil;
import com.dotcms.util.IntegrationTestInitService;
import com.dotmarketing.beans.Host;
import com.dotmarketing.business.APILocator;
import com.dotmarketing.business.CacheLocator;
import com.dotmarketing.exception.DotDataException;
import com.dotmarketing.exception.DotSecurityException;
import com.dotmarketing.portlets.categories.model.Category;
import com.dotmarketing.portlets.containers.model.Container;
import com.dotmarketing.portlets.contentlet.model.Contentlet;
import com.dotmarketing.portlets.contentlet.model.ContentletVersionInfo;
import com.dotmarketing.portlets.folders.model.Folder;
import com.dotmarketing.portlets.htmlpageasset.model.HTMLPageAsset;
import com.dotmarketing.portlets.languagesmanager.model.Language;
import com.dotmarketing.portlets.links.model.Link;
import com.dotmarketing.portlets.rules.RuleDataGen;
import com.dotmarketing.portlets.rules.model.Rule;
import com.dotmarketing.portlets.structure.model.Relationship;
import com.dotmarketing.portlets.structure.model.Structure;
import com.dotmarketing.portlets.templates.design.bean.TemplateLayout;
import com.dotmarketing.portlets.templates.model.Template;
import com.dotmarketing.portlets.workflows.model.WorkflowAction;
import com.dotmarketing.portlets.workflows.model.WorkflowScheme;
import com.dotmarketing.portlets.workflows.model.WorkflowStep;
import com.dotmarketing.util.Logger;
import com.liferay.portal.model.User;
import com.liferay.util.FileUtil;
import com.liferay.util.StringPool;
import com.sun.net.httpserver.HttpExchange;
import com.sun.net.httpserver.HttpHandler;
import com.sun.net.httpserver.HttpServer;
import com.tngtech.java.junit.dataprovider.DataProvider;
import com.tngtech.java.junit.dataprovider.DataProviderRunner;
import com.tngtech.java.junit.dataprovider.UseDataProvider;
import java.io.BufferedInputStream;
import java.io.FileInputStream;
import java.io.InputStream;
import java.io.OutputStream;
import java.net.HttpURLConnection;
import java.net.InetSocketAddress;
import java.nio.file.Files;
import java.nio.file.Paths;
import org.apache.commons.compress.archivers.tar.TarArchiveEntry;
import org.apache.commons.compress.archivers.tar.TarArchiveInputStream;
import org.apache.commons.compress.compressors.gzip.GzipCompressorInputStream;
<<<<<<< HEAD
import org.elasticsearch.index.fielddata.FieldData;
=======
import org.apache.commons.io.FileUtils;

>>>>>>> 50efecea
import org.jetbrains.annotations.Nullable;
import org.junit.AfterClass;
import org.junit.BeforeClass;
import org.junit.Test;
import org.junit.runner.RunWith;

import java.io.File;
import java.io.IOException;
import java.util.*;
import java.util.stream.Collectors;

import static com.dotcms.util.CollectionsUtils.*;
import static org.junit.Assert.assertEquals;
import static org.junit.Assert.assertTrue;

@RunWith(DataProviderRunner.class)
public class PublisherAPIImplTest {

    private static Contentlet languageVariableCreated;

    public static void prepare() throws Exception {

        //Setting web app environment
        IntegrationTestInitService.getInstance().init();
    }

    @AfterClass
    public static void removeLanguageVariable(){
        ContentletDataGen.remove(languageVariableCreated);
    }

    @BeforeClass
    public static void createLanguageVariableIfNeeded() throws DotSecurityException, DotDataException {
        final User systemUser = APILocator.systemUser();
        final List<Contentlet> langVariables = getLanguageVariables();

        final ContentType languageVariableContentType =
                APILocator.getContentTypeAPI(systemUser).find(LanguageVariableAPI.LANGUAGEVARIABLE);

        if (langVariables.isEmpty()) {
            final Language language = new com.dotmarketing.portlets.languagesmanager.business.LanguageDataGen().nextPersisted();

            final Host host = new SiteDataGen().nextPersisted();
            languageVariableCreated = new ContentletDataGen(languageVariableContentType.id())
                    .setProperty("key", "teset_key")
                    .setProperty("value", "value_test")
                    .languageId(language.getId())
                    .host(host)
                    .nextPersisted();
        }
    }


    /**
     * Method to Test: {@link PublisherAPIImpl#publish(PublisherConfig)}
     * When: Add a {@link Container} in a bundle
     * Should:
     * - The file should be create in:
     * For Live Version: <bundle_root_path>/live/<container_host_name>/<container_id>.container.xml
     * For Working: <bundle_root_path>/working/<container_host_name>/<container_id>.container.xml
     *
     * If the Container has live and working version then to files will be created
     */
    @DataProvider
    public static Object[] publishers() throws Exception {
        prepare();

        return  new TestAsset[]{
                getContentTypeWithHost(),
                getTemplateWithDependencies(),
                getContainerWithDependencies(),
                getFolderWithDependencies(),
                getHostWithDependencies(),
                getLinkWithDependencies(),
                getWorkflowWithDependencies(),
                getLanguageWithDependencies(),
                getRuleWithDependencies(),
                getContentWithSeveralVersions()
<<<<<<< HEAD
        );
        final List<Class<? extends Publisher>> publishers = list(
                GenerateBundlePublisher.class,
                PushPublisherMock.class
        );
=======
        };
    }
>>>>>>> 50efecea

    private static TestAsset getContentWithSeveralVersions() throws DotDataException, DotSecurityException {
        final Host host = new SiteDataGen().nextPersisted();

<<<<<<< HEAD
        for (final Class<? extends Publisher> publisher : publishers) {
            for (TestAsset asset : assets) {
                cases.add(new TestCase(publisher, asset));
            }
        }
=======
        final Field textField = new FieldDataGen().type(TextField.class).next();
        final ContentType contentType = new ContentTypeDataGen()
                .field(textField)
                .host(host)
                .nextPersisted();

        final Contentlet liveVersion = new ContentletDataGen(contentType)
                .setProperty(textField.variable(), "Live versions")
                .host(host)
                .nextPersisted();

        ContentletDataGen.publish(liveVersion);

        final Contentlet workingVersion = ContentletDataGen.checkout(liveVersion);
        workingVersion.setStringProperty(textField.variable(), "Working versions");
        ContentletDataGen.checkin(workingVersion);
>>>>>>> 50efecea

        final WorkflowScheme systemWorkflowScheme = APILocator.getWorkflowAPI()
                .findSystemWorkflowScheme();

        final Language defaultLanguage = APILocator.getLanguageAPI().getDefaultLanguage();

        return new TestAsset(workingVersion,
                set(host, systemWorkflowScheme, contentType, liveVersion, defaultLanguage),
                "/bundlers-test/contentlet/contentlet/contentlet.content.xml");
    }

    private static TestAsset getContentWithSeveralVersions() throws DotDataException, DotSecurityException {
        final Host host = new SiteDataGen().nextPersisted();

        final Field textField = new FieldDataGen().type(TextField.class).next();
        final ContentType contentType = new ContentTypeDataGen()
                .field(textField)
                .host(host)
                .nextPersisted();

        final Contentlet liveVersion = new ContentletDataGen(contentType)
                .setProperty(textField.variable(), "Live versions")
                .host(host)
                .nextPersisted();

        ContentletDataGen.publish(liveVersion);

        final Contentlet workingVersion = ContentletDataGen.checkout(liveVersion);
        workingVersion.setStringProperty(textField.variable(), "Working versions");
        ContentletDataGen.checkin(workingVersion);

        final WorkflowScheme systemWorkflowScheme = APILocator.getWorkflowAPI()
                .findSystemWorkflowScheme();

        final Language defaultLanguage = APILocator.getLanguageAPI().getDefaultLanguage();

        return new TestAsset(workingVersion,
                set(host, systemWorkflowScheme, contentType, liveVersion, defaultLanguage),
                "/bundlers-test/contentlet/contentlet/contentlet.content.xml");
    }

    private static TestAsset getRuleWithDependencies() {
        final Host host = new SiteDataGen().nextPersisted();

        final Template template = new TemplateDataGen().host(host).nextPersisted();
        final HTMLPageAsset htmlPageAsset = new HTMLPageDataGen(host, template).nextPersisted();
        final Rule ruleWithPage = new RuleDataGen().page(htmlPageAsset).nextPersisted();

        return new TestAsset(ruleWithPage, set(), "/bundlers-test/rule/rule.rule.xml", false);
    }

    private static TestAsset getLanguageWithDependencies() {
        final Language language = new LanguageDataGen().nextPersisted();

        return new TestAsset(language, set(), "/bundlers-test/language/language.language.xml");
    }

    private static TestAsset getHostWithDependencies() {
        try {
            final Host host = new SiteDataGen().nextPersisted();

            final Template template = new TemplateDataGen().host(host).nextPersisted();

            final ContentType containerContentType = new ContentTypeDataGen().host(host).nextPersisted();
            final Container container = new ContainerDataGen()
                    .site(host)
                    .withContentType(containerContentType, "")
                    .nextPersisted();

            final WorkflowScheme systemWorkflowScheme = APILocator.getWorkflowAPI().findSystemWorkflowScheme();
            final Folder folder = new FolderDataGen().site(host).nextPersisted();

            final Folder systemFolder = APILocator.getFolderAPI().findSystemFolder();

            final Structure folderStructure = CacheLocator.getContentTypeCache().getStructureByInode(systemFolder.getDefaultFileType());
            final ContentType folderContentType = new StructureTransformer(folderStructure).from();

            final ContentType contentType = new ContentTypeDataGen()
                    .host(host)
                    .nextPersisted();
            final Contentlet contentlet = new ContentletDataGen(contentType.id()).host(host).nextPersisted();
            final Language language = APILocator.getLanguageAPI().getLanguage(contentlet.getLanguageId());

            final Rule rule = new RuleDataGen().host(host).nextPersisted();


            return new TestAsset(host,
                    set(template, container, containerContentType, systemWorkflowScheme, folder, folderContentType,
                            contentType, contentlet, language, rule), "/bundlers-test/host/host.host.xml");
        } catch (DotDataException e) {
            throw new RuntimeException(e);
        }
    }

    private static TestAsset getLinkWithDependencies() {

        final Host host = new SiteDataGen().nextPersisted();
        final Folder folder = new FolderDataGen().site(host).nextPersisted();

        final Link link = new LinkDataGen(folder)
                .hostId(host.getIdentifier())
                .nextPersisted();


        return new TestAsset(link, set(host, folder), "/bundlers-test/link/link.link.xml");
    }

    private static TestAsset getWorkflowWithDependencies() {

        final WorkflowScheme workflowScheme = new WorkflowDataGen().nextPersisted();
        final WorkflowStep workflowStep = new WorkflowStepDataGen(workflowScheme.getId()).nextPersisted();
        final WorkflowAction workflowAction = new WorkflowActionDataGen(workflowScheme.getId(), workflowStep.getId())
                .nextPersisted();


        return new TestAsset(workflowScheme, set(), "/bundlers-test/workflow/workflow_with_steps_and_action.workflow.xml");
    }

    private static TestAsset getFolderWithDependencies() throws DotDataException, DotSecurityException {

        final Host host = new SiteDataGen().nextPersisted();
        final Folder parentFolder = new FolderDataGen().site(host).nextPersisted();

        final Folder folderWithDependencies = new FolderDataGen()
                .site(host)
                .parent(parentFolder)
                .nextPersisted();

        final ContentType contentType = new ContentTypeDataGen()
                .folder(folderWithDependencies)
                .nextPersisted();

        final File image = new File(Thread.currentThread().getContextClassLoader().getResource("images/test.jpg").getFile());
        final Contentlet contentlet = new FileAssetDataGen(folderWithDependencies, image)
                .host(host)
                .nextPersisted();

        final Language language = APILocator.getLanguageAPI().getLanguage(contentlet.getLanguageId());

        final Link link = new LinkDataGen(folderWithDependencies).hostId(host.getIdentifier()).nextPersisted();

        final Folder subFolder = new FolderDataGen()
                .parent(folderWithDependencies)
                .nextPersisted();

        final Contentlet contentlet_2 = new FileAssetDataGen(subFolder, image)
                .host(host)
                .nextPersisted();

        final WorkflowScheme systemWorkflowScheme = APILocator.getWorkflowAPI().findSystemWorkflowScheme();
        final Structure folderStructure = CacheLocator.getContentTypeCache()
                .getStructureByInode(parentFolder.getDefaultFileType());

        final ContentType folderContentType = new StructureTransformer(folderStructure).from();

        return new TestAsset(folderWithDependencies,
                set(host, parentFolder, folderContentType, systemWorkflowScheme,
                        contentType, contentlet, language, link, subFolder, contentlet_2),
                "/bundlers-test/folder/folder.folder.xml");
    }

    private static TestAsset getTemplateWithDependencies() throws DotDataException, DotSecurityException {
        final Host host = new SiteDataGen().nextPersisted();

        final ContentType contentType = new ContentTypeDataGen()
                .host(host)
                .nextPersisted();

        final WorkflowScheme systemWorkflowScheme = APILocator.getWorkflowAPI().findSystemWorkflowScheme();
        final Container container_1 = new ContainerDataGen()
                .site(host)
                .withContentType(contentType, "")
                .nextPersisted();

        final Container container_2 = new ContainerDataGen()
                .site(host)
                .withContentType(contentType, "")
                .nextPersisted();

        final TemplateLayout templateLayout = new TemplateLayoutDataGen()
                .withContainer(container_1)
                .withContainer(container_2)
                .next();

        final Template templateWithTemplateLayout = new TemplateDataGen()
                .host(host)
                .drawedBody(templateLayout)
                .nextPersisted();

        return new TestAsset(templateWithTemplateLayout,
                set(host, container_1, container_2, contentType, systemWorkflowScheme),
                "/bundlers-test/template/template.template.xml");
    }

    private static TestAsset getContentTypeWithHost() throws DotDataException, DotSecurityException {
        final Host host = new SiteDataGen().nextPersisted();

        final WorkflowScheme workflowScheme = new WorkflowDataGen().nextPersisted();

        final Category category = new CategoryDataGen().nextPersisted();

        final ContentType contentTypeChild =  new ContentTypeDataGen()
                .host(host)
                .nextPersisted();

        ContentType contentType = new ContentTypeDataGen()
                .host(host)
                .workflowId(workflowScheme.getId())
                .addCategory(category)
                .nextPersisted();

        final Relationship relationship = new FieldRelationshipDataGen()
                .child(contentTypeChild)
                .parent(contentType)
                .nextPersisted();

        contentType = APILocator.getContentTypeAPI(APILocator.systemUser()).find(contentType.variable());

        final WorkflowScheme systemWorkflowScheme = APILocator.getWorkflowAPI().findSystemWorkflowScheme();

            return new TestAsset(contentType,
                set(host, workflowScheme, systemWorkflowScheme, contentTypeChild, relationship, category),
                "/bundlers-test/content_types/content_types_with_category_and_relationship.contentType.json");
    }

    private static TestAsset getContainerWithDependencies() throws DotDataException, DotSecurityException {
        final Host host = new SiteDataGen().nextPersisted();

        final ContentType contentType = new ContentTypeDataGen().host(host).nextPersisted();

        final Container containerWithContentType = new ContainerDataGen()
                .site(host)
                .withContentType(contentType, "")
                .nextPersisted();

        final WorkflowScheme systemWorkflowScheme = APILocator.getWorkflowAPI().findSystemWorkflowScheme();

        return new TestAsset(containerWithContentType,
                set(host, contentType, systemWorkflowScheme),
                "/bundlers-test/container/container.containers.container.xml");
    }

    /**
     * Method to Test: {@link PublisherAPIImpl#publish(PublisherConfig)}
     * When: Add different assets into a bundle, and generate it
     * Should: Create all the files
     */
    @Test
    @UseDataProvider("publishers")
    public void generateBundle(final TestAsset testAsset) throws DotPublishingException, DotSecurityException, IOException, DotDataException {
        final Class<? extends Publisher> publisher = GenerateBundlePublisher.class;
        final Collection<Object> dependencies = new HashSet<>();
        dependencies.addAll(testAsset.expectedInBundle);

        createLanguageVariableIfNeeded();
        addLanguageVariableDependencies(dependencies, testAsset.addLanguageVariableDependencies);

        final FilterDescriptor filterDescriptor = new FilterDescriptorDataGen().nextPersisted();

        final PublisherAPIImpl publisherAPI = new PublisherAPIImpl();

        final PushPublisherConfig config = new PushPublisherConfig();
        config.setPublishers(list(publisher));
        config.setOperation(PublisherConfig.Operation.PUBLISH);
        config.setLuceneQueries(list());
        config.setId("PublisherAPIImplTest_" + System.currentTimeMillis());


        new BundleDataGen()
                .pushPublisherConfig(config)
                .addAssets(list(testAsset.asset))
                .filter(filterDescriptor)
                .nextPersisted();

        final PublishStatus publish = publisherAPI.publish(config);
        File bundleRoot = publish.getOutputFiles().get(0);

        final File extractHere = new File(bundleRoot.getParent() + File.separator + config.getName());
        extractTarArchive(bundleRoot, extractHere);
        assertBundle(testAsset, dependencies, extractHere);
    }

    /**
     * Method to Test: {@link PublisherAPIImpl#publish(PublisherConfig)}
     * When: Add different assets into a bundle, and send it
     * Should: Create all the files
     */
    @Test
    @UseDataProvider("publishers")
    public void sendPushPublishBundle(final TestAsset testAsset)
            throws DotPublishingException, DotSecurityException, IOException, DotDataException, DotPublisherException {
        final Class<? extends Publisher> publisher = PushPublisher.class;

        final Environment environment = new EnvironmentDataGen().nextPersisted();

        final PushPublishingEndPoint publishingEndPoint = new PushPublishingEndPointDataGen()
                .environment(environment)
                .nextPersisted();

        final FilterDescriptor filterDescriptor = new FilterDescriptorDataGen().nextPersisted();

        final PushPublisherConfig config = new PushPublisherConfig();
        config.setPublishers(list(publisher));
        config.setOperation(PublisherConfig.Operation.PUBLISH);
        config.setLuceneQueries(list());
        config.setId("sendPushPublishBundle_" + System.currentTimeMillis());

        final Bundle bundle = new BundleDataGen()
                .pushPublisherConfig(config)
                .addAssets(list(testAsset.asset))
                .filter(filterDescriptor)
                .nextPersisted();

        final BundleFactoryImpl bundleFactory = new BundleFactoryImpl();
        bundleFactory.saveBundleEnvironment(bundle, environment);

        final Collection<Object> dependencies = new HashSet<>();
        dependencies.addAll(testAsset.expectedInBundle);

        createLanguageVariableIfNeeded();
        addLanguageVariableDependencies(dependencies, testAsset.addLanguageVariableDependencies);

        final PublisherAPIImpl publisherAPI = new PublisherAPIImpl();

        final PublishAuditStatus publishAuditStatus = new PublishAuditStatus(bundle.getId());

        final PublishAuditHistory publishAuditHistory = new PublishAuditHistory();
        publishAuditStatus.setStatusPojo(publishAuditHistory);

        PublishAuditAPI.getInstance().insertPublishAuditStatus(publishAuditStatus);

        final File tempFile = com.dotmarketing.util.FileUtil
                .createTemporaryFile("sendPushPublishBundle_");

        HttpServer httpServer = createHttpServer(tempFile);

        try {
            httpServer.start();
            final PublishStatus publish = publisherAPI.publish(config);
            File bundleRoot = publish.getOutputFiles().get(0);

            assertTrue(tempFile.exists());
            assertTrue(tempFile.length() > 0);

            final File extractHere = new File(bundleRoot.getParent() + File.separator + config.getName());
            extractTarArchive(tempFile, extractHere);
            assertBundle(testAsset, dependencies, extractHere);
        } finally {
            httpServer.stop(0);
        }
    }

    private HttpServer createHttpServer(File tempFile) throws IOException {
        final HttpServer httpServer = HttpServer.create(new InetSocketAddress("127.0.0.1", 8080), 0);

        httpServer.createContext("/api/bundlePublisher/publish", exchange -> {
            final InputStream responseBody = exchange.getRequestBody();
            FileUtils.copyInputStreamToFile(responseBody, tempFile);
            exchange.sendResponseHeaders( HttpURLConnection.HTTP_OK, 0);
            exchange.close();
        });

        return httpServer;
    }

    private void assertBundle(TestAsset testAsset, Collection<Object> dependencies, File bundleRoot)
            throws IOException {
        final Collection<File> filesExpected = new HashSet<>();
        filesExpected.addAll(
                FileTestUtil.assertBundleFile(bundleRoot, testAsset.asset,
                        testAsset.fileExpectedPath)
        );

        for (Object assetToAssert : dependencies) {
            final Collection<File> files = FileTestUtil
                    .assertBundleFile(bundleRoot, assetToAssert);
            filesExpected.addAll(files);
        }

        final String messagesPath = bundleRoot.getAbsolutePath() + File.separator + "messages";

        final String systemHostPath = bundleRoot.getAbsolutePath()
                + "/working/System Host/855a2d72-f2f3-4169-8b04-ac5157c4380c.contentType.json";

        final List<File> files = FileUtil.listFilesRecursively(bundleRoot).stream()
                .filter(file -> file.isFile())
                .filter(file -> !file.getAbsolutePath().equals(systemHostPath))
                .filter(file -> !file.getParentFile().getAbsolutePath().equals(messagesPath))
                .collect(Collectors.toList());

        //All the dependencies plus, the asset and the bundle xml
        int numberFilesExpected = filesExpected.size() + 1;
        final int numberFiles = files.size();

        final List<String> filesExpectedPath = filesExpected.stream()
                .map(file -> file.getAbsolutePath()).collect(Collectors.toList());
        final List<String> filePaths = files.stream().map(file -> file.getAbsolutePath())
                .collect(Collectors.toList());

        List<String> differences = getDifferences(numberFilesExpected, numberFiles,
                filesExpectedPath, filePaths);

        assertEquals(String.format(
                "Expected %d but get %d in %s\nExpected %s\nExisting %s\ndifference %s\n",
                numberFilesExpected, numberFiles, bundleRoot, filesExpectedPath, filePaths,
                differences),
                numberFilesExpected, numberFiles);
    }

    @Nullable
    private List<String> getDifferences(long numberFilesExpected, int numberFiles, List<String> filesExpectedPath, List<String> filePaths) {
        List<String> differences = null ;

        if (numberFilesExpected > numberFiles){
            differences = new ArrayList<>(filesExpectedPath);
            differences.removeAll(filePaths);
        } else if (numberFilesExpected < numberFiles) {
            differences = new ArrayList<>(filePaths);
            differences.removeAll(filesExpectedPath);
        }
        return differences;
    }


    public static List<Contentlet> getLanguageVariables() throws DotDataException, DotSecurityException {
        final User systemUser = APILocator.systemUser();
        final String langVarsQuery = "+contentType:" + LanguageVariableAPI.LANGUAGEVARIABLE;
        final List<Contentlet> langVariables = APILocator.getContentletAPI().search(langVarsQuery, 0, -1,
                StringPool.BLANK, systemUser, false);
        return langVariables;
    }

    private static void addLanguageVariableDependencies(final Collection<Object> dependecies, boolean addLanguageVariableDependencies)
            throws DotDataException, DotSecurityException {

        final Host systemHost = APILocator.getHostAPI().findSystemHost();
        final Folder systemFolder = APILocator.getFolderAPI().findSystemFolder();

        List<Object> languageVariablesDependencies = getLanguagesVariableDependencies(
                addLanguageVariableDependencies, true, true).stream()
                    .filter(dependency -> {
                        if (Contentlet.class.isInstance(dependency)){
                            return !((Contentlet) dependency).getIdentifier().equals(systemHost.getIdentifier());
                        } else  if (Folder.class.isInstance(dependency)){
                            return !((Folder) dependency).getIdentifier().equals(systemFolder.getIdentifier());
                        } else {
                            return true;
                        }
                    })
                    .collect(Collectors.toList());

        if (!languageVariablesDependencies.isEmpty()){
            dependecies.addAll(languageVariablesDependencies);
        }
    }


    public static Set<Object> getLanguagesVariableDependencies(
            boolean addLanguageVariableDependencies,
            boolean addRulesDependencies,
            boolean addLiveAndWorking)
            throws DotDataException, DotSecurityException {

        final User systemUser = APILocator.systemUser();
        final List<Contentlet> languageVariables = getLanguageVariables();
        Set<Object> dependencies = new HashSet<>();

        for (final Contentlet langVariable : languageVariables) {

            final Host host = APILocator.getHostAPI().find(langVariable.getHost(), systemUser, false);

            if (addLiveAndWorking) {
                addContentletDependencies(dependencies, host);
            } else {
                dependencies.add(host);
            }

            if (addRulesDependencies) {
                List<Rule> ruleList = APILocator.getRulesAPI().getAllRulesByParent(host, systemUser, false);
                dependencies.addAll(ruleList);
            }

            if (addLanguageVariableDependencies) {
                final Language language = APILocator.getLanguageAPI().getLanguage(langVariable.getLanguageId());
                dependencies.add(language);

                if (addLiveAndWorking) {
                    addContentletDependencies(dependencies, langVariable);
                } else {
                    dependencies.add(langVariable);
                }
            }
        }

        Logger.info(PublisherAPIImplTest.class,"languageVariables " + languageVariables);
        if (!languageVariables.isEmpty() && addLanguageVariableDependencies) {
            final ContentType languageVariableContentType =
                    APILocator.getContentTypeAPI(systemUser).find(LanguageVariableAPI.LANGUAGEVARIABLE);

            dependencies.add(languageVariableContentType);

            final WorkflowScheme systemWorkflowScheme = APILocator.getWorkflowAPI().findSystemWorkflowScheme();
            dependencies.add(systemWorkflowScheme);

            final Folder systemFolder = APILocator.getFolderAPI().findSystemFolder();
            dependencies.add(systemFolder);

            final Host systemHost = APILocator.getHostAPI().findSystemHost();
            dependencies.add(systemHost);
        }

        return dependencies;
    }

    private static void addContentletDependencies(final Set<Object> dependencies, final Contentlet contentlet)
            throws DotDataException, DotSecurityException {

        final User systemUser = APILocator.systemUser();

        final ContentletVersionInfo contentletVersionInfo
                = APILocator.getVersionableAPI().getContentletVersionInfo(contentlet.getIdentifier(), contentlet.getLanguageId()).get();

        final Contentlet workingContentlet =
                APILocator.getContentletAPI().find(contentletVersionInfo.getWorkingInode(), systemUser, false);
        dependencies.add(workingContentlet);

        if (contentletVersionInfo.getLiveInode() != null && !contentletVersionInfo.getWorkingInode().equals(contentletVersionInfo.getLiveInode())){
            final Contentlet liveContentlet =
                    APILocator.getContentletAPI().find(contentletVersionInfo.getLiveInode(), systemUser, false);
            dependencies.add(liveContentlet);
        }
    }

    private static class TestAsset {
        Object asset;
        Set<Object> expectedInBundle;
        String fileExpectedPath;
        boolean addLanguageVariableDependencies = true;

        public TestAsset(Object asset, Set<Object> expectedInBundle, String fileExpectedPath) {
            this(asset, expectedInBundle, fileExpectedPath, true);
        }

        public TestAsset(Object asset, Set<Object> expectedInBundle, String fileExpectedPath, boolean addLanguageVariableDependencies) {
            this.asset = asset;
            this.expectedInBundle = expectedInBundle;
            this.fileExpectedPath = fileExpectedPath;
            this.addLanguageVariableDependencies = addLanguageVariableDependencies;


        }
    }

    public static void extractTarArchive(File file, File folder) throws IOException {
        folder.mkdirs();
        try (FileInputStream fis = new FileInputStream(file);
                BufferedInputStream bis = new BufferedInputStream(fis);
                GzipCompressorInputStream gzip = new GzipCompressorInputStream(bis);
                TarArchiveInputStream tar = new TarArchiveInputStream(gzip)) {

            TarArchiveEntry entry;
            while ((entry = (TarArchiveEntry) tar.getNextEntry()) != null) {

                final String path = folder.getAbsolutePath() + File.separator + entry.getName();
                final File entryFile = new File(path);

                if (entry.isDirectory()) {
                    entryFile.mkdirs();
                    continue;
                }

                entryFile.getParentFile().mkdirs();

                byte[] buf = new byte[1024];

                try (OutputStream outputStream = Files.newOutputStream(entryFile.toPath())) {

                    int bytesRead;
                    while ((bytesRead = tar.read(buf, 0, 1024)) > -1) {
                        outputStream.write(buf, 0, bytesRead);
                    }
                }
            }
        }
    }
}<|MERGE_RESOLUTION|>--- conflicted
+++ resolved
@@ -61,12 +61,8 @@
 import org.apache.commons.compress.archivers.tar.TarArchiveEntry;
 import org.apache.commons.compress.archivers.tar.TarArchiveInputStream;
 import org.apache.commons.compress.compressors.gzip.GzipCompressorInputStream;
-<<<<<<< HEAD
 import org.elasticsearch.index.fielddata.FieldData;
-=======
 import org.apache.commons.io.FileUtils;
-
->>>>>>> 50efecea
 import org.jetbrains.annotations.Nullable;
 import org.junit.AfterClass;
 import org.junit.BeforeClass;
@@ -145,27 +141,12 @@
                 getLanguageWithDependencies(),
                 getRuleWithDependencies(),
                 getContentWithSeveralVersions()
-<<<<<<< HEAD
-        );
-        final List<Class<? extends Publisher>> publishers = list(
-                GenerateBundlePublisher.class,
-                PushPublisherMock.class
-        );
-=======
         };
     }
->>>>>>> 50efecea
 
     private static TestAsset getContentWithSeveralVersions() throws DotDataException, DotSecurityException {
         final Host host = new SiteDataGen().nextPersisted();
 
-<<<<<<< HEAD
-        for (final Class<? extends Publisher> publisher : publishers) {
-            for (TestAsset asset : assets) {
-                cases.add(new TestCase(publisher, asset));
-            }
-        }
-=======
         final Field textField = new FieldDataGen().type(TextField.class).next();
         final ContentType contentType = new ContentTypeDataGen()
                 .field(textField)
@@ -182,7 +163,6 @@
         final Contentlet workingVersion = ContentletDataGen.checkout(liveVersion);
         workingVersion.setStringProperty(textField.variable(), "Working versions");
         ContentletDataGen.checkin(workingVersion);
->>>>>>> 50efecea
 
         final WorkflowScheme systemWorkflowScheme = APILocator.getWorkflowAPI()
                 .findSystemWorkflowScheme();
