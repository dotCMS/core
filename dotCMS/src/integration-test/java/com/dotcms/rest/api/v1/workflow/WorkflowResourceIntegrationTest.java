package com.dotcms.rest.api.v1.workflow;

import static com.dotcms.rest.api.v1.workflow.WorkflowTestUtil.ADMIN_DEFAULT_ID;
import static com.dotcms.rest.api.v1.workflow.WorkflowTestUtil.ADMIN_DEFAULT_MAIL;
import static com.dotcms.rest.api.v1.workflow.WorkflowTestUtil.ADMIN_NAME;
import static com.dotcms.rest.api.v1.workflow.WorkflowTestUtil.CURRENT_STEP;
import static com.dotcms.rest.api.v1.workflow.WorkflowTestUtil.DM_WORKFLOW;
import static com.dotcms.rest.api.v1.workflow.WorkflowTestUtil.PUBLISH;
import static com.dotcms.rest.api.v1.workflow.WorkflowTestUtil.SAVE;
import static com.dotcms.rest.api.v1.workflow.WorkflowTestUtil.SAVE_AS_DRAFT;
import static com.dotcms.rest.api.v1.workflow.WorkflowTestUtil.SAVE_PUBLISH;
import static com.dotcms.rest.api.v1.workflow.WorkflowTestUtil.SEND_FOR_REVIEW;
import static com.dotcms.rest.api.v1.workflow.WorkflowTestUtil.SEND_TO_LEGAL;
import static com.dotcms.rest.api.v1.workflow.WorkflowTestUtil.SYSTEM_WORKFLOW;
import static com.dotcms.rest.api.v1.workflow.WorkflowTestUtil.actionName;
import static com.dotcms.rest.api.v1.workflow.WorkflowTestUtil.addSteps;
import static com.dotcms.rest.api.v1.workflow.WorkflowTestUtil.collectSampleContent;
import static com.dotcms.rest.api.v1.workflow.WorkflowTestUtil.createScheme;
import static com.dotcms.rest.api.v1.workflow.WorkflowTestUtil.createWorkflowActions;
import static com.dotcms.rest.api.v1.workflow.WorkflowTestUtil.doCleanUp;
import static com.dotcms.rest.api.v1.workflow.WorkflowTestUtil.findSchemes;
import static com.dotcms.rest.api.v1.workflow.WorkflowTestUtil.findSteps;
import static com.dotcms.rest.api.v1.workflow.WorkflowTestUtil.getAllWorkflowActions;
import static com.dotcms.rest.api.v1.workflow.WorkflowTestUtil.schemeName;
import static com.dotmarketing.business.Role.ADMINISTRATOR;
import static com.dotmarketing.portlets.workflows.util.WorkflowImportExportUtil.ACTION_ID;
import static com.dotmarketing.portlets.workflows.util.WorkflowImportExportUtil.ACTION_ORDER;
import static com.dotmarketing.portlets.workflows.util.WorkflowImportExportUtil.STEP_ID;
import static com.dotmarketing.portlets.workflows.util.WorkflowImportExportUtil.getInstance;
import static org.junit.Assert.assertEquals;
import static org.junit.Assert.assertFalse;
import static org.junit.Assert.assertNotNull;
import static org.junit.Assert.assertNull;
import static org.junit.Assert.assertTrue;
import static org.junit.Assert.fail;
import static org.mockito.Matchers.any;
import static org.mockito.Matchers.anyBoolean;
import static org.mockito.Matchers.anyString;
import static org.mockito.Mockito.mock;
import static org.mockito.Mockito.when;

import com.dotcms.business.WrapInTransaction;
import com.dotcms.contenttype.business.ContentTypeAPI;
import com.dotcms.contenttype.business.FieldAPI;
import com.dotcms.contenttype.model.field.CategoryField;
import com.dotcms.contenttype.model.field.CheckboxField;
import com.dotcms.contenttype.model.field.CustomField;
import com.dotcms.contenttype.model.field.DataTypes;
import com.dotcms.contenttype.model.field.DateField;
import com.dotcms.contenttype.model.field.DateTimeField;
import com.dotcms.contenttype.model.field.Field;
import com.dotcms.contenttype.model.field.FieldBuilder;
import com.dotcms.contenttype.model.field.ImageField;
import com.dotcms.contenttype.model.field.KeyValueField;
import com.dotcms.contenttype.model.field.MultiSelectField;
import com.dotcms.contenttype.model.field.RadioField;
import com.dotcms.contenttype.model.field.SelectField;
import com.dotcms.contenttype.model.field.TextAreaField;
import com.dotcms.contenttype.model.field.TextField;
import com.dotcms.contenttype.model.field.TimeField;
import com.dotcms.contenttype.model.field.WysiwygField;
import com.dotcms.contenttype.model.type.BaseContentType;
import com.dotcms.contenttype.model.type.ContentType;
import com.dotcms.mock.response.MockAsyncResponse;
import com.dotcms.repackage.javax.ws.rs.container.AsyncResponse;
import com.dotcms.repackage.javax.ws.rs.core.Response;
import com.dotcms.repackage.javax.ws.rs.core.Response.Status;
import com.dotcms.rest.ContentHelper;
import com.dotcms.rest.InitDataObject;
import com.dotcms.rest.ResponseEntityView;
import com.dotcms.rest.WebResource;
import com.dotcms.rest.api.v1.authentication.ResponseUtil;
import com.dotcms.util.CollectionsUtils;
import com.dotcms.util.IntegrationTestInitService;
import com.dotcms.workflow.form.BulkActionForm;
import com.dotcms.workflow.form.FireActionForm;
import com.dotcms.workflow.form.FireBulkActionsForm;
import com.dotcms.workflow.form.WorkflowActionForm;
import com.dotcms.workflow.form.WorkflowActionStepForm;
import com.dotcms.workflow.form.WorkflowSchemeForm;
import com.dotcms.workflow.form.WorkflowSchemeImportObjectForm;
import com.dotcms.workflow.form.WorkflowStepUpdateForm;
import com.dotcms.workflow.helper.WorkflowHelper;
import com.dotmarketing.beans.Host;
import com.dotmarketing.beans.Permission;
import com.dotmarketing.business.APILocator;
import com.dotmarketing.business.PermissionAPI;
import com.dotmarketing.business.Role;
import com.dotmarketing.business.RoleAPI;
import com.dotmarketing.exception.AlreadyExistException;
import com.dotmarketing.exception.DotDataException;
import com.dotmarketing.exception.DotSecurityException;
import com.dotmarketing.portlets.contentlet.business.ContentletAPI;
import com.dotmarketing.portlets.contentlet.business.HostAPI;
import com.dotmarketing.portlets.contentlet.model.Contentlet;
import com.dotmarketing.portlets.contentlet.model.IndexPolicy;
import com.dotmarketing.portlets.languagesmanager.business.LanguageAPI;
import com.dotmarketing.portlets.workflows.business.BaseWorkflowIntegrationTest;
import com.dotmarketing.portlets.workflows.business.WorkflowAPI;
import com.dotmarketing.portlets.workflows.model.WorkflowAction;
import com.dotmarketing.portlets.workflows.model.WorkflowScheme;
import com.dotmarketing.portlets.workflows.model.WorkflowState;
import com.dotmarketing.portlets.workflows.model.WorkflowStep;
import com.dotmarketing.portlets.workflows.util.WorkflowImportExportUtil;
import com.dotmarketing.util.DateUtil;
import com.dotmarketing.util.Logger;
import com.dotmarketing.util.UUIDGenerator;
import com.dotmarketing.util.UtilMethods;
import com.google.common.collect.ImmutableMap;
import com.liferay.portal.model.User;
import java.util.ArrayList;
import java.util.Arrays;
import java.util.Collections;
import java.util.Date;
import java.util.HashMap;
import java.util.HashSet;
import java.util.List;
import java.util.Locale;
import java.util.Map;
import java.util.Optional;
import java.util.Random;
import java.util.Set;
import java.util.concurrent.CountDownLatch;
import java.util.concurrent.TimeUnit;
import java.util.concurrent.atomic.AtomicInteger;
import java.util.stream.Collectors;
import java.util.stream.Stream;
import javax.servlet.http.HttpServletRequest;
import org.apache.commons.lang.RandomStringUtils;
import org.junit.AfterClass;
import org.junit.BeforeClass;
import org.junit.Test;

public class WorkflowResourceIntegrationTest extends BaseWorkflowIntegrationTest {

    private static WorkflowAPI workflowAPI;
    private static RoleAPI roleAPI;
    private static WorkflowResource workflowResource;

    private static ContentletAPI contentletAPI;
    private static ContentTypeAPI contentTypeAPI;
    private static WorkflowHelper workflowHelper;
    private static User systemUser;
    private static User adminUser;
    private static LanguageAPI languageAPI;
    private static HostAPI hostAPI;
    private static Host host;
    private static Role adminRole;
    private static Role systemRole;

    @BeforeClass
    public static void prepare() throws Exception {
        //Setting web app environment
        IntegrationTestInitService.getInstance().init();
        workflowAPI =  APILocator.getWorkflowAPI();
        contentletAPI = APILocator.getContentletAPI();
        roleAPI = APILocator.getRoleAPI();
        ContentHelper contentHelper = ContentHelper.getInstance();
        PermissionAPI permissionAPI = APILocator.getPermissionAPI();
        WorkflowImportExportUtil workflowImportExportUtil = getInstance();
        WorkflowHelper workflowHelper = new WorkflowHelper(workflowAPI, roleAPI, contentletAPI, permissionAPI,
                workflowImportExportUtil);
        ResponseUtil responseUtil = ResponseUtil.INSTANCE;

        final User user = mock(User.class);
        when(user.getUserId()).thenReturn(ADMIN_DEFAULT_ID);
        when(user.getEmailAddress()).thenReturn(ADMIN_DEFAULT_MAIL);
        when(user.getFullName()).thenReturn(ADMIN_NAME);
        when(user.getLocale()).thenReturn(Locale.getDefault());

        final WebResource webResource = mock(WebResource.class);
        final InitDataObject dataObject = mock(InitDataObject.class);
        when(dataObject.getUser()).thenReturn(user);
        when(webResource
                .init(anyString(), anyBoolean(), any(HttpServletRequest.class), anyBoolean(),
                        anyString())).thenReturn(dataObject);

        workflowResource = new WorkflowResource(workflowHelper, contentHelper, workflowAPI,
                contentletAPI, responseUtil, permissionAPI, workflowImportExportUtil, webResource);

        contentTypeAPI = APILocator.getContentTypeAPI(APILocator.systemUser());
        systemUser = APILocator.systemUser();

        adminUser = APILocator.getUserAPI()
                .loadByUserByEmail("admin@dotcms.com", systemUser, false);

        languageAPI = APILocator.getLanguageAPI();
        hostAPI = APILocator.getHostAPI();

        host = hostAPI.findDefaultHost(systemUser, false);
        adminRole = roleAPI.loadRoleByKey(ADMINISTRATOR);
        systemRole = roleAPI.loadRoleByKey(Role.SYSTEM);


    }

    @AfterClass
    public static void cleanup() throws Exception {

        doCleanUp(workflowResource, workflowAPI);

    }

    @SuppressWarnings("unchecked")
    @Test
    public void testImportScheme() throws DotDataException {

        final HttpServletRequest request = mock(HttpServletRequest.class);
        final List<Permission> permissions                              = new ArrayList<>();
        final List<WorkflowScheme> schemes                              = new ArrayList<>();
        final WorkflowScheme       scheme                               = new WorkflowScheme();
        final List<WorkflowStep>   steps                                = new ArrayList<>();
        final List<WorkflowAction> actions                              = new ArrayList<>();
        final List<Map<String, String>> actionSteps                     = new ArrayList<>();

        try {

            scheme.setArchived(false);
            scheme.setName("scheme::TestImport" + UUIDGenerator.generateUuid());
            scheme.setModDate(new Date());
            scheme.setId(UUIDGenerator.generateUuid());
            schemes.add(scheme);

            final WorkflowStep workflowStep1 = new WorkflowStep();

            workflowStep1.setSchemeId(scheme.getId());
            workflowStep1.setCreationDate(new Date());
            workflowStep1.setResolved(false);
            workflowStep1.setMyOrder(0);
            workflowStep1.setName("Step1");
            workflowStep1.setId(UUIDGenerator.generateUuid());
            steps.add(workflowStep1);

            final WorkflowStep workflowStep2 = new WorkflowStep();

            workflowStep2.setSchemeId(scheme.getId());
            workflowStep2.setCreationDate(new Date());
            workflowStep2.setResolved(false);
            workflowStep2.setMyOrder(1);
            workflowStep2.setName("Step2");
            workflowStep2.setId(UUIDGenerator.generateUuid());
            steps.add(workflowStep2);

            final WorkflowAction workflowAction1 = new WorkflowAction();

            workflowAction1.setId(UUIDGenerator.generateUuid());
            workflowAction1.setShowOn(WorkflowState.LOCKED, WorkflowState.PUBLISHED, WorkflowState.UNPUBLISHED, WorkflowState.EDITING);
            workflowAction1.setNextStep(workflowStep2.getId());
            workflowAction1.setNextAssign(roleAPI.loadRoleByKey(ADMINISTRATOR).getId());
            workflowAction1.setSchemeId(scheme.getId());
            workflowAction1.setName("save");
            workflowAction1.setOrder(0);
            workflowAction1.setCommentable(true);
            actions.add(workflowAction1);

            final WorkflowAction workflowAction2 = new WorkflowAction();

            workflowAction2.setId(UUIDGenerator.generateUuid());
            workflowAction2.setShowOn(WorkflowState.LOCKED, WorkflowState.PUBLISHED, WorkflowState.UNPUBLISHED, WorkflowState.EDITING);
            workflowAction2.setNextStep(workflowStep2.getId());
            workflowAction2.setNextAssign(roleAPI.loadRoleByKey(ADMINISTRATOR).getId());
            workflowAction2.setSchemeId(scheme.getId());
            workflowAction2.setName("save/publish");
            workflowAction2.setOrder(1);
            workflowAction2.setCommentable(true);
            actions.add(workflowAction2);

            final WorkflowAction workflowAction3 = new WorkflowAction();

            workflowAction3.setId(UUIDGenerator.generateUuid());
            workflowAction3.setShowOn(WorkflowState.LOCKED, WorkflowState.PUBLISHED, WorkflowState.EDITING);
            workflowAction3.setNextStep(WorkflowAction.CURRENT_STEP);
            workflowAction3.setNextAssign(roleAPI.loadRoleByKey(ADMINISTRATOR).getId());
            workflowAction3.setSchemeId(scheme.getId());
            workflowAction3.setName("finish");
            workflowAction3.setOrder(2);
            workflowAction3.setCommentable(true);
            actions.add(workflowAction3);

            final Map<String, String> actionStep1 = new HashMap<>();
            actionStep1.put(ACTION_ID, workflowAction1.getId());
            actionStep1.put(STEP_ID, workflowStep1.getId());
            actionStep1.put(ACTION_ORDER, "0");
            actionSteps.add(actionStep1);

            final Map<String, String> actionStep2 = new HashMap<>();
            actionStep2.put(ACTION_ID, workflowAction2.getId());
            actionStep2.put(STEP_ID, workflowStep1.getId());
            actionStep2.put(ACTION_ORDER, "1");
            actionSteps.add(actionStep2);

            final Map<String, String> actionStep3 = new HashMap<>();
            actionStep3.put(ACTION_ID, workflowAction3.getId());
            actionStep3.put(STEP_ID, workflowStep2.getId());
            actionStep3.put(ACTION_ORDER, "2");
            actionSteps.add(actionStep3);

            final Permission permission1 = new Permission();
            permission1.setId(0);
            permission1.setInode(workflowAction1.getId());
            final String anyoneWhoCanEditRoleId = "617f7300-5c7b-463f-9554-380b918520bc";
            permission1.setRoleId(anyoneWhoCanEditRoleId);
            permission1.setPermission(1);
            permissions.add(permission1);

            final Permission permission2 = new Permission();
            permission2.setId(0);
            permission2.setInode(workflowAction2.getId());
            permission2.setRoleId(anyoneWhoCanEditRoleId);
            permission2.setPermission(1);
            permissions.add(permission2);


            final WorkflowSchemeImportObjectForm exportObjectForm =
                    new WorkflowSchemeImportObjectForm(
                            new WorkflowSchemeImportExportObjectView(WorkflowResource.VERSION,schemes,steps,actions,actionSteps,Collections.emptyList(),Collections.emptyList()),
                            permissions);

            final Response importResponse = workflowResource.importScheme(request, exportObjectForm);
            assertEquals(Response.Status.OK.getStatusCode(), importResponse.getStatus());

            final Response exportResponse = workflowResource.exportScheme(request, scheme.getId());
            assertEquals(Response.Status.OK.getStatusCode(), importResponse.getStatus());
            final ResponseEntityView exportEntityView = ResponseEntityView.class.cast(exportResponse.getEntity());
            final Map importSchemeMap = Map.class.cast(exportEntityView.getEntity());
            assertNotNull(importSchemeMap);

            final WorkflowSchemeImportExportObjectView exportObject = (WorkflowSchemeImportExportObjectView) importSchemeMap.get("workflowObject");
            final List<Permission> permissionsExported = (List<Permission>) importSchemeMap.get("permissions");

            assertNotNull(exportObject);
            assertNotNull(permissionsExported);

            assertNotNull(exportObject.getSchemes());
            assertEquals(1, exportObject.getSchemes().size());
            assertEquals(scheme.getId(), exportObject.getSchemes().get(0).getId());

            assertNotNull(exportObject.getSteps());
            assertEquals(2, exportObject.getSteps().size());
            assertEquals(workflowStep1.getId(), exportObject.getSteps().get(0).getId());
            assertEquals(workflowStep2.getId(), exportObject.getSteps().get(1).getId());

            assertNotNull(exportObject.getActions());
            assertEquals(3, exportObject.getActions().size());
            final Set<String> actionIdSet = exportObject.getActions().stream().map(WorkflowAction::getId).collect(Collectors.toSet());
            assertTrue(actionIdSet.contains(workflowAction1.getId()));
            assertTrue(actionIdSet.contains(workflowAction2.getId()));
            assertTrue(actionIdSet.contains(workflowAction3.getId()));

            assertNotNull(exportObject.getActionSteps());
            assertEquals(3, exportObject.getActionSteps().size());

            assertNotNull(permissionsExported);
            assertEquals(2, permissionsExported.size());
        } finally {

            if (null != scheme.getId()) {

                try {
                    final WorkflowScheme schemeToRemove = workflowAPI.findScheme(scheme.getId());
                    schemeToRemove.setArchived(true);
                    workflowAPI.saveScheme(schemeToRemove, APILocator.systemUser());
                    workflowAPI.deleteScheme(schemeToRemove, APILocator.systemUser());
                } catch (DotDataException | DotSecurityException | AlreadyExistException e) {
                    e.printStackTrace();
                }
            }
        }

    }

    @Test
    public void testAddSchemaThenFindIt(){
        final WorkflowScheme savedScheme = createScheme(workflowResource);
        assertNotNull(savedScheme);
        final List<WorkflowScheme> schemaList = findSchemes(workflowResource);
        boolean found = false;
        for(WorkflowScheme scheme:schemaList){
            found = savedScheme.getId().equals(scheme.getId());
            if(found){
               break;
            }
        }
        assertTrue(found);
    }

    @Test
    public void testUpdateSchema(){
        final String updatedName = schemeName();
        final WorkflowScheme savedScheme = createScheme(workflowResource);
        assertNotNull(savedScheme);
        final HttpServletRequest request = mock(HttpServletRequest.class);
        WorkflowSchemeForm form = new WorkflowSchemeForm.Builder().schemeDescription("lol").schemeArchived(false).schemeName(updatedName).build();
        final Response updateResponse = workflowResource.updateScheme(request,savedScheme.getId(), form);
        assertEquals(Response.Status.OK.getStatusCode(), updateResponse.getStatus());
        final ResponseEntityView updateSchemeEntityView = ResponseEntityView.class.cast(updateResponse.getEntity());
        final WorkflowScheme updatedScheme = WorkflowScheme.class.cast(updateSchemeEntityView.getEntity());
        assertNotNull(updatedScheme);
    }

    @Test
    public void testUpdateSchemaUsingDupeName(){
        final WorkflowScheme savedScheme1 = createScheme(workflowResource);
        final WorkflowScheme savedScheme2 = createScheme(workflowResource);
        assertNotNull(savedScheme1);
        final String updatedName = savedScheme2.getName();
        final HttpServletRequest request = mock(HttpServletRequest.class);
        WorkflowSchemeForm form = new WorkflowSchemeForm.Builder().schemeDescription("lol").schemeArchived(false).schemeName(updatedName).build();
        final Response updateResponse = workflowResource.updateScheme(request,savedScheme1.getId(), form);
        assertEquals(Status.OK.getStatusCode(), updateResponse.getStatus());
    }

    @Test
    public void testCreateSchemeThenAddStepsThenAddActions() throws Exception{
        final Role adminRole = roleAPI.loadRoleByKey(ADMINISTRATOR);
        final String adminRoleId = adminRole.getId();
        final WorkflowScheme savedScheme = createScheme(workflowResource);
        assertNotNull(savedScheme);
        final List<WorkflowStep> workflowSteps = addSteps(workflowResource, savedScheme,3);
        assertFalse(workflowSteps.isEmpty());
        final List<WorkflowAction> actions = createWorkflowActions(workflowResource, savedScheme, adminRoleId, workflowSteps);
        assertFalse(actions.isEmpty());
    }

    @Test
    @WrapInTransaction
    public void testCreateSchemeThenAddStepsThenDeleteSteps() {
        final int numSteps = 5;
        final WorkflowScheme savedScheme = createScheme(workflowResource);
        assertNotNull(savedScheme);
        final List<WorkflowStep> workflowSteps = addSteps(workflowResource, savedScheme, numSteps);
        assertFalse(workflowSteps.isEmpty());
        final HttpServletRequest removeStepRequest = mock(HttpServletRequest.class);

        final CountDownLatch countDownLatch = new CountDownLatch(workflowSteps.size());
        final AtomicInteger count = new AtomicInteger(0);
        for(final WorkflowStep workflowStep: workflowSteps){
            final AsyncResponse asyncResponse = new MockAsyncResponse((arg) -> {

                countDownLatch.countDown();
                final Response deleteStepResponse = (Response)arg;
                assertEquals(Response.Status.OK.getStatusCode(), deleteStepResponse.getStatus());
                count.addAndGet(1);
                return true;
            }, arg -> {
                countDownLatch.countDown();
                fail("Error on deleting step");
                return true;
            });

            workflowResource.deleteStep(removeStepRequest, asyncResponse, workflowStep.getId());
            DateUtil.sleep(500);
        }

        try {
            countDownLatch.await();
            assertEquals(count.get(), numSteps);
        } catch (InterruptedException e) {
            fail(e.getMessage());
        }

    }

    @Test
    public void testCreateSchemeThenFindStepsBySchemeId() {
        int numSteps = 4;
        final WorkflowScheme savedScheme = createScheme(workflowResource);
        final List<WorkflowStep> steps = findSteps(workflowResource, savedScheme);
        validateOrderedSteps(steps);
        assertTrue(steps.isEmpty());
        addSteps(workflowResource, savedScheme,numSteps);
        final List<WorkflowStep> afterAddingSteps = findSteps(workflowResource, savedScheme);
        assertEquals(numSteps, afterAddingSteps.size());
        validateOrderedSteps(afterAddingSteps);
    }

    @Test
    public void testReorderStep() {
        final int numSteps = 10;
        final Random random = new Random();
        final int randomEntry = random.nextInt(numSteps);
        final WorkflowScheme savedScheme = createScheme(workflowResource);
        final List<WorkflowStep> steps = findSteps(workflowResource, savedScheme);
        assertTrue(steps.isEmpty());
        final List<WorkflowStep> workflowStepsOriginalSetUp = addSteps(workflowResource, savedScheme, numSteps);
        final WorkflowStep firstWorkflowStep = workflowStepsOriginalSetUp.get(0);
        reorderSteps(firstWorkflowStep.getId(),randomEntry);

        final List<WorkflowStep> afterReorderingSteps = findSteps(workflowResource, savedScheme);
        assertEquals(numSteps, afterReorderingSteps.size());
        final WorkflowStep rearrangedPosition = afterReorderingSteps.get(randomEntry);

        assertEquals(rearrangedPosition.getMyOrder(),randomEntry);
        assertEquals(rearrangedPosition.getId(),firstWorkflowStep.getId());
        validateOrderedSteps(afterReorderingSteps);
    }

    /**
     * Performs a reorder command over the workflow resource
     */
    private void reorderSteps(String stepId, int newPosition) {
        final HttpServletRequest reorderStepRequest = mock(HttpServletRequest.class);
        final Response reorderStepResponse = workflowResource
                .reorderStep(reorderStepRequest, stepId, newPosition);
        assertEquals(Response.Status.OK.getStatusCode(), reorderStepResponse.getStatus());
        final ResponseEntityView reorderedStepEntityView = ResponseEntityView.class
                .cast(reorderStepResponse.getEntity());
        final String ok = String.class.cast(reorderedStepEntityView.getEntity());
        assertEquals(ResponseEntityView.OK, ok);
    }

    private void validateOrderedSteps(final List<WorkflowStep> steps) {
        int lastOrderValue = -1;
        for (WorkflowStep step : steps) {
            assertTrue(lastOrderValue < step.getMyOrder());
            lastOrderValue = step.getMyOrder();
        }
    }

    @Test
    public void testUpdateStep(){
        final int numSteps = 3;
        final String updatedName = "LOL!";
        final int newOrder = numSteps + 10; //We're sending an index outside the boundaries. See if we can break it.
        final WorkflowScheme savedScheme = createScheme(workflowResource);
        assertNotNull(savedScheme);
        final List<WorkflowStep> workflowSteps = addSteps(workflowResource, savedScheme, numSteps);
        assertFalse(workflowSteps.isEmpty());
        final WorkflowStep workflowStep = workflowSteps.get(0);
        final HttpServletRequest request = mock(HttpServletRequest.class);
        final WorkflowStepUpdateForm updatedValuesForm = new WorkflowStepUpdateForm.Builder().enableEscalation(false).escalationAction("").escalationTime("0").enableEscalation(false).stepName(updatedName).stepOrder(newOrder).build();
        final Response updateStepResponse = workflowResource.updateStep(request, workflowStep.getId(), updatedValuesForm);
        assertEquals(Response.Status.OK.getStatusCode(), updateStepResponse.getStatus());
        final ResponseEntityView updateResponseEv = ResponseEntityView.class.cast(updateStepResponse.getEntity());
        final WorkflowStep updatedWorkflowStep = WorkflowStep.class.cast(updateResponseEv.getEntity());
        assertEquals(updatedName, updatedWorkflowStep.getName());
        assertEquals(numSteps -1 ,updatedWorkflowStep.getMyOrder());
    }

    @SuppressWarnings("unchecked")
    @Test
    public void testSaveActionToStepThenFindActionsBySchemeThenFindByStep() throws Exception{
        final Role adminRole = roleAPI.loadRoleByKey(ADMINISTRATOR);
        final String adminRoleId = adminRole.getId();
        final WorkflowScheme savedScheme = createScheme(workflowResource);
        assertNotNull(savedScheme);
        final List<WorkflowStep> workflowSteps = addSteps(workflowResource, savedScheme,2);
        assertFalse(workflowSteps.isEmpty());
        assertEquals(2, workflowSteps.size());
        final List<WorkflowAction> actions = createWorkflowActions(workflowResource, savedScheme, adminRoleId, workflowSteps);
        assertEquals(2, actions.size());

        final WorkflowStep secondStep = workflowSteps.get(1);
        final WorkflowAction firstAction = actions.get(0);

        final HttpServletRequest request1 = mock(HttpServletRequest.class);
        //assign the first action to the second step
        final Response saveActionToStepResponse = workflowResource.saveActionToStep(
                request1, secondStep.getId(),
                new WorkflowActionStepForm.Builder().actionId(firstAction.getId()).build()
        );
        final ResponseEntityView updateResponseEv = ResponseEntityView.class.cast(saveActionToStepResponse.getEntity());
        assertEquals(ResponseEntityView.OK,updateResponseEv.getEntity());

        final HttpServletRequest request2 = mock(HttpServletRequest.class);
        final Response actionsBySchemeResponse = workflowResource.findActionsByScheme(request2, savedScheme.getId());
        final ResponseEntityView findActionsResponseEv = ResponseEntityView.class.cast(actionsBySchemeResponse.getEntity());
        final List<WorkflowAction> actionsByScheme = List.class.cast(findActionsResponseEv.getEntity());
        assertEquals(2, actionsByScheme.size());

        final HttpServletRequest request3 = mock(HttpServletRequest.class);
        //This returns 1 single action
        final Response actionsByStepResponse = workflowResource.findActionByStep(request3, secondStep.getId(), firstAction.getId());
        final ResponseEntityView findActionsByStepResponseEv = ResponseEntityView.class.cast(actionsByStepResponse.getEntity());
        final WorkflowAction actionByStep = WorkflowAction.class.cast(findActionsByStepResponseEv.getEntity());
        assertNotNull(actionByStep);
        assertEquals(firstAction.getId(),actionByStep.getId());
    }

    @SuppressWarnings("unchecked")
    @Test
    public void testFindActionsByStepThenDeleteThem() throws Exception{
        final Role adminRole = roleAPI.loadRoleByKey(ADMINISTRATOR);
        final String adminRoleId = adminRole.getId();
        final WorkflowScheme savedScheme = createScheme(workflowResource);
        assertNotNull(savedScheme);
        final List<WorkflowStep> workflowSteps = addSteps(workflowResource, savedScheme,2);
        assertFalse(workflowSteps.isEmpty());
        assertEquals(2, workflowSteps.size());
        final List<WorkflowAction> actions = createWorkflowActions(workflowResource, savedScheme, adminRoleId, workflowSteps);
        assertEquals(2, actions.size());

        final HttpServletRequest request1 = mock(HttpServletRequest.class);
        final Response actionsByStepResponse1 = workflowResource.findActionsByStep(request1,workflowSteps.get(0).getId());
        final ResponseEntityView findActionsByStepResponseEv1 = ResponseEntityView.class.cast(actionsByStepResponse1.getEntity());
        final List<WorkflowAction> actionsByStep1 = List.class.cast(findActionsByStepResponseEv1.getEntity());
        assertEquals(1, actionsByStep1.size());

        final HttpServletRequest request2 = mock(HttpServletRequest.class);
        //This returns a list actions
        final Response actionsByStepResponse2 = workflowResource.findActionsByStep(request2,workflowSteps.get(1).getId());
        final ResponseEntityView findActionsByStepResponseEv2 = ResponseEntityView.class.cast(actionsByStepResponse2.getEntity());
        final List<WorkflowAction> actionsByStep2 = List.class.cast(findActionsByStepResponseEv2.getEntity());
        assertEquals(1, actionsByStep2.size());

        final HttpServletRequest request3 = mock(HttpServletRequest.class);
        final Response deleteActionResponse1 = workflowResource.deleteAction(request3,actionsByStep1.get(0).getId());
        final ResponseEntityView deleteActionByResponseEv1 = ResponseEntityView.class.cast(deleteActionResponse1.getEntity());
        final Response deleteActionResponse2 = workflowResource.deleteAction(request3,actionsByStep2.get(0).getId());
        final ResponseEntityView deleteActionByResponseEv2 = ResponseEntityView.class.cast(deleteActionResponse2.getEntity());
        final String ok1 = String.class.cast(deleteActionByResponseEv1.getEntity());
        assertEquals(ResponseEntityView.OK,ok1);
        final String ok2 = String.class.cast(deleteActionByResponseEv2.getEntity());
        assertEquals(ResponseEntityView.OK,ok2);

        final HttpServletRequest request4 = mock(HttpServletRequest.class);
        final Response actionsBySchemeResponse = workflowResource.findActionsByScheme(request4, savedScheme.getId());
        final ResponseEntityView findActionsResponseEv = ResponseEntityView.class.cast(actionsBySchemeResponse.getEntity());
        final List<WorkflowAction> actionsByScheme = List.class.cast(findActionsResponseEv.getEntity());
        assertEquals(0, actionsByScheme.size());

    }

    @Test
    public void testUpdateAction() throws Exception{
        final Role adminRole = roleAPI.loadRoleByKey(ADMINISTRATOR);
        final String adminRoleId = adminRole.getId();
        final WorkflowScheme savedScheme = createScheme(workflowResource);
        assertNotNull(savedScheme);
        final List<WorkflowStep> workflowSteps = addSteps(workflowResource, savedScheme,1);
        assertFalse(workflowSteps.isEmpty());
        assertEquals(1, workflowSteps.size());
        final List<WorkflowAction> actions = createWorkflowActions(workflowResource, savedScheme, adminRoleId, workflowSteps);
        assertEquals(1, actions.size());
        final HttpServletRequest request = mock(HttpServletRequest.class);

        final Set<WorkflowState> states = WorkflowState.toSet(WorkflowState.values());
        final String actionNewName = actionName();

        final WorkflowActionForm form = new WorkflowActionForm.Builder().schemeId(savedScheme.getId()).
                stepId(workflowSteps.get(0).getId()).
                actionName(actionNewName).
                showOn(states).
                actionNextStep(CURRENT_STEP).
                actionAssignable(false).
                actionCommentable(false).
                requiresCheckout(false).
                actionNextAssign(adminRoleId).
                whoCanUse(Arrays.asList("")).
                actionCondition("").
                build();

        final String actionId = actions.get(0).getId();
        final Response updateResponse = workflowResource.updateAction(request, actionId, form);
        final ResponseEntityView updateResponseEv = ResponseEntityView.class.cast(updateResponse.getEntity());
        final WorkflowAction workflowAction = WorkflowAction.class.cast(updateResponseEv.getEntity());
        assertEquals(actionNewName,workflowAction.getName());
        final HttpServletRequest request2 = mock(HttpServletRequest.class);
        final Response findActionResponse = workflowResource.findAction(request2, actionId);
        final ResponseEntityView findActionResponseEv = ResponseEntityView.class.cast(findActionResponse.getEntity());
        final WorkflowAction wa = WorkflowAction.class.cast(findActionResponseEv.getEntity());
        assertNotNull(wa);
        assertEquals(actionNewName,wa.getName());
    }

    /**
     * Test the delete scheme resource
     * @throws Exception
     */
    @SuppressWarnings("unchecked")
    @Test
    public void testDeleteScheme() throws Exception{
        final Role adminRole = roleAPI.loadRoleByKey(ADMINISTRATOR);
        final String adminRoleId = adminRole.getId();
        final WorkflowScheme savedScheme = createScheme(workflowResource);
        assertNotNull(savedScheme);
        final List<WorkflowStep> workflowSteps = addSteps(workflowResource, savedScheme,2);
        assertFalse(workflowSteps.isEmpty());
        assertEquals(2, workflowSteps.size());
        final List<WorkflowAction> actions = createWorkflowActions(workflowResource, savedScheme, adminRoleId, workflowSteps);
        assertEquals(2, actions.size());

        final WorkflowStep secondStep = workflowSteps.get(1);
        final WorkflowAction firstAction = actions.get(0);

        final HttpServletRequest request1 = mock(HttpServletRequest.class);

        //assign the first action to the second step
        final Response saveActionToStepResponse = workflowResource.saveActionToStep(
                request1, secondStep.getId(),
                new WorkflowActionStepForm.Builder().actionId(firstAction.getId()).build()
        );
        final ResponseEntityView updateResponseEv = ResponseEntityView.class.cast(saveActionToStepResponse.getEntity());
        assertEquals(ResponseEntityView.OK,updateResponseEv.getEntity());

        final HttpServletRequest request2 = mock(HttpServletRequest.class);
        final Response actionsBySchemeResponse = workflowResource.findActionsByScheme(request2, savedScheme.getId());
        final ResponseEntityView findActionsResponseEv = ResponseEntityView.class.cast(actionsBySchemeResponse.getEntity());
        final List<WorkflowAction> actionsByScheme = List.class.cast(findActionsResponseEv.getEntity());
        assertEquals(2, actionsByScheme.size());

        final HttpServletRequest request3 = mock(HttpServletRequest.class);
        //This returns 1 single action
        final Response actionsByStepResponse = workflowResource.findActionByStep(request3, secondStep.getId(), firstAction.getId());
        final ResponseEntityView findActionsByStepResponseEv = ResponseEntityView.class.cast(actionsByStepResponse.getEntity());
        final WorkflowAction actionByStep = WorkflowAction.class.cast(findActionsByStepResponseEv.getEntity());
        assertNotNull(actionByStep);
        assertEquals(firstAction.getId(),actionByStep.getId());

        //test delete without archive
        final AsyncResponse asyncResponse = new MockAsyncResponse(
                (arg) -> {
            final Response deleteSchemeResponse = (Response)arg;
            assertEquals(Status.FORBIDDEN.getStatusCode(), deleteSchemeResponse.getStatus());

            //test archive scheme
            WorkflowSchemeForm form = new WorkflowSchemeForm.Builder().schemeDescription("Delete scheme").schemeArchived(true).schemeName(savedScheme.getName()).build();
            final HttpServletRequest request5 = mock(HttpServletRequest.class);
            final Response updateResponse = workflowResource.updateScheme(request5,savedScheme.getId(), form);
            assertEquals(Response.Status.OK.getStatusCode(), updateResponse.getStatus());

            //test delete scheme
            final AsyncResponse asyncResponse2 = new MockAsyncResponse(
                    arg2 -> {
                        final Response deleteSchemeResponse2 =(Response) arg2;
                        assertEquals(Status.OK.getStatusCode(), deleteSchemeResponse2.getStatus());
                        return true;
                    },
                    (arg2) -> true
            );
            final HttpServletRequest request6 = mock(HttpServletRequest.class);
            workflowResource.deleteScheme(request6, asyncResponse2, savedScheme.getId());

            return true;
        }, (arg) -> true);

        final HttpServletRequest request4 = mock(HttpServletRequest.class);
        workflowResource.deleteScheme(request4, asyncResponse, savedScheme.getId());
    }

    @Test
    public void Test_Get_Bulk_Actions_For_Query() throws Exception{
        final String luceneQuery = "-contentType:Host -baseType:3 +(conhost:48190c8c-42c4-46af-8d1a-0cd5db894797 conhost:SYSTEM_HOST) +languageId:1 +deleted:false +working:true";
        final HttpServletRequest request = mock(HttpServletRequest.class);
        final BulkActionForm form = new BulkActionForm(null, luceneQuery);
        final Response response = workflowResource.getBulkActions(request, form);
        assertEquals(Response.Status.OK.getStatusCode(), response.getStatus());
        final ResponseEntityView entityView = ResponseEntityView.class.cast(response.getEntity());
        final BulkActionView wa = BulkActionView.class.cast(entityView.getEntity());
        assertNotNull(wa);
        final List<BulkWorkflowSchemeView> schemes = wa.getSchemes();
        assertNotNull(schemes);

        final Optional<BulkWorkflowSchemeView> documentManagementOptional = schemes.stream()
                .filter(bulkWorkflowSchemeView -> DM_WORKFLOW
                        .equals(bulkWorkflowSchemeView.getScheme().getName())).findFirst();
        final Optional<BulkWorkflowSchemeView> systemWorkflowOptional = schemes.stream()
                .filter(bulkWorkflowSchemeView -> SYSTEM_WORKFLOW
                        .equals(bulkWorkflowSchemeView.getScheme().getName())).findFirst();

        assertTrue(documentManagementOptional.isPresent());
        assertTrue(systemWorkflowOptional.isPresent());

        final BulkWorkflowSchemeView documentManagementScheme = documentManagementOptional.get();
        final List<WorkflowAction> documentActions = getAllWorkflowActions(documentManagementScheme);

        final Set<String> documentActionNames =
                workflowAPI.findActions(workflowAPI.findSchemeByName(DM_WORKFLOW), systemUser).stream().map(WorkflowAction::getName).collect(Collectors.toSet());

        documentActions.forEach(action -> {
            assertTrue(documentActionNames.contains(action.getName()));
        });

        final BulkWorkflowSchemeView systemWorkflowScheme = systemWorkflowOptional.get();
        final List<WorkflowAction> systemActions = getAllWorkflowActions(systemWorkflowScheme);

        final Set<String> systemActionNames =
                workflowAPI.findActions(workflowAPI.findSystemWorkflowScheme(), systemUser).stream().map(WorkflowAction::getName).collect(Collectors.toSet());

        systemActions.forEach(action -> {
            assertTrue(systemActionNames.contains(action.getName()));
        });
    }


    @Test
    public void Test_Get_Bulk_Actions_For_Contentlet_Ids() throws Exception {
        //This collects contents associated with a workflow.
        final Map<WorkflowScheme, Map<ContentType, List<Contentlet>>> sampleContent = collectSampleContent(10);
        final Set<WorkflowScheme> workflowSchemes = sampleContent.keySet();
        for (final WorkflowScheme scheme : workflowSchemes) {

            final List<WorkflowStep> steps = workflowAPI.findSteps(scheme);

            final Set<String> availableActions =
                    workflowAPI.findActions(steps, APILocator.systemUser()).stream().map(WorkflowAction::getId).collect(Collectors.toSet());

            final Map<ContentType, List<Contentlet>> contentsByType = sampleContent.get(scheme);
            final Set<ContentType> types = contentsByType.keySet();
            for (final ContentType contentType : types) {
                final List<Contentlet> contentlets = contentsByType.get(contentType);
                final List<String> contentletIds = contentlets.stream().map(Contentlet::getInode)
                        .collect(Collectors.toList());

                if(!UtilMethods.isSet(contentletIds)){
                    // for some reason no contetlets of the current type were found.
                   continue;
                }

                final HttpServletRequest request = mock(HttpServletRequest.class);
                final BulkActionForm form = new BulkActionForm(contentletIds, null);
                final Response response = workflowResource.getBulkActions(request, form);
                assertEquals(Response.Status.OK.getStatusCode(), response.getStatus());
                final ResponseEntityView entityView = ResponseEntityView.class
                        .cast(response.getEntity());
                final BulkActionView bulkActionView = BulkActionView.class.cast(entityView.getEntity());
                assertNotNull(bulkActionView);
                final List<BulkWorkflowSchemeView> schemes = bulkActionView.getSchemes();

                assertNotNull(schemes);
                if(Host.HOST_VELOCITY_VAR_NAME.equals(contentType.name())){

                    // if we're sending contentlets of type Host then we should get nothing back
                    assertTrue("Nothing should come back for CT Host ",schemes.isEmpty());

                } else {

                    assertFalse( "Everything else should have a WF. " , schemes.isEmpty());
                    // if the piece of content is associated with multiple WorkFlows we need to verify the response matches the one we're currently on.
                    boolean schemeMatches = false;
                    for (final BulkWorkflowSchemeView view : schemes) {
                        schemeMatches = (scheme.getId().equals(view.getScheme().getId()));
                        if (schemeMatches) {
                            assertFalse("Scheme is expected to have steps", view.getSteps().isEmpty());
                            assertEquals("Schema name does not match", scheme.getName(),
                                    view.getScheme().getName());
                            for (final BulkWorkflowStepView stepView : view.getSteps()) {
                                assertTrue("Expected step " + stepView.getStep().getWorkflowStep()
                                                .getName() + " Not found.",
                                        steps.contains(stepView.getStep().getWorkflowStep())
                                );
                                final List<CountWorkflowAction> workflowActions = stepView.getActions();
                                for (final CountWorkflowAction workflowAction : workflowActions) {
                                    assertTrue("Expected action " + workflowAction.getWorkflowAction()
                                                    .getName() + " Not found.",
                                            availableActions.contains(
                                                    workflowAction.getWorkflowAction().getId())
                                    );
                                }
                            }
                            break;
                        }
                    }

                    //At least one scheme was matched
                    assertTrue("no scheme was matched. ",schemeMatches);

                }
            }
        }
    }


    @Test
    public void Test_Fire_Bulk_Actions_For_Contentlet_Id() throws Exception {

        final Map<WorkflowScheme, Map<ContentType, List<Contentlet>>> sampleContent = collectSampleContent(3);
        final Set<WorkflowScheme> workflowSchemes = sampleContent.keySet();
        for (final WorkflowScheme scheme : workflowSchemes) {
            final Map<ContentType,List<Contentlet>> samples = sampleContent.get(scheme);
            for(final ContentType ct: samples.keySet()){
               final List<Contentlet> contentlets = samples.get(ct);
               if(UtilMethods.isSet(contentlets)){
                   final Contentlet contentlet = contentlets.get(0);
                   final List<WorkflowStep> steps = workflowAPI.findStepsByContentlet(contentlet);
                   final List<WorkflowAction> actions = workflowAPI.findActions(steps, APILocator.systemUser());

                   final WorkflowAction action = actions.stream().findAny().get();
                   final HttpServletRequest request = mock(HttpServletRequest.class);
                   final FireBulkActionsForm form = new FireBulkActionsForm(null,
                           Collections.singletonList(contentlet.getInode()), action.getId(), null
                   );

                   final AsyncResponse asyncResponse = new MockAsyncResponse((arg) -> {
                       final Response response = (Response) arg;
                       final int code = response.getStatus();
                       assertEquals(Status.OK.getStatusCode(), code);
                       final ResponseEntityView entityView = ResponseEntityView.class.cast(response.getEntity());
                       final BulkActionsResultView wa = BulkActionsResultView.class.cast(entityView.getEntity());
                       assertNotNull(wa);
                       return true;
                   }, o -> true);

                   Logger.info(getClass(), "Executing Action: '"+action.getName() + "' on contentlet: '" + contentlet.getName() + "'");
                   workflowResource.fireBulkActions(request, asyncResponse, form);
               }
            }
        }
    }

    private List<WorkflowAction> validateDocumentManagement(final BulkWorkflowSchemeView documentManagementScheme){

        final List<WorkflowAction> documentActions = getAllWorkflowActions(documentManagementScheme);

        //step 1 Document Management Actions.
        assertTrue(documentActions.stream()
                .anyMatch(action -> SAVE_AS_DRAFT.equals(action.getName())));
        assertTrue(documentActions.stream()
                .anyMatch(action -> SEND_FOR_REVIEW.equals(action.getName())));
        assertTrue(documentActions.stream()
                .anyMatch(action -> SEND_TO_LEGAL.equals(action.getName())));
        assertTrue(documentActions.stream().anyMatch(action -> PUBLISH.equals(action.getName())));

        return documentActions;
    }

    private List<WorkflowAction> validateSystemWorkflow(final BulkWorkflowSchemeView systemWorkflowScheme){

        final List<WorkflowAction> systemActions = getAllWorkflowActions(systemWorkflowScheme);

        //step 1 System Workflow Actions.
        assertTrue(systemActions.stream().anyMatch(action -> SAVE.equals(action.getName())));
        assertTrue(systemActions.stream()
               .anyMatch(action -> SAVE_PUBLISH.equals(action.getName())));
        return systemActions;
    }


    /**
     * Thread sleep that allows a few seconds for the index to finish indexing.
     * @throws Exception
     */
    private void indexNeedsToCatchup() {
        try {
            TimeUnit.SECONDS.sleep(8); // Wait for the new content to be indexed.
        } catch (InterruptedException e) {
            throw new RuntimeException(e);
        }
    }

    /**
     *
     * @param contentlet
     * @return
     * @throws Exception
     */
    private Contentlet findLatestWorkingContentlet(final Contentlet contentlet) {

        try {
            return contentletAPI.findContentletByIdentifier(
                    contentlet.getIdentifier(),false, contentlet.getLanguageId(), systemUser, false
            );
        } catch (Exception e) {
            throw new RuntimeException(e);
        }
    }

    /**
     * Creates a custom contentType with a required field
     * @return
     * @throws Exception
     */
    private ContentType createSampleContentType() throws Exception{
        ContentType contentType;
        final String ctPrefix = "TestContentType";
        final String newContentTypeName = ctPrefix + System.currentTimeMillis();

        // Create ContentType
        contentType = createContentTypeAndAssignPermissions(newContentTypeName,
                BaseContentType.CONTENT, PermissionAPI.PERMISSION_READ, adminRole.getId());
        final WorkflowScheme systemWorkflow = workflowAPI.findSystemWorkflowScheme();
        final WorkflowScheme documentWorkflow = workflowAPI
                .findSchemeByName(DM_WORKFLOW);

        // Add fields to the contentType
        final Field field =
                FieldBuilder.builder(TextField.class).name(REQUIRED_TEXT_FIELD_NAME).variable(REQUIRED_TEXT_FIELD_NAME)
                        .required(true)
                        .contentTypeId(contentType.id()).dataType(DataTypes.TEXT).build();
        contentType = contentTypeAPI.save(contentType, Collections.singletonList(field));

        // Assign contentType to Workflows
        workflowAPI.saveSchemeIdsForContentType(contentType,
                Arrays.asList(
                        systemWorkflow.getId(), documentWorkflow.getId()
                )
        );

        return contentType;
    }

    /**
     * Creates a contentlet based on the content type passed
     * @param contentType
     * @return
     * @throws Exception
     */
    private Contentlet createSampleContent(final ContentType contentType) throws Exception{
        Contentlet contentlet = null;
        // Create a content sample
        contentlet = new Contentlet();
        // instruct the content with its own type
        contentlet.setStructureInode(contentType.inode());
        contentlet.setHost(host.getIdentifier());
        contentlet.setLanguageId(languageAPI.getDefaultLanguage().getId());
<<<<<<< HEAD
        contentlet.setStringProperty(REQUIRED_TEXT_FIELD_NAME,"anyValue");
=======
        contentlet.setStringProperty("requiredField","anyValue");
        contentlet.setIndexPolicy(IndexPolicy.FORCE);
>>>>>>> 531c6b55

        // Save the content
        contentlet = contentletAPI.checkin(contentlet, systemUser, false);
        assertNotNull(contentlet.getInode());

        indexNeedsToCatchup();

        assertTrue(contentletAPI.isInodeIndexed(contentlet.getInode()));
        return contentlet;
    }

    @Test
    public void Test_Find_Bulk_Actions_Then_Fire_Bulk_Actions_On_Custom_Content_Type_Then_Verify_Workflow_Changed()
            throws Exception {

        // Prep Workflows, they must have at least one action visible on the first step.
        final WorkflowScheme sysWorkflow = workflowAPI.findSchemeByName(SYSTEM_WORKFLOW);
        final List<WorkflowStep> sysSteps = workflowAPI.findSteps(sysWorkflow);
        final Optional<WorkflowStep> newStep = sysSteps.stream()
                .filter(workflowStep -> "New".equals(workflowStep.getName())).findFirst();
        assertTrue(newStep.isPresent());
        final Map<String, Set<WorkflowState>> sysWorkflowShowOn = new HashMap<>();

        final List<WorkflowAction> sysWorkflowActions = workflowAPI
                .findActions(newStep.get(), systemUser);
        for (final WorkflowAction action : sysWorkflowActions) {
            sysWorkflowShowOn
                    .computeIfAbsent(action.getId(), s -> new HashSet<>(action.getShowOn()));
            action.setShowOn(WorkflowState.LISTING);
            workflowAPI.saveAction(action, null, adminUser);
        }

        final WorkflowScheme dmScheme = workflowAPI.findSchemeByName(DM_WORKFLOW);
        final List<WorkflowStep> docWorkflowSteps = workflowAPI.findSteps(dmScheme);
        final Optional<WorkflowStep> editingStep = docWorkflowSteps.stream()
                .filter(workflowStep -> "Editing".equals(workflowStep.getName())).findFirst();
        assertTrue(editingStep.isPresent());
        final Map<String, Set<WorkflowState>> docWorkflowShowOn = new HashMap<>();

        final List<WorkflowAction> dmWorkflowActions = workflowAPI
                .findActions(editingStep.get(), systemUser);
        for (final WorkflowAction action : dmWorkflowActions) {
            docWorkflowShowOn
                    .computeIfAbsent(action.getId(), s -> new HashSet<>(action.getShowOn()));
            action.setShowOn(WorkflowState.LISTING);
            workflowAPI.saveAction(action, null, adminUser);
        }

        try {

            // We create a contentType that is associated with the two workflows that come out of the box.
            final ContentType contentType = createSampleContentType();
            //Then we create an instance
            final Contentlet contentlet = createSampleContent(contentType);
            final String inode = contentlet.getInode();

            try {
                //  Now Test BulkActions
                final BulkActionForm form1 = new BulkActionForm(
                        Collections.singletonList(inode), null
                );
                final HttpServletRequest request = mock(HttpServletRequest.class);
                final Response bulkActionsResponse = workflowResource
                        .getBulkActions(request, form1);
                assertEquals(Response.Status.OK.getStatusCode(), bulkActionsResponse.getStatus());

                final ResponseEntityView beforeFireEntityView = ResponseEntityView.class
                        .cast(bulkActionsResponse.getEntity());
                final BulkActionView bulkActionView = BulkActionView.class
                        .cast(beforeFireEntityView.getEntity());
                assertNotNull(bulkActionView);
                final List<BulkWorkflowSchemeView> schemes1 = bulkActionView.getSchemes();

                final Optional<BulkWorkflowSchemeView> documentManagementOptional1 = schemes1
                        .stream()
                        .filter(bulkWorkflowSchemeView -> DM_WORKFLOW
                                .equals(bulkWorkflowSchemeView.getScheme().getName())).findFirst();

                final Optional<BulkWorkflowSchemeView> systemWorkflowOptional1 = schemes1.stream()
                        .filter(bulkWorkflowSchemeView -> SYSTEM_WORKFLOW
                                .equals(bulkWorkflowSchemeView.getScheme().getName())).findFirst();

                assertTrue(documentManagementOptional1.isPresent());
                assertTrue(systemWorkflowOptional1.isPresent());

                //Validate we have every possible action within the workflows.
                final BulkWorkflowSchemeView documentManagementScheme = documentManagementOptional1
                        .get();
                // Workflow has to have All available first steps for the current assigned WF.
                final List<WorkflowAction> documentManagementAction = validateDocumentManagement(
                        documentManagementScheme);

                // System Actions
                final BulkWorkflowSchemeView systemWorkflowScheme = systemWorkflowOptional1.get();
                final List<WorkflowAction> systemWorkflowActions = validateSystemWorkflow(
                        systemWorkflowScheme
                );

                //Now I should be able to choose from the two set of actions and start an execution path.

                final WorkflowAction saveAction = systemWorkflowActions.stream()
                        .filter(action -> SAVE.equals(action.getName())).findFirst().get();

                final HttpServletRequest request1 = mock(HttpServletRequest.class);
                final FireBulkActionsForm actionsForm1 = new FireBulkActionsForm(null,
                        Collections.singletonList(inode), saveAction.getId(), null);

                //This CountDownLatch prevents the finally block from getting reached until after the thread completes
                final CountDownLatch countDownLatch = new CountDownLatch(1);

                final AsyncResponse asyncResponse = new MockAsyncResponse((arg) -> {
                    try {
                        final Response response = (Response) arg;
                        final int code = response.getStatus();
                        assertEquals(Status.OK.getStatusCode(), code);
                        final ResponseEntityView fireEntityView = ResponseEntityView.class
                                .cast(response.getEntity());

                        final BulkActionsResultView bulkActionsResultView = BulkActionsResultView.class
                                .cast(fireEntityView.getEntity());
                        assertNotNull(bulkActionsResultView);

                        assertEquals(1, bulkActionsResultView.getSuccessCount().intValue());
                        assertEquals(0, bulkActionsResultView.getFails().size());
                        assertEquals(0, bulkActionsResultView.getSkippedCount().intValue());

                        indexNeedsToCatchup();

                        // If we try to find available actions for a  contentlet on which we have fired an action successfully we shouldn't get anything.
                        final HttpServletRequest request2 = mock(HttpServletRequest.class);
                        final BulkActionForm form2 = new BulkActionForm(
                                Collections.singletonList(inode), null
                        );

                        final Response response2 = workflowResource.getBulkActions(request2, form2);
                        assertEquals(Response.Status.OK.getStatusCode(), response2.getStatus());
                        final ResponseEntityView afterFireEntityView = ResponseEntityView.class
                                .cast(response2.getEntity());
                        final BulkActionView bulkActionView2 = BulkActionView.class
                                .cast(afterFireEntityView.getEntity());
                        assertNotNull(bulkActionView2);
                        final List<BulkWorkflowSchemeView> schemes2 = bulkActionView2.getSchemes();
                        assertTrue(schemes2.isEmpty());

                        //We need to get the latest working inode. Since it has changed after we fired an action successfully.
                        final Contentlet contentletAfterActionApplied = findLatestWorkingContentlet(
                                contentlet);

                        final HttpServletRequest request3 = mock(HttpServletRequest.class);
                        // If we try to find available actions for the latest inode then we should still see the workflow that owns the action we fired on this contentlet. But not the other ones.
                        final BulkActionForm bulkActionFormAfterSave = new BulkActionForm(
                                Collections.singletonList(contentletAfterActionApplied.getInode()),
                                null
                        );

                        final Response response3 = workflowResource
                                .getBulkActions(request3, bulkActionFormAfterSave);
                        assertEquals(Response.Status.OK.getStatusCode(), response3.getStatus());
                        final ResponseEntityView afterFireEntityViewNewInode = ResponseEntityView.class
                                .cast(response3.getEntity());
                        final BulkActionView bulkActionView3 = BulkActionView.class
                                .cast(afterFireEntityViewNewInode.getEntity());
                        assertNotNull(bulkActionView3);
                        final List<BulkWorkflowSchemeView> schemes3 = bulkActionView3.getSchemes();
                        assertFalse(schemes3.isEmpty());

                        final Optional<BulkWorkflowSchemeView> documentManagementOptional2 = schemes3
                                .stream()
                                .filter(bulkWorkflowSchemeView -> DM_WORKFLOW
                                        .equals(bulkWorkflowSchemeView.getScheme().getName()))
                                .findFirst();

                        final Optional<BulkWorkflowSchemeView> systemWorkflowOptional2 = schemes3
                                .stream()
                                .filter(bulkWorkflowSchemeView -> SYSTEM_WORKFLOW
                                        .equals(bulkWorkflowSchemeView.getScheme().getName()))
                                .findFirst();

                        assertTrue(systemWorkflowOptional2.isPresent());
                        assertFalse(documentManagementOptional2.isPresent());
                    } finally {
                        countDownLatch.countDown();
                    }
                    return true;
                }, o -> true);

                workflowResource.fireBulkActions(request1, asyncResponse, actionsForm1);
                countDownLatch.await(60, TimeUnit.SECONDS);

            } finally {

                if (contentlet != null) {
                    contentletAPI.archive(contentlet, systemUser, false);
                    contentletAPI.delete(contentlet, systemUser, false);
                }
                if (contentType != null) {
                    contentTypeAPI.delete(contentType);
                }
            }

        } finally {
            // Restore workflows to their original condition
            for (final WorkflowAction action : sysWorkflowActions) {
                action.setShowOn(sysWorkflowShowOn.get(action.getId()));
                workflowAPI.saveAction(action, null, adminUser);
            }

            for (final WorkflowAction action : dmWorkflowActions) {
                action.setShowOn(docWorkflowShowOn.get(action.getId()));
                workflowAPI.saveAction(action, null, adminUser);
            }
        }
    }

    @Test
    public void Test_Find_Bulk_Actions_Then_Fire_Bulk_Actions_On_Custom_Content_Type_with_Errors_Then_Verify_Workflow_Did_Not_Changed()
            throws Exception {

        // Prep Workflows, they must have at least one action visible on the first step.
        final WorkflowScheme sysWorkflow = workflowAPI.findSchemeByName(SYSTEM_WORKFLOW);
        final List<WorkflowStep> sysSteps = workflowAPI.findSteps(sysWorkflow);
        final Optional<WorkflowStep> newStep = sysSteps.stream()
                .filter(workflowStep -> "New".equals(workflowStep.getName())).findFirst();
        assertTrue(newStep.isPresent());
        final Map<String, Set<WorkflowState>> sysWorkflowShowOn = new HashMap<>();

        final List<WorkflowAction> sysWorkflowActions = workflowAPI
                .findActions(newStep.get(), systemUser);
        for (final WorkflowAction action : sysWorkflowActions) {
            sysWorkflowShowOn
                    .computeIfAbsent(action.getId(), s -> new HashSet<>(action.getShowOn()));
            action.setShowOn(WorkflowState.LISTING);
            workflowAPI.saveAction(action, null, adminUser);
        }

        final WorkflowScheme dmScheme = workflowAPI.findSchemeByName(DM_WORKFLOW);
        final List<WorkflowStep> docWorkflowSteps = workflowAPI.findSteps(dmScheme);
        final Optional<WorkflowStep> editingStep = docWorkflowSteps.stream()
                .filter(workflowStep -> "Editing".equals(workflowStep.getName())).findFirst();
        assertTrue(editingStep.isPresent());
        final Map<String, Set<WorkflowState>> docWorkflowShowOn = new HashMap<>();

        final List<WorkflowAction> dmWorkflowActions = workflowAPI
                .findActions(editingStep.get(), systemUser);
        for (final WorkflowAction action : dmWorkflowActions) {
            docWorkflowShowOn
                    .computeIfAbsent(action.getId(), s -> new HashSet<>(action.getShowOn()));
            action.setShowOn(WorkflowState.LISTING);
            workflowAPI.saveAction(action, null, adminUser);
        }

        try {

            //Hand picked Form-like Widgets with a mandatory title field
            final Contentlet candidate1 = contentletAPI.findContentletByIdentifier(
                    "b4ae5fd4-c4c7-4590-8299-00569a9f13be", false, 1, systemUser, false
            );

            final Contentlet candidate2 = contentletAPI.findContentletByIdentifier(
                    "2f180f39-59c3-4225-9cca-5daf778f3f3e", false, 1, systemUser, false
            );

            final List<Contentlet> contentlets = Arrays.asList(candidate1, candidate2);

            final CountDownLatch countDownLatch = new CountDownLatch(contentlets.size());

            for (final Contentlet contentlet : contentlets) {

                final String inode = contentlet.getInode();

                //  Now Test BulkActions
                final BulkActionForm form1 = new BulkActionForm(
                        Collections.singletonList(inode), null
                );
                final HttpServletRequest request = mock(HttpServletRequest.class);
                final Response findActionsResponse = workflowResource
                        .getBulkActions(request, form1);
                assertEquals(Response.Status.OK.getStatusCode(), findActionsResponse.getStatus());

                final ResponseEntityView beforeFireEntityView = ResponseEntityView.class
                        .cast(findActionsResponse.getEntity());
                final BulkActionView bulkActionView = BulkActionView.class
                        .cast(beforeFireEntityView.getEntity());
                assertNotNull(bulkActionView);
                final List<BulkWorkflowSchemeView> schemes1 = bulkActionView.getSchemes();

                final Optional<BulkWorkflowSchemeView> documentManagementOptional1 = schemes1
                        .stream()
                        .filter(bulkWorkflowSchemeView -> DM_WORKFLOW
                                .equals(bulkWorkflowSchemeView.getScheme().getName())).findFirst();

                final Optional<BulkWorkflowSchemeView> systemWorkflowOptional1 = schemes1.stream()
                        .filter(bulkWorkflowSchemeView -> SYSTEM_WORKFLOW
                                .equals(bulkWorkflowSchemeView.getScheme().getName())).findFirst();

                assertFalse(documentManagementOptional1.isPresent());
                assertTrue(systemWorkflowOptional1.isPresent());

                //Validate and get System WF Actions.
                final BulkWorkflowSchemeView systemWorkflowScheme = systemWorkflowOptional1.get();
                final List<WorkflowAction> systemWorkflowActions = validateSystemWorkflow(
                        systemWorkflowScheme
                );

                //Now I should be able to fire Save.

                final WorkflowAction saveAction = systemWorkflowActions.stream()
                        .filter(action -> SAVE.equals(action.getName())).findFirst().get();

                final HttpServletRequest request1 = mock(HttpServletRequest.class);
                final FireBulkActionsForm actionsForm1 = new FireBulkActionsForm(null,
                        Collections.singletonList(inode), saveAction.getId(), null);

                final AsyncResponse asyncResponse = new MockAsyncResponse((arg) -> {
                    try {
                        final Response response = (Response) arg;
                        final int code = response.getStatus();
                        assertEquals(Status.OK.getStatusCode(), code);
                        final ResponseEntityView fireEntityView = ResponseEntityView.class
                                .cast(response.getEntity());

                        final BulkActionsResultView bulkActionsResultView = BulkActionsResultView.class
                                .cast(fireEntityView.getEntity());
                        assertNotNull(bulkActionsResultView);

                        //This CTs We chose should  have a required field. And a failure is expected.

                        assertEquals(0, bulkActionsResultView.getSuccessCount().intValue());
                        assertEquals(1, bulkActionsResultView.getFails().size());
                        assertEquals(0, bulkActionsResultView.getSkippedCount().intValue());

                        //  Now Test BulkActions
                        final BulkActionForm form2 = new BulkActionForm(
                                Collections.singletonList(inode), null
                        );
                        final HttpServletRequest request2 = mock(HttpServletRequest.class);
                        final Response response2 = workflowResource.getBulkActions(request2, form2);
                        assertEquals(Response.Status.OK.getStatusCode(), response2.getStatus());

                        final ResponseEntityView afterFireEntityView = ResponseEntityView.class
                                .cast(response2.getEntity());
                        final BulkActionView bulkActionView2 = BulkActionView.class
                                .cast(afterFireEntityView.getEntity());
                        assertNotNull(bulkActionView2);
                        final List<BulkWorkflowSchemeView> schemes2 = bulkActionView2.getSchemes();

                        final Optional<BulkWorkflowSchemeView> documentManagementOptional2 = schemes2
                                .stream()
                                .filter(bulkWorkflowSchemeView -> DM_WORKFLOW
                                        .equals(bulkWorkflowSchemeView.getScheme().getName()))
                                .findFirst();

                        final Optional<BulkWorkflowSchemeView> systemWorkflowOptional2 = schemes2
                                .stream()
                                .filter(bulkWorkflowSchemeView -> SYSTEM_WORKFLOW
                                        .equals(bulkWorkflowSchemeView.getScheme().getName()))
                                .findFirst();

                        assertFalse(documentManagementOptional2.isPresent());
                        assertTrue(systemWorkflowOptional2.isPresent());
                    } finally {
                        countDownLatch.countDown();
                    }
                    return true;
                }, o -> true);

                workflowResource.fireBulkActions(request1, asyncResponse, actionsForm1);

            }

            countDownLatch.await(60, TimeUnit.SECONDS);

        } finally {
            // Restore workflows to their original condition
            for (final WorkflowAction action : sysWorkflowActions) {
                action.setShowOn(sysWorkflowShowOn.get(action.getId()));
                workflowAPI.saveAction(action, null, adminUser);
            }

            for (final WorkflowAction action : dmWorkflowActions) {
                action.setShowOn(docWorkflowShowOn.get(action.getId()));
                workflowAPI.saveAction(action, null, adminUser);
            }

        }

    }


    @Test
    public void Test_Fire_Save_Instance_Then_Fire_Update_Instance() throws Exception {
        final String saveAndPublishActionId = "b9d89c80-3d88-4311-8365-187323c96436";
        ContentType contentType = null;
        try {
            // We create a contentType that is associated with the two workflows that comes out of the box.
            contentType = createSampleContentType();
            Contentlet brandNewContentlet = null;
             try {
                 //Save Action
                 final FireActionForm.Builder builder1 = new FireActionForm.Builder();
                 final Map <String,Object>contentletFormData = new HashMap<>();
                 contentletFormData.put("stInode", contentType.inode());
                 contentletFormData.put(REQUIRED_TEXT_FIELD_NAME, "value-1");
                 builder1.contentletFormData(contentletFormData);

                final FireActionForm fireActionForm1 = new FireActionForm(builder1);
                final HttpServletRequest request1 = mock(HttpServletRequest.class);
                final Response response1 = workflowResource
                        .fireAction(request1, null, saveAndPublishActionId, fireActionForm1);

                final int statusCode1 = response1.getStatus();
                assertEquals(Status.OK.getStatusCode(), statusCode1);
                final ResponseEntityView fireEntityView1 = ResponseEntityView.class
                        .cast(response1.getEntity());
                brandNewContentlet = Contentlet.class.cast(fireEntityView1.getEntity());
                assertNotNull(brandNewContentlet);
                assertEquals("value-1", brandNewContentlet.getMap().get(REQUIRED_TEXT_FIELD_NAME));

                 //Update Action
                final FireActionForm.Builder builder2 = new FireActionForm.Builder();
                final Map <String,Object>contentletFormData2 = new HashMap<>();
                contentletFormData2.put("stInode", contentType.inode());
                contentletFormData2.put(REQUIRED_TEXT_FIELD_NAME, "value-2");
                builder2.contentletFormData(contentletFormData2);

                final FireActionForm fireActionForm2 = new FireActionForm(builder2);
                final HttpServletRequest request2 = mock(HttpServletRequest.class);
                final Response response2 = workflowResource
                     .fireAction(request2, brandNewContentlet.getInode(), saveAndPublishActionId, fireActionForm2);

                final int statusCode2 = response2.getStatus();
                assertEquals(Status.OK.getStatusCode(), statusCode2);
                final ResponseEntityView fireEntityView2 = ResponseEntityView.class
                         .cast(response2.getEntity());
                final Contentlet updatedContentlet = Contentlet.class.cast(fireEntityView2.getEntity());
                assertNotNull(updatedContentlet);

                assertEquals(brandNewContentlet.getIdentifier(),updatedContentlet.getIdentifier());
                assertEquals("value-2", updatedContentlet.getMap().get(REQUIRED_TEXT_FIELD_NAME));

             }finally {
                if(null != brandNewContentlet){
                     contentletAPI.archive(brandNewContentlet, APILocator.systemUser(), false);
                     contentletAPI.delete(brandNewContentlet, APILocator.systemUser(), false);
                }
            }

        }finally {
            if(null != contentType){
              contentTypeAPI.delete(contentType);
            }
        }
    }

    static ImmutableMap <Class, DataTypes> fieldTypesMetaDataMap = new ImmutableMap.Builder<Class, DataTypes>()
            //   .put(BinaryField.class, DataTypes.SYSTEM)
            //   .put(CategoryField.class, DataTypes.SYSTEM)
                .put(CheckboxField.class, DataTypes.TEXT)
                .put(CustomField.class, DataTypes.LONG_TEXT)
                .put(DateField.class, DataTypes.DATE)
                .put(DateTimeField.class, DataTypes.DATE)
            //   .put(FileField.class, DataTypes.TEXT)
            //   .put(HiddenField.class, DataTypes.SYSTEM)
            //   .put(HostFolderField.class,DataTypes.SYSTEM)
                .put(ImageField.class,DataTypes.TEXT)
                .put(KeyValueField.class,DataTypes.LONG_TEXT)
            //   .put(LineDividerField.class,DataTypes.SYSTEM)
                .put(MultiSelectField.class,DataTypes.LONG_TEXT)
            //   .put(PermissionTabField.class,DataTypes.SYSTEM)
                .put(RadioField.class,DataTypes.TEXT)
            //   .put(RelationshipField.class,DataTypes.SYSTEM)
            //   .put(RelationshipsTabField.class,  DataTypes.SYSTEM)
                .put(SelectField.class, DataTypes.TEXT)
            //   .put(TabDividerField.class, DataTypes.SYSTEM)
            //   .put(TagField.class, DataTypes.SYSTEM)
                .put(TextField.class, DataTypes.TEXT)
                .put(TextAreaField.class, DataTypes.LONG_TEXT)
                .put(TimeField.class, DataTypes.DATE)
                .put(WysiwygField.class, DataTypes.LONG_TEXT)
                .build();


    private static final String SAVE_ACTION_ID = "ceca71a0-deee-4999-bd47-b01baa1bcfc8";
    private static final String NON_REQUIRED_IMAGE_FIELD_NAME = "nonRequiredImageField";
    private static final String NON_REQUIRED_IMAGE_VALUE= "/path/to/the/image/random.jpg";

    private static final String REQUIRED_TEXT_FIELD_NAME = "requiredTextField";
    private static final String REQUIRED_TEXT_FIELD_VALUE= "This Value is Required";

    private static final String NON_REQUIRED_TEXT_FIELD_NAME = "nonRequiredTextField";
    private static final String NON_REQUIRED_TEXT_FIELD_VALUE= "This Value isn't required";

    private static final String REQUIRED_NUMERIC_TEXT_FIELD_NAME = "requiredNumericTextField";
    private static final String REQUIRED_NUMERIC_TEXT_FIELD_VALUE= "0";

    private static final String NON_REQUIRED_NUMERIC_TEXT_FIELD_NAME = "nonRequiredNumericTextField";
    private static final String NON_REQUIRED_NUMERIC_TEXT_FIELD_VALUE= "0";

    @Test
    public void Test_Fire_Save_Remove_Image_Then_Verify_Fields_Were_Cleared_Issue_15340() throws Exception {

        final User sysUser = APILocator.systemUser();
        final FieldAPI fieldAPI = APILocator.getContentTypeFieldAPI();

        ContentType contentType = null;
        try {
            // We create a contentType that is associated with the two workflows that come out of the box.
            contentType = createSampleContentType();
            Contentlet brandNewContentlet = null;
            try {

                //Lets add even more fields to the contentType.
                Field imageField =
                        FieldBuilder.builder(ImageField.class).name(NON_REQUIRED_IMAGE_FIELD_NAME).variable(NON_REQUIRED_IMAGE_FIELD_NAME)
                                .required(false)
                                .contentTypeId(contentType.id()).dataType(DataTypes.TEXT).build();

                imageField = fieldAPI.save(imageField, sysUser);
                final List<Field> fields = Stream.concat (
                        Stream.of(imageField),contentType.fields().stream()).collect(
                                CollectionsUtils.toImmutableList()
                        );

                contentType = contentTypeAPI.save(contentType, fields);

                //Save Action (Creates the initial content)
                final FireActionForm.Builder builder1 = new FireActionForm.Builder();
                final Map <String,Object>contentletFormData = new HashMap<>();
                contentletFormData.put("stInode", contentType.inode());
                contentletFormData.put(REQUIRED_TEXT_FIELD_NAME, REQUIRED_TEXT_FIELD_VALUE);
                contentletFormData.put(NON_REQUIRED_IMAGE_FIELD_NAME, NON_REQUIRED_IMAGE_VALUE);
                builder1.contentletFormData(contentletFormData);

                final FireActionForm fireActionForm1 = new FireActionForm(builder1);
                final HttpServletRequest request1 = mock(HttpServletRequest.class);
                final Response response1 = workflowResource
                        .fireAction(request1, null, SAVE_ACTION_ID, fireActionForm1);

                final int statusCode1 = response1.getStatus();
                assertEquals(Status.OK.getStatusCode(), statusCode1);
                final ResponseEntityView fireEntityView1 = ResponseEntityView.class
                        .cast(response1.getEntity());
                brandNewContentlet = Contentlet.class.cast(fireEntityView1.getEntity());
                assertNotNull(brandNewContentlet);
                assertEquals(REQUIRED_TEXT_FIELD_VALUE, brandNewContentlet.getMap().get(REQUIRED_TEXT_FIELD_NAME));
                assertEquals(NON_REQUIRED_IMAGE_VALUE, brandNewContentlet.getMap().get(NON_REQUIRED_IMAGE_FIELD_NAME));

                //Save Action (Creates the initial content)
                final FireActionForm.Builder builder2 = new FireActionForm.Builder();
                final Map <String,Object>contentletFormData2 = new HashMap<>();
                contentletFormData2.put("stInode", contentType.inode());
                // We're not sending this property here so we can verify it comes back without any modifications.
                //contentletFormData.put("requiredField", "value-1");
                //W're just marking the image null so we can get it removed.
                contentletFormData2.put(NON_REQUIRED_IMAGE_FIELD_NAME, null);
                builder2.contentletFormData(contentletFormData2);

                final FireActionForm fireActionForm2 = new FireActionForm(builder2);
                final HttpServletRequest request2 = mock(HttpServletRequest.class);
                final Response response2 = workflowResource
                        .fireAction(request2, brandNewContentlet.getInode(), SAVE_ACTION_ID, fireActionForm2);

                final int statusCode2 = response2.getStatus();
                assertEquals(Status.OK.getStatusCode(), statusCode2);
                final ResponseEntityView fireEntityView2 = ResponseEntityView.class
                        .cast(response2.getEntity());
                Contentlet fetchedContentlet = Contentlet.class.cast(fireEntityView2.getEntity());
                assertNotNull(fetchedContentlet);
                assertEquals(REQUIRED_TEXT_FIELD_VALUE, fetchedContentlet.getMap().get(REQUIRED_TEXT_FIELD_NAME));

                assertNull(fetchedContentlet.getMap().get(NON_REQUIRED_IMAGE_FIELD_NAME)); // Image.. still should be gone!

                final Contentlet found = APILocator.getContentletAPI().find(fetchedContentlet.getInode(), sysUser,false);
                assertNotNull(found);

                assertEquals(REQUIRED_TEXT_FIELD_VALUE, found.getMap().get(REQUIRED_TEXT_FIELD_NAME));
                assertNull(found.getMap().get(NON_REQUIRED_IMAGE_FIELD_NAME)); // Image.. still should be gone!
                //if we send null we should get back null.

            }finally {
                if(null != brandNewContentlet){
                    contentletAPI.archive(brandNewContentlet, APILocator.systemUser(), false);
                    contentletAPI.delete(brandNewContentlet, APILocator.systemUser(), false);
                }
            }

        }finally {
            if(null != contentType){
                contentTypeAPI.delete(contentType);
            }
        }
    }


    @Test
    public void Test_Set_Value_on_All_NonRequired_Fields_Then_Fire_Save_Set_Null_Then_Verify_Fields_Were_Cleared_Issue_15340()
            throws Exception {

        ContentType contentType = null;
        try {
            // We create a contentType that is associated with the two workflows that come out of the box.
            contentType = createLargeContentType(false);
            Contentlet brandNewContentlet = null;

            //Save Action (Creates the initial content)
            final FireActionForm.Builder builder1 = new FireActionForm.Builder();
            final Map <String,Object>contentletFormData = new HashMap<>();
            contentletFormData.put("stInode", contentType.inode());
            for(final Field field : contentType.fields()){
                final Object value = generateValue(field);
                if( null != value){
                    contentletFormData.put(field.name(), value);
                }
            }
            builder1.contentletFormData(contentletFormData);
            final FireActionForm fireActionForm1 = new FireActionForm(builder1);
            final HttpServletRequest request1 = mock(HttpServletRequest.class);
            final Response response1 = workflowResource
                    .fireAction(request1, null, SAVE_ACTION_ID, fireActionForm1);

            final int statusCode1 = response1.getStatus();
            assertEquals(Status.OK.getStatusCode(), statusCode1);
            final ResponseEntityView fireEntityView1 = ResponseEntityView.class
                    .cast(response1.getEntity());
            brandNewContentlet = Contentlet.class.cast(fireEntityView1.getEntity());
            assertNotNull(brandNewContentlet);

            for(final Field field : contentType.fields()){
                assertNotNull(brandNewContentlet.get(field.name()));
            }

            final FireActionForm.Builder builder2 = new FireActionForm.Builder();
            final Map <String,Object>contentletFormData2 = new HashMap<>();
            contentletFormData2.put("stInode", contentType.inode());
            for(final Field field : contentType.fields()){
                contentletFormData2.put(field.name(), null);
            }
            builder2.contentletFormData(contentletFormData2);
            final FireActionForm fireActionForm2 = new FireActionForm(builder2);
            final HttpServletRequest request2 = mock(HttpServletRequest.class);
            final Response response2 = workflowResource
                    .fireAction(request2, brandNewContentlet.getInode(), SAVE_ACTION_ID, fireActionForm2);

            final int statusCode2 = response2.getStatus();
            assertEquals(Status.OK.getStatusCode(), statusCode2);

            final ResponseEntityView fireEntityView2 = ResponseEntityView.class
                    .cast(response2.getEntity());
            final Contentlet fetchedContentlet = Contentlet.class.cast(fireEntityView2.getEntity());
            assertNotNull(fetchedContentlet);

            for(final Field field : contentType.fields()){
                assertNull(fetchedContentlet.get(field.name()));
            }

        } finally {
            if (null != contentType) {
                contentTypeAPI.delete(contentType);
            }
        }

    }


    /**
     * This Test demostrates that the workflow resource is capable of performing an update on a subset of fields.
     * @throws Exception
     */
    @Test
    public void Test_Create_Instance_Of_Content_With_Mandatory_Fields_Then_Send_Partial_Number_Of_Required_Fields_Issue_15340()
        throws Exception {
        ContentType contentType = null;
        try {
            // This CT has a mix of required and non-required fields.
            contentType = createMixedRequiredAndNonRequiredFieldsContentType();
            Contentlet brandNewContentlet = null;

            //Save Action (Creates the initial content)
            final FireActionForm.Builder builder1 = new FireActionForm.Builder();
            final Map <String,Object>contentletFormData = new HashMap<>();
            contentletFormData.put("stInode", contentType.inode());
            contentletFormData.put(REQUIRED_TEXT_FIELD_NAME, REQUIRED_TEXT_FIELD_VALUE);
            contentletFormData.put(NON_REQUIRED_TEXT_FIELD_NAME, NON_REQUIRED_TEXT_FIELD_VALUE);

            builder1.contentletFormData(contentletFormData);
            final FireActionForm fireActionForm1 = new FireActionForm(builder1);
            final HttpServletRequest request1 = mock(HttpServletRequest.class);
            final Response response1 = workflowResource
                    .fireAction(request1, null, SAVE_ACTION_ID, fireActionForm1);

            final int statusCode1 = response1.getStatus();
            assertEquals(Status.OK.getStatusCode(), statusCode1);
            final ResponseEntityView fireEntityView1 = ResponseEntityView.class
                    .cast(response1.getEntity());
            brandNewContentlet = Contentlet.class.cast(fireEntityView1.getEntity());
            assertNotNull(brandNewContentlet);

            //Once the content has been created lets send another request with half the fields

            final FireActionForm.Builder builder2 = new FireActionForm.Builder();

            final String NON_REQUIRED_UPDATED_VALUE = "Non required updated value.";

            final Map <String,Object>contentletFormData2 = new HashMap<>();
            contentletFormData2.put("stInode", contentType.inode());
            contentletFormData2.put(NON_REQUIRED_TEXT_FIELD_NAME, NON_REQUIRED_UPDATED_VALUE);
            builder2.contentletFormData(contentletFormData2);

            final FireActionForm fireActionForm2 = new FireActionForm(builder2);
            final HttpServletRequest request2 = mock(HttpServletRequest.class);
            final Response response2 = workflowResource
                    .fireAction(request2, brandNewContentlet.getInode(), SAVE_ACTION_ID, fireActionForm2);

            final int statusCode2 = response2.getStatus();
            assertEquals(Status.OK.getStatusCode(), statusCode2);

            //Now we need to test sending only required fields and not the nonRequired see if they get affected!!!

            final ResponseEntityView fireEntityView2 = ResponseEntityView.class
                    .cast(response2.getEntity());
            final Contentlet fetchedContentlet = Contentlet.class.cast(fireEntityView2.getEntity());
            assertNotNull(fetchedContentlet);

            //This one got changed. It is expected since we are using the resource to modify its value.
            assertEquals(NON_REQUIRED_UPDATED_VALUE, fetchedContentlet.getMap().get(NON_REQUIRED_TEXT_FIELD_NAME));
            //This one should remain unchanged. since it never got send on the form.
            assertEquals(REQUIRED_TEXT_FIELD_VALUE, fetchedContentlet.getMap().get(REQUIRED_TEXT_FIELD_NAME));


            //Meaning the endpoint is flexible to modify a subset of fields. No need to send them all.
        } finally {
            if (null != contentType) {
                contentTypeAPI.delete(contentType);
            }
        }
    }

    @Test
    public void Test_Create_Instance_Of_Content_With_Numeric_Fields_Verify_Message_When_Setting_Invalid_Values_Issue_15340()
            throws Exception {
        ContentType contentType = null;
        try {
            // This CT has a mix of required and non-required fields.
            contentType = createNumericRequiredAndNonRequiredFieldsContentType();
            Contentlet brandNewContentlet = null;

            //Save Action (Creates the initial content)
            final FireActionForm.Builder builder1 = new FireActionForm.Builder();
            final Map<String, Object> contentletFormData = new HashMap<>();
            contentletFormData.put("stInode", contentType.inode());
            contentletFormData.put(REQUIRED_NUMERIC_TEXT_FIELD_NAME, "0");
            contentletFormData.put(NON_REQUIRED_NUMERIC_TEXT_FIELD_NAME, "0");

            builder1.contentletFormData(contentletFormData);
            final FireActionForm fireActionForm1 = new FireActionForm(builder1);
            final HttpServletRequest request1 = mock(HttpServletRequest.class);
            final Response response1 = workflowResource
                    .fireAction(request1, null, SAVE_ACTION_ID, fireActionForm1);

            final int statusCode1 = response1.getStatus();
            assertEquals(Status.OK.getStatusCode(), statusCode1);

            final ResponseEntityView fireEntityView1 = ResponseEntityView.class
                    .cast(response1.getEntity());
            brandNewContentlet = Contentlet.class.cast(fireEntityView1.getEntity());
            assertNotNull(brandNewContentlet);

            final FireActionForm.Builder builder2 = new FireActionForm.Builder();
            final Map <String,Object>contentletFormData2 = new HashMap<>();
            contentletFormData2.put("stInode", contentType.inode());
            contentletFormData2.put(REQUIRED_NUMERIC_TEXT_FIELD_NAME, null);
            contentletFormData2.put(NON_REQUIRED_NUMERIC_TEXT_FIELD_NAME, "0");
            builder2.contentletFormData(contentletFormData2);

            final FireActionForm fireActionForm2 = new FireActionForm(builder2);
            final HttpServletRequest request2 = mock(HttpServletRequest.class);
            final Response response2 = workflowResource
                    .fireAction(request2, brandNewContentlet.getInode(), SAVE_ACTION_ID, fireActionForm2);

            final int statusCode2 = response2.getStatus();
            assertEquals(Status.BAD_REQUEST.getStatusCode(), statusCode2);
            final ResponseEntityView errorEntityView = ResponseEntityView.class.cast(response2.getEntity());
            assertEquals(1, errorEntityView.getErrors().stream().filter(errorEntity -> "required".equals(errorEntity.getErrorCode())).count());

        } finally {
            if (null != contentType) {
                contentTypeAPI.delete(contentType);
            }
        }
    }

    private ContentType createNumericRequiredAndNonRequiredFieldsContentType() throws Exception{
        ContentType contentType;
        final String ctPrefix = "NumericRequiredAndNonRequiredFieldsContentType";
        final String newContentTypeName = ctPrefix + System.currentTimeMillis();

        // Create ContentType
        contentType = createContentTypeAndAssignPermissions(newContentTypeName,
                BaseContentType.CONTENT, PermissionAPI.PERMISSION_READ, adminRole.getId());
        final WorkflowScheme systemWorkflow = workflowAPI.findSystemWorkflowScheme();
        final WorkflowScheme documentWorkflow = workflowAPI.findSchemeByName(DM_WORKFLOW);

        final Field requiredField = FieldBuilder.builder(TextField.class)
                .dataType(DataTypes.INTEGER)
                .name(REQUIRED_NUMERIC_TEXT_FIELD_NAME).variable(REQUIRED_NUMERIC_TEXT_FIELD_NAME)
                .required(true)
                .contentTypeId(contentType.id()).build();

        final Field nonRequiredField = FieldBuilder.builder(TextField.class)
                .dataType(DataTypes.INTEGER)
                .name(NON_REQUIRED_NUMERIC_TEXT_FIELD_NAME).variable(NON_REQUIRED_NUMERIC_TEXT_FIELD_NAME)
                .required(false)
                .contentTypeId(contentType.id()).build();

        final List<Field> fields = Arrays.asList(requiredField, nonRequiredField);
        contentType = contentTypeAPI.save(contentType, fields);

        // Assign contentType to Workflows
        workflowAPI.saveSchemeIdsForContentType(contentType,
                Arrays.asList(
                        systemWorkflow.getId(), documentWorkflow.getId()
                )
        );

        return contentType;
    }

    private ContentType createMixedRequiredAndNonRequiredFieldsContentType() throws Exception{
        ContentType contentType;
        final String ctPrefix = "MixedRequiredAndNonRequiredFieldsContentType";
        final String newContentTypeName = ctPrefix + System.currentTimeMillis();

        // Create ContentType
        contentType = createContentTypeAndAssignPermissions(newContentTypeName,
                BaseContentType.CONTENT, PermissionAPI.PERMISSION_READ, adminRole.getId());
        final WorkflowScheme systemWorkflow = workflowAPI.findSystemWorkflowScheme();
        final WorkflowScheme documentWorkflow = workflowAPI.findSchemeByName(DM_WORKFLOW);

        final Field requiredField = FieldBuilder.builder(TextField.class)
                    .dataType(DataTypes.TEXT)
                    .name(REQUIRED_TEXT_FIELD_NAME).variable(REQUIRED_TEXT_FIELD_NAME)
                    .required(true)
                    .contentTypeId(contentType.id()).build();

        final Field nonRequiredField = FieldBuilder.builder(TextField.class)
                .dataType(DataTypes.TEXT)
                .name(NON_REQUIRED_TEXT_FIELD_NAME).variable(NON_REQUIRED_TEXT_FIELD_NAME)
                .required(false)
                .contentTypeId(contentType.id()).build();

        final List<Field> fields = Arrays.asList(requiredField, nonRequiredField);
        contentType = contentTypeAPI.save(contentType, fields);

        // Assign contentType to Workflows
        workflowAPI.saveSchemeIdsForContentType(contentType,
                Arrays.asList(
                        systemWorkflow.getId(), documentWorkflow.getId()
                )
        );

        return contentType;
    }

    private ContentType createLargeContentType(final boolean required) throws Exception{
        ContentType contentType;
        final String ctPrefix = "LargeTestContentType";
        final String newContentTypeName = ctPrefix + System.currentTimeMillis();

        // Create ContentType
        contentType = createContentTypeAndAssignPermissions(newContentTypeName,
                BaseContentType.CONTENT, PermissionAPI.PERMISSION_READ, adminRole.getId());
        final WorkflowScheme systemWorkflow = workflowAPI.findSystemWorkflowScheme();
        final WorkflowScheme documentWorkflow = workflowAPI.findSchemeByName(DM_WORKFLOW);

        final List<Field> fields = new ArrayList<>(contentType.fields());

        for (final Class clazz : fieldTypesMetaDataMap.keySet()) {
            final String fieldName = "_" + clazz.getCanonicalName();
            final Field field = FieldBuilder.builder(clazz)
                    .dataType(fieldTypesMetaDataMap.get(clazz))
                    .name(fieldName).variable(fieldName)
                    .required(required)
                    .contentTypeId(contentType.id()
            ).build();
            fields.add(field);
        }
        contentType = contentTypeAPI.save(contentType, fields);

        // Assign contentType to Workflows
        workflowAPI.saveSchemeIdsForContentType(contentType,
                Arrays.asList(
                        systemWorkflow.getId(), documentWorkflow.getId()
                )
        );

        return contentType;
    }

    private Object generateValue(final Field field){

        if(field instanceof CategoryField){
            return "Any";
        }

        if(field instanceof KeyValueField){
            return "{key1:value, key2:value }";
        }

        final DataTypes dataType = field.dataType();
        if(DataTypes.DATE == dataType){
            return new Date();
        }
        if(DataTypes.LONG_TEXT == dataType) {
            return RandomStringUtils.random(2500, true, false);
        }
        if(DataTypes.TEXT == dataType) {
            return RandomStringUtils.random(100, true, false);
        }

        return null;

    }
}<|MERGE_RESOLUTION|>--- conflicted
+++ resolved
@@ -1003,12 +1003,9 @@
         contentlet.setStructureInode(contentType.inode());
         contentlet.setHost(host.getIdentifier());
         contentlet.setLanguageId(languageAPI.getDefaultLanguage().getId());
-<<<<<<< HEAD
+
         contentlet.setStringProperty(REQUIRED_TEXT_FIELD_NAME,"anyValue");
-=======
-        contentlet.setStringProperty("requiredField","anyValue");
         contentlet.setIndexPolicy(IndexPolicy.FORCE);
->>>>>>> 531c6b55
 
         // Save the content
         contentlet = contentletAPI.checkin(contentlet, systemUser, false);
