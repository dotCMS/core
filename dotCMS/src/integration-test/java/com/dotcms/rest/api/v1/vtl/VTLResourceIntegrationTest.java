--- conflicted
+++ resolved
@@ -1,9 +1,6 @@
 package com.dotcms.rest.api.v1.vtl;
 
-<<<<<<< HEAD
 import static com.dotcms.datagen.TestDataUtils.getEmployeeLikeContentType;
-=======
->>>>>>> 2526ab03
 import static com.dotcms.rest.api.v1.vtl.RequestBodyVelocityReader.EMBEDDED_VELOCITY_KEY_NAME;
 import static com.dotcms.rest.api.v1.vtl.VTLResource.VTL_PATH;
 import static org.junit.Assert.assertEquals;
@@ -12,15 +9,11 @@
 import static org.mockito.Mockito.spy;
 import static org.mockito.Mockito.when;
 
-<<<<<<< HEAD
 import com.dotcms.contenttype.model.type.ContentType;
 import com.dotcms.datagen.ContentletDataGen;
 import com.dotcms.datagen.FileAssetDataGen;
 import com.dotcms.datagen.SiteDataGen;
-=======
-import com.dotcms.datagen.FileAssetDataGen;
 import com.dotcms.rest.EmptyHttpResponse;
->>>>>>> 2526ab03
 import com.dotcms.rest.WebResource;
 import com.dotcms.util.ConfigTestHelper;
 import com.dotcms.util.IntegrationTestInitService;
@@ -201,15 +194,10 @@
             throws IOException, DotSecurityException, DotDataException {
         createVTLFile(testCase.getVtlFile(), vtlFolder);
 
-<<<<<<< HEAD
         final HttpServletRequest request = getMockedRequest();
         when(request.getServerName()).thenReturn(hostName);
 
-        final HttpServletResponse servletResponse = mock(HttpServletResponse.class);
-=======
-        final HttpServletRequest  request  = getMockedRequest();
         final HttpServletResponse response = getMockedResponse();
->>>>>>> 2526ab03
 
         final UriInfo uriInfo = mock(UriInfo.class);
         when(uriInfo.getQueryParameters()).thenReturn(testCase.getQueryParameters());
