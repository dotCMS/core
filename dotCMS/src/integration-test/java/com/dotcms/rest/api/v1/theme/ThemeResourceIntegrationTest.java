package com.dotcms.rest.api.v1.theme;


import static com.dotmarketing.business.ThemeAPI.THEME_PNG;
import static com.dotmarketing.business.ThemeAPI.THEME_THUMBNAIL_KEY;
import static org.junit.Assert.assertEquals;
import static org.junit.Assert.assertNotNull;
import static org.junit.Assert.assertNull;
import static org.junit.Assert.assertTrue;

import com.dotcms.contenttype.model.type.ContentType;
import com.dotcms.datagen.FileAssetDataGen;
import com.dotcms.datagen.SiteDataGen;
import com.dotcms.datagen.TestUserUtils;
import com.dotcms.datagen.ThemeDataGen;
import com.dotcms.datagen.UserDataGen;
import com.dotcms.mock.request.MockAttributeRequest;
import com.dotcms.mock.request.MockHeaderRequest;
import com.dotcms.mock.request.MockHttpRequest;
import com.dotcms.mock.request.MockSessionRequest;
import com.dotcms.mock.response.MockHttpResponse;
import com.dotcms.rest.EmptyHttpResponse;
import com.dotcms.rest.ResponseEntityView;
import com.dotcms.rest.exception.BadRequestException;
import com.dotcms.rest.exception.NotFoundException;
import com.dotcms.util.CollectionsUtils;
import com.dotcms.util.IntegrationTestInitService;
import com.dotcms.util.pagination.OrderDirection;
import com.dotcms.util.pagination.PaginationException;
import com.dotmarketing.beans.Host;
import com.dotmarketing.beans.Identifier;
import com.dotmarketing.business.APILocator;
import com.dotmarketing.business.Theme;
import com.dotmarketing.business.UserAPI;
import com.dotmarketing.exception.DoesNotExistException;
import com.dotmarketing.exception.DotDataException;
import com.dotmarketing.exception.DotSecurityException;
import com.dotmarketing.portlets.contentlet.business.ContentletAPI;
import com.dotmarketing.portlets.contentlet.business.HostAPI;
import com.dotmarketing.portlets.contentlet.model.Contentlet;
import com.dotmarketing.portlets.contentlet.model.IndexPolicy;
import com.dotmarketing.portlets.folders.business.FolderAPI;
import com.dotmarketing.portlets.folders.model.Folder;
import com.dotmarketing.util.PaginatedArrayList;
import com.dotmarketing.util.UtilMethods;
import com.fasterxml.jackson.databind.JsonNode;
import com.liferay.portal.model.User;
import com.liferay.util.FileUtil;
import java.io.File;
import java.io.IOException;
import java.util.Collection;
import java.util.HashMap;
import java.util.List;
import java.util.Map;
import javax.servlet.http.HttpServletRequest;
import javax.servlet.http.HttpServletResponse;
import javax.ws.rs.core.Response;
import javax.ws.rs.core.Response.Status;
import org.glassfish.jersey.internal.util.Base64;
import org.junit.BeforeClass;
import org.junit.Test;

public class ThemeResourceIntegrationTest {

    private static ContentletAPI contentletAPI;
    private static HostAPI hostAPI;
    private static ThemeResource resource;
    static HttpServletResponse response;
    private static UserAPI userAPI;
    private static FolderAPI folderAPI;
    private static User user;

    @BeforeClass
    public static void prepare() throws Exception {
        //Setting web app environment
        IntegrationTestInitService.getInstance().init();
        resource = new ThemeResource();
        response = new MockHttpResponse();
        user = TestUserUtils.getAdminUser();

        contentletAPI = APILocator.getContentletAPI();

        hostAPI   = APILocator.getHostAPI();
        userAPI   = APILocator.getUserAPI();
        folderAPI = APILocator.getFolderAPI();
    }

    /**
     * Method to test: findThemes
     * Given Scenario: Find all the themes of a specific host, sending the host id as a filter.
     * ExpectedResult: The endpoint should return 200, created theme should be returned
     *
     */
    @Test
    public void test_FindThemes_WhenHostIdIsSent_ReturnsItsThemes()
            throws DotDataException, DotSecurityException {
        final Host newHost = new SiteDataGen().nextPersisted();
        final Contentlet themeVTL = new ThemeDataGen().site(newHost).nextPersisted();
        final Identifier id = APILocator.getIdentifierAPI().find(themeVTL.getIdentifier());
        final Folder themeFolder = APILocator.getFolderAPI().findFolderByPath(id.getParentPath(),id.getHostId(),user,false);

        final Response responseResource = resource.findThemes(getHttpRequest(null),  response, newHost.getIdentifier(), 0, -1,
                OrderDirection.ASC.name(), null);

        assertEquals(Status.OK.getStatusCode(), responseResource.getStatus());
        final ResponseEntityView responseEntityView = ResponseEntityView.class.cast(responseResource.getEntity());
        final PaginatedArrayList themeList = PaginatedArrayList.class.cast(responseEntityView.getEntity());
        assertEquals(1,themeList.size());
        assertEquals(themeFolder.getIdentifier(),HashMap.class.cast(themeList.get(0)).get("identifier"));
    }

    /**
     * Method to test: findThemes
     * Given Scenario: Find all the themes of the system host.
     * ExpectedResult: The endpoint should return 200, system theme should be returned
     *
     */
    @Test
    public void test_FindThemes_WhenHostIdIsSystemTheme_ReturnsSystemTheme() {

        final Response responseResource = resource.findThemes(getHttpRequest(null),  response, APILocator.systemHost().getIdentifier(), 0, -1,
                OrderDirection.ASC.name(), null);

        assertEquals(Status.OK.getStatusCode(), responseResource.getStatus());
        final ResponseEntityView responseEntityView = ResponseEntityView.class.cast(responseResource.getEntity());
        final PaginatedArrayList themeList = PaginatedArrayList.class.cast(responseEntityView.getEntity());
        assertEquals(1,themeList.size());
        assertEquals(APILocator.getThemeAPI().systemTheme().getIdentifier(),HashMap.class.cast(themeList.get(0)).get("identifier"));
    }

    /**
     * Method to test: findThemes
     * Given Scenario: Tries to find the themes without sending the hostId (required field).
     * ExpectedResult: The endpoint should return BadRequest
     *
     */
    @Test(expected = BadRequestException.class)
    public void test_FindThemes_WhenHostIdIsNotSent_ReturnsBadRequest() {
        resource.findThemes(getHttpRequest(null),  response, "", 0, -1,
                OrderDirection.ASC.name(), null);
    }

    /**
     * Method to test: findThemes
     * Given Scenario: Tries to find the themes but the hostId provided does not belong to any Host.
     * ExpectedResult: The endpoint should return DotDataException 404
     *
     */
    @Test(expected = DoesNotExistException.class)
    public void test_FindThemes_WhenInvalidHostId_ReturnsDoesNotExistException() {
        resource.findThemes(getHttpRequest(null),  response, "Id-Not-Exist", 0, -1,
                OrderDirection.ASC.name(), null);
    }

    /**
     * Method to test: findThemes
     * Given Scenario: Find all the themes of a specific host, sending the host id as a filter but as a limited user.
<<<<<<< HEAD
     * ExpectedResult: DotSecurityException
=======
     * ExpectedResult: PaginationException because DotSecurityException is caught by Paginator.
>>>>>>> 308f7855
     *
     */
    @Test(expected = PaginationException.class)
    public void test_FindThemes_LimitedUserWithoutPermissions_PaginationException()
            throws DotDataException, DotSecurityException {
        final Host newHost = new SiteDataGen().nextPersisted();

        //Create the limited user
        final User limitedUser = new UserDataGen().roles(TestUserUtils.getFrontendRole(), TestUserUtils.getBackendRole()).nextPersisted();
        final String password = "admin";
        limitedUser.setPassword(password);
        APILocator.getUserAPI().save(limitedUser,APILocator.systemUser(),false);

        resource.findThemes(getHttpRequest(limitedUser.getEmailAddress()),  response, newHost.getIdentifier(), 0, -1,
                OrderDirection.ASC.name(), null);

    }

    /**
     * Method to test: findThemes
     * Given Scenario: Find all the themes of a specific host, sending the host id as a filter and perPage it's 1.
     * ExpectedResult: Only one theme but the Total Entries should be 2.
     *
     */
    @Test
    public void test_FindThemes_WhenHostIdIsSentAndPerPageEqualsOne_ReturnsOneTheme()
            throws Throwable {
        final Host newHost = new SiteDataGen().nextPersisted();
        final Contentlet themeOneVTL = new ThemeDataGen().site(newHost).nextPersisted();
        Identifier id = APILocator.getIdentifierAPI().find(themeOneVTL.getIdentifier());
        final Folder themeOneFolder = APILocator.getFolderAPI().findFolderByPath(id.getParentPath(),id.getHostId(),user,false);
        final Contentlet themeTwoVTL = new ThemeDataGen().site(newHost).nextPersisted();
        id = APILocator.getIdentifierAPI().find(themeTwoVTL.getIdentifier());
        final Folder themeTwoFolder = APILocator.getFolderAPI().findFolderByPath(id.getParentPath(),id.getHostId(),user,false);

        final Response responseResource = resource.findThemes(getHttpRequest(null),  response, newHost.getIdentifier(), 0, 1,
                OrderDirection.ASC.name(), null);

        assertEquals(Status.OK.getStatusCode(), responseResource.getStatus());
        final ResponseEntityView responseEntityView = ResponseEntityView.class.cast(responseResource.getEntity());
        final PaginatedArrayList themeList = PaginatedArrayList.class.cast(responseEntityView.getEntity());
        assertEquals(1,themeList.size());
        assertEquals(themeOneFolder.getIdentifier(),HashMap.class.cast(themeList.get(0)).get("identifier"));
        assertEquals(2,Integer.parseInt(responseResource.getHeaderString("X-Pagination-Total-Entries")));
    }

    /**
     * Method to test: findThemes
     * Given Scenario: Find all the themes of a specific host and the theme name (folder name) matches the searchParam sent
     * ExpectedResult: The endpoint should return 200, system theme and created theme should be returned
     *
     */
    @Test
    public void test_FindThemes_WhenHostIdAndSearchParamsAreSent_ReturnsItsThemes()
            throws DotDataException, DotSecurityException {
        final Host newHost = new SiteDataGen().nextPersisted();
        final String themeName = "themeTestParam" + System.currentTimeMillis();
        final Contentlet themeOneVTL = new ThemeDataGen().name(themeName).site(newHost).nextPersisted();
        Identifier id = APILocator.getIdentifierAPI().find(themeOneVTL.getIdentifier());
        final Folder themeOneFolder = APILocator.getFolderAPI().findFolderByPath(id.getParentPath(),id.getHostId(),user,false);
        final Contentlet themeTwoVTL = new ThemeDataGen().site(newHost).nextPersisted();
        id = APILocator.getIdentifierAPI().find(themeTwoVTL.getIdentifier());
        final Folder themeTwoFolder = APILocator.getFolderAPI().findFolderByPath(id.getParentPath(),id.getHostId(),user,false);

        Response responseResource = resource.findThemes(getHttpRequest(null),  response, newHost.getIdentifier(), 0, -1,
                OrderDirection.ASC.name(), null);

        assertEquals(Status.OK.getStatusCode(), responseResource.getStatus());
        ResponseEntityView responseEntityView = ResponseEntityView.class.cast(responseResource.getEntity());
        PaginatedArrayList themeList = PaginatedArrayList.class.cast(responseEntityView.getEntity());
        assertEquals(2,themeList.size());
        assertEquals(themeTwoFolder.getIdentifier(),HashMap.class.cast(themeList.get(0)).get("identifier"));
        assertEquals(themeOneFolder.getIdentifier(),HashMap.class.cast(themeList.get(1)).get("identifier"));

        responseResource = resource.findThemes(getHttpRequest(null),  response, newHost.getIdentifier(), 0, -1,
                OrderDirection.ASC.name(), themeName);

        assertEquals(Status.OK.getStatusCode(), responseResource.getStatus());
        responseEntityView = ResponseEntityView.class.cast(responseResource.getEntity());
        themeList = PaginatedArrayList.class.cast(responseEntityView.getEntity());
        assertEquals(1,themeList.size());
        assertEquals(themeOneFolder.getIdentifier(),HashMap.class.cast(themeList.get(0)).get("identifier"));
    }

    /**
     * Method to test: findThemeById
     * Given Scenario: Find a specific theme by it's id (folder Id)
     * ExpectedResult: The endpoint should return 200, created theme should be returned
     *
     */
    @Test
    public void test_FindThemById_Success()
            throws DotDataException, DotSecurityException {
        final Host newHost = new SiteDataGen().nextPersisted();
        final Contentlet themeVTL = new ThemeDataGen().site(newHost).nextPersisted();
        final Identifier id = APILocator.getIdentifierAPI().find(themeVTL.getIdentifier());
        final Folder themeFolder = APILocator.getFolderAPI().findFolderByPath(id.getParentPath(),id.getHostId(),user,false);

        final Response responseResource = resource.findThemeById(getHttpRequest(""),response,themeFolder.getIdentifier());

        assertEquals(Status.OK.getStatusCode(), responseResource.getStatus());
        assertEquals(themeFolder.getIdentifier(),HashMap.class.cast(ResponseEntityView.class.cast(responseResource.getEntity()).getEntity()).get("identifier"));
    }

    /**
     * Method to test: findThemeById
     * Given Scenario: Find a specific theme by it's id (folder Id), but the id sent does not belong to any theme
     * ExpectedResult: The endpoint should return Does Not Exception
     *
     */
    @Test(expected = DoesNotExistException.class)
    public void test_FindThemById_IdNotExists_returnDoesNotExistException()
            throws DotDataException, DotSecurityException {
        resource.findThemeById(getHttpRequest(""),response,"Id-Not-Exist");
    }

    /**
     * Method to test: findThemeById
     * Given Scenario: Find a specific theme by it's id (folder Id), checks that the Thumbnail it's returned.
     * ExpectedResult: The endpoint should return 200, created theme should be returned
     *
     */
    @Test
    public void test_FindThemeByIdWithPublishedThemePNG_ReturnsThemeThumbnail()
            throws IOException, DotDataException, DotSecurityException {
        final Host newHost = new SiteDataGen().nextPersisted();
        Contentlet thumbnail;
        Folder destinationFolder = null;

        final String folderName = "/PublishedThemePNGFolder"+System.currentTimeMillis();

        final File file = File.createTempFile(THEME_PNG.split("\\.")[0], ".png");
        FileUtil.write(file, "Theme Thumbnail");

        try{
            destinationFolder = folderAPI
                    .createFolders(folderName, newHost, user, false);
            //Creating theme.png
            final FileAssetDataGen fileAssetDataGen = new FileAssetDataGen(destinationFolder,file);
            fileAssetDataGen.setProperty("title", THEME_PNG);
            fileAssetDataGen.setProperty("fileName", THEME_PNG);
            fileAssetDataGen.setProperty("__DOTNAME__", THEME_PNG);
            fileAssetDataGen.host(newHost);

            thumbnail = fileAssetDataGen.nextPersisted();

            //Publishing theme.png
            thumbnail.setIndexPolicy(IndexPolicy.FORCE);
            contentletAPI.publish(thumbnail, user, false);

            final Response responseResource = resource.findThemeById(getHttpRequest(""),response, destinationFolder.getInode());
            assertEquals(Status.OK.getStatusCode(), responseResource.getStatus());

            Map entity = (Map) ((ResponseEntityView) responseResource.getEntity()).getEntity();
            assertNotNull(entity.get(THEME_THUMBNAIL_KEY));
            assertEquals(thumbnail.getIdentifier(), entity.get(THEME_THUMBNAIL_KEY));

        } finally {
            if (destinationFolder != null && destinationFolder.getInode() != null) {
                folderAPI.delete(destinationFolder, user, false);
            }
        }
    }

    /**
     * Method to test: findThemeById
     * Given Scenario: Find a specific theme by it's id (folder Id), thumbnail is archived, so shouldn't be returned.
     * ExpectedResult: The endpoint should return 200, created theme should be returned but no the theme thumbnail.
     *
     */
    @Test
    public void test_FindThemeByIdWithArchivedThemePNG_MustNotReturnThemeThumbnail()
            throws IOException, DotDataException, DotSecurityException {
        final Host newHost = new SiteDataGen().nextPersisted();
        Contentlet thumbnail;
        Folder destinationFolder = null;
        final String folderName = "/ArchivedThemePNGFolder"+System.currentTimeMillis();

        try{

            destinationFolder = folderAPI
                    .createFolders(folderName, newHost, user, false);

            final File file = File.createTempFile(THEME_PNG.split("\\.")[0], ".png");
            FileUtil.write(file, "Theme Thumbnail");


            final FileAssetDataGen fileAssetDataGen = new FileAssetDataGen(destinationFolder,file);
            fileAssetDataGen.setProperty("title", THEME_PNG);
            fileAssetDataGen.setProperty("fileName", THEME_PNG);
            fileAssetDataGen.setProperty("__DOTNAME__", THEME_PNG);

            thumbnail = fileAssetDataGen.nextPersisted();
            FileAssetDataGen.archive(thumbnail);

            final Response responseResource = resource.findThemeById(getHttpRequest(""),response, destinationFolder.getInode());
            assertEquals(Status.OK.getStatusCode(), responseResource.getStatus());

            Map entity = (Map) ((ResponseEntityView) responseResource.getEntity()).getEntity();
            assertNull(entity.get(THEME_THUMBNAIL_KEY));

        } finally {
            if (destinationFolder != null && destinationFolder.getInode() != null) {
                folderAPI.delete(destinationFolder, user, false);
            }
        }
    }

    /**
     * Method to test: findThemeById
     * Given Scenario: Find a specific theme by it's id (folder Id), thumbnail is unpublished, so shouldn't be returned.
     * ExpectedResult: The endpoint should return 200, created theme should be returned but no the theme thumbnail.
     *
     */
    @Test
    public void test_FindThemeByIdWithUnpublishedThemePNG_MustNotReturnThemeThumbnail()
            throws IOException, DotDataException, DotSecurityException {
        final Host newHost = new SiteDataGen().nextPersisted();

        Folder destinationFolder = null;

        try{
            final String folderName = "/UnpublishedThemePNGFolder"+System.currentTimeMillis();

            destinationFolder = folderAPI
                    .createFolders(folderName, newHost, user, false);

            final File file = File.createTempFile(THEME_PNG.split("\\.")[0], ".png");
            FileUtil.write(file, "Theme Thumbnail");

            final FileAssetDataGen fileAssetDataGen = new FileAssetDataGen(destinationFolder,file);
            fileAssetDataGen.setProperty("title", THEME_PNG);
            fileAssetDataGen.setProperty("fileName", THEME_PNG);
            fileAssetDataGen.setProperty("__DOTNAME__", THEME_PNG);

            fileAssetDataGen.nextPersisted();

            final Response responseResource = resource.findThemeById(getHttpRequest(""),response, destinationFolder.getInode());

            assertEquals(Status.OK.getStatusCode(), responseResource.getStatus());
            final Map entity = (Map) (((ResponseEntityView) responseResource.getEntity())).getEntity();

            assertNull(entity.get(THEME_THUMBNAIL_KEY));

        } finally {
            try {
                if (destinationFolder != null && destinationFolder.getInode() != null) {
                    folderAPI.delete(destinationFolder, user, false);
                }
            }catch (Exception e) {
                e.printStackTrace();
            }
        }
    }


    private HttpServletRequest getHttpRequest(String userEmail) {
        userEmail = UtilMethods.isSet(userEmail) ? userEmail : "admin@dotcms.com";
        final String userEmailAndPassword = userEmail + ":admin";
        final MockHeaderRequest request = new MockHeaderRequest(
                new MockSessionRequest(
                        new MockAttributeRequest(new MockHttpRequest("localhost", "/").request())
                                .request())
                        .request());

        request.setHeader("Authorization",
                "Basic " + new String(com.liferay.util.Base64.encode(userEmailAndPassword.getBytes())));


        return request;
    }
}<|MERGE_RESOLUTION|>--- conflicted
+++ resolved
@@ -155,11 +155,7 @@
     /**
      * Method to test: findThemes
      * Given Scenario: Find all the themes of a specific host, sending the host id as a filter but as a limited user.
-<<<<<<< HEAD
-     * ExpectedResult: DotSecurityException
-=======
      * ExpectedResult: PaginationException because DotSecurityException is caught by Paginator.
->>>>>>> 308f7855
      *
      */
     @Test(expected = PaginationException.class)
