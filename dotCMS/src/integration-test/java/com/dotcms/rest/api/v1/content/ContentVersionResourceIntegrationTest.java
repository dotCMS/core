package com.dotcms.rest.api.v1.content;

<<<<<<< HEAD
import com.dotcms.repackage.javax.ws.rs.core.Response;
import com.dotcms.repackage.javax.ws.rs.core.Response.Status;
import com.dotcms.rest.EmptyHttpResponse;
=======
import static org.junit.Assert.assertEquals;
import static org.junit.Assert.assertFalse;
import static org.junit.Assert.assertNotNull;
import static org.junit.Assert.assertTrue;
import static org.mockito.Matchers.any;
import static org.mockito.Matchers.anyBoolean;
import static org.mockito.Mockito.mock;
import static org.mockito.Mockito.when;

import com.dotcms.contenttype.business.ContentTypeAPI;
import com.dotcms.contenttype.model.type.ContentType;
import com.dotcms.datagen.ContentletDataGen;
import javax.ws.rs.core.Response;
import javax.ws.rs.core.Response.Status;
>>>>>>> 8eea35d1
import com.dotcms.rest.InitDataObject;
import com.dotcms.rest.ResponseEntityView;
import com.dotcms.rest.WebResource;
import com.dotcms.util.IntegrationTestInitService;
import com.dotmarketing.beans.Identifier;
import com.dotmarketing.business.APILocator;
import com.dotmarketing.exception.DotDataException;
import com.dotmarketing.exception.DotSecurityException;
import com.dotmarketing.portlets.contentlet.model.Contentlet;
import com.dotmarketing.portlets.languagesmanager.business.LanguageAPI;
import com.dotmarketing.portlets.workflows.business.BaseWorkflowIntegrationTest;
import com.liferay.portal.model.User;
import org.junit.BeforeClass;
import org.junit.Test;

import javax.servlet.http.HttpServletRequest;
import javax.servlet.http.HttpServletResponse;
import java.util.List;
import java.util.Locale;
import java.util.Map;
import java.util.Set;
import java.util.stream.Collectors;

import static org.junit.Assert.*;
import static org.mockito.Matchers.any;
import static org.mockito.Matchers.anyBoolean;
import static org.mockito.Mockito.mock;
import static org.mockito.Mockito.when;

public class ContentVersionResourceIntegrationTest extends BaseWorkflowIntegrationTest {

    private static final String ADMIN_DEFAULT_ID = "dotcms.org.1";
    private static final String ADMIN_DEFAULT_MAIL = "admin@dotcms.com";
    private static final String ADMIN_NAME = "User Admin";

    private static ContentVersionResource versionResource;

    @BeforeClass
    public static void prepare() throws Exception {
        IntegrationTestInitService.getInstance().init();

        final User user = mock(User.class);
        when(user.getUserId()).thenReturn(ADMIN_DEFAULT_ID);
        when(user.getEmailAddress()).thenReturn(ADMIN_DEFAULT_MAIL);
        when(user.getFullName()).thenReturn(ADMIN_NAME);
        when(user.getLocale()).thenReturn(Locale.getDefault());

        final WebResource webResource = mock(WebResource.class);
        final InitDataObject dataObject = mock(InitDataObject.class);
        when(dataObject.getUser()).thenReturn(user);
        when(webResource
                .init(any(HttpServletRequest.class), any(HttpServletResponse.class), anyBoolean())).thenReturn(dataObject);

        versionResource = new ContentVersionResource(APILocator.getContentletAPI(),
                APILocator.getLanguageAPI(), webResource);

    }

    @SuppressWarnings("unchecked")
    @Test
    public void test_Find_All_Expect_OK() throws DotDataException, DotSecurityException {
        final String identifier = "f4a02846-7ca4-4e08-bf07-a61366bbacbb";
        final HttpServletRequest request = mock(HttpServletRequest.class);
        final Response response = versionResource.findVersions(request,  new EmptyHttpResponse(), null, identifier, "0",2);

        assertEquals(Response.Status.OK.getStatusCode(), response.getStatus());

        final ResponseEntityView entityView = ResponseEntityView.class.cast(response.getEntity());
        final Map versionsMap = Map.class.cast(entityView.getEntity());
        assertNotNull(versionsMap);
        final List<Map<String,Object>> versions = (List<Map<String,Object>>)versionsMap.get("versions");

        final Set <Object> inodesByVersion = versions.stream().map(stringObjectMap -> stringObjectMap.get("inode")).collect(Collectors.toSet());

        final List<Contentlet> list = APILocator.getContentletAPI().findAllVersions(new Identifier(identifier), APILocator.systemUser(),false);
        final List<String> inodes = list.stream().map(Contentlet::getInode).collect(Collectors.toList());
        for(final String inode:inodes){
            assertTrue(inodesByVersion.contains(inode));
        }
    }

    @SuppressWarnings("unchecked")
    @Test
    public void test_Find_All_Expect_404() throws DotDataException, DotSecurityException {
        final HttpServletRequest request = mock(HttpServletRequest.class);
        final Response response = versionResource.findVersions(request,  new EmptyHttpResponse(), null,"nonsense", "", 2);
        assertEquals(Status.NOT_FOUND.getStatusCode(), response.getStatus());
    }

    @SuppressWarnings("unchecked")
    @Test
    public void test_Find_All_By_Lang_Expect_OK() throws DotDataException, DotSecurityException {
        final String identifier = "a9f30020-54ef-494e-92ed-645e757171c2";
        final HttpServletRequest request = mock(HttpServletRequest.class);
        final Response response = versionResource
                .findVersions(request,  new EmptyHttpResponse(), null, identifier, "1",2);

        assertEquals(Response.Status.OK.getStatusCode(), response.getStatus());

        final ResponseEntityView entityView = ResponseEntityView.class.cast(response.getEntity());
        final Map versionsMap = Map.class.cast(entityView.getEntity());
        assertNotNull(versionsMap);
        final Map<String,Object> versions = (Map<String,Object>)versionsMap.get("versions");

        final List<Map<String, Object>> enVersions = (List<Map<String, Object>>) versions.get("en-us");
        final List<Map<String, Object>> esVersions = (List<Map<String, Object>>) versions.get("es-es");
        assertFalse(enVersions.isEmpty());
        assertFalse(esVersions.isEmpty());

        final Set<String> enInodes = enVersions.stream().map(stringObjectMap -> stringObjectMap.get("inode").toString()).collect(Collectors.toSet());
        final Set<String> esInodes = esVersions.stream().map(stringObjectMap -> stringObjectMap.get("inode").toString()).collect(Collectors.toSet());

        final LanguageAPI languageAPI = APILocator.getLanguageAPI();

        final Map<String, List<Contentlet>> contentByLangMap =
                APILocator.getContentletAPI()
                        .findAllVersions(new Identifier(identifier), APILocator.systemUser(), false)
                        .stream()
                        .collect(Collectors.groupingBy(
                                c -> languageAPI.getLanguage(c.getLanguageId()).toString())
                                );

        for(final Contentlet contentlet:contentByLangMap.get("en-us")){
            assertTrue(enInodes.contains(contentlet.getInode()));
        }

        for(final Contentlet contentlet:contentByLangMap.get("es-es")){
            assertTrue(esInodes.contains(contentlet.getInode()));
        }

    }

    @SuppressWarnings("unchecked")
    @Test
    public void test_Find_All_By_Lang_Expect_404()  throws DotDataException, DotSecurityException{
        final HttpServletRequest request = mock(HttpServletRequest.class);
        final Response response = versionResource.findVersions(request,  new EmptyHttpResponse(), null,"nonsense", "1",2);
        assertEquals(Status.NOT_FOUND.getStatusCode(), response.getStatus());
    }

    @SuppressWarnings("unchecked")
    @Test
    public void test_Bad_Request_404()  throws DotDataException, DotSecurityException{
        final HttpServletRequest request = mock(HttpServletRequest.class);
        final Response response = versionResource.findVersions(request,  new EmptyHttpResponse(), null,null, "1",2);
        assertEquals(Status.BAD_REQUEST.getStatusCode(), response.getStatus());
    }


    @SuppressWarnings("unchecked")
    @Test
    public void test_find_multiple_inodes() throws DotDataException, DotSecurityException {

        //Creating test data
        final Contentlet testContentlet1 = createTestContentlet();
        final Contentlet testContentlet2 = createTestContentlet();

        final HttpServletRequest request = mock(HttpServletRequest.class);
<<<<<<< HEAD
        final Response response = versionResource.findVersions(request,  new EmptyHttpResponse(), "4e5acb67-3743-40f5-a207-8b8e6b63fa7b,a8fc0128-e25e-435b-95f1-364687e9665e", null, null, 10);
        assertEquals(Status.OK.getStatusCode(), response.getStatus());
=======
        try {
            final Response response = versionResource.findVersions(request,
                    String.format("%s,%s", testContentlet1.getInode(), testContentlet2.getInode()),
                    null, null, 10);
            assertEquals(Status.OK.getStatusCode(), response.getStatus());
        } finally {
            ContentletDataGen.remove(testContentlet1);
            ContentletDataGen.remove(testContentlet2);
        }
>>>>>>> 8eea35d1
    }

    /**
     * Creates test Contentlets
     */
    private Contentlet createTestContentlet() throws DotDataException, DotSecurityException {

        final ContentTypeAPI contentTypeAPI = APILocator.getContentTypeAPI(APILocator.systemUser());
        final ContentType contentGenericType = contentTypeAPI.find("webPageContent");

        final ContentletDataGen contentletDataGen = new ContentletDataGen(contentGenericType.id());
        final Contentlet testContentlet = contentletDataGen
                .setProperty("title", "TestContent_" + System.currentTimeMillis())
                .setProperty("body", "TestBody_" + System.currentTimeMillis()).languageId(1)
                .nextPersisted();

        assertNotNull(testContentlet);
        assertNotNull(testContentlet.getIdentifier());
        assertNotNull(testContentlet.getInode());

        return testContentlet;
    }

}<|MERGE_RESOLUTION|>--- conflicted
+++ resolved
@@ -1,10 +1,5 @@
 package com.dotcms.rest.api.v1.content;
 
-<<<<<<< HEAD
-import com.dotcms.repackage.javax.ws.rs.core.Response;
-import com.dotcms.repackage.javax.ws.rs.core.Response.Status;
-import com.dotcms.rest.EmptyHttpResponse;
-=======
 import static org.junit.Assert.assertEquals;
 import static org.junit.Assert.assertFalse;
 import static org.junit.Assert.assertNotNull;
@@ -17,9 +12,7 @@
 import com.dotcms.contenttype.business.ContentTypeAPI;
 import com.dotcms.contenttype.model.type.ContentType;
 import com.dotcms.datagen.ContentletDataGen;
-import javax.ws.rs.core.Response;
-import javax.ws.rs.core.Response.Status;
->>>>>>> 8eea35d1
+import com.dotcms.rest.EmptyHttpResponse;
 import com.dotcms.rest.InitDataObject;
 import com.dotcms.rest.ResponseEntityView;
 import com.dotcms.rest.WebResource;
@@ -32,22 +25,17 @@
 import com.dotmarketing.portlets.languagesmanager.business.LanguageAPI;
 import com.dotmarketing.portlets.workflows.business.BaseWorkflowIntegrationTest;
 import com.liferay.portal.model.User;
-import org.junit.BeforeClass;
-import org.junit.Test;
-
-import javax.servlet.http.HttpServletRequest;
-import javax.servlet.http.HttpServletResponse;
 import java.util.List;
 import java.util.Locale;
 import java.util.Map;
 import java.util.Set;
 import java.util.stream.Collectors;
-
-import static org.junit.Assert.*;
-import static org.mockito.Matchers.any;
-import static org.mockito.Matchers.anyBoolean;
-import static org.mockito.Mockito.mock;
-import static org.mockito.Mockito.when;
+import javax.servlet.http.HttpServletRequest;
+import javax.servlet.http.HttpServletResponse;
+import javax.ws.rs.core.Response;
+import javax.ws.rs.core.Response.Status;
+import org.junit.BeforeClass;
+import org.junit.Test;
 
 public class ContentVersionResourceIntegrationTest extends BaseWorkflowIntegrationTest {
 
@@ -178,12 +166,9 @@
         final Contentlet testContentlet2 = createTestContentlet();
 
         final HttpServletRequest request = mock(HttpServletRequest.class);
-<<<<<<< HEAD
-        final Response response = versionResource.findVersions(request,  new EmptyHttpResponse(), "4e5acb67-3743-40f5-a207-8b8e6b63fa7b,a8fc0128-e25e-435b-95f1-364687e9665e", null, null, 10);
-        assertEquals(Status.OK.getStatusCode(), response.getStatus());
-=======
         try {
             final Response response = versionResource.findVersions(request,
+                    new EmptyHttpResponse(),
                     String.format("%s,%s", testContentlet1.getInode(), testContentlet2.getInode()),
                     null, null, 10);
             assertEquals(Status.OK.getStatusCode(), response.getStatus());
@@ -191,7 +176,6 @@
             ContentletDataGen.remove(testContentlet1);
             ContentletDataGen.remove(testContentlet2);
         }
->>>>>>> 8eea35d1
     }
 
     /**
