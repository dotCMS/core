--- conflicted
+++ resolved
@@ -76,25 +76,6 @@
         };
         final MyTailerThread tailerThread = new MyTailerThread(file, listener, eventOutput, 300);
         tailerThread.start();
-<<<<<<< HEAD
-        try {
-            //Give some time to the tailerThread to read the file
-            Thread.sleep(500);
-            Object outputData = ((TailerTestEventOutput) eventOutput).getTestOutputData();
-            String outputName = ((TailerTestEventOutput) eventOutput).getTestOutputName();
-
-            assertEquals("success", outputName);
-            assertTrue(outputData instanceof Map);
-            assertTrue(((Map)outputData).containsKey("lines"));
-            assertTrue(((Map)outputData).get("lines").toString().contains("Tailing info from file"));
-        } finally {
-            //we force the event execution and stop the thread
-            eventOutput.close();
-            tailerThread.stopTailer();
-            //Give some time to the tailerThread to stop
-            Thread.sleep(2000);
-=======
->>>>>>> 5c4397c0
 
         //Now Let's simulate another process writing to the file
         try(final Writer writer = new BufferedWriter(new FileWriter(file, true))) {
