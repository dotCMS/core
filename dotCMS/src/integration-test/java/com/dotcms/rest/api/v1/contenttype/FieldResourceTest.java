--- conflicted
+++ resolved
@@ -11,13 +11,32 @@
 
 import javax.servlet.http.HttpServletRequest;
 
-<<<<<<< HEAD
+import com.dotcms.contenttype.model.field.BinaryField;
+import com.dotcms.contenttype.model.field.CategoryField;
+import com.dotcms.contenttype.model.field.CheckboxField;
+import com.dotcms.contenttype.model.field.ConstantField;
+import com.dotcms.contenttype.model.field.CustomField;
 import com.dotcms.contenttype.model.field.DataTypes;
-=======
->>>>>>> 9677db9e
 import com.dotcms.contenttype.model.field.DateField;
+import com.dotcms.contenttype.model.field.DateTimeField;
 import com.dotcms.contenttype.model.field.Field;
+import com.dotcms.contenttype.model.field.FileField;
+import com.dotcms.contenttype.model.field.HiddenField;
+import com.dotcms.contenttype.model.field.HostFolderField;
+import com.dotcms.contenttype.model.field.ImageField;
+import com.dotcms.contenttype.model.field.KeyValueField;
+import com.dotcms.contenttype.model.field.LineDividerField;
+import com.dotcms.contenttype.model.field.MultiSelectField;
+import com.dotcms.contenttype.model.field.PermissionTabField;
+import com.dotcms.contenttype.model.field.RadioField;
+import com.dotcms.contenttype.model.field.RelationshipsTabField;
+import com.dotcms.contenttype.model.field.SelectField;
+import com.dotcms.contenttype.model.field.TabDividerField;
+import com.dotcms.contenttype.model.field.TagField;
+import com.dotcms.contenttype.model.field.TextAreaField;
 import com.dotcms.contenttype.model.field.TextField;
+import com.dotcms.contenttype.model.field.TimeField;
+import com.dotcms.contenttype.model.field.WysiwygField;
 import com.dotcms.contenttype.model.type.ContentType;
 import com.dotcms.mock.request.MockAttributeRequest;
 import com.dotcms.mock.request.MockHeaderRequest;
@@ -71,19 +90,374 @@
 
 
 	@Test
-	public void testFieldText() throws Exception {
+	public void testFieldBinary() throws Exception {
 		testField(
 			new AbstractFieldTester(){
 				@Override
 				protected String getJsonFieldCreate() {
 					return "{"+
 						// IDENTITY VALUES
-						"	\"clazz\" : \"com.dotcms.contenttype.model.field.ImmutableTextField\","+
+						"	\"clazz\" : \"com.dotcms.contenttype.model.field.ImmutableBinaryField\","+
+						"	\"contentTypeId\" : \"CONTENT_TYPE_ID\","+
+						"	\"dataType\" : \"SYSTEM\","+
+						"	\"name\" : \"The Field 1\","+
+
+						// MANDATORY VALUES
+						"	\"hint\" : \"THE HINT\","+
+
+						"	\"required\" : \"true\","+
+
+						// OPTIONAL VALUES
+						"	\"readOnly\" : \"false\","+
+						"	\"fixed\" : \"false\","+
+						"	\"sortOrder\" : 11"+
+					"	}";
+				}
+
+				@Override
+				protected void assertFieldCreate(Field field) {
+					assertTrue(field instanceof BinaryField);
+					assertEquals(DataTypes.SYSTEM, field.dataType());
+					assertNotNull(field.id());
+					assertEquals("The Field 1", field.name());
+					assertEquals("theField1", field.variable());
+
+					assertEquals("THE HINT", field.hint());
+
+					assertTrue(field.required());
+
+					assertFalse(field.readOnly());
+					assertFalse(field.fixed());
+					assertEquals(11, field.sortOrder());		
+				}
+
+				@Override
+				protected String getJsonFieldUpdate() {
+					return "{"+
+						// IDENTITY VALUES
+						"	\"clazz\" : \"com.dotcms.contenttype.model.field.ImmutableBinaryField\","+
+						"	\"contentTypeId\" : \"CONTENT_TYPE_ID\","+
+						"	\"id\" : \"CONTENT_TYPE_FIELD_ID\","+
+						"	\"dataType\" : \"SYSTEM\","+
+						"	\"name\" : \"The Field 2\","+
+
+						// MANDATORY VALUES
+						"	\"variable\" : \"theField1\","+
+						"	\"sortOrder\":\"12\","+
+
+						"	\"hint\" : \"THE HINT 2\","+
+
+						"	\"required\" : \"false\""+
+					"	}";
+				}
+
+				@Override
+				protected void assertFieldUpdate(Field field) {
+					assertTrue(field instanceof BinaryField);
+					assertEquals(DataTypes.SYSTEM, field.dataType());
+					assertNotNull(field.id());
+					assertEquals("The Field 2", field.name());
+					assertEquals("theField1", field.variable());
+
+					assertEquals("THE HINT 2", field.hint());
+
+					assertFalse(field.required());
+
+					assertFalse(field.readOnly());
+					assertFalse(field.fixed());
+					assertEquals(12, field.sortOrder());		
+				}
+			}
+		);
+	}
+
+	@Test
+	public void testFieldCategory() throws Exception {
+		testField(
+			new AbstractFieldTester(){
+				@Override
+				protected String getJsonFieldCreate() {
+					return "{"+
+						// IDENTITY VALUES
+						"	\"clazz\" : \"com.dotcms.contenttype.model.field.ImmutableCategoryField\","+
+						"	\"contentTypeId\" : \"CONTENT_TYPE_ID\","+
+						"	\"dataType\" : \"SYSTEM\","+
+						"	\"name\" : \"The Field 1\","+
+
+						// MANDATORY VALUES
+						"	\"values\" : \"3297fcca-d88a-45a7-aef4-7960bc6964aa\","+
+						"	\"hint\" : \"THE HINT\","+
+
+						"	\"required\" : \"true\","+
+						"	\"searchable\" : \"true\","+
+						"	\"indexed\" : \"true\","+
+
+						// OPTIONAL VALUES
+						"	\"readOnly\" : \"false\","+
+						"	\"fixed\" : \"false\","+
+						"	\"sortOrder\" : 11"+
+					"	}";
+				}
+
+				@Override
+				protected void assertFieldCreate(Field field) {
+					assertTrue(field instanceof CategoryField);
+					assertEquals(DataTypes.SYSTEM, field.dataType());
+					assertNotNull(field.id());
+					assertEquals("The Field 1", field.name());
+					assertEquals("theField1", field.variable());
+
+					assertEquals("3297fcca-d88a-45a7-aef4-7960bc6964aa", field.values());
+					assertEquals("THE HINT", field.hint());
+
+					assertTrue(field.required());
+					assertTrue(field.searchable());
+					assertTrue(field.indexed());
+
+					assertFalse(field.readOnly());
+					assertFalse(field.fixed());
+					assertEquals(11, field.sortOrder());		
+				}
+
+				@Override
+				protected String getJsonFieldUpdate() {
+					return "{"+
+						// IDENTITY VALUES
+						"	\"clazz\" : \"com.dotcms.contenttype.model.field.ImmutableCategoryField\","+
+						"	\"contentTypeId\" : \"CONTENT_TYPE_ID\","+
+						"	\"id\" : \"CONTENT_TYPE_FIELD_ID\","+
+						"	\"dataType\" : \"SYSTEM\","+
+						"	\"name\" : \"The Field 2\","+
+
+						// MANDATORY VALUES
+						"	\"variable\" : \"theField1\","+
+						"	\"sortOrder\":\"12\","+
+
+						"	\"values\" : \"3d5d641b-e5fd-409e-a283-b6fe7ab780d1\","+
+						"	\"hint\" : \"THE HINT 2\","+
+
+						"	\"required\" : \"false\","+
+						"	\"searchable\" : \"false\","+
+						"	\"indexed\" : \"true\""+
+					"	}";
+				}
+
+				@Override
+				protected void assertFieldUpdate(Field field) {
+					assertTrue(field instanceof CategoryField);
+					assertEquals(DataTypes.SYSTEM, field.dataType());
+					assertNotNull(field.id());
+					assertEquals("The Field 2", field.name());
+					assertEquals("theField1", field.variable());
+
+					assertEquals("3d5d641b-e5fd-409e-a283-b6fe7ab780d1", field.values());
+					assertEquals("THE HINT 2", field.hint());
+
+					assertFalse(field.required());
+					assertFalse(field.searchable());
+					assertTrue(field.indexed());
+
+					assertFalse(field.readOnly());
+					assertFalse(field.fixed());
+					assertEquals(12, field.sortOrder());		
+				}
+			}
+		);
+	}
+
+	@Test
+	public void testFieldCheckbox() throws Exception {
+		testField(
+			new AbstractFieldTester(){
+				@Override
+				protected String getJsonFieldCreate() {
+					return "{"+
+						// IDENTITY VALUES
+						"	\"clazz\" : \"com.dotcms.contenttype.model.field.ImmutableCheckboxField\","+
 						"	\"contentTypeId\" : \"CONTENT_TYPE_ID\","+
 						"	\"dataType\" : \"TEXT\","+
 						"	\"name\" : \"The Field 1\","+
 
 						// MANDATORY VALUES
+						"	\"values\" : \"Canada|CA\\r\\nMexico|MX\\r\\nUSA|US\","+
+						"	\"defaultValue\" : \"THE DEFAULT VALUE\","+
+						"	\"hint\" : \"THE HINT\","+
+
+						"	\"required\" : \"true\","+
+						"	\"searchable\" : \"true\","+
+						"	\"indexed\" : \"true\","+
+
+						// OPTIONAL VALUES
+						"	\"readOnly\" : \"false\","+
+						"	\"fixed\" : \"false\","+
+						"	\"sortOrder\" : 11"+
+					"	}";
+				}
+
+				@Override
+				protected void assertFieldCreate(Field field) {
+					assertTrue(field instanceof CheckboxField);
+					assertEquals(DataTypes.TEXT, field.dataType());
+					assertNotNull(field.id());
+					assertEquals("The Field 1", field.name());
+					assertEquals("theField1", field.variable());
+
+					assertEquals("Canada|CA\r\nMexico|MX\r\nUSA|US", field.values());
+					assertEquals("THE DEFAULT VALUE", field.defaultValue());
+					assertEquals("THE HINT", field.hint());
+					assertEquals(3, field.selectableValues().size());
+
+					assertTrue(field.required());
+					assertTrue(field.searchable());
+					assertTrue(field.indexed());
+
+					assertFalse(field.readOnly());
+					assertFalse(field.fixed());
+					assertEquals(11, field.sortOrder());		
+				}
+
+				@Override
+				protected String getJsonFieldUpdate() {
+					return "{"+
+						// IDENTITY VALUES
+						"	\"clazz\" : \"com.dotcms.contenttype.model.field.ImmutableCheckboxField\","+
+						"	\"contentTypeId\" : \"CONTENT_TYPE_ID\","+
+						"	\"id\" : \"CONTENT_TYPE_FIELD_ID\","+
+						"	\"dataType\" : \"TEXT\","+
+						"	\"name\" : \"The Field 2\","+
+
+						// MANDATORY VALUES
+						"	\"variable\" : \"theField1\","+
+						"	\"sortOrder\":\"12\","+
+
+						"	\"values\" : \"CostaRica|CR\\r\\nVenezuela|VN\","+
+						"	\"defaultValue\" : \"THE DEFAULT VALUE 2\","+
+						"	\"hint\" : \"THE HINT 2\","+
+
+						"	\"required\" : \"false\","+
+						"	\"searchable\" : \"false\","+
+						"	\"indexed\" : \"false\""+
+					"	}";
+				}
+
+				@Override
+				protected void assertFieldUpdate(Field field) {
+					assertTrue(field instanceof CheckboxField);
+					assertEquals(DataTypes.TEXT, field.dataType());
+					assertNotNull(field.id());
+					assertEquals("The Field 2", field.name());
+					assertEquals("theField1", field.variable());
+
+					assertEquals("CostaRica|CR\r\nVenezuela|VN", field.values());
+					assertEquals("THE DEFAULT VALUE 2", field.defaultValue());
+					assertEquals("THE HINT 2", field.hint());
+					assertEquals(2, field.selectableValues().size());
+
+					assertFalse(field.required());
+					assertFalse(field.searchable());
+					assertFalse(field.indexed());
+
+					assertFalse(field.readOnly());
+					assertFalse(field.fixed());
+					assertEquals(12, field.sortOrder());		
+				}
+			}
+		);
+	}
+
+	@Test
+	public void testFieldConstant() throws Exception {
+		testField(
+			new AbstractFieldTester(){
+				@Override
+				protected String getJsonFieldCreate() {
+					return "{"+
+						// IDENTITY VALUES
+						"	\"clazz\" : \"com.dotcms.contenttype.model.field.ImmutableConstantField\","+
+						"	\"contentTypeId\" : \"CONTENT_TYPE_ID\","+
+						"	\"dataType\" : \"SYSTEM\","+
+						"	\"name\" : \"The Field 1\","+
+
+						// MANDATORY VALUES
+						"	\"values\" : \"THE VALUE\","+
+						"	\"hint\" : \"THE HINT\","+
+
+						// OPTIONAL VALUES
+						"	\"readOnly\" : \"false\","+
+						"	\"fixed\" : \"false\","+
+						"	\"sortOrder\" : 11"+
+					"	}";
+				}
+
+				@Override
+				protected void assertFieldCreate(Field field) {
+					assertTrue(field instanceof ConstantField);
+					assertEquals(DataTypes.SYSTEM, field.dataType());
+					assertNotNull(field.id());
+					assertEquals("The Field 1", field.name());
+					assertEquals("theField1", field.variable());
+
+					assertEquals("THE VALUE", field.values());
+					assertEquals("THE HINT", field.hint());
+
+					assertFalse(field.readOnly());
+					assertFalse(field.fixed());
+					assertEquals(11, field.sortOrder());		
+				}
+
+				@Override
+				protected String getJsonFieldUpdate() {
+					return "{"+
+						// IDENTITY VALUES
+						"	\"clazz\" : \"com.dotcms.contenttype.model.field.ImmutableConstantField\","+
+						"	\"contentTypeId\" : \"CONTENT_TYPE_ID\","+
+						"	\"id\" : \"CONTENT_TYPE_FIELD_ID\","+
+						"	\"dataType\" : \"SYSTEM\","+
+						"	\"name\" : \"The Field 2\","+
+
+						// MANDATORY VALUES
+						"	\"variable\" : \"theField1\","+
+						"	\"sortOrder\":\"12\","+
+
+						"	\"values\" : \"THE VALUE 2\","+
+						"	\"hint\" : \"THE HINT 2\""+
+					"	}";
+				}
+
+				@Override
+				protected void assertFieldUpdate(Field field) {
+					assertTrue(field instanceof ConstantField);
+					assertEquals(DataTypes.SYSTEM, field.dataType());
+					assertNotNull(field.id());
+					assertEquals("The Field 2", field.name());
+					assertEquals("theField1", field.variable());
+
+					assertEquals("THE VALUE 2", field.values());
+					assertEquals("THE HINT 2", field.hint());
+
+					assertFalse(field.readOnly());
+					assertFalse(field.fixed());
+					assertEquals(12, field.sortOrder());		
+				}
+			}
+		);
+	}
+
+	@Test
+	public void testFieldCustom() throws Exception {
+		testField(
+			new AbstractFieldTester(){
+				@Override
+				protected String getJsonFieldCreate() {
+					return "{"+
+						// IDENTITY VALUES
+						"	\"clazz\" : \"com.dotcms.contenttype.model.field.ImmutableCustomField\","+
+						"	\"contentTypeId\" : \"CONTENT_TYPE_ID\","+
+						"	\"dataType\" : \"LONG_TEXT\","+
+						"	\"name\" : \"The Field 1\","+
+
+						// MANDATORY VALUES
+						"	\"values\" : \"THE VALUE\","+
 						"	\"defaultValue\" : \"THE DEFAULT VALUE\","+
 						"	\"regexCheck\" : \"THE VALIDATION REGEX\","+
 						"	\"hint\" : \"THE HINT\","+
@@ -103,16 +477,13 @@
 
 				@Override
 				protected void assertFieldCreate(Field field) {
-					assertTrue(field instanceof TextField);
-<<<<<<< HEAD
-					assertEquals(DataTypes.TEXT, field.dataType());
+					assertTrue(field instanceof CustomField);
+					assertEquals(DataTypes.LONG_TEXT, field.dataType());
 					assertNotNull(field.id());
 					assertEquals("The Field 1", field.name());
-=======
-					assertNotNull(field.id());
->>>>>>> 9677db9e
-					assertEquals("theField1", field.variable());
-
+					assertEquals("theField1", field.variable());
+
+					assertEquals("THE VALUE", field.values());
 					assertEquals("THE DEFAULT VALUE", field.defaultValue());
 					assertEquals("THE VALIDATION REGEX", field.regexCheck());
 					assertEquals("THE HINT", field.hint());
@@ -132,20 +503,17 @@
 				protected String getJsonFieldUpdate() {
 					return "{"+
 						// IDENTITY VALUES
-						"	\"clazz\" : \"com.dotcms.contenttype.model.field.ImmutableTextField\","+
+						"	\"clazz\" : \"com.dotcms.contenttype.model.field.ImmutableCustomField\","+
 						"	\"contentTypeId\" : \"CONTENT_TYPE_ID\","+
 						"	\"id\" : \"CONTENT_TYPE_FIELD_ID\","+
-						"	\"dataType\" : \"TEXT\","+
-<<<<<<< HEAD
+						"	\"dataType\" : \"LONG_TEXT\","+
 						"	\"name\" : \"The Field 2\","+
-=======
-						"	\"name\" : \"The Field 1\","+
->>>>>>> 9677db9e
 
 						// MANDATORY VALUES
 						"	\"variable\" : \"theField1\","+
 						"	\"sortOrder\":\"12\","+
 
+						"	\"values\" : \"THE VALUE 2\","+
 						"	\"defaultValue\" : \"THE DEFAULT VALUE 2\","+
 						"	\"regexCheck\" : \"THE VALIDATION REGEX 2\","+
 						"	\"hint\" : \"THE HINT 2\","+
@@ -160,16 +528,13 @@
 
 				@Override
 				protected void assertFieldUpdate(Field field) {
-					assertTrue(field instanceof TextField);
-<<<<<<< HEAD
-					assertEquals(DataTypes.TEXT, field.dataType());
+					assertTrue(field instanceof CustomField);
+					assertEquals(DataTypes.LONG_TEXT, field.dataType());
 					assertNotNull(field.id());
 					assertEquals("The Field 2", field.name());
-=======
-					assertNotNull(field.id());
->>>>>>> 9677db9e
-					assertEquals("theField1", field.variable());
-
+					assertEquals("theField1", field.variable());
+
+					assertEquals("THE VALUE 2", field.values());
 					assertEquals("THE DEFAULT VALUE 2", field.defaultValue());
 					assertEquals("THE VALIDATION REGEX 2", field.regexCheck());
 					assertEquals("THE HINT 2", field.hint());
@@ -220,13 +585,9 @@
 				@Override
 				protected void assertFieldCreate(Field field) {
 					assertTrue(field instanceof DateField);
-<<<<<<< HEAD
 					assertEquals(DataTypes.DATE, field.dataType());
 					assertNotNull(field.id());
 					assertEquals("The Field 1", field.name());
-=======
-					assertNotNull(field.id());
->>>>>>> 9677db9e
 					assertEquals("theField1", field.variable());
 
 					assertEquals("1995-12-05", field.defaultValue());
@@ -250,11 +611,7 @@
 						"	\"contentTypeId\" : \"CONTENT_TYPE_ID\","+
 						"	\"id\" : \"CONTENT_TYPE_FIELD_ID\","+
 						"	\"dataType\" : \"DATE\","+
-<<<<<<< HEAD
 						"	\"name\" : \"The Field 2\","+
-=======
-						"	\"name\" : \"The Field 1\","+
->>>>>>> 9677db9e
 
 						// MANDATORY VALUES
 						"	\"variable\" : \"theField1\","+
@@ -273,13 +630,9 @@
 				@Override
 				protected void assertFieldUpdate(Field field) {
 					assertTrue(field instanceof DateField);
-<<<<<<< HEAD
 					assertEquals(DataTypes.DATE, field.dataType());
 					assertNotNull(field.id());
 					assertEquals("The Field 2", field.name());
-=======
-					assertNotNull(field.id());
->>>>>>> 9677db9e
 					assertEquals("theField1", field.variable());
 
 					assertEquals("1980-03-31", field.defaultValue());
@@ -289,6 +642,1592 @@
 					assertFalse(field.searchable());
 					assertFalse(field.indexed());
 					assertFalse(field.listed());
+
+					assertFalse(field.readOnly());
+					assertFalse(field.fixed());
+					assertEquals(12, field.sortOrder());		
+				}
+			}
+		);
+	}
+
+	@Test
+	public void testFieldDateTime() throws Exception {
+		testField(
+			new AbstractFieldTester(){
+				@Override
+				protected String getJsonFieldCreate() {
+					return "{"+
+						// IDENTITY VALUES
+						"	\"clazz\" : \"com.dotcms.contenttype.model.field.ImmutableDateTimeField\","+
+						"	\"contentTypeId\" : \"CONTENT_TYPE_ID\","+
+						"	\"dataType\" : \"DATE\","+
+						"	\"name\" : \"The Field 1\","+
+
+						// MANDATORY VALUES
+						"	\"defaultValue\" : \"2005-12-01 15:22:00\","+
+						"	\"hint\" : \"THE HINT\","+
+
+						"	\"required\" : \"true\","+
+						"	\"searchable\" : \"true\","+
+						"	\"indexed\" : \"true\","+
+						"	\"listed\" : \"true\","+
+
+						// OPTIONAL VALUES
+						"	\"readOnly\" : \"false\","+
+						"	\"fixed\" : \"false\","+
+						"	\"sortOrder\" : 11"+
+					"	}";
+				}
+
+				@Override
+				protected void assertFieldCreate(Field field) {
+					assertTrue(field instanceof DateTimeField);
+					assertEquals(DataTypes.DATE, field.dataType());
+					assertNotNull(field.id());
+					assertEquals("The Field 1", field.name());
+					assertEquals("theField1", field.variable());
+
+					assertEquals("2005-12-01 15:22:00", field.defaultValue());
+					assertEquals("THE HINT", field.hint());
+
+					assertTrue(field.required());
+					assertTrue(field.searchable());
+					assertTrue(field.indexed());
+					assertTrue(field.listed());
+
+					assertFalse(field.readOnly());
+					assertFalse(field.fixed());
+					assertEquals(11, field.sortOrder());		
+				}
+
+				@Override
+				protected String getJsonFieldUpdate() {
+					return "{"+
+						// IDENTITY VALUES
+						"	\"clazz\" : \"com.dotcms.contenttype.model.field.ImmutableDateTimeField\","+
+						"	\"contentTypeId\" : \"CONTENT_TYPE_ID\","+
+						"	\"id\" : \"CONTENT_TYPE_FIELD_ID\","+
+						"	\"dataType\" : \"DATE\","+
+						"	\"name\" : \"The Field 2\","+
+
+						// MANDATORY VALUES
+						"	\"variable\" : \"theField1\","+
+						"	\"sortOrder\":\"12\","+
+
+						"	\"defaultValue\" : \"1980-03-31 09:15:00\","+
+						"	\"hint\" : \"THE HINT 2\","+
+
+						"	\"required\" : \"false\","+
+						"	\"searchable\" : \"false\","+
+						"	\"indexed\" : \"false\","+
+						"	\"listed\" : \"false\""+
+					"	}";
+				}
+
+				@Override
+				protected void assertFieldUpdate(Field field) {
+					assertTrue(field instanceof DateTimeField);
+					assertEquals(DataTypes.DATE, field.dataType());
+					assertNotNull(field.id());
+					assertEquals("The Field 2", field.name());
+					assertEquals("theField1", field.variable());
+
+					assertEquals("1980-03-31 09:15:00", field.defaultValue());
+					assertEquals("THE HINT 2", field.hint());
+
+					assertFalse(field.required());
+					assertFalse(field.searchable());
+					assertFalse(field.indexed());
+					assertFalse(field.listed());
+
+					assertFalse(field.readOnly());
+					assertFalse(field.fixed());
+					assertEquals(12, field.sortOrder());		
+				}
+			}
+		);
+	}
+
+	@Test
+	public void testFieldFile() throws Exception {
+		testField(
+			new AbstractFieldTester(){
+				@Override
+				protected String getJsonFieldCreate() {
+					return "{"+
+						// IDENTITY VALUES
+						"	\"clazz\" : \"com.dotcms.contenttype.model.field.ImmutableFileField\","+
+						"	\"contentTypeId\" : \"CONTENT_TYPE_ID\","+
+						"	\"dataType\" : \"TEXT\","+
+						"	\"name\" : \"The Field 1\","+
+
+						// MANDATORY VALUES
+						"	\"hint\" : \"THE HINT\","+
+
+						"	\"required\" : \"true\","+
+
+						// OPTIONAL VALUES
+						"	\"readOnly\" : \"false\","+
+						"	\"fixed\" : \"false\","+
+						"	\"sortOrder\" : 11"+
+					"	}";
+				}
+
+				@Override
+				protected void assertFieldCreate(Field field) {
+					assertTrue(field instanceof FileField);
+					assertEquals(DataTypes.TEXT, field.dataType());
+					assertNotNull(field.id());
+					assertEquals("The Field 1", field.name());
+					assertEquals("theField1", field.variable());
+
+					assertEquals("THE HINT", field.hint());
+
+					assertTrue(field.required());
+
+					assertFalse(field.readOnly());
+					assertFalse(field.fixed());
+					assertEquals(11, field.sortOrder());		
+				}
+
+				@Override
+				protected String getJsonFieldUpdate() {
+					return "{"+
+						// IDENTITY VALUES
+						"	\"clazz\" : \"com.dotcms.contenttype.model.field.ImmutableFileField\","+
+						"	\"contentTypeId\" : \"CONTENT_TYPE_ID\","+
+						"	\"id\" : \"CONTENT_TYPE_FIELD_ID\","+
+						"	\"dataType\" : \"TEXT\","+
+						"	\"name\" : \"The Field 2\","+
+
+						// MANDATORY VALUES
+						"	\"variable\" : \"theField1\","+
+						"	\"sortOrder\":\"12\","+
+
+						"	\"hint\" : \"THE HINT 2\","+
+
+						"	\"required\" : \"false\""+
+					"	}";
+				}
+
+				@Override
+				protected void assertFieldUpdate(Field field) {
+					assertTrue(field instanceof FileField);
+					assertEquals(DataTypes.TEXT, field.dataType());
+					assertNotNull(field.id());
+					assertEquals("The Field 2", field.name());
+					assertEquals("theField1", field.variable());
+
+					assertEquals("THE HINT 2", field.hint());
+
+					assertFalse(field.required());
+
+					assertFalse(field.readOnly());
+					assertFalse(field.fixed());
+					assertEquals(12, field.sortOrder());		
+				}
+			}
+		);
+	}
+
+	@Test
+	public void testFieldHidden() throws Exception {
+		testField(
+			new AbstractFieldTester(){
+				@Override
+				protected String getJsonFieldCreate() {
+					return "{"+
+						// IDENTITY VALUES
+						"	\"clazz\" : \"com.dotcms.contenttype.model.field.ImmutableHiddenField\","+
+						"	\"contentTypeId\" : \"CONTENT_TYPE_ID\","+
+						"	\"dataType\" : \"SYSTEM\","+
+						"	\"name\" : \"The Field 1\","+
+
+						// MANDATORY VALUES
+						"	\"values\" : \"THE VALUE\","+
+
+						// OPTIONAL VALUES
+						"	\"readOnly\" : \"false\","+
+						"	\"fixed\" : \"false\","+
+						"	\"sortOrder\" : 11"+
+					"	}";
+				}
+
+				@Override
+				protected void assertFieldCreate(Field field) {
+					assertTrue(field instanceof HiddenField);
+					assertEquals(DataTypes.SYSTEM, field.dataType());
+					assertNotNull(field.id());
+					assertEquals("The Field 1", field.name());
+					assertEquals("theField1", field.variable());
+
+					assertEquals("THE VALUE", field.values());
+
+					assertFalse(field.readOnly());
+					assertFalse(field.fixed());
+					assertEquals(11, field.sortOrder());		
+				}
+
+				@Override
+				protected String getJsonFieldUpdate() {
+					return "{"+
+						// IDENTITY VALUES
+						"	\"clazz\" : \"com.dotcms.contenttype.model.field.ImmutableHiddenField\","+
+						"	\"contentTypeId\" : \"CONTENT_TYPE_ID\","+
+						"	\"id\" : \"CONTENT_TYPE_FIELD_ID\","+
+						"	\"dataType\" : \"SYSTEM\","+
+						"	\"name\" : \"The Field 2\","+
+
+						// MANDATORY VALUES
+						"	\"variable\" : \"theField1\","+
+						"	\"sortOrder\":\"12\","+
+
+						"	\"values\" : \"THE VALUE 2\""+
+					"	}";
+				}
+
+				@Override
+				protected void assertFieldUpdate(Field field) {
+					assertTrue(field instanceof HiddenField);
+					assertEquals(DataTypes.SYSTEM, field.dataType());
+					assertNotNull(field.id());
+					assertEquals("The Field 2", field.name());
+					assertEquals("theField1", field.variable());
+
+					assertEquals("THE VALUE 2", field.values());
+
+					assertFalse(field.readOnly());
+					assertFalse(field.fixed());
+					assertEquals(12, field.sortOrder());		
+				}
+			}
+		);
+	}
+
+	@Test
+	public void testFieldHostFolder() throws Exception {
+		testField(
+			new AbstractFieldTester(){
+				@Override
+				protected String getJsonFieldCreate() {
+					return "{"+
+						// IDENTITY VALUES
+						"	\"clazz\" : \"com.dotcms.contenttype.model.field.ImmutableHostFolderField\","+
+						"	\"contentTypeId\" : \"CONTENT_TYPE_ID\","+
+						"	\"dataType\" : \"SYSTEM\","+
+						"	\"name\" : \"The Field 1\","+
+
+						// MANDATORY VALUES
+						"	\"hint\" : \"THE HINT\","+
+
+						"	\"required\" : \"true\","+
+						"	\"searchable\" : \"true\","+
+
+						// OPTIONAL VALUES
+						"	\"readOnly\" : \"false\","+
+						"	\"fixed\" : \"false\","+
+						"	\"sortOrder\" : 11"+
+					"	}";
+				}
+
+				@Override
+				protected void assertFieldCreate(Field field) {
+					assertTrue(field instanceof HostFolderField);
+					assertEquals(DataTypes.SYSTEM, field.dataType());
+					assertNotNull(field.id());
+					assertEquals("The Field 1", field.name());
+					assertEquals("theField1", field.variable());
+
+					assertEquals("THE HINT", field.hint());
+
+					assertTrue(field.required());
+					assertTrue(field.searchable());
+
+					assertFalse(field.readOnly());
+					assertFalse(field.fixed());
+					assertEquals(11, field.sortOrder());		
+				}
+
+				@Override
+				protected String getJsonFieldUpdate() {
+					return "{"+
+						// IDENTITY VALUES
+						"	\"clazz\" : \"com.dotcms.contenttype.model.field.ImmutableHostFolderField\","+
+						"	\"contentTypeId\" : \"CONTENT_TYPE_ID\","+
+						"	\"id\" : \"CONTENT_TYPE_FIELD_ID\","+
+						"	\"dataType\" : \"SYSTEM\","+
+						"	\"name\" : \"The Field 2\","+
+
+						// MANDATORY VALUES
+						"	\"variable\" : \"theField1\","+
+						"	\"sortOrder\":\"12\","+
+
+						"	\"hint\" : \"THE HINT 2\","+
+
+						"	\"required\" : \"false\","+
+						"	\"searchable\" : \"false\""+
+					"	}";
+				}
+
+				@Override
+				protected void assertFieldUpdate(Field field) {
+					assertTrue(field instanceof HostFolderField);
+					assertEquals(DataTypes.SYSTEM, field.dataType());
+					assertNotNull(field.id());
+					assertEquals("The Field 2", field.name());
+					assertEquals("theField1", field.variable());
+
+					assertEquals("THE HINT 2", field.hint());
+
+					assertFalse(field.required());
+					assertFalse(field.searchable());
+
+					assertFalse(field.readOnly());
+					assertFalse(field.fixed());
+					assertEquals(12, field.sortOrder());		
+				}
+			}
+		);
+	}
+
+	@Test
+	public void testFieldImage() throws Exception {
+		testField(
+			new AbstractFieldTester(){
+				@Override
+				protected String getJsonFieldCreate() {
+					return "{"+
+						// IDENTITY VALUES
+						"	\"clazz\" : \"com.dotcms.contenttype.model.field.ImmutableImageField\","+
+						"	\"contentTypeId\" : \"CONTENT_TYPE_ID\","+
+						"	\"dataType\" : \"TEXT\","+
+						"	\"name\" : \"The Field 1\","+
+
+						// MANDATORY VALUES
+						"	\"hint\" : \"THE HINT\","+
+
+						"	\"required\" : \"true\","+
+
+						// OPTIONAL VALUES
+						"	\"readOnly\" : \"false\","+
+						"	\"fixed\" : \"false\","+
+						"	\"sortOrder\" : 11"+
+					"	}";
+				}
+
+				@Override
+				protected void assertFieldCreate(Field field) {
+					assertTrue(field instanceof ImageField);
+					assertEquals(DataTypes.TEXT, field.dataType());
+					assertNotNull(field.id());
+					assertEquals("The Field 1", field.name());
+					assertEquals("theField1", field.variable());
+
+					assertEquals("THE HINT", field.hint());
+
+					assertTrue(field.required());
+
+					assertFalse(field.readOnly());
+					assertFalse(field.fixed());
+					assertEquals(11, field.sortOrder());		
+				}
+
+				@Override
+				protected String getJsonFieldUpdate() {
+					return "{"+
+						// IDENTITY VALUES
+						"	\"clazz\" : \"com.dotcms.contenttype.model.field.ImmutableImageField\","+
+						"	\"contentTypeId\" : \"CONTENT_TYPE_ID\","+
+						"	\"id\" : \"CONTENT_TYPE_FIELD_ID\","+
+						"	\"dataType\" : \"TEXT\","+
+						"	\"name\" : \"The Field 2\","+
+
+						// MANDATORY VALUES
+						"	\"variable\" : \"theField1\","+
+						"	\"sortOrder\":\"12\","+
+
+						"	\"hint\" : \"THE HINT 2\","+
+
+						"	\"required\" : \"false\""+
+					"	}";
+				}
+
+				@Override
+				protected void assertFieldUpdate(Field field) {
+					assertTrue(field instanceof ImageField);
+					assertEquals(DataTypes.TEXT, field.dataType());
+					assertNotNull(field.id());
+					assertEquals("The Field 2", field.name());
+					assertEquals("theField1", field.variable());
+
+					assertEquals("THE HINT 2", field.hint());
+
+					assertFalse(field.required());
+
+					assertFalse(field.readOnly());
+					assertFalse(field.fixed());
+					assertEquals(12, field.sortOrder());		
+				}
+			}
+		);
+	}
+
+	@Test
+	public void testFieldKeyValue() throws Exception {
+		testField(
+			new AbstractFieldTester(){
+				@Override
+				protected String getJsonFieldCreate() {
+					return "{"+
+						// IDENTITY VALUES
+						"	\"clazz\" : \"com.dotcms.contenttype.model.field.ImmutableKeyValueField\","+
+						"	\"contentTypeId\" : \"CONTENT_TYPE_ID\","+
+						"	\"dataType\" : \"LONG_TEXT\","+
+						"	\"name\" : \"The Field 1\","+
+
+						// MANDATORY VALUES
+						"	\"hint\" : \"THE HINT\","+
+
+						"	\"required\" : \"true\","+
+						"	\"searchable\" : \"true\","+
+
+						// OPTIONAL VALUES
+						"	\"readOnly\" : \"false\","+
+						"	\"fixed\" : \"false\","+
+						"	\"sortOrder\" : 11"+
+					"	}";
+				}
+
+				@Override
+				protected void assertFieldCreate(Field field) {
+					assertTrue(field instanceof KeyValueField);
+					assertEquals(DataTypes.LONG_TEXT, field.dataType());
+					assertNotNull(field.id());
+					assertEquals("The Field 1", field.name());
+					assertEquals("theField1", field.variable());
+
+					assertEquals("THE HINT", field.hint());
+
+					assertTrue(field.required());
+					assertTrue(field.searchable());
+
+					assertFalse(field.readOnly());
+					assertFalse(field.fixed());
+					assertEquals(11, field.sortOrder());		
+				}
+
+				@Override
+				protected String getJsonFieldUpdate() {
+					return "{"+
+						// IDENTITY VALUES
+						"	\"clazz\" : \"com.dotcms.contenttype.model.field.ImmutableKeyValueField\","+
+						"	\"contentTypeId\" : \"CONTENT_TYPE_ID\","+
+						"	\"id\" : \"CONTENT_TYPE_FIELD_ID\","+
+						"	\"dataType\" : \"LONG_TEXT\","+
+						"	\"name\" : \"The Field 2\","+
+
+						// MANDATORY VALUES
+						"	\"variable\" : \"theField1\","+
+						"	\"sortOrder\":\"12\","+
+
+						"	\"hint\" : \"THE HINT 2\","+
+
+						"	\"required\" : \"false\","+
+						"	\"searchable\" : \"false\""+
+					"	}";
+				}
+
+				@Override
+				protected void assertFieldUpdate(Field field) {
+					assertTrue(field instanceof KeyValueField);
+					assertEquals(DataTypes.LONG_TEXT, field.dataType());
+					assertNotNull(field.id());
+					assertEquals("The Field 2", field.name());
+					assertEquals("theField1", field.variable());
+
+					assertEquals("THE HINT 2", field.hint());
+
+					assertFalse(field.required());
+					assertFalse(field.searchable());
+
+					assertFalse(field.readOnly());
+					assertFalse(field.fixed());
+					assertEquals(12, field.sortOrder());		
+				}
+			}
+		);
+	}
+
+	@Test
+	public void testFieldLineDivider() throws Exception {
+		testField(
+			new AbstractFieldTester(){
+				@Override
+				protected String getJsonFieldCreate() {
+					return "{"+
+						// IDENTITY VALUES
+						"	\"clazz\" : \"com.dotcms.contenttype.model.field.ImmutableLineDividerField\","+
+						"	\"contentTypeId\" : \"CONTENT_TYPE_ID\","+
+						"	\"dataType\" : \"SYSTEM\","+
+						"	\"name\" : \"The Field 1\","+
+
+						// MANDATORY VALUES
+
+						// OPTIONAL VALUES
+						"	\"readOnly\" : \"false\","+
+						"	\"fixed\" : \"false\","+
+						"	\"sortOrder\" : 11"+
+					"	}";
+				}
+
+				@Override
+				protected void assertFieldCreate(Field field) {
+					assertTrue(field instanceof LineDividerField);
+					assertEquals(DataTypes.SYSTEM, field.dataType());
+					assertNotNull(field.id());
+					assertEquals("The Field 1", field.name());
+					assertEquals("theField1", field.variable());
+
+					assertFalse(field.readOnly());
+					assertFalse(field.fixed());
+					assertEquals(11, field.sortOrder());		
+				}
+
+				@Override
+				protected String getJsonFieldUpdate() {
+					return "{"+
+						// IDENTITY VALUES
+						"	\"clazz\" : \"com.dotcms.contenttype.model.field.ImmutableLineDividerField\","+
+						"	\"contentTypeId\" : \"CONTENT_TYPE_ID\","+
+						"	\"id\" : \"CONTENT_TYPE_FIELD_ID\","+
+						"	\"dataType\" : \"SYSTEM\","+
+						"	\"name\" : \"The Field 2\","+
+
+						// MANDATORY VALUES
+						"	\"variable\" : \"theField1\","+
+						"	\"sortOrder\":\"12\""+
+					"	}";
+				}
+
+				@Override
+				protected void assertFieldUpdate(Field field) {
+					assertTrue(field instanceof LineDividerField);
+					assertEquals(DataTypes.SYSTEM, field.dataType());
+					assertNotNull(field.id());
+					assertEquals("The Field 2", field.name());
+					assertEquals("theField1", field.variable());
+
+					assertFalse(field.readOnly());
+					assertFalse(field.fixed());
+					assertEquals(12, field.sortOrder());		
+				}
+			}
+		);
+	}
+
+	@Test
+	public void testFieldMultiSelect() throws Exception {
+		testField(
+			new AbstractFieldTester(){
+				@Override
+				protected String getJsonFieldCreate() {
+					return "{"+
+						// IDENTITY VALUES
+						"	\"clazz\" : \"com.dotcms.contenttype.model.field.ImmutableMultiSelectField\","+
+						"	\"contentTypeId\" : \"CONTENT_TYPE_ID\","+
+						"	\"dataType\" : \"LONG_TEXT\","+
+						"	\"name\" : \"The Field 1\","+
+
+						// MANDATORY VALUES
+						"	\"values\" : \"Canada|CA\\r\\nMexico|MX\\r\\nUSA|US\","+
+						"	\"defaultValue\" : \"THE DEFAULT VALUE\","+
+						"	\"hint\" : \"THE HINT\","+
+
+						"	\"required\" : \"true\","+
+						"	\"searchable\" : \"true\","+
+						"	\"indexed\" : \"true\","+
+						"	\"unique\" : \"false\","+
+
+						// OPTIONAL VALUES
+						"	\"readOnly\" : \"false\","+
+						"	\"fixed\" : \"false\","+
+						"	\"sortOrder\" : 11"+
+					"	}";
+				}
+
+				@Override
+				protected void assertFieldCreate(Field field) {
+					assertTrue(field instanceof MultiSelectField);
+					assertEquals(DataTypes.LONG_TEXT, field.dataType());
+					assertNotNull(field.id());
+					assertEquals("The Field 1", field.name());
+					assertEquals("theField1", field.variable());
+
+					assertEquals("Canada|CA\r\nMexico|MX\r\nUSA|US", field.values());
+					assertEquals("THE DEFAULT VALUE", field.defaultValue());
+					assertEquals("THE HINT", field.hint());
+					assertEquals(3, field.selectableValues().size());
+
+					assertTrue(field.required());
+					assertTrue(field.searchable());
+					assertTrue(field.indexed());
+					assertFalse(field.unique());
+
+					assertFalse(field.readOnly());
+					assertFalse(field.fixed());
+					assertEquals(11, field.sortOrder());		
+				}
+
+				@Override
+				protected String getJsonFieldUpdate() {
+					return "{"+
+						// IDENTITY VALUES
+						"	\"clazz\" : \"com.dotcms.contenttype.model.field.ImmutableMultiSelectField\","+
+						"	\"contentTypeId\" : \"CONTENT_TYPE_ID\","+
+						"	\"id\" : \"CONTENT_TYPE_FIELD_ID\","+
+						"	\"dataType\" : \"LONG_TEXT\","+
+						"	\"name\" : \"The Field 2\","+
+
+						// MANDATORY VALUES
+						"	\"variable\" : \"theField1\","+
+						"	\"sortOrder\":\"12\","+
+
+						"	\"values\" : \"CostaRica|CR\\r\\nVenezuela|VN\","+
+						"	\"defaultValue\" : \"THE DEFAULT VALUE 2\","+
+						"	\"hint\" : \"THE HINT 2\","+
+
+						"	\"required\" : \"false\","+
+						"	\"searchable\" : \"false\","+
+						"	\"indexed\" : \"false\","+
+						"	\"unique\" : \"false\""+
+					"	}";
+				}
+
+				@Override
+				protected void assertFieldUpdate(Field field) {
+					assertTrue(field instanceof MultiSelectField);
+					assertEquals(DataTypes.LONG_TEXT, field.dataType());
+					assertNotNull(field.id());
+					assertEquals("The Field 2", field.name());
+					assertEquals("theField1", field.variable());
+
+					assertEquals("CostaRica|CR\r\nVenezuela|VN", field.values());
+					assertEquals("THE DEFAULT VALUE 2", field.defaultValue());
+					assertEquals("THE HINT 2", field.hint());
+					assertEquals(2, field.selectableValues().size());
+
+					assertFalse(field.required());
+					assertFalse(field.searchable());
+					assertFalse(field.indexed());
+					assertFalse(field.unique());
+
+					assertFalse(field.readOnly());
+					assertFalse(field.fixed());
+					assertEquals(12, field.sortOrder());		
+				}
+			}
+		);
+	}
+
+	@Test
+	public void testFieldPermissionTab() throws Exception {
+		testField(
+			new AbstractFieldTester(){
+				@Override
+				protected String getJsonFieldCreate() {
+					return "{"+
+						// IDENTITY VALUES
+						"	\"clazz\" : \"com.dotcms.contenttype.model.field.ImmutablePermissionTabField\","+
+						"	\"contentTypeId\" : \"CONTENT_TYPE_ID\","+
+						"	\"dataType\" : \"SYSTEM\","+
+						"	\"name\" : \"The Field 1\","+
+
+						// MANDATORY VALUES
+
+						// OPTIONAL VALUES
+						"	\"readOnly\" : \"false\","+
+						"	\"fixed\" : \"false\","+
+						"	\"sortOrder\" : 11"+
+					"	}";
+				}
+
+				@Override
+				protected void assertFieldCreate(Field field) {
+					assertTrue(field instanceof PermissionTabField);
+					assertEquals(DataTypes.SYSTEM, field.dataType());
+					assertNotNull(field.id());
+					assertEquals("The Field 1", field.name());
+					assertEquals("theField1", field.variable());
+
+					assertFalse(field.readOnly());
+					assertFalse(field.fixed());
+					assertEquals(11, field.sortOrder());		
+				}
+
+				@Override
+				protected String getJsonFieldUpdate() {
+					return "{"+
+						// IDENTITY VALUES
+						"	\"clazz\" : \"com.dotcms.contenttype.model.field.ImmutablePermissionTabField\","+
+						"	\"contentTypeId\" : \"CONTENT_TYPE_ID\","+
+						"	\"id\" : \"CONTENT_TYPE_FIELD_ID\","+
+						"	\"dataType\" : \"SYSTEM\","+
+						"	\"name\" : \"The Field 2\","+
+
+						// MANDATORY VALUES
+						"	\"variable\" : \"theField1\","+
+						"	\"sortOrder\":\"12\""+
+					"	}";
+				}
+
+				@Override
+				protected void assertFieldUpdate(Field field) {
+					assertTrue(field instanceof PermissionTabField);
+					assertEquals(DataTypes.SYSTEM, field.dataType());
+					assertNotNull(field.id());
+					assertEquals("The Field 2", field.name());
+					assertEquals("theField1", field.variable());
+
+					assertFalse(field.readOnly());
+					assertFalse(field.fixed());
+					assertEquals(12, field.sortOrder());		
+				}
+			}
+		);
+	}
+
+	@Test
+	public void testFieldRadio() throws Exception {
+		testField(
+			new AbstractFieldTester(){
+				@Override
+				protected String getJsonFieldCreate() {
+					return "{"+
+						// IDENTITY VALUES
+						"	\"clazz\" : \"com.dotcms.contenttype.model.field.ImmutableRadioField\","+
+						"	\"contentTypeId\" : \"CONTENT_TYPE_ID\","+
+						"	\"dataType\" : \"TEXT\","+
+						"	\"name\" : \"The Field 1\","+
+
+						// MANDATORY VALUES
+						"	\"values\" : \"Canada|CA\\r\\nMexico|MX\\r\\nUSA|US\","+
+						"	\"defaultValue\" : \"THE DEFAULT VALUE\","+
+						"	\"hint\" : \"THE HINT\","+
+
+						"	\"required\" : \"true\","+
+						"	\"searchable\" : \"true\","+
+						"	\"indexed\" : \"true\","+
+						"	\"listed\" : \"true\","+
+
+						// OPTIONAL VALUES
+						"	\"readOnly\" : \"false\","+
+						"	\"fixed\" : \"false\","+
+						"	\"sortOrder\" : 11"+
+					"	}";
+				}
+
+				@Override
+				protected void assertFieldCreate(Field field) {
+					assertTrue(field instanceof RadioField);
+					assertEquals(DataTypes.TEXT, field.dataType());
+					assertNotNull(field.id());
+					assertEquals("The Field 1", field.name());
+					assertEquals("theField1", field.variable());
+
+					assertEquals("Canada|CA\r\nMexico|MX\r\nUSA|US", field.values());
+					assertEquals("THE DEFAULT VALUE", field.defaultValue());
+					assertEquals("THE HINT", field.hint());
+					assertEquals(3, field.selectableValues().size());
+
+					assertTrue(field.required());
+					assertTrue(field.searchable());
+					assertTrue(field.indexed());
+					assertTrue(field.listed());
+
+					assertFalse(field.readOnly());
+					assertFalse(field.fixed());
+					assertEquals(11, field.sortOrder());		
+				}
+
+				@Override
+				protected String getJsonFieldUpdate() {
+					return "{"+
+						// IDENTITY VALUES
+						"	\"clazz\" : \"com.dotcms.contenttype.model.field.ImmutableRadioField\","+
+						"	\"contentTypeId\" : \"CONTENT_TYPE_ID\","+
+						"	\"id\" : \"CONTENT_TYPE_FIELD_ID\","+
+						"	\"dataType\" : \"TEXT\","+
+						"	\"name\" : \"The Field 2\","+
+
+						// MANDATORY VALUES
+						"	\"variable\" : \"theField1\","+
+						"	\"sortOrder\":\"12\","+
+
+						"	\"values\" : \"CostaRica|CR\\r\\nVenezuela|VN\","+
+						"	\"defaultValue\" : \"THE DEFAULT VALUE 2\","+
+						"	\"hint\" : \"THE HINT 2\","+
+
+						"	\"required\" : \"false\","+
+						"	\"searchable\" : \"false\","+
+						"	\"indexed\" : \"false\","+
+						"	\"listed\" : \"false\""+
+					"	}";
+				}
+
+				@Override
+				protected void assertFieldUpdate(Field field) {
+					assertTrue(field instanceof RadioField);
+					assertEquals(DataTypes.TEXT, field.dataType());
+					assertNotNull(field.id());
+					assertEquals("The Field 2", field.name());
+					assertEquals("theField1", field.variable());
+
+					assertEquals("CostaRica|CR\r\nVenezuela|VN", field.values());
+					assertEquals("THE DEFAULT VALUE 2", field.defaultValue());
+					assertEquals("THE HINT 2", field.hint());
+					assertEquals(2, field.selectableValues().size());
+
+					assertFalse(field.required());
+					assertFalse(field.searchable());
+					assertFalse(field.indexed());
+					assertFalse(field.listed());
+
+					assertFalse(field.readOnly());
+					assertFalse(field.fixed());
+					assertEquals(12, field.sortOrder());		
+				}
+			}
+		);
+	}
+
+	@Test
+	public void testFieldRelationshipsTab() throws Exception {
+		testField(
+			new AbstractFieldTester(){
+				@Override
+				protected String getJsonFieldCreate() {
+					return "{"+
+						// IDENTITY VALUES
+						"	\"clazz\" : \"com.dotcms.contenttype.model.field.ImmutableRelationshipsTabField\","+
+						"	\"contentTypeId\" : \"CONTENT_TYPE_ID\","+
+						"	\"dataType\" : \"SYSTEM\","+
+						"	\"name\" : \"The Field 1\","+
+
+						// MANDATORY VALUES
+
+						// OPTIONAL VALUES
+						"	\"readOnly\" : \"false\","+
+						"	\"fixed\" : \"false\","+
+						"	\"sortOrder\" : 11"+
+					"	}";
+				}
+
+				@Override
+				protected void assertFieldCreate(Field field) {
+					assertTrue(field instanceof RelationshipsTabField);
+					assertEquals(DataTypes.SYSTEM, field.dataType());
+					assertNotNull(field.id());
+					assertEquals("The Field 1", field.name());
+					assertEquals("theField1", field.variable());
+
+					assertFalse(field.readOnly());
+					assertFalse(field.fixed());
+					assertEquals(11, field.sortOrder());		
+				}
+
+				@Override
+				protected String getJsonFieldUpdate() {
+					return "{"+
+						// IDENTITY VALUES
+						"	\"clazz\" : \"com.dotcms.contenttype.model.field.ImmutableRelationshipsTabField\","+
+						"	\"contentTypeId\" : \"CONTENT_TYPE_ID\","+
+						"	\"id\" : \"CONTENT_TYPE_FIELD_ID\","+
+						"	\"dataType\" : \"SYSTEM\","+
+						"	\"name\" : \"The Field 2\","+
+
+						// MANDATORY VALUES
+						"	\"variable\" : \"theField1\","+
+						"	\"sortOrder\":\"12\""+
+					"	}";
+				}
+
+				@Override
+				protected void assertFieldUpdate(Field field) {
+					assertTrue(field instanceof RelationshipsTabField);
+					assertEquals(DataTypes.SYSTEM, field.dataType());
+					assertNotNull(field.id());
+					assertEquals("The Field 2", field.name());
+					assertEquals("theField1", field.variable());
+
+					assertFalse(field.readOnly());
+					assertFalse(field.fixed());
+					assertEquals(12, field.sortOrder());		
+				}
+			}
+		);
+	}
+
+	@Test
+	public void testFieldSelect() throws Exception {
+		testField(
+			new AbstractFieldTester(){
+				@Override
+				protected String getJsonFieldCreate() {
+					return "{"+
+						// IDENTITY VALUES
+						"	\"clazz\" : \"com.dotcms.contenttype.model.field.ImmutableSelectField\","+
+						"	\"contentTypeId\" : \"CONTENT_TYPE_ID\","+
+						"	\"dataType\" : \"TEXT\","+
+						"	\"name\" : \"The Field 1\","+
+
+						// MANDATORY VALUES
+						"	\"values\" : \"Canada|CA\\r\\nMexico|MX\\r\\nUSA|US\","+
+						"	\"defaultValue\" : \"THE DEFAULT VALUE\","+
+						"	\"hint\" : \"THE HINT\","+
+
+						"	\"required\" : \"true\","+
+						"	\"searchable\" : \"true\","+
+						"	\"indexed\" : \"true\","+
+						"	\"listed\" : \"true\","+
+						"	\"unique\" : \"false\","+
+
+						// OPTIONAL VALUES
+						"	\"readOnly\" : \"false\","+
+						"	\"fixed\" : \"false\","+
+						"	\"sortOrder\" : 11"+
+					"	}";
+				}
+
+				@Override
+				protected void assertFieldCreate(Field field) {
+					assertTrue(field instanceof SelectField);
+					assertEquals(DataTypes.TEXT, field.dataType());
+					assertNotNull(field.id());
+					assertEquals("The Field 1", field.name());
+					assertEquals("theField1", field.variable());
+
+					assertEquals("Canada|CA\r\nMexico|MX\r\nUSA|US", field.values());
+					assertEquals("THE DEFAULT VALUE", field.defaultValue());
+					assertEquals("THE HINT", field.hint());
+					assertEquals(3, field.selectableValues().size());
+
+					assertTrue(field.required());
+					assertTrue(field.searchable());
+					assertTrue(field.indexed());
+					assertTrue(field.listed());
+					assertFalse(field.unique());
+
+					assertFalse(field.readOnly());
+					assertFalse(field.fixed());
+					assertEquals(11, field.sortOrder());		
+				}
+
+				@Override
+				protected String getJsonFieldUpdate() {
+					return "{"+
+						// IDENTITY VALUES
+						"	\"clazz\" : \"com.dotcms.contenttype.model.field.ImmutableSelectField\","+
+						"	\"contentTypeId\" : \"CONTENT_TYPE_ID\","+
+						"	\"id\" : \"CONTENT_TYPE_FIELD_ID\","+
+						"	\"dataType\" : \"TEXT\","+
+						"	\"name\" : \"The Field 2\","+
+
+						// MANDATORY VALUES
+						"	\"variable\" : \"theField1\","+
+						"	\"sortOrder\":\"12\","+
+
+						"	\"values\" : \"CostaRica|CR\\r\\nVenezuela|VN\","+
+						"	\"defaultValue\" : \"THE DEFAULT VALUE 2\","+
+						"	\"hint\" : \"THE HINT 2\","+
+
+						"	\"required\" : \"false\","+
+						"	\"searchable\" : \"false\","+
+						"	\"indexed\" : \"false\","+
+						"	\"listed\" : \"false\","+
+						"	\"unique\" : \"false\""+
+					"	}";
+				}
+
+				@Override
+				protected void assertFieldUpdate(Field field) {
+					assertTrue(field instanceof SelectField);
+					assertEquals(DataTypes.TEXT, field.dataType());
+					assertNotNull(field.id());
+					assertEquals("The Field 2", field.name());
+					assertEquals("theField1", field.variable());
+
+					assertEquals("CostaRica|CR\r\nVenezuela|VN", field.values());
+					assertEquals("THE DEFAULT VALUE 2", field.defaultValue());
+					assertEquals("THE HINT 2", field.hint());
+					assertEquals(2, field.selectableValues().size());
+
+					assertFalse(field.required());
+					assertFalse(field.searchable());
+					assertFalse(field.indexed());
+					assertFalse(field.listed());
+					assertFalse(field.unique());
+
+					assertFalse(field.readOnly());
+					assertFalse(field.fixed());
+					assertEquals(12, field.sortOrder());		
+				}
+			}
+		);
+	}
+
+	@Test
+	public void testFieldTabDividerField() throws Exception {
+		testField(
+			new AbstractFieldTester(){
+				@Override
+				protected String getJsonFieldCreate() {
+					return "{"+
+						// IDENTITY VALUES
+						"	\"clazz\" : \"com.dotcms.contenttype.model.field.ImmutableTabDividerField\","+
+						"	\"contentTypeId\" : \"CONTENT_TYPE_ID\","+
+						"	\"dataType\" : \"SYSTEM\","+
+						"	\"name\" : \"The Field 1\","+
+
+						// MANDATORY VALUES
+
+						// OPTIONAL VALUES
+						"	\"readOnly\" : \"false\","+
+						"	\"fixed\" : \"false\","+
+						"	\"sortOrder\" : 11"+
+					"	}";
+				}
+
+				@Override
+				protected void assertFieldCreate(Field field) {
+					assertTrue(field instanceof TabDividerField);
+					assertEquals(DataTypes.SYSTEM, field.dataType());
+					assertNotNull(field.id());
+					assertEquals("The Field 1", field.name());
+					assertEquals("theField1", field.variable());
+
+					assertFalse(field.readOnly());
+					assertFalse(field.fixed());
+					assertEquals(11, field.sortOrder());		
+				}
+
+				@Override
+				protected String getJsonFieldUpdate() {
+					return "{"+
+						// IDENTITY VALUES
+						"	\"clazz\" : \"com.dotcms.contenttype.model.field.ImmutableTabDividerField\","+
+						"	\"contentTypeId\" : \"CONTENT_TYPE_ID\","+
+						"	\"id\" : \"CONTENT_TYPE_FIELD_ID\","+
+						"	\"dataType\" : \"SYSTEM\","+
+						"	\"name\" : \"The Field 2\","+
+
+						// MANDATORY VALUES
+						"	\"variable\" : \"theField1\","+
+						"	\"sortOrder\":\"12\""+
+					"	}";
+				}
+
+				@Override
+				protected void assertFieldUpdate(Field field) {
+					assertTrue(field instanceof TabDividerField);
+					assertEquals(DataTypes.SYSTEM, field.dataType());
+					assertNotNull(field.id());
+					assertEquals("The Field 2", field.name());
+					assertEquals("theField1", field.variable());
+
+					assertFalse(field.readOnly());
+					assertFalse(field.fixed());
+					assertEquals(12, field.sortOrder());		
+				}
+			}
+		);
+	}
+
+	@Test
+	public void testFieldTag() throws Exception {
+		testField(
+			new AbstractFieldTester(){
+				@Override
+				protected String getJsonFieldCreate() {
+					return "{"+
+						// IDENTITY VALUES
+						"	\"clazz\" : \"com.dotcms.contenttype.model.field.ImmutableTagField\","+
+						"	\"contentTypeId\" : \"CONTENT_TYPE_ID\","+
+						"	\"dataType\" : \"SYSTEM\","+
+						"	\"name\" : \"The Field 1\","+
+
+						// MANDATORY VALUES
+						"	\"defaultValue\" : \"THE DEFAULT VALUE\","+
+						"	\"hint\" : \"THE HINT\","+
+
+						"	\"required\" : \"true\","+
+						"	\"searchable\" : \"true\","+
+						"	\"indexed\" : \"true\","+
+
+						// OPTIONAL VALUES
+						"	\"readOnly\" : \"false\","+
+						"	\"fixed\" : \"false\","+
+						"	\"sortOrder\" : 11"+
+					"	}";
+				}
+
+				@Override
+				protected void assertFieldCreate(Field field) {
+					assertTrue(field instanceof TagField);
+					assertEquals(DataTypes.SYSTEM, field.dataType());
+					assertNotNull(field.id());
+					assertEquals("The Field 1", field.name());
+					assertEquals("theField1", field.variable());
+
+					assertEquals("THE DEFAULT VALUE", field.defaultValue());
+					assertEquals("THE HINT", field.hint());
+
+					assertTrue(field.required());
+					assertTrue(field.searchable());
+					assertTrue(field.indexed());
+
+					assertFalse(field.readOnly());
+					assertFalse(field.fixed());
+					assertEquals(11, field.sortOrder());		
+				}
+
+				@Override
+				protected String getJsonFieldUpdate() {
+					return "{"+
+						// IDENTITY VALUES
+						"	\"clazz\" : \"com.dotcms.contenttype.model.field.ImmutableTagField\","+
+						"	\"contentTypeId\" : \"CONTENT_TYPE_ID\","+
+						"	\"id\" : \"CONTENT_TYPE_FIELD_ID\","+
+						"	\"dataType\" : \"SYSTEM\","+
+						"	\"name\" : \"The Field 2\","+
+
+						// MANDATORY VALUES
+						"	\"variable\" : \"theField1\","+
+						"	\"sortOrder\":\"12\","+
+
+						"	\"defaultValue\" : \"THE DEFAULT VALUE 2\","+
+						"	\"hint\" : \"THE HINT 2\","+
+
+						"	\"required\" : \"false\","+
+						"	\"searchable\" : \"false\","+
+						"	\"indexed\" : \"true\""+
+					"	}";
+				}
+
+				@Override
+				protected void assertFieldUpdate(Field field) {
+					assertTrue(field instanceof TagField);
+					assertEquals(DataTypes.SYSTEM, field.dataType());
+					assertNotNull(field.id());
+					assertEquals("The Field 2", field.name());
+					assertEquals("theField1", field.variable());
+
+					assertEquals("THE DEFAULT VALUE 2", field.defaultValue());
+					assertEquals("THE HINT 2", field.hint());
+
+					assertFalse(field.required());
+					assertFalse(field.searchable());
+					assertTrue(field.indexed());
+
+					assertFalse(field.readOnly());
+					assertFalse(field.fixed());
+					assertEquals(12, field.sortOrder());		
+				}
+			}
+		);
+	}
+
+	@Test
+	public void testFieldText() throws Exception {
+		testField(
+			new AbstractFieldTester(){
+				@Override
+				protected String getJsonFieldCreate() {
+					return "{"+
+						// IDENTITY VALUES
+						"	\"clazz\" : \"com.dotcms.contenttype.model.field.ImmutableTextField\","+
+						"	\"contentTypeId\" : \"CONTENT_TYPE_ID\","+
+						"	\"dataType\" : \"TEXT\","+
+						"	\"name\" : \"The Field 1\","+
+
+						// MANDATORY VALUES
+						"	\"defaultValue\" : \"THE DEFAULT VALUE\","+
+						"	\"regexCheck\" : \"THE VALIDATION REGEX\","+
+						"	\"hint\" : \"THE HINT\","+
+
+						"	\"required\" : \"true\","+
+						"	\"searchable\" : \"true\","+
+						"	\"indexed\" : \"true\","+
+						"	\"listed\" : \"true\","+
+						"	\"unique\" : \"false\","+
+
+						// OPTIONAL VALUES
+						"	\"readOnly\" : \"false\","+
+						"	\"fixed\" : \"false\","+
+						"	\"sortOrder\" : 11"+
+					"	}";
+				}
+
+				@Override
+				protected void assertFieldCreate(Field field) {
+					assertTrue(field instanceof TextField);
+					assertEquals(DataTypes.TEXT, field.dataType());
+					assertNotNull(field.id());
+					assertEquals("The Field 1", field.name());
+					assertEquals("theField1", field.variable());
+
+					assertEquals("THE DEFAULT VALUE", field.defaultValue());
+					assertEquals("THE VALIDATION REGEX", field.regexCheck());
+					assertEquals("THE HINT", field.hint());
+
+					assertTrue(field.required());
+					assertTrue(field.searchable());
+					assertTrue(field.indexed());
+					assertTrue(field.listed());
+					assertFalse(field.unique());
+
+					assertFalse(field.readOnly());
+					assertFalse(field.fixed());
+					assertEquals(11, field.sortOrder());		
+				}
+
+				@Override
+				protected String getJsonFieldUpdate() {
+					return "{"+
+						// IDENTITY VALUES
+						"	\"clazz\" : \"com.dotcms.contenttype.model.field.ImmutableTextField\","+
+						"	\"contentTypeId\" : \"CONTENT_TYPE_ID\","+
+						"	\"id\" : \"CONTENT_TYPE_FIELD_ID\","+
+						"	\"dataType\" : \"TEXT\","+
+						"	\"name\" : \"The Field 2\","+
+
+						// MANDATORY VALUES
+						"	\"variable\" : \"theField1\","+
+						"	\"sortOrder\":\"12\","+
+
+						"	\"defaultValue\" : \"THE DEFAULT VALUE 2\","+
+						"	\"regexCheck\" : \"THE VALIDATION REGEX 2\","+
+						"	\"hint\" : \"THE HINT 2\","+
+
+						"	\"required\" : \"false\","+
+						"	\"searchable\" : \"false\","+
+						"	\"indexed\" : \"false\","+
+						"	\"listed\" : \"false\","+
+						"	\"unique\" : \"false\""+
+					"	}";
+				}
+
+				@Override
+				protected void assertFieldUpdate(Field field) {
+					assertTrue(field instanceof TextField);
+					assertEquals(DataTypes.TEXT, field.dataType());
+					assertNotNull(field.id());
+					assertEquals("The Field 2", field.name());
+					assertEquals("theField1", field.variable());
+
+					assertEquals("THE DEFAULT VALUE 2", field.defaultValue());
+					assertEquals("THE VALIDATION REGEX 2", field.regexCheck());
+					assertEquals("THE HINT 2", field.hint());
+
+					assertFalse(field.required());
+					assertFalse(field.searchable());
+					assertFalse(field.indexed());
+					assertFalse(field.listed());
+					assertFalse(field.unique());
+
+					assertFalse(field.readOnly());
+					assertFalse(field.fixed());
+					assertEquals(12, field.sortOrder());		
+				}
+			}
+		);
+	}
+
+	@Test
+	public void testFieldTextArea() throws Exception {
+		testField(
+			new AbstractFieldTester(){
+				@Override
+				protected String getJsonFieldCreate() {
+					return "{"+
+						// IDENTITY VALUES
+						"	\"clazz\" : \"com.dotcms.contenttype.model.field.ImmutableTextAreaField\","+
+						"	\"contentTypeId\" : \"CONTENT_TYPE_ID\","+
+						"	\"dataType\" : \"LONG_TEXT\","+
+						"	\"name\" : \"The Field 1\","+
+
+						// MANDATORY VALUES
+						"	\"defaultValue\" : \"THE DEFAULT VALUE\","+
+						"	\"regexCheck\" : \"THE VALIDATION REGEX\","+
+						"	\"hint\" : \"THE HINT\","+
+
+						"	\"required\" : \"true\","+
+						"	\"searchable\" : \"true\","+
+						"	\"indexed\" : \"true\","+
+
+						// OPTIONAL VALUES
+						"	\"readOnly\" : \"false\","+
+						"	\"fixed\" : \"false\","+
+						"	\"sortOrder\" : 11"+
+					"	}";
+				}
+
+				@Override
+				protected void assertFieldCreate(Field field) {
+					assertTrue(field instanceof TextAreaField);
+					assertEquals(DataTypes.LONG_TEXT, field.dataType());
+					assertNotNull(field.id());
+					assertEquals("The Field 1", field.name());
+					assertEquals("theField1", field.variable());
+
+					assertEquals("THE DEFAULT VALUE", field.defaultValue());
+					assertEquals("THE VALIDATION REGEX", field.regexCheck());
+					assertEquals("THE HINT", field.hint());
+
+					assertTrue(field.required());
+					assertTrue(field.searchable());
+					assertTrue(field.indexed());
+
+					assertFalse(field.readOnly());
+					assertFalse(field.fixed());
+					assertEquals(11, field.sortOrder());		
+				}
+
+				@Override
+				protected String getJsonFieldUpdate() {
+					return "{"+
+						// IDENTITY VALUES
+						"	\"clazz\" : \"com.dotcms.contenttype.model.field.ImmutableTextAreaField\","+
+						"	\"contentTypeId\" : \"CONTENT_TYPE_ID\","+
+						"	\"id\" : \"CONTENT_TYPE_FIELD_ID\","+
+						"	\"dataType\" : \"LONG_TEXT\","+
+						"	\"name\" : \"The Field 2\","+
+
+						// MANDATORY VALUES
+						"	\"variable\" : \"theField1\","+
+						"	\"sortOrder\":\"12\","+
+
+						"	\"defaultValue\" : \"THE DEFAULT VALUE 2\","+
+						"	\"regexCheck\" : \"THE VALIDATION REGEX 2\","+
+						"	\"hint\" : \"THE HINT 2\","+
+
+						"	\"required\" : \"false\","+
+						"	\"searchable\" : \"false\","+
+						"	\"indexed\" : \"false\""+
+					"	}";
+				}
+
+				@Override
+				protected void assertFieldUpdate(Field field) {
+					assertTrue(field instanceof TextAreaField);
+					assertEquals(DataTypes.LONG_TEXT, field.dataType());
+					assertNotNull(field.id());
+					assertEquals("The Field 2", field.name());
+					assertEquals("theField1", field.variable());
+
+					assertEquals("THE DEFAULT VALUE 2", field.defaultValue());
+					assertEquals("THE VALIDATION REGEX 2", field.regexCheck());
+					assertEquals("THE HINT 2", field.hint());
+
+					assertFalse(field.required());
+					assertFalse(field.searchable());
+					assertFalse(field.indexed());
+
+					assertFalse(field.readOnly());
+					assertFalse(field.fixed());
+					assertEquals(12, field.sortOrder());		
+				}
+			}
+		);
+	}
+
+	@Test
+	public void testFieldTime() throws Exception {
+		testField(
+			new AbstractFieldTester(){
+				@Override
+				protected String getJsonFieldCreate() {
+					return "{"+
+						// IDENTITY VALUES
+						"	\"clazz\" : \"com.dotcms.contenttype.model.field.ImmutableTimeField\","+
+						"	\"contentTypeId\" : \"CONTENT_TYPE_ID\","+
+						"	\"dataType\" : \"DATE\","+
+						"	\"name\" : \"The Field 1\","+
+
+						// MANDATORY VALUES
+						"	\"defaultValue\" : \"20:11:02\","+
+						"	\"hint\" : \"THE HINT\","+
+
+						"	\"required\" : \"true\","+
+						"	\"searchable\" : \"true\","+
+						"	\"indexed\" : \"true\","+
+						"	\"listed\" : \"true\","+
+
+						// OPTIONAL VALUES
+						"	\"readOnly\" : \"false\","+
+						"	\"fixed\" : \"false\","+
+						"	\"sortOrder\" : 11"+
+					"	}";
+				}
+
+				@Override
+				protected void assertFieldCreate(Field field) {
+					assertTrue(field instanceof TimeField);
+					assertEquals(DataTypes.DATE, field.dataType());
+					assertNotNull(field.id());
+					assertEquals("The Field 1", field.name());
+					assertEquals("theField1", field.variable());
+
+					assertEquals("20:11:02", field.defaultValue());
+					assertEquals("THE HINT", field.hint());
+
+					assertTrue(field.required());
+					assertTrue(field.searchable());
+					assertTrue(field.indexed());
+					assertTrue(field.listed());
+
+					assertFalse(field.readOnly());
+					assertFalse(field.fixed());
+					assertEquals(11, field.sortOrder());		
+				}
+
+				@Override
+				protected String getJsonFieldUpdate() {
+					return "{"+
+						// IDENTITY VALUES
+						"	\"clazz\" : \"com.dotcms.contenttype.model.field.ImmutableTimeField\","+
+						"	\"contentTypeId\" : \"CONTENT_TYPE_ID\","+
+						"	\"id\" : \"CONTENT_TYPE_FIELD_ID\","+
+						"	\"dataType\" : \"DATE\","+
+						"	\"name\" : \"The Field 2\","+
+
+						// MANDATORY VALUES
+						"	\"variable\" : \"theField1\","+
+						"	\"sortOrder\":\"12\","+
+
+						"	\"defaultValue\" : \"09:15:00\","+
+						"	\"hint\" : \"THE HINT 2\","+
+
+						"	\"required\" : \"false\","+
+						"	\"searchable\" : \"false\","+
+						"	\"indexed\" : \"false\","+
+						"	\"listed\" : \"false\""+
+					"	}";
+				}
+
+				@Override
+				protected void assertFieldUpdate(Field field) {
+					assertTrue(field instanceof TimeField);
+					assertEquals(DataTypes.DATE, field.dataType());
+					assertNotNull(field.id());
+					assertEquals("The Field 2", field.name());
+					assertEquals("theField1", field.variable());
+
+					assertEquals("09:15:00", field.defaultValue());
+					assertEquals("THE HINT 2", field.hint());
+
+					assertFalse(field.required());
+					assertFalse(field.searchable());
+					assertFalse(field.indexed());
+					assertFalse(field.listed());
+
+					assertFalse(field.readOnly());
+					assertFalse(field.fixed());
+					assertEquals(12, field.sortOrder());		
+				}
+			}
+		);
+	}
+
+	@Test
+	public void testFieldWysiwyg() throws Exception {
+		testField(
+			new AbstractFieldTester(){
+				@Override
+				protected String getJsonFieldCreate() {
+					return "{"+
+						// IDENTITY VALUES
+						"	\"clazz\" : \"com.dotcms.contenttype.model.field.ImmutableWysiwygField\","+
+						"	\"contentTypeId\" : \"CONTENT_TYPE_ID\","+
+						"	\"dataType\" : \"LONG_TEXT\","+
+						"	\"name\" : \"The Field 1\","+
+
+						// MANDATORY VALUES
+						"	\"defaultValue\" : \"THE DEFAULT VALUE\","+
+						"	\"regexCheck\" : \"THE VALIDATION REGEX\","+
+						"	\"hint\" : \"THE HINT\","+
+
+						"	\"required\" : \"true\","+
+						"	\"searchable\" : \"true\","+
+						"	\"indexed\" : \"true\","+
+
+						// OPTIONAL VALUES
+						"	\"readOnly\" : \"false\","+
+						"	\"fixed\" : \"false\","+
+						"	\"sortOrder\" : 11"+
+					"	}";
+				}
+
+				@Override
+				protected void assertFieldCreate(Field field) {
+					assertTrue(field instanceof WysiwygField);
+					assertEquals(DataTypes.LONG_TEXT, field.dataType());
+					assertNotNull(field.id());
+					assertEquals("The Field 1", field.name());
+					assertEquals("theField1", field.variable());
+
+					assertEquals("THE DEFAULT VALUE", field.defaultValue());
+					assertEquals("THE VALIDATION REGEX", field.regexCheck());
+					assertEquals("THE HINT", field.hint());
+
+					assertTrue(field.required());
+					assertTrue(field.searchable());
+					assertTrue(field.indexed());
+
+					assertFalse(field.readOnly());
+					assertFalse(field.fixed());
+					assertEquals(11, field.sortOrder());		
+				}
+
+				@Override
+				protected String getJsonFieldUpdate() {
+					return "{"+
+						// IDENTITY VALUES
+						"	\"clazz\" : \"com.dotcms.contenttype.model.field.ImmutableWysiwygField\","+
+						"	\"contentTypeId\" : \"CONTENT_TYPE_ID\","+
+						"	\"id\" : \"CONTENT_TYPE_FIELD_ID\","+
+						"	\"dataType\" : \"LONG_TEXT\","+
+						"	\"name\" : \"The Field 2\","+
+
+						// MANDATORY VALUES
+						"	\"variable\" : \"theField1\","+
+						"	\"sortOrder\":\"12\","+
+
+						"	\"defaultValue\" : \"THE DEFAULT VALUE 2\","+
+						"	\"regexCheck\" : \"THE VALIDATION REGEX 2\","+
+						"	\"hint\" : \"THE HINT 2\","+
+
+						"	\"required\" : \"false\","+
+						"	\"searchable\" : \"false\","+
+						"	\"indexed\" : \"false\""+
+					"	}";
+				}
+
+				@Override
+				protected void assertFieldUpdate(Field field) {
+					assertTrue(field instanceof WysiwygField);
+					assertEquals(DataTypes.LONG_TEXT, field.dataType());
+					assertNotNull(field.id());
+					assertEquals("The Field 2", field.name());
+					assertEquals("theField1", field.variable());
+
+					assertEquals("THE DEFAULT VALUE 2", field.defaultValue());
+					assertEquals("THE VALIDATION REGEX 2", field.regexCheck());
+					assertEquals("THE HINT 2", field.hint());
+
+					assertFalse(field.required());
+					assertFalse(field.searchable());
+					assertFalse(field.indexed());
 
 					assertFalse(field.readOnly());
 					assertFalse(field.fixed());
@@ -426,7 +2365,7 @@
 	private static ContentType getContentType() throws DotDataException {
 		User user = APILocator.getUserAPI().getSystemUser();
 
-		return APILocator.getContentTypeAPI(user).search(" velocity_var_name = 'Employee'").get(0);
+		return APILocator.getContentTypeAPI(user).search(" velocity_var_name = 'Testimonial'").get(0);
 	}
 
 	private static HttpServletRequest getHttpRequest() {
