--- conflicted
+++ resolved
@@ -11,7 +11,6 @@
 import static org.mockito.Matchers.any;
 import static org.mockito.Mockito.mock;
 import static org.mockito.Mockito.when;
-
 import com.dotcms.IntegrationTestBase;
 import com.dotcms.datagen.AppDescriptorDataGen;
 import com.dotcms.datagen.SiteDataGen;
@@ -45,10 +44,7 @@
 import java.io.InputStream;
 import java.io.StringWriter;
 import java.nio.file.Files;
-<<<<<<< HEAD
-=======
 import java.nio.file.Paths;
->>>>>>> 2396fe5b
 import java.util.ArrayList;
 import java.util.Collections;
 import java.util.LinkedHashMap;
@@ -868,14 +864,14 @@
 
         when(request.getRequestURI()).thenReturn("/baseURL");
         final String fileName = dataGen.getFileName();
-        try(final InputStream inputStream = dataGen.nextPersistedDescriptor()){
+        final File file = dataGen.nextPersistedDescriptor();
+        try(InputStream inputStream = Files.newInputStream(file.toPath())){
             final FormDataMultiPart formDataMultiPart = createFormDataMultiPart(fileName, inputStream);
             final Response appResponseOk = appsResource.createApp(request, response,formDataMultiPart);
             Assert.assertNotNull(appResponseOk);
             Assert.assertEquals(HttpStatus.SC_OK, appResponseOk.getStatus());
         }
 
-        final  File file = dataGen.getFile();
         try(InputStream inputStream = Files.newInputStream(Paths.get(file.getPath()))){
             final FormDataMultiPart formDataMultiPart = createFormDataMultiPart(fileName, inputStream);
             final Response appResponseBadRequest = appsResource
