package com.dotcms;

import com.dotcms.content.elasticsearch.business.ESContentletAPIImplTest;
import com.dotcms.contenttype.business.SiteAndFolderResolverImplTest;
import com.dotcms.enterprise.publishing.remote.PushPublishBundleGeneratorTest;
import com.dotcms.enterprise.publishing.remote.bundler.DependencyBundlerTest;
import com.dotcms.enterprise.publishing.remote.bundler.RuleBundlerTest;
import com.dotcms.enterprise.publishing.staticpublishing.StaticPublisherIntegrationTest;
import com.dotcms.enterprise.rules.RulesAPIImplIntegrationTest;
import com.dotcms.experiments.business.ExperimentAPIImpIntegrationTest;
import com.dotcms.experiments.business.web.ExperimentWebAPIImplIntegrationTest;
import com.dotcms.graphql.DotGraphQLHttpServletTest;
import com.dotcms.junit.MainBaseSuite;
import com.dotcms.publisher.business.PublishQueueElementTransformerTest;
import com.dotcms.publisher.util.DependencyModDateUtilTest;
import com.dotcms.publishing.job.SiteSearchJobImplTest;
import com.dotcms.rendering.velocity.viewtools.XsltToolTest;
import com.dotcms.uuid.shorty.LegacyShortyIdApiTest;
import com.dotmarketing.cache.FolderCacheImplIntegrationTest;
import com.dotmarketing.portlets.contentlet.business.web.ContentletWebAPIImplIntegrationTest;

import com.dotmarketing.quartz.job.StartEndScheduledExperimentsJobTest;
import com.dotmarketing.startup.runonce.Task220825CreateVariantFieldTest;
import com.dotmarketing.startup.runonce.Task221007AddVariantIntoPrimaryKeyTest;
import org.junit.runner.RunWith;
import org.junit.runners.Suite.SuiteClasses;

/* grep -l -r "@Test" dotCMS/src/integration-test */
/* ./gradlew integrationTest -Dtest.single=com.dotcms.MainSuite */


@RunWith(MainBaseSuite.class)
@SuiteClasses({
        com.dotcms.keyvalue.busines.KeyValueAPIImplTest.class,
        com.dotcms.keyvalue.business.KeyValueAPITest.class,
        com.dotcms.tika.TikaUtilsTest.class,
        com.dotcms.http.CircuitBreakerUrlTest.class,
        com.dotcms.visitor.filter.logger.VisitorLoggerTest.class,
        com.dotcms.visitor.filter.characteristics.VisitorCharacterTest.class,
        com.dotcms.graphql.business.GraphqlAPITest.class,
        com.dotcms.contenttype.test.ContentTypeTest.class,
        com.dotcms.contenttype.test.DeleteFieldJobTest.class,
        com.dotcms.contenttype.test.ContentTypeAPIImplTest.class,
        com.dotcms.contenttype.test.ContentTypeBuilderTest.class,
        com.dotcms.contenttype.test.ContentTypeFactoryImplTest.class,
        com.dotcms.contenttype.test.ContentTypeImportExportTest.class,
        com.dotcms.contenttype.test.FieldFactoryImplTest.class,
        com.dotcms.contenttype.test.JsonContentTypeTransformerTest.class,
        com.dotcms.contenttype.test.ContentResourceTest.class,
        com.dotcms.contenttype.test.FieldBuilderTest.class,
        com.dotcms.contenttype.test.KeyValueFieldUtilTest.class,
        com.dotcms.contenttype.test.ContentTypeResourceTest.class,
        com.dotcms.contenttype.business.RelationshipAPITest.class,
        com.dotcms.contenttype.business.FieldAPITest.class,
        com.dotcms.contenttype.business.RelationshipFactoryImplTest.class,
        com.dotcms.contenttype.model.field.layout.FieldUtilTest.class,
        com.dotcms.contenttype.model.field.layout.FieldLayoutColumnSerializerTest.class,
        com.dotcms.contenttype.model.field.layout.FieldLayoutSerializerTest.class,
        com.dotcms.contenttype.model.field.layout.FieldLayoutRowSerializerTest.class,
        com.dotcms.contenttype.model.field.layout.FieldLayoutTest.class,
        com.dotcms.workflow.helper.TestSystemActionMappingsHandlerMerger.class,
        com.dotcms.concurrent.lock.DotKeyLockManagerTest.class,
        com.dotcms.rendering.velocity.VelocityMacroCacheTest.class,
        com.dotcms.rendering.velocity.VelocityUtilTest.class,
        com.dotcms.rendering.velocity.viewtools.navigation.NavToolTest.class,
        com.dotcms.rendering.velocity.viewtools.navigation.NavToolCacheTest.class,
        com.dotcms.rendering.velocity.viewtools.content.ContentMapTest.class,
        com.dotcms.rendering.velocity.viewtools.content.util.ContentUtilsTest.class,
        com.dotcms.rendering.velocity.viewtools.content.ContentToolTest.class,
        com.dotcms.rendering.velocity.viewtools.WorkflowToolTest.class,
        com.dotcms.browser.BrowserAPITest.class,
        com.dotcms.rendering.velocity.viewtools.LanguageWebAPITest.class,
        com.dotcms.rendering.velocity.viewtools.ContainerWebAPIIntegrationTest.class,
        com.dotcms.rendering.velocity.services.VelocityResourceKeyTest.class,
        com.dotcms.rendering.velocity.services.HTMLPageAssetRenderedTest.class,
        com.dotcms.uuid.shorty.ShortyIdApiTest.class,
        DotGraphQLHttpServletTest.class,
        com.dotcms.rest.TagResourceIntegrationTest.class,
        com.dotcms.rest.MapToContentletPopulatorTest.class,
        com.dotcms.rest.WebResourceIntegrationTest.class,
        com.dotcms.rest.api.v1.configuration.ConfigurationResourceTest.class,
        com.dotcms.rest.api.v1.page.NavResourceTest.class,
        com.dotcms.rest.api.v1.page.PageResourceTest.class,
        com.dotcms.rest.api.v1.temp.TempFileResourceTest.class,
        com.dotcms.rest.api.v1.content.ContentVersionResourceIntegrationTest.class,
        com.dotcms.rest.api.v1.container.ContainerResourceIntegrationTest.class,
        com.dotcms.rest.api.v1.theme.ThemeResourceIntegrationTest.class,
        com.dotcms.rest.api.v1.vtl.VTLResourceIntegrationTest.class,
        com.dotcms.rest.api.v1.contenttype.ContentTypeResourceIssue15124Test.class,
        com.dotcms.rest.api.v1.contenttype.FieldResourceTest.class,
        com.dotcms.rest.api.v1.contenttype.FieldVariableResourceTest.class,
        com.dotcms.rest.api.v1.contenttype.ContentTypeResourceTest.class,
<<<<<<< HEAD
        com.dotmarketing.portlets.contentlet.transform.WidgetViewStrategyTest.class

=======
        com.dotcms.analytics.metrics.QueryParameterValuesGetterTest.class,
        com.dotcms.analytics.metrics.QueryParameterValuesTransformerTest.class
>>>>>>> 8bebb11b
})

public class MainSuite1b {

}<|MERGE_RESOLUTION|>--- conflicted
+++ resolved
@@ -90,13 +90,10 @@
         com.dotcms.rest.api.v1.contenttype.FieldResourceTest.class,
         com.dotcms.rest.api.v1.contenttype.FieldVariableResourceTest.class,
         com.dotcms.rest.api.v1.contenttype.ContentTypeResourceTest.class,
-<<<<<<< HEAD
-        com.dotmarketing.portlets.contentlet.transform.WidgetViewStrategyTest.class
-
-=======
+        com.dotmarketing.portlets.contentlet.transform.WidgetViewStrategyTest.class,
         com.dotcms.analytics.metrics.QueryParameterValuesGetterTest.class,
         com.dotcms.analytics.metrics.QueryParameterValuesTransformerTest.class
->>>>>>> 8bebb11b
+
 })
 
 public class MainSuite1b {
