--- conflicted
+++ resolved
@@ -41,11 +41,7 @@
 import java.util.List;
 import java.util.stream.Collectors;
 
-<<<<<<< HEAD
-import graphql.AssertException;
-=======
-
->>>>>>> a36a1aca
+
 import org.junit.BeforeClass;
 import org.junit.Test;
 
@@ -552,7 +548,7 @@
 
         try {
             rulesAPI.saveRule(rule, user, false);
-            throw new AssertException("DotSecurityException expected");
+            throw new AssertionError("DotSecurityException expected");
         } catch (DotSecurityException e){
             final List<Rule> rules = rulesAPI.getAllRulesByParent(htmlPageAsset, systemUser, true);
             assertTrue(rules.isEmpty());
