package com.dotcms.enterprise.publishing.remote.handler;

import static org.junit.Assert.assertNotNull;
import static org.junit.Assert.assertTrue;

import com.dotcms.publisher.pusher.wrapper.ContentWrapper;
import com.dotcms.test.util.FileTestUtil;
<<<<<<< HEAD
import com.dotcms.util.IntegrationTestInitService;
=======
>>>>>>> 38265365
import com.dotcms.util.XStreamFactory;
import com.dotmarketing.portlets.contentlet.model.Contentlet;
import com.thoughtworks.xstream.XStream;
import java.io.File;
import java.io.IOException;
import java.io.InputStream;
import java.nio.file.Files;
import org.junit.BeforeClass;
import org.junit.Test;

public class ContentHandlerTest {

    @BeforeClass
    public static void prepare() throws Exception {
        IntegrationTestInitService.getInstance().init();
    }

    private static final String INPUT_FILE_PATH = "/bundlers-test/file-asset/contentlet.fileAsset.xml";

    /**
     * Test-Method: {@Link ContentHandler#newXStreamInstance}
     * Given scenario:  We feed XStream with an xml file filled with properties that no longer exist in the current version of FileAsset
     * Expected Result XStream should be able to recover and ignore the unknown un-mapped properties
     * @throws IOException
     */
    @Test
    public void Test_XStream_Deserializer() throws IOException {
<<<<<<< HEAD
        final XStream xStream = XStreamFactory.INSTANCE.getInstanceNoThrowOnUnmappedProperties();
=======
        final XStream xStream = XStreamFactory.INSTANCE.getInstance();
>>>>>>> 38265365

        final File file = FileTestUtil.getFileInResources(INPUT_FILE_PATH);
        ContentWrapper wrapper;
        try(final InputStream input = Files.newInputStream(file.toPath())){
            wrapper = (ContentWrapper) xStream.fromXML(input);
        }
        assertNotNull(wrapper);
        final Contentlet contentlet = wrapper.getContent();
        assertTrue(contentlet.isFileAsset());
    }
}<|MERGE_RESOLUTION|>--- conflicted
+++ resolved
@@ -5,10 +5,7 @@
 
 import com.dotcms.publisher.pusher.wrapper.ContentWrapper;
 import com.dotcms.test.util.FileTestUtil;
-<<<<<<< HEAD
 import com.dotcms.util.IntegrationTestInitService;
-=======
->>>>>>> 38265365
 import com.dotcms.util.XStreamFactory;
 import com.dotmarketing.portlets.contentlet.model.Contentlet;
 import com.thoughtworks.xstream.XStream;
@@ -36,11 +33,8 @@
      */
     @Test
     public void Test_XStream_Deserializer() throws IOException {
-<<<<<<< HEAD
-        final XStream xStream = XStreamFactory.INSTANCE.getInstanceNoThrowOnUnmappedProperties();
-=======
+
         final XStream xStream = XStreamFactory.INSTANCE.getInstance();
->>>>>>> 38265365
 
         final File file = FileTestUtil.getFileInResources(INPUT_FILE_PATH);
         ContentWrapper wrapper;
