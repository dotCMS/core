--- conflicted
+++ resolved
@@ -354,107 +354,7 @@
     }
 
     /**
-<<<<<<< HEAD
-     * Testing {@link VanityUrlAPI#getAllVanityUrls(com.liferay.portal.model.User))}
-     *
-     * @see VanityUrlAPI
-     */
-    @Test
-    public void getAllVanityUrls() {
-        Contentlet contentlet1 = null;
-        Contentlet contentlet2 = null;
-        Contentlet contentlet3 = null;
-        Contentlet contentlet4 = null;
-        try {
-
-            List<VanityUrl> currentActiveVanityUrls = vanityUrlAPI.getAllVanityUrls(user);
-            int initialVanityUrlsCount = currentActiveVanityUrls.size();
-
-            long i = System.currentTimeMillis();
-
-            //Live
-            String title = "VanityURL_1_" + i;
-            String site = defaultHost.getIdentifier();
-            String uri = "/test5_1_" + i;
-            String forwardTo = "/about-us/" + CMSFilter.CMS_INDEX_PAGE;
-            int action = 200;
-            int order = 1;
-
-            contentlet1 = createVanityUrl(title, site, uri,
-                    forwardTo, action, order, defaultLanguageId);
-
-            publishVanityUrl(contentlet1);
-
-            //Not live
-            String title2 = "VanityURL_2_" + i;
-            String site2 = defaultHost.getIdentifier();
-            String uri2 = "/test5_2_" + i;
-            String forwardTo2 = "/products/";
-            int action2 = 301;
-            int order2 = 1;
-
-            contentlet2 = createVanityUrl(title2, site2, uri2,
-                    forwardTo2, action2, order2, defaultLanguageId);
-
-            //Live
-            String title3 = "VanityURL_3_" + i;
-            String site3 = defaultHost.getIdentifier();
-            String uri3 = "/test5_3_" + i;
-            String forwardTo3 = "/about-us/" + CMSFilter.CMS_INDEX_PAGE;
-            int action3 = 500;
-            int order3 = 1;
-
-            contentlet3 = createVanityUrl(title3, site3, uri3,
-                    forwardTo3, action3, order3, defaultLanguageId);
-
-            publishVanityUrl(contentlet3);
-
-            //not Live
-            String title4 = "VanityURL_4_" + i;
-            String site4 = defaultHost.getIdentifier();
-            String uri4 = "/test5_4_" + i;
-            String forwardTo4 = "/about-us/" + CMSFilter.CMS_INDEX_PAGE;
-            int action4 = 200;
-            int order4 = 1;
-
-            contentlet4 = createVanityUrl(title4, site4, uri4,
-                    forwardTo4, action4, order4, defaultLanguageId);
-
-            List<VanityUrl> vanityURLs = vanityUrlAPI.getAllVanityUrls(user);
-            Assert.assertTrue(vanityURLs.size() > initialVanityUrlsCount);
-            Assert.assertTrue(vanityURLs.contains(vanityUrlAPI.getVanityUrlFromContentlet(contentlet1)));
-            Assert.assertTrue(vanityURLs.contains(vanityUrlAPI.getVanityUrlFromContentlet(contentlet2)));
-            Assert.assertTrue(vanityURLs.contains(vanityUrlAPI.getVanityUrlFromContentlet(contentlet3)));
-            Assert.assertTrue(vanityURLs.contains(vanityUrlAPI.getVanityUrlFromContentlet(contentlet4)));
-
-        } catch (DotDataException | DotSecurityException e) {
-            e.printStackTrace();
-            Assert.fail();
-        } finally {
-            try {
-                if (contentlet1 != null) {
-                    contentletAPI.delete(contentlet1, user, false);
-                }
-                if (contentlet2 != null) {
-                    contentletAPI.delete(contentlet2, user, false);
-                }
-                if (contentlet3 != null) {
-                    contentletAPI.delete(contentlet3, user, false);
-                }
-                if (contentlet4 != null) {
-                    contentletAPI.delete(contentlet4, user, false);
-                }
-            } catch (Exception e) {
-                Logger.error(this.getClass(), "Error cleaning up Vanity Url Links");
-            }
-        }
-    }
-
-    /**
      * This test creates a vanity url, gets it so it's cached.
-=======
-     * This test creates a vanity url, gets it so it's cached. 
->>>>>>> d224d0da
      * Then modify the uri, and checks if the old one is removed from cache.
      * @throws DotSecurityException
      * @throws DotDataException
@@ -601,8 +501,6 @@
         }
     }
 
-<<<<<<< HEAD
-=======
     /**
      * Testing how the cache is working when publishing and unpublishing a VanityURL, we are
      * simulating URL requests that makes exact match with the URI of the VanityURL
@@ -808,8 +706,7 @@
                     vanityURLCached.getVanityUrlId());
         }
     }
-    
->>>>>>> d224d0da
+
     /**
      * Creates two vanity url's one with All Sites(SystemHost) and another with defaultHost(demo.dotcms.com), gets both so are cached.
      * Remove the one in the defaultHost, so it's removed from cache but the one in All Sites is still in cache.
