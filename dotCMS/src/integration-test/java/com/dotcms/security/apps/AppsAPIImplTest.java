--- conflicted
+++ resolved
@@ -471,7 +471,7 @@
                 .withHiddenSecret("requiredNoDefault", "") //Here's the offense.
                 .withHiddenSecret("requiredDefault", "secret-2")
                 .build();
-<<<<<<< HEAD
+
         //Save it
         api.saveSecrets(secrets, site, admin);
         final Map<String, List<String>> optionalAppWarning = api.computeSecretWarnings(descriptor, site, admin);
@@ -479,24 +479,6 @@
 
         final Map<String, Map<String, List<String>>> warningsBySite = api.computeWarningsBySite(descriptor, ImmutableSet.of(site.getIdentifier()), admin);
         assertFalse(warningsBySite.get(site.getIdentifier()).isEmpty());
-=======
-
-        //Save it
-        api.saveSecrets(secrets, site, admin);
-
-        final Map<String, List<String>> optionalAppWarning1 = api.computeSecretWarnings(descriptor, site, admin);
-        assertFalse(optionalAppWarning1.isEmpty());
-
-        final Host systemHost = APILocator.systemHost();
-        api.saveSecrets(secrets, systemHost, admin);
-
-        final Map<String, List<String>> optionalAppWarning2 = api.computeSecretWarnings(descriptor, systemHost, admin);
-        assertFalse(optionalAppWarning2.isEmpty());
-
-        final Map<String, Map<String, List<String>>> warningsBySite = api.computeWarningsBySite(descriptor, ImmutableSet.of(site.getIdentifier(), systemHost.getIdentifier()), admin);
-        assertFalse(warningsBySite.get(site.getIdentifier()).isEmpty());
-        assertFalse(warningsBySite.get(Host.SYSTEM_HOST.toLowerCase()).isEmpty());
->>>>>>> e6f3ce65
     }
 
     /**
@@ -523,11 +505,6 @@
         when(descriptor.getKey()).thenReturn(appKey);
 
         final Host site = new SiteDataGen().nextPersisted();
-<<<<<<< HEAD
-=======
-        final Host systemHost = APILocator.systemHost();
-
->>>>>>> e6f3ce65
         final User admin = TestUserUtils.getAdminUser();
 
         //Let's create a set of secrets for a service
@@ -538,24 +515,12 @@
                 .build();
         //Save it
         api.saveSecrets(secrets, site, admin);
-<<<<<<< HEAD
+
         final Map<String, List<String>> optionalAppWarning = api.computeSecretWarnings(descriptor, site, admin);
         assertTrue(optionalAppWarning.isEmpty());
 
         final Map<String, Map<String, List<String>>> warningsBySite = api.computeWarningsBySite(descriptor, ImmutableSet.of(site.getIdentifier()), admin);
         assertTrue(warningsBySite.get(site.getIdentifier()).isEmpty());
-=======
-        final Map<String, List<String>> optionalAppWarning1 = api.computeSecretWarnings(descriptor, site, admin);
-        assertTrue(optionalAppWarning1.isEmpty());
-
-        api.saveSecrets(secrets, systemHost, admin);
-        final Map<String, List<String>> optionalAppWarning2 = api.computeSecretWarnings(descriptor, systemHost, admin);
-        assertTrue(optionalAppWarning2.isEmpty());
-
-        final Map<String, Map<String, List<String>>> warningsBySite = api.computeWarningsBySite(descriptor, ImmutableSet.of(site.getIdentifier(), systemHost.getIdentifier()), admin);
-        assertTrue(warningsBySite.get(site.getIdentifier()).isEmpty());
-        assertTrue(warningsBySite.get(Host.SYSTEM_HOST.toLowerCase()).isEmpty());
->>>>>>> e6f3ce65
     }
 
     private AppDescriptor evaluateAppTestCase(final AppTestCase testCase)
