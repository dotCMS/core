package com.dotcms;

import com.dotcms.auth.providers.saml.v1.DotSamlResourceTest;
import com.dotcms.auth.providers.saml.v1.SAMLHelperTest;
import com.dotcms.bayesian.BayesianAPIImplIT;
import com.dotcms.business.SystemAPITest;
import com.dotcms.business.SystemTableFactoryTest;
import com.dotcms.cache.lettuce.DotObjectCodecTest;
import com.dotcms.cache.lettuce.LettuceCacheTest;
import com.dotcms.cache.lettuce.RedisClientTest;
import com.dotcms.content.business.ObjectMapperTest;
import com.dotcms.content.business.json.ContentletJsonAPITest;
import com.dotcms.content.elasticsearch.business.ESIndexAPITest;
import com.dotcms.content.model.hydration.MetadataDelegateTest;
import com.dotcms.contenttype.business.ContentTypeDestroyAPIImplTest;
import com.dotcms.contenttype.business.ContentTypeInitializerTest;
import com.dotcms.contenttype.business.StoryBlockAPITest;
import com.dotcms.csspreproc.CSSCacheTest;
import com.dotcms.csspreproc.CSSPreProcessServletTest;
import com.dotcms.dotpubsub.RedisPubSubImplTest;
import com.dotcms.enterprise.publishing.bundler.URLMapBundlerTest;
import com.dotcms.enterprise.publishing.remote.StaticPushPublishBundleGeneratorTest;
import com.dotcms.enterprise.publishing.remote.bundler.ContainerBundlerTest;
import com.dotcms.enterprise.publishing.remote.bundler.ContentBundlerTest;
import com.dotcms.enterprise.publishing.remote.bundler.ContentTypeBundlerTest;
import com.dotcms.enterprise.publishing.remote.bundler.FolderBundlerTest;
import com.dotcms.enterprise.publishing.remote.bundler.HostBundlerTest;
import com.dotcms.enterprise.publishing.remote.bundler.LinkBundlerTest;
import com.dotcms.enterprise.publishing.remote.bundler.TemplateBundlerTest;
import com.dotcms.enterprise.publishing.remote.bundler.WorkflowBundlerTest;
import com.dotcms.enterprise.publishing.remote.handler.ContentHandlerTest;
import com.dotcms.enterprise.publishing.remote.handler.ContentWorkflowHandlerTest;
import com.dotcms.enterprise.publishing.remote.handler.HandlerUtilTest;
import com.dotcms.enterprise.publishing.staticpublishing.AWSS3PublisherTest;
import com.dotcms.enterprise.publishing.staticpublishing.LanguageFolderTest;
import com.dotcms.filters.interceptor.meta.MetaWebInterceptorTest;
import com.dotcms.integritycheckers.HostIntegrityCheckerTest;
import com.dotcms.integritycheckers.IntegrityUtilTest;
import com.dotcms.junit.MainBaseSuite;
import com.dotcms.mail.MailAPIImplTest;
import com.dotcms.publisher.bundle.business.BundleAPITest;
import com.dotcms.publisher.receiver.BundlePublisherTest;
import com.dotcms.publisher.util.DependencyManagerTest;
import com.dotcms.publishing.BundlerUtilTest;
import com.dotcms.publishing.manifest.CSVManifestBuilderTest;
import com.dotcms.publishing.manifest.CSVManifestReaderTest;
import com.dotcms.publishing.manifest.ManifestReaderFactoryTest;
import com.dotcms.publishing.manifest.ManifestUtilTest;
import com.dotcms.rendering.velocity.viewtools.DotTemplateToolTest;
import com.dotcms.rendering.velocity.viewtools.FileToolTest;
import com.dotcms.rendering.velocity.viewtools.JSONToolTest;
import com.dotcms.rendering.velocity.viewtools.MessageToolTest;
import com.dotcms.rendering.velocity.viewtools.XmlToolTest;
import com.dotcms.rendering.velocity.viewtools.content.StoryBlockMapTest;
import com.dotcms.rendering.velocity.viewtools.content.StoryBlockTest;
import com.dotcms.rest.BundlePublisherResourceIntegrationTest;
import com.dotcms.rest.IntegrityResourceIntegrationTest;
import com.dotcms.rest.api.v1.apps.view.AppsInterpolationTest;
import com.dotcms.rest.api.v1.asset.AssetPathResolverImplIntegrationTest;
import com.dotcms.rest.api.v1.asset.WebAssetHelperIntegrationTest;
import com.dotcms.rest.api.v1.authentication.ResetPasswordTokenUtilTest;
import com.dotcms.rest.api.v1.menu.MenuResourceTest;
import com.dotcms.rest.api.v1.system.ConfigurationHelperTest;
import com.dotcms.rest.api.v1.taillog.TailLogResourceTest;
import com.dotcms.security.ContentSecurityPolicyUtilTest;
import com.dotcms.security.multipart.BoundedBufferedReaderTest;
import com.dotcms.security.multipart.ContentDispositionFileNameParserTest;
import com.dotcms.security.multipart.SecureFileValidatorTest;
import com.dotcms.storage.FileMetadataAPITest;
import com.dotcms.storage.StoragePersistenceAPITest;
import com.dotcms.storage.repository.HashedLocalFileRepositoryManagerTest;
import com.dotcms.util.content.json.PopulateContentletAsJSONUtilTest;
import com.dotcms.variant.VariantAPITest;
import com.dotcms.variant.VariantFactoryTest;
import com.dotcms.variant.business.VariantCacheTest;
import com.dotmarketing.beans.HostTest;
import com.dotmarketing.business.DeterministicIdentifierAPITest;
import com.dotmarketing.business.IdentifierCacheImplTest;
import com.dotmarketing.business.PermissionBitFactoryImplTest;
import com.dotmarketing.business.VersionableFactoryImplTest;
import com.dotmarketing.business.helper.PermissionHelperTest;
import com.dotmarketing.common.db.DBTimeZoneCheckTest;
import com.dotmarketing.filters.AutoLoginFilterTest;
import com.dotmarketing.filters.CMSUrlUtilTest;
import com.dotmarketing.image.filter.ImageFilterAPIImplTest;
import com.dotmarketing.osgi.GenericBundleActivatorTest;
import com.dotmarketing.portlets.browser.BrowserUtilTest;
import com.dotmarketing.portlets.browser.ajax.BrowserAjaxTest;
import com.dotmarketing.portlets.categories.business.CategoryFactoryTest;
import com.dotmarketing.portlets.contentlet.business.ContentletCacheImplTest;
import com.dotmarketing.portlets.contentlet.model.ContentletDependenciesTest;
import com.dotmarketing.portlets.folders.business.FolderFactoryImplTest;
import com.dotmarketing.portlets.templates.business.FileAssetTemplateUtilTest;
import com.dotmarketing.portlets.workflows.actionlet.MoveContentActionletTest;
import com.dotmarketing.portlets.workflows.actionlet.SaveContentAsDraftActionletIntegrationTest;
import com.dotmarketing.portlets.workflows.actionlet.VelocityScriptActionletAbortTest;
import com.dotmarketing.portlets.workflows.util.WorkflowEmailUtilTest;
import com.dotmarketing.quartz.DotStatefulJobTest;
import com.dotmarketing.quartz.job.IntegrityDataGenerationJobTest;
import com.dotmarketing.quartz.job.PopulateContentletAsJSONJobTest;
import com.dotmarketing.startup.StartupTasksExecutorDataTest;
import com.dotmarketing.startup.StartupTasksExecutorTest;
import com.dotmarketing.startup.runalways.Task00050LoadAppsSecretsTest;
import com.dotmarketing.startup.runonce.Task05370AddAppsPortletToLayoutTest;
import com.dotmarketing.startup.runonce.Task05380ChangeContainerPathToAbsoluteTest;
import com.dotmarketing.startup.runonce.Task05390MakeRoomForLongerJobDetailTest;
import com.dotmarketing.startup.runonce.Task05395RemoveEndpointIdForeignKeyInIntegrityResolverTablesIntegrationTest;
import com.dotmarketing.startup.runonce.Task201013AddNewColumnsToIdentifierTableTest;
import com.dotmarketing.startup.runonce.Task201014UpdateColumnsValuesInIdentifierTableTest;
import com.dotmarketing.startup.runonce.Task201102UpdateColumnSitelicTableTest;
import com.dotmarketing.startup.runonce.Task210218MigrateUserProxyTableTest;
import com.dotmarketing.startup.runonce.Task210319CreateStorageTableTest;
import com.dotmarketing.startup.runonce.Task210321RemoveOldMetadataFilesTest;
import com.dotmarketing.startup.runonce.Task210506UpdateStorageTableTest;
import com.dotmarketing.startup.runonce.Task210510UpdateStorageTableDropMetadataColumnTest;
import com.dotmarketing.startup.runonce.Task210520UpdateAnonymousEmailTest;
import com.dotmarketing.startup.runonce.Task210527DropReviewFieldsFromContentletTableTest;
import com.dotmarketing.startup.runonce.Task210719CleanUpTitleFieldTest;
import com.dotmarketing.startup.runonce.Task210802UpdateStructureTableTest;
import com.dotmarketing.startup.runonce.Task210805DropUserProxyTableTest;
import com.dotmarketing.startup.runonce.Task210816DeInodeRelationshipTest;
import com.dotmarketing.startup.runonce.Task210901UpdateDateTimezonesTest;
import com.dotmarketing.startup.runonce.Task211007RemoveNotNullConstraintFromCompanyMXColumnTest;
import com.dotmarketing.startup.runonce.Task211012AddCompanyDefaultLanguageTest;
import com.dotmarketing.startup.runonce.Task211101AddContentletAsJsonColumnTest;
import com.dotmarketing.startup.runonce.Task211103RenameHostNameLabelTest;
import com.dotmarketing.startup.runonce.Task220202RemoveFKStructureFolderConstraintTest;
import com.dotmarketing.startup.runonce.Task220203RemoveFolderInodeConstraintTest;
import com.dotmarketing.startup.runonce.Task220214AddOwnerAndIDateToFolderTableTest;
import com.dotmarketing.startup.runonce.Task220215MigrateDataFromInodeToFolderTest;
import com.dotmarketing.startup.runonce.Task220330ChangeVanityURLSiteFieldTypeTest;
import com.dotmarketing.startup.runonce.Task220401CreateClusterLockTableTest;
import com.dotmarketing.startup.runonce.Task220402UpdateDateTimezonesTest;
import com.dotmarketing.startup.runonce.Task220413IncreasePublishedPushedAssetIdColTest;
import com.dotmarketing.startup.runonce.Task220512UpdateNoHTMLRegexValueTest;
import com.dotmarketing.startup.runonce.Task220606UpdatePushNowActionletNameTest;
import com.dotmarketing.startup.runonce.Task220822CreateVariantTableTest;
import com.dotmarketing.startup.runonce.Task220824CreateDefaultVariantTest;
import com.dotmarketing.startup.runonce.Task220825MakeSomeSystemFieldsRemovableTest;
import com.dotmarketing.startup.runonce.Task220829CreateExperimentsTableTest;
import com.dotmarketing.startup.runonce.Task220912UpdateCorrectShowOnMenuPropertyTest;
import com.dotmarketing.startup.runonce.Task220928AddLookbackWindowColumnToExperimentTest;
import com.dotmarketing.startup.runonce.Task230110MakeSomeSystemFieldsRemovableByBaseTypeTest;
import com.dotmarketing.startup.runonce.Task230328AddMarkedForDeletionColumnTest;
import com.dotmarketing.startup.runonce.Task230426AlterVarcharLengthOfLockedByColTest;
import com.dotmarketing.startup.runonce.Task230707CreateSystemTableTest;
import com.dotmarketing.startup.runonce.Task230701AddHashIndicesToWorkflowTablesTest;
import com.dotmarketing.startup.runonce.Task230713IncreaseDisabledWysiwygColumnSizeTest;
import com.dotmarketing.util.MaintenanceUtilTest;
import com.dotmarketing.util.ResourceCollectorUtilTest;
import com.dotmarketing.util.UtilMethodsITest;
import com.dotmarketing.util.ZipUtilTest;
import com.dotmarketing.util.contentlet.pagination.PaginatedContentletsIntegrationTest;
import org.apache.velocity.tools.view.tools.CookieToolTest;
import org.junit.runner.RunWith;
import org.junit.runners.Suite.SuiteClasses;

/* grep -l -r "@Test" dotCMS/src/integration-test */
/* ./gradlew integrationTest -Dtest.single=com.dotcms.MainSuite */

@RunWith(MainBaseSuite.class)
@SuiteClasses({
        Task05380ChangeContainerPathToAbsoluteTest.class,
        DotTemplateToolTest.class,
        Task05370AddAppsPortletToLayoutTest.class,
        FolderFactoryImplTest.class,
        DotSamlResourceTest.class,
        DotStatefulJobTest.class,
        IntegrityDataGenerationJobTest.class,
        BundleAPITest.class,
        Task05390MakeRoomForLongerJobDetailTest.class,
        Task05395RemoveEndpointIdForeignKeyInIntegrityResolverTablesIntegrationTest.class,
        JSONToolTest.class,
        BundlePublisherResourceIntegrationTest.class,
        IntegrityResourceIntegrationTest.class,
        Task00050LoadAppsSecretsTest.class,
        StoragePersistenceAPITest.class,
        FileMetadataAPITest.class,
        StartupTasksExecutorTest.class,
        Task201013AddNewColumnsToIdentifierTableTest.class,
        Task201014UpdateColumnsValuesInIdentifierTableTest.class,
        AppsInterpolationTest.class,
        com.dotcms.rest.api.v1.template.TemplateResourceTest.class,
        Task201102UpdateColumnSitelicTableTest.class,
        DependencyManagerTest.class,
        com.dotcms.rest.api.v1.versionable.VersionableResourceTest.class,
        GenericBundleActivatorTest.class,
        SAMLHelperTest.class,
        PermissionHelperTest.class,
        ResetPasswordTokenUtilTest.class,
        ContainerBundlerTest.class,
        ContentTypeBundlerTest.class,
        FolderBundlerTest.class,
        HostBundlerTest.class,
        LinkBundlerTest.class,
        TemplateBundlerTest.class,
        WorkflowBundlerTest.class,
        AutoLoginFilterTest.class,
        Task210218MigrateUserProxyTableTest.class,
        com.dotmarketing.startup.runonce.Task210316UpdateLayoutIconsTest.class,
        Task210319CreateStorageTableTest.class,
        Task210321RemoveOldMetadataFilesTest.class,
        DBTimeZoneCheckTest.class,
        ContentHandlerTest.class,
        ESIndexAPITest.class,
        FileAssetTemplateUtilTest.class,
        Task210506UpdateStorageTableTest.class,
        Task210520UpdateAnonymousEmailTest.class,
        Task210510UpdateStorageTableDropMetadataColumnTest.class,
        StaticPushPublishBundleGeneratorTest.class,
        CookieToolTest.class,
        CSVManifestBuilderTest.class,
        MoveContentActionletTest.class,
        ImageFilterAPIImplTest.class,
        DeterministicIdentifierAPITest.class,
        Task210527DropReviewFieldsFromContentletTableTest.class,
        ContentletCacheImplTest.class,
        HostTest.class,
        FileToolTest.class,
        Task210719CleanUpTitleFieldTest.class,
        Task210802UpdateStructureTableTest.class,
        MaintenanceUtilTest.class,
        BundlePublisherTest.class,
        CategoryFactoryTest.class,
        Task210805DropUserProxyTableTest.class,
        Task210816DeInodeRelationshipTest.class,
        WorkflowEmailUtilTest.class,
        ConfigurationHelperTest.class,
        CSVManifestReaderTest.class,
        Task210901UpdateDateTimezonesTest.class,
        DotObjectCodecTest.class,
        RedisClientTest.class,
        LettuceCacheTest.class,
        RedisPubSubImplTest.class,
        ManifestReaderFactoryTest.class,
        ResourceCollectorUtilTest.class,
        Task211007RemoveNotNullConstraintFromCompanyMXColumnTest.class,
        Task211012AddCompanyDefaultLanguageTest.class,
        HostIntegrityCheckerTest.class,
        MetaWebInterceptorTest.class,
        BrowserUtilTest.class,
        Task211101AddContentletAsJsonColumnTest.class,
        ContentletJsonAPITest.class,
        VelocityScriptActionletAbortTest.class,
        StoryBlockMapTest.class,
        HandlerUtilTest.class,
        Task211103RenameHostNameLabelTest.class,
        ContentSecurityPolicyUtilTest.class,
        MessageToolTest.class,
        XmlToolTest.class,
        LanguageFolderTest.class,
        MailAPIImplTest.class,
        CSSCacheTest.class,
        com.dotcms.rendering.velocity.viewtools.content.BinaryMapTest.class,
        IntegrityUtilTest.class,
        Task220202RemoveFKStructureFolderConstraintTest.class,
        ContentBundlerTest.class,
        ObjectMapperTest.class,
        URLMapBundlerTest.class,
        PermissionBitFactoryImplTest.class,
        Task220203RemoveFolderInodeConstraintTest.class,
        Task220214AddOwnerAndIDateToFolderTableTest.class,
        Task220215MigrateDataFromInodeToFolderTest.class,
        Task220330ChangeVanityURLSiteFieldTypeTest.class,
        Task220402UpdateDateTimezonesTest.class,
        Task220413IncreasePublishedPushedAssetIdColTest.class,
        com.dotcms.util.pagination.ContainerPaginatorTest.class,
        ContentDispositionFileNameParserTest.class,
        SecureFileValidatorTest.class,
        BoundedBufferedReaderTest.class,
        ContentWorkflowHandlerTest.class,
        Task220512UpdateNoHTMLRegexValueTest.class,
        MetadataDelegateTest.class,
        Task220401CreateClusterLockTableTest.class,
        Task220606UpdatePushNowActionletNameTest.class,
        BundlerUtilTest.class,
        MenuResourceTest.class,
        AWSS3PublisherTest.class,
        ContentTypeInitializerTest.class,
        CSSPreProcessServletTest.class,
        VariantFactoryTest.class,
        VariantAPITest.class,
        PaginatedContentletsIntegrationTest.class,
        Task220824CreateDefaultVariantTest.class,
        Task220822CreateVariantTableTest.class,
        Task220825MakeSomeSystemFieldsRemovableTest.class,
        Task220829CreateExperimentsTableTest.class,
        StoryBlockTest.class,
        IdentifierCacheImplTest.class,
        VariantCacheTest.class,
        VersionableFactoryImplTest.class,
        Task220928AddLookbackWindowColumnToExperimentTest.class,
        TailLogResourceTest.class,
        BayesianAPIImplIT.class,
        ContentletDependenciesTest.class,
        SaveContentAsDraftActionletIntegrationTest.class,
        StoryBlockAPITest.class,
        UtilMethodsITest.class,
        Task220912UpdateCorrectShowOnMenuPropertyTest.class,
        HashedLocalFileRepositoryManagerTest.class,
        ManifestUtilTest.class,
        ZipUtilTest.class,
        Task230110MakeSomeSystemFieldsRemovableByBaseTypeTest.class,
        BrowserAjaxTest.class,
        PopulateContentletAsJSONUtilTest.class,
        PopulateContentletAsJSONJobTest.class,
        ContentTypeDestroyAPIImplTest.class,
        Task230328AddMarkedForDeletionColumnTest.class,
        StartupTasksExecutorDataTest.class,
        Task230426AlterVarcharLengthOfLockedByColTest.class,
        CMSUrlUtilTest.class,
        AssetPathResolverImplIntegrationTest.class,
        WebAssetHelperIntegrationTest.class,
<<<<<<< HEAD
        SystemTableFactoryTest.class,
        Task230707CreateSystemTableTest.class,
        SystemAPITest.class,
        Task230701AddHashIndicesToWorkflowTablesTest.class
=======
        Task230701AddHashIndicesToWorkflowTablesTest.class,
        Task230713IncreaseDisabledWysiwygColumnSizeTest.class
>>>>>>> 74dd67ec
})

public class MainSuite2b {

}
<|MERGE_RESOLUTION|>--- conflicted
+++ resolved
@@ -311,15 +311,11 @@
         CMSUrlUtilTest.class,
         AssetPathResolverImplIntegrationTest.class,
         WebAssetHelperIntegrationTest.class,
-<<<<<<< HEAD
         SystemTableFactoryTest.class,
         Task230707CreateSystemTableTest.class,
         SystemAPITest.class,
-        Task230701AddHashIndicesToWorkflowTablesTest.class
-=======
         Task230701AddHashIndicesToWorkflowTablesTest.class,
         Task230713IncreaseDisabledWysiwygColumnSizeTest.class
->>>>>>> 74dd67ec
 })
 
 public class MainSuite2b {
