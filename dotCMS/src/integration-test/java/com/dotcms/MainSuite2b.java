--- conflicted
+++ resolved
@@ -327,12 +327,9 @@
         DropOldContentVersionsJobTest.class,
         Task231109AddPublishDateToContentletVersionInfoTest.class,
         Task240102AlterVarcharLengthOfRelationTypeTest.class,
-<<<<<<< HEAD
+        Task240111AddInodeAndIdentifierLeftIndexesTest.class,
         AnnouncementsHelperIntegrationTest.class,
         RemoteAnnouncementsLoaderIntegrationTest.class
-=======
-        Task240111AddInodeAndIdentifierLeftIndexesTest.class
->>>>>>> cd9a4126
 })
 
 public class MainSuite2b {
