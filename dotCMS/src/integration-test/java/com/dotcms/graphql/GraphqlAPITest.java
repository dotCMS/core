package com.dotcms.graphql;

import com.dotcms.util.IntegrationTestInitService;
import com.dotmarketing.exception.DotDataException;

import org.junit.BeforeClass;
import org.junit.Test;

public class GraphqlAPITest {

<<<<<<< HEAD
//    @BeforeClass
//    public static void prepare() throws Exception{
//        //Setting web app environment
//        IntegrationTestInitService.getInstance().init();
//    }
//
//    @Test
//    public void testGenerateSchema() throws DotDataException {
//        GraphqlAPI api = APILocator.getGraphqlAPI();
//        api.getSchema();
//    }
=======
    @BeforeClass
    public static void prepare() throws Exception{
        //Setting web app environment
        IntegrationTestInitService.getInstance().init();
    }

    @Test
    public void testGenerateSchema() throws DotDataException {
//        GraphqlAPI api = APILocator.getGraphqlAPI();
//        api.getSchema();
    }
>>>>>>> dd094cc6
}<|MERGE_RESOLUTION|>--- conflicted
+++ resolved
@@ -8,7 +8,6 @@
 
 public class GraphqlAPITest {
 
-<<<<<<< HEAD
 //    @BeforeClass
 //    public static void prepare() throws Exception{
 //        //Setting web app environment
@@ -20,17 +19,5 @@
 //        GraphqlAPI api = APILocator.getGraphqlAPI();
 //        api.getSchema();
 //    }
-=======
-    @BeforeClass
-    public static void prepare() throws Exception{
-        //Setting web app environment
-        IntegrationTestInitService.getInstance().init();
-    }
 
-    @Test
-    public void testGenerateSchema() throws DotDataException {
-//        GraphqlAPI api = APILocator.getGraphqlAPI();
-//        api.getSchema();
-    }
->>>>>>> dd094cc6
 }