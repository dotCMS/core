package com.dotmarketing.common.reindex;

import static org.junit.Assert.assertFalse;
import static org.junit.Assert.assertTrue;

import com.dotcms.api.web.HttpServletRequestThreadLocal;
import com.dotcms.contenttype.model.field.ImmutableTextField;
import com.dotcms.contenttype.model.type.ContentType;
import com.dotcms.datagen.ContentTypeDataGen;
import com.dotcms.datagen.ContentletDataGen;
import com.dotcms.mock.request.MockAttributeRequest;
import com.dotcms.mock.request.MockHttpRequest;
import com.dotcms.mock.request.MockSessionRequest;
import com.dotcms.util.IntegrationTestInitService;
import com.dotmarketing.beans.Host;
import com.dotmarketing.business.APILocator;
import com.dotmarketing.common.db.DotConnect;
import com.dotmarketing.db.HibernateUtil;
import com.dotmarketing.exception.DotDataException;
import com.dotmarketing.exception.DotSecurityException;
import com.dotmarketing.portlets.contentlet.business.ContentletAPI;
import com.dotmarketing.portlets.contentlet.model.Contentlet;
import com.dotmarketing.portlets.contentlet.model.IndexPolicy;
import com.dotmarketing.portlets.folders.model.Folder;
import com.dotmarketing.portlets.languagesmanager.model.Language;
import com.dotmarketing.util.Config;
import com.dotmarketing.util.DateUtil;
import com.dotmarketing.util.ThreadUtils;
import com.google.common.collect.ImmutableList;
import com.liferay.portal.model.User;
import java.util.ArrayList;
import java.util.List;
import javax.servlet.http.HttpServletRequest;
import org.apache.felix.framework.OSGIUtil;
import org.junit.BeforeClass;
<<<<<<< HEAD
import org.junit.Ignore;
=======
>>>>>>> c910f423
import org.junit.Test;

/**
 * Created by Jonathan Gamba. Date: 3/20/12 Time: 12:12 PM
 */
public class ReindexThreadTest {

    private static boolean respectFrontendRoles = false;
    protected static User user;

    protected static Host defaultHost;
    protected static Language lang;
    protected static Folder folder;
    protected static ContentletAPI contentletAPI;
    protected static ContentType type;
    @BeforeClass
    public static void prepare() throws Exception {
        // Setting web app environment
        IntegrationTestInitService.getInstance().init();
        OSGIUtil.getInstance().initializeFramework(Config.CONTEXT);
        contentletAPI = APILocator.getContentletAPI();
        user = APILocator.systemUser();

        defaultHost = APILocator.getHostAPI().findDefaultHost(user, respectFrontendRoles);
        folder = APILocator.getFolderAPI().findSystemFolder();
        lang = APILocator.getLanguageAPI().getDefaultLanguage();
        HttpServletRequest pageRequest =
                new MockSessionRequest(new MockAttributeRequest(new MockHttpRequest("localhost", "/").request()).request()).request();
        HttpServletRequestThreadLocal.INSTANCE.setRequest(pageRequest);
        
        type = new ContentTypeDataGen()
                .fields(ImmutableList
                        .of(ImmutableTextField.builder().name("Title").variable("title").searchable(true).listed(true).build()))
                .nextPersisted();

    }

    /**
     * https://github.com/dotCMS/core/issues/11716
     * 
     * @throws DotDataException
     * @throws DotSecurityException
     */
    @Ignore
    @Test
    public void test_content_that_is_rolled_back_does_not_get_in_the_index() throws DotDataException, DotSecurityException {
        // respect CMS Anonymous permissions

        // stop the reindex thread
        ReindexThread.pause();

        int num = 2;
        final List<Contentlet> origCons = new ArrayList<>();

        for (int i = 0; i < num; i++) {
            Contentlet content = new ContentletDataGen(type.id()).setProperty("title", "contentTest " + System.currentTimeMillis()).next();

            content.setStringProperty("title", i + "indexFailTestTitle : ");

            content.setIndexPolicy(IndexPolicy.FORCE);

            // check in the content
            content = contentletAPI.checkin(content, user, respectFrontendRoles);

            assertTrue(content.getIdentifier() != null);
            assertTrue(content.isWorking());
            assertFalse(content.isLive());
            // publish the content
            content.setIndexPolicy(IndexPolicy.FORCE);
            contentletAPI.publish(content, user, respectFrontendRoles);
            assertTrue(content.isLive());
            origCons.add(content);
        }

        // commit it index
        HibernateUtil.closeSession();

        for (final Contentlet c : origCons) {
            // are we good in the index?
            assertTrue(contentletAPI.indexCount("+live:true +identifier:" + c.getIdentifier() + " +inode:" + c.getInode(), user,
                    respectFrontendRoles) > 0);
        }

        HibernateUtil.startTransaction();
        try {
            final List<Contentlet> checkedOut = contentletAPI.checkout(origCons, user, respectFrontendRoles);
            for (Contentlet c : checkedOut) {
                c.setStringProperty("title", c.getStringProperty("title") + " new");
                c.setIndexPolicy(IndexPolicy.FORCE);
                c = contentletAPI.checkin(c, user, respectFrontendRoles);
                c.setIndexPolicy(IndexPolicy.FORCE);
                contentletAPI.publish(c, user, respectFrontendRoles);
                assertTrue(c.isLive());
            }
            throw new DotDataException("uh oh, what happened?");
        } catch (DotDataException e) {
            HibernateUtil.rollbackTransaction();

        } finally {
            HibernateUtil.closeSession();
        }

        ReindexThread.unpause();

        // let any expected reindex finish
        DateUtil.sleep(10000);

        // make sure that the index is in the same state as before the failed transaction

        for (final Contentlet contentlet : origCons) {
            assertTrue(contentletAPI.indexCount(
                    "+live:true +identifier:" + contentlet.getIdentifier() + " +inode:" + contentlet
                            .getInode(), user,
                    respectFrontendRoles) > 0);

        }

    }

    /**
     * https://github.com/dotCMS/core/issues/11716
     * 
     * @throws DotDataException
     * @throws DotSecurityException
     */
    @Ignore
    @Test
    public void test_reindex_queue_puts_to_the_index() throws DotDataException, DotSecurityException {
        ReindexThread.stopThread();
        
        //make sure we only have live + working
        APILocator.getContentletIndexAPI().fullReindexAbort();

        new DotConnect().setSQL("delete from dist_reindex_journal").loadResult();
        ReindexThread.startThread();
        long startCount = ReindexThread.getInstance().totalESPuts();


        String title = "contentTest " + System.currentTimeMillis();
        Contentlet content = new ContentletDataGen(type.id()).setProperty("title", title).nextPersisted();

        ThreadUtils.sleep(8000);

        HibernateUtil.startTransaction();
        try {
            contentletAPI.publish(content, user, respectFrontendRoles);
        } finally {
            HibernateUtil.closeSession();
        }

        ThreadUtils.sleep(8000);
        long latestCount = ReindexThread.getInstance().totalESPuts() - startCount;
        // 1 for check in (only working index) 2 more for publish (live & working indexes)
        assert (latestCount == 3);

        HibernateUtil.startTransaction();
        try {
            contentletAPI.unpublish(content, user, respectFrontendRoles);
        } finally {
            HibernateUtil.closeSession();
        }
        ThreadUtils.sleep(8000);

        // 1 more reindex working (publish was deleted)
        latestCount = ReindexThread.getInstance().totalESPuts() - startCount;
        assert (latestCount == 4);
    }

    /**
     * https://github.com/dotCMS/core/issues/11716
     * 
     * @throws DotDataException
    ack  * @throws DotSecurityException
     */
    @Ignore
    @Test
    public void test_pause_unpause_ReindexThread() throws DotDataException, DotSecurityException {

        //make sure we only have live + working indexes
        APILocator.getContentletIndexAPI().fullReindexAbort();
        new DotConnect().setSQL("delete from dist_reindex_journal").loadResult();

        ReindexThread.startThread();

        long startCount = ReindexThread.getInstance().totalESPuts();

        String title = "contentTest " + System.currentTimeMillis();
        Contentlet content = new ContentletDataGen(type.id()).setProperty("title", title).nextPersisted();
        ThreadUtils.sleep(8000);
        // thread is running and has indexed the content
        long latestCount = ReindexThread.getInstance().totalESPuts() - startCount;
        assert (latestCount == 1);
        
        // pause thread and it is not working
        ReindexThread.pause();
        assertFalse(ReindexThread.isWorking());
        
        // with thread paused, you can publish content
        // and it will not be picked up for reindex
        HibernateUtil.startTransaction();
        try{
            contentletAPI.publish(content, user, respectFrontendRoles);
        } finally {
            HibernateUtil.closeSession();
        }
        ThreadUtils.sleep(8000);
        latestCount = ReindexThread.getInstance().totalESPuts() - startCount;
        assert (latestCount == 1);


        // unpause and then it gets picked up for reindex
        ReindexThread.unpause();
        ThreadUtils.sleep(8000);
        latestCount = ReindexThread.getInstance().totalESPuts() - startCount;
        assert (latestCount == 3);



    }
    
    /**
     * https://github.com/dotCMS/core/issues/11716
     * 
     * @throws DotDataException
     * @throws DotSecurityException
     */
    @Ignore
    @Test
    public void test_stop_start_ReindexThread() throws DotDataException, DotSecurityException {

        new DotConnect().setSQL("delete from dist_reindex_journal").loadResult();
        ReindexThread.startThread();
        ReindexThread.stopThread();
        ReindexThread.startThread();
        ReindexThread.stopThread();
        ReindexThread.startThread();
        long startCount = ReindexThread.getInstance().totalESPuts();

        String title = "contentTest " + System.currentTimeMillis();
        Contentlet content = new ContentletDataGen(type.id()).setProperty("title", title).nextPersisted();
        ThreadUtils.sleep(8000);
        
        // thread is running and has indexed the content
        long latestCount = ReindexThread.getInstance().totalESPuts() - startCount;
        assert (latestCount == 1);
        
        // pause thread and it is not working
        ReindexThread.stopThread();
        assertFalse(ReindexThread.isWorking());
        
        // with thread paused, you can publish content
        // and it will not be picked up for reindex
        HibernateUtil.startTransaction();
        try{
            contentletAPI.publish(content, user, respectFrontendRoles);
        } finally {
            HibernateUtil.closeSession();
        }
        ThreadUtils.sleep(8000);
        latestCount = ReindexThread.getInstance().totalESPuts() - startCount;
        assert (latestCount == 1);

        // unpause and then it gets picked up for reindex
        ReindexThread.startThread();
        ThreadUtils.sleep(8000);
        latestCount = ReindexThread.getInstance().totalESPuts() - startCount;
        assert (latestCount == 3);

    }
}<|MERGE_RESOLUTION|>--- conflicted
+++ resolved
@@ -33,10 +33,6 @@
 import javax.servlet.http.HttpServletRequest;
 import org.apache.felix.framework.OSGIUtil;
 import org.junit.BeforeClass;
-<<<<<<< HEAD
-import org.junit.Ignore;
-=======
->>>>>>> c910f423
 import org.junit.Test;
 
 /**
@@ -80,7 +76,7 @@
      * @throws DotDataException
      * @throws DotSecurityException
      */
-    @Ignore
+
     @Test
     public void test_content_that_is_rolled_back_does_not_get_in_the_index() throws DotDataException, DotSecurityException {
         // respect CMS Anonymous permissions
@@ -162,7 +158,7 @@
      * @throws DotDataException
      * @throws DotSecurityException
      */
-    @Ignore
+
     @Test
     public void test_reindex_queue_puts_to_the_index() throws DotDataException, DotSecurityException {
         ReindexThread.stopThread();
@@ -211,7 +207,7 @@
      * @throws DotDataException
     ack  * @throws DotSecurityException
      */
-    @Ignore
+
     @Test
     public void test_pause_unpause_ReindexThread() throws DotDataException, DotSecurityException {
 
@@ -263,7 +259,7 @@
      * @throws DotDataException
      * @throws DotSecurityException
      */
-    @Ignore
+
     @Test
     public void test_stop_start_ReindexThread() throws DotDataException, DotSecurityException {
 
