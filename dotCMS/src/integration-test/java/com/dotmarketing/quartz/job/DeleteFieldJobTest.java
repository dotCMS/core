package com.dotmarketing.quartz.job;

import static org.junit.Assert.assertEquals;
import static org.junit.Assert.assertNull;

import java.util.Date;
import java.util.List;

import org.junit.BeforeClass;
import org.junit.Test;
import org.quartz.JobExecutionException;

import com.dotcms.IntegrationTestBase;
import com.dotcms.util.CollectionsUtils;
import com.dotcms.util.IntegrationTestInitService;
import com.dotmarketing.beans.Host;
import com.dotmarketing.business.APILocator;
import com.dotmarketing.business.CacheLocator;
import com.dotmarketing.cache.FieldsCache;
import com.dotmarketing.exception.DotDataException;
import com.dotmarketing.exception.DotSecurityException;
import com.dotmarketing.portlets.contentlet.business.ContentletAPI;
import com.dotmarketing.portlets.contentlet.model.Contentlet;
import com.dotmarketing.portlets.structure.factories.FieldFactory;
import com.dotmarketing.portlets.structure.factories.StructureFactory;
import com.dotmarketing.portlets.structure.model.Field;
import com.dotmarketing.portlets.structure.model.Structure;
import com.liferay.portal.model.User;

/**
 * This class will test routines related to deleting fields from Content Types
 * in dotCMS. It's important to point out that real Quartz Jobs can be executed
 * during the tests.
 * 
 * @author Freddy Rodriguez
 * @version 3.7
 * @since Feb 8, 2017
 *
 */
public class DeleteFieldJobTest extends IntegrationTestBase {


    final DeleteFieldJob instance = new DeleteFieldJob();

    @BeforeClass
    public static void prepare() throws Exception{
        //Setting web app environment
        IntegrationTestInitService.getInstance().init();
    }

    @Test
    public void deleteContentTypeField() throws DotDataException, DotSecurityException, JobExecutionException {

        User systemUser = APILocator.getUserAPI().getSystemUser();
        Host host = APILocator.getHostAPI().findDefaultHost(systemUser, true);
        long langId =APILocator.getLanguageAPI().getDefaultLanguage().getId();
        ContentletAPI contentletAPI = APILocator.getContentletAPI();

        Boolean boolValue = Boolean.TRUE;
        Date dateValue = new Date();
        Integer integerValue = 23;
        Float floatValue = 2f;
        String textValue = "Some content";
        String textAreaValue = "Some content,Some content,Some content,Some content,Some content,Some content,Some content," +
                "Some content,Some content,Some content,Some content,Some content,Some content,Some content";

        String currentTime = String.valueOf(new Date().getTime());
        String contentTypeName = "DeleteFieldContentType_" + currentTime;
        String textAreaFieldVarName = "textAreaFieldVarName_" + currentTime;
        String integerFieldVarName = "integerFieldVarName_" + currentTime;
        String floatFieldVarName = "floatFieldVarName_" + currentTime;
        String textFieldVarName = "textFieldVarName_" + currentTime;
        String dateFieldVarName = "dateFieldVarName_" + currentTime;
        String radioFieldVarName = "radioFieldVarName_" + currentTime;

        //Create content types
        Structure contentType = new Structure();
        contentType.setHost(host.getIdentifier());
        contentType.setDescription("Testing delete content types's field");
        contentType.setName(contentTypeName);
        contentType.setVelocityVarName("deleteFieldVarName_" + currentTime);
        contentType.setStructureType(Structure.STRUCTURE_TYPE_CONTENT);
        contentType.setFixed(false);
        contentType.setOwner(systemUser.getUserId());
        contentType.setExpireDateVar("");
        contentType.setPublishDateVar("");

        Contentlet contentlet = null;

        try{

            //Save the test structure
            StructureFactory.saveStructure(contentType);

            //Adding the test fields

            Field radioField = new Field("radioField_" + currentTime, Field.FieldType.RADIO, Field.DataType.BOOL,
                    contentType, true, true, true, 1, "", "",
                    "", false, false, true);
            radioField.setVelocityVarName(radioFieldVarName);
            FieldFactory.saveField(radioField);
            FieldsCache.addField(radioField);

            Field dateField = new Field("dateField_" + currentTime, Field.FieldType.DATE, Field.DataType.DATE,
                    contentType, true, true, true, 1, "", "",
                    "", false, false, true);
            dateField.setVelocityVarName(dateFieldVarName);
            FieldFactory.saveField(dateField);
            FieldsCache.addField(dateField);

            Field textAreaField = new Field("textAreaField_" + currentTime, Field.FieldType.TEXT_AREA, Field.DataType.LONG_TEXT,
                    contentType, true, true, true, 1, "", "",
                    "", false, false, true);
            textAreaField.setVelocityVarName(textAreaFieldVarName);
            FieldFactory.saveField(textAreaField);
            FieldsCache.addField(textAreaField);

            Field integerField = new Field("integerField_" + currentTime, Field.FieldType.TEXT, Field.DataType.INTEGER,
                    contentType, true, true, true, 1, "", "",
                    "", false, false, true);
            integerField.setVelocityVarName(integerFieldVarName);
            FieldFactory.saveField(integerField);
            FieldsCache.addField(integerField);

            Field floatField = new Field("floatField_" + currentTime, Field.FieldType.TEXT, Field.DataType.FLOAT,
                    contentType, true, true, true, 1, "", "",
                    "", false, false, true);
            floatField.setVelocityVarName(floatFieldVarName);
            FieldFactory.saveField(floatField);
            FieldsCache.addField(floatField);

            Field textField = new Field("textField_" + currentTime, Field.FieldType.TEXT, Field.DataType.TEXT,
                    contentType, true, true, true, 1, "", "",
                    "", false, false, true);
            textField.setVelocityVarName(textFieldVarName);
            FieldFactory.saveField(textField);
            FieldsCache.addField(textField);

            //Validate the fields were properly saved
<<<<<<< HEAD
            Structure stFromDB = CacheLocator.getContentTypeCache().getStructureByName(contentTypeName);
=======
            Structure stFromDB = CacheLocator.getContentTypeCache().getStructureByVelocityVarName(contentTypeName);
>>>>>>> e9903ec6
            List<Field> fieldsBySortOrder = stFromDB.getFieldsBySortOrder();

            assertEquals(6, fieldsBySortOrder.size());

            //Create a new content of the DeleteFieldContentType type
            contentlet = new Contentlet();
            contentlet.setStructureInode(contentType.getInode());
            contentlet.setHost(host.getIdentifier());
            contentlet.setLanguageId(langId);

            //Set the fields values
            contentletAPI.setContentletProperty(contentlet, dateField, dateValue);
            contentletAPI.setContentletProperty(contentlet, radioField, boolValue);
            contentletAPI.setContentletProperty(contentlet, textAreaField, textAreaValue);
            contentletAPI.setContentletProperty(contentlet, integerField, integerValue);
            contentletAPI.setContentletProperty(contentlet, floatField, floatValue);
            contentletAPI.setContentletProperty(contentlet, textField, textValue);

            //Save the content
            contentlet = contentletAPI.checkin(contentlet, systemUser, true);

            //Delete fields
            TestJobExecutor.execute(instance,
                    CollectionsUtils.map("structure", contentType, "field", dateField, "user", systemUser));

            TestJobExecutor.execute(instance,
                    CollectionsUtils.map("structure", contentType, "field", radioField, "user", systemUser));

            TestJobExecutor.execute(instance,
                    CollectionsUtils.map("structure", contentType, "field", textAreaField, "user", systemUser));

            TestJobExecutor.execute(instance,
                    CollectionsUtils.map("structure", contentType, "field", integerField, "user", systemUser));

            TestJobExecutor.execute(instance,
                    CollectionsUtils.map("structure", contentType, "field", floatField, "user", systemUser));

            TestJobExecutor.execute(instance,
                    CollectionsUtils.map("structure", contentType, "field", textField, "user", systemUser));

            //Validate we deleted those fields properly
<<<<<<< HEAD
            stFromDB = CacheLocator.getContentTypeCache().getStructureByName(contentTypeName);
=======
            stFromDB = CacheLocator.getContentTypeCache().getStructureByVelocityVarName(contentTypeName);
>>>>>>> e9903ec6
            fieldsBySortOrder = stFromDB.getFieldsBySortOrder();
            assertEquals(0, fieldsBySortOrder.size());

            //Make sure the values are not in cache
            Contentlet contentletFromDB = CacheLocator.getContentletCache().get(contentlet.getInode());
            assertNull(contentletFromDB.get(dateFieldVarName));
            assertNull(contentletFromDB.get(radioFieldVarName));
            assertNull(contentletFromDB.get(textAreaFieldVarName));
            assertNull(contentletFromDB.get(integerFieldVarName));
            assertNull(contentletFromDB.get(floatFieldVarName));
            assertNull(contentletFromDB.get(textFieldVarName));
        }catch(Exception e){

            if (contentType != null){
                try {
                    StructureFactory.deleteStructure(contentType);
                } catch (DotDataException e1) {
                    //Do nothing....
                }
            }

            if (contentlet != null) {
                try {
                    contentletAPI.delete(contentlet, systemUser, true);
                } catch (Exception e1) {
                    //Do nothing....
                }
            }

            throw new RuntimeException(e);
        }
    }

}<|MERGE_RESOLUTION|>--- conflicted
+++ resolved
@@ -137,11 +137,7 @@
             FieldsCache.addField(textField);
 
             //Validate the fields were properly saved
-<<<<<<< HEAD
-            Structure stFromDB = CacheLocator.getContentTypeCache().getStructureByName(contentTypeName);
-=======
             Structure stFromDB = CacheLocator.getContentTypeCache().getStructureByVelocityVarName(contentTypeName);
->>>>>>> e9903ec6
             List<Field> fieldsBySortOrder = stFromDB.getFieldsBySortOrder();
 
             assertEquals(6, fieldsBySortOrder.size());
@@ -183,11 +179,7 @@
                     CollectionsUtils.map("structure", contentType, "field", textField, "user", systemUser));
 
             //Validate we deleted those fields properly
-<<<<<<< HEAD
-            stFromDB = CacheLocator.getContentTypeCache().getStructureByName(contentTypeName);
-=======
             stFromDB = CacheLocator.getContentTypeCache().getStructureByVelocityVarName(contentTypeName);
->>>>>>> e9903ec6
             fieldsBySortOrder = stFromDB.getFieldsBySortOrder();
             assertEquals(0, fieldsBySortOrder.size());
 
