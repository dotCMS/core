--- conflicted
+++ resolved
@@ -41,13 +41,10 @@
             Config.CONTEXT = context;
 
         }
-<<<<<<< HEAD
-        //dotmarketingPropertiesUrl = new File("test-resources/it-dotmarketing-config.properties").toURI().toURL();
-        //clusterPropertiesUrl = new File("test-resources/it-dotcms-config-cluster.properties").toURI().toURL();
-=======
+
         dotmarketingPropertiesUrl = getUrlToTestResource("it-dotmarketing-config.properties");
         clusterPropertiesUrl = getUrlToTestResource("it-dotcms-config-cluster.properties");
->>>>>>> 6bab4956
+        
     }
     
     /**
