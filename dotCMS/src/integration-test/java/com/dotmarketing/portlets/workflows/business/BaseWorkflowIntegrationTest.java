--- conflicted
+++ resolved
@@ -104,21 +104,12 @@
      * @throws AlreadyExistException
      * @throws DotDataException
      */
-<<<<<<< HEAD
-    protected static CreateSchemeStepActionResult createActionActionlet(final String schemeId,
-            final String stepId,
-            final String actionName,
-            final Class actionClass) throws AlreadyExistException, DotDataException {
-=======
     protected static CreateSchemeStepActionResult createActionActionlet (final String schemeId,
                                                                             final String stepId,
                                                                             final String actionName,
                                                                             final Class  actionClass,
                                                                             final String nextStep) throws AlreadyExistException, DotDataException {
-
->>>>>>> e269cce2
-        final WorkflowAPI workflowAPI = APILocator.getWorkflowAPI();
-
+        final WorkflowAPI workflowAPI = APILocator.getWorkflowAPI();
         final WorkflowAction action = new WorkflowAction();
         action.setName(actionName);
         action.setSchemeId(schemeId);
@@ -181,7 +172,16 @@
         workflowAPI.deleteScheme(scheme);
     }
 
-<<<<<<< HEAD
+    protected long getEnglishLanguageId() {
+
+        return APILocator.getLanguageAPI().getLanguage("en", "US").getId();
+    }
+
+    protected long getSpanishLanguageId() {
+
+        return APILocator.getLanguageAPI().getLanguage("es", "ES").getId();
+    }
+
     /**
      * Adds the ID of one or more roles or users who can use the specified workflow action. In the
      * UI, this method allows you to set the values for the 'Who Can Use' field.
@@ -274,18 +274,6 @@
      * <li>One Workflow Sub-Action.</li>
      * </ul>
      */
-=======
-    protected long getEnglishLanguageId() {
-
-        return APILocator.getLanguageAPI().getLanguage("en", "US").getId();
-    }
-
-    protected long getSpanishLanguageId() {
-
-        return APILocator.getLanguageAPI().getLanguage("es", "ES").getId();
-    }
-
->>>>>>> e269cce2
     public static final class CreateSchemeStepActionResult {
 
         private final WorkflowScheme scheme;
