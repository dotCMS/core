package com.dotmarketing.portlets.workflows.business;

import static org.junit.Assert.assertEquals;
import static org.junit.Assert.assertFalse;
import static org.junit.Assert.assertNotEquals;
import static org.junit.Assert.assertNotNull;
import static org.junit.Assert.assertNull;
import static org.junit.Assert.assertTrue;
import static org.junit.Assert.fail;

import com.dotcms.IntegrationTestBase;
import com.dotcms.contenttype.business.ContentTypeAPIImpl;
import com.dotcms.contenttype.business.FieldAPI;
import com.dotcms.contenttype.model.field.Field;
import com.dotcms.contenttype.model.field.ImmutableTextField;
import com.dotcms.contenttype.model.type.BaseContentType;
import com.dotcms.contenttype.model.type.ContentType;
import com.dotcms.contenttype.model.type.ContentTypeBuilder;
import com.dotcms.contenttype.transform.contenttype.StructureTransformer;
import com.dotcms.util.IntegrationTestInitService;
import com.dotmarketing.beans.Host;
import com.dotmarketing.beans.Permission;
import com.dotmarketing.business.APILocator;
import com.dotmarketing.business.CacheLocator;
import com.dotmarketing.business.PermissionAPI;
import com.dotmarketing.business.Role;
import com.dotmarketing.business.RoleAPI;
import com.dotmarketing.exception.AlreadyExistException;
import com.dotmarketing.exception.DoesNotExistException;
import com.dotmarketing.exception.DotDataException;
import com.dotmarketing.exception.DotSecurityException;
import com.dotmarketing.portlets.contentlet.business.ContentletAPI;
import com.dotmarketing.portlets.contentlet.business.HostAPI;
import com.dotmarketing.portlets.contentlet.model.Contentlet;
import com.dotmarketing.portlets.contentlet.model.ContentletDependencies;
import com.dotmarketing.portlets.folders.business.FolderAPI;
import com.dotmarketing.portlets.structure.model.ContentletRelationships;
import com.dotmarketing.portlets.structure.model.Structure;
import com.dotmarketing.portlets.workflows.actionlet.ArchiveContentActionlet;
import com.dotmarketing.portlets.workflows.actionlet.CheckinContentActionlet;
import com.dotmarketing.portlets.workflows.actionlet.DeleteContentActionlet;
import com.dotmarketing.portlets.workflows.actionlet.PublishContentActionlet;
import com.dotmarketing.portlets.workflows.actionlet.ResetTaskActionlet;
import com.dotmarketing.portlets.workflows.actionlet.SaveContentActionlet;
import com.dotmarketing.portlets.workflows.actionlet.SaveContentAsDraftActionlet;
import com.dotmarketing.portlets.workflows.actionlet.UnarchiveContentActionlet;
import com.dotmarketing.portlets.workflows.actionlet.UnpublishContentActionlet;
import com.dotmarketing.portlets.workflows.model.WorkflowAction;
import com.dotmarketing.portlets.workflows.model.WorkflowActionClass;
import com.dotmarketing.portlets.workflows.model.WorkflowComment;
import com.dotmarketing.portlets.workflows.model.WorkflowHistory;
import com.dotmarketing.portlets.workflows.model.WorkflowScheme;
import com.dotmarketing.portlets.workflows.model.WorkflowState;
import com.dotmarketing.portlets.workflows.model.WorkflowStep;
import com.dotmarketing.portlets.workflows.model.WorkflowTask;
import com.dotmarketing.util.Logger;
import com.dotmarketing.util.UtilMethods;
import com.liferay.portal.model.User;
import com.liferay.util.StringPool;
import java.io.IOException;
import java.util.ArrayList;
import java.util.Arrays;
import java.util.Collections;
import java.util.Date;
import java.util.List;
import java.util.Optional;
import java.util.concurrent.ExecutionException;
import java.util.concurrent.Future;
import org.junit.AfterClass;
import org.junit.BeforeClass;
import org.junit.Test;

/**
 * Test the workflowAPI
 */
public class WorkflowAPITest extends IntegrationTestBase {

    private static User user;
    private static Host defaultHost;
    protected static ContentTypeAPIImpl contentTypeAPI;
    protected static FieldAPI fieldAPI;
    protected static WorkflowAPI workflowAPI;
    protected static RoleAPI roleAPI;
    protected static PermissionAPI permissionAPI;
    protected static ContentletAPI contentletAPI;
    protected static WorkflowCache workflowCache;

    private static String contentTypeName;
    private static String contentTypeName2;
    private static String contentTypeName3;
    private static String workflowSchemeName1;
    private static String workflowSchemeName2;
    private static String workflowSchemeName3;
    private static String workflowSchemeName4;
    private static String workflowSchemeName5;

    private static ContentType contentType;
    private static Structure contentTypeStructure;

    private static ContentType contentType2;

    private static ContentType contentType3;
    private static Structure contentTypeStructure3;

    private static ContentType contentType4;

    private static ContentType contentType5;

    /* Workflow Scheme 1 */
    private static WorkflowScheme workflowScheme1;

    private static WorkflowStep workflowScheme1Step1;
    private static String workflowScheme1Step1Name;
    private static WorkflowAction workflowScheme1Step1Action1;
    private static String workflowScheme1Step1ActionIntranetName;

    private static WorkflowStep workflowScheme1Step2;
    private static String workflowScheme1Step2Name;
    private static WorkflowAction workflowScheme1Step2Action1;
    private static String workflowScheme1Step2Action1Name;

    /* Workflow Scheme 2 */
    private static WorkflowScheme workflowScheme2;

    private static WorkflowStep workflowScheme2Step1;
    private static String workflowScheme2Step1Name;
    private static WorkflowAction workflowScheme2Step1Action1;
    private static String workflowScheme2Step1ActionReviewerName;

    private static WorkflowStep workflowScheme2Step2;
    private static String workflowScheme2Step2Name;
    private static WorkflowAction workflowScheme2Step2Action1;
    private static String workflowScheme2Step2Action1Name;

    /* Workflow Scheme 3 */
    private static WorkflowScheme workflowScheme3;

    private static WorkflowStep workflowScheme3Step1;

    private static String workflowScheme3Step1Name;

    private static WorkflowAction workflowScheme3Step1Action1;
    private static String workflowScheme3Step1ActionPublisherName;

    private static WorkflowStep workflowScheme3Step2;

    private static String workflowScheme3Step2Name;

    private static WorkflowAction workflowScheme3Step2Action1;
    private static String workflowScheme3Step2Action1Name;

    private static WorkflowAction workflowScheme3Step2Action2;
    private static String workflowScheme3Step2Action2Name;

    /* Workflow Scheme 4 */
    private static WorkflowScheme workflowScheme4;

    private static WorkflowStep workflowScheme4Step1;
    private static String workflowScheme4Step1Name;
    private static WorkflowAction workflowScheme4Step1ActionView;
    private static String workflowScheme4Step1ActionViewName;
    private static WorkflowAction workflowScheme4Step1ActionEdit;
    private static String workflowScheme4Step1ActionEditName;
    private static WorkflowAction workflowScheme4Step1ActionPublish;
    private static String workflowScheme4Step1ActionPublishName;
    private static WorkflowAction workflowScheme4Step1ActionEditPermissions;
    private static String workflowScheme4Step1ActionEditPermissionsName;
    private static WorkflowAction workflowScheme4Step1ActionContributor;
    private static String workflowScheme4Step1ActionContributorName;

    private static WorkflowStep workflowScheme4Step2;
    private static String workflowScheme4Step2Name;
    private static WorkflowAction workflowScheme4Step2ActionView;
    private static String workflowScheme4Step2ActionViewName;
    private static WorkflowAction workflowScheme4Step2ActionEdit;
    private static String workflowScheme4Step2ActionEditName;
    private static WorkflowAction workflowScheme4Step2ActionPublish;
    private static String workflowScheme4Step2ActionPublishName;
    private static WorkflowAction workflowScheme4Step2ActionEditPermissions;
    private static String workflowScheme4Step2ActionEditPermissionsName;
    private static WorkflowAction workflowScheme4Step2ActionReviewer;
    private static String workflowScheme4Step2ActionReviewerName;

    private static WorkflowStep workflowScheme4Step3;
    private static String workflowScheme4Step3Name;
    private static WorkflowAction workflowScheme4Step3ActionView;
    private static String workflowScheme4Step3ActionViewName;
    private static WorkflowAction workflowScheme4Step3ActionEdit;
    private static String workflowScheme4Step3ActionEditName;
    private static WorkflowAction workflowScheme4Step3ActionPublish;
    private static String workflowScheme4Step3ActionPublishName;
    private static WorkflowAction workflowScheme4Step3ActionEditPermissions;
    private static String workflowScheme4Step3ActionEditPermissionsName;
    private static WorkflowAction workflowScheme4Step3ActionPublisher;
    private static String workflowScheme4Step3ActionPublisherName;

    /* Workflow Scheme 5 */
    private static WorkflowScheme workflowScheme5;

    private static WorkflowStep workflowScheme5Step1;
    private static String workflowScheme5Step1Name;
    private static WorkflowAction workflowScheme5Step1Action1;
    private static String workflowScheme5Step1ActionPublishName;
    private static String workflowScheme5Step1Action1SubAction1Name;
    private static WorkflowActionClass workflowScheme5Step1Action1SubAction1;

    /*Workflow Scheme 6*/
    private static WorkflowScheme workflowScheme6;

    /*Workflow Scheme 7*/
    private static WorkflowScheme workflowScheme7;

    /* Roles */
    private static Role reviewer;
    private static Role contributor;
    private static Role publisher;
    private static Role intranet;
    private static Role anyWhoView;
    private static Role anyWhoEdit;
    private static Role anyWhoPublish;
    private static Role anyWhoEditPermissions;

    private static final String FIELD_NAME = "Title";
    private static final String FIELD_VAR_NAME = "title";

    private static final String DOCUMENT_MANAGEMENT_WORKFLOW_NAME = "Document Management";
    private static final String EDITING_STEP_NAME = "Editing";
    private static final String REVIEW_STEP_NAME = "Review";
    private static final String LEGAL_APPROVAL_STEP_NAME = "Legal Approval";
    private static final String PUBLISHED_STEP_NAME = "Published";
    private static final String ARCHIVED_STEP_NAME = "Archived";

    private static final String SAVE_AS_DRAFT_ACTION_NAME = "Save as Draft";
    private static final String SEND_FOR_REVIEW_ACTION_NAME = "Send for Review";
    private static final String RETURN_FOR_EDITS_ACTION_NAME = "Return for Edits";
    private static final String SEND_TO_LEGAL_ACTION_NAME = "Send to Legal";
    private static final String PUBLISH_ACTION_NAME = "Publish";
    private static final String REPUBLISH_ACTION_NAME = "Republish";
    private static final String UNPUBLISH_ACTION_NAME = "Unpublish";
    private static final String ARCHIVE_ACTION_NAME = "Archive";
    private static final String DELETE_ACTION_NAME = "Full Delete";
    private static final String RESET_WORKFLOW_ACTION_NAME = "Reset Workflow";

    private static final String SAVE_AS_DRAFT_SUBACTION = "Save Draft content";
    private static final String PUBLISH_SUBACTION = "Publish content";
    private static final String UNLOCK_SUBACTION = "Unlock content";
    private static final String SAVE_CONTENT_SUBACTION = "Save content";
    private static final String ARCHIVE_SUBACTION = "Archive content";
    private static final String UNARCHIVE_SUBACTION = "Unarchive content";
    private static final String UNPUBLISH_SUBACTION = "Unpublish content";
    private static final String DELETE_SUBACTION = "Unpublish content";
    private static final String RESET_WORKFLOW_SUBACTION = "Reset Workflow";

    private static final String DATE_FORMAT = "MM-dd-yyyy-HHmmss";
    private static final String CONTENTLET_ON_WRONG_STEP_MESSAGE = "Contentlet is on the wrong Workflow Step";
    private static final String WRONG_ACTION_AVAILABLE_MESSAGE = "Wrong action available";
    private static final String INCORRECT_NUMBER_OF_ACTIONS_MESSAGE = "Incorrect number of actions available";

    private static final String ACTIONS_LIST_SHOULD_BE_EMPY = "Actions list should be empty";
    private static final String STEPS_LIST_SHOULD_BE_EMPTY = "Steps list should be empty";
    private static final String SCHEME_SHOULDNT_EXIST = "Scheme shouldn't exist";
    private static final String TASK_STATUS_SHOULD_NOT_BE_NULL = "Workflow Task status shouldn't be null";
    private static final String TASK_STATUS_SHOULD_BE_NULL = "Workflow Task status should be null";
    private static final String INCORRECT_TASK_STATUS = "The task status is incorrect";
    private static final String CONTENTLET_IS_NOT_ON_STEP = "The contentlet is not on a step";

    private static final int editPermission =
            PermissionAPI.PERMISSION_READ + PermissionAPI.PERMISSION_EDIT;
    private static final int publishPermission = editPermission + PermissionAPI.PERMISSION_PUBLISH;

    private static User joeContributor;
    private static User janeReviewer;
    private static User chrisPublisher;
    private static User billIntranet;

    private static final String WORKFLOW_SCHEME_CACHE_SHOULD_BE_NULL = "Workflow Scheme Cache should be null";
    private static final String WORKFLOW_SCHEME_CACHE_SHOULD_NOT_BE_NULL = "Workflow Scheme Cache should not be null";
    private static final String WORKFLOW_SCHEME_CACHE_WITH_WRONG_SIZE = "Workflow Scheme cache List size is incorrect";
    private static final String WORKFLOW_SCHEME_LIST_WITH_WRONG_SIZE = "Workflow Scheme List size is incorrect";
    private static final String WORKFLOW_STEPS_CACHE_SHOULD_BE_NULL = "Workflow Scheme Cache should be null";
    private static final String WORKFLOW_STEPS_CACHE_SHOULD_NOT_BE_NULL = "Workflow Scheme Cache should not be null";
    private static final String WORKFLOW_STEPS_CACHE_WITH_WRONG_SIZE = "Workflow Steps cache List size is incorrect";
    private static final String WORKFLOW_STEPS_LIST_WITH_WRONG_SIZE = "Workflow Steps List size is incorrect";

    @BeforeClass
    public static void prepare() throws Exception {
        //Setting web app environment
        IntegrationTestInitService.getInstance().init();

        HostAPI hostAPI = APILocator.getHostAPI();

        //Setting the test user
        user = APILocator.getUserAPI().getSystemUser();
        defaultHost = hostAPI.findDefaultHost(user, false);
        contentTypeAPI = (ContentTypeAPIImpl) APILocator.getContentTypeAPI(user);
        fieldAPI = APILocator.getContentTypeFieldAPI();
        workflowAPI = APILocator.getWorkflowAPI();
        roleAPI = APILocator.getRoleAPI();
        permissionAPI = APILocator.getPermissionAPI();
        contentletAPI = APILocator.getContentletAPI();
        workflowCache = CacheLocator.getWorkFlowCache();

        publisher = roleAPI.findRoleByName("Publisher / Legal", null);
        reviewer = roleAPI.findRoleByName("Reviewer", publisher);
        contributor = roleAPI.findRoleByName("Contributor", reviewer);
        intranet = roleAPI.findRoleByName("Intranet", null);
        anyWhoView = roleAPI.loadRoleByKey(RoleAPI.WORKFLOW_ANY_WHO_CAN_VIEW_ROLE_KEY);
        anyWhoEdit = roleAPI.loadRoleByKey(RoleAPI.WORKFLOW_ANY_WHO_CAN_EDIT_ROLE_KEY);
        anyWhoPublish = roleAPI.loadRoleByKey(RoleAPI.WORKFLOW_ANY_WHO_CAN_PUBLISH_ROLE_KEY);
        anyWhoEditPermissions = roleAPI
                .loadRoleByKey(RoleAPI.WORKFLOW_ANY_WHO_CAN_EDIT_PERMISSIONS_ROLE_KEY);

        joeContributor = APILocator.getUserAPI().loadUserById("dotcms.org.2789");
        janeReviewer = APILocator.getUserAPI().loadUserById("dotcms.org.2787");
        chrisPublisher = APILocator.getUserAPI().loadUserById("dotcms.org.2795");
        billIntranet = APILocator.getUserAPI().loadUserById("dotcms.org.2806");

        long time = System.currentTimeMillis();
        contentTypeName = "WorkflowTesting_" + time;

        /**
         * Generate ContentType
         */
        contentType = insertContentType(contentTypeName, BaseContentType.CONTENT);
        contentTypeStructure = new StructureTransformer(ContentType.class.cast(contentType))
                .asStructure();

        /**
         * Generate workflow schemes
         */

        /*  Workflow 1 */
        workflowSchemeName1 = "WorkflowSchemeTest1" + time;
        workflowScheme1Step1Name = "WorkflowScheme1Step1_" + time;
        workflowScheme1Step1ActionIntranetName = "WorkflowScheme1Step1ActionIntranet_" + time;
        workflowScheme1Step2Name = "WorkflowScheme1Step2_" + time;
        workflowScheme1Step2Action1Name = "WorkflowScheme1Step2ActionReviewer_" + time;
        workflowScheme1 = addWorkflowScheme(workflowSchemeName1);

        /* Generate scheme steps */
        workflowScheme1Step1 = addWorkflowStep(workflowScheme1Step1Name, 1, false, false,
                workflowScheme1.getId());

        workflowScheme1Step2 = addWorkflowStep(workflowScheme1Step2Name, 2, true, false,
                workflowScheme1.getId());

        /* Generate actions */
        workflowScheme1Step2Action1 = addWorkflowAction(workflowScheme1Step2Action1Name, 2,
                workflowScheme1Step2.getId(), true, workflowScheme1Step2.getId(), reviewer,
                workflowScheme1.getId());

        workflowScheme1Step1Action1 = addWorkflowAction(workflowScheme1Step1ActionIntranetName, 1,
                workflowScheme1Step2.getId(), true, workflowScheme1Step1.getId(), intranet,
                workflowScheme1.getId());



        /* not Mandatory Workflows */
        workflowSchemeName2 = "WorkflowSchemeTest2_" + time;
        workflowScheme2Step1Name = "WorkflowScheme2Step1_" + time;
        workflowScheme2Step1ActionReviewerName = "WorkflowScheme2Step1ActionReviewer_" + time;
        workflowScheme2Step2Name = "WorkflowScheme2Step2_" + time;
        workflowScheme2Step2Action1Name = "WorkflowScheme2Step2ActionReviewer_" + time;
        workflowScheme2 = addWorkflowScheme(workflowSchemeName2);

        /* Generate scheme steps */
        workflowScheme2Step1 = addWorkflowStep(workflowScheme2Step1Name, 1, false, false,
                workflowScheme2.getId());

        workflowScheme2Step2 = addWorkflowStep(workflowScheme2Step2Name, 2, false, false,
                workflowScheme2.getId());

        /* Generate actions */
        workflowScheme2Step2Action1 = addWorkflowAction(workflowScheme2Step2Action1Name, 2,
                workflowScheme2Step2.getId(), true, workflowScheme2Step2.getId(), contributor,
                workflowScheme2.getId());

        workflowScheme2Step1Action1 = addWorkflowAction(workflowScheme2Step1ActionReviewerName, 1,
                workflowScheme2Step2.getId(), true, workflowScheme2Step1.getId(), reviewer,
                workflowScheme2.getId());



        /* not Mandatory Workflows */
        workflowSchemeName3 = "WorkflowSchemeTest3_" + time;
        workflowScheme3Step1Name = "WorkflowScheme3Step1_" + time;
        workflowScheme3Step1ActionPublisherName = "WorkflowScheme3Step1ActionPublisher_" + time;
        workflowScheme3Step2Name = "WorkflowScheme3Step2_" + time;
        workflowScheme3Step2Action1Name = "WorkflowScheme2Step2ActionReviewer_" + time;
        workflowScheme3Step2Action2Name = "WorkflowScheme2Step2ActionPublisher_" + time;
        workflowScheme3 = addWorkflowScheme(workflowSchemeName3);

        /* Generate scheme steps */
        workflowScheme3Step1 = addWorkflowStep(workflowScheme3Step1Name, 1, false, false,
                workflowScheme3.getId());

        workflowScheme3Step2 = addWorkflowStep(workflowScheme3Step2Name, 2, false, false,
                workflowScheme3.getId());

        /* Generate actions */
        workflowScheme3Step2Action1 = addWorkflowAction(workflowScheme3Step2Action1Name, 2,
                workflowScheme3Step2.getId(), true, workflowScheme3Step2.getId(), reviewer,
                workflowScheme3.getId());

        workflowScheme3Step2Action2 = addWorkflowAction(workflowScheme3Step2Action2Name, 3,
                workflowScheme3Step2.getId(), true, workflowScheme3Step2.getId(), contributor,
                workflowScheme3.getId());

        workflowScheme3Step1Action1 = addWorkflowAction(workflowScheme3Step1ActionPublisherName, 1,
                workflowScheme3Step2.getId(), true, workflowScheme3Step1.getId(), publisher,
                workflowScheme3.getId());

        //fourth Workflow Scheme
        contentTypeName2 = "WorkflowTesting2_" + time;
        /* Mandatory Workflow */
        workflowSchemeName4 = "WorkflowSchemeTest4" + time;
        workflowScheme4Step1Name = "WorkflowScheme4Step1_" + time;
        workflowScheme4Step1ActionViewName = "WorkflowScheme4Step1ActionView_" + time;
        workflowScheme4Step1ActionEditName = "WorkflowScheme4Step1ActionEdit_" + time;
        workflowScheme4Step1ActionPublishName = "WorkflowScheme4Step1ActionPublish_" + time;
        workflowScheme4Step1ActionEditPermissionsName =
                "WorkflowScheme4Step1ActionEditPermissions_" + time;
        workflowScheme4Step1ActionContributorName = "WorkflowScheme4Step1ActionContributor_" + time;

        workflowScheme4Step2Name = "WorkflowScheme4Step2_" + time;
        workflowScheme4Step2ActionViewName = "WorkflowScheme4Step2ActionView_" + time;
        workflowScheme4Step2ActionEditName = "WorkflowScheme4Step2ActionEdit_" + time;
        workflowScheme4Step2ActionPublishName = "WorkflowScheme4Step2ActionPublish_" + time;
        workflowScheme4Step2ActionEditPermissionsName =
                "WorkflowScheme4Step2ActionEditPermissions_" + time;
        workflowScheme4Step2ActionReviewerName = "WorkflowScheme4Step2ActionReviewer_" + time;

        workflowScheme4Step3Name = "WorkflowScheme4Step3_" + time;
        workflowScheme4Step3ActionViewName = "WorkflowScheme4Step3ActionView_" + time;
        workflowScheme4Step3ActionEditName = "WorkflowScheme4Step3ActionEdit_" + time;
        workflowScheme4Step3ActionPublishName = "WorkflowScheme4Step3ActionPublish_" + time;
        workflowScheme4Step3ActionEditPermissionsName =
                "WorkflowScheme4Step3ActionEditPermissions_" + time;
        workflowScheme4Step3ActionPublisherName = "WorkflowScheme4Step3ActionPublisher_" + time;

        /**
         * Generate ContentType 2
         */
        contentType2 = insertContentType(contentTypeName2, BaseContentType.CONTENT);

        /**
         * Generate workflow schemes
         */
        workflowScheme4 = addWorkflowScheme(workflowSchemeName4);

        /* Generate scheme steps */
        workflowScheme4Step1 = addWorkflowStep(workflowScheme4Step1Name, 1, false, false,
                workflowScheme4.getId());

        workflowScheme4Step2 = addWorkflowStep(workflowScheme4Step2Name, 2, true, false,
                workflowScheme4.getId());

        workflowScheme4Step3 = addWorkflowStep(workflowScheme4Step3Name, 3, true, false,
                workflowScheme4.getId());

        /* Generate actions */
        workflowScheme4Step3ActionView = addWorkflowAction(workflowScheme4Step3ActionViewName, 1,
                workflowScheme4Step3.getId(), false, workflowScheme4Step3.getId(), anyWhoView,
                workflowScheme4.getId());
        workflowScheme4Step3ActionEdit = addWorkflowAction(workflowScheme4Step3ActionEditName, 2,
                workflowScheme4Step3.getId(), false, workflowScheme4Step3.getId(), anyWhoEdit,
                workflowScheme4.getId());
        workflowScheme4Step3ActionPublish = addWorkflowAction(workflowScheme4Step3ActionPublishName,
                3,
                workflowScheme4Step3.getId(), false, workflowScheme4Step3.getId(), anyWhoPublish,
                workflowScheme4.getId());
        workflowScheme4Step3ActionEditPermissions = addWorkflowAction(
                workflowScheme4Step3ActionEditPermissionsName, 4,
                workflowScheme4Step3.getId(), false, workflowScheme4Step3.getId(),
                anyWhoEditPermissions, workflowScheme4.getId());
        workflowScheme4Step3ActionPublisher = addWorkflowAction(
                workflowScheme4Step3ActionPublisherName, 5,
                workflowScheme4Step3.getId(), false, workflowScheme4Step3.getId(), publisher,
                workflowScheme4.getId());

        workflowScheme4Step2ActionView = addWorkflowAction(workflowScheme4Step2ActionViewName, 1,
                workflowScheme4Step3.getId(), false, workflowScheme4Step2.getId(), anyWhoView,
                workflowScheme4.getId());
        workflowScheme4Step2ActionEdit = addWorkflowAction(workflowScheme4Step2ActionEditName, 2,
                workflowScheme4Step3.getId(), false, workflowScheme4Step2.getId(), anyWhoEdit,
                workflowScheme4.getId());
        workflowScheme4Step2ActionPublish = addWorkflowAction(workflowScheme4Step2ActionPublishName,
                3,
                workflowScheme4Step3.getId(), false, workflowScheme4Step2.getId(), anyWhoPublish,
                workflowScheme4.getId());
        workflowScheme4Step2ActionEditPermissions = addWorkflowAction(
                workflowScheme4Step2ActionEditPermissionsName, 4,
                workflowScheme4Step3.getId(), false, workflowScheme4Step2.getId(),
                anyWhoEditPermissions, workflowScheme4.getId());
        workflowScheme4Step2ActionReviewer = addWorkflowAction(
                workflowScheme4Step2ActionReviewerName, 5,
                workflowScheme4Step3.getId(), false, workflowScheme4Step2.getId(), reviewer,
                workflowScheme4.getId());

        workflowScheme4Step1ActionView = addWorkflowAction(workflowScheme4Step1ActionViewName, 1,
                workflowScheme4Step2.getId(), false, workflowScheme4Step1.getId(), anyWhoView,
                workflowScheme4.getId());
        workflowScheme4Step1ActionEdit = addWorkflowAction(workflowScheme4Step1ActionEditName, 2,
                workflowScheme4Step2.getId(), false, workflowScheme4Step1.getId(), anyWhoEdit,
                workflowScheme4.getId());
        workflowScheme4Step1ActionPublish = addWorkflowAction(workflowScheme4Step1ActionPublishName,
                3,
                workflowScheme4Step2.getId(), false, workflowScheme4Step1.getId(), anyWhoPublish,
                workflowScheme4.getId());
        workflowScheme4Step1ActionEditPermissions = addWorkflowAction(
                workflowScheme4Step1ActionEditPermissionsName, 4,
                workflowScheme4Step2.getId(), false, workflowScheme4Step1.getId(),
                anyWhoEditPermissions, workflowScheme4.getId());
        workflowScheme4Step1ActionContributor = addWorkflowAction(
                workflowScheme4Step1ActionContributorName, 5,
                workflowScheme4Step2.getId(), false, workflowScheme4Step1.getId(), contributor,
                workflowScheme4.getId());

        /**
         * Generate ContentType 3
         */
        contentTypeName3 = "WorkflowTesting3_" + time;
        contentType3 = insertContentType(contentTypeName3, BaseContentType.CONTENT);
        contentTypeStructure3 = new StructureTransformer(ContentType.class.cast(contentType3))
                .asStructure();


        /* Workflow */
        workflowSchemeName5 = "WorkflowSchemeTest5" + time;
        workflowScheme5Step1Name = "WorkflowScheme5Step1_" + time;
        workflowScheme5Step1ActionPublishName = "WorkflowScheme5Step1ActionPublish_" + time;
        workflowScheme5Step1Action1SubAction1Name = "Publish content";

        workflowScheme5 = addWorkflowScheme(workflowSchemeName5);

        /* Generate scheme steps */
        workflowScheme5Step1 = addWorkflowStep(workflowScheme5Step1Name, 1, false, false,
                workflowScheme5.getId());

        workflowScheme5Step1Action1 = addWorkflowAction(workflowScheme5Step1ActionPublishName, 1,
                workflowScheme5Step1.getId(), true, workflowScheme5Step1.getId(), anyWhoView,
                workflowScheme5.getId());

        workflowScheme5Step1Action1SubAction1 = addSubActionClass(
                workflowScheme5Step1Action1SubAction1Name,
                workflowScheme5Step1Action1.getId(),
                com.dotmarketing.portlets.workflows.actionlet.PublishContentActionlet.class, 1);


    }

    /**
     * This method test the saveSchemesForStruct method
     */
    @Test
    public void saveSchemesForStruct() throws DotDataException, DotSecurityException {

        List<WorkflowScheme> worflowSchemes = new ArrayList<>();

        /* Validate that the workflow scheme was created*/
        workflowScheme1 = workflowAPI.findSchemeByName(workflowSchemeName1);
        assertTrue(null != workflowScheme1 && UtilMethods.isSet(workflowScheme1.getId()));

        worflowSchemes.add(workflowScheme1);

        /* Validate that the workflow scheme was created*/
        workflowScheme2 = workflowAPI.findSchemeByName(workflowSchemeName2);
        assertTrue(null != workflowScheme2 && UtilMethods.isSet(workflowScheme2.getId()));

        worflowSchemes.add(workflowScheme2);

        /* Validate that the workflow scheme was created */
        workflowScheme3 = workflowAPI.findSchemeByName(workflowSchemeName3);
        assertTrue(null != workflowScheme3 && UtilMethods.isSet(workflowScheme3.getId()));

        worflowSchemes.add(workflowScheme3);

        /* Associate the schemas to the content type */
        workflowAPI.saveSchemesForStruct(contentTypeStructure, worflowSchemes);

        List<WorkflowScheme> contentTypeSchemes = workflowAPI
                .findSchemesForStruct(contentTypeStructure);
        assertTrue(contentTypeSchemes != null && contentTypeSchemes.size() == 3);

        /* Validate that the default scheme is not associated to the content tyepe*/
        WorkflowScheme defaultScheme = workflowAPI.findSchemeByName("Default Scheme");
        assertFalse(containsScheme(defaultScheme, contentTypeSchemes));
        assertTrue(containsScheme(workflowScheme1, contentTypeSchemes));
        assertTrue(containsScheme(workflowScheme2, contentTypeSchemes));
        assertTrue(containsScheme(workflowScheme3, contentTypeSchemes));

        /* Associate the default schema to the content type */
        worflowSchemes.add(defaultScheme);
        workflowAPI.saveSchemesForStruct(contentTypeStructure, worflowSchemes);

        /* validate that the schemes area associated */
        contentTypeSchemes = workflowAPI.findSchemesForStruct(contentTypeStructure);
        assertTrue(contentTypeSchemes != null && contentTypeSchemes.size() == 4);
        assertTrue(containsScheme(defaultScheme, contentTypeSchemes));
        assertTrue(containsScheme(workflowScheme1, contentTypeSchemes));
        assertTrue(containsScheme(workflowScheme2, contentTypeSchemes));
        assertTrue(containsScheme(workflowScheme3, contentTypeSchemes));
    }

    /**
     * This method test the deep copy workflow scheme method
     */
    @Test
    public void copy_system_workflow_success()
            throws DotDataException, DotSecurityException, AlreadyExistException, ExecutionException, InterruptedException {

        WorkflowScheme schemeCopied = null;
        try {

            final WorkflowScheme scheme =
                    workflowAPI.findSystemWorkflowScheme();

            schemeCopied = workflowAPI.deepCopyWorkflowScheme(scheme, user, Optional.empty());

            assertNotNull(schemeCopied);
            assertNotEquals(schemeCopied.getId(), scheme.getId());
            assertNotEquals(schemeCopied.getName(), scheme.getName());
            assertEquals(schemeCopied.getDescription(), scheme.getDescription());

            final List<WorkflowStep> steps =
                    workflowAPI.findSteps(scheme);

            final List<WorkflowStep> stepsCopied =
                    workflowAPI.findSteps(schemeCopied);

            assertNotNull(steps);
            assertNotNull(stepsCopied);
            assertEquals(steps.size(), stepsCopied.size());

            assertEqualsSteps(steps, stepsCopied, scheme, schemeCopied);

            final List<WorkflowAction> actions =
                    workflowAPI.findActions(scheme, user);

            final List<WorkflowAction> actionsCopied =
                    workflowAPI.findActions(schemeCopied, user);

            assertNotNull(actions);
            assertNotNull(actionsCopied);
            assertEquals(actions.size(), actionsCopied.size());

            assertEqualsActions(actions, actionsCopied, scheme, schemeCopied);
        } finally {

            // remove the copied scheme
            if (null != schemeCopied) {
                workflowAPI.archive(schemeCopied, user);
                workflowAPI.deleteScheme(schemeCopied, user).get();
            }
        }
    }

    private void assertEqualsActions(final List<WorkflowAction> actions,
            final List<WorkflowAction> actionsCopied,
            final WorkflowScheme scheme,
            final WorkflowScheme schemeCopied) {

        for (final WorkflowAction action : actions) {

            final Optional<WorkflowAction> copiedAction =
                    actionsCopied.stream()
                            .filter(theAction -> theAction.getName().equals(action.getName()))
                            .findFirst();
            if (copiedAction.isPresent()) {

                assertNotEquals(copiedAction.get().getId(), action.getId());
                assertNotEquals(copiedAction.get().getSchemeId(), action.getSchemeId());

                assertEquals(action.getSchemeId(), scheme.getId());
                assertEquals(copiedAction.get().getSchemeId(), schemeCopied.getId());

                assertEquals(copiedAction.get().getName(), action.getName());
            } else {
                fail("The step: " + action.getName()
                        + " does not exists and must exists as part of the copy");
            }
        }
    }

    private void assertEqualsSteps(final List<WorkflowStep> steps,
            final List<WorkflowStep> stepsCopied,
            final WorkflowScheme scheme,
            final WorkflowScheme schemeCopied) {

        for (final WorkflowStep step : steps) {

            final Optional<WorkflowStep> copiedStep =
                    stepsCopied.stream().filter(theStep -> theStep.getName().equals(step.getName()))
                            .findFirst();

            if (copiedStep.isPresent()) {

                assertNotEquals(copiedStep.get().getId(), step.getId());
                assertNotEquals(copiedStep.get().getSchemeId(), step.getSchemeId());

                assertEquals(step.getSchemeId(), scheme.getId());
                assertEquals(copiedStep.get().getSchemeId(), schemeCopied.getId());
            } else {
                fail("The step: " + step.getName()
                        + " does not exists and must exists as part of the copy");
            }
        }
    }

    /**
     * This method test the findStepsByContentlet method
     */
    @Test
    public void findStepsByContentlet() throws DotDataException, DotSecurityException {
        Contentlet c1 = new Contentlet();
        Contentlet c2 = new Contentlet();
        try {
            List<WorkflowScheme> worflowSchemes = new ArrayList<>();
            worflowSchemes.add(workflowScheme1);
            worflowSchemes.add(workflowScheme2);
            worflowSchemes.add(workflowScheme3);

            /* Associate the schemas to the content type */
            workflowAPI.saveSchemesForStruct(contentTypeStructure, worflowSchemes);

            long time = System.currentTimeMillis();

            //create contentlets
            c1.setLanguageId(1);
            c1.setStringProperty(FIELD_VAR_NAME, "WorkflowContentTest1_" + time);
            c1.setContentTypeId(contentType.id());
            c1 = contentletAPI.checkin(c1, user, false);

            c2.setLanguageId(1);
            c2.setStringProperty(FIELD_VAR_NAME, "WorkflowContentTest2_" + time);
            c2.setContentTypeId(contentType.id());
            c2 = contentletAPI.checkin(c2, user, false);

            contentletAPI.isInodeIndexed(c1.getInode());
            contentletAPI.isInodeIndexed(c2.getInode());

            Contentlet c = APILocator.getContentletAPI().checkout(c2.getInode(), user, false);

            //set step action for content2
            c.setStringProperty("wfActionId", workflowScheme2Step1Action1.getId());
            c.setStringProperty("wfActionComments", "Test" + time);

            c2 = APILocator.getContentletAPI().checkin(c, user, false);

            //check steps available for content without step
            List<WorkflowStep> steps = workflowAPI.findStepsByContentlet(c1);
            assertTrue(steps.size() == 3);

            //get step for content with a selection action
            steps = workflowAPI.findStepsByContentlet(c2);
            assertTrue(steps.size() == 1);
            assertTrue(workflowScheme2Step2.getName().equals(steps.get(0).getName()));
        } finally {
            contentletAPI.archive(c1, user, false);
            contentletAPI.delete(c1, user, false);
            contentletAPI.archive(c2, user, false);
            contentletAPI.delete(c2, user, false);
        }

    }

    /**
     * This method test the findActions methods
     */
    @Test
    public void findActions() throws DotDataException, DotSecurityException {

        List<WorkflowStep> steps = workflowAPI.findSteps(workflowScheme3);
        assertNotNull(steps);
        assertEquals(2, steps.size());

        //check available actions for admin user
        List<WorkflowAction> actions = workflowAPI.findActions(steps, user);
        assertNotNull(actions);
        assertEquals(3, actions.size());

        //get a contributor users
        User contributorUser = roleAPI.findUsersForRole(contributor).get(0);
        assertTrue(null != contributorUser && UtilMethods.isSet(contributorUser.getUserId()));

        //Check valid action for restricted user
        actions = workflowAPI.findActions(steps, contributorUser);
        assertTrue(null != actions && actions.size() == 1);

        //Get a reviewer  user
        User reviewerUser = roleAPI.findUsersForRole(reviewer).get(0);
        assertTrue(null != contributorUser && UtilMethods.isSet(contributorUser.getUserId()));

        //check valid action for
        actions = workflowAPI.findActions(steps, reviewerUser);
        assertTrue(null != actions && actions.size() == 2);

        actions = workflowAPI.findActions(workflowScheme1Step2, reviewer);
        assertNotNull(actions);
        assertTrue(actions.size() == 1);

        actions = workflowAPI.findActions(workflowScheme3Step2, contributor);
        assertNotNull(actions);
        assertTrue(actions.size() == 1);

    }

    /**
     * This method test the findTaskByContentlet method
     */
    @Test
    public void findTaskByContentlet() throws DotDataException, DotSecurityException {

        Contentlet c1 = new Contentlet();
        try {
            List<WorkflowScheme> worflowSchemes = new ArrayList<>();
            worflowSchemes.add(workflowScheme1);
            worflowSchemes.add(workflowScheme2);
            worflowSchemes.add(workflowScheme3);

            /* Associate the schemas to the content type */
            workflowAPI.saveSchemesForStruct(contentTypeStructure, worflowSchemes);

            long time = System.currentTimeMillis();

            //create contentlets
            c1.setLanguageId(1);
            c1.setStringProperty(FIELD_VAR_NAME, "WorkflowContentTest3_" + time);
            c1.setContentTypeId(contentType.id());
            c1 = contentletAPI.checkin(c1, user, false);

            contentletAPI.isInodeIndexed(c1.getInode());

            Contentlet c = contentletAPI.checkout(c1.getInode(), user, false);

            //set step action for content2
            c.setStringProperty("wfActionId", workflowScheme3Step1Action1.getId());
            c.setStringProperty("wfActionComments", "Test" + time);

            c1 = contentletAPI.checkin(c, user, false);

            //check steps available for content without step
            WorkflowTask task = workflowAPI.findTaskByContentlet(c1);
            assertNotNull(task);
            //task should be on the second step of the scheme 3
            assertTrue(workflowScheme3Step2.getId().equals(task.getStatus()));

        } finally {
            contentletAPI.archive(c1, user, false);
            contentletAPI.delete(c1, user, false);
        }
    }


    /**
     * Test the find findAvailableActions methods
     */
    @Test
    public void findAvailableActions() throws DotDataException, DotSecurityException {

        /*
        Need to do the test checking with different user the actions displayed. We need to specify
        the permission for Intranet, Reviewer, Contributor and Publisher to see if the action
        returned are the right ones
         */

        Contentlet testContentlet = new Contentlet();
        try {
            List<WorkflowScheme> worflowSchemes = new ArrayList<>();
            worflowSchemes.add(workflowScheme1);
            worflowSchemes.add(workflowScheme2);
            worflowSchemes.add(workflowScheme3);
            worflowSchemes.add(workflowScheme4);

            /* Associate the schemas to the content type */
            workflowAPI.saveSchemesForStruct(contentTypeStructure, worflowSchemes);

            long time = System.currentTimeMillis();

            //Create a test contentlet
            testContentlet.setLanguageId(1);
            testContentlet.setStringProperty(FIELD_VAR_NAME, "WorkflowContentTest_" + time);
            testContentlet.setContentTypeId(contentType.id());
            testContentlet.setHost(defaultHost.getIdentifier());
            testContentlet = contentletAPI.checkin(testContentlet, user, false);

            contentletAPI.isInodeIndexed(testContentlet.getInode());

            //Adding permissions to the just created contentlet
            List<Permission> permissions = new ArrayList<>();
            Permission p1 = new Permission(
                    testContentlet.getPermissionId(),
                    APILocator.getRoleAPI().getUserRole(billIntranet).getId(),
                    (PermissionAPI.PERMISSION_READ | PermissionAPI.PERMISSION_EDIT),
                    true);
            Permission p2 = new Permission(
                    testContentlet.getPermissionId(),
                    APILocator.getRoleAPI().getUserRole(janeReviewer).getId(),
                    (PermissionAPI.PERMISSION_READ | PermissionAPI.PERMISSION_EDIT
                            | PermissionAPI.PERMISSION_WRITE),
                    true);
            Permission p3 = new Permission(
                    testContentlet.getPermissionId(),
                    APILocator.getRoleAPI().getUserRole(chrisPublisher).getId(),
                    (PermissionAPI.PERMISSION_READ | PermissionAPI.PERMISSION_EDIT
                            | PermissionAPI.PERMISSION_WRITE
                            | PermissionAPI.PERMISSION_PUBLISH),
                    true);
            Permission p4 = new Permission(
                    testContentlet.getPermissionId(),
                    APILocator.getRoleAPI().getUserRole(joeContributor).getId(),
                    (PermissionAPI.PERMISSION_READ | PermissionAPI.PERMISSION_EDIT
                            | PermissionAPI.PERMISSION_WRITE
                            | PermissionAPI.PERMISSION_PUBLISH
                            | PermissionAPI.PERMISSION_EDIT_PERMISSIONS),
                    true);
            permissions.add(p1);
            permissions.add(p2);
            permissions.add(p3);
            permissions.add(p4);

            APILocator.getPermissionAPI().save(permissions, testContentlet, user, false);

            //Validate the saved permissions
            List<Permission> foundPermissions = APILocator.getPermissionAPI()
                    .getPermissions(testContentlet);
            assertNotNull(foundPermissions);
            assertFalse(foundPermissions.isEmpty());

            /*
            Verify we are using/searching correctly with the special roles:
                - Any who can View
                - Any who can Edit
                - Any who can Publish
                - Any who can Edit Permission
             */
            List<WorkflowAction> foundActions = APILocator.getWorkflowAPI()
                    .findAvailableActions(testContentlet, billIntranet);
            assertNotNull(foundActions);
            assertFalse(foundActions.isEmpty());
            assertEquals(foundActions.size(), 4);

            foundActions = APILocator.getWorkflowAPI()
                    .findAvailableActions(testContentlet, janeReviewer);
            assertNotNull(foundActions);
            assertFalse(foundActions.isEmpty());
            assertEquals(foundActions.size(), 4);

            foundActions = APILocator.getWorkflowAPI()
                    .findAvailableActions(testContentlet, chrisPublisher);
            assertNotNull(foundActions);
            assertFalse(foundActions.isEmpty());
            assertEquals(foundActions.size(), 6);

            foundActions = APILocator.getWorkflowAPI()
                    .findAvailableActions(testContentlet, joeContributor);
            assertNotNull(foundActions);
            assertFalse(foundActions.isEmpty());
            assertEquals(foundActions.size(), 5);

        } finally {
            contentletAPI.archive(testContentlet, user, false);
            contentletAPI.delete(testContentlet, user, false);
        }

    }

    /**
     * Test the find findActionRespectingPermissions methods
     */
    @Test
    public void findActionRespectingPermissions() throws DotDataException, DotSecurityException {

        //Users
        final User billIntranet = APILocator.getUserAPI().loadUserById("dotcms.org.2806");
        final User chrisPublisher = APILocator.getUserAPI().loadUserById("dotcms.org.2795");

        Contentlet testContentlet = new Contentlet();
        try {

            //Set Workflow on contentType3
            List<WorkflowScheme> worflowSchemes = new ArrayList<>();
            worflowSchemes.add(workflowScheme5);

            /* Associate the schemas to the content type */
            workflowAPI.saveSchemesForStruct(contentTypeStructure3, worflowSchemes);

            long time = System.currentTimeMillis();
            testContentlet.setLanguageId(1);
            testContentlet.setStringProperty(FIELD_VAR_NAME, "Workflow5ContentTest_" + time);
            testContentlet.setContentTypeId(contentType3.id());
            testContentlet.setHost(defaultHost.getIdentifier());
            testContentlet = contentletAPI.checkin(testContentlet,
                    APILocator.getPermissionAPI().getPermissions(testContentlet, false, true), user,
                    false);

            contentletAPI.isInodeIndexed(testContentlet.getInode());

            //Adding permissions to limited user on the contentType3
            List<Permission> permissions = new ArrayList<>();
            Permission p1 = new Permission(
                    testContentlet.getPermissionId(),
                    APILocator.getRoleAPI().getUserRole(chrisPublisher).getId(),
                    (PermissionAPI.PERMISSION_READ | PermissionAPI.PERMISSION_EDIT
                            | PermissionAPI.PERMISSION_WRITE
                            | PermissionAPI.PERMISSION_PUBLISH
                            | PermissionAPI.PERMISSION_EDIT_PERMISSIONS),
                    true);
            permissions.add(p1);

            APILocator.getPermissionAPI().save(permissions, testContentlet, user, false);

            //Validate the saved permissions
            List<Permission> foundContentletPermissions = APILocator.getPermissionAPI()
                    .getPermissions(testContentlet);
            assertNotNull(foundContentletPermissions);
            assertFalse(foundContentletPermissions.isEmpty());

            WorkflowAction action = APILocator.getWorkflowAPI()
                    .findActionRespectingPermissions(workflowScheme5Step1Action1.getId(),
                            testContentlet, chrisPublisher);
            assertNotNull(action);
            assertEquals(action.getName(), workflowScheme5Step1Action1.getName());

            //This should throw a DotSecurityException
            try {
                action = APILocator.getWorkflowAPI()
                        .findActionRespectingPermissions(workflowScheme5Step1Action1.getId(),
                                testContentlet, billIntranet);
            } catch (Exception e) {
                assertTrue(e instanceof DotSecurityException);
            }

            action = APILocator.getWorkflowAPI()
                    .findActionRespectingPermissions(workflowScheme5Step1Action1.getId(),
                            workflowScheme5Step1.getId(), testContentlet, chrisPublisher);
            assertNotNull(action);
            assertEquals(action.getName(), workflowScheme5Step1Action1.getName());

            //This should throw a DotSecurityException
            try {
                action = APILocator.getWorkflowAPI()
                        .findActionRespectingPermissions(workflowScheme5Step1Action1.getId(),
                                workflowScheme5Step1.getId(), testContentlet, billIntranet);
            } catch (Exception e) {
                assertTrue(e instanceof DotSecurityException);
            }

        } finally {
            contentletAPI.archive(testContentlet, user, false);
            contentletAPI.delete(testContentlet, user, false);
        }

    }

    /**
     * Test the find findAction methods
     */
    @Test
    public void findAction() throws DotDataException, DotSecurityException {

        //Users
        final User billIntranet = APILocator.getUserAPI().loadUserById("dotcms.org.2806");
        final User chrisPublisher = APILocator.getUserAPI().loadUserById("dotcms.org.2795");

        Contentlet testContentlet = new Contentlet();
        try {

            //Set Workflow on contentType3
            List<WorkflowScheme> worflowSchemes = new ArrayList<>();
            worflowSchemes.add(workflowScheme5);

            /* Associate the schemas to the content type */
            workflowAPI.saveSchemesForStruct(contentTypeStructure3, worflowSchemes);

            long time = System.currentTimeMillis();
            testContentlet.setLanguageId(1);
            testContentlet.setStringProperty(FIELD_VAR_NAME, "Workflow5ContentTest_" + time);
            testContentlet.setContentTypeId(contentType3.id());
            testContentlet.setHost(defaultHost.getIdentifier());
            testContentlet = contentletAPI.checkin(testContentlet,
                    APILocator.getPermissionAPI().getPermissions(testContentlet, false, true), user,
                    false);

            contentletAPI.isInodeIndexed(testContentlet.getInode());

            //Adding permissions to limited user on the contentType3
            List<Permission> permissions = new ArrayList<>();
            Permission p1 = new Permission(
                    testContentlet.getPermissionId(),
                    APILocator.getRoleAPI().getUserRole(chrisPublisher).getId(),
                    (PermissionAPI.PERMISSION_READ | PermissionAPI.PERMISSION_EDIT
                            | PermissionAPI.PERMISSION_WRITE
                            | PermissionAPI.PERMISSION_PUBLISH
                            | PermissionAPI.PERMISSION_EDIT_PERMISSIONS),
                    true);
            permissions.add(p1);

            APILocator.getPermissionAPI().save(permissions, testContentlet, user, false);

            //Validate the saved permissions
            List<Permission> foundContentletPermissions = APILocator.getPermissionAPI()
                    .getPermissions(testContentlet);
            assertNotNull(foundContentletPermissions);
            assertFalse(foundContentletPermissions.isEmpty());

            WorkflowAction action = APILocator.getWorkflowAPI()
                    .findAction(workflowScheme5Step1Action1.getId(),
                            workflowScheme5Step1.getId(), chrisPublisher);
            assertNotNull(action);
            assertEquals(action.getName(), workflowScheme5Step1Action1.getName());

            action = APILocator.getWorkflowAPI().findAction(workflowScheme5Step1Action1.getId(),
                    workflowScheme5Step1.getId(), chrisPublisher);
            assertNotNull(action);
            assertEquals(action.getName(), workflowScheme5Step1Action1.getName());

        } finally {
            contentletAPI.archive(testContentlet, user, false);
            contentletAPI.delete(testContentlet, user, false);
        }

    }

    /**
     * This Test validate that a workflow step could not be deleted if depends of another step or
     * has a contentlet related
     */
    @Test
    public void issue5197()
            throws DotDataException, IOException, DotSecurityException, AlreadyExistException, ExecutionException, InterruptedException {
        WorkflowScheme ws = null;
        WorkflowStep step1 = null;
        WorkflowStep step2 = null;
        WorkflowAction action1 = null;
        WorkflowAction action2 = null;
        ContentType st = null;
        Contentlet contentlet1 = null;

        try {
            final User adminUser = APILocator.getUserAPI()
                    .loadByUserByEmail("admin@dotcms.com", user, false);
            Role role = roleAPI.getUserRole(adminUser);

            final User anonymousUser = APILocator.getUserAPI().getAnonymousUser();
            final Role anonymousRole = roleAPI.getUserRole(anonymousUser);

		    /*
             * Create workflow scheme
		     */
            String schemeName = "issue5197-" + UtilMethods.dateToHTMLDate(new Date(), DATE_FORMAT);
            addWorkflowScheme(schemeName);

            ws = workflowAPI.findSchemeByName(schemeName);
            assertTrue(UtilMethods.isSet(ws));

            /*
             * Create scheme step1
		     */
            addWorkflowStep("Edit", 1, false, false, ws.getId());

            List<WorkflowStep> steps = workflowAPI.findSteps(ws);
            assertTrue(steps.size() == 1);
            step1 = steps.get(0);

            /*
             * Create scheme step2
		     */
            addWorkflowStep("Publish", 2, true, false, ws.getId());
            steps = workflowAPI.findSteps(ws);
            assertTrue(steps.size() == 2);
            step2 = steps.get(1);

            /*
		     * Add action to scheme step1
		     */
            addWorkflowAction("Edit", 1,
                    step2.getId(), false, step1.getId(), anonymousRole,
                    ws.getId());

            final List<WorkflowAction> actions1 = workflowAPI.findActions(step1, user);
            assertTrue(actions1.size() == 1);
            action1 = actions1.get(0);

		    /*
		     * Add action to scheme step2
		     */
            addWorkflowAction("Publish", 1,
                    step2.getId(), false, step2.getId(), anonymousRole,
                    ws.getId());

            final List<WorkflowAction> actions2 = workflowAPI.findActions(step2, user);
            assertTrue(actions2.size() == 1);
            action2 = actions2.get(0);

		    /*
		     * Create structure and add workflow scheme
		     */
            st = insertContentType("Issue5197Structure", BaseContentType.CONTENT);
            final Structure contentTypeSt = new StructureTransformer(ContentType.class.cast(st))
                    .asStructure();
            Permission p = new Permission();
            p.setInode(st.getPermissionId());
            p.setRoleId(roleAPI.loadCMSAnonymousRole().getId());
            p.setPermission(PermissionAPI.PERMISSION_READ);
            permissionAPI.save(p, st, user, true);

            p = new Permission();
            p.setInode(st.getPermissionId());
            p.setRoleId(roleAPI.loadCMSAnonymousRole().getId());
            p.setPermission(PermissionAPI.PERMISSION_EDIT);
            permissionAPI.save(p, st, user, true);

            p = new Permission();
            p.setInode(st.getPermissionId());
            p.setRoleId(roleAPI.loadCMSAnonymousRole().getId());
            p.setPermission(PermissionAPI.PERMISSION_PUBLISH);
            permissionAPI.save(p, st, user, true);

            List<WorkflowScheme> schemes = new ArrayList<>();
            schemes.add(ws);
            workflowAPI.saveSchemesForStruct(contentTypeSt, schemes);

            /*
		     * Create test content and set it up in scheme step
		     */
            contentlet1 = createContent("test5197-1", st);
            contentlet1 = contentletAPI.checkin(contentlet1, user, false);
            if (permissionAPI
                    .doesUserHavePermission(contentlet1, PermissionAPI.PERMISSION_PUBLISH, user)) {
                APILocator.getVersionableAPI().setLive(contentlet1);
            }

		    /*
		     * Test that delete is not possible for step2
		     * while has associated step or content
		     */
            contentlet1.setStringProperty("wfActionId", action1.getId());
            contentlet1.setStringProperty("wfActionComments", "step1");
            contentlet1.setStringProperty("wfActionAssign", role.getId());
            workflowAPI.fireWorkflowNoCheckin(contentlet1, user);

            contentlet1.setStringProperty("wfActionId", action2.getId());
            contentlet1.setStringProperty("wfActionComments", "step2");
            contentlet1.setStringProperty("wfActionAssign", role.getId());
            workflowAPI.fireWorkflowNoCheckin(contentlet1, user);

            WorkflowStep currentStep = workflowAPI.findStepByContentlet(contentlet1);
            assertNotNull(currentStep);
            assertTrue(currentStep.getId().equals(step2.getId()));

		    /*
		     * Validate that step2 could not be deleted
		     */
            try {
                workflowAPI.deleteStep(step2, user);
            } catch (Exception e) {
			/*
			 * Should enter here with this exception
			 * </br> <b> Step : 'Publish' is being referenced by </b> </br></br> Step : 'Edit' ->  Action : 'Edit' </br></br>
			 */
            }
            assertTrue(UtilMethods.isSet(workflowAPI.findStep(step2.getId())));
		    /*
		     * Validate correct deletion of step1
		     */
            workflowAPI.deleteStep(step1, user);

		    /*
		     * Validate that the step 1 was deleted from the scheme
		     */
            steps = workflowAPI.findSteps(ws);
            assertTrue(steps.size() == 1);
            assertTrue(steps.get(0).getId().equals(step2.getId()));

		    /*
		     * Validate that step2 could not be deleted
		     */
            try {
                workflowAPI.deleteStep(step2, user);
            } catch (Exception e) {
			/*
			 * Should enter here with this exception
			 * </br> <b> Step : 'Publish' is being referenced by: X Contentlet(s) </br></br>
			 */
            }
            currentStep = workflowAPI.findStepByContentlet(contentlet1);
            assertNotNull(currentStep);
            assertTrue(currentStep.getId().equals(step2.getId()));

		    /*
		     * Validate that step2 is not deleted
		     */
            steps = workflowAPI.findSteps(ws);
            assertTrue(steps.size() == 1);
            assertTrue(steps.get(0).getId().equals(step2.getId()));

        } finally {
		    /*
		     * Clean test
		     */
            contentTypeAPI.delete(st);
            ws.setArchived(true);
            workflowAPI.saveScheme(ws, user);
            workflowAPI.deleteStep(step2, user);
            workflowAPI.deleteScheme(ws, user).get();
        }
    }

    /**
     * This test validate a contentlet workflow flow through different steps with different users
     * simulating the Document Management workflow
     */
    @Test
    public void validatingDocumentManagementWorkflow()
            throws DotDataException, IOException, DotSecurityException, AlreadyExistException, ExecutionException, InterruptedException {

        try {

            contentType4 = insertContentType(
                    "ValidatingDMWf" + UtilMethods.dateToHTMLDate(new Date(), DATE_FORMAT),
                    BaseContentType.CONTENT);

            Permission p = new Permission(contentType4.getPermissionId(), contributor.getId(),
                    editPermission, true);
            permissionAPI.save(p, contentType4, user, true);

            p = new Permission(Contentlet.class.getCanonicalName(), contentType4.getPermissionId(),
                    contributor.getId(), editPermission, true);
            permissionAPI.save(p, contentType4, user, true);

            p = new Permission(contentType4.getPermissionId(), publisher.getId(), publishPermission,
                    true);
            permissionAPI.save(p, contentType4, user, true);

            p = new Permission(Contentlet.class.getCanonicalName(), contentType4.getPermissionId(),
                    publisher.getId(), publishPermission, true);
            permissionAPI.save(p, contentType4, user, true);

            //get the Document Management workflow scheme
            workflowScheme6 = createDocumentManagentReplica(
                    DOCUMENT_MANAGEMENT_WORKFLOW_NAME + UtilMethods
                            .dateToHTMLDate(new Date(), DATE_FORMAT));

            final List<String> schemes = new ArrayList<>();
            schemes.add(workflowScheme6.getId());
            workflowAPI.saveSchemeIdsForContentType(contentType4, schemes);

            /*
             * Create test content and set it up in scheme step
		     */
            Contentlet contentlet1 = createContent("testDocumentManagement-1", contentType4);

            List<WorkflowAction> actions = workflowAPI
                    .findAvailableActions(contentlet1, joeContributor);
            if (actions.isEmpty() || actions.size() != 1) {
                assertTrue(INCORRECT_NUMBER_OF_ACTIONS_MESSAGE, false);
            }
            if (!SAVE_AS_DRAFT_ACTION_NAME.equals(actions.get(0).getName())) {
                assertTrue(WRONG_ACTION_AVAILABLE_MESSAGE, false);
            }
            final WorkflowAction saveAsDraft = actions.get(0);

            //As Contributor - Save as Draft
            final ContentletRelationships contentletRelationships = APILocator.getContentletAPI()
                    .getAllRelationships(contentlet1);
            //Save as a draft
            contentlet1 = fireWorkflowAction(contentlet1, contentletRelationships, saveAsDraft,
                    StringPool.BLANK, StringPool.BLANK, joeContributor);

            assertTrue(CONTENTLET_ON_WRONG_STEP_MESSAGE, EDITING_STEP_NAME
                    .equals(workflowAPI.findStepByContentlet(contentlet1).getName()));

            //As Contributor - Send for Review
            actions = workflowAPI.findAvailableActions(contentlet1, joeContributor);
            if (actions.isEmpty() || actions.size() != 1) {
                assertTrue(INCORRECT_NUMBER_OF_ACTIONS_MESSAGE, false);
            }

            if (!SEND_FOR_REVIEW_ACTION_NAME.equals(actions.get(0).getName())) {
                assertTrue(WRONG_ACTION_AVAILABLE_MESSAGE, false);
            }

            final WorkflowAction sendForReview = actions.get(0);
            //Send For Review
            contentlet1 = fireWorkflowAction(contentlet1, contentletRelationships, sendForReview,
                    StringPool.BLANK, StringPool.BLANK, joeContributor);

            assertTrue(CONTENTLET_ON_WRONG_STEP_MESSAGE, REVIEW_STEP_NAME
                    .equals(workflowAPI.findStepByContentlet(contentlet1).getName()));

            //As Reviewer - return for editing
            actions = workflowAPI.findAvailableActions(contentlet1, janeReviewer);
            if (actions.isEmpty() || actions.size() != 2) {
                assertTrue(INCORRECT_NUMBER_OF_ACTIONS_MESSAGE, false);
            }
            if (!RETURN_FOR_EDITS_ACTION_NAME.equals(actions.get(0).getName())) {
                assertTrue(WRONG_ACTION_AVAILABLE_MESSAGE, false);
            }

            if (!SEND_TO_LEGAL_ACTION_NAME.equals(actions.get(1).getName())) {
                assertTrue(WRONG_ACTION_AVAILABLE_MESSAGE, false);
            }

            final WorkflowAction returnForEdits = actions.get(0);
            //Return for Edit
            contentlet1 = fireWorkflowAction(contentlet1, contentletRelationships, returnForEdits,
                    StringPool.BLANK, contributor.getId(), janeReviewer);

            assertTrue(CONTENTLET_ON_WRONG_STEP_MESSAGE, EDITING_STEP_NAME
                    .equals(workflowAPI.findStepByContentlet(contentlet1).getName()));
            // As contributor. lock for editing
            contentletAPI.lock(contentlet1, joeContributor, false);

            //As Contributor - save as Draft
            actions = workflowAPI.findAvailableActions(contentlet1, joeContributor);
            if (actions.isEmpty() || actions.size() != 2) {
                assertTrue(INCORRECT_NUMBER_OF_ACTIONS_MESSAGE, false);
            }
            if (!SAVE_AS_DRAFT_ACTION_NAME.equals(actions.get(0).getName())) {
                assertTrue(WRONG_ACTION_AVAILABLE_MESSAGE, false);
            }
            if (!SEND_FOR_REVIEW_ACTION_NAME.equals(actions.get(1).getName())) {
                assertTrue(WRONG_ACTION_AVAILABLE_MESSAGE, false);
            }
            final String title2 = contentlet1.getStringProperty(FIELD_VAR_NAME) + "-2";
            contentlet1.setStringProperty(FIELD_VAR_NAME, title2);

            //Save as draft
            contentlet1 = fireWorkflowAction(contentlet1, contentletRelationships, saveAsDraft,
                    StringPool.BLANK, StringPool.BLANK, joeContributor);

            assertTrue(CONTENTLET_ON_WRONG_STEP_MESSAGE, EDITING_STEP_NAME
                    .equals(workflowAPI.findStepByContentlet(contentlet1).getName()));

            //As Contributor - Send for Review
            actions = workflowAPI.findAvailableActions(contentlet1, joeContributor);
            if (actions.isEmpty() || actions.size() != 2) {
                assertTrue(INCORRECT_NUMBER_OF_ACTIONS_MESSAGE, false);
            }
            if (!SAVE_AS_DRAFT_ACTION_NAME.equals(actions.get(0).getName())) {
                assertTrue(WRONG_ACTION_AVAILABLE_MESSAGE, false);
            }
            if (!SEND_FOR_REVIEW_ACTION_NAME.equals(actions.get(1).getName())) {
                assertTrue(WRONG_ACTION_AVAILABLE_MESSAGE, false);
            }

            //Send For Review
            contentlet1 = fireWorkflowAction(contentlet1, contentletRelationships, sendForReview,
                    StringPool.BLANK, StringPool.BLANK, joeContributor);

            contentletAPI.isInodeIndexed(contentlet1.getInode());
            assertTrue(CONTENTLET_ON_WRONG_STEP_MESSAGE, REVIEW_STEP_NAME
                    .equals(workflowAPI.findStepByContentlet(contentlet1).getName()));

            //As reviewer - send to legal
            actions = workflowAPI.findAvailableActions(contentlet1, janeReviewer);
            if (actions.isEmpty() || actions.size() != 2) {
                assertTrue(INCORRECT_NUMBER_OF_ACTIONS_MESSAGE, false);
            }
            if (!RETURN_FOR_EDITS_ACTION_NAME.equals(actions.get(0).getName())) {
                assertTrue(WRONG_ACTION_AVAILABLE_MESSAGE, false);
            }
            if (!SEND_TO_LEGAL_ACTION_NAME.equals(actions.get(1).getName())) {
                assertTrue(WRONG_ACTION_AVAILABLE_MESSAGE, false);
            }

            final WorkflowAction sendToLegal = actions.get(1);

            //Send to Legal
            contentlet1 = fireWorkflowAction(contentlet1, contentletRelationships, sendToLegal,
                    StringPool.BLANK, StringPool.BLANK, janeReviewer);

            assertTrue(CONTENTLET_ON_WRONG_STEP_MESSAGE, LEGAL_APPROVAL_STEP_NAME
                    .equals(workflowAPI.findStepByContentlet(contentlet1).getName()));

            //As Publisher - publish
            actions = workflowAPI.findAvailableActions(contentlet1, chrisPublisher);
            if (actions.isEmpty() || actions.size() != 2) {
                assertTrue(INCORRECT_NUMBER_OF_ACTIONS_MESSAGE, false);
            }
            if (!RETURN_FOR_EDITS_ACTION_NAME.equals(actions.get(0).getName())) {
                assertTrue(WRONG_ACTION_AVAILABLE_MESSAGE, false);
            }
            if (!PUBLISH_ACTION_NAME.equals(actions.get(1).getName())) {
                assertTrue(WRONG_ACTION_AVAILABLE_MESSAGE, false);
            }

            final WorkflowAction publish = actions.get(1);

            //Publish
            contentlet1 = fireWorkflowAction(contentlet1, contentletRelationships, publish,
                    StringPool.BLANK, StringPool.BLANK, chrisPublisher);

            assertTrue(CONTENTLET_ON_WRONG_STEP_MESSAGE, PUBLISHED_STEP_NAME
                    .equals(workflowAPI.findStepByContentlet(contentlet1).getName()));
            assertTrue(title2.equals(contentlet1.getStringProperty(FIELD_VAR_NAME)));
            assertTrue(contentlet1.isLive());

        } finally {
            /*
             * Clean test
		     */
            //delete content type
            contentTypeAPI.delete(contentType4);

            //Deleting workflow 6
            workflowAPI.archive(workflowScheme6, user);
<<<<<<< HEAD
            workflowAPI.deleteScheme(workflowScheme6, user).get();
=======
            try {
                workflowAPI.deleteScheme(workflowScheme6, user).get();
            } catch (InterruptedException | ExecutionException e) {
                fail( e.getMessage());
            }

>>>>>>> 72c50391
        }
    }

    /**
     * Test the deleteScheme method
     */
    @Test
    public void deleteScheme()
            throws DotDataException, IOException, DotSecurityException, AlreadyExistException {

        try {

            final String comment1 = "please review";
            final String comment2 = "please fix this text";
            final String comment3 = "please review again";
            final String comment4 = "Ready to publish";

            final int editPermission =
                    PermissionAPI.PERMISSION_READ + PermissionAPI.PERMISSION_EDIT;
            final int publishPermission = editPermission + PermissionAPI.PERMISSION_PUBLISH;

            contentType5 = insertContentType(
                    "DeleteWf" + UtilMethods.dateToHTMLDate(new Date(), DATE_FORMAT),
                    BaseContentType.CONTENT);

            Permission p = new Permission(contentType5.getPermissionId(), contributor.getId(),
                    editPermission, true);
            permissionAPI.save(p, contentType5, user, true);

            p = new Permission(Contentlet.class.getCanonicalName(), contentType5.getPermissionId(),
                    contributor.getId(), editPermission, true);
            permissionAPI.save(p, contentType5, user, true);

            p = new Permission(contentType5.getPermissionId(), publisher.getId(), publishPermission,
                    true);
            permissionAPI.save(p, contentType5, user, true);

            p = new Permission(Contentlet.class.getCanonicalName(), contentType5.getPermissionId(),
                    publisher.getId(), publishPermission, true);
            permissionAPI.save(p, contentType5, user, true);

            //get the Document Management workflow scheme
            workflowScheme7 = createDocumentManagentReplica(
                    DOCUMENT_MANAGEMENT_WORKFLOW_NAME + UtilMethods
                            .dateToHTMLDate(new Date(), DATE_FORMAT));

            final List<String> schemes = new ArrayList<>();
            schemes.add(workflowScheme7.getId());
            workflowAPI.saveSchemeIdsForContentType(contentType5, schemes);

        /*
         * Create test contents and set it up in scheme steps
		 */
            //Contentlet1 on published step
            Contentlet contentlet1 = createContent("testDeleteWf-1", contentType5);

            List<WorkflowAction> actions = workflowAPI
                    .findAvailableActions(contentlet1, joeContributor);
            if (actions.isEmpty() || actions.size() != 1) {
                assertTrue(INCORRECT_NUMBER_OF_ACTIONS_MESSAGE, false);
            }
            if (!SAVE_AS_DRAFT_ACTION_NAME.equals(actions.get(0).getName())) {
                assertTrue(WRONG_ACTION_AVAILABLE_MESSAGE, false);
            }
            final WorkflowAction saveAsDraft = actions.get(0);

            //As Contributor - Save as Draft
            final ContentletRelationships contentletRelationships = APILocator.getContentletAPI()
                    .getAllRelationships(contentlet1);
            //save as Draft
            contentlet1 = fireWorkflowAction(contentlet1, contentletRelationships, saveAsDraft,
                    StringPool.BLANK, StringPool.BLANK, joeContributor);

            assertTrue(CONTENTLET_ON_WRONG_STEP_MESSAGE, EDITING_STEP_NAME
                    .equals(workflowAPI.findStepByContentlet(contentlet1).getName()));

            //As Contributor - Send for Review
            actions = workflowAPI.findAvailableActions(contentlet1, joeContributor);
            if (actions.isEmpty() || actions.size() != 1) {
                assertTrue(INCORRECT_NUMBER_OF_ACTIONS_MESSAGE, false);
            }

            if (!SEND_FOR_REVIEW_ACTION_NAME.equals(actions.get(0).getName())) {
                assertTrue(WRONG_ACTION_AVAILABLE_MESSAGE, false);
            }

            final WorkflowAction sendForReview = actions.get(0);
            //Send for Review
            contentlet1 = fireWorkflowAction(contentlet1, contentletRelationships, sendForReview,
                    comment1, StringPool.BLANK, joeContributor);

            assertTrue(CONTENTLET_ON_WRONG_STEP_MESSAGE, REVIEW_STEP_NAME
                    .equals(workflowAPI.findStepByContentlet(contentlet1).getName()));

            //As Reviewer - return for editing
            actions = workflowAPI.findAvailableActions(contentlet1, janeReviewer);
            if (actions.isEmpty() || actions.size() != 2) {
                assertTrue(INCORRECT_NUMBER_OF_ACTIONS_MESSAGE, false);
            }
            if (!RETURN_FOR_EDITS_ACTION_NAME.equals(actions.get(0).getName())) {
                assertTrue(WRONG_ACTION_AVAILABLE_MESSAGE, false);
            }

            if (!SEND_TO_LEGAL_ACTION_NAME.equals(actions.get(1).getName())) {
                assertTrue(WRONG_ACTION_AVAILABLE_MESSAGE, false);
            }

            final WorkflowAction returnForEdits = actions.get(0);

            //Return for edit
            contentlet1 = fireWorkflowAction(contentlet1, contentletRelationships, returnForEdits,
                    comment2, contributor.getId(), janeReviewer);

            assertTrue(CONTENTLET_ON_WRONG_STEP_MESSAGE, EDITING_STEP_NAME
                    .equals(workflowAPI.findStepByContentlet(contentlet1).getName()));
            // As contributor. lock for editing
            contentletAPI.lock(contentlet1, joeContributor, false);

            //As Contributor - save as Draft
            actions = workflowAPI.findAvailableActions(contentlet1, joeContributor);
            if (actions.isEmpty() || actions.size() != 2) {
                assertTrue(INCORRECT_NUMBER_OF_ACTIONS_MESSAGE, false);
            }
            if (!SAVE_AS_DRAFT_ACTION_NAME.equals(actions.get(0).getName())) {
                assertTrue(WRONG_ACTION_AVAILABLE_MESSAGE, false);
            }
            if (!SEND_FOR_REVIEW_ACTION_NAME.equals(actions.get(1).getName())) {
                assertTrue(WRONG_ACTION_AVAILABLE_MESSAGE, false);
            }
            final String title2 = contentlet1.getStringProperty(FIELD_VAR_NAME) + "-2";
            contentlet1.setStringProperty(FIELD_VAR_NAME, title2);

            //Save as a draft
            contentlet1 = fireWorkflowAction(contentlet1, contentletRelationships, saveAsDraft,
                    StringPool.BLANK, StringPool.BLANK, joeContributor);

            assertTrue(CONTENTLET_ON_WRONG_STEP_MESSAGE, EDITING_STEP_NAME
                    .equals(workflowAPI.findStepByContentlet(contentlet1).getName()));

            //As Contributor - Send for Review
            actions = workflowAPI.findAvailableActions(contentlet1, joeContributor);
            if (actions.isEmpty() || actions.size() != 2) {
                assertTrue(INCORRECT_NUMBER_OF_ACTIONS_MESSAGE, false);
            }
            if (!SAVE_AS_DRAFT_ACTION_NAME.equals(actions.get(0).getName())) {
                assertTrue(WRONG_ACTION_AVAILABLE_MESSAGE, false);
            }
            if (!SEND_FOR_REVIEW_ACTION_NAME.equals(actions.get(1).getName())) {
                assertTrue(WRONG_ACTION_AVAILABLE_MESSAGE, false);
            }

            //Send For Review
            contentlet1 = fireWorkflowAction(contentlet1, contentletRelationships, sendForReview,
                    comment3, StringPool.BLANK, joeContributor);

            assertTrue(CONTENTLET_ON_WRONG_STEP_MESSAGE, REVIEW_STEP_NAME
                    .equals(workflowAPI.findStepByContentlet(contentlet1).getName()));

            //As reviewer - send to legal
            actions = workflowAPI.findAvailableActions(contentlet1, janeReviewer);
            if (actions.isEmpty() || actions.size() != 2) {
                assertTrue(INCORRECT_NUMBER_OF_ACTIONS_MESSAGE, false);
            }
            if (!RETURN_FOR_EDITS_ACTION_NAME.equals(actions.get(0).getName())) {
                assertTrue(WRONG_ACTION_AVAILABLE_MESSAGE, false);
            }
            if (!SEND_TO_LEGAL_ACTION_NAME.equals(actions.get(1).getName())) {
                assertTrue(WRONG_ACTION_AVAILABLE_MESSAGE, false);
            }

            final WorkflowAction sendToLegal = actions.get(1);
            //Send to Legal
            contentlet1 = fireWorkflowAction(contentlet1, contentletRelationships, sendToLegal,
                    comment4, StringPool.BLANK, janeReviewer);

            assertTrue(CONTENTLET_ON_WRONG_STEP_MESSAGE, LEGAL_APPROVAL_STEP_NAME
                    .equals(workflowAPI.findStepByContentlet(contentlet1).getName()));

            //As Publisher - publish
            actions = workflowAPI.findAvailableActions(contentlet1, chrisPublisher);
            if (actions.isEmpty() || actions.size() != 2) {
                assertTrue(INCORRECT_NUMBER_OF_ACTIONS_MESSAGE, false);
            }
            if (!RETURN_FOR_EDITS_ACTION_NAME.equals(actions.get(0).getName())) {
                assertTrue(WRONG_ACTION_AVAILABLE_MESSAGE, false);
            }
            if (!PUBLISH_ACTION_NAME.equals(actions.get(1).getName())) {
                assertTrue(WRONG_ACTION_AVAILABLE_MESSAGE, false);
            }

            final WorkflowAction publish = actions.get(1);

            //publish
            contentlet1 = fireWorkflowAction(contentlet1, contentletRelationships, publish,
                    StringPool.BLANK, StringPool.BLANK, chrisPublisher);

            assertTrue(CONTENTLET_ON_WRONG_STEP_MESSAGE, PUBLISHED_STEP_NAME
                    .equals(workflowAPI.findStepByContentlet(contentlet1).getName()));
            assertTrue(title2.equals(contentlet1.getStringProperty(FIELD_VAR_NAME)));
            assertTrue(contentlet1.isLive());

            //Content2 on Legal Approval
            Contentlet contentlet2 = createContent("testDeleteWf-2", contentType5);

            actions = workflowAPI
                    .findAvailableActions(contentlet2, joeContributor);
            if (actions.isEmpty() || actions.size() != 1) {
                assertTrue(INCORRECT_NUMBER_OF_ACTIONS_MESSAGE, false);
            }
            if (!SAVE_AS_DRAFT_ACTION_NAME.equals(actions.get(0).getName())) {
                assertTrue(WRONG_ACTION_AVAILABLE_MESSAGE, false);
            }

            //As Contributor - Save as Draft
            final ContentletRelationships contentletRelationships2 = APILocator.getContentletAPI()
                    .getAllRelationships(contentlet2);
            //Save as a draft
            contentlet2 = fireWorkflowAction(contentlet2, contentletRelationships2, saveAsDraft,
                    StringPool.BLANK, StringPool.BLANK, joeContributor);

            assertTrue(CONTENTLET_ON_WRONG_STEP_MESSAGE, EDITING_STEP_NAME
                    .equals(workflowAPI.findStepByContentlet(contentlet2).getName()));

            //As Contributor - Send for Review
            actions = workflowAPI.findAvailableActions(contentlet2, joeContributor);
            if (actions.isEmpty() || actions.size() != 1) {
                assertTrue(INCORRECT_NUMBER_OF_ACTIONS_MESSAGE, false);
            }

            if (!SEND_FOR_REVIEW_ACTION_NAME.equals(actions.get(0).getName())) {
                assertTrue(WRONG_ACTION_AVAILABLE_MESSAGE, false);
            }

            //Send For Review
            contentlet2 = fireWorkflowAction(contentlet2, contentletRelationships2, sendForReview,
                    comment1, StringPool.BLANK, joeContributor);

            assertTrue(CONTENTLET_ON_WRONG_STEP_MESSAGE, REVIEW_STEP_NAME
                    .equals(workflowAPI.findStepByContentlet(contentlet2).getName()));

            //As Reviewer - return for editing
            actions = workflowAPI.findAvailableActions(contentlet2, janeReviewer);
            if (actions.isEmpty() || actions.size() != 2) {
                assertTrue(INCORRECT_NUMBER_OF_ACTIONS_MESSAGE, false);
            }
            if (!RETURN_FOR_EDITS_ACTION_NAME.equals(actions.get(0).getName())) {
                assertTrue(WRONG_ACTION_AVAILABLE_MESSAGE, false);
            }

            if (!SEND_TO_LEGAL_ACTION_NAME.equals(actions.get(1).getName())) {
                assertTrue(WRONG_ACTION_AVAILABLE_MESSAGE, false);
            }

            //return For Edits
            contentlet2 = fireWorkflowAction(contentlet2, contentletRelationships2, returnForEdits,
                    comment2, contributor.getId(), janeReviewer);

            assertTrue(CONTENTLET_ON_WRONG_STEP_MESSAGE, EDITING_STEP_NAME
                    .equals(workflowAPI.findStepByContentlet(contentlet2).getName()));
            // As contributor. lock for editing
            contentletAPI.lock(contentlet2, joeContributor, false);

            //As Contributor - save as Draft
            actions = workflowAPI.findAvailableActions(contentlet2, joeContributor);
            if (actions.isEmpty() || actions.size() != 2) {
                assertTrue(INCORRECT_NUMBER_OF_ACTIONS_MESSAGE, false);
            }
            if (!SAVE_AS_DRAFT_ACTION_NAME.equals(actions.get(0).getName())) {
                assertTrue(WRONG_ACTION_AVAILABLE_MESSAGE, false);
            }
            if (!SEND_FOR_REVIEW_ACTION_NAME.equals(actions.get(1).getName())) {
                assertTrue(WRONG_ACTION_AVAILABLE_MESSAGE, false);
            }

            //save as draft
            contentlet2 = fireWorkflowAction(contentlet2, contentletRelationships2, saveAsDraft,
                    comment3, StringPool.BLANK, joeContributor);

            assertTrue(CONTENTLET_ON_WRONG_STEP_MESSAGE, EDITING_STEP_NAME
                    .equals(workflowAPI.findStepByContentlet(contentlet2).getName()));

            //As Contributor - Send for Review
            actions = workflowAPI.findAvailableActions(contentlet2, joeContributor);
            if (actions.isEmpty() || actions.size() != 2) {
                assertTrue(INCORRECT_NUMBER_OF_ACTIONS_MESSAGE, false);
            }
            if (!SAVE_AS_DRAFT_ACTION_NAME.equals(actions.get(0).getName())) {
                assertTrue(WRONG_ACTION_AVAILABLE_MESSAGE, false);
            }
            if (!SEND_FOR_REVIEW_ACTION_NAME.equals(actions.get(1).getName())) {
                assertTrue(WRONG_ACTION_AVAILABLE_MESSAGE, false);
            }

            //send for review
            contentlet2 = fireWorkflowAction(contentlet2, contentletRelationships2, sendForReview,
                    comment4, StringPool.BLANK, joeContributor);

            assertTrue(CONTENTLET_ON_WRONG_STEP_MESSAGE, REVIEW_STEP_NAME
                    .equals(workflowAPI.findStepByContentlet(contentlet2).getName()));

            //As reviewer - send to legal
            actions = workflowAPI.findAvailableActions(contentlet2, janeReviewer);
            if (actions.isEmpty() || actions.size() != 2) {
                assertTrue(INCORRECT_NUMBER_OF_ACTIONS_MESSAGE, false);
            }
            if (!RETURN_FOR_EDITS_ACTION_NAME.equals(actions.get(0).getName())) {
                assertTrue(WRONG_ACTION_AVAILABLE_MESSAGE, false);
            }
            if (!SEND_TO_LEGAL_ACTION_NAME.equals(actions.get(1).getName())) {
                assertTrue(WRONG_ACTION_AVAILABLE_MESSAGE, false);
            }

            //send to legal
            contentlet2 = fireWorkflowAction(contentlet2, contentletRelationships2, sendToLegal,
                    comment4, StringPool.BLANK, janeReviewer);

            assertTrue(CONTENTLET_ON_WRONG_STEP_MESSAGE, LEGAL_APPROVAL_STEP_NAME
                    .equals(workflowAPI.findStepByContentlet(contentlet2).getName()));

            //As Publisher - publish
            actions = workflowAPI.findAvailableActions(contentlet2, chrisPublisher);
            if (actions.isEmpty() || actions.size() != 2) {
                assertTrue(INCORRECT_NUMBER_OF_ACTIONS_MESSAGE, false);
            }
            if (!RETURN_FOR_EDITS_ACTION_NAME.equals(actions.get(0).getName())) {
                assertTrue(WRONG_ACTION_AVAILABLE_MESSAGE, false);
            }
            if (!PUBLISH_ACTION_NAME.equals(actions.get(1).getName())) {
                assertTrue(WRONG_ACTION_AVAILABLE_MESSAGE, false);
            }

            //Content 3 in Review Step
            Contentlet contentlet3 = createContent("testDeleteWf-3", contentType5);

            actions = workflowAPI
                    .findAvailableActions(contentlet3, joeContributor);
            if (actions.isEmpty() || actions.size() != 1) {
                assertTrue(INCORRECT_NUMBER_OF_ACTIONS_MESSAGE, false);
            }
            if (!SAVE_AS_DRAFT_ACTION_NAME.equals(actions.get(0).getName())) {
                assertTrue(WRONG_ACTION_AVAILABLE_MESSAGE, false);
            }

            //As Contributor - Save as Draft
            final ContentletRelationships contentletRelationships3 = APILocator.getContentletAPI()
                    .getAllRelationships(contentlet3);
            //Save as a draft
            contentlet3 = fireWorkflowAction(contentlet3, contentletRelationships3, saveAsDraft,
                    StringPool.BLANK, StringPool.BLANK, joeContributor);

            assertTrue(CONTENTLET_ON_WRONG_STEP_MESSAGE, EDITING_STEP_NAME
                    .equals(workflowAPI.findStepByContentlet(contentlet3).getName()));

            //As Contributor - Send for Review
            actions = workflowAPI.findAvailableActions(contentlet3, joeContributor);
            if (actions.isEmpty() || actions.size() != 1) {
                assertTrue(INCORRECT_NUMBER_OF_ACTIONS_MESSAGE, false);
            }

            if (!SEND_FOR_REVIEW_ACTION_NAME.equals(actions.get(0).getName())) {
                assertTrue(WRONG_ACTION_AVAILABLE_MESSAGE, false);
            }

            //Send For Review
            contentlet3 = fireWorkflowAction(contentlet3, contentletRelationships3, sendForReview,
                    comment1, StringPool.BLANK, joeContributor);

            assertTrue(CONTENTLET_ON_WRONG_STEP_MESSAGE, REVIEW_STEP_NAME
                    .equals(workflowAPI.findStepByContentlet(contentlet3).getName()));

            //Content4 on Editing
            Contentlet contentlet4 = createContent("testDeleteWf-4", contentType5);

            actions = workflowAPI
                    .findAvailableActions(contentlet4, joeContributor);
            if (actions.isEmpty() || actions.size() != 1) {
                assertTrue(INCORRECT_NUMBER_OF_ACTIONS_MESSAGE, false);
            }
            if (!SAVE_AS_DRAFT_ACTION_NAME.equals(actions.get(0).getName())) {
                assertTrue(WRONG_ACTION_AVAILABLE_MESSAGE, false);
            }

            //As Contributor - Save as Draft
            final ContentletRelationships contentletRelationships4 = APILocator.getContentletAPI()
                    .getAllRelationships(contentlet4);
            contentlet4 = fireWorkflowAction(contentlet4, contentletRelationships4, saveAsDraft,
                    StringPool.BLANK, StringPool.BLANK, joeContributor);

            assertTrue(CONTENTLET_ON_WRONG_STEP_MESSAGE, EDITING_STEP_NAME
                    .equals(workflowAPI.findStepByContentlet(contentlet4).getName()));

            //As Contributor - Send for Review
            actions = workflowAPI.findAvailableActions(contentlet4, joeContributor);
            if (actions.isEmpty() || actions.size() != 1) {
                assertTrue(INCORRECT_NUMBER_OF_ACTIONS_MESSAGE, false);
            }

            if (!SEND_FOR_REVIEW_ACTION_NAME.equals(actions.get(0).getName())) {
                assertTrue(WRONG_ACTION_AVAILABLE_MESSAGE, false);
            }

            //Send for review
            contentlet4 = fireWorkflowAction(contentlet4, contentletRelationships4, sendForReview,
                    comment1, StringPool.BLANK, joeContributor);

            assertTrue(CONTENTLET_ON_WRONG_STEP_MESSAGE, REVIEW_STEP_NAME
                    .equals(workflowAPI.findStepByContentlet(contentlet4).getName()));

            //As Reviewer - return for editing
            actions = workflowAPI.findAvailableActions(contentlet4, janeReviewer);
            if (actions.isEmpty() || actions.size() != 2) {
                assertTrue(INCORRECT_NUMBER_OF_ACTIONS_MESSAGE, false);
            }
            if (!RETURN_FOR_EDITS_ACTION_NAME.equals(actions.get(0).getName())) {
                assertTrue(WRONG_ACTION_AVAILABLE_MESSAGE, false);
            }

            if (!SEND_TO_LEGAL_ACTION_NAME.equals(actions.get(1).getName())) {
                assertTrue(WRONG_ACTION_AVAILABLE_MESSAGE, false);
            }

            //return fo Edits
            contentlet4 = fireWorkflowAction(contentlet4, contentletRelationships4, returnForEdits,
                    comment2, contributor.getId(), janeReviewer);

            assertTrue(CONTENTLET_ON_WRONG_STEP_MESSAGE, EDITING_STEP_NAME
                    .equals(workflowAPI.findStepByContentlet(contentlet4).getName()));

            //Validate workflow tasks status
            WorkflowTask task1 = workflowAPI.findTaskByContentlet(contentlet1);
            assertNotNull(task1);

            List<WorkflowComment> comments1 = workflowAPI.findWorkFlowComments(task1);
            assertNotNull(comments1);
            assertTrue(comments1.size() == 4);

            List<WorkflowHistory> histories1 = workflowAPI.findWorkflowHistory(task1);
            assertNotNull(histories1);
            assertTrue(histories1.size() == 7);

            WorkflowTask task2 = workflowAPI.findTaskByContentlet(contentlet2);
            assertNotNull(task2);

            List<WorkflowComment> comments2 = workflowAPI.findWorkFlowComments(task2);
            assertNotNull(comments2);
            assertTrue(comments2.size() == 5);

            List<WorkflowHistory> histories2 = workflowAPI.findWorkflowHistory(task2);
            assertNotNull(histories2);
            assertTrue(histories2.size() == 6);

            WorkflowTask task3 = workflowAPI.findTaskByContentlet(contentlet3);
            assertNotNull(task3);
            List<WorkflowComment> comments3 = workflowAPI.findWorkFlowComments(task3);
            assertNotNull(comments3);
            assertTrue(comments3.size() == 1);

            List<WorkflowHistory> histories3 = workflowAPI.findWorkflowHistory(task3);
            assertNotNull(histories3);
            assertTrue(histories3.size() == 2);

            WorkflowTask task4 = workflowAPI.findTaskByContentlet(contentlet4);
            assertNotNull(task4);
            List<WorkflowComment> comments4 = workflowAPI.findWorkFlowComments(task4);
            assertNotNull(comments4);
            assertTrue(comments4.size() == 2);

            List<WorkflowHistory> histories4 = workflowAPI.findWorkflowHistory(task4);
            assertNotNull(histories4);
            assertTrue(histories4.size() == 3);

            //Test the delete
            //Deleting workflow 7
            workflowAPI.archive(workflowScheme7, user);

            try {
                Future<WorkflowScheme> result = workflowAPI.deleteScheme(workflowScheme7, user);
                result.get();
            } catch (InterruptedException | ExecutionException e) {
                assertTrue(e.getMessage(), false);
            }

            //validate actions deleted
            assertTrue(ACTIONS_LIST_SHOULD_BE_EMPY,
                    workflowAPI.findActions(workflowScheme7, user).isEmpty());

            //validate steps deleted
            assertTrue(STEPS_LIST_SHOULD_BE_EMPTY,
                    workflowAPI.findSteps(workflowScheme7).isEmpty());

            try {
                //validate scheme deleted
                workflowScheme7 = workflowAPI.findScheme(workflowScheme7.getId());
                assertTrue(SCHEME_SHOULDNT_EXIST, false);
            } catch (DoesNotExistException e) {
                assertTrue(true);
            }

            //validate workflow comments deleted
            assertTrue(workflowAPI.findWorkFlowComments(task1).size() == 0);
            assertTrue(workflowAPI.findWorkFlowComments(task2).size() == 0);
            assertTrue(workflowAPI.findWorkFlowComments(task3).size() == 0);
            assertTrue(workflowAPI.findWorkFlowComments(task4).size() == 0);

            //validate workflow history deleted
            assertTrue(workflowAPI.findWorkflowHistory(task1).size() == 0);
            assertTrue(workflowAPI.findWorkflowHistory(task2).size() == 0);
            assertTrue(workflowAPI.findWorkflowHistory(task3).size() == 0);
            assertTrue(workflowAPI.findWorkflowHistory(task4).size() == 0);

            //validate workflow tasks deleted
            task1 = workflowAPI.findTaskByContentlet(contentlet1);
            assertNull(task1);

            task2 = workflowAPI.findTaskByContentlet(contentlet2);
            assertNull(task2);

            task3 = workflowAPI.findTaskByContentlet(contentlet3);
            assertNull(task3);

            task4 = workflowAPI.findTaskByContentlet(contentlet4);
            assertNull(task4);

        } finally {
            //clean test
            //delete content type
            contentTypeAPI.delete(contentType5);
        }
    }

    /**
     * This test validate that a content type could be created without any workflow scheme
     * associated if there is a license applied.
     */
    @Test
    public void validatingNoObligatorieContentTypeWorkflow()
            throws DotDataException, IOException, DotSecurityException, AlreadyExistException {

        ContentType contentType6 = null;
        try {
            contentType6 = insertContentType(
                    "NoObligatoryWf" + UtilMethods.dateToHTMLDate(new Date(), DATE_FORMAT),
                    BaseContentType.CONTENT);
            final int editPermission =
                    PermissionAPI.PERMISSION_READ + PermissionAPI.PERMISSION_EDIT;

            Permission p = new Permission(contentType6.getPermissionId(), contributor.getId(),
                    editPermission, true);
            permissionAPI.save(p, contentType6, user, true);

            p = new Permission(Contentlet.class.getCanonicalName(), contentType6.getPermissionId(),
                    contributor.getId(), editPermission, true);
            permissionAPI.save(p, contentType6, user, true);

            final List<WorkflowScheme> results = workflowAPI
                    .findSchemesForContentType(contentType6);
            assertNotNull(results);
            assertTrue(results.isEmpty());
        } finally {
            //clean test
            //delete content type
            contentTypeAPI.delete(contentType6);
        }
    }

    /**
     * Validate that when a Content type is modified associating and/or removing workflows schemes
     * then the existing workflow tasks associated to the scheme keep the current status and the
     * removed ones are set on null
     */
    @Test
    public void saveScheme_keepExistingContentWorkflowTaskStatus_IfWorkflowSchemeRemainsAssociated()
            throws DotDataException, DotSecurityException, AlreadyExistException {
        WorkflowScheme workflowSchemeA = null;
        WorkflowScheme workflowSchemeB = null;
        ContentType keepWfTaskStatusContentType = null;
        Contentlet keepWfTaskStatusContentlet = null;
        try {

            //Create testing content type
            keepWfTaskStatusContentType = generateContentTypeAndAssignPermissions(
                    "KeepWfTaskStatus",
                    BaseContentType.CONTENT, editPermission, contributor.getId());

            // Create testing workflows
            workflowSchemeA = createDocumentManagentReplica(
                    DOCUMENT_MANAGEMENT_WORKFLOW_NAME + "_1_" + UtilMethods
                            .dateToHTMLDate(new Date(), DATE_FORMAT));

            workflowSchemeB = createDocumentManagentReplica(
                    DOCUMENT_MANAGEMENT_WORKFLOW_NAME + "_2_" + UtilMethods
                            .dateToHTMLDate(new Date(), DATE_FORMAT));

            final List<String> schemeIds = new ArrayList<>();
            schemeIds.add(workflowSchemeA.getId());

            workflowAPI.saveSchemeIdsForContentType(keepWfTaskStatusContentType, schemeIds);

            //Add Workflow Task
            //Contentlet1 on published step
            keepWfTaskStatusContentlet = createContent("testKeepWfTaskStatus",
                    keepWfTaskStatusContentType);

            List<WorkflowAction> actions = workflowAPI
                    .findAvailableActions(keepWfTaskStatusContentlet, joeContributor);
            final WorkflowAction saveAsDraft = actions.get(0);

            //As Contributor - Save as Draft
            final ContentletRelationships contentletRelationships = APILocator.getContentletAPI()
                    .getAllRelationships(keepWfTaskStatusContentlet);
            //save as Draft
            keepWfTaskStatusContentlet = fireWorkflowAction(keepWfTaskStatusContentlet,
                    contentletRelationships, saveAsDraft,
                    StringPool.BLANK, StringPool.BLANK, joeContributor);

            //validate workflow tasks deleted
            WorkflowStep editingStep = workflowAPI.findSteps(workflowSchemeA).get(0);
            WorkflowStep step = workflowAPI.findStepByContentlet(keepWfTaskStatusContentlet);
            assertTrue(CONTENTLET_ON_WRONG_STEP_MESSAGE, EDITING_STEP_NAME
                    .equals(step.getName()) && editingStep.getId().equals(step.getId()));

            WorkflowTask task1 = workflowAPI.findTaskByContentlet(keepWfTaskStatusContentlet);
            assertNotNull(task1.getId());
            assertNotNull(TASK_STATUS_SHOULD_NOT_BE_NULL, task1.getStatus());
            assertTrue(INCORRECT_TASK_STATUS, editingStep.getId().equals(task1.getStatus()));

            //Add a new Scheme to content type
            schemeIds.add(workflowSchemeB.getId());
            workflowAPI.saveSchemeIdsForContentType(keepWfTaskStatusContentType, schemeIds);

            //Validate that the contentlet Workflow task keeps the original value
            step = workflowAPI.findStepByContentlet(keepWfTaskStatusContentlet);
            assertTrue(CONTENTLET_ON_WRONG_STEP_MESSAGE, EDITING_STEP_NAME
                    .equals(step.getName()) && editingStep.getId().equals(step.getId()));

            task1 = workflowAPI.findTaskByContentlet(keepWfTaskStatusContentlet);
            assertNotNull(task1.getId());
            assertNotNull(TASK_STATUS_SHOULD_NOT_BE_NULL, task1.getStatus());
            assertTrue(INCORRECT_TASK_STATUS, editingStep.getId().equals(task1.getStatus()));

            //remove an existing Scheme with workflow task associated to the content type
            schemeIds.remove(workflowSchemeA.getId());
            workflowAPI.saveSchemeIdsForContentType(keepWfTaskStatusContentType, schemeIds);

            //Validate that the contentlet Workflow task lost the original value
            step = workflowAPI.findStepByContentlet(keepWfTaskStatusContentlet);
            assertNotNull(CONTENTLET_IS_NOT_ON_STEP, step);
            assertFalse(CONTENTLET_ON_WRONG_STEP_MESSAGE, EDITING_STEP_NAME
                    .equals(step.getName()) && editingStep.getId().equals(step.getId()));

            task1 = workflowAPI.findTaskByContentlet(keepWfTaskStatusContentlet);
            assertNotNull(task1.getId());
            assertNull(TASK_STATUS_SHOULD_BE_NULL, task1.getStatus());

        } finally {
            //clean test
            //delete content type
            contentTypeAPI.delete(keepWfTaskStatusContentType);

            workflowAPI.archive(workflowSchemeA, user);
            workflowAPI.deleteScheme(workflowSchemeA, user);

            workflowAPI.archive(workflowSchemeB, user);
            workflowAPI.deleteScheme(workflowSchemeB, user);
        }
    }

    /**
     * Validate that when a Content type is modified associating and/or removing workflows schemes
     * then the values are updated correctly in cache to avoid extra calls to the DB
     */
    @Test
    public void findSchemesForContenttype_validateIfSchemesResultsAreOnCache()
            throws DotDataException, DotSecurityException, AlreadyExistException {
        WorkflowScheme workflowSchemeC = null;
        WorkflowScheme workflowSchemeD = null;
        ContentType contentType = null;
        try {

            contentType = generateContentTypeAndAssignPermissions("KeepWfTaskStatus",
                    BaseContentType.CONTENT, editPermission, contributor.getId());

            // Create testing workflows
            workflowSchemeC = createDocumentManagentReplica(
                    DOCUMENT_MANAGEMENT_WORKFLOW_NAME + "_3_" + UtilMethods
                            .dateToHTMLDate(new Date(), DATE_FORMAT));

            workflowSchemeD = createDocumentManagentReplica(
                    DOCUMENT_MANAGEMENT_WORKFLOW_NAME + "_4_" + UtilMethods
                            .dateToHTMLDate(new Date(), DATE_FORMAT));

            List<WorkflowScheme> schemesInCache = new ArrayList<>();

            //0. Test with no schemes associated
            schemesInCache = workflowCache.getSchemesByStruct(contentType.id());
            assertNull(WORKFLOW_SCHEME_CACHE_SHOULD_BE_NULL, schemesInCache);

            //search for schemes
            List<WorkflowScheme> schemes = workflowAPI.findSchemesForContentType(contentType);
            assertTrue(WORKFLOW_SCHEME_LIST_WITH_WRONG_SIZE, schemes.size() == 0);

            //validate cache values
            schemesInCache = workflowCache.getSchemesByStruct(contentType.id());
            assertNotNull(WORKFLOW_SCHEME_CACHE_SHOULD_NOT_BE_NULL, schemesInCache);
            assertTrue(WORKFLOW_SCHEME_CACHE_WITH_WRONG_SIZE, schemesInCache.size() == 0);

            //1. Test Adding one scheme
            final List<String> schemeIds = new ArrayList<>();
            schemeIds.add(workflowSchemeC.getId());
            workflowAPI.saveSchemeIdsForContentType(contentType, schemeIds);

            //validate cache values
            schemesInCache = workflowCache.getSchemesByStruct(contentType.id());
            assertNull(WORKFLOW_SCHEME_CACHE_SHOULD_BE_NULL, schemesInCache);

            //search for schemes
            schemes = workflowAPI.findSchemesForContentType(contentType);
            assertTrue(WORKFLOW_SCHEME_LIST_WITH_WRONG_SIZE, schemes.size() == 1);

            //validate cache values
            schemesInCache = workflowCache.getSchemesByStruct(contentType.id());
            assertNotNull(WORKFLOW_SCHEME_CACHE_SHOULD_NOT_BE_NULL, schemesInCache);
            assertTrue(WORKFLOW_SCHEME_CACHE_WITH_WRONG_SIZE, schemesInCache.size() == 1);

            //2. Test adding a second scheme
            schemeIds.add(workflowSchemeD.getId());
            workflowAPI.saveSchemeIdsForContentType(contentType, schemeIds);

            //validate cache values
            schemesInCache = workflowCache.getSchemesByStruct(contentType.id());
            assertNull(WORKFLOW_SCHEME_CACHE_SHOULD_BE_NULL, schemesInCache);

            //search for schemes
            schemes = workflowAPI.findSchemesForContentType(contentType);
            assertTrue(WORKFLOW_SCHEME_LIST_WITH_WRONG_SIZE, schemes.size() == 2);

            //validate cache values
            schemesInCache = workflowCache.getSchemesByStruct(contentType.id());
            assertNotNull(WORKFLOW_SCHEME_CACHE_SHOULD_NOT_BE_NULL, schemesInCache);
            assertTrue(WORKFLOW_SCHEME_CACHE_WITH_WRONG_SIZE, schemesInCache.size() == 2);

            //3. Test removing one scheme
            schemeIds.remove(workflowSchemeC.getId());
            workflowAPI.saveSchemeIdsForContentType(contentType, schemeIds);

            //validate cache values
            schemesInCache = workflowCache.getSchemesByStruct(contentType.id());
            assertNull(WORKFLOW_SCHEME_CACHE_SHOULD_BE_NULL, schemesInCache);

            //search for schemes
            schemes = workflowAPI.findSchemesForContentType(contentType);
            assertTrue(WORKFLOW_SCHEME_LIST_WITH_WRONG_SIZE, schemes.size() == 1);

            //validate cache values
            schemesInCache = workflowCache.getSchemesByStruct(contentType.id());
            assertNotNull(WORKFLOW_SCHEME_CACHE_SHOULD_NOT_BE_NULL, schemesInCache);
            assertTrue(WORKFLOW_SCHEME_CACHE_WITH_WRONG_SIZE, schemesInCache.size() == 1);

            //4. test removing all schemes
            schemeIds.remove(workflowSchemeD.getId());
            workflowAPI.saveSchemeIdsForContentType(contentType, schemeIds);

            //validate cache values
            schemesInCache = workflowCache.getSchemesByStruct(contentType.id());
            assertNull(WORKFLOW_SCHEME_CACHE_SHOULD_BE_NULL, schemesInCache);

            //search for schemes
            schemes = workflowAPI.findSchemesForContentType(contentType);
            assertTrue(WORKFLOW_SCHEME_LIST_WITH_WRONG_SIZE, schemes.size() == 0);

            //validate cache values
            schemesInCache = workflowCache.getSchemesByStruct(contentType.id());
            assertNotNull(WORKFLOW_SCHEME_CACHE_SHOULD_NOT_BE_NULL, schemesInCache);
            assertTrue(WORKFLOW_SCHEME_CACHE_WITH_WRONG_SIZE, schemesInCache.size() == 0);

        } finally {
            //clean test
            //delete content type
            contentTypeAPI.delete(contentType);

            workflowAPI.archive(workflowSchemeC, user);
            workflowAPI.deleteScheme(workflowSchemeC, user);

            workflowAPI.archive(workflowSchemeD, user);
            workflowAPI.deleteScheme(workflowSchemeD, user);
        }
    }

    /**
     * Validate that the findStepsByContentlet method is saving in cache the workflow steps to avoid
     * extra calls to the DB
     */
    @Test
    public void findStepsByContentlet_validateIfStepsResultsAreOnCache()
            throws DotDataException, DotSecurityException, AlreadyExistException, ExecutionException, InterruptedException {
        WorkflowScheme workflowScheme = null;
        ContentType contentType = null;
        try {

            contentType = generateContentTypeAndAssignPermissions("KeepWfTaskStatus",
                    BaseContentType.CONTENT, editPermission, contributor.getId());

            // Create testing workflows
            workflowScheme = createDocumentManagentReplica(
                    DOCUMENT_MANAGEMENT_WORKFLOW_NAME + "_5_" + UtilMethods
                            .dateToHTMLDate(new Date(), DATE_FORMAT));

            final List<String> schemeIds = new ArrayList<>();
            schemeIds.add(workflowScheme.getId());
            workflowAPI.saveSchemeIdsForContentType(contentType, schemeIds);

            //Add Workflow Task
            //Contentlet1 on published step
            Contentlet contentlet = createContent("testCacheFindStepsByContentlet", contentType);

            List<WorkflowAction> actions = workflowAPI
                    .findAvailableActions(contentlet, joeContributor);
            final WorkflowAction saveAsDraft = actions.get(0);

            //As Contributor - Save as Draft
            final ContentletRelationships contentletRelationships = APILocator.getContentletAPI()
                    .getAllRelationships(contentlet);
            //save as Draft
            contentlet = fireWorkflowAction(contentlet, contentletRelationships, saveAsDraft,
                    StringPool.BLANK, StringPool.BLANK, joeContributor);

            //Validating cache
            List<WorkflowStep> stepsInCacheList = workflowCache.getSteps(contentlet);
            assertNull(WORKFLOW_STEPS_CACHE_SHOULD_BE_NULL, stepsInCacheList);

            //Search for steps
            List<WorkflowStep> steps = workflowAPI.findStepsByContentlet(contentlet);
            assertTrue(WORKFLOW_STEPS_LIST_WITH_WRONG_SIZE, steps.size() == 1);

            //validate steps in cache
            stepsInCacheList = workflowCache.getSteps(contentlet);
            assertNotNull(WORKFLOW_STEPS_CACHE_SHOULD_NOT_BE_NULL, stepsInCacheList);
            assertTrue(WORKFLOW_STEPS_CACHE_WITH_WRONG_SIZE, stepsInCacheList.size() == 1);

        } finally {
            //clean test
            //delete content type
            contentTypeAPI.delete(contentType);

            workflowScheme.setArchived(true);
            workflowAPI.saveScheme(workflowScheme, user);
            workflowAPI.deleteScheme(workflowScheme, user).get();
        }
    }

    /**
     * Test the archive workflow method
     */
    @Test
    public void archive_success_whenWorkflowIsArchived()
            throws DotDataException, DotSecurityException, AlreadyExistException, ExecutionException, InterruptedException {
        WorkflowScheme workflowScheme = null;
        try {

            workflowScheme = createDocumentManagentReplica(
                    DOCUMENT_MANAGEMENT_WORKFLOW_NAME + "_6_" + UtilMethods
                            .dateToHTMLDate(new Date(), DATE_FORMAT));

            assertFalse(workflowScheme.isArchived());

            //archive workflow
            workflowAPI.archive(workflowScheme, user);

            assertTrue(workflowScheme.isArchived());

        } finally {
            workflowAPI.deleteScheme(workflowScheme, user).get();
        }
    }

    /**
     * Validate if the scheme is present in the list of schemes
     *
     * @param scheme WorkflowScheme to check
     * @param schemes List of WorkflowSchemes to compare
     * @return true if exist, false if not
     */
    protected static boolean containsScheme(WorkflowScheme scheme, List<WorkflowScheme> schemes) {
        boolean containsScheme = false;
        for (WorkflowScheme compareScheme : schemes) {
            if (compareScheme.getId().equals(scheme.getId())) {
                containsScheme = true;
                break;
            }
        }
        return containsScheme;
    }

    /**
     * Generate the test content type
     */
    protected static ContentType insertContentType(String contentTypeName, BaseContentType baseType)
            throws DotDataException, DotSecurityException {

        ContentTypeBuilder builder = ContentTypeBuilder.builder(baseType.immutableClass())
                .description("description")
                .expireDateVar(null).folder(FolderAPI.SYSTEM_FOLDER).host(Host.SYSTEM_HOST)
                .name(contentTypeName).owner("owner")
                .variable("velocityVarName" + contentTypeName);

        ContentType type = builder.build();
        type = contentTypeAPI.save(type);

        Field savedField = ImmutableTextField.builder()
                .name(FIELD_NAME)
                .variable(FIELD_VAR_NAME)
                .required(true)
                .listed(true)
                .indexed(true)
                .sortOrder(1)
                .contentTypeId(type.id())
                .fixed(true)
                .searchable(true)
                .values("")
                .build();

        fieldAPI.save(savedField, user);

        return type;
    }

    /**
     * Create a WorkflowScheme
     *
     * @param schemeName Name of the new Scheme
     * @return the new Scheme
     */
    protected static WorkflowScheme addWorkflowScheme(final String schemeName)
            throws DotDataException, DotSecurityException {
        WorkflowScheme scheme = null;
        try {
            scheme = new WorkflowScheme();
            scheme.setName(schemeName);
            scheme.setDescription("testing workflows " + schemeName);
            scheme.setCreationDate(new Date());
            workflowAPI.saveScheme(scheme, APILocator.systemUser());
        } catch (AlreadyExistException e) {
            //scheme already exist
        }
        return scheme;
    }

    /**
     * Create a new Workflow Step
     *
     * @param name Name of the step
     * @param order step order
     * @param resolved Is resolved
     * @param enableEscalation Allows Escalations
     * @param schemeId Scheme Id
     * @return The created step
     */
    protected static WorkflowStep

    addWorkflowStep(final String name, final int order,
            final boolean resolved,
            final boolean enableEscalation, final String schemeId)
            throws DotDataException, DotSecurityException {
        WorkflowStep step = null;
        try {
            step = new WorkflowStep();
            step.setCreationDate(new Date());
            step.setEnableEscalation(enableEscalation);
            step.setMyOrder(order);
            step.setName(name);
            step.setResolved(resolved);
            step.setSchemeId(schemeId);
            workflowAPI.saveStep(step, user);
        } catch (AlreadyExistException e) {
            //scheme already exist
        }
        return step;
    }

    /**
     * Add a workflowAction
     *
     * @param name Name of the action
     * @param order Order
     * @param nextStep next step
     * @param requiresCheckout is checkout required
     * @param stepId Current step id
     * @param whoCanUse Role permissions
     * @return A workflowAction
     */
    protected static WorkflowAction addWorkflowAction(final String name, final int order,
            final String nextStep,
            final boolean requiresCheckout, final String stepId, final Role whoCanUse,
            final String schemeId)
            throws DotDataException, DotSecurityException {

        WorkflowAction action = null;
        try {
            action = new WorkflowAction();
            action.setName(name);
            action.setSchemeId(schemeId);
            action.setOwner(whoCanUse.getId());
            action.setOrder(order);
            action.setNextStep(nextStep);
            action.setRequiresCheckout(false);
            action.setStepId(stepId);
            action.setNextAssign(whoCanUse.getId());
            action.setCommentable(true);
            action.setAssignable(false);
            action.setShowOn(WorkflowState.LOCKED, WorkflowState.UNLOCKED, WorkflowState.NEW,
                    WorkflowState.PUBLISHED, WorkflowState.UNPUBLISHED, WorkflowState.ARCHIVED);

            workflowAPI.saveAction(action,
                    Arrays.asList(new Permission[]{
                            new Permission(action.getId(),
                                    whoCanUse.getId(),
                                    PermissionAPI.PERMISSION_USE)}),
                    APILocator.systemUser());

            workflowAPI.saveAction(action.getId(), stepId, APILocator.systemUser());
        } catch (AlreadyExistException e) {
            //scheme already exist
        }
        return action;
    }

    /**
     * Add a subaction
     *
     * @param name name of the subaction
     * @param actionId Action id where the subaction should be associated
     * @param actionClassToUse The subaction classs to use
     * @param order Order of executions
     */
    protected static WorkflowActionClass addSubActionClass(final String name, final String actionId,
            final Class actionClassToUse, final int order)
            throws DotDataException, DotSecurityException {
        WorkflowActionClass actionClass = null;
        try {
            actionClass = new WorkflowActionClass();
            actionClass.setActionId(actionId);
            actionClass.setClazz(actionClassToUse.getCanonicalName());
            actionClass.setName(name);
            actionClass.setOrder(order);
            workflowAPI.saveActionClass(actionClass, APILocator.systemUser());
        } catch (AlreadyExistException e) {
            //scheme already exist
        }
        return actionClass;
    }

    /**
     * Remove the content type and workflows created
     */
    @AfterClass
    public static void cleanup()
            throws DotDataException, DotSecurityException, InterruptedException, ExecutionException, AlreadyExistException {

        contentTypeAPI.delete(contentType);
        contentTypeAPI.delete(contentType2);
        contentTypeAPI.delete(contentType3);

        //Deleting workflow 1
        workflowAPI.archive(workflowScheme1, user);
        workflowAPI.deleteScheme(workflowScheme1, user).get();

        //Deleting workflow 2
        workflowAPI.archive(workflowScheme2, user);
        workflowAPI.deleteScheme(workflowScheme2, user).get();

        //Deleting workflow 3
        workflowAPI.archive(workflowScheme3, user);
        workflowAPI.deleteScheme(workflowScheme3, user).get();

        //Deleting workflow 4
        workflowAPI.archive(workflowScheme4, user);
        workflowAPI.deleteScheme(workflowScheme4, user).get();

        //Deleting workflow 5
        workflowAPI.archive(workflowScheme5, user);
        workflowAPI.deleteScheme(workflowScheme5, user).get();
    }

    /**
     * This method generate a replica of the current Document Management Workflow
     *
     * @param newWorkflowScheme The new for the workflow replica
     * @return The new workflow
     */
    public static WorkflowScheme createDocumentManagentReplica(final String newWorkflowScheme)
            throws DotDataException, DotSecurityException {

        final WorkflowScheme scheme = addWorkflowScheme(newWorkflowScheme);
        final Role adminRole = roleAPI.loadCMSAdminRole();
        final Role anonymus = roleAPI.loadCMSAnonymousRole();
        //Create Steps

        //Editing Step
        final WorkflowStep editingStep = addWorkflowStep(EDITING_STEP_NAME, 0, Boolean.FALSE,
                Boolean.FALSE, scheme.getId());

        //Review Step
        final WorkflowStep reviewStep = addWorkflowStep(REVIEW_STEP_NAME, 1, Boolean.FALSE,
                Boolean.FALSE,
                scheme.getId());

        //Legal Approval Step
        final WorkflowStep legalApprovalStep = addWorkflowStep(LEGAL_APPROVAL_STEP_NAME, 2,
                Boolean.FALSE,
                Boolean.FALSE, scheme.getId());

        //Published Step
        final WorkflowStep publishedStep = addWorkflowStep(PUBLISHED_STEP_NAME, 3, Boolean.TRUE,
                Boolean.FALSE, scheme.getId());

        //Archived Step
        final WorkflowStep archivedStep = addWorkflowStep(ARCHIVED_STEP_NAME, 4, Boolean.TRUE,
                Boolean.FALSE, scheme.getId());

        //Create Actions

        //Save as Draft Action
        WorkflowAction saveAsDraftAction = null;
        try {
            saveAsDraftAction = new WorkflowAction();
            saveAsDraftAction.setName(SAVE_AS_DRAFT_ACTION_NAME);
            saveAsDraftAction.setSchemeId(scheme.getId());
            saveAsDraftAction.setOwner(adminRole.getId());
            saveAsDraftAction.setOrder(0);
            saveAsDraftAction.setNextStep(WorkflowAction.CURRENT_STEP);
            saveAsDraftAction.setNextAssign(anonymus.getId());
            saveAsDraftAction.setCommentable(true);
            saveAsDraftAction.setAssignable(false);
            saveAsDraftAction.setShowOn(WorkflowState.LOCKED, WorkflowState.NEW,
                    WorkflowState.PUBLISHED, WorkflowState.UNPUBLISHED);

            workflowAPI.saveAction(saveAsDraftAction,
                    Arrays.asList(new Permission[]{
                            new Permission(saveAsDraftAction.getId(),
                                    anyWhoEdit.getId(),
                                    PermissionAPI.PERMISSION_USE)}),
                    APILocator.systemUser());

            workflowAPI.saveAction(saveAsDraftAction.getId(), editingStep.getId(),
                    APILocator.systemUser(), 0);
            workflowAPI.saveAction(saveAsDraftAction.getId(), reviewStep.getId(),
                    APILocator.systemUser(), 0);
            workflowAPI.saveAction(saveAsDraftAction.getId(), legalApprovalStep.getId(),
                    APILocator.systemUser(), 0);
        } catch (AlreadyExistException e) {
            //scheme already exist
        }

        //Send for review Action
        WorkflowAction sendForReviewAction = null;
        try {
            sendForReviewAction = new WorkflowAction();
            sendForReviewAction.setName(SEND_FOR_REVIEW_ACTION_NAME);
            sendForReviewAction.setSchemeId(scheme.getId());
            sendForReviewAction.setOwner(adminRole.getId());
            sendForReviewAction.setOrder(1);
            sendForReviewAction.setNextStep(reviewStep.getId());
            sendForReviewAction.setNextAssign(reviewer.getId());
            sendForReviewAction.setCommentable(true);
            sendForReviewAction.setAssignable(false);
            sendForReviewAction.setShowOn(WorkflowState.LOCKED, WorkflowState.UNLOCKED,
                    WorkflowState.PUBLISHED, WorkflowState.UNPUBLISHED);

            workflowAPI.saveAction(sendForReviewAction,
                    Arrays.asList(new Permission[]{
                            new Permission(sendForReviewAction.getId(),
                                    anyWhoEdit.getId(),
                                    PermissionAPI.PERMISSION_USE),
                            new Permission(sendForReviewAction.getId(),
                                    contributor.getId(),
                                    PermissionAPI.PERMISSION_USE)}),
                    APILocator.systemUser());

            workflowAPI.saveAction(sendForReviewAction.getId(), editingStep.getId(),
                    APILocator.systemUser(), 1);
        } catch (AlreadyExistException e) {
            //scheme already exist
        }

        //Send to Legal Action
        WorkflowAction sendToLegalAction = null;
        try {
            sendToLegalAction = new WorkflowAction();
            sendToLegalAction.setName(SEND_TO_LEGAL_ACTION_NAME);
            sendToLegalAction.setSchemeId(scheme.getId());
            sendToLegalAction.setOwner(adminRole.getId());
            sendToLegalAction.setOrder(1);
            sendToLegalAction.setNextStep(legalApprovalStep.getId());
            sendToLegalAction.setNextAssign(publisher.getId());
            sendToLegalAction.setCommentable(true);
            sendToLegalAction.setAssignable(false);
            sendToLegalAction.setShowOn(WorkflowState.LOCKED, WorkflowState.UNLOCKED,
                    WorkflowState.PUBLISHED, WorkflowState.UNPUBLISHED);

            workflowAPI.saveAction(sendToLegalAction,
                    Arrays.asList(new Permission[]{
                            new Permission(sendToLegalAction.getId(),
                                    reviewer.getId(),
                                    PermissionAPI.PERMISSION_USE)}),
                    APILocator.systemUser());

            workflowAPI.saveAction(sendToLegalAction.getId(), editingStep.getId(),
                    APILocator.systemUser(), 1);
            workflowAPI.saveAction(sendToLegalAction.getId(), reviewStep.getId(),
                    APILocator.systemUser(), 2);
        } catch (AlreadyExistException e) {
            //scheme already exist
        }

        //Publish Action
        WorkflowAction publishAction = null;
        try {
            publishAction = new WorkflowAction();
            publishAction.setName(PUBLISH_ACTION_NAME);
            publishAction.setSchemeId(scheme.getId());
            publishAction.setOwner(adminRole.getId());
            publishAction.setOrder(1);
            publishAction.setNextStep(publishedStep.getId());
            publishAction.setNextAssign(anonymus.getId());
            publishAction.setCommentable(false);
            publishAction.setAssignable(false);
            publishAction.setShowOn(WorkflowState.LOCKED, WorkflowState.UNLOCKED,
                    WorkflowState.UNPUBLISHED);

            workflowAPI.saveAction(publishAction,
                    Arrays.asList(new Permission[]{
                            new Permission(publishAction.getId(),
                                    anyWhoPublish.getId(),
                                    PermissionAPI.PERMISSION_USE)}),
                    APILocator.systemUser());

            workflowAPI
                    .saveAction(publishAction.getId(), editingStep.getId(), APILocator.systemUser(),
                            3);
            workflowAPI
                    .saveAction(publishAction.getId(), reviewStep.getId(), APILocator.systemUser(),
                            3);
            workflowAPI.saveAction(publishAction.getId(), legalApprovalStep.getId(),
                    APILocator.systemUser(), 3);
        } catch (AlreadyExistException e) {
            //scheme already exist
        }

        //Return For Edit Action
        WorkflowAction returnForEditAction = null;
        try {
            returnForEditAction = new WorkflowAction();
            returnForEditAction.setName(RETURN_FOR_EDITS_ACTION_NAME);
            returnForEditAction.setSchemeId(scheme.getId());
            returnForEditAction.setOwner(adminRole.getId());
            returnForEditAction.setOrder(1);
            returnForEditAction.setNextStep(editingStep.getId());
            returnForEditAction.setNextAssign(contributor.getId());
            returnForEditAction.setCommentable(true);
            returnForEditAction.setAssignable(true);
            returnForEditAction.setShowOn(WorkflowState.LOCKED, WorkflowState.UNLOCKED,
                    WorkflowState.PUBLISHED, WorkflowState.UNPUBLISHED);

            workflowAPI.saveAction(returnForEditAction,
                    Arrays.asList(new Permission[]{
                            new Permission(returnForEditAction.getId(),
                                    reviewer.getId(),
                                    PermissionAPI.PERMISSION_USE)}),
                    APILocator.systemUser());

            workflowAPI.saveAction(returnForEditAction.getId(), reviewStep.getId(),
                    APILocator.systemUser(), 1);
            workflowAPI.saveAction(returnForEditAction.getId(), legalApprovalStep.getId(),
                    APILocator.systemUser(), 1);
        } catch (AlreadyExistException e) {
            //scheme already exist
        }

        //Republish Action
        WorkflowAction republishAction = null;
        try {
            republishAction = new WorkflowAction();
            republishAction.setName(REPUBLISH_ACTION_NAME);
            republishAction.setSchemeId(scheme.getId());
            republishAction.setOwner(adminRole.getId());
            republishAction.setOrder(0);
            republishAction.setNextStep(publishedStep.getId());
            republishAction.setNextAssign(anonymus.getId());
            republishAction.setCommentable(false);
            republishAction.setAssignable(false);
            republishAction.setShowOn(WorkflowState.LOCKED, WorkflowState.UNLOCKED,
                    WorkflowState.PUBLISHED, WorkflowState.UNPUBLISHED);

            workflowAPI.saveAction(republishAction,
                    Arrays.asList(new Permission[]{
                            new Permission(republishAction.getId(),
                                    anonymus.getId(),
                                    PermissionAPI.PERMISSION_USE)}),
                    APILocator.systemUser());

            workflowAPI.saveAction(republishAction.getId(), publishedStep.getId(),
                    APILocator.systemUser(), 0);
            workflowAPI.saveAction(republishAction.getId(), archivedStep.getId(),
                    APILocator.systemUser(), 2);
        } catch (AlreadyExistException e) {
            //scheme already exist
        }

        //Unpublish Action
        WorkflowAction unpublishAction = null;
        try {
            unpublishAction = new WorkflowAction();
            unpublishAction.setName(UNPUBLISH_ACTION_NAME);
            unpublishAction.setSchemeId(scheme.getId());
            unpublishAction.setOwner(adminRole.getId());
            unpublishAction.setOrder(1);
            unpublishAction.setNextStep(reviewStep.getId());
            unpublishAction.setNextAssign(anonymus.getId());
            unpublishAction.setCommentable(false);
            unpublishAction.setAssignable(false);
            unpublishAction.setShowOn(WorkflowState.LOCKED, WorkflowState.UNLOCKED,
                    WorkflowState.PUBLISHED);

            workflowAPI.saveAction(unpublishAction,
                    Arrays.asList(new Permission[]{
                            new Permission(unpublishAction.getId(),
                                    anyWhoPublish.getId(),
                                    PermissionAPI.PERMISSION_USE)}),
                    APILocator.systemUser());

            workflowAPI.saveAction(unpublishAction.getId(), publishedStep.getId(),
                    APILocator.systemUser(), 1);
        } catch (AlreadyExistException e) {
            //scheme already exist
        }

        //Archive action
        WorkflowAction archiveAction = null;
        try {
            archiveAction = new WorkflowAction();
            archiveAction.setName(ARCHIVE_ACTION_NAME);
            archiveAction.setSchemeId(scheme.getId());
            archiveAction.setOwner(adminRole.getId());
            archiveAction.setOrder(1);
            archiveAction.setNextStep(archivedStep.getId());
            archiveAction.setNextAssign(anonymus.getId());
            archiveAction.setCommentable(false);
            archiveAction.setAssignable(false);
            archiveAction.setShowOn(WorkflowState.UNLOCKED, WorkflowState.UNPUBLISHED);

            workflowAPI.saveAction(archiveAction,
                    Arrays.asList(new Permission[]{
                            new Permission(archiveAction.getId(),
                                    publisher.getId(),
                                    PermissionAPI.PERMISSION_USE)}),
                    APILocator.systemUser());

            workflowAPI.saveAction(archiveAction.getId(), publishedStep.getId(),
                    APILocator.systemUser(), 2);
        } catch (AlreadyExistException e) {
            //scheme already exist
        }

        //Delete action
        WorkflowAction deleteAction = null;
        try {
            deleteAction = new WorkflowAction();
            deleteAction.setName(DELETE_ACTION_NAME);
            deleteAction.setSchemeId(scheme.getId());
            deleteAction.setOwner(adminRole.getId());
            deleteAction.setOrder(1);
            deleteAction.setNextStep(archivedStep.getId());
            deleteAction.setNextAssign(anonymus.getId());
            deleteAction.setCommentable(false);
            deleteAction.setAssignable(false);
            deleteAction.setShowOn(WorkflowState.UNLOCKED, WorkflowState.ARCHIVED);

            workflowAPI.saveAction(deleteAction,
                    Arrays.asList(new Permission[]{
                            new Permission(archiveAction.getId(),
                                    publisher.getId(),
                                    PermissionAPI.PERMISSION_USE)}),
                    APILocator.systemUser());

            workflowAPI
                    .saveAction(deleteAction.getId(), archivedStep.getId(), APILocator.systemUser(),
                            1);
        } catch (AlreadyExistException e) {
            //scheme already exist
        }

        //reset workflow action
        WorkflowAction resetWorkflowAction = null;
        try {
            resetWorkflowAction = new WorkflowAction();
            resetWorkflowAction.setName(RESET_WORKFLOW_ACTION_NAME);
            resetWorkflowAction.setSchemeId(scheme.getId());
            resetWorkflowAction.setOwner(adminRole.getId());
            resetWorkflowAction.setOrder(1);
            resetWorkflowAction.setNextStep(archivedStep.getId());
            resetWorkflowAction.setNextAssign(anonymus.getId());
            resetWorkflowAction.setCommentable(false);
            resetWorkflowAction.setAssignable(false);
            resetWorkflowAction.setShowOn(WorkflowState.LOCKED, WorkflowState.UNLOCKED,
                    WorkflowState.ARCHIVED);

            workflowAPI.saveAction(resetWorkflowAction,
                    Arrays.asList(new Permission[]{
                            new Permission(archiveAction.getId(),
                                    publisher.getId(),
                                    PermissionAPI.PERMISSION_USE)}),
                    APILocator.systemUser());

            workflowAPI.saveAction(resetWorkflowAction.getId(), archivedStep.getId(),
                    APILocator.systemUser(), 0);
        } catch (AlreadyExistException e) {
            //scheme already exist
        }

        //Add subactions to the actions

        //Save as Draft subactionss
        addSubActionClass(SAVE_AS_DRAFT_SUBACTION, saveAsDraftAction.getId(),
                SaveContentAsDraftActionlet.class, 0);

        //Send For Review subactions
        addSubActionClass(SAVE_AS_DRAFT_SUBACTION, sendForReviewAction.getId(),
                SaveContentAsDraftActionlet.class, 0);
        addSubActionClass(UNLOCK_SUBACTION, sendForReviewAction.getId(),
                CheckinContentActionlet.class, 1);

        //Send to Legal subactions
        addSubActionClass(SAVE_AS_DRAFT_SUBACTION, sendToLegalAction.getId(),
                SaveContentAsDraftActionlet.class, 0);
        addSubActionClass(UNLOCK_SUBACTION, sendToLegalAction.getId(),
                CheckinContentActionlet.class, 1);

        //Publish subactions
        addSubActionClass(SAVE_CONTENT_SUBACTION, publishAction.getId(), SaveContentActionlet.class,
                0);
        addSubActionClass(PUBLISH_SUBACTION, publishAction.getId(), PublishContentActionlet.class,
                1);
        addSubActionClass(UNLOCK_SUBACTION, publishAction.getId(), CheckinContentActionlet.class,
                2);

        //Return for Edit subactions
        addSubActionClass(SAVE_AS_DRAFT_SUBACTION, returnForEditAction.getId(),
                SaveContentAsDraftActionlet.class, 0);
        addSubActionClass(UNLOCK_SUBACTION, returnForEditAction.getId(),
                CheckinContentActionlet.class, 1);

        //Republish subactions
        addSubActionClass(SAVE_AS_DRAFT_SUBACTION, republishAction.getId(),
                SaveContentAsDraftActionlet.class, 0);
        addSubActionClass(UNARCHIVE_SUBACTION, republishAction.getId(),
                UnarchiveContentActionlet.class, 1);
        addSubActionClass(PUBLISH_SUBACTION, republishAction.getId(), PublishContentActionlet.class,
                2);
        addSubActionClass(UNLOCK_SUBACTION, republishAction.getId(), CheckinContentActionlet.class,
                3);

        //Unpublish subactions
        addSubActionClass(SAVE_AS_DRAFT_SUBACTION, unpublishAction.getId(),
                SaveContentAsDraftActionlet.class, 0);
        addSubActionClass(UNPUBLISH_SUBACTION, unpublishAction.getId(),
                UnpublishContentActionlet.class, 1);
        addSubActionClass(UNLOCK_SUBACTION, unpublishAction.getId(), CheckinContentActionlet.class,
                2);

        //Archive subactions
        addSubActionClass(UNLOCK_SUBACTION, archiveAction.getId(), CheckinContentActionlet.class,
                0);
        addSubActionClass(UNPUBLISH_SUBACTION, archiveAction.getId(),
                UnpublishContentActionlet.class, 1);
        addSubActionClass(ARCHIVE_SUBACTION, archiveAction.getId(), ArchiveContentActionlet.class,
                2);

        //Reset workflow subactions
        addSubActionClass(UNLOCK_SUBACTION, resetWorkflowAction.getId(),
                CheckinContentActionlet.class, 0);
        addSubActionClass(UNARCHIVE_SUBACTION, resetWorkflowAction.getId(),
                UnpublishContentActionlet.class, 1);
        addSubActionClass(RESET_WORKFLOW_SUBACTION, resetWorkflowAction.getId(),
                ResetTaskActionlet.class, 2);

        //Delete subactions
        addSubActionClass(UNLOCK_SUBACTION, deleteAction.getId(), CheckinContentActionlet.class, 0);
        addSubActionClass(ARCHIVE_SUBACTION, deleteAction.getId(), ArchiveContentActionlet.class,
                1);
        addSubActionClass(RESET_WORKFLOW_SUBACTION, deleteAction.getId(), ResetTaskActionlet.class,
                2);
        addSubActionClass(DELETE_SUBACTION, deleteAction.getId(), DeleteContentActionlet.class, 3);

        return scheme;
    }

    /**
     * Execute a workflow action for a contentlet
     *
     * @param contentlet The contentlet to modified by the action
     * @param contentletRelationships The contentlet relationships
     * @param action The Workflow action to be execute
     * @param comment The workflow comment
     * @param workflowAssignKey The workflow assigned role key
     * @param user The user executing the actions
     * @return The Contentlet modifierd by the workflow action
     */
    public static Contentlet fireWorkflowAction(Contentlet contentlet,
            ContentletRelationships contentletRelationships, WorkflowAction action, String comment,
            String workflowAssignKey, User user) throws DotDataException {
        contentlet = APILocator.getWorkflowAPI().fireContentWorkflow(contentlet,
                new ContentletDependencies.Builder().respectAnonymousPermissions(Boolean.FALSE)
                        .modUser(user)
                        .relationships(contentletRelationships)
                        .workflowActionId(action.getId()) //Return for Editing
                        .workflowActionComments(comment)
                        .workflowAssignKey(workflowAssignKey)
                        .categories(Collections.emptyList())
                        .generateSystemEvent(Boolean.FALSE).build());

        contentletAPI.isInodeIndexed(contentlet.getInode());

        return contentlet;
    }

    /**
     * Generate a generic value for a new contentlet
     *
     * @param title The title field of the content
     * @param contentType The content type of the new content
     * @return a new contentlet
     */
    public static Contentlet createContent(final String title, final ContentType contentType) {
        Contentlet content = new Contentlet();
        content.setContentTypeId(contentType.id());
        content.setLanguageId(APILocator.getLanguageAPI().getDefaultLanguage().getId());
        content.setStringProperty(FIELD_VAR_NAME,
                title + UtilMethods.dateToHTMLDate(new Date(), DATE_FORMAT));
        return content;
    }

    /**
     * Generate a content type and set a default permission permissions
     *
     * @param contentTypeName Name of the content type to create
     * @param baseContentType The type of content type to create
     * @param permission The type of permission
     * @param roleId The role that will have permission over the content type
     * @return the new content type
     */
    private ContentType generateContentTypeAndAssignPermissions(final String contentTypeName,
            final BaseContentType baseContentType, final int permission, final String roleId)
            throws DotDataException, DotSecurityException {
        ContentType contentType = insertContentType(
                contentTypeName + UtilMethods.dateToHTMLDate(new Date(), DATE_FORMAT),
                baseContentType);

        Permission p = new Permission(contentType.getPermissionId(), roleId,
                permission, true);
        permissionAPI.save(p, contentType, user, true);

        p = new Permission(Contentlet.class.getCanonicalName(), contentType.getPermissionId(),
                roleId, permission, true);
        permissionAPI.save(p, contentType, user, true);

        return contentType;
    }

}<|MERGE_RESOLUTION|>--- conflicted
+++ resolved
@@ -1506,16 +1506,7 @@
 
             //Deleting workflow 6
             workflowAPI.archive(workflowScheme6, user);
-<<<<<<< HEAD
             workflowAPI.deleteScheme(workflowScheme6, user).get();
-=======
-            try {
-                workflowAPI.deleteScheme(workflowScheme6, user).get();
-            } catch (InterruptedException | ExecutionException e) {
-                fail( e.getMessage());
-            }
-
->>>>>>> 72c50391
         }
     }
 
@@ -2088,7 +2079,7 @@
      */
     @Test
     public void saveScheme_keepExistingContentWorkflowTaskStatus_IfWorkflowSchemeRemainsAssociated()
-            throws DotDataException, DotSecurityException, AlreadyExistException {
+            throws DotDataException, DotSecurityException, AlreadyExistException, ExecutionException, InterruptedException {
         WorkflowScheme workflowSchemeA = null;
         WorkflowScheme workflowSchemeB = null;
         ContentType keepWfTaskStatusContentType = null;
@@ -2176,10 +2167,10 @@
             contentTypeAPI.delete(keepWfTaskStatusContentType);
 
             workflowAPI.archive(workflowSchemeA, user);
-            workflowAPI.deleteScheme(workflowSchemeA, user);
+            workflowAPI.deleteScheme(workflowSchemeA, user).get();
 
             workflowAPI.archive(workflowSchemeB, user);
-            workflowAPI.deleteScheme(workflowSchemeB, user);
+            workflowAPI.deleteScheme(workflowSchemeB, user).get();
         }
     }
 
@@ -2189,7 +2180,7 @@
      */
     @Test
     public void findSchemesForContenttype_validateIfSchemesResultsAreOnCache()
-            throws DotDataException, DotSecurityException, AlreadyExistException {
+            throws DotDataException, DotSecurityException, AlreadyExistException, ExecutionException, InterruptedException {
         WorkflowScheme workflowSchemeC = null;
         WorkflowScheme workflowSchemeD = null;
         ContentType contentType = null;
@@ -2297,10 +2288,10 @@
             contentTypeAPI.delete(contentType);
 
             workflowAPI.archive(workflowSchemeC, user);
-            workflowAPI.deleteScheme(workflowSchemeC, user);
+            workflowAPI.deleteScheme(workflowSchemeC, user).get();
 
             workflowAPI.archive(workflowSchemeD, user);
-            workflowAPI.deleteScheme(workflowSchemeD, user);
+            workflowAPI.deleteScheme(workflowSchemeD, user).get();
         }
     }
 
