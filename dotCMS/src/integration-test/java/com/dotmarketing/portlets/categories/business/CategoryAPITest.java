--- conflicted
+++ resolved
@@ -1080,7 +1080,6 @@
     }
 
     /**
-<<<<<<< HEAD
      * Method to test: {@link CategoryAPI#save(Category, Category, User, boolean)}
      * Given Scenario: As a admin user create a top level category
      * ExpectedResult: Category created successfully
@@ -1264,7 +1263,9 @@
         newChildCategory.setKey(childCategoryName);
 
         categoryAPI.save(getParentCategory,newChildCategory,limitedUser,false);
-=======
+    }
+
+  /**
      * Method to test: {@link CategoryAPI#isParent(Category, Category, User, boolean)}
      * Given scenario: Create a Category with 3 levels of depth:
      *          Parent Category
@@ -1408,6 +1409,6 @@
                 categoryAPI.delete(category, user, false);
             }
         }
->>>>>>> ccddf554
+
     }
 }